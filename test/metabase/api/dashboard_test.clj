(ns metabase.api.dashboard-test
  "Tests for /api/dashboard endpoints."
  (:require
   [cheshire.core :as json]
   [clojure.string :as str]
   [clojure.test :refer :all]
   [clojure.walk :as walk]
   [medley.core :as m]
   [metabase.analytics.snowplow-test :as snowplow-test]
   [metabase.api.card-test :as api.card-test]
   [metabase.api.common :as api]
   [metabase.api.dashboard :as api.dashboard]
   [metabase.api.pivots :as api.pivots]
   [metabase.config :as config]
   [metabase.dashboard-subscription-test :as dashboard-subscription-test]
   [metabase.http-client :as client]
   [metabase.models
    :refer [Action
            Card
            Collection
            Dashboard
            DashboardCard
            DashboardCardSeries
            Database
            Field
            FieldValues
            PermissionsGroup
            PermissionsGroupMembership
            Pulse
            Revision
            Table
            User]]
   [metabase.models.dashboard :as dashboard]
   [metabase.models.dashboard-card :as dashboard-card]
   [metabase.models.dashboard-test :as dashboard-test]
   [metabase.models.field-values :as field-values]
   [metabase.models.interface :as mi]
   [metabase.models.params.chain-filter :as chain-filter]
   [metabase.models.params.chain-filter-test :as chain-filter-test]
   [metabase.models.permissions :as perms]
   [metabase.models.permissions-group :as perms-group]
   [metabase.models.revision :as revision]
   [metabase.query-processor :as qp]
   [metabase.query-processor.middleware.permissions :as qp.perms]
   [metabase.query-processor.streaming.test-util :as streaming.test-util]
   [metabase.server.middleware.util :as mw.util]
   [metabase.test :as mt]
   [metabase.test.fixtures :as fixtures]
   [metabase.util :as u]
   [ring.util.codec :as codec]
   [toucan2.core :as t2]
   [toucan2.protocols :as t2.protocols]
   [toucan2.tools.with-temp :as t2.with-temp]))

(set! *warn-on-reflection* true)

(use-fixtures
  :once
  (fixtures/initialize :test-users))

;;; +----------------------------------------------------------------------------------------------------------------+
;;; |                                              Helper Fns & Macros                                               |
;;; +----------------------------------------------------------------------------------------------------------------+

(defn- remove-ids-and-booleanize-timestamps [x]
  (cond
    (map? x)
    (into {} (for [[k v] x]
               (when-not (or (= :id k)
                             (str/ends-with? k "_id"))
                 (if (#{:created_at :updated_at} k)
                   [k (boolean v)]
                   [k (remove-ids-and-booleanize-timestamps v)]))))

    (coll? x)
    (mapv remove-ids-and-booleanize-timestamps x)

    :else
    x))

(defn- user-details [user]
  (select-keys user [:common_name :date_joined :email :first_name :id :is_qbnewb :is_superuser :last_login :last_name]))

(defn- dashcard-response [{:keys [action_id card created_at updated_at] :as dashcard}]
  (-> (into {} dashcard)
      (dissoc :id :dashboard_id :card_id)
      (cond-> (nil? action_id) (dissoc :action_id))
      (assoc :created_at (boolean created_at)
             :updated_at (boolean updated_at)
             :card       (-> (into {} card)
                             (dissoc :id :database_id :table_id :created_at :updated_at :query_average_duration)
                             (update :collection_id boolean)
                             (update :collection boolean)))))

(defn- dashboard-response [{:keys [creator dashcards created_at updated_at] :as dashboard}]
  ;; todo: should be udpated to use mt/boolean-ids-and-timestamps
  (let [dash (-> (into {} dashboard)
                 (dissoc :id)
                 (assoc :created_at (boolean created_at)
                        :updated_at (boolean updated_at))
                 (update :entity_id boolean)
                 (update :collection_id boolean)
                 (update :collection boolean)
                 (cond->
                   (:param_values dashboard)
                   (update :param_values not-empty)))]
    (cond-> dash
      (contains? dash :last-edit-info)
      (update :last-edit-info (fn [info]
                                (-> info
                                    (update :id boolean)
                                    (update :timestamp boolean))))
      creator       (update :creator #(into {} %))
      dashcards (update :dashcards #(mapv dashcard-response %)))))

(defn- do-with-dashboards-in-a-collection [grant-collection-perms-fn! dashboards-or-ids f]
  (mt/with-non-admin-groups-no-root-collection-perms
    (t2.with-temp/with-temp [Collection collection]
      (grant-collection-perms-fn! (perms-group/all-users) collection)
      (doseq [dashboard-or-id dashboards-or-ids]
        (t2/update! Dashboard (u/the-id dashboard-or-id) {:collection_id (u/the-id collection)}))
      (f))))

(defmacro ^:private with-dashboards-in-readable-collection [dashboards-or-ids & body]
  `(do-with-dashboards-in-a-collection perms/grant-collection-read-permissions! ~dashboards-or-ids (fn [] ~@body)))

(defmacro ^:private with-dashboards-in-writeable-collection [dashboards-or-ids & body]
  `(do-with-dashboards-in-a-collection perms/grant-collection-readwrite-permissions! ~dashboards-or-ids (fn [] ~@body)))

(defn do-with-simple-dashboard-with-tabs
  [f]
  (t2.with-temp/with-temp
    [Dashboard           {dashboard-id :id} {}

     Card                {card-id-1 :id}    {}

     Card                {card-id-2 :id}    {}
     :model/DashboardTab {dashtab-id-1 :id} {:name         "Tab 1"
                                             :dashboard_id dashboard-id
                                             :position     0}
     :model/DashboardTab {dashtab-id-2 :id} {:name         "Tab 2"
                                             :dashboard_id dashboard-id
                                             :position     1}
     DashboardCard       {dashcard-id-1 :id} {:dashboard_id     dashboard-id
                                              :card_id          card-id-1
                                              :dashboard_tab_id dashtab-id-1
                                              :row              1}
     DashboardCard       {dashcard-id-2 :id} {:dashboard_id     dashboard-id
                                              :card_id          card-id-2
                                              :dashboard_tab_id dashtab-id-2
                                              :row              2}]
    (f {:dashboard-id  dashboard-id
        :card-id-1     card-id-1
        :card-id-2     card-id-1
        :dashtab-id-1  dashtab-id-1
        :dashtab-id-2  dashtab-id-2
        :dashcard-id-1 dashcard-id-1
        :dashcard-id-2 dashcard-id-2})))

(defmacro with-simple-dashboard-with-tabs
  "Create a simple dashboard with 2 tabs and 2 cards in each tab and run `body` with the dashboard and cards ids bound to"
  [[bindings] & body]
  `(do-with-simple-dashboard-with-tabs (fn [~bindings] ~@body)))

;;; +----------------------------------------------------------------------------------------------------------------+
;;; |                                     /api/dashboard/* AUTHENTICATION Tests                                      |
;;; +----------------------------------------------------------------------------------------------------------------+

;; We assume that all endpoints for a given context are enforced by the same middleware, so we don't run the same
;; authentication test on every single individual endpoint

(deftest auth-test
  (is (= (get mw.util/response-unauthentic :body)
         (client/client :get 401 "dashboard")
         (client/client :put 401 "dashboard/13"))))


;;; +----------------------------------------------------------------------------------------------------------------+
;;; |                                              POST /api/dashboard                                               |
;;; +----------------------------------------------------------------------------------------------------------------+

(deftest create-dashboard-validation-test
  (testing "POST /api/dashboard"
    (is (= {:errors {:name "value must be a non-blank string."}
            :specific-errors {:name ["should be a string, received: nil" "non-blank string, received: nil"]}}
           (mt/user-http-request :rasta :post 400 "dashboard" {})))

    (is (= {:errors {:parameters "nullable sequence of parameter must be a map with :id and :type keys"}
            :specific-errors {:parameters ["invalid type, received: \"abc\""]}}
           (mt/user-http-request :crowberto :post 400 "dashboard" {:name       "Test"
                                                                   :parameters "abc"})))))

(def ^:private dashboard-defaults
  {:archived                false
   :caveats                 nil
   :collection_id           nil
   :collection_position     nil
   :collection              true
   :created_at              true ; assuming you call dashboard-response on the results
   :description             nil
   :embedding_params        nil
   :enable_embedding        false
   :entity_id               true
   :made_public_by_id       nil
   :parameters              []
   :points_of_interest      nil
   :cache_ttl               nil
   :position                nil
   :public_uuid             nil
   :auto_apply_filters      true
   :show_in_getting_started false
   :updated_at              true})

(deftest create-dashboard-test
  (testing "POST /api/dashboard"
    (mt/with-non-admin-groups-no-root-collection-perms
      (t2.with-temp/with-temp [Collection collection]
        (perms/grant-collection-readwrite-permissions! (perms-group/all-users) collection)
        (let [test-dashboard-name "Test Create Dashboard"]
          (mt/with-model-cleanup [:model/Dashboard]
            (let [{dashboard-id :id
                   :as          created} (mt/user-http-request :rasta :post 200 "dashboard"
                                                               {:name          test-dashboard-name
                                                                :parameters    [{:id "abc123", :name "test", :type "date"}]
                                                                :cache_ttl     1234
                                                                :collection_id (u/the-id collection)})]
              (is (=? (merge
                        dashboard-defaults
                        {:name           test-dashboard-name
                         :creator_id     (mt/user->id :rasta)
                         :parameters     [{:id "abc123", :name "test", :type "date"}]
                         :updated_at     true
                         :created_at     true
                         :collection_id  true
                         :collection     true
                         :cache_ttl      1234
                         :last-edit-info {:timestamp true :id true :first_name "Rasta"
                                          :last_name "Toucan" :email "rasta@metabase.com"}})
                      (dashboard-response created)))
              (testing "A POST /api/dashboard should return the same essential data as a GET of that same dashboard after creation (#34828)"
                (let [retrieved (mt/user-http-request :rasta :get 200 (format "dashboard/%d" dashboard-id))]
                  (is (= (update created :last-edit-info dissoc :timestamp)
                         (update retrieved :last-edit-info dissoc :timestamp))))))))))))

(deftest create-dashboard-with-collection-position-test
  (testing "POST /api/dashboard"
    (testing "Make sure we can create a Dashboard with a Collection position"
      (mt/with-non-admin-groups-no-root-collection-perms
        (t2.with-temp/with-temp [Collection collection]
          (mt/with-model-cleanup [:model/Dashboard]
            (perms/grant-collection-readwrite-permissions! (perms-group/all-users) collection)
            (let [dashboard-name (mt/random-name)]
              (mt/user-http-request :rasta :post 200 "dashboard" {:name                dashboard-name
                                                                  :collection_id       (u/the-id collection)
                                                                  :collection_position 1000})
              (is (=? {:collection_id true, :collection_position 1000}
                      (some-> (t2/select-one [Dashboard :collection_id :collection_position] :name dashboard-name)
                              (update :collection_id (partial = (u/the-id collection))))))))

          (testing "..but not if we don't have permissions for the Collection"
            (t2.with-temp/with-temp [Collection collection]
              (let [dashboard-name (mt/random-name)]
                (mt/user-http-request :rasta :post 403 "dashboard" {:name                dashboard-name
                                                                    :collection_id       (u/the-id collection)
                                                                    :collection_position 1000})
                (is (not (t2/select-one [Dashboard :collection_id :collection_position] :name dashboard-name)))))))))))

;;; +----------------------------------------------------------------------------------------------------------------+
;;; |                                             GET /api/dashboard/:id                                             |
;;; +----------------------------------------------------------------------------------------------------------------+

(deftest get-dashboard-test
  (mt/dataset test-data
    (mt/with-column-remappings [orders.user_id people.name]
      (binding [api/*current-user-permissions-set* (atom #{"/"})]
        (t2.with-temp/with-temp
          [Dashboard {dashboard-id :id} {:name             "Test Dashboard"
                                         :creator_id       (mt/user->id :crowberto)
                                         :embedding_params {:id "enabled", :name "enabled", :source "enabled", :user_id "enabled"}
                                         :parameters       [{:name "Id", :slug "id", :id "a", :type :id}
                                                            {:name "Name", :slug "name", :id "b", :type :category}
                                                            {:name "Source", :slug "source", :id "c", :type :category}
                                                            {:name "User", :slug "user_id", :id "d", :type :id}]}
           Card {card-id :id} {:database_id   (mt/id)
                               :query_type    :native
                               :name          "test question"
                               :creator_id    (mt/user->id :crowberto)
                               :dataset_query {:type     :native
                                               :native   {:query "SELECT COUNT(*) FROM people WHERE {{id}} AND {{name}} AND {{source}} /* AND {{user_id}} */"
                                                          :template-tags
                                                          {"id"      {:name         "id"
                                                                      :display-name "Id"
                                                                      :type         :dimension
                                                                      :dimension    [:field (mt/id :people :id) nil]
                                                                      :widget-type  :id
                                                                      :default      nil}
                                                           "name"    {:name         "name"
                                                                      :display-name "Name"
                                                                      :type         :dimension
                                                                      :dimension    [:field (mt/id :people :name) nil]
                                                                      :widget-type  :category
                                                                      :default      nil}
                                                           "source"  {:name         "source"
                                                                      :display-name "Source"
                                                                      :type         :dimension
                                                                      :dimension    [:field (mt/id :people :source) nil]
                                                                      :widget-type  :category
                                                                      :default      nil}
                                                           "user_id" {:name         "user_id"
                                                                      :display-name "User"
                                                                      :type         :dimension
                                                                      :dimension    [:field (mt/id :orders :user_id) nil]
                                                                      :widget-type  :id
                                                                      :default      nil}}}
                                               :database (mt/id)}}
           DashboardCard _ {:parameter_mappings [{:parameter_id "a", :card_id card-id, :target [:dimension [:template-tag "id"]]}
                                                 {:parameter_id "b", :card_id card-id, :target [:dimension [:template-tag "name"]]}
                                                 {:parameter_id "c", :card_id card-id, :target [:dimension [:template-tag "source"]]}
                                                 {:parameter_id "d", :card_id card-id, :target [:dimension [:template-tag "user_id"]]}]
                            :card_id            card-id
                            :dashboard_id       dashboard-id}]
          (is (#'api.dashboard/get-dashboard dashboard-id)))))))

(deftest fetch-dashboard-test
  (testing "GET /api/dashboard/:id"
    (testing "fetch a dashboard WITH a dashboard card on it"
      (mt/with-temp [Dashboard           {dashboard-id :id
                                          :as          dashboard}    {:name "Test Dashboard"}
                     Card                {card-id :id
                                          :as     card}         {:name "Dashboard Test Card"}
                     :model/DashboardTab {dashtab-id :id}   {:name "Test Dashboard Tab" :position 0 :dashboard_id dashboard-id}
                     DashboardCard       dashcard           {:dashboard_id dashboard-id :card_id card-id :dashboard_tab_id dashtab-id}
                     User                {user-id :id}      {:first_name "Test" :last_name "User"
                                                             :email      "test@example.com"}
                     Revision            _                  {:user_id  user-id
                                                             :model    "Dashboard"
                                                             :model_id dashboard-id
                                                             :object   (revision/serialize-instance dashboard
                                                                                                    dashboard-id
                                                                                                    dashboard)}]
        (with-dashboards-in-readable-collection [dashboard-id]
          (api.card-test/with-cards-in-readable-collection [card-id]
            (is (=? (merge
                     dashboard-defaults
                     {:name                       "Test Dashboard"
                      :creator_id                 (mt/user->id :rasta)
                      :collection                 true
                      :collection_id              true
                      :collection_authority_level nil
                      :can_write                  false
                      :param_fields               nil
                      :param_values               nil
                      :last-edit-info             {:timestamp true :id true :first_name "Test" :last_name "User" :email "test@example.com"}
                      :tabs                       [{:name "Test Dashboard Tab" :position 0 :id dashtab-id :dashboard_id dashboard-id}]
                      :dashcards                  [{:size_x                     4
                                                    :size_y                     4
                                                    :col                        0
                                                    :row                        0
                                                    :collection_authority_level nil
                                                    :updated_at                 true
                                                    :created_at                 true
                                                    :entity_id                  (:entity_id dashcard)
                                                    :parameter_mappings         []
                                                    :visualization_settings     {}
                                                    :dashboard_tab_id           dashtab-id
                                                    :card                       (merge api.card-test/card-defaults-no-hydrate
                                                                                       {:name                   "Dashboard Test Card"
                                                                                        :creator_id             (mt/user->id :rasta)
                                                                                        :can_write              false ;; hydrate :can_write for issue #35077
                                                                                        :collection_id          true
                                                                                        :display                "table"
                                                                                        :entity_id              (:entity_id card)
                                                                                        :visualization_settings {}
                                                                                        :result_metadata        nil})
                                                    :series                     []}]})
                    (dashboard-response (mt/user-http-request :rasta :get 200 (format "dashboard/%d" dashboard-id)))))))))

    (testing "a dashboard that has link cards on it"
      (let [link-card-info-from-resp
            (fn [resp]
              (->> resp
                   :dashcards
                   (map (fn [dashcard] (or (get-in dashcard [:visualization_settings :link :entity])
                                           ;; get for link card
                                           (get-in dashcard [:visualization_settings :link]))))))]
        (t2.with-temp/with-temp
          [Dashboard dashboard {:name "Test Dashboard"}]
          (dashboard-subscription-test/with-link-card-fixture-for-dashboard dashboard [{:keys [collection-id
                                                                                               database-id
                                                                                               table-id
                                                                                               dashboard-id
                                                                                               card-id
                                                                                               model-id]}]
            (is (= [{:id collection-id :model "collection":name "Linked collection name"  :description "Linked collection desc"  :display nil
                     :db_id nil   :collection_id     nil}
                    {:id database-id   :model "database"  :name "Linked database name"  :description "Linked database desc"  :display nil
                     :db_id nil   :collection_id     nil}
                    {:id table-id      :model "table"     :name "Linked table dname" :description "Linked table desc"     :display nil
                     :db_id database-id :collection_id     nil}
                    {:id dashboard-id  :model "dashboard" :name "Linked Dashboard name" :description "Linked Dashboard desc" :display nil
                     :db_id nil   :collection_id     collection-id}
                    {:id card-id  :model "card"      :name "Linked card name"      :description "Linked card desc"      :display "bar"
                     :db_id nil   :collection_id     collection-id}
                    {:id model-id :model "dataset"   :name "Linked model name"     :description "Linked model desc"     :display "table"
                     :db_id nil   :collection_id     collection-id}
                    {:url "https://metabase.com"}]
                   (link-card-info-from-resp
                    (mt/user-http-request :crowberto :get 200 (format "dashboard/%d" (:id dashboard))))))

            (testing "should return restricted if user doesn't have permission to view the models"
              (perms/revoke-data-perms! (perms-group/all-users) database-id)
              (is (= #{{:restricted true} {:url "https://metabase.com"}}
                     (set (link-card-info-from-resp
                           (mt/user-http-request :lucky :get 200 (format "dashboard/%d" (:id dashboard))))))))))))

    (testing "fetch a dashboard with a param in it"
      (mt/with-temp [Table         {table-id :id} {}
                     Field         {field-id :id display-name :display_name} {:table_id table-id}

                     Dashboard     {dashboard-id :id} {:name "Test Dashboard"}
                     Card          {card-id :id
                                    :as     card}     {:name "Dashboard Test Card"}
                     DashboardCard dashcard           {:dashboard_id       dashboard-id
                                                       :card_id            card-id
                                                       :parameter_mappings [{:card_id      1
                                                                             :parameter_id "foo"
                                                                             :target       [:dimension [:field field-id nil]]}]}]
        (with-dashboards-in-readable-collection [dashboard-id]
          (api.card-test/with-cards-in-readable-collection [card-id]
            (is (=?
                 (merge dashboard-defaults
                        {:name                       "Test Dashboard"
                         :creator_id                 (mt/user->id :rasta)
                         :collection_id              true
                         :collection_authority_level nil
                         :can_write                  false
                         :param_values               nil
                         :param_fields               {field-id {:id               field-id
                                                                :table_id         table-id
                                                                :display_name     display-name
                                                                :base_type        "type/Text"
                                                                :semantic_type    nil
                                                                :has_field_values "search"
                                                                :name_field       nil
                                                                :dimensions       []}}
                         :tabs                       []
                         :dashcards                  [{:size_x                     4
                                                       :size_y                     4
                                                       :col                        0
                                                       :row                        0
                                                       :updated_at                 true
                                                       :created_at                 true
                                                       :entity_id                  (:entity_id dashcard)
                                                       :collection_authority_level nil
                                                       :parameter_mappings         [{:card_id      1
                                                                                     :parameter_id "foo"
                                                                                     :target       ["dimension" ["field" field-id nil]]}]
                                                       :visualization_settings     {}
                                                       :dashboard_tab_id           nil
                                                       :card                       (merge api.card-test/card-defaults-no-hydrate
                                                                                          {:name                   "Dashboard Test Card"
                                                                                           :creator_id             (mt/user->id :rasta)
                                                                                           :collection_id          true
                                                                                           :collection             false
                                                                                           :entity_id              (:entity_id card)
                                                                                           :display                "table"
                                                                                           :query_type             nil
                                                                                           :visualization_settings {}
                                                                                           :result_metadata        nil})
                                                       :series                     []}]})
                 (dashboard-response (mt/user-http-request :rasta :get 200 (format "dashboard/%d" dashboard-id)))))))))
    (testing "fetch a dashboard from an official collection includes the collection type"
      (mt/with-temp [Dashboard     {dashboard-id :id} {:name "Test Dashboard"}
                     Card          {card-id :id}      {:name "Dashboard Test Card"}
                     DashboardCard _                  {:dashboard_id dashboard-id, :card_id card-id}]
        (with-dashboards-in-readable-collection [dashboard-id]
          (api.card-test/with-cards-in-readable-collection [card-id]
            (is (nil?
                 (-> (dashboard-response (mt/user-http-request :rasta :get 200 (format "dashboard/%d" dashboard-id)))
                     :collection_authority_level)))
            (let [collection-id (:collection_id (mt/user-http-request :rasta :get 200 (format "dashboard/%d" dashboard-id)))]
              (t2/update! Collection collection-id {:authority_level "official"}))
            (is (= "official"
                   (-> (dashboard-response (mt/user-http-request :rasta :get 200 (format "dashboard/%d" dashboard-id)))
                       :collection_authority_level)))))))))

(deftest fetch-dashboard-permissions-test
  (testing "GET /api/dashboard/:id"
    (testing "Fetch Dashboard with a series, should fail if the User doesn't have access to the Collection"
      (mt/with-non-admin-groups-no-root-collection-perms
        (mt/with-temp [Collection          {coll-id :id}      {:name "Collection 1"}
                       Dashboard           {dashboard-id :id} {:name       "Test Dashboard"
                                                               :creator_id (mt/user->id :crowberto)}
                       Card                {card-id :id}      {:name          "Dashboard Test Card"
                                                               :collection_id coll-id}
                       Card                {card-id2 :id}     {:name          "Dashboard Test Card 2"
                                                               :collection_id coll-id}
                       DashboardCard       {dbc_id :id}       {:dashboard_id dashboard-id, :card_id card-id}
                       DashboardCardSeries _                  {:dashboardcard_id dbc_id, :card_id card-id2
                                                               :position         0}]
          (is (= "You don't have permissions to do that."
                 (mt/user-http-request :rasta :get 403 (format "dashboard/%d" dashboard-id)))))))))

(deftest fetch-dashboard-in-personal-collection-test
  (testing "GET /api/dashboard/:id"
    (let [crowberto-personal-coll (t2/select-one :model/Collection :personal_owner_id (mt/user->id :crowberto))]
      (mt/with-temp
        [:model/Dashboard {dash-id :id} {:collection_id (:id crowberto-personal-coll)}]
        (is (= (assoc crowberto-personal-coll :is_personal true)
               (:collection (mt/user-http-request :crowberto :get 200 (format "dashboard/%d" dash-id)))))))))

(deftest param-values-test
  (testing "Don't return `param_values` for Fields for which the current User has no data perms."
    (mt/with-temp-copy-of-db
      (perms/revoke-data-perms! (perms-group/all-users) (mt/id))
      (perms/grant-permissions! (perms-group/all-users) (perms/table-read-path (mt/id :venues)))
      (mt/with-temp [Dashboard     {dashboard-id :id} {:name "Test Dashboard"}
                     Card          {card-id :id}      {:name "Dashboard Test Card"}
                     DashboardCard {_ :id}            {:dashboard_id       dashboard-id
                                                       :card_id            card-id
                                                       :parameter_mappings [{:card_id      card-id
                                                                             :parameter_id "foo"
                                                                             :target       [:dimension
                                                                                            [:field (mt/id :venues :name) nil]]}
                                                                            {:card_id      card-id
                                                                             :parameter_id "bar"
                                                                             :target       [:dimension
                                                                                            [:field (mt/id :categories :name) nil]]}]}]

        (is (= {(mt/id :venues :name) {:values                ["20th Century Cafe"
                                                               "25°"
                                                               "33 Taps"]
                                       :field_id              (mt/id :venues :name)
                                       :human_readable_values []}}
               (let [response (:param_values (mt/user-http-request :rasta :get 200 (str "dashboard/" dashboard-id)))]
                 (into {} (for [[field-id m] response]
                            [field-id (update m :values (partial take 3))])))))))))

(deftest fetch-a-dashboard-with-param-linked-to-a-field-filter-that-is-not-existed
  (testing "when fetching a dashboard that has a param linked to a field filter that no longer exists, we shouldn't throw an error (#15494)"
    (mt/with-temp
      [:model/Card          {card-id :id} {:name "Native card"
                                           :database_id   (mt/id)
                                           :dataset_query (mt/native-query
                                                           {:query "SELECT category FROM products LIMIT 10;"})
                                           :dataset       true}
       :model/Dashboard     {dash-id :id} {:parameters [{:name      "Text"
                                                         :slug      "text"
                                                         :id        "_TEXT_"
                                                         :type      :string/=
                                                         :sectionId "string"}]}
       :model/DashboardCard {}            {:dashboard_id       dash-id
                                           :card_id            card-id
                                           :parameter_mappings [{:parameter_id "_TEXT_"
                                                                 :card_id      card-id
                                                                 :target       [:dimension [:template-tag "not-existed-filter"]]}]}]
      (is (= (repeat 2 [:error nil
                        "Could not find matching field clause for target: [:dimension [:template-tag not-existed-filter]]"])
             (mt/with-log-messages-for-level ['metabase.models.params :error]
               (is (some? (mt/user-http-request :rasta :get 200 (str "dashboard/" dash-id))))))))))

(deftest dashboard-param-link-to-a-field-without-full-field-values-test
  (testing "GET /api/dashboard/:id"
    (t2.with-temp/with-temp
      [:model/Dashboard {dashboard-id :id} {:name "Test Dashboard"}
       :model/Card {card-id :id} {:name "Dashboard Test Card"}
       :model/DashboardCard _ {:dashboard_id       dashboard-id
                               :card_id            card-id
                               :parameter_mappings [{:card_id      card-id
                                                     :parameter_id "foo"
                                                     :target       [:dimension
                                                                    [:field (mt/id :venues :name) nil]]}]}]
      (t2/delete! :model/FieldValues :field_id (mt/id :venues :name) :type :full)
      (testing "Request triggers computation of field values if missing (#30218)"
        (is (= {(mt/id :venues :name) {:values                ["20th Century Cafe"
                                                               "25°"
                                                               "33 Taps"]
                                       :field_id              (mt/id :venues :name)
                                       :human_readable_values []}}
               (let [response (:param_values (mt/user-http-request :rasta :get 200 (str "dashboard/" dashboard-id)))]
                 (into {} (for [[field-id m] response]
                            [field-id (update m :values (partial take 3))])))))))))

;;; +----------------------------------------------------------------------------------------------------------------+
;;; |                                             PUT /api/dashboard/:id                                             |
;;; +----------------------------------------------------------------------------------------------------------------+

(deftest update-dashboard-test
  (testing "PUT /api/dashboard/:id"
    (t2.with-temp/with-temp [Dashboard {dashboard-id :id} {:name "Test Dashboard"}]
      (with-dashboards-in-writeable-collection [dashboard-id]
        (testing "GET before update"
          (is (= (merge dashboard-defaults {:name          "Test Dashboard"
                                            :creator_id    (mt/user->id :rasta)
                                            :collection    false
                                            :collection_id true})
                 (dashboard-response (t2/select-one Dashboard :id dashboard-id)))))

        (testing "PUT response"
          (let [put-response (mt/user-http-request :rasta :put 200 (str "dashboard/" dashboard-id)
                                               {:name        "My Cool Dashboard"
                                                :description "Some awesome description"
                                                :cache_ttl   1234
                                                ;; these things should fail to update
                                                :creator_id  (mt/user->id :trashbird)})
                get-response (mt/user-http-request :rasta :get 200 (format "dashboard/%d" dashboard-id))]
            (is (=? (merge dashboard-defaults {:name           "My Cool Dashboard"
                                               :dashcards      []
                                               :tabs           []
                                               :description    "Some awesome description"
                                               :creator_id     (mt/user->id :rasta)
                                               :cache_ttl      1234
                                               :last-edit-info {:timestamp true :id true :first_name "Rasta"
                                                                :last_name "Toucan" :email "rasta@metabase.com"}
                                               :collection     true
                                               :collection_id  true})
                    (dashboard-response put-response)))
            (testing "A PUT should return the updated value so a follow-on GET is not needed (#34828)"
              (is (= (update put-response :last-edit-info dissoc :timestamp)
                     (update get-response :last-edit-info dissoc :timestamp))))))

        (testing "GET after update"
          (is (= (merge dashboard-defaults {:name          "My Cool Dashboard"
                                            :description   "Some awesome description"
                                            :cache_ttl     1234
                                            :creator_id    (mt/user->id :rasta)
                                            :collection    false
                                            :collection_id true})
                 (dashboard-response (t2/select-one Dashboard :id dashboard-id)))))

        (testing "No-op PUT: Do not return 500"
          (t2.with-temp/with-temp [Card {card-id :id} {}
                                   DashboardCard dashcard {:card_id card-id, :dashboard_id dashboard-id}]
            ;; so, you can't actually set `:cards` with THIS endpoint (you have to use PUT /api/dashboard/:id/cards)
            ;; but the e2e tests are trying to do it. With Toucan 1, it would silently do nothing and return truthy for
            ;; whatever reason (I'm guessing it was a bug?) if you did something like (update! Dashboard 1 {}). Toucan 2
            ;; returns falsey, since it doesn't do anything, which is what Toucan 1 SAID it was supposed to do.
            ;;
            ;; In the interest of un-busting the e2e tests let's just check to make sure the endpoint no-ops
            (is (=? {:id dashboard-id}
                    (mt/user-http-request :rasta :put 200 (str "dashboard/" dashboard-id)
                                          {:cards [(select-keys dashcard [:id :card_id :row_col :size_x :size_y])]})))))))
    (testing "auto_apply_filters test"
      (doseq [enabled? [true false]]
        (t2.with-temp/with-temp [Dashboard {dashboard-id :id} {:name               "Test Dashboard"
                                                               :auto_apply_filters enabled?}]
          (testing "Can set it"
            (mt/user-http-request :rasta :put 200 (str "dashboard/" dashboard-id)
                                  {:auto_apply_filters (not enabled?)})
            (is (= (not enabled?)
                   (t2/select-one-fn :auto_apply_filters Dashboard :id dashboard-id))))
          (testing "If not in put it is not changed"
            (mt/user-http-request :rasta :put 200 (str "dashboard/" dashboard-id)
                                  {:description "foo"})
            (is (= (not enabled?)
                   (t2/select-one-fn :auto_apply_filters Dashboard :id dashboard-id)))))))))


(deftest update-dashboard-guide-columns-test
  (testing "PUT /api/dashboard/:id"
    (testing "allow `:caveats` and `:points_of_interest` to be empty strings, and `:show_in_getting_started` should be a boolean"
      (t2.with-temp/with-temp [Dashboard {dashboard-id :id} {:name "Test Dashboard"}]
        (with-dashboards-in-writeable-collection [dashboard-id]
          (is (=? (merge dashboard-defaults {:name                    "Test Dashboard"
                                             :creator_id              (mt/user->id :rasta)
                                             :collection              true
                                             :collection_id           true
                                             :dashcards               []
                                             :tabs                    []
                                             :caveats                 ""
                                             :points_of_interest      ""
                                             :cache_ttl               1337
                                             :last-edit-info
                                             {:timestamp true, :id true, :first_name "Rasta"
                                              :last_name "Toucan", :email "rasta@metabase.com"}
                                             :show_in_getting_started true})
                  (dashboard-response (mt/user-http-request :rasta :put 200 (str "dashboard/" dashboard-id)
                                                            {:caveats                 ""
                                                             :points_of_interest      ""
                                                             :cache_ttl               1337
                                                             :show_in_getting_started true})))))))))

(deftest update-dashboard-clear-description-test
  (testing "PUT /api/dashboard/:id"
    (testing "Can we clear the description of a Dashboard? (#4738)"
      (t2.with-temp/with-temp [Dashboard dashboard {:description "What a nice Dashboard"}]
        (with-dashboards-in-writeable-collection [dashboard]
          (mt/user-http-request :rasta :put 200 (str "dashboard/" (u/the-id dashboard)) {:description nil})
          (is (= nil
                 (t2/select-one-fn :description Dashboard :id (u/the-id dashboard))))

          (testing "Set to a blank description"
            (mt/user-http-request :rasta :put 200 (str "dashboard/" (u/the-id dashboard)) {:description ""})
            (is (= ""
                   (t2/select-one-fn :description Dashboard :id (u/the-id dashboard))))))))))

(deftest update-dashboard-change-collection-id-test
  (testing "PUT /api/dashboard/:id"
    (testing "Can we change the Collection a Dashboard is in (assuming we have the permissions to do so)?"
      (dashboard-test/with-dash-in-collection [_db collection dash]
        (t2.with-temp/with-temp [Collection new-collection]
          ;; grant Permissions for both new and old collections
          (doseq [coll [collection new-collection]]
            (perms/grant-collection-readwrite-permissions! (perms-group/all-users) coll))
          ;; now make an API call to move collections
          (mt/user-http-request :rasta :put 200 (str "dashboard/" (u/the-id dash)) {:collection_id (u/the-id new-collection)})
          ;; Check to make sure the ID has changed in the DB
          (is (= (t2/select-one-fn :collection_id Dashboard :id (u/the-id dash))
                 (u/the-id new-collection))))))

    (testing "if we don't have the Permissions for the old collection, we should get an Exception"
      (mt/with-non-admin-groups-no-root-collection-perms
        (dashboard-test/with-dash-in-collection [_db _collection dash]
          (t2.with-temp/with-temp [Collection new-collection]
            ;; grant Permissions for only the *new* collection
            (perms/grant-collection-readwrite-permissions! (perms-group/all-users) new-collection)
            ;; now make an API call to move collections. Should fail
            (is (= "You don't have permissions to do that."
                   (mt/user-http-request :rasta :put 403 (str "dashboard/" (u/the-id dash))
                                         {:collection_id (u/the-id new-collection)})))))))

    (testing "if we don't have the Permissions for the new collection, we should get an Exception"
      (mt/with-non-admin-groups-no-root-collection-perms
        (dashboard-test/with-dash-in-collection [_db collection dash]
          (t2.with-temp/with-temp [Collection new-collection]
            ;; grant Permissions for only the *old* collection
            (perms/grant-collection-readwrite-permissions! (perms-group/all-users) collection)
            ;; now make an API call to move collections. Should fail
            (is (=? {:message "You do not have curate permissions for this Collection."}
                    (mt/user-http-request :rasta :put 403 (str "dashboard/" (u/the-id dash))
                                          {:collection_id (u/the-id new-collection)})))))))))

;;; +----------------------------------------------------------------------------------------------------------------+
;;; |                                    UPDATING DASHBOARD CARD IN DASHCARD                                         |
;;; +----------------------------------------------------------------------------------------------------------------+

(deftest update-dashcard-reference-in-dashboard-test
  (testing "PUT /api/dashboard/:id"
    (testing "Let creators swap out dashboard questions with a different question (#36497)"
      (mt/with-temp [Dashboard {dashboard-id :id} {:name "Test Dashboard"}
                     Card {card-id        :id
                           card-entity-id :entity_id} {:name "Original Card"}
                     DashboardCard {dashcard-entity-id :entity_id
                                    :as                dashcard} {:dashboard_id dashboard-id
                                                                  :card_id      card-id}]
        (let [{original-dashcard-entity-id          :entity_id
               {original-card-entity-id :entity_id} :card} (-> (mt/user-http-request :rasta :get 200 (str "dashboard/" dashboard-id))
                                                               dashboard-response
                                                               (get-in [:dashcards 0]))]
          (testing "Check that the before state is as expected -- it looks just like our fixture data"
            (testing "Before the update the dashcard is the same as the one we started with"
              (is (= dashcard-entity-id original-dashcard-entity-id)))
            (testing "Before the update, the card on the dashcard is the "
              (is (= card-entity-id original-card-entity-id))))
          (mt/with-temp [Card {new-card-id            :id
                               swapped-card-entity-id :entity_id} {:name "Swapped Card"}]
            ;; Update the card_id.
            (let [updated-card-payload {:dashcards [(assoc
                                                      (select-keys dashcard [:id :entity_id :size_x :size_y :row :col])
                                                      :card_id new-card-id)]}
                  {updated-dashcard-entity-id          :entity_id
                   {updated-card-entity-id :entity_id} :card} (-> (mt/user-http-request :rasta :put 200 (str "dashboard/" dashboard-id)
                                                                                        updated-card-payload)
                                                                  dashboard-response
                                                                  (get-in [:dashcards 0]))]
              (testing "After the update the dashcard is the same as the one we started with"
                (is (= dashcard-entity-id updated-dashcard-entity-id)))
              (testing "After the update, the card on the dashcard is updated to our newly swapped card"
                (is (= swapped-card-entity-id updated-card-entity-id))))))))))

;;; +----------------------------------------------------------------------------------------------------------------+
;;; |                                    UPDATING DASHBOARD COLLECTION POSITIONS                                     |
;;; +----------------------------------------------------------------------------------------------------------------+

(deftest update-dashboard-change-collection-position-test
  (testing "PUT /api/dashboard/:id"
    (testing "Can we change the Collection position of a Dashboard?"
      (mt/with-non-admin-groups-no-root-collection-perms
        (mt/with-temp [Collection collection {}
                       Dashboard  dashboard {:collection_id (u/the-id collection)}]
          (perms/grant-collection-readwrite-permissions! (perms-group/all-users) collection)
          (mt/user-http-request :rasta :put 200 (str "dashboard/" (u/the-id dashboard))
                                {:collection_position 1})
          (is (= 1
                 (t2/select-one-fn :collection_position Dashboard :id (u/the-id dashboard))))

          (testing "...and unset (unpin) it as well?"
            (mt/user-http-request :rasta :put 200 (str "dashboard/" (u/the-id dashboard))
                                  {:collection_position nil})
            (is (= nil
                   (t2/select-one-fn :collection_position Dashboard :id (u/the-id dashboard))))))

        (testing "we shouldn't be able to if we don't have permissions for the Collection"
          (mt/with-temp [Collection collection {}
                         Dashboard  dashboard {:collection_id (u/the-id collection)}]
            (mt/user-http-request :rasta :put 403 (str "dashboard/" (u/the-id dashboard))
                                  {:collection_position 1})
            (is (= nil
                   (t2/select-one-fn :collection_position Dashboard :id (u/the-id dashboard)))))

          (mt/with-temp [Collection collection {}
                         Dashboard  dashboard {:collection_id (u/the-id collection), :collection_position 1}]
            (mt/user-http-request :rasta :put 403 (str "dashboard/" (u/the-id dashboard))
                                  {:collection_position nil})
            (is (= 1
                   (t2/select-one-fn :collection_position Dashboard :id (u/the-id dashboard))))))))))

(deftest update-dashboard-position-test
  (mt/with-non-admin-groups-no-root-collection-perms
    (t2.with-temp/with-temp [Collection collection]
      (perms/grant-collection-readwrite-permissions! (perms-group/all-users) collection)
      (letfn [(move-dashboard! [dashboard new-position]
                (mt/user-http-request :rasta :put 200 (str "dashboard/" (u/the-id dashboard))
                                      {:collection_position new-position}))
              (items []
                (api.card-test/get-name->collection-position :rasta collection))]
        (testing "Check that we can update a dashboard's position in a collection of only dashboards"
          (api.card-test/with-ordered-items collection [Dashboard a
                                                        Dashboard b
                                                        Dashboard c
                                                        Dashboard d]
            (move-dashboard! b 4)
            (is (= {"a" 1, "c" 2, "d" 3, "b" 4}
                   (items)))))

        (testing "Check that updating a dashboard at position 3 to position 1 will increment the positions before 3, not after"
          (api.card-test/with-ordered-items collection [Card      a
                                                        Pulse     b
                                                        Dashboard c
                                                        Dashboard d]
            (move-dashboard! c 1)
            (is (= {"c" 1, "a" 2, "b" 3, "d" 4}
                   (items)))))

        (testing "Check that updating position 1 to 3 will cause b and c to be decremented"
          (api.card-test/with-ordered-items collection [Dashboard a
                                                        Card      b
                                                        Pulse     c
                                                        Dashboard d]
            (move-dashboard! a 3)
            (is (= {"b" 1, "c" 2, "a" 3, "d" 4}
                   (items)))))


        (testing "Check that updating position 1 to 4 will cause a through c to be decremented"
          (api.card-test/with-ordered-items collection [Dashboard a
                                                        Card      b
                                                        Pulse     c
                                                        Pulse     d]
            (move-dashboard! a 4)
            (is (= {"b" 1, "c" 2, "d" 3, "a" 4}
                   (items)))))

        (testing "Check that updating position 4 to 1 will cause a through c to be incremented"
          (api.card-test/with-ordered-items collection [Card      a
                                                        Pulse     b
                                                        Card      c
                                                        Dashboard d]
            (move-dashboard! d 1)
            (is (= {"d" 1, "a" 2, "b" 3, "c" 4}
                   (items)))))))))

(deftest move-dashboard-to-different-collection-test
  (testing "Check that moving a dashboard to another collection will fixup both collections"
    (mt/with-non-admin-groups-no-root-collection-perms
      (mt/with-temp [Collection collection-1 {}
                     Collection collection-2] {}
        (api.card-test/with-ordered-items collection-1 [Dashboard a
                                                        Card      b
                                                        Card      c
                                                        Pulse     d]
          (api.card-test/with-ordered-items collection-2 [Pulse     e
                                                          Pulse     f
                                                          Dashboard g
                                                          Card      h]
            (perms/grant-collection-readwrite-permissions! (perms-group/all-users) collection-1)
            (perms/grant-collection-readwrite-permissions! (perms-group/all-users) collection-2)
            ;; Move the first dashboard in collection-1 to collection-1
            (mt/user-http-request :rasta :put 200 (str "dashboard/" (u/the-id a))
                                  {:collection_position 1, :collection_id (u/the-id collection-2)})
            ;; "a" should now be gone from collection-1 and all the existing dashboards bumped down in position
            (testing "original collection"
              (is (= {"b" 1
                      "c" 2
                      "d" 3}
                     (api.card-test/get-name->collection-position :rasta collection-1))))
            ;; "a" is now first, all other dashboards in collection-2 bumped down 1
            (testing "new collection"
              (is (= {"a" 1
                      "e" 2
                      "f" 3
                      "g" 4
                      "h" 5}
                     (api.card-test/get-name->collection-position :rasta collection-2))))))))))

(deftest insert-dashboard-increment-existing-collection-position-test
  (testing "POST /api/dashboard"
    (testing "Check that adding a new Dashboard at Collection position 3 will increment position of the existing item at position 3"
      (mt/with-non-admin-groups-no-root-collection-perms
        (t2.with-temp/with-temp [Collection collection]
          (mt/with-model-cleanup [:model/Dashboard]
            (api.card-test/with-ordered-items collection [Card  a
                                                          Pulse b
                                                          Card  d]
              (perms/grant-collection-readwrite-permissions! (perms-group/all-users) collection)
              (is (= {"a" 1
                      "b" 2
                      "d" 3}
                     (api.card-test/get-name->collection-position :rasta collection)))
              (mt/user-http-request :rasta :post 200 "dashboard" {:name                "c"
                                                                  :collection_id       (u/the-id collection)
                                                                  :collection_position 3})
              (is (= {"a" 1
                      "b" 2
                      "c" 3
                      "d" 4}
                     (api.card-test/get-name->collection-position :rasta collection))))))))))

(deftest insert-dashboard-no-position-test
  (testing "POST /api/dashboard"
    (testing "Check that adding a new Dashboard without a position, leaves the existing positions unchanged"
      (mt/with-non-admin-groups-no-root-collection-perms
        (t2.with-temp/with-temp [Collection collection]
          (api.card-test/with-ordered-items collection [Dashboard a
                                                        Card      b
                                                        Pulse     d]
            (perms/grant-collection-readwrite-permissions! (perms-group/all-users) collection)
            (is (= {"a" 1
                    "b" 2
                    "d" 3}
                   (api.card-test/get-name->collection-position :rasta collection)))
            (mt/with-model-cleanup [:model/Dashboard]
              (mt/user-http-request :rasta :post 200 "dashboard" {:name          "c"
                                                                  :collection_id (u/the-id collection)})
              (is (= {"a" 1
                      "b" 2
                      "c" nil
                      "d" 3}
                     (api.card-test/get-name->collection-position :rasta collection))))))))))

;;; +----------------------------------------------------------------------------------------------------------------+
;;; |                                           DELETE /api/dashboard/:id                                            |
;;; +----------------------------------------------------------------------------------------------------------------+

(deftest delete-test
  (t2.with-temp/with-temp [Dashboard {dashboard-id :id}]
    (with-dashboards-in-writeable-collection [dashboard-id]
      (is (= nil
             (mt/user-http-request :rasta :delete 204 (format "dashboard/%d" dashboard-id))))
      (is (= nil
             (t2/select-one Dashboard :id dashboard-id))))))

;;; +----------------------------------------------------------------------------------------------------------------+
;;; |                                         POST /api/dashboard/:id/copy                                           |
;;; +----------------------------------------------------------------------------------------------------------------+

(deftest copy-dashboard-test
  (mt/with-model-cleanup [:model/Dashboard]
    (testing "POST /api/dashboard/:id/copy"
      (testing "A plain copy with nothing special"
        (t2.with-temp/with-temp [Dashboard dashboard {:name        "Test Dashboard"
                                                      :description "A description"
                                                      :creator_id  (mt/user->id :rasta)}]
          (let [response (mt/user-http-request :rasta :post 200 (format "dashboard/%d/copy" (:id dashboard)))]
            (is (= (merge
                    dashboard-defaults
                    {:name          "Test Dashboard"
                     :description   "A description"
                     :creator_id    (mt/user->id :rasta)
                     :collection    false
                     :collection_id false})
                   (dashboard-response response)))
            (is (some? (:entity_id response)))
            (is (not=  (:entity_id dashboard) (:entity_id response))
                "The copy should have a new entity ID generated")))))))


(deftest copy-dashboard-test-2
  (mt/with-model-cleanup [:model/Dashboard]
    (testing "POST /api/dashboard/:id/copy"
      (testing "Ensure name / description / user set when copying"
        (t2.with-temp/with-temp [Dashboard dashboard  {:name        "Test Dashboard"
                                                       :description "An old description"}]
          (let [response (mt/user-http-request :crowberto :post 200 (format "dashboard/%d/copy" (:id dashboard))
                                               {:name        "Test Dashboard - Duplicate"
                                                :description "A new description"})]
            (is (= (merge
                    dashboard-defaults
                    {:name          "Test Dashboard - Duplicate"
                     :description   "A new description"
                     :creator_id    (mt/user->id :crowberto)
                     :collection_id false
                     :collection    false})
                   (dashboard-response response)))
            (is (some? (:entity_id response)))
            (is (not= (:entity_id dashboard) (:entity_id response))
                "The copy should have a new entity ID generated")))))))


(deftest copy-dashboard-test-3
  (testing "Deep copy: POST /api/dashboard/:id/copy"
    (mt/dataset test-data
      (mt/with-temp
        [Collection source-coll {:name "Source collection"}
         Collection dest-coll   {:name "Destination collection"}
         Dashboard  dashboard {:name          "Dashboard to be Copied"
                               :description   "A description"
                               :collection_id (u/the-id source-coll)
                               :creator_id    (mt/user->id :rasta)}
         Card       total-card  {:name "Total orders per month"
                                 :collection_id (u/the-id source-coll)
                                 :display :line
                                 :visualization_settings
                                 {:graph.dimensions ["CREATED_AT"]
                                  :graph.metrics ["sum"]}
                                 :dataset_query
                                 (mt/$ids
                                  {:database (mt/id)
                                   :type     :query
                                   :query    {:source-table $$orders
                                              :aggregation  [[:sum $orders.total]]
                                              :breakout     [!month.orders.created_at]}})}
         Card      avg-card  {:name "Average orders per month"
                              :collection_id (u/the-id source-coll)
                              :display :line
                              :visualization_settings
                              {:graph.dimensions ["CREATED_AT"]
                               :graph.metrics ["sum"]}
                              :dataset_query
                              (mt/$ids
                               {:database (mt/id)
                                :type     :query
                                :query    {:source-table $$orders
                                           :aggregation  [[:avg $orders.total]]
                                           :breakout     [!month.orders.created_at]}})}
         Card          model {:name "A model"
                              :collection_id (u/the-id source-coll)
                              :dataset true
                              :dataset_query
                              (mt/$ids
                               {:database (mt/id)
                                :type :query
                                :query {:source-table $$orders
                                        :limit 4}})}
         DashboardCard dashcard {:dashboard_id (u/the-id dashboard)
                                 :card_id    (u/the-id total-card)
                                 :size_x 6, :size_y 6}
         DashboardCard _textcard {:dashboard_id (u/the-id dashboard)
                                  :visualization_settings
                                  {:virtual_card
                                   {:display :text}
                                   :text "here is some text"}}
         DashboardCard _        {:dashboard_id (u/the-id dashboard)
                                 :card_id    (u/the-id model)
                                 :size_x 6, :size_y 6}
         DashboardCardSeries _ {:dashboardcard_id (u/the-id dashcard)
                                :card_id (u/the-id avg-card)
                                :position 0}]
        (mt/with-model-cleanup [Card Dashboard DashboardCard DashboardCardSeries]
          (let [resp (mt/user-http-request :crowberto :post 200
                                           (format "dashboard/%d/copy" (:id dashboard))
                                           {:name        "New dashboard"
                                            :description "A new description"
                                            :is_deep_copy true
                                            :collection_id (u/the-id dest-coll)})]
            (is (= (:collection_id resp) (u/the-id dest-coll))
                "Dashboard should go into the destination collection")
            (is (= 3 (count (t2/select 'Card :collection_id (u/the-id source-coll)))))
            (let [copied-cards (t2/select 'Card :collection_id (u/the-id dest-coll))
                  copied-db-cards (t2/select 'DashboardCard :dashboard_id (u/the-id (:id resp)))
                  source-db-cards (t2/select 'DashboardCard :dashboard_id (u/the-id dashboard))]
              (testing "Copies all of the questions on the dashboard"
                (is (= 2 (count copied-cards))))
              (testing "Copies all of the dashboard cards"
                (is (= (count copied-db-cards) (count source-db-cards)))
                (testing "Including text cards"
                  (is (some (comp nil? :card_id) copied-db-cards))
                  (is (some (comp :text :visualization_settings) copied-db-cards))))
              (testing "Should copy cards"
                (is (= #{"Total orders per month" "Average orders per month"}
                       (into #{} (map :name) copied-cards))
                    "Should preserve the titles of the original cards"))
              (testing "Should not deep-copy models"
                (is (every? (comp false? :dataset) copied-cards)
                    "Copied a model")))))))))

(deftest copy-dashboard-test-4
  (testing "Deep copy: POST /api/dashboard/:id/copy"
    (mt/dataset test-data
      (testing "When there are cards the user lacks write perms for"
        (mt/with-temp [Collection source-coll {:name "Source collection"}
                       Collection no-read-coll {:name "Crowberto lacks write coll"}
                       Collection dest-coll   {:name "Destination collection"}
                       Dashboard  dashboard {:name          "Dashboard to be Copied"
                                             :description   "A description"
                                             :collection_id (u/the-id source-coll)
                                             :creator_id    (mt/user->id :rasta)}
                       Card       total-card  {:name "Total orders per month"
                                               :collection_id (u/the-id no-read-coll)
                                               :display :line
                                               :visualization_settings
                                               {:graph.dimensions ["CREATED_AT"]
                                                :graph.metrics ["sum"]}
                                               :dataset_query
                                               (mt/$ids
                                                {:database (mt/id)
                                                 :type     :query
                                                 :query    {:source-table $$orders
                                                            :aggregation  [[:sum $orders.total]]
                                                            :breakout     [!month.orders.created_at]}})}
                       Card      avg-card  {:name "Average orders per month"
                                            :collection_id (u/the-id source-coll)
                                            :display :line
                                            :visualization_settings
                                            {:graph.dimensions ["CREATED_AT"]
                                             :graph.metrics ["sum"]}
                                            :dataset_query
                                            (mt/$ids
                                             {:database (mt/id)
                                              :type     :query
                                              :query    {:source-table $$orders
                                                         :aggregation  [[:avg $orders.total]]
                                                         :breakout     [!month.orders.created_at]}})}
                       Card          card {:name "A card"
                                           :collection_id (u/the-id source-coll)
                                           :dataset_query
                                           (mt/$ids
                                            {:database (mt/id)
                                             :type :query
                                             :query {:source-table $$orders
                                                     :limit 4}})}
                       DashboardCard dashcard {:dashboard_id (u/the-id dashboard)
                                               :card_id    (u/the-id total-card)
                                               :size_x 6, :size_y 6}
                       DashboardCard _        {:dashboard_id (u/the-id dashboard)
                                               :card_id    (u/the-id card)
                                               :size_x 6, :size_y 6}
                       DashboardCardSeries _ {:dashboardcard_id (u/the-id dashcard)
                                              :card_id (u/the-id avg-card)
                                              :position 0}]
          (mt/with-model-cleanup [Card Dashboard DashboardCard DashboardCardSeries]
            (perms/revoke-collection-permissions! (perms-group/all-users) no-read-coll)
            (let [resp (mt/user-http-request :rasta :post 200
                                             (format "dashboard/%d/copy" (:id dashboard))
                                             {:name        "New dashboard"
                                              :description "A new description"
                                              :is_deep_copy true
                                              :collection_id (u/the-id dest-coll)})]
              (is (= (:collection_id resp) (u/the-id dest-coll))
                  "Dashboard should go into the destination collection")
              (let [copied-cards (t2/select 'Card :collection_id (u/the-id dest-coll))
                    copied-db-cards (t2/select 'DashboardCard :dashboard_id (u/the-id (:id resp)))]
                (testing "Copies only one of the questions on the dashboard"
                  (is (= 1 (count copied-cards))))
                (testing "Copies one of the dashboard cards"
                  (is (= 1 (count copied-db-cards))))
                (testing "Should copy cards"
                  (is (= #{"A card"}
                         (into #{} (map :name) copied-cards))
                      "Should preserve the titles of the original cards"))
                (testing "Should not create dashboardcardseries because the base card lacks permissions"
                  (is (empty? (t2/select DashboardCardSeries :card_id [:in (map :id copied-cards)]))))
                (testing "Response includes uncopied cards"
                  ;; cards might be full cards or just a map {:id 1} due to permissions Any card with lack of
                  ;; permissions is just {:id 1}. Cards in a series which you have permissions for, but the base card
                  ;; you lack permissions for are also not copied, but you can see the whole card.
                  (is (= 2 (->> resp :uncopied count))))))))))))

(deftest copy-dashboard-test-5
  (testing "Deep copy: POST /api/dashboard/:id/copy"
    (mt/dataset test-data
      (testing "When source and destination are the same"
        (mt/with-temp [Collection source-coll {:name "Source collection"}
                       Dashboard  dashboard {:name          "Dashboard to be Copied"
                                             :description   "A description"
                                             :collection_id (u/the-id source-coll)
                                             :creator_id    (mt/user->id :rasta)}
                       Card       total-card  {:name "Total orders per month"
                                               :collection_id (u/the-id source-coll)
                                               :display :line
                                               :visualization_settings
                                               {:graph.dimensions ["CREATED_AT"]
                                                :graph.metrics ["sum"]}
                                               :dataset_query
                                               (mt/$ids
                                                {:database (mt/id)
                                                 :type     :query
                                                 :query    {:source-table $$orders
                                                            :aggregation  [[:sum $orders.total]]
                                                            :breakout     [!month.orders.created_at]}})}
                       Card      avg-card  {:name "Average orders per month"
                                            :collection_id (u/the-id source-coll)
                                            :display :line
                                            :visualization_settings
                                            {:graph.dimensions ["CREATED_AT"]
                                             :graph.metrics ["sum"]}
                                            :dataset_query
                                            (mt/$ids
                                             {:database (mt/id)
                                              :type     :query
                                              :query    {:source-table $$orders
                                                         :aggregation  [[:avg $orders.total]]
                                                         :breakout     [!month.orders.created_at]}})}
                       Card          card {:name "A card"
                                           :collection_id (u/the-id source-coll)
                                           :dataset_query
                                           (mt/$ids
                                            {:database (mt/id)
                                             :type :query
                                             :query {:source-table $$orders
                                                     :limit 4}})}
                       DashboardCard dashcard {:dashboard_id (u/the-id dashboard)
                                               :card_id    (u/the-id total-card)
                                               :size_x 6, :size_y 6}
                       DashboardCard _        {:dashboard_id (u/the-id dashboard)
                                               :card_id    (u/the-id card)
                                               :size_x 6, :size_y 6}
                       DashboardCardSeries _ {:dashboardcard_id (u/the-id dashcard)
                                              :card_id (u/the-id avg-card)
                                              :position 0}]
          (mt/with-model-cleanup [Card Dashboard DashboardCard DashboardCardSeries]
            (let [_resp (mt/user-http-request :rasta :post 200
                                              (format "dashboard/%d/copy" (:id dashboard))
                                              {:name        "New dashboard"
                                               :description "A new description"
                                               :is_deep_copy true
                                               :collection_id (u/the-id source-coll)})
                  cards-in-coll (t2/select 'Card :collection_id (u/the-id source-coll))]
              ;; original 3 plust 3 duplicates
              (is (= 6 (count cards-in-coll)) "Not all cards were copied")
              (is (= (into #{} (comp (map :name)
                                     (mapcat (fn [n] [n (str n " - Duplicate")])))
                           [total-card avg-card card])
                     (set (map :name cards-in-coll)))
                  "Cards should have \"- Duplicate\" appended"))))))))

(defn- dashcards-by-position
  "Returns dashcards for a dashboard ordered by their position instead of creation like [[dashboard/dashcards]] does."
  [dashboard-or-id]
  (sort dashboard-card/dashcard-comparator (dashboard/dashcards dashboard-or-id)))

(deftest copy-dashboard-with-tab-test
  (testing "POST /api/dashboard/:id/copy"
    (testing "for a dashboard that has tabs"
      (with-simple-dashboard-with-tabs [{:keys [dashboard-id]}]
        (mt/with-model-cleanup [:model/Dashboard]
          (let [new-dash-id        (:id (mt/user-http-request :rasta :post 200
                                                              (format "dashboard/%d/copy" dashboard-id)
                                                              {:name        "New dashboard"
                                                               :description "A new description"}))
                original-tabs      (t2/select [:model/DashboardTab :id :position :name]
                                              :dashboard_id dashboard-id
                                              {:order-by [[:position :asc]]})
                new-tabs           (t2/select [:model/DashboardTab :id :position :name]
                                              :dashboard_id new-dash-id
                                              {:order-by [[:position :asc]]})
                new->old-tab-id   (zipmap (map :id new-tabs) (map :id original-tabs))]
            (testing "Cards are located correctly between tabs"
              (is (= (map #(select-keys % [:dashboard_tab_id :card_id :row :col :size_x :size_y :dashboard_tab_id])
                          (dashcards-by-position dashboard-id))
                     (map #(select-keys % [:dashboard_tab_id :card_id :row :col :size_x :size_y :dashboard_tab_id])
                          (for [card (dashcards-by-position new-dash-id)]
                            (assoc card :dashboard_tab_id (new->old-tab-id (:dashboard_tab_id card))))))))
            (testing "new tabs should have the same name and position"
              (is (= (map #(dissoc % :id) original-tabs)
                     (map #(dissoc % :id) new-tabs))))))))))

(def ^:dynamic ^:private
  ^{:doc "Set of ids that will report [[mi/can-write]] as true."}
  *readable-card-ids* #{})

(defmethod mi/can-read? ::dispatches-on-dynamic
  ([fake-model]
   (contains? *readable-card-ids* (:id fake-model)))
  ([_fake-model id]
   (contains? *readable-card-ids* id)))

(defn- card-model
  "Return a card \"model\" that reports as a `::dispatches-on-dynamic` model type, and checking `mi/can-write?` checks
  if the `:id` is in the dynamic variable `*writable-card-ids*."
  [card]
  (with-meta card {`t2.protocols/model
                   (fn [_] ::dispatches-on-dynamic)
                   `t2.protocols/dispatch-value
                   (fn [_] ::dispatches-on-dynamic)}))

(deftest cards-to-copy-test
  (testing "Identifies all cards to be copied"
    (let [dashcards [{:card_id 1 :card (card-model {:id 1}) :series [(card-model {:id 2})]}
                     {:card_id 3 :card (card-model{:id 3})}]]
      (binding [*readable-card-ids* #{1 2 3}]
        (is (= {:copy {1 {:id 1} 2 {:id 2} 3 {:id 3}}
                :discard []}
               (#'api.dashboard/cards-to-copy dashcards))))))
  (testing "Identifies cards which cannot be copied"
    (testing "If they are in a series"
      (let [dashcards [{:card_id 1 :card (card-model {:id 1}) :series [(card-model {:id 2})]}
                       {:card_id 3 :card (card-model{:id 3})}]]
        (binding [*readable-card-ids* #{1 3}]
          (is (= {:copy {1 {:id 1} 3 {:id 3}}
                  :discard [{:id 2}]}
                 (#'api.dashboard/cards-to-copy dashcards))))))
    (testing "When the base of a series lacks permissions"
      (let [dashcards [{:card_id 1 :card (card-model {:id 1}) :series [(card-model {:id 2})]}
                       {:card_id 3 :card (card-model{:id 3})}]]
        (binding [*readable-card-ids* #{3}]
          (is (= {:copy {3 {:id 3}}
                  :discard [{:id 1} {:id 2}]}
                 (#'api.dashboard/cards-to-copy dashcards))))))))

(deftest update-cards-for-copy-test
  (testing "When copy style is shallow returns original dashcards"
    (let [dashcards [{:card_id 1 :card {:id 1} :series [{:id 2}]}
                     {:card_id 3 :card {:id 3}}]]
      (is (= dashcards
             (api.dashboard/update-cards-for-copy 1
                                                  dashcards
                                                  false
                                                  nil
                                                  nil))))
    (testing "with tab-ids updated if dashboard has tab"
      (is (= [{:card_id 1 :card {:id 1} :dashboard_tab_id 10}
              {:card_id 3 :card {:id 3} :dashboard_tab_id 20}]
             (api.dashboard/update-cards-for-copy 1
                                                  [{:card_id 1 :card {:id 1} :dashboard_tab_id 1}
                                                   {:card_id 3 :card {:id 3} :dashboard_tab_id 2}]
                                                  false
                                                  nil
                                                  {1 10
                                                   2 20})))))
  (testing "When copy style is deep"
    (let [dashcards [{:card_id 1 :card {:id 1} :series [{:id 2} {:id 3}]}]]
      (testing "Can omit series cards"
        (is (= [{:card_id 5 :card {:id 5} :series [{:id 6}]}]
               (api.dashboard/update-cards-for-copy 1
                                                    dashcards
                                                    true
                                                    {1 {:id 5}
                                                     2 {:id 6}}
                                                    nil)))))
    (testing "Can omit whole card with series if not copied"
      (let [dashcards [{:card_id 1 :card {} :series [{:id 2} {:id 3}]}
                       {:card_id 4 :card {} :series [{:id 5} {:id 6}]}]]
        (is (= [{:card_id 7 :card {:id 7} :series [{:id 8} {:id 9}]}]
               (api.dashboard/update-cards-for-copy 1
                                                    dashcards
                                                    true
                                                    {1 {:id 7}
                                                     2 {:id 8}
                                                     3 {:id 9}
                                                     ;; not copying id 4 which is the base of the following two
                                                     5 {:id 10}
                                                     6 {:id 11}}
                                                    nil)))))
    (testing "Updates parameter mappings to new card ids"
      (let [dashcards [{:card_id            1
                            :card               {:id 1}
                            :parameter_mappings [{:parameter_id "72d27de6"
                                                  :card_id      1
                                                  :target       [:dimension
                                                                 [:field 63 nil]]}]}]]
        (is (= [{:card_id            2
                 :card               {:id 2}
                 :parameter_mappings [{:parameter_id "72d27de6"
                                       :card_id      2
                                       :target       [:dimension
                                                      [:field 63 nil]]}]}]
               (api.dashboard/update-cards-for-copy 1
                                                    dashcards
                                                    true
                                                    {1 {:id 2}}
                                                    nil)))))
    (testing "Throws error if no new card-id information for deep copy"
      (let [user-id      44
            dashboard-id 55
            error-data   (try
                           (binding [api/*current-user-id* user-id]
                             (api.dashboard/update-cards-for-copy dashboard-id
                                                                  [{:card_id 1 :card {:id 1}}]
                                                                  true
                                                                  nil
                                                                  nil))
                           (is false "Should have thrown with deep-copy true and no new card id info")
                           (catch Exception e (ex-data e)))]
        (is (= {:user-id user-id, :dashboard-id dashboard-id} error-data))))))

(deftest copy-dashboard-cards-test
  (testing "POST /api/dashboard/:id/copy"
    (testing "Ensure dashboard cards and parameters are copied (#23685)"
      (mt/with-temp [Dashboard     {dashboard-id :id}  {:name       "Test Dashboard"
                                                        :parameters [{:name "Category ID"
                                                                      :slug "category_id"
                                                                      :id   "_CATEGORY_ID_"
                                                                      :type :category}]}
                     Card          {card-id :id} {}
                     Card          {card-id2 :id} {}
                     DashboardCard {dashcard-id :id} {:dashboard_id       dashboard-id
                                                      :card_id            card-id
                                                      :parameter_mappings [{:parameter_id "random-id"
                                                                            :card_id      card-id
                                                                            :target       [:dimension [:field (mt/id :venues :name) nil]]}]}
                     DashboardCard _ {:dashboard_id dashboard-id, :card_id card-id2}] {}
        (let [copy-id (u/the-id (mt/user-http-request :rasta :post 200 (format "dashboard/%d/copy" dashboard-id)))]
          (try
            (is (= 2
                   (count (t2/select-pks-set DashboardCard, :dashboard_id copy-id))))
            (is (=? [{:name "Category ID" :slug "category_id" :id "_CATEGORY_ID_" :type :category}]
                   (t2/select-one-fn :parameters Dashboard :id copy-id)))
            (is (=? [{:parameter_id "random-id"
                      :card_id      card-id
                      :target       [:dimension [:field (mt/id :venues :name) nil]]}]
                   (t2/select-one-fn :parameter_mappings DashboardCard :id dashcard-id)))
           (finally
             (t2/delete! Dashboard :id copy-id))))))))

(deftest copy-dashboard-into-correct-collection-test
  (testing "POST /api/dashboard/:id/copy"
    (testing "Ensure the correct collection is set when copying"
      (dashboard-test/with-dash-in-collection [_db collection dash]
        (t2.with-temp/with-temp [Collection new-collection]
          ;; grant Permissions for both new and old collections
          (doseq [coll [collection new-collection]]
            (perms/grant-collection-readwrite-permissions! (perms-group/all-users) coll))
          (let [response (mt/user-http-request :rasta :post 200 (format "dashboard/%d/copy" (u/the-id dash)) {:collection_id (u/the-id new-collection)})]
            (try
              ;; Check to make sure the ID of the collection is correct
              (is (= (t2/select-one-fn :collection_id Dashboard :id
                                       (u/the-id response))
                     (u/the-id new-collection)))
              (finally
                (t2/delete! Dashboard :id (u/the-id response))))))))))


;;; +----------------------------------------------------------------------------------------------------------------+
;;; |                                          PUT /api/dashboard/:id/cards                                          |
;;; +----------------------------------------------------------------------------------------------------------------+

(defn do-with-add-card-parameter-mapping-permissions-fixtures [f]
  (mt/with-temp-copy-of-db
    (perms/revoke-data-perms! (perms-group/all-users) (mt/id))
    (mt/with-temp [Dashboard {dashboard-id :id} {:parameters [{:name "Category ID"
                                                               :slug "category_id"
                                                               :id   "_CATEGORY_ID_"
                                                               :type "category"}]}
                   Card      {card-id :id} {:database_id   (mt/id)
                                            :table_id      (mt/id :venues)
                                            :dataset_query (mt/mbql-query venues)}]
      (let [mappings [{:parameter_id "_CATEGORY_ID_"
                       :target       [:dimension [:field (mt/id :venues :category_id) nil]]}]]
        ;; TODO -- check series as well?
        (f {:dashboard-id dashboard-id
            :card-id      card-id
            :mappings     mappings
            :add-card!    (fn [expected-status-code]
                            (mt/user-http-request :rasta
                                                  :put expected-status-code (format "dashboard/%d" dashboard-id)
                                                  {:dashcards [{:id                 -1
                                                                :card_id            card-id
                                                                :row                0
                                                                :col                0
                                                                :size_x             4
                                                                :size_y             4
                                                                :parameter_mappings mappings}]
                                                   :tabs      []}))
            :dashcards    (fn [] (t2/select DashboardCard :dashboard_id dashboard-id))})))))

(defn- dashcard-like-response
  [id]
  (t2/hydrate (t2/select-one DashboardCard :id id) :series))

(defn- current-cards
  "Returns the current ordered cards of a dashboard."
  [dashboard-id]
  (-> dashboard-id
      dashboard/dashcards
      (t2/hydrate :series)))

(defn do-with-update-cards-parameter-mapping-permissions-fixtures [f]
  (do-with-add-card-parameter-mapping-permissions-fixtures
   (fn [{:keys [dashboard-id card-id mappings]}]
     (t2.with-temp/with-temp [DashboardCard dashboard-card {:dashboard_id       dashboard-id
                                                            :card_id            card-id
                                                            :parameter_mappings mappings}]
       (let [dashcard-info     (select-keys dashboard-card [:id :size_x :size_y :row :col :parameter_mappings])
             new-mappings      [{:parameter_id "_CATEGORY_ID_"
                                 :target       [:dimension [:field (mt/id :venues :price) nil]]}]
             new-dashcard-info (assoc dashcard-info :size_x 1000)]
         (f {:dashboard-id           dashboard-id
             :card-id                card-id
             :original-mappings      mappings
             :new-mappings           new-mappings
             :original-dashcard-info dashcard-info
             :new-dashcard-info      new-dashcard-info
             :update-mappings!       (fn [expected-status-code]
                                       (mt/user-http-request :rasta :put expected-status-code
                                                             (format "dashboard/%d" dashboard-id)
                                                             {:dashcards [(assoc dashcard-info :parameter_mappings new-mappings)]
                                                              :tabs      []}))
             :update-size!           (fn []
                                       (mt/user-http-request :rasta :put 200
                                                             (format "dashboard/%d" dashboard-id)
                                                             {:dashcards [new-dashcard-info]
                                                              :tabs      []}))}))))))

(deftest e2e-update-dashboard-cards-and-tabs-test
  (testing "PUT /api/dashboard/:id with updating dashboard and create/update/delete of dashcards and tabs in a single req"
<<<<<<< HEAD
    (mt/with-test-helpers-set-global-values!
=======
    (mt/test-helpers-set-global-values!
>>>>>>> 2476e2fa
      (t2.with-temp/with-temp
        [Dashboard               {dashboard-id :id}  {}
         Card                    {card-id-1 :id}     {}
         Card                    {card-id-2 :id}     {}
         :model/DashboardTab     {dashtab-id-1 :id}  {:name "Tab 1" :dashboard_id dashboard-id :position 0}
         :model/DashboardTab     {dashtab-id-2 :id}  {:name "Tab 2" :dashboard_id dashboard-id :position 1}
         :model/DashboardTab     {dashtab-id-3 :id}  {:name "Tab 3" :dashboard_id dashboard-id :position 2}
         DashboardCard           {dashcard-id-1 :id} {:dashboard_id dashboard-id, :card_id card-id-1, :dashboard_tab_id dashtab-id-1}
         DashboardCard           {dashcard-id-2 :id} {:dashboard_id dashboard-id, :card_id card-id-1, :dashboard_tab_id dashtab-id-2}
         DashboardCard           {dashcard-id-3 :id} {:dashboard_id dashboard-id, :card_id card-id-1, :dashboard_tab_id dashtab-id-2}]
        (let [resp (mt/user-http-request :rasta :put 200 (format "dashboard/%d" dashboard-id)
                                         {:name      "Updated dashboard name"
                                          :tabs      [{:id   dashtab-id-1
                                                       :name "Tab 1 edited"}
                                                      {:id   dashtab-id-2
                                                       :name "Tab 2"}
                                                      {:id   -1
                                                       :name "New tab"}]
                                          :dashcards [{:id               dashcard-id-1
                                                       :size_x           4
                                                       :size_y           4
                                                       :col              1
                                                       :row              1
                                                      ;; initialy was in tab1, now in tab 2
                                                       :dashboard_tab_id dashtab-id-2
                                                       :card_id          card-id-1}
                                                      {:id               dashcard-id-2
                                                       :dashboard_tab_id dashtab-id-2
                                                       :size_x           2
                                                       :size_y           2
                                                       :col              2
                                                       :row              2}
                                                      ;; remove the dashcard3 and create a new card using negative numbers
                                                      ;; and assign into the newly created dashcard
                                                      {:id               -1
                                                       :size_x           1
                                                       :size_y           1
                                                       :col              3
                                                       :row              3
                                                       :dashboard_tab_id -1
                                                       :card_id          card-id-2}]})]
          (testing "name got updated correctly"
            (is (= "Updated dashboard name"
                   (t2/select-one-fn :name :model/Dashboard :id dashboard-id)
                   (:name resp))))

          (testing "tabs got updated correctly "
            (is (=? [{:id           dashtab-id-1
                      :dashboard_id dashboard-id
                      :name         "Tab 1 edited"
                      :position     0}
                     {:id           dashtab-id-2
                      :dashboard_id dashboard-id
                      :name         "Tab 2"
                      :position 1}
                     {:id           (mt/malli=? [:fn pos-int?])
                      :dashboard_id dashboard-id
                      :name         "New tab"
                      :position     2}]
                    (:tabs resp)))
            (testing "dashtab 3 got deleted"
              (is (nil? (t2/select-one :model/DashboardTab :id dashtab-id-3)))))

          (testing "dashcards got updated correctly"
            (let [new-tab-id (t2/select-one-pk :model/DashboardTab :name "New tab" :dashboard_id dashboard-id)]
              (is (=? [{:id               dashcard-id-1
                        :card_id          card-id-1
                        :dashboard_tab_id dashtab-id-2
                        :size_x           4
                        :size_y           4
                        :col              1
                        :row              1}
                       {:id               dashcard-id-2
                        :dashboard_tab_id dashtab-id-2
                        :size_x           2
                        :size_y           2
                        :col              2
                        :row              2}
                       {:id               (mt/malli=? [:fn pos-int?])
                        :size_x           1
                        :size_y           1
                        :col              3
                        :row              3
                        :dashboard_tab_id new-tab-id
                        :card_id           card-id-2}]
                      (:dashcards resp))))
            (testing "dashcard 3 got deleted"
              (is (nil? (t2/select-one DashboardCard :id dashcard-id-3))))))))))

(deftest e2e-update-cards-only-test
  (testing "PUT /api/dashboard/:id/cards with create/update/delete in a single req"
<<<<<<< HEAD
    (mt/with-test-helpers-set-global-values!
=======
    (mt/test-helpers-set-global-values!
>>>>>>> 2476e2fa
      (mt/with-temp
        [Dashboard           {dashboard-id :id}  {}
         Card                {card-id-1 :id}     {}
         Card                {card-id-2 :id}     {}
         DashboardCard       {dashcard-id-1 :id} {:dashboard_id dashboard-id, :card_id card-id-1}
         DashboardCard       {dashcard-id-2 :id} {:dashboard_id dashboard-id, :card_id card-id-1}
         DashboardCard       {dashcard-id-3 :id} {:dashboard_id dashboard-id, :card_id card-id-1}
         Card                {series-id-1 :id}   {:name "Series Card 1"}
         Card                {series-id-2 :id}   {:name "Series Card 2"}
         DashboardCardSeries _                   {:dashboardcard_id dashcard-id-1, :card_id series-id-1
                                                  :position         0}]
        ;; send a request that update and create and delete some cards at the same time
        (let [get-revision-count (fn [] (t2/count :model/Revision :model_id dashboard-id :model "Dashboard"))
              revisions-before   (get-revision-count)
<<<<<<< HEAD
              cards (:dashcards (mt/user-http-request
                                 :crowberto :put 200 (format "dashboard/%d" dashboard-id)
                                 {:dashcards [{:id      dashcard-id-1
                                               :size_x  4
                                               :size_y  4
                                               :col     1
                                               :row     1
                                               ;; update series for card 1
                                               :series  [{:id series-id-2}]
                                               :card_id card-id-1}
                                              {:id     dashcard-id-2
                                               :size_x 2
                                               :size_y 2
                                               :col    2
                                               :row    2}
                                              ;; remove the dashcard3 and create a new card using negative numbers
                                              {:id      -1
                                               :size_x  1
                                               :size_y  1
                                               :col     3
                                               :row     3
                                               :card_id card-id-2
                                               :series  [{:id series-id-1}]}]
                                  :tabs      []}))
              updated-card-1 {:id           dashcard-id-1
                              :card_id      card-id-1
                              :dashboard_id dashboard-id
                              :size_x       4
                              :size_y       4
                              :action_id    nil
                              :row          1
                              :col          1
                              :series       [{:name "Series Card 2"}]}
              updated-card-2 {:id           dashcard-id-2
                              :card_id      card-id-1
                              :dashboard_id dashboard-id
                              :size_x       2
                              :size_y       2
                              :action_id    nil
                              :row          2
                              :col          2
                              :series       []}
              new-card       {:card_id      card-id-2
                              :dashboard_id dashboard-id
                              :size_x       1
                              :size_y       1
                              :action_id    nil
                              :row          3
                              :col          3
                              :series       [{:name "Series Card 1"}]}
              revisions-after (get-revision-count)]
         (is (=? [updated-card-1
                  updated-card-2
                  new-card]
                 cards))
;; dashcard 3 is deleted
         (is (nil? (t2/select-one DashboardCard :id dashcard-id-3)))
         (testing "only one revision is created from the request"
           (is (= 1 (- revisions-after revisions-before)))))))))
=======
              cards              (:dashcards (mt/user-http-request
                                              :crowberto :put 200 (format "dashboard/%d" dashboard-id)
                                              {:dashcards [{:id      dashcard-id-1
                                                            :size_x  4
                                                            :size_y  4
                                                            :col     1
                                                            :row     1
                                                            ;; update series for card 1
                                                            :series  [{:id series-id-2}]
                                                            :card_id card-id-1}
                                                           {:id     dashcard-id-2
                                                            :size_x 2
                                                            :size_y 2
                                                            :col    2
                                                            :row    2}
                                                           ;; remove the dashcard3 and create a new card using negative numbers
                                                           {:id      -1
                                                            :size_x  1
                                                            :size_y  1
                                                            :col     3
                                                            :row     3
                                                            :card_id card-id-2
                                                            :series  [{:id series-id-1}]}]
                                               :tabs      []}))
              updated-card-1     {:id           dashcard-id-1
                                  :card_id      card-id-1
                                  :dashboard_id dashboard-id
                                  :size_x       4
                                  :size_y       4
                                  :action_id    nil
                                  :row          1
                                  :col          1
                                  :series       [{:name "Series Card 2"}]}
              updated-card-2     {:id           dashcard-id-2
                                  :card_id      card-id-1
                                  :dashboard_id dashboard-id
                                  :size_x       2
                                  :size_y       2
                                  :action_id    nil
                                  :row          2
                                  :col          2
                                  :series       []}
              new-card           {:card_id      card-id-2
                                  :dashboard_id dashboard-id
                                  :size_x       1
                                  :size_y       1
                                  :action_id    nil
                                  :row          3
                                  :col          3
                                  :series       [{:name "Series Card 1"}]}
              revisions-after    (get-revision-count)]
          (is (=? [updated-card-1
                   updated-card-2
                   new-card]
                  cards))
          ;; dashcard 3 is deleted
          (is (nil? (t2/select-one DashboardCard :id dashcard-id-3)))
          (testing "only one revision is created from the request"
            (is (= 1 (- revisions-after revisions-before)))))))))
>>>>>>> 2476e2fa

(deftest e2e-update-tabs-only-test
  (testing "PUT /api/dashboard/:id/cards with create/update/delete tabs in a single req"
    (with-simple-dashboard-with-tabs [{:keys [dashboard-id dashtab-id-1 dashtab-id-2]}]
      (with-dashboards-in-writeable-collection [dashboard-id]
        ;; send a request that update and create and delete some cards at the same time
        (is (some? (t2/select-one :model/DashboardTab :id dashtab-id-2)))
        (let [tabs (:tabs (mt/user-http-request :rasta :put 200 (format "dashboard/%d" dashboard-id)
                                                {:tabs  [{:name "Tab new"
                                                          :id   -1}
                                                         {:name "Tab 1 moved to second position"
                                                          :id   dashtab-id-1}]
                                                 :dashcards []}))]

          (is (=? [{:dashboard_id dashboard-id
                    :name         "Tab new"
                    :position     0}
                   {:id           dashtab-id-1
                    :dashboard_id dashboard-id
                    :name         "Tab 1 moved to second position"
                    :position     1}]
                  tabs))
          ;; dashtab 2 is deleted
          (is (nil? (t2/select-one :model/DashboardTab :id dashtab-id-2))))))))

(deftest upgrade-from-non-tab-dashboard-to-has-tabs
  (testing "we introduced tabs in 47 but there are dashboards without tabs before this
           this test check the flow to upgrade a dashboard pre-47 to have tabs"
    (t2.with-temp/with-temp
      [Dashboard     {dashboard-id :id}  {}
       Card          {card-id-1 :id}     {}
       Card          {card-id-2 :id}     {}
       DashboardCard {dashcard-1-id :id} {:card_id      card-id-1
                                          :dashboard_id dashboard-id}]
      ;; create 2 tabs, assign the existing dashcard to the 1st tab
      ;; create 2 new dashcards, 1 for each tab
      (let [resp (mt/user-http-request :rasta :put 200 (format "dashboard/%d" dashboard-id)
                                       {:tabs      [{:id   -1
                                                     :name "New Tab 1"}
                                                    {:id   -2
                                                     :name "New Tab 2"}]
                                        :dashcards [{:id               dashcard-1-id
                                                     :size_x           4
                                                     :size_y           4
                                                     :col              1
                                                     :row              1
                                                     :dashboard_tab_id -1
                                                     :card_id          card-id-1}
                                                    {:id               -2
                                                     :size_x           4
                                                     :size_y           4
                                                     :col              1
                                                     :row              2
                                                     :dashboard_tab_id -1
                                                     :card_id          card-id-1}
                                                    {:id               -1
                                                     :size_x           4
                                                     :size_y           4
                                                     :col              1
                                                     :row              3
                                                     :dashboard_tab_id -2
                                                     :card_id          card-id-2}]})
            tab-1-id (t2/select-one-pk :model/DashboardTab :name "New Tab 1" :dashboard_id dashboard-id)
            tab-2-id (t2/select-one-pk :model/DashboardTab :name "New Tab 2" :dashboard_id dashboard-id)]
        (is (=? {:dashcards [{:id               dashcard-1-id
                              :card_id          card-id-1
                              :dashboard_id     dashboard-id
                              :dashboard_tab_id tab-1-id}
                             {:id               pos-int?
                              :card_id          card-id-1
                              :dashboard_id     dashboard-id
                              :dashboard_tab_id tab-1-id}
                             {:id               pos-int?
                              :card_id          card-id-2
                              :dashboard_id     dashboard-id
                              :dashboard_tab_id tab-2-id}]
                 :tabs      [{:id           tab-1-id
                              :dashboard_id dashboard-id
                              :name         "New Tab 1"
                              :position     0}
                             {:id           tab-2-id
                              :dashboard_id dashboard-id
                              :name         "New Tab 2"
                              :position     1}]}
                (update resp :dashcards #(sort dashboard-card/dashcard-comparator %))))))))

(deftest update-cards-error-handling-test
  (testing "PUT /api/dashboard/:id"
    (with-simple-dashboard-with-tabs [{:keys [dashboard-id]}]
      (testing "if a dashboard has tabs, check if all cards from the request has a tab_id"
        (is (= "This dashboard has tab, makes sure every card has a tab"
               (mt/user-http-request :crowberto :put 400 (format "dashboard/%d" dashboard-id)
                                     {:dashcards (conj
                                                  (current-cards dashboard-id)
                                                  {:id     -1
                                                   :size_x 4
                                                   :size_y 4
                                                   :col    1
                                                   :row    1})
                                      :tabs      (dashboard/tabs dashboard-id)})))))))

(deftest update-tabs-track-snowplow-test
  (t2.with-temp/with-temp
    [Dashboard               {dashboard-id :id}  {}
     :model/DashboardTab     {dashtab-id-1 :id}  {:name "Tab 1" :dashboard_id dashboard-id :position 0}
     :model/DashboardTab     {dashtab-id-2 :id}  {:name "Tab 2" :dashboard_id dashboard-id :position 1}
     :model/DashboardTab     _                   {:name "Tab 3" :dashboard_id dashboard-id :position 2}]
    (testing "create and delete tabs events are tracked"
      (snowplow-test/with-fake-snowplow-collector
        (mt/user-http-request :rasta :put 200 (format "dashboard/%d" dashboard-id)
                              {:tabs      [{:id   dashtab-id-1
                                            :name "Tab 1 edited"}
                                           {:id   dashtab-id-2
                                            :name "Tab 2"}
                                           {:id   -1
                                            :name "New tab 1"}
                                           {:id   -2
                                            :name "New tab 2"}]
                               :dashcards []})
        (is (= [{:data {"dashboard_id"   dashboard-id
                        "num_tabs"       1
                        "total_num_tabs" 4
                        "event"          "dashboard_tab_deleted"},
                 :user-id (str (mt/user->id :rasta))}
                {:data {"dashboard_id"   dashboard-id
                        "num_tabs"       2
                        "total_num_tabs" 4
                        "event"          "dashboard_tab_created"}
                 :user-id (str (mt/user->id :rasta))}]
               (take-last 2 (snowplow-test/pop-event-data-and-user-id!))))))

    (testing "send nothing if tabs are unchanged"
      (snowplow-test/with-fake-snowplow-collector
        (mt/user-http-request :rasta :put 200 (format "dashboard/%d" dashboard-id)
                              {:tabs      (dashboard/tabs dashboard-id)
                               :dashcards []})
        (is (= 0 (count (snowplow-test/pop-event-data-and-user-id!))))))))

;;; -------------------------------------- Create dashcards tests ---------------------------------------

(deftest simple-creation-with-no-additional-series-test
  (mt/with-temp [Dashboard {dashboard-id :id} {}
                 Card {card-id :id}] {}
    (with-dashboards-in-writeable-collection [dashboard-id]
      (api.card-test/with-cards-in-readable-collection [card-id]
        (let [resp (:dashcards (mt/user-http-request :rasta :put 200 (format "dashboard/%d" dashboard-id)
                                                     {:dashcards [{:id                     -1
                                                                   :card_id                card-id
                                                                   :row                    4
                                                                   :col                    4
                                                                   :size_x                 4
                                                                   :size_y                 4
                                                                   :parameter_mappings     [{:parameter_id "abc"
                                                                                             :card_id      123
                                                                                             :hash         "abc"
                                                                                             :target       "foo"}]
                                                                   :visualization_settings {}}]
                                                      :tabs      []}))]
          ;; extra sure here because the dashcard we given has a negative id
          (testing "the inserted dashcards has ids auto-generated"
            (is (pos-int? (:id (first resp)))))
          (is (=? {:size_x                     4
                   :size_y                     4
                   :col                        4
                   :row                        4
                   :series                     []
                   :dashboard_tab_id           nil
                   :parameter_mappings         [{:parameter_id "abc" :card_id 123, :hash "abc", :target "foo"}]
                   :visualization_settings     {}
                   :created_at                 true
                   :updated_at                 true
                   :collection_authority_level nil}
                  (-> resp
                      first
                      (dissoc :id :dashboard_id :action_id :card_id :entity_id)
                      (update :created_at boolean)
                      (update :updated_at boolean))))
          (is (= [{:size_x                 4
                   :size_y                 4
                   :col                    4
                   :row                    4
                   :parameter_mappings     [{:parameter_id "abc", :card_id 123, :hash "abc", :target "foo"}]
                   :visualization_settings {}}]
                 (map (partial into {})
                      (t2/select [DashboardCard :size_x :size_y :col :row :parameter_mappings :visualization_settings]
                        :dashboard_id dashboard-id)))))))))

(deftest can-update-card-parameter-with-legacy-field-and-expression-test
  (testing "PUT /api/dashboard/:id/cards accepts legacy field as parameter's target"
    (mt/with-temp [:model/Dashboard {dashboard-id :id} {}
                   :model/Card      {card-id :id}      {}]
      (let [resp (:cards (mt/user-http-request :rasta :put 200 (format "dashboard/%d/cards" dashboard-id)
                                               {:cards        [{:id                     -1
                                                                :card_id                card-id
                                                                :row                    0
                                                                :col                    0
                                                                :size_x                 4
                                                                :size_y                 4
                                                                :parameter_mappings     [{:parameter_id "abc"
                                                                                          :card_id card-id
                                                                                          :target [:dimension [:field-id (mt/id :venues :id)]]}]}]}))]
        (is (some? (t2/select-one :model/DashboardCard (:id (first resp))))))))

  (testing "PUT /api/dashboard/:id/cards accepts expression as parammeter's target"
    (mt/with-temp [:model/Dashboard {dashboard-id :id} {}
                   :model/Card      {card-id :id}      {:dataset_query (mt/mbql-query venues {:expressions {"A" [:+ (mt/$ids $venues.price) 1]}})}]
      (let [resp (:cards (mt/user-http-request :rasta :put 200 (format "dashboard/%d/cards" dashboard-id)
                                               {:cards        [{:id                     -1
                                                                :card_id                card-id
                                                                :row                    0
                                                                :col                    0
                                                                :size_x                 4
                                                                :size_y                 4
                                                                :parameter_mappings     [{:parameter_id "abc"
                                                                                          :card_id card-id
                                                                                          :target [:dimension [:expression "A"]]}]}]}))]
        (is (some? (t2/select-one :model/DashboardCard (:id (first resp)))))))))

(deftest new-dashboard-card-with-additional-series-test
  (mt/with-temp [Dashboard {dashboard-id :id} {}
                 Card      {card-id :id} {}
                 Card      {series-id-1 :id} {:name "Series Card"}]
    (with-dashboards-in-writeable-collection [dashboard-id]
      (api.card-test/with-cards-in-readable-collection [card-id series-id-1]
        (let [dashboard-cards (:dashcards (mt/user-http-request :rasta :put 200 (format "dashboard/%d" dashboard-id)
                                                                {:dashcards [{:id      -1
                                                                              :card_id card-id
                                                                              :row     4
                                                                              :col     4
                                                                              :size_x  4
                                                                              :size_y  4
                                                                              :series  [{:id series-id-1}]}]
                                                                 :tabs  []}))]
          (is (=? [{:row                    4
                    :col                    4
                    :size_x                 4
                    :size_y                 4
                    :parameter_mappings     []
                    :visualization_settings {}
                    :series                 [{:name                   "Series Card"
                                              :description            nil
                                              :dataset_query          (:dataset_query api.card-test/card-defaults)
                                              :display                "table"
                                              :visualization_settings {}}]
                    :created_at             true
                    :updated_at             true}]
                 (remove-ids-and-booleanize-timestamps dashboard-cards)))
          (is (= [{:size_x 4
                   :size_y 4
                   :col    4
                   :row    4}]
                 (map (partial into {})
                      (t2/select [DashboardCard :size_x :size_y :col :row], :dashboard_id dashboard-id))))
          (is (= #{0}
                 (t2/select-fn-set :position DashboardCardSeries, :dashboardcard_id (:id (first dashboard-cards))))))))))

(deftest dashcard-action-create-update-test
  (mt/test-drivers (mt/normal-drivers-with-feature :actions)
    (mt/with-actions-test-data-and-actions-enabled
      (doseq [action-type [:http :implicit :query]]
        (mt/with-actions [{:keys [action-id]} {:type action-type :visualization_settings {:hello true}}]
          (testing (str "Creating dashcard with action: " action-type)
            (mt/with-temp [Dashboard {dashboard-id :id} {}]
              (is (partial= [{:visualization_settings {:label "Update"}
                              :action_id              action-id
                              :card_id                nil}]
                            (:dashcards (mt/user-http-request :crowberto :put 200 (format "dashboard/%s" dashboard-id)
                                                              {:dashcards [{:id                     -1
                                                                            :size_x                 1
                                                                            :size_y                 1
                                                                            :row                    1
                                                                            :col                    1
                                                                            :card_id                nil
                                                                            :action_id              action-id
                                                                            :visualization_settings {:label "Update"}}]
                                                               :tabs      []}))))
              (is (partial= {:dashcards [{:action (cond-> {:visualization_settings {:hello true}
                                                           :type (name action-type)
                                                           :parameters [{:id "id"}]
                                                           :database_enabled_actions true}
                                                    (#{:query :implicit} action-type)
                                                    (assoc :database_id (mt/id)))}]}
                            (mt/user-http-request :crowberto :get 200 (format "dashboard/%s" dashboard-id)))))))))))

(deftest dashcard-action-database-enabled-actions-test
  (testing "database_enabled_actions should hydrate according to database-enable-actions setting"
    (mt/test-drivers (mt/normal-drivers-with-feature :actions)
      (mt/with-actions-test-data
        (doseq [enable-actions? [true false]
                encrypt-db?     [true false]]
          (mt/with-temp-env-var-value [mb-encryption-secret-key encrypt-db?]
            (mt/with-temp-vals-in-db Database (mt/id) {:settings {:database-enable-actions enable-actions?}}
              (mt/with-actions [{:keys [action-id]} {:type :query :visualization_settings {:hello true}}]
                (mt/with-temp [Dashboard     {dashboard-id :id} {}
                               DashboardCard _ {:action_id action-id, :dashboard_id dashboard-id}]
                  (is (partial= {:dashcards [{:action {:database_enabled_actions enable-actions?}}]}
                                (mt/user-http-request :crowberto :get 200 (format "dashboard/%s" dashboard-id)))))))))))))

(deftest add-card-parameter-mapping-permissions-test
  (testing "PUT /api/dashboard/:id"
    (testing "Should check current user's data permissions for the `parameter_mapping`"
      (do-with-add-card-parameter-mapping-permissions-fixtures
       (fn [{:keys [card-id mappings add-card! dashcards]}]
         (is (=? {:message "You must have data permissions to add a parameter referencing the Table \"VENUES\"."}
                 (add-card! 403)))
         (is (= []
                (dashcards)))
         (testing "Permissions for a different table in the same DB should not count"
           (perms/grant-permissions! (perms-group/all-users) (perms/table-query-path (mt/id :categories)))
           (is (=? {:message  "You must have data permissions to add a parameter referencing the Table \"VENUES\"."}
                   (add-card! 403)))
           (is (= []
                  (dashcards))))
         (testing "If they have data permissions, it should be ok"
           (perms/grant-permissions! (perms-group/all-users) (perms/table-query-path (mt/id :venues)))
           (is (=? [{:card_id            card-id
                     :parameter_mappings [{:parameter_id "_CATEGORY_ID_"
                                           :target       ["dimension" ["field" (mt/id :venues :category_id) nil]]}]}]
                   (:dashcards (add-card! 200))))
           (is (=? [{:card_id            card-id
                     :parameter_mappings mappings}]
                   (dashcards)))))))))

(deftest adding-archived-cards-to-dashboard-is-not-allowed
  (t2.with-temp/with-temp
    [Dashboard {dashboard-id :id} {}
     Card      {card-id :id}      {:archived true}]
    (is (= "The object has been archived."
           (:message (mt/user-http-request :rasta :put 404 (format "dashboard/%d" dashboard-id)
                                           {:dashcards [{:id                     -1
                                                         :card_id                card-id
                                                         :row                    4
                                                         :col                    4
                                                         :size_x                 4
                                                         :size_y                 4
                                                         :parameter_mappings     [{:parameter_id "abc"
                                                                                   :card_id      123
                                                                                   :hash         "abc"
                                                                                   :target       "foo"}]
                                                         :visualization_settings {}}]
                                            :tabs      []}))))))

;;; -------------------------------------- Update dashcards only tests ---------------------------------------

(deftest update-cards-test
  (testing "PUT /api/dashboard/:id"
    ;; fetch a dashboard WITH a dashboard card on it
    (mt/with-temp [Dashboard     {dashboard-id :id} {}
                   Card          {card-id :id} {}
                   DashboardCard {dashcard-id-1 :id} {:dashboard_id dashboard-id, :card_id card-id}
                   DashboardCard {dashcard-id-2 :id} {:dashboard_id dashboard-id, :card_id card-id}
                   Card          {series-id-1 :id}   {:name "Series Card"}]
      (with-dashboards-in-writeable-collection [dashboard-id]
        (is (= {:size_x                 4
                :size_y                 4
                :col                    0
                :row                    0
                :series                 []
                :parameter_mappings     []
                :visualization_settings {}
                :created_at             true
                :updated_at             true}
               (remove-ids-and-booleanize-timestamps (dashboard-card/retrieve-dashboard-card dashcard-id-1))))
        (is (= {:size_x                 4
                :size_y                 4
                :col                    0
                :row                    0
                :parameter_mappings     []
                :visualization_settings {}
                :series                 []
                :created_at             true
                :updated_at             true}
               (remove-ids-and-booleanize-timestamps (dashboard-card/retrieve-dashboard-card dashcard-id-2))))
        ;; TODO adds tests for return
        (mt/user-http-request :rasta :put 200 (format "dashboard/%d" dashboard-id)
                              {:dashcards [{:id     dashcard-id-1
                                            :size_x 4
                                            :size_y 2
                                            :col    0
                                            :row    0
                                            :series [{:id series-id-1}]}
                                           {:id     dashcard-id-2
                                            :size_x 1
                                            :size_y 1
                                            :col    1
                                            :row    3}]
                               :tabs      []})
        (is (= {:size_x                 4
                :size_y                 2
                :col                    0
                :row                    0
                :parameter_mappings     []
                :visualization_settings {}
                :series                 [{:name                   "Series Card"
                                          :description            nil
                                          :display                :table
                                          :dataset_query          {}
                                          :visualization_settings {}}]
                :created_at             true
                :updated_at             true}
               (remove-ids-and-booleanize-timestamps (dashboard-card/retrieve-dashboard-card dashcard-id-1))))
        (is (= {:size_x                 1
                :size_y                 1
                :col                    1
                :row                    3
                :parameter_mappings     []
                :visualization_settings {}
                :series                 []
                :created_at             true
                :updated_at             true}
               (remove-ids-and-booleanize-timestamps (dashboard-card/retrieve-dashboard-card dashcard-id-2))))))))

(deftest update-cards-parameter-mapping-permissions-test
  (testing "PUT /api/dashboard/:id"
    (testing "Should check current user's data permissions for the `parameter_mapping`"
      (do-with-update-cards-parameter-mapping-permissions-fixtures
       (fn [{:keys [dashboard-id card-id original-mappings update-mappings! update-size! new-dashcard-info new-mappings]}]
         (testing "Should *NOT* be allowed to update the `:parameter_mappings` without proper data permissions"
           (is (=? {:message  "You must have data permissions to add a parameter referencing the Table \"VENUES\"."}
                   (update-mappings! 403)))
           (is (= original-mappings
                  (t2/select-one-fn :parameter_mappings DashboardCard :dashboard_id dashboard-id, :card_id card-id))))
         (testing "Changing another column should be ok even without data permissions."
           (update-size!)
           (is (= (:size_x new-dashcard-info)
                  (t2/select-one-fn :size_x DashboardCard :dashboard_id dashboard-id, :card_id card-id))))
         (testing "Should be able to update `:parameter_mappings` *with* proper data permissions."
           (perms/grant-permissions! (perms-group/all-users) (perms/table-query-path (mt/id :venues)))
           (update-mappings! 200)
           (is (= new-mappings
                  (t2/select-one-fn :parameter_mappings DashboardCard :dashboard_id dashboard-id, :card_id card-id)))))))))

(deftest update-action-cards-test
  (mt/with-actions-enabled
    (testing "PUT /api/dashboard/:id"
      ;; fetch a dashboard WITH a dashboard card on it
      (mt/with-temp [Dashboard     {dashboard-id :id} {}
                     Card          {model-id :id} {:dataset true}
                     Card          {model-id-2 :id} {:dataset true}
                     Action        {action-id :id} {:model_id model-id :type :implicit :name "action"}
                     ;; Put the **same** card on the dashboard as both an action card and a question card
                     DashboardCard action-card {:dashboard_id dashboard-id
                                                :action_id action-id
                                                :card_id model-id}
                     DashboardCard question-card {:dashboard_id dashboard-id, :card_id model-id}]
        (with-dashboards-in-writeable-collection [dashboard-id]
          ;; TODO adds test for return
          ;; Update **both** cards to use the new card id
          (mt/user-http-request :rasta :put 200 (format "dashboard/%d" dashboard-id)
                                       {:dashcards [(assoc action-card :card_id model-id-2)
                                                    (assoc question-card :card_id model-id-2)]
                                        :tabs      []})
          (testing "Both updated card ids should be reflected after making the dashcard changes."
            (is (partial= [{:card_id model-id-2}
                           {:card_id model-id-2}]
                          (t2/select DashboardCard :dashboard_id dashboard-id {:order-by [:id]})))))))))

(deftest update-tabs-test
  (with-simple-dashboard-with-tabs [{:keys [dashboard-id dashtab-id-1 dashtab-id-2]}]
    (testing "change tab name and change the position"
      (is (=? [{:id       dashtab-id-2
                :name     "Tab 2"}
               {:id       dashtab-id-1
                :name     "Tab 1 edited"}]
              (:tabs (mt/user-http-request :crowberto :put 200 (format "dashboard/%d" dashboard-id)
                                           {:tabs      [{:id   dashtab-id-2
                                                         :name "Tab 2"}
                                                        {:id   dashtab-id-1
                                                         :name "Tab 1 edited"}]
                                            :dashcards (current-cards dashboard-id)})))))))

;;; -------------------------------------- Delete dashcards tests ---------------------------------------

(deftest delete-cards-test
  (testing "PUT /api/dashboard/id to delete"
    (testing "partial delete"
      ;; fetch a dashboard WITH a dashboard card on it
      (mt/with-temp [Dashboard           {dashboard-id :id}   {}
                     Card                {card-id :id}        {}
                     Card                {series-id-1 :id}    {}
                     Card                {series-id-2 :id}    {}
                     DashboardCard       {dashcard-id-1 :id}  {:dashboard_id dashboard-id, :card_id card-id}
                     DashboardCard       {_dashcard-id-2 :id} {:dashboard_id dashboard-id, :card_id card-id}
                     DashboardCard       {dashcard-id-3 :id}  {:dashboard_id dashboard-id, :card_id card-id}
                     DashboardCardSeries _                    {:dashboardcard_id dashcard-id-1, :card_id series-id-1, :position 0}
                     DashboardCardSeries _                    {:dashboardcard_id dashcard-id-1, :card_id series-id-2, :position 1}
                     DashboardCardSeries _                    {:dashboardcard_id dashcard-id-3, :card_id series-id-1, :position 0}]
        (with-dashboards-in-writeable-collection [dashboard-id]
          (is (= 3
                 (count (t2/select-pks-set DashboardCard, :dashboard_id dashboard-id))))
          (is (=? {:dashcards [{:id     dashcard-id-3
                                :series [{:id series-id-1}]}]
                   :tabs      []}
                  (mt/user-http-request :rasta :put 200
                                        (format "dashboard/%d" dashboard-id) {:dashcards [(dashcard-like-response dashcard-id-3)]
                                                                              :tabs      []})))
          (is (= 1
                 (count (t2/select-pks-set DashboardCard, :dashboard_id dashboard-id)))))))

    (testing "prune"
      (mt/with-temp [Dashboard     {dashboard-id :id} {}
                     Card          {card-id :id}      {}
                     DashboardCard _                  {:dashboard_id dashboard-id, :card_id card-id}
                     DashboardCard _                  {:dashboard_id dashboard-id, :card_id card-id}]
        (with-dashboards-in-writeable-collection [dashboard-id]
          (is (= 2
                 (count (t2/select-pks-set DashboardCard, :dashboard_id dashboard-id))))
          (is (=? {:tabs      []
                   :dashcards []}
                  (mt/user-http-request :rasta :put 200
                                        (format "dashboard/%d" dashboard-id) {:dashcards []
                                                                              :tabs      []})))
          (is (= 0
                 (count (t2/select-pks-set DashboardCard, :dashboard_id dashboard-id)))))))))

(deftest delete-tabs-test
  (testing "PUT /api/dashboard/:id to delete"
    (testing "partial delete"
      (with-simple-dashboard-with-tabs [{:keys [dashboard-id dashtab-id-1 dashtab-id-2]}]
        (testing "we have 2 tabs, each has 1 card to begin with"
          (is (= 2
                 (t2/count DashboardCard, :dashboard_id dashboard-id)))
          (is (= 2
                 (t2/count :model/DashboardTab :dashboard_id dashboard-id))))
        (is (=? {:tabs [{:id dashtab-id-1}]}
                (mt/user-http-request :rasta :put 200
                                      (format "dashboard/%d" dashboard-id)
                                      {:tabs      [(t2/select-one :model/DashboardTab :id dashtab-id-1)]
                                       :dashcards (remove #(= (:dashboard_tab_id %) dashtab-id-2) (current-cards dashboard-id))})))
        (testing "deteted 1 tab, we should have"
          (testing "1 card left"
            (is (= 1
                   (t2/count DashboardCard :dashboard_id dashboard-id))))
          (testing "1 tab left"
            (is (= 1
                   (t2/count :model/DashboardTab :dashboard_id dashboard-id)))))))
    (testing "prune"
      (with-simple-dashboard-with-tabs [{:keys [dashboard-id]}]
        (testing "we have 2 tabs, each has 1 card to begin with"
          (is (= 2
                 (t2/count DashboardCard, :dashboard_id dashboard-id)))
          (is (= 2
                 (t2/count :model/DashboardTab :dashboard_id dashboard-id))))
        (is (=? {:tabs      []
                 :dashcards []}
                (mt/user-http-request :rasta :put 200
                                      (format "dashboard/%d" dashboard-id)
                                      {:tabs      []
                                       :dashcards []})))
        (testing "dashboard should be empty"
          (testing "0 card left"
            (is (= 0
                   (t2/count DashboardCard :dashboard_id dashboard-id))))
          (testing "0 tab left"
            (is (= 0
                   (t2/count :model/DashboardTab :dashboard_id dashboard-id)))))))))


;;; +----------------------------------------------------------------------------------------------------------------+
;;; |                                        GET /api/dashboard/:id/revisions                                        |
;;; +----------------------------------------------------------------------------------------------------------------+

(deftest fetch-revisions-test
  (testing "GET /api/dashboard/:id/revisions"
    (mt/with-temp [Dashboard {dashboard-id :id} {}
                   Revision  _ {:model        "Dashboard"
                                :model_id     dashboard-id
                                :object       {:name         "b"
                                               :description  nil
                                               :cards        [{:size_x  4
                                                               :size_y  4
                                                               :row     0
                                                               :col     0
                                                               :card_id 123
                                                               :series  []}]}
                                :is_creation  true}
                   Revision  _ {:model    "Dashboard"
                                :model_id dashboard-id
                                :user_id  (mt/user->id :crowberto)
                                :object   {:name         "c"
                                           :description  "something"
                                           :cards        [{:size_x  5
                                                           :size_y  3
                                                           :row     0
                                                           :col     0
                                                           :card_id 123
                                                           :series  [8 9]}]}
                                :message  "updated"}]
      (is (=? [{:is_reversion          false
                :is_creation           false
                :message               "updated"
                :user                  (-> (user-details (mt/fetch-user :crowberto))
                                           (dissoc :email :date_joined :last_login :is_superuser :is_qbnewb))
                :metabase_version      config/mb-version-string
                :diff                  {:before {:name        "b"
                                                 :description nil
                                                 :cards       [{:series nil, :size_y 4, :size_x 4}]}
                                        :after  {:name        "c"
                                                 :description "something"
                                                 :cards       [{:series [8 9], :size_y 3, :size_x 5}]}}
                :has_multiple_changes true
                :description          "added a description and renamed it from \"b\" to \"c\", modified the cards and added some series to card 123."}
               {:is_reversion         false
                :is_creation          true
                :message              nil
                :user                 (-> (user-details (mt/fetch-user :rasta))
                                          (dissoc :email :date_joined :last_login :is_superuser :is_qbnewb))
                :metabase_version      config/mb-version-string
                :diff                 nil
                :has_multiple_changes false
                :description          "created this."}]
              (doall (for [revision (mt/user-http-request :crowberto :get 200 (format "dashboard/%d/revisions" dashboard-id))]
                       (dissoc revision :timestamp :id))))))))

;;; +----------------------------------------------------------------------------------------------------------------+
;;; |                                         POST /api/dashboard/:id/revert                                         |
;;; +----------------------------------------------------------------------------------------------------------------+

(deftest revert-dashboard-test
  (testing "POST /api/dashboard/:id/revert"
    (testing "parameter validation"
      (is (= {:revision_id "value must be an integer greater than zero."}
             (:errors (mt/user-http-request :crowberto :post 400 "dashboard/1/revert" {}))))
      (is (= {:revision_id "value must be an integer greater than zero."}
             (:errors (mt/user-http-request :crowberto :post 400 "dashboard/1/revert" {:revision_id "foobar"})))))
    (mt/with-temp [Dashboard {dashboard-id :id} {}
                   Revision  {revision-id :id} {:model       "Dashboard"
                                                :model_id    dashboard-id
                                                :object      {:name        "a"
                                                              :description nil
                                                              :cards       []}
                                                :is_creation true}
                   Revision  _                 {:model    "Dashboard"
                                                :model_id dashboard-id
                                                :user_id  (mt/user->id :crowberto)
                                                :object   {:name        "b"
                                                           :description nil
                                                           :cards       []}
                                                :message  "updated"}]
      (is (=? {:is_reversion         true
               :message              nil
               :user                 (-> (user-details (mt/fetch-user :crowberto))
                                         (dissoc :email :date_joined :last_login :is_superuser :is_qbnewb))
               :metabase_version     config/mb-version-string
               :diff                 {:before {:name "b"}
                                      :after  {:name "a"}}
               :has_multiple_changes false
               :description          "reverted to an earlier version."}
              (dissoc (mt/user-http-request :crowberto :post 200 (format "dashboard/%d/revert" dashboard-id)
                                            {:revision_id revision-id})
                     :id :timestamp)))
      (is (=? [{:is_reversion         true
                :is_creation          false
                :message              nil
                :user                 (-> (user-details (mt/fetch-user :crowberto))
                                          (dissoc :email :date_joined :last_login :is_superuser :is_qbnewb))
                :metabase_version     config/mb-version-string
                :diff                 {:before {:name "b"}
                                       :after  {:name "a"}}
                :has_multiple_changes false
                :description          "reverted to an earlier version."}
               {:is_reversion         false
                :is_creation          false
                :message              "updated"
                :user                 (-> (user-details (mt/fetch-user :crowberto))
                                          (dissoc :email :date_joined :last_login :is_superuser :is_qbnewb))
                :metabase_version     config/mb-version-string
                :diff                 {:before {:name "a"}
                                       :after  {:name "b"}}
                :has_multiple_changes false
                :description          "renamed this Dashboard from \"a\" to \"b\"."}
               {:is_reversion         false
                :is_creation          true
                :message              nil
                :user                 (-> (user-details (mt/fetch-user :rasta))
                                          (dissoc :email :date_joined :last_login :is_superuser :is_qbnewb))
                :diff                 nil
                :has_multiple_changes false
                :description          "created this."}]
              (doall (for [revision (mt/user-http-request :crowberto :get 200 (format "dashboard/%d/revisions" dashboard-id))]
                       (dissoc revision :timestamp :id))))))))


;;; +----------------------------------------------------------------------------------------------------------------+
;;; |                                            PUBLIC SHARING ENDPOINTS                                            |
;;; +----------------------------------------------------------------------------------------------------------------+

(defn- shared-dashboard []
  {:public_uuid       (str (random-uuid))
   :made_public_by_id (mt/user->id :crowberto)})

;;; -------------------------------------- POST /api/dashboard/:id/public_link ---------------------------------------

(deftest share-dashboard-test
  (mt/with-temporary-setting-values [enable-public-sharing true]
    (testing "Test that we can share a Dashboard"
      (t2.with-temp/with-temp [Dashboard dashboard]
        (let [{uuid :uuid} (mt/user-http-request :crowberto :post 200
                                                 (format "dashboard/%d/public_link" (u/the-id dashboard)))]
          (is (t2/exists? Dashboard :id (u/the-id dashboard), :public_uuid uuid))
          (testing "Test that if a Dashboard has already been shared we reuse the existing UUID"
            (is (= uuid
                   (:uuid (mt/user-http-request :crowberto :post 200
                                                (format "dashboard/%d/public_link" (u/the-id dashboard))))))))))

    (t2.with-temp/with-temp [Dashboard dashboard]
      (testing "Test that we *cannot* share a Dashboard if we aren't admins"
        (is (= "You don't have permissions to do that."
               (mt/user-http-request :rasta :post 403 (format "dashboard/%d/public_link" (u/the-id dashboard))))))

      (testing "Test that we *cannot* share a Dashboard if the setting is disabled"
        (mt/with-temporary-setting-values [enable-public-sharing false]
          (is (= "Public sharing is not enabled."
                 (mt/user-http-request :crowberto :post 400 (format "dashboard/%d/public_link" (u/the-id dashboard))))))))

    (testing "Test that we get a 404 if the Dashboard doesn't exist"
      (is (= "Not found."
             (mt/user-http-request :crowberto :post 404 (format "dashboard/%d/public_link" Integer/MAX_VALUE)))))))

(deftest delete-public-link-test
  (testing "DELETE /api/dashboard/:id/public_link"
    (mt/with-temporary-setting-values [enable-public-sharing true]
      (testing "Test that we can unshare a Dashboard"
        (t2.with-temp/with-temp [Dashboard dashboard (shared-dashboard)]
          (mt/user-http-request :crowberto :delete 204 (format "dashboard/%d/public_link" (u/the-id dashboard)))
          (is (= false
                 (t2/exists? Dashboard :id (u/the-id dashboard), :public_uuid (:public_uuid dashboard))))))

      (testing "Test that we *cannot* unshare a Dashboard if we are not admins"
        (t2.with-temp/with-temp [Dashboard dashboard (shared-dashboard)]
          (is (= "You don't have permissions to do that."
                 (mt/user-http-request :rasta :delete 403 (format "dashboard/%d/public_link" (u/the-id dashboard)))))))

      (testing "Test that we get a 404 if Dashboard isn't shared"
        (t2.with-temp/with-temp [Dashboard dashboard]
          (is (= "Not found."
                 (mt/user-http-request :crowberto :delete 404 (format "dashboard/%d/public_link" (u/the-id dashboard)))))))

      (testing "Test that we get a 404 if Dashboard doesn't exist"
        (is (= "Not found."
               (mt/user-http-request :crowberto :delete 404 (format "dashboard/%d/public_link" Integer/MAX_VALUE))))))))

;;
(deftest fetch-public-dashboards-test
  (testing "GET /api/dashboard/public"
    (mt/with-temporary-setting-values [enable-public-sharing true]
      (t2.with-temp/with-temp [Dashboard _dashboard (shared-dashboard)]
        (testing "Test that it requires superuser"
          (is (= "You don't have permissions to do that."
                 (mt/user-http-request :rasta :get 403 "dashboard/public"))))
        (testing "Test that superusers can fetch a list of publicly-accessible dashboards"
          (is (= [{:name true, :id true, :public_uuid true}]
                 (for [dash (mt/user-http-request :crowberto :get 200 "dashboard/public")]
                   (m/map-vals boolean (select-keys dash [:name :id :public_uuid]))))))))))

(deftest fetch-embeddable-dashboards-test
  (testing "GET /api/dashboard/embeddable"
    (testing "Test that we can fetch a list of embeddable-accessible dashboards"
      (mt/with-temporary-setting-values [enable-embedding true]
        (t2.with-temp/with-temp [Dashboard _ {:enable_embedding true}]
          (is (= [{:name true, :id true}]
                 (for [dash (mt/user-http-request :crowberto :get 200 "dashboard/embeddable")]
                   (m/map-vals boolean (select-keys dash [:name :id]))))))))))


;;; +----------------------------------------------------------------------------------------------------------------+
;;; |                                Tests for including query average duration info                                 |
;;; +----------------------------------------------------------------------------------------------------------------+

(defn- base-64-encode-byte-arrays
  "Walk form `x` and convert any byte arrays in the results to base-64-encoded strings. This is useful when writing
  tests that return byte arrays (such as things that work with query hashes), since identical arrays are not
  considered equal."
  {:style/indent 0}
  [x]
  (walk/postwalk (fn [form]
                   (if (instance? (Class/forName "[B") form)
                     (codec/base64-encode form)
                     form))
                 x))

(deftest dashcard->query-hashes-test
  (doseq [[dashcard expected]
          [[{:card {:dataset_query {:database 1}}}
            ["k9Y1XOETkQ31kX+S9DXW/cbDPGF7v4uS5f6dZsXjMRs="
             "K6A0F7tRxQ+2xa33kigBwIvUvU+F95UUccWjGTx8kuI="]]

           [{:card   {:dataset_query {:database 2}}
             :series [{:dataset_query {:database 3}}
                      {:dataset_query {:database 4}}]}
            ["WbWqdd3zu9zvVCVWh8X9ASWLqtaB1rZlU0gKLEuCK0I="
             "NzgQC4fjR52npCkZV7IiZDb9NfcmKbWHP4krFzkLPyA="
             "pjdBPUgWnbVvMf0VsETyeB6smRC8SYejyTZIVPh2m3I="
             "dEXUTWQI2L0Z/Bvrb2LTVVPl2Qg/56hKIPb+I2a4mG8="
             "rP5XFvxpRDCPXeM0A2Z7uoUkH0zwV0Z0o22obH3c1Uk="
             "Wn9nubTcKZX5862pHFaibkqqbsqAfGa3gVhN3D4FrJw="]]]]
    (testing (pr-str dashcard)
      (is (= expected
             (base-64-encode-byte-arrays (#'api.dashboard/dashcard->query-hashes dashcard)))))))

(deftest dashcards->query-hashes-test
  (is (= ["k9Y1XOETkQ31kX+S9DXW/cbDPGF7v4uS5f6dZsXjMRs="
          "K6A0F7tRxQ+2xa33kigBwIvUvU+F95UUccWjGTx8kuI="
          "WbWqdd3zu9zvVCVWh8X9ASWLqtaB1rZlU0gKLEuCK0I="
          "NzgQC4fjR52npCkZV7IiZDb9NfcmKbWHP4krFzkLPyA="
          "pjdBPUgWnbVvMf0VsETyeB6smRC8SYejyTZIVPh2m3I="
          "dEXUTWQI2L0Z/Bvrb2LTVVPl2Qg/56hKIPb+I2a4mG8="
          "rP5XFvxpRDCPXeM0A2Z7uoUkH0zwV0Z0o22obH3c1Uk="
          "Wn9nubTcKZX5862pHFaibkqqbsqAfGa3gVhN3D4FrJw="]
         (base-64-encode-byte-arrays
           (#'api.dashboard/dashcards->query-hashes
            [{:card {:dataset_query {:database 1}}}
             {:card   {:dataset_query {:database 2}}
              :series [{:dataset_query {:database 3}}
                       {:dataset_query {:database 4}}]}])))))

(deftest add-query-average-duration-to-dashcards-test
  (is (= [{:card   {:dataset_query {:database 1}, :query_average_duration 111}
           :series []}
          {:card   {:dataset_query {:database 2}, :query_average_duration 333}
           :series [{:dataset_query {:database 3}, :query_average_duration 555}
                    {:dataset_query {:database 4}, :query_average_duration 777}]}]
         (#'api.dashboard/add-query-average-duration-to-dashcards
          [{:card {:dataset_query {:database 1}}}
           {:card   {:dataset_query {:database 2}}
            :series [{:dataset_query {:database 3}}
                     {:dataset_query {:database 4}}]}]
          (into {} (for [[k v] {"k9Y1XOETkQ31kX+S9DXW/cbDPGF7v4uS5f6dZsXjMRs=" 111
                                "K6A0F7tRxQ+2xa33kigBwIvUvU+F95UUccWjGTx8kuI=" 222
                                "WbWqdd3zu9zvVCVWh8X9ASWLqtaB1rZlU0gKLEuCK0I=" 333
                                "NzgQC4fjR52npCkZV7IiZDb9NfcmKbWHP4krFzkLPyA=" 444
                                "pjdBPUgWnbVvMf0VsETyeB6smRC8SYejyTZIVPh2m3I=" 555
                                "dEXUTWQI2L0Z/Bvrb2LTVVPl2Qg/56hKIPb+I2a4mG8=" 666
                                "rP5XFvxpRDCPXeM0A2Z7uoUkH0zwV0Z0o22obH3c1Uk=" 777
                                "Wn9nubTcKZX5862pHFaibkqqbsqAfGa3gVhN3D4FrJw=" 888}]
                     [(mapv int (codec/base64-decode k)) v]))))))


;;; +----------------------------------------------------------------------------------------------------------------+
;;; |                                       Test related/recommended entities                                        |
;;; +----------------------------------------------------------------------------------------------------------------+

(deftest related-and-recommended-entities-test
  (t2.with-temp/with-temp [Dashboard {dashboard-id :id}]
    (is (= #{:cards}
           (-> (mt/user-http-request :crowberto :get 200 (format "dashboard/%s/related" dashboard-id)) keys set)))))


;;; +----------------------------------------------------------------------------------------------------------------+
;;; |                                             Chain Filter Endpoints                                             |
;;; +----------------------------------------------------------------------------------------------------------------+

(defn do-with-chain-filter-fixtures
  ([f]
   (do-with-chain-filter-fixtures nil f))

  ([dashboard-values f]
   (mt/with-temp
     [Card          {source-card-id :id} (merge (mt/card-with-source-metadata-for-query (mt/mbql-query categories {:limit 5}))
                                                {:database_id (mt/id)
                                                 :table_id    (mt/id :categories)})
      Dashboard     dashboard (merge {:parameters [{:name "Category Name"
                                                    :slug "category_name"
                                                    :id   "_CATEGORY_NAME_"
                                                    :type "category"}
                                                   {:name "Category ID"
                                                    :slug "category_id"
                                                    :id   "_CATEGORY_ID_"
                                                    :type "category"}
                                                   {:name "Price"
                                                    :slug "price"
                                                    :id   "_PRICE_"
                                                    :type "category"}
                                                   {:name "ID"
                                                    :slug "id"
                                                    :id   "_ID_"
                                                    :type "category"}
                                                   {:name                 "Static Category"
                                                    :slug                 "static_category"
                                                    :id                   "_STATIC_CATEGORY_"
                                                    :type                 "category"
                                                    :values_source_type   "static-list"
                                                    :values_source_config {:values ["African" "American" "Asian"]}}
                                                   {:name                 "Static Category label"
                                                    :slug                 "static_category_label"
                                                    :id                   "_STATIC_CATEGORY_LABEL_"
                                                    :type                 "category"
                                                    :values_source_type   "static-list"
                                                    :values_source_config {:values [["African" "Af"] ["American" "Am"] ["Asian" "As"]]}}
                                                   {:id                   "_CARD_"
                                                    :type                 "category"
                                                    :name                 "CATEGORY"
                                                    :values_source_type   "card"
                                                    :values_source_config {:card_id     source-card-id
                                                                           :value_field (mt/$ids $categories.name)}}
                                                   {:name "Not Category Name"
                                                    :slug "not_category_name"
                                                    :id   "_NOT_CATEGORY_NAME_"
                                                    :type :string/!=}
                                                   {:name    "Category Contains"
                                                    :slug    "category_contains"
                                                    :id      "_CATEGORY_CONTAINS_"
                                                    :type    :string/contains
                                                    :options {:case-sensitive false}}
                                                   {:name "Name", :slug "name", :id "_name_", :type :string/=}
                                                   {:name "Not Name", :slug "notname", :id "_notname_", :type :string/!=}
                                                   {:name "Contains", :slug "contains", :id "_contains_", :type :string/contains}]}
                                     dashboard-values)
      Card          card {:database_id   (mt/id)
                          :table_id      (mt/id :venues)
                          :dataset_query (mt/mbql-query venues)}
      Card          card2 {:database_id   (mt/id)
                           :query_type    :native
                           :name          "test question"
                           :creator_id    (mt/user->id :crowberto)
                           :dataset_query {:database (mt/id)
                                           :type     :native
                                           :native   {:query "SELECT COUNT(*) FROM categories WHERE {{name}} AND {{noname}}"
                                                      :template-tags
                                                      {"name"     {:name         "name"
                                                                   :display-name "Name"
                                                                   :type         :dimension
                                                                   :dimension    [:field (mt/id :categories :name) nil]
                                                                   :widget-type  :string/=}
                                                       "notname"  {:name         "notname"
                                                                   :display-name "Not Name"
                                                                   :type         :dimension
                                                                   :dimension    [:field (mt/id :categories :name) nil]
                                                                   :widget-type  :string/!=}
                                                       "contains" {:name         "contains"
                                                                   :display-name "Name Contains"
                                                                   :type         :dimension
                                                                   :dimension    [:field (mt/id :categories :name) nil]
                                                                   :widget-type  :string/contains
                                                                   :options      {:case-sensitive false}}}}}}
      DashboardCard dashcard {:card_id            (:id card)
                              :dashboard_id       (:id dashboard)
                              :parameter_mappings [{:parameter_id "_CATEGORY_NAME_"
                                                    :card_id      (:id card)
                                                    :target       [:dimension (mt/$ids venues $category_id->categories.name)]}
                                                   {:parameter_id "_CATEGORY_ID_"
                                                    :card_id      (:id card)
                                                    :target       [:dimension (mt/$ids venues $category_id)]}
                                                   {:parameter_id "_PRICE_"
                                                    :card_id      (:id card)
                                                    :target       [:dimension (mt/$ids venues $price)]}
                                                   {:parameter_id "_ID_"
                                                    :card_id      (:id card)
                                                    :target       [:dimension (mt/$ids venues $id)]}
                                                   {:parameter_id "_ID_"
                                                    :card_id      (:id card)
                                                    :target       [:dimension (mt/$ids venues $id)]}
                                                   {:parameter_id "_STATIC_CATEGORY_"
                                                    :card_id      (:id card)
                                                    :target       [:dimension (mt/$ids venues $category_id->categories.name)]}
                                                   {:parameter_id "_STATIC_CATEGORY_LABEL_"
                                                    :card_id      (:id card)
                                                    :target       [:dimension (mt/$ids venues $category_id->categories.name)]}
                                                   {:parameter_id "_NOT_CATEGORY_NAME_"
                                                    :card_id      (:id card)
                                                    :target       [:dimension (mt/$ids venues $category_id->categories.name)]}
                                                   {:parameter_id "_CATEGORY_CONTAINS_"
                                                    :card_id      (:id card)
                                                    :target       [:dimension (mt/$ids venues $category_id->categories.name)]}]}
      DashboardCard dashcard2 {:card_id      (:id card2)
                               :dashboard_id (:id dashboard)
                               :parameter_mappings
                               [{:parameter_id "_name_", :card_id (:id card2), :target [:dimension [:template-tag "name"]]}
                                {:parameter_id "_notname_", :card_id (:id card2), :target [:dimension [:template-tag "notname"]]}
                                {:parameter_id "_contains_", :card_id (:id card2), :target [:dimension [:template-tag "contains"]]}]}]
     (f {:dashboard  dashboard
         :card       card
         :dashcard   dashcard
         :card2      card2
         :dashcard2  dashcard2
         :param-keys {:category-name         "_CATEGORY_NAME_"
                      :category-id           "_CATEGORY_ID_"
                      :price                 "_PRICE_"
                      :id                    "_ID_"
                      :static-category       "_STATIC_CATEGORY_"
                      :static-category-label "_STATIC_CATEGORY_LABEL_"
                      :card                  "_CARD_"
                      :not-category-name     "_NOT_CATEGORY_NAME_"
                      :category-contains     "_CATEGORY_CONTAINS_"}}))))

(defmacro with-chain-filter-fixtures [[binding dashboard-values] & body]
  `(do-with-chain-filter-fixtures ~dashboard-values (fn [~binding] ~@body)))

(defn- add-query-params [url query-params]
  (let [query-params-str (str/join "&" (for [[k v] (partition 2 query-params)]
                                         (codec/form-encode {k v})))]
    (cond-> url
      (seq query-params-str) (str "?" query-params-str))))

(defn chain-filter-values-url [dashboard-or-id param-key & query-params]
  (add-query-params (format "dashboard/%d/params/%s/values" (u/the-id dashboard-or-id) (name param-key))
                    query-params))

(defn chain-filter-search-url [dashboard-or-id param-key query & query-params]
  {:pre [(some? param-key)]}
  (add-query-params (str (format "dashboard/%d/params/%s/search/" (u/the-id dashboard-or-id) (name param-key))
                         query)
                    query-params))

(deftest dashboard-chain-filter-permissions-test
  (with-chain-filter-fixtures [{:keys [dashboard param-keys]}]
    (let [url (chain-filter-values-url dashboard (:category-name param-keys))]
      (testing (str "\nGET /api/" url "\n")
        (testing "\nShow me names of categories that have expensive venues (price = 4), while I lack permisisons."
          (with-redefs [chain-filter/use-cached-field-values? (constantly false)]
            (binding [qp.perms/*card-id* nil] ;; this situation was observed when running constrained chain filters.
              (is (= {:values [["African"] ["American"] ["Artisan"] ["Asian"]] :has_more_values false}
                     (chain-filter-test/take-n-values 4 (mt/user-http-request :rasta :get 200 url)))))))))

    (let [url (chain-filter-values-url dashboard (:category-name param-keys) (:price param-keys) 4)]
      (testing (str "\nGET /api/" url "\n")
        (testing "\nShow me names of categories that have expensive venues (price = 4), while I lack permisisons."
          (with-redefs [chain-filter/use-cached-field-values? (constantly false)]
            (binding [qp.perms/*card-id* nil]
              (is (= {:values [["Japanese"] ["Steakhouse"]], :has_more_values false}
                     (chain-filter-test/take-n-values 3 (mt/user-http-request :rasta :get 200 url)))))))))))

(deftest dashboard-chain-filter-test
  (testing "GET /api/dashboard/:id/params/:param-key/values"
    (with-chain-filter-fixtures [{:keys [dashboard param-keys]}]
      ;; make sure we have a clean start
      (field-values/clear-field-values-for-field! (mt/id :categories :name))
      (testing "Show me names of categories"
        (is (= {:values          [["African"] ["American"] ["Artisan"]]
                :has_more_values false}
               (chain-filter-test/take-n-values 3 (mt/user-http-request :rasta :get 200 (chain-filter-values-url
                                                                                         (:id dashboard)
                                                                                         (:category-name param-keys)))))))
      (mt/let-url [url (chain-filter-values-url dashboard (:category-name param-keys) (:price param-keys) 4)]
        (testing "\nShow me names of categories that have expensive venues (price = 4)"
          (is (= {:values          [["Japanese"] ["Steakhouse"]]
                  :has_more_values false}
                 (chain-filter-test/take-n-values 3 (mt/user-http-request :rasta :get 200 url))))))
      ;; this is the format the frontend passes multiple values in (pass the parameter multiple times), and our
      ;; middleware does the right thing and converts the values to a vector
      (mt/let-url [url (chain-filter-values-url dashboard (:category-name param-keys))]
        (testing "\nmultiple values"
          (testing "Show me names of categories that have (somewhat) expensive venues (price = 3 *or* 4)"
            (is (= {:values          [["American"] ["Asian"] ["BBQ"]]
                    :has_more_values false}
                   (chain-filter-test/take-n-values 3 (mt/user-http-request :rasta :get 200 url
                                                                            (keyword (:price param-keys)) 3
                                                                            (keyword (:price param-keys)) 4))))))))
    (testing "Should require perms for the Dashboard"
      (mt/with-non-admin-groups-no-root-collection-perms
        (t2.with-temp/with-temp [Collection collection]
          (with-chain-filter-fixtures [{:keys [dashboard param-keys]} {:collection_id (:id collection)}]
            (is (= "You don't have permissions to do that."
                   (mt/user-http-request :rasta :get 403 (chain-filter-values-url
                                                          (:id dashboard)
                                                          (:category-name param-keys)))))))))

    (testing "Should work if Dashboard has multiple mappings for a single param"
      (with-chain-filter-fixtures [{:keys [dashboard card dashcard param-keys]}]
        (mt/with-temp [Card          card-2 (dissoc card :id :entity_id)
                       DashboardCard _dashcard-2 (-> dashcard
                                                     (dissoc :id :card_id :entity_id)
                                                     (assoc  :card_id (:id card-2)))]
          (is (= {:values          [["African"] ["American"] ["Artisan"]]
                  :has_more_values false}
                 (->> (chain-filter-values-url (:id dashboard) (:category-name param-keys))
                      (mt/user-http-request :rasta :get 200)
                      (chain-filter-test/take-n-values 3)))))))

    (testing "should check perms for the Fields in question"
      (mt/with-temp-copy-of-db
        (with-chain-filter-fixtures [{:keys [dashboard param-keys]}]
          (perms/revoke-data-perms! (perms-group/all-users) (mt/id))

          ;; HACK: we currently 403 on chain-filter calls that require running a MBQL
          ;; but 200 on calls that we could just use the cache.
          ;; It's not ideal and we definitely need to have a consistent behavior
          (with-redefs [field-values/field-should-have-field-values? (fn [_] false)]
            (is (= {:values          [["African"] ["American"] ["Artisan"]]
                    :has_more_values false}
                   (->> (chain-filter-values-url (:id dashboard) (:category-name param-keys))
                        (mt/user-http-request :rasta :get 200)
                        (chain-filter-test/take-n-values 3))))))))

    (testing "missing data perms should not affect perms for the Fields in question when users have collection access"
      (mt/with-temp-copy-of-db
        (with-chain-filter-fixtures [{:keys [dashboard param-keys]}]
          (perms/revoke-data-perms! (perms-group/all-users) (mt/id))
          (is (= {:values          [["African"] ["American"] ["Artisan"]]
                  :has_more_values false}
                 (->> (chain-filter-values-url (:id dashboard) (:category-name param-keys))
                      (mt/user-http-request :rasta :get 200)
                      (chain-filter-test/take-n-values 3)))))))))

(deftest dashboard-with-static-list-parameters-test
  (testing "A dashboard that has parameters that has static values"
    (with-chain-filter-fixtures [{:keys [dashboard param-keys]}]
      (testing "we could get the values"
        (is (= {:has_more_values false
                :values          [["African"] ["American"] ["Asian"]]}
               (mt/user-http-request :rasta :get 200
                                     (chain-filter-values-url (:id dashboard) (:static-category param-keys)))))

        (is (= {:has_more_values false
                :values          [["African" "Af"] ["American" "Am"] ["Asian" "As"]]}
               (mt/user-http-request :rasta :get 200
                                     (chain-filter-values-url (:id dashboard) (:static-category-label param-keys))))))

      (testing "we could search the values"
        (is (= {:has_more_values false
                :values          [["African"]]}
               (mt/user-http-request :rasta :get 200
                                     (chain-filter-search-url (:id dashboard) (:static-category param-keys) "af"))))

        (is (= {:has_more_values false
                :values          [["African" "Af"]]}
               (mt/user-http-request :rasta :get 200
                                     (chain-filter-search-url (:id dashboard) (:static-category-label param-keys) "f")))))

      (testing "we could edit the values list"
        ;; TODO add tests for schema check
        (let [dashboard (mt/user-http-request :rasta :put 200 (str "dashboard/" (:id dashboard))
                                              {:parameters [{:name                  "Static Category"
                                                             :slug                  "static_category"
                                                             :id                    "_STATIC_CATEGORY_"
                                                             :type                  "category"
                                                             :values_query_type     "search"
                                                             :values_source_type    "static-list"
                                                             :values_source_config {"values" ["BBQ" "Bakery" "Bar"]}}]})]
          (is (= [{:name                  "Static Category"
                   :slug                  "static_category"
                   :id                    "_STATIC_CATEGORY_"
                   :type                  "category"
                   :values_query_type     "search"
                   :values_source_type    "static-list"
                   :values_source_config {:values ["BBQ" "Bakery" "Bar"]}}]
                 (:parameters dashboard))))))

    (testing "source-options must be a map and sourcetype must be `card` or `static-list` must be a string"
      (is (= "nullable sequence of parameter must be a map with :id and :type keys"
             (get-in (mt/user-http-request :rasta :post 400 "dashboard"
                                           {:name       "a dashboard"
                                            :parameters [{:id                    "_value_"
                                                          :name                  "value"
                                                          :type                  "category"
                                                          :values_source_type    "random-type"
                                                          :values_source_config {"values" [1 2 3]}}]})
                     [:errors :parameters])))
      (is (= "nullable sequence of parameter must be a map with :id and :type keys"
             (get-in (mt/user-http-request :rasta :post 400 "dashboard"
                                           {:name       "a dashboard"
                                            :parameters [{:id                    "_value_"
                                                          :name                  "value"
                                                          :type                  "category"
                                                          :values_source_type    "static-list"
                                                          :values_source_config []}]})
                     [:errors :parameters]))))))

(deftest native-query-get-params-test
  (testing "GET /api/dashboard/:id/params/:param-key/values works for native queries"
    (mt/dataset test-data
      ;; Note that we can directly query the values for the model, but this is
      ;; nonsensical from a dashboard standpoint as the returned values aren't
      ;; usable for filtering...
      (mt/with-temp [Card {model-id :id :as native-card} {:database_id   (mt/id)
                                                          :name          "Native Query"
                                                          :dataset_query (mt/native-query
                                                                          {:query "SELECT category FROM products LIMIT 10;"})
                                                          :dataset       true}]
        (let [metadata (-> (qp/process-query (:dataset_query native-card))
                           :data :results_metadata :columns)]
          (is (seq metadata) "Did not get metadata")
          (t2/update! 'Card {:id model-id}
                      {:result_metadata (json/generate-string
                                         (assoc-in metadata [0 :id]
                                                    (mt/id :products :category)))}))
        ;; ...so instead we create a question on top of this model (note that
        ;; metadata must be present on the model) and use the question on the
        ;; dashboard.
        (mt/with-temp [Card {question-id :id} {:database_id   (mt/id)
                                               :name          "card on native query"
                                               :dataset_query {:type     :query
                                                               :database (mt/id)
                                                               :query    {:source-table (str "card__" model-id)}}
                                               :dataset       true}
                       Dashboard dashboard {:name       "Dashboard"
                                            :parameters [{:name      "Native Dropdown"
                                                           :slug      "native_dropdown"
                                                           :id        "_NATIVE_CATEGORY_NAME_"
                                                           :type      :string/=
                                                           :sectionId "string"}]}
                       DashboardCard _dashcard {:parameter_mappings
                                                [{:parameter_id "_NATIVE_CATEGORY_NAME_"
                                                  :card_id      question-id
                                                  :target       [:dimension
                                                                 [:field "CATEGORY" {:base-type :type/Text}]]}]
                                                :card_id      question-id
                                                :dashboard_id (:id dashboard)}]
          (let [url (format "dashboard/%d/params/%s/values" (u/the-id dashboard) "_NATIVE_CATEGORY_NAME_")]
            (is (=? {:values          [["Doohickey"]
                                       ["Gadget"]
                                       ["Gizmo"]
                                       ["Widget"]]
                     :has_more_values false}
                   (mt/user-http-request :rasta :get 200 url)))))))))

(deftest chain-filter-search-test
  (testing "GET /api/dashboard/:id/params/:param-key/search/:query"
    (with-chain-filter-fixtures [{:keys [dashboard param-keys]}]
      (let [url (chain-filter-search-url dashboard (:category-name param-keys) "bar")]
        (testing (str "\n" url)
          (testing "\nShow me names of categories that include 'bar' (case-insensitive)"
            (is (= {:values          [["Bar"] ["Gay Bar"] ["Juice Bar"]]
                    :has_more_values false}
                   (chain-filter-test/take-n-values 3 (mt/user-http-request :rasta :get 200 url)))))))

      (mt/let-url [url (chain-filter-search-url dashboard (:category-name param-keys) "house" (:price param-keys) 4)]
        (testing "\nShow me names of categories that include 'house' that have expensive venues (price = 4)"
          (is (= {:values          [["Steakhouse"]]
                  :has_more_values false}
                 (chain-filter-test/take-n-values 3 (mt/user-http-request :rasta :get 200 url))))))

      (testing "Should require a non-empty query"
        (doseq [query ["   " "\n"]]
          (mt/let-url [url (chain-filter-search-url dashboard (:category-name param-keys) query)]
            (is (=? {:errors {:query "value must be a non-blank string."}}
                    (mt/user-http-request :rasta :get 400 url)))))
        (doseq [query [nil ""]]
          (mt/let-url [url (chain-filter-search-url dashboard (:category-name param-keys) query)]
            (is (= "API endpoint does not exist."
                   (mt/user-http-request :rasta :get 404 url)))))))

    (testing "Should require perms for the Dashboard"
      (mt/with-non-admin-groups-no-root-collection-perms
        (t2.with-temp/with-temp [Collection collection]
          (with-chain-filter-fixtures [{:keys [dashboard param-keys]} {:collection_id (:id collection)}]
            (let [url (chain-filter-search-url dashboard (:category-name param-keys) "s")]
              (testing (str "\n url")
                (is (= "You don't have permissions to do that."
                       (mt/user-http-request :rasta :get 403 url)))))))))))

(deftest chain-filter-not-found-test
  (t2.with-temp/with-temp [Dashboard {dashboard-id :id}]
    (testing "GET /api/dashboard/:id/params/:param-key/values returns 400 if param not found"
      (mt/user-http-request :rasta :get 400 (format "dashboard/%d/params/non-existing-param/values" dashboard-id)))

    (testing "GET /api/dashboard/:id/params/:param-key/search/:query returns 400 if param not found"
      (mt/user-http-request :rasta :get 400 (format "dashboard/%d/params/non-existing-param/search/bar" dashboard-id)))))

(deftest chain-filter-invalid-parameters-test
  (testing "GET /api/dashboard/:id/params/:param-key/values"
    (testing "If some Dashboard parameters do not have valid Field IDs, we should ignore them"
      (with-chain-filter-fixtures [{:keys [dashcard card dashboard]}]
        (t2/update! DashboardCard (:id dashcard)
                    {:parameter_mappings [{:parameter_id "_CATEGORY_NAME_"
                                           :card_id      (:id card)
                                           :target       [:dimension (mt/$ids venues $category_id->categories.name)]}
                                          {:parameter_id "_PRICE_"
                                           :card_id      (:id card)}]})
        (testing "Since the _PRICE_ param is not mapped to a valid Field, it should get ignored"
          (mt/let-url [url (chain-filter-values-url dashboard "_CATEGORY_NAME_" "_PRICE_" 4)]
            (is (= {:values          [["African"] ["American"] ["Artisan"]]
                    :has_more_values false}
                   (chain-filter-test/take-n-values 3 (mt/user-http-request :rasta :get 200 url))))))))))

(deftest chain-filter-human-readable-values-remapping-test
  (testing "Chain filtering for Fields that have Human-Readable values\n"
    (chain-filter-test/with-human-readable-values-remapping
      (with-chain-filter-fixtures [{:keys [dashboard]}]
        (testing "GET /api/dashboard/:id/params/:param-key/values"
          (mt/let-url [url (chain-filter-values-url dashboard "_CATEGORY_ID_" "_PRICE_" 4)]
            (is (= {:values          [[40 "Japanese"]
                                      [67 "Steakhouse"]]
                    :has_more_values false}
                   (mt/user-http-request :rasta :get 200 url)))))
        (testing "GET /api/dashboard/:id/params/:param-key/search/:query"
          (mt/let-url [url (chain-filter-search-url dashboard "_CATEGORY_ID_" "house" "_PRICE_" 4)]
            (is (= {:values          [[67 "Steakhouse"]]
                    :has_more_values false}
                   (mt/user-http-request :rasta :get 200 url)))))))))

(deftest chain-filter-field-to-field-remapping-test
  (testing "Chain filtering for Fields that have a Field -> Field remapping\n"
    (with-chain-filter-fixtures [{:keys [dashboard]}]
      (testing "GET /api/dashboard/:id/params/:param-key/values"
        (mt/let-url [url (chain-filter-values-url dashboard "_ID_")]
          (is (= {:values          [[29 "20th Century Cafe"]
                                    [ 8 "25°"]
                                    [93 "33 Taps"]]
                  :has_more_values false}
                 (chain-filter-test/take-n-values 3 (mt/user-http-request :rasta :get 200 url)))))
        (mt/let-url [url (chain-filter-values-url dashboard "_ID_" "_PRICE_" 4)]
          (is (= {:values          [[55 "Dal Rae Restaurant"]
                                    [61 "Lawry's The Prime Rib"]
                                    [16 "Pacific Dining Car - Santa Monica"]]
                  :has_more_values false}
                 (chain-filter-test/take-n-values 3 (mt/user-http-request :rasta :get 200 url))))))

      (testing "GET /api/dashboard/:id/params/:param-key/search/:query"
        (mt/let-url [url (chain-filter-search-url dashboard "_ID_" "fish")]
          (is (= {:values          [[90 "Señor Fish"]]
                  :has_more_values false}
                 (chain-filter-test/take-n-values 3 (mt/user-http-request :rasta :get 200 url)))))
        (mt/let-url [url (chain-filter-search-url dashboard "_ID_" "sushi" "_PRICE_" 4)]
          (is (= {:values          [[77 "Sushi Nakazawa"]
                                    [79 "Sushi Yasuda"]
                                    [81 "Tanoshi Sushi & Sake Bar"]]
                  :has_more_values false}
                 (chain-filter-test/take-n-values 3 (mt/user-http-request :rasta :get 200 url)))))))))

(deftest chain-filter-fk-field-to-field-remapping-test
  (testing "Chain filtering for Fields that have a FK Field -> Field remapping\n"
    (chain-filter-test/with-fk-field-to-field-remapping
      (with-chain-filter-fixtures [{:keys [dashboard]}]
        (testing "GET /api/dashboard/:id/params/:param-key/values"
          (mt/let-url [url (chain-filter-values-url dashboard "_CATEGORY_ID_" "_PRICE_" 4)]
            (is (= {:values          [[40 "Japanese"]
                                      [67 "Steakhouse"]]
                    :has_more_values false}
                   (mt/user-http-request :rasta :get 200 url)))))
        (testing "GET /api/dashboard/:id/params/:param-key/search/:query"
          (mt/let-url [url (chain-filter-search-url dashboard "_CATEGORY_ID_" "house" "_PRICE_" 4)]
            (is (= {:values          [[67 "Steakhouse"]]
                    :has_more_values false}
                   (mt/user-http-request :rasta :get 200 url)))))))))

(deftest chain-filter-multiple-test
  (testing "Chain filtering works when a few filters are specified"
    (with-chain-filter-fixtures [{:keys [dashboard param-keys]}]
      (testing "GET /api/dashboard/:id/params/:param-key/values"
        (mt/let-url [url (chain-filter-values-url dashboard (:category-name param-keys)
                                                  (:not-category-name param-keys) "American")]
          (is (= {:values          [["African"] ["Artisan"] ["Asian"]]
                  :has_more_values false}
                 (chain-filter-test/take-n-values 3 (mt/user-http-request :rasta :get 200 url)))))
        (mt/let-url [url (chain-filter-values-url dashboard (:category-name param-keys)
                                                  (:category-contains param-keys) "m")]
          (is (= {:values          [["American"] ["Comedy Club"] ["Dim Sum"]]
                  :has_more_values false}
                 (chain-filter-test/take-n-values 3 (mt/user-http-request :rasta :get 200 url)))))
        (testing "contains is case insensitive"
          (mt/let-url [url (chain-filter-values-url dashboard (:category-name param-keys)
                                                    (:not-category-name param-keys) "American"
                                                    (:category-contains param-keys) "am")]
            (is (= {:values          [["Latin American"] ["Ramen"]]
                    :has_more_values false}
                   (chain-filter-test/take-n-values 3 (mt/user-http-request :rasta :get 200 url))))))))))

(deftest chain-filter-template-tags
  (testing "Chain filtering works for a native query with template tags"
    (with-chain-filter-fixtures [{:keys [dashboard]}]
      (mt/let-url [url (chain-filter-values-url dashboard "_name_")]
        (is (= {:values          [["African"] ["American"] ["Artisan"]]
                :has_more_values false}
               (chain-filter-test/take-n-values 3 (mt/user-http-request :rasta :get 200 url)))))
      (mt/let-url [url (chain-filter-values-url dashboard "_name_" "_notname_" "American")]
        (is (= {:values          [["African"] ["Artisan"] ["Asian"]]
                :has_more_values false}
               (chain-filter-test/take-n-values 3 (mt/user-http-request :rasta :get 200 url)))))
      (mt/let-url [url (chain-filter-values-url dashboard "_name_" "_contains_" "am")]
        (is (= {:values          [["American"] ["Latin American"] ["Ramen"]]
                :has_more_values false}
               (chain-filter-test/take-n-values 3 (mt/user-http-request :rasta :get 200 url))))))))

(deftest chain-filter-should-use-cached-field-values-test
  (testing "Chain filter endpoints should use cached FieldValues if applicable (#13832)"
    ;; ignore the cache entries added by #23699
    (mt/with-temp-vals-in-db FieldValues (t2/select-one-pk FieldValues :field_id (mt/id :categories :name) :hash_key nil) {:values ["Good" "Bad"]}
      (with-chain-filter-fixtures [{:keys [dashboard]}]
        (testing "GET /api/dashboard/:id/params/:param-key/values"
          (mt/let-url [url (chain-filter-values-url dashboard "_CATEGORY_NAME_")]
            (is (= {:values          [["Bad"] ["Good"]]
                    :has_more_values false}
                   (mt/user-http-request :rasta :get 200 url))))
          (testing "Shouldn't use cached FieldValues if the request has any additional constraints"
            (mt/let-url [url (chain-filter-values-url dashboard "_CATEGORY_NAME_" "_PRICE_" 4)]
              (is (= {:values          [["Japanese"] ["Steakhouse"]]
                      :has_more_values false}
                     (mt/user-http-request :rasta :get 200 url))))))
        (testing "GET /api/dashboard/:id/params/:param-key/search/:query"
          (mt/let-url [url (chain-filter-search-url dashboard "_CATEGORY_NAME_" "ood")]
            (is (= {:values          [["Good"]]
                    :has_more_values false}
                   (mt/user-http-request :rasta :get 200 url)))))))))

(deftest param->fields-test
  (testing "param->fields"
    (with-chain-filter-fixtures [{:keys [dashboard]}]
      (let [dashboard (t2/hydrate dashboard :resolved-params)]
        (testing "Should correctly retrieve fields"
          (is (=? [{:op := :options nil}]
                  (#'api.dashboard/param->fields (get-in dashboard [:resolved-params "_CATEGORY_NAME_"]))))
          (is (=? [{:op :contains :options {:case-sensitive false}}]
                  (#'api.dashboard/param->fields (get-in dashboard [:resolved-params "_CATEGORY_CONTAINS_"])))))))))

(deftest chain-filter-constraints-test
  (testing "chain-filter-constraints"
    (with-chain-filter-fixtures [{:keys [dashboard]}]
      (let [dashboard (t2/hydrate dashboard :resolved-params)]
        (testing "Should return correct constraints with =/!="
          (is (=? [{:op := :value "ood" :options nil}]
                  (#'api.dashboard/chain-filter-constraints dashboard {"_CATEGORY_NAME_" "ood"})))
          (is (=? [{:op :!= :value "ood" :options nil}]
                  (#'api.dashboard/chain-filter-constraints dashboard {"_NOT_CATEGORY_NAME_" "ood"}))))
        (testing "Should return correct constraints with a few filters"
          (is (=? [{:op := :value "foo" :options nil}
                   {:op :!= :value "bar" :options nil}
                   {:op :contains :value "buzz" :options {:case-sensitive false}}]
                  (#'api.dashboard/chain-filter-constraints dashboard {"_CATEGORY_NAME_"     "foo"
                                                                       "_NOT_CATEGORY_NAME_" "bar"
                                                                       "_CATEGORY_CONTAINS_" "buzz"}))))
        (testing "Should ignore incorrect/unknown filters"
          (is (= []
                 (#'api.dashboard/chain-filter-constraints dashboard {"qqq" "www"}))))))))

(defn- card-fields-from-table-metadata
  [card-id]
  (:fields (mt/user-http-request :rasta :get 200 (format "/table/card__%d/query_metadata" card-id))))

(deftest parameter-values-from-card-test
  (testing "getting values"
    (with-chain-filter-fixtures [{:keys [dashboard param-keys]}]
      (testing "It uses the results of the card's query execution"
        (mt/let-url [url (chain-filter-values-url dashboard (:card param-keys))]
          (is (= {:values          [["African"] ["American"] ["Artisan"] ["Asian"] ["BBQ"]]
                  :has_more_values false}
                 (mt/user-http-request :rasta :get 200 url)))))

      (testing "it only returns search matches"
        (mt/let-url [url (chain-filter-search-url dashboard (:card param-keys) "af")]
          (is (= {:values          [["African"]]
                  :has_more_values false}
                 (mt/user-http-request :rasta :get 200 url)))))))

  (testing "fallback to chain-filter"
    (let [mock-chain-filter-result {:has_more_values true
                                    :values [["chain-filter"]]}]
      (with-redefs [api.dashboard/chain-filter (constantly mock-chain-filter-result)]
        (testing "if value-field not found in source card"
          (mt/with-temp [Card       {card-id :id} {}
                         Dashboard  dashboard     {:parameters    [{:id                   "abc"
                                                                    :type                 "category"
                                                                    :name                 "CATEGORY"
                                                                    :values_source_type   "card"
                                                                    :values_source_config {:card_id     card-id
                                                                                           :value_field (mt/$ids $venues.name)}}]}]
            (mt/let-url [url (chain-filter-values-url dashboard "abc")]
              (is (= mock-chain-filter-result (mt/user-http-request :rasta :get 200 url))))))

        (testing "if card is archived"
          (mt/with-temp [Card       {card-id :id} {:archived true}
                         Dashboard  dashboard     {:parameters    [{:id                   "abc"
                                                                    :type                 "category"
                                                                    :name                 "CATEGORY"
                                                                    :values_source_type   "card"
                                                                    :values_source_config {:card_id     card-id
                                                                                           :value_field (mt/$ids $venues.name)}}]}]
            (mt/let-url [url (chain-filter-values-url dashboard "abc")]
              (is (= mock-chain-filter-result (mt/user-http-request :rasta :get 200 url)))))))))

  (testing "users must have permissions to read the collection that source card is in"
    (mt/with-non-admin-groups-no-root-collection-perms
      (mt/with-temp
        [Collection coll1 {:name "Source card collection"}
         Card       {source-card-id :id} {:collection_id (:id coll1)
                                          :database_id   (mt/id)
                                          :table_id      (mt/id :venues)
                                          :dataset_query (mt/mbql-query venues {:limit 5})}
         Collection coll2 {:name "Dashboard collections"}
         Dashboard  {dashboard-id :id} {:collection_id (:id coll2)
                                        :parameters    [{:id                   "abc"
                                                         :type                 "category"
                                                         :name                 "CATEGORY"
                                                         :values_source_type   "card"
                                                         :values_source_config {:card_id     source-card-id
                                                                                :value_field (mt/$ids $venues.name)}}]}]
        (testing "Fail because user doesn't have read permissions to coll1"
          (is (=? "You don't have permissions to do that."
                  (mt/user-http-request :rasta :get 403 (chain-filter-values-url dashboard-id "abc"))))
          (is (=? "You don't have permissions to do that."
                  (mt/user-http-request :rasta :get 403 (chain-filter-search-url dashboard-id "abc" "red")))))
        ;; grant permission to read the collection contains the card
        (perms/grant-collection-read-permissions! (perms-group/all-users) coll2)
        (testing "having read permissions to the card collection is not enough"
          (is (=? "You don't have permissions to do that."
                  (mt/user-http-request :rasta :get 403 (chain-filter-values-url dashboard-id "abc"))))
          (is (=? "You don't have permissions to do that."
                  (mt/user-http-request :rasta :get 403 (chain-filter-search-url dashboard-id "abc" "red")))))
        ;; grant permission to read the collection contains the source card
        (perms/grant-collection-read-permissions! (perms-group/all-users) coll1)
        (testing "success if has read permission to the source card's collection"
          (is (some? (mt/user-http-request :rasta :get 200 (chain-filter-values-url dashboard-id "abc"))))
          (is (some? (mt/user-http-request :rasta :get 200 (chain-filter-search-url dashboard-id "abc" "red"))))))))

  (testing "field selection should compatible with field-id from /api/table/:card__id/query_metadata"
    ;; FE use the id returned by /api/table/:card__id/query_metadata
    ;; for the `values_source_config.value_field`, so we need to test to make sure
    ;; the id is a valid field that we could use to retrieve values.
      (mt/with-temp
      ;; card with agggregation and binning columns
       [Card {mbql-card-id :id} (merge (mt/card-with-source-metadata-for-query
                                        (mt/mbql-query venues
                                                       {:limit 5
                                                        :aggregation [:count]
                                                        :breakout [[:field %latitude {:binning {:strategy :num-bins :num-bins 10}}]]}))
                                       {:name        "MBQL question"
                                        :database_id (mt/id)
                                        :table_id    (mt/id :venues)})
        Card {native-card-id :id} (merge (mt/card-with-source-metadata-for-query
                                          (mt/native-query {:query "select name from venues;"}))
                                         {:name        "Native question"
                                          :database_id (mt/id)
                                          :table_id    (mt/id :venues)})]

       (let [mbql-card-fields   (card-fields-from-table-metadata mbql-card-id)
             native-card-fields (card-fields-from-table-metadata native-card-id)
             fields->parameter  (fn [fields card-id]
                                  (for [{:keys [id field_ref name]} fields]
                                    {:id                   (format "id_%s" name)
                                     :type                 "category"
                                     :name                 name
                                     :values_source_type   "card"
                                     :values_source_config {:card_id     card-id
                                                            :value_field (if (number? id)
                                                                           field_ref
                                                                           id)}}))
             parameters         (concat
                                 (fields->parameter mbql-card-fields mbql-card-id)
                                 (fields->parameter native-card-fields native-card-id))]
         (t2.with-temp/with-temp [Dashboard {dash-id :id} {:parameters parameters}]
           (doseq [param parameters]
             (mt/let-url [url (chain-filter-values-url dash-id (:id param))]
               (is (some? (mt/user-http-request :rasta :get 200 url))))))))))

(deftest valid-filter-fields-test
  (testing "GET /api/dashboard/params/valid-filter-fields"
    (letfn [(result= [expected {:keys [filtered filtering]}]
                (testing (format "\nGET dashboard/params/valid-filter-fields")
                  (is (= expected
                         (mt/user-http-request :rasta :get 200 "dashboard/params/valid-filter-fields"
                                               :filtered filtered :filtering filtering)))))]
      (mt/$ids
        (testing (format "\nvenues.price = %d categories.name = %d\n" %venues.price %categories.name)
          (result= {%venues.price [%categories.name]}
                   {:filtered [%venues.price], :filtering [%categories.name]})
          (testing "Multiple Field IDs for each param"
            (result= {%venues.price    (sort [%venues.price %categories.name])
                      %categories.name (sort [%venues.price %categories.name])}
                     {:filtered [%venues.price %categories.name], :filtering [%categories.name %venues.price]}))
          (testing "filtered-ids cannot be nil"
            (is (= {:errors {:filtered
                             "value must be an integer greater than zero., or one or more value must be an integer greater than zero."}
                    :specific-errors
                    {:filtered ["value must be an integer greater than zero., received: nil" "invalid type, received: nil"]}}
                   (mt/user-http-request :rasta :get 400 "dashboard/params/valid-filter-fields" :filtering [%categories.name]))))))
      (testing "should check perms for the Fields in question"
        (mt/with-temp-copy-of-db
          (perms/revoke-data-perms! (perms-group/all-users) (mt/id))
          (is (= "You don't have permissions to do that."
               (mt/$ids (mt/user-http-request :rasta :get 403 "dashboard/params/valid-filter-fields"
                         :filtered [%venues.price] :filtering [%categories.name])))))))))

;;; +----------------------------------------------------------------------------------------------------------------+
;;; |                             POST /api/dashboard/:dashboard-id/card/:card-id/query                              |
;;; +----------------------------------------------------------------------------------------------------------------+

(defn- dashboard-card-query-url [dashboard-id card-id dashcard-id]
  (format "dashboard/%d/dashcard/%d/card/%d/query" dashboard-id dashcard-id card-id))

(defn- dashboard-card-query-expected-results-schema [& {:keys [row-count], :or {row-count 100}}]
  [:map
   [:database_id [:= (mt/id)]]
   [:row_count   [:= row-count]]
   [:data        [:map
                  [:rows :any]]]])

(deftest dashboard-card-query-test
  (testing "POST /api/dashboard/:dashboard-id/dashcard/:dashcard-id/card/:card-id/query"
    (mt/with-temp-copy-of-db
      (with-chain-filter-fixtures [{{dashboard-id :id} :dashboard, {card-id :id} :card, {dashcard-id :id} :dashcard}]
        (letfn [(url [& {:keys [dashboard-id card-id]
                         :or   {dashboard-id dashboard-id
                                card-id      card-id}}]
                  (dashboard-card-query-url dashboard-id card-id dashcard-id))
                (dashboard-card-query-expected-results-schema [& {:keys [row-count], :or {row-count 100}}]
                  [:map
                   [:database_id [:= (mt/id)]]
                   [:row_count   [:= row-count]]
                   [:data        [:map
                                  [:rows :any]]]])]
          (testing "Should return Card results"
            (is (malli= (dashboard-card-query-expected-results-schema)
                        (mt/user-http-request :rasta :post 202 (url))))
            (testing "Should *not* require data perms"
              (perms/revoke-data-perms! (perms-group/all-users) (mt/id))
              (is (malli= (dashboard-card-query-expected-results-schema)
                          (mt/user-http-request :rasta :post 202 (url))))))

          (testing "Validation"
            (testing "404s"
              (testing "Should return 404 if Dashboard doesn't exist"
                (is (= "Not found."
                       (mt/user-http-request :rasta :post 404 (url :dashboard-id Integer/MAX_VALUE)))))
              (testing "Should return 404 if Card doesn't exist"
                (is (= "Not found."
                       (mt/user-http-request :rasta :post 404 (url :card-id Integer/MAX_VALUE))))))

            (testing "perms"
              (t2.with-temp/with-temp [Collection {collection-id :id}]
                (perms/revoke-collection-permissions! (perms-group/all-users) collection-id)
                (testing "Should return error if current User doesn't have read perms for the Dashboard"
                  (mt/with-temp-vals-in-db Dashboard dashboard-id {:collection_id collection-id}
                    (is (= "You don't have permissions to do that."
                           (mt/user-http-request :rasta :post 403 (url))))))
                (testing "Should return error if current User doesn't have query perms for the Card"
                  (mt/with-temp-vals-in-db Card card-id {:collection_id collection-id}
                    (is (= "You don't have permissions to do that."
                           (mt/user-http-request :rasta :post 403 (url))))))))))))))

;; see also [[metabase.query-processor.dashboard-test]]
(deftest dashboard-card-query-parameters-test
  (testing "POST /api/dashboard/:dashboard-id/card/:card-id/query"
    (with-chain-filter-fixtures [{{dashboard-id :id} :dashboard, {card-id :id} :card, {dashcard-id :id} :dashcard}]
      (let [url (dashboard-card-query-url dashboard-id card-id dashcard-id)]
        (testing "parameters"
          (testing "Should respect valid parameters"
            (is (malli= (dashboard-card-query-expected-results-schema :row-count 6)
                        (mt/user-http-request :rasta :post 202 url
                                              {:parameters [{:id    "_PRICE_"
                                                             :value 4}]})))
            (is (malli= (dashboard-card-query-expected-results-schema :row-count 100)
                        (mt/user-http-request :rasta :post 202 url
                                              {:parameters [{:id    "_PRICE_"
                                                             :value nil}]})))
            (testing "New parameter types"
              (testing :number/=
                (is (malli= (dashboard-card-query-expected-results-schema :row-count 94)
                            (mt/user-http-request :rasta :post 202 url
                                                  {:parameters [{:id    "_PRICE_"
                                                                 :type  :number/=
                                                                 :value [1 2 3]}]}))))))
          (testing "Should return error if parameter doesn't exist"
            (is (= "Dashboard does not have a parameter with ID \"_THIS_PARAMETER_DOES_NOT_EXIST_\"."
                   (mt/user-http-request :rasta :post 400 url
                                         {:parameters [{:id    "_THIS_PARAMETER_DOES_NOT_EXIST_"
                                                        :value 3}]}))))
          (testing "Should return sensible error message for invalid parameter input"
            (is (= {:errors {:parameters "nullable sequence of value must be a parameter map with an id key"},
                    :specific-errors {:parameters ["invalid type, received: {:_PRICE_ 3}"]}}
                   (mt/user-http-request :rasta :post 400 url
                                         {:parameters {"_PRICE_" 3}}))))
          (testing "Should ignore parameters that are valid for the Dashboard but not part of this Card (no mapping)"
            (testing "Sanity check"
              (is (malli= (dashboard-card-query-expected-results-schema :row-count 6)
                          (mt/user-http-request :rasta :post 202 url
                                                {:parameters [{:id    "_PRICE_"
                                                               :value 4}]}))))
            (mt/with-temp-vals-in-db DashboardCard dashcard-id {:parameter_mappings []}
              (is (malli= (dashboard-card-query-expected-results-schema :row-count 100)
                          (mt/user-http-request :rasta :post 202 url
                                                {:parameters [{:id    "_PRICE_"
                                                               :value 4}]})))))

          ;; don't let people try to be sneaky and get around our validation by passing in a different `:target`
          (testing "Should ignore incorrect `:target` passed in to API endpoint"
            (is (malli= (dashboard-card-query-expected-results-schema :row-count 6)
                        (mt/user-http-request :rasta :post 202 url
                                              {:parameters [{:id     "_PRICE_"
                                                             :target [:dimension [:field (mt/id :venues :id) nil]]
                                                             :value  4}]})))))))))

;; see also [[metabase.query-processor.dashboard-test]]
(deftest dashboard-native-card-query-parameters-test
  (testing "POST /api/dashboard/:dashboard-id/card/:card-id/query"
    (mt/dataset test-data
      (let [query (mt/native-query {:query         "SELECT * FROM \"PRODUCTS\" WHERE {{cat}}"
                                    :template-tags {"cat" {:id           "__cat__"
                                                           :name         "cat"
                                                           :display-name "Cat"
                                                           :type         :dimension
                                                           :dimension    [:field (mt/id :products :category) nil]
                                                           :widget-type  :string/=
                                                           :default      ["Gizmo"]}}})]
        (mt/with-temp [Card          {card-id :id} {:dataset_query query}
                       Dashboard     {dashboard-id :id} {:parameters [{:name      "Text"
                                                                       :slug      "text"
                                                                       :id        "_text_"
                                                                       :type      "string/="
                                                                       :sectionId "string"
                                                                       :default   ["Doohickey"]}]}
                       DashboardCard {dashcard-id :id} {:parameter_mappings     [{:parameter_id "_text_"
                                                                                  :card_id      card-id
                                                                                  :target       [:dimension [:template-tag "cat"]]}]
                                                        :card_id                card-id
                                                        :visualization_settings {}
                                                        :dashboard_id           dashboard-id}]
          (let [url (dashboard-card-query-url dashboard-id card-id dashcard-id)]
            (testing "Sanity check: we can apply a parameter to a native query"
              (is (malli= (dashboard-card-query-expected-results-schema :row-count 53)
                          (mt/user-http-request :rasta :post 202 url
                                                {:parameters [{:id    "_text_"
                                                               :value ["Gadget"]}]}))))
            (testing "if the parameter is specified with a nil value the default should not apply"
              (is (malli= (dashboard-card-query-expected-results-schema :row-count 200)
                          (mt/user-http-request :rasta :post 202 url
                                                {:parameters [{:id    "_text_"
                                                               :value nil}]}))))
            (testing "if the parameter isn't specified the default should apply"
              (is (malli= (dashboard-card-query-expected-results-schema :row-count 51)
                          (mt/user-http-request :rasta :post 202 url
                                                {:parameters []}))))))))))

(defn- parse-export-format-results [^bytes results export-format]
  (with-open [is (java.io.ByteArrayInputStream. results)]
    (streaming.test-util/parse-result export-format is)))

(deftest dashboard-card-query-export-format-test
  (testing "POST /api/dashboard/:dashboard-id/dashcard/:dashcard-id/card/:card-id/query/:export-format"
<<<<<<< HEAD
    (mt/with-test-helpers-set-global-values!
=======
    (mt/test-helpers-set-global-values!
>>>>>>> 2476e2fa
      (with-chain-filter-fixtures [{{dashboard-id :id} :dashboard, {card-id :id} :card, {dashcard-id :id} :dashcard}]
        (doseq [export-format [:csv :json :xlsx]]
          (testing (format "Export format = %s" export-format)
            (let [url (format "%s/%s" (dashboard-card-query-url dashboard-id card-id dashcard-id) (name export-format))]
              (is (= (streaming.test-util/process-query-basic-streaming
                      export-format
                      (mt/mbql-query venues {:filter [:= $price 4]}))
                     (parse-export-format-results
                      (mt/user-real-request :rasta :post 200 url
                                            {:request-options {:as :byte-array}}
                                            :parameters (json/generate-string [{:id    "_PRICE_"
                                                                                :value 4}]))
                      export-format))))))))))

(defn- dashcard-pivot-query-endpoint [dashboard-id card-id dashcard-id]
  (format "dashboard/pivot/%d/dashcard/%d/card/%d/query" dashboard-id dashcard-id card-id))

(deftest dashboard-card-query-pivot-test
  (testing "POST /api/dashboard/pivot/:dashboard-id/dashcard/:dashcard-id/card/:card-id/query"
    (mt/test-drivers (api.pivots/applicable-drivers)
      (mt/dataset test-data
        (mt/with-temp [Dashboard     {dashboard-id :id} {}
                       Card          {card-id :id} (api.pivots/pivot-card)
                       DashboardCard {dashcard-id :id} {:dashboard_id dashboard-id :card_id card-id}]
          (let [result (mt/user-http-request :rasta :post 202 (dashcard-pivot-query-endpoint dashboard-id card-id dashcard-id))
                rows   (mt/rows result)]
            (is (= 1144 (:row_count result)))
            (is (= "completed" (:status result)))
            (is (= 6 (count (get-in result [:data :cols]))))
            (is (= 1144 (count rows)))
            (is (= ["AK" "Affiliate" "Doohickey" 0 18 81] (first rows)))
            (is (= ["MS" "Organic" "Gizmo" 0 16 42] (nth rows 445)))
            (is (= [nil nil nil 7 18760 69540] (last rows)))))))))

(defn- has-valid-action-execution-error-message? [response]
  (string? (:message response)))

(deftest dashcard-query-action-execution-test
  (mt/test-drivers (mt/normal-drivers-with-feature :actions)
    (mt/with-actions-test-data-and-actions-enabled
      (mt/with-actions [{:keys [action-id model-id]} {}]
        (testing "Executing dashcard with action"
          (mt/with-temp [Dashboard {dashboard-id :id} {}
                         DashboardCard {dashcard-id :id} {:dashboard_id dashboard-id
                                                          :action_id action-id
                                                          :card_id model-id}]
            (let [execute-path (format "dashboard/%s/dashcard/%s/execute"
                                       dashboard-id
                                       dashcard-id)]
              (testing "Dashcard parameter"
                (is (partial= {:rows-affected 1}
                              (mt/user-http-request :crowberto :post 200 execute-path
                                                    {:parameters {"id" 1}})))
                (is (= [1 "Shop"]
                       (mt/first-row
                         (mt/run-mbql-query categories {:filter [:= $id 1]})))))
              (testing "Missing required parameter according to the template tag"
                (is (partial= {:message "Error executing Action: Error building query parameter map: Error determining value for parameter \"id\": You'll need to pick a value for 'ID' before this query can run."}
                              (mt/user-http-request :crowberto :post 500 execute-path
                                                    {:parameters {"name" "Bird"}})))
                (is (= [1 "Shop"]
                       (mt/first-row
                        (mt/run-mbql-query categories {:filter [:= $id 1]})))))
              (testing "Extra target parameter"
                (is (partial= {:rows-affected 1}
                              (mt/user-http-request :crowberto :post 200 execute-path
                                                    {:parameters {"id" 1 "name" "Bird"}})))
                (is (= [1 "Bird Shop"]
                       (mt/first-row
                         (mt/run-mbql-query categories {:filter [:= $id 1]})))))
              (testing "Should affect 0 rows if id is out of range"
                (is (= {:rows-affected 0}
                       (mt/user-http-request :crowberto :post 200 execute-path
                                             {:parameters {"id" Integer/MAX_VALUE}}))))
              (testing "Should 404 if bad dashcard-id"
                (is (= "Not found."
                       (mt/user-http-request :crowberto :post 404 (format "dashboard/%d/dashcard/%s/execute"
                                                                          dashboard-id
                                                                          Integer/MAX_VALUE)
                                             {}))))
              (testing "Missing parameter should fail gracefully"
                (is (has-valid-action-execution-error-message?
                     (mt/user-http-request :crowberto :post 500 execute-path
                                           {:parameters {}}))))
              (testing "Sending an invalid number should fail gracefully"
                (is (has-valid-action-execution-error-message?
                     (mt/user-http-request :crowberto :post 500 execute-path
                                           {:parameters {"id" "BAD"}}))))
              (testing "should send a snowplow event"
                (snowplow-test/with-fake-snowplow-collector
                  (mt/user-http-request :crowberto :post 200 execute-path
                                        {:parameters {"id" 1}})
                  (is (= {:data {"action_id" action-id
                                 "event"     "action_executed"
                                 "source"    "dashboard"
                                 "type"      "query"}
                          :user-id (str (mt/user->id :crowberto))}
                         (last (snowplow-test/pop-event-data-and-user-id!)))))))))))))

(deftest dashcard-http-action-execution-test
  (mt/test-drivers (mt/normal-drivers-with-feature :actions)
    (mt/with-actions-test-data-and-actions-enabled
      (mt/with-actions [{:keys [action-id model-id]} {:type :http}]
        (testing "Executing dashcard with action"
          (mt/with-temp [Dashboard {dashboard-id :id} {}
                         DashboardCard {dashcard-id :id} {:dashboard_id dashboard-id
                                                          :action_id action-id
                                                          :card_id model-id}]
            (let [execute-path (format "dashboard/%s/dashcard/%s/execute"
                                       dashboard-id
                                       dashcard-id)]
              (testing "Should be able to execute an action"
                (is (= {:the_parameter 1}
                       (mt/user-http-request :crowberto :post 200 execute-path
                                             {:parameters {"id" 1}}))))
              (testing "Should handle errors"
                (is (= {:remote-status 400}
                       (mt/user-http-request :crowberto :post 400 execute-path
                                             {:parameters {"id" 1 "fail" "true"}}))))
              (testing "Extra parameter should fail gracefully"
                (is (partial= {:message "No destination parameter found for #{\"extra\"}. Found: #{\"id\" \"fail\"}"}
                              (mt/user-http-request :crowberto :post 400 execute-path
                                                    {:parameters {"extra" 1}}))))
              (testing "Missing parameter should fail gracefully"
                (is (has-valid-action-execution-error-message?
                     (mt/user-http-request :crowberto :post 500 execute-path
                                           {:parameters {}}))))
              (testing "Sending an invalid number should fail gracefully"
                (is (has-valid-action-execution-error-message?
                     (mt/user-http-request :crowberto :post 500 execute-path
                                           {:parameters {"id" "BAD"}})))))))))))

(deftest dashcard-implicit-action-execution-insert-test
  (mt/test-drivers (mt/normal-drivers-with-feature :actions)
    (mt/with-actions-test-data-and-actions-enabled
      (testing "Executing dashcard insert"
        (mt/with-actions [{:keys [action-id model-id]} {:type :implicit :kind "row/create"}]
          (mt/with-temp [Dashboard {dashboard-id :id} {}
                         DashboardCard {dashcard-id :id} {:dashboard_id dashboard-id
                                                          :card_id model-id
                                                          :action_id action-id}]
            (let [execute-path (format "dashboard/%s/dashcard/%s/execute" dashboard-id dashcard-id)
                  new-row (-> (mt/user-http-request :crowberto :post 200 execute-path
                                                    {:parameters {"name" "Birds"}})
                              :created-row
                              (update-keys (comp keyword u/lower-case-en name)))]
              (testing "Should be able to insert"
                (is (pos? (:id new-row)))
                (is (partial= {:name "Birds"}
                              new-row)))
              (testing "Extra parameter should fail gracefully"
                (is (partial= {:message "No destination parameter found for #{\"extra\"}. Found: #{\"name\"}"}
                              (mt/user-http-request :crowberto :post 400 execute-path
                                                    {:parameters {"extra" 1}}))))
              (testing "Missing other parameters should fail gracefully"
                (is (partial= "Implicit parameters must be provided."
                              (mt/user-http-request :crowberto :post 400 execute-path
                                                    {:parameters {}})))))))))))

(deftest dashcard-implicit-action-execution-update-test
  (mt/test-drivers (mt/normal-drivers-with-feature :actions)
    (mt/with-actions-test-data-and-actions-enabled
      (testing "Executing dashcard update"
        (mt/with-actions [{:keys [action-id model-id]} {:type :implicit :kind "row/update"}]
          (mt/with-temp [Dashboard {dashboard-id :id} {}
                         DashboardCard {dashcard-id :id} {:dashboard_id dashboard-id
                                                          :card_id model-id
                                                          :action_id action-id}]
            (let [execute-path (format "dashboard/%s/dashcard/%s/execute" dashboard-id dashcard-id)]
              (testing "Should be able to update"
                (is (= {:rows-updated [1]}
                       (mt/user-http-request :crowberto :post 200 execute-path
                                             {:parameters {"id" 1 "name" "Birds"}}))))
              (testing "Extra parameter should fail gracefully"
                (is (partial= {:message "No destination parameter found for #{\"extra\"}. Found: #{\"id\" \"name\"}"}
                              (mt/user-http-request :crowberto :post 400 execute-path
                                                    {:parameters {"extra" 1 "id" 1}}))))
              (testing "Missing pk parameter should fail gracefully"
                (is (partial= "Missing primary key parameter: \"id\""
                              (mt/user-http-request :crowberto :post 400 execute-path
                                                    {:parameters {"name" "Birds"}}))))
              (testing "Missing other parameters should fail gracefully"
                (is (partial= "Implicit parameters must be provided."
                              (mt/user-http-request :crowberto :post 400 execute-path
                                                    {:parameters {"id" 1}})))))))))))

(deftest dashcard-implicit-action-execution-delete-test
  (mt/test-drivers (mt/normal-drivers-with-feature :actions)
    (mt/with-actions-test-data-and-actions-enabled
      (testing "Executing dashcard delete"
        (mt/with-actions [{:keys [action-id model-id]} {:type :implicit :kind "row/delete"}]
          (mt/with-temp [Dashboard {dashboard-id :id} {}
                         DashboardCard {dashcard-id :id} {:dashboard_id dashboard-id
                                                          :card_id model-id
                                                          :action_id action-id}]
            (let [execute-path (format "dashboard/%s/dashcard/%s/execute" dashboard-id dashcard-id)]
              (testing "Should be able to delete"
                (is (= {:rows-deleted [1]}
                       (mt/user-http-request :crowberto :post 200 execute-path
                                             {:parameters {"id" 1}}))))
              (testing "Extra parameter should fail gracefully"
                (is (partial= {:message "No destination parameter found for #{\"extra\"}. Found: #{\"id\"}"}
                              (mt/user-http-request :crowberto :post 400 execute-path
                                                    {:parameters {"extra" 1 "id" 1}}))))
              (testing "Extra parameter should fail even if it's a model field"
                (is (partial= {:message "No destination parameter found for #{\"name\"}. Found: #{\"id\"}"}
                              (mt/user-http-request :crowberto :post 400 execute-path
                                                    {:parameters {"id"   1
                                                                  "name" "Birds"}}))))
              (testing "Missing pk parameter should fail gracefully"
                (is (partial= "Missing primary key parameter: \"id\""
                              (mt/user-http-request :crowberto :post 400 execute-path
                                                    {:parameters {}})))))))))))

(deftest dashcard-hidden-parameter-test
  (mt/with-actions-test-data-tables #{"users"}
    (mt/with-actions-enabled
      (mt/with-actions [_ {:dataset true :dataset_query (mt/mbql-query users)}
                        {:keys [action-id model-id]} {:type                   :implicit
                                                      :visualization_settings {:fields {"name" {:id     "name"
                                                                                                :hidden true}}}}]
        (testing "Supplying a hidden parameter value should fail gracefully for GET /api/dashboard/:id/dashcard/:id/execute"
          (mt/with-temp [Dashboard {dashboard-id :id} {}
                         DashboardCard {dashcard-id :id} {:dashboard_id dashboard-id
                                                          :action_id    action-id
                                                          :card_id      model-id}]
            (is (partial= {:message "No destination parameter found for #{\"name\"}. Found: #{\"last_login\" \"id\"}"}
                          (mt/user-http-request :crowberto :post 400 (format "dashboard/%s/dashcard/%s/execute"
                                                                             dashboard-id
                                                                             dashcard-id)
                                                {:parameters {:name "Darth Vader"}})))))))))

(defn- custom-action-for-field [field-name]
  ;; It seems the :type of parameters or template-tag doesn't matter??
  ;; How to go from base-type (type/Integer) to param type (number)?
  {:type :query
   :parameters [{:id field-name :slug field-name :target ["variable" ["template-tag" field-name]] :type :text}]
   :dataset_query (mt/native-query
                    {:query (format "insert into types (%s) values ({{%s}})"
                                    (u/upper-case-en field-name)
                                    field-name)
                     :template-tags {field-name {:id field-name :name field-name :type :text :display_name field-name}}})})

(deftest dashcard-action-execution-type-test
  (mt/test-drivers (disj (mt/normal-drivers-with-feature :actions) :mysql)
    (let [types [{:field-name "atext" :base-type :type/Text ::good "hello"}
                 {:field-name "aboolean" :base-type :type/Boolean ::good true ::bad "not boolean"}
                 {:field-name "ainteger" :base-type :type/Integer ::good 100}
                 {:field-name "afloat" :base-type :type/Float ::good 0.4}
                 ;; h2 and postgres handle this differently str vs #uuid, in and out
                 {:field-name "auuid" :base-type :type/UUID #_#_::good (random-uuid)}
                 ;; These comeback with timezone, date comes back with time
                 {:field-name "adate" :base-type :type/Date #_#_::good "2020-02-02"}
                 {:field-name "adatetime" :base-type :type/DateTime #_#_::good "2020-02-02 14:39:59"}
                 ;; Difference between h2 and postgres, in and out
                 {:field-name "adatetimetz" :base-type :type/DateTimeWithTZ #_#_::good "2020-02-02 14:39:59-0700" ::bad "not date"}]]
      (mt/with-temp-test-data
        ["types"
         (map #(dissoc % ::good ::bad) types)
         [["init"]]]
        (mt/with-actions-enabled
          (mt/with-actions [{card-id :id} {:dataset true :dataset_query (mt/mbql-query types)}
                            {:keys [action-id]} {:type :implicit :kind "row/create"}]
            (mt/with-temp [Dashboard {dashboard-id :id} {}
                           DashboardCard {dashcard-id :id} {:dashboard_id dashboard-id
                                                            :action_id action-id
                                                            :card_id card-id}]
              (testing "Good data"
                (doseq [{:keys [field-name] value ::good} (filter ::good types)]
                  (testing (str "Attempting to implicitly insert " field-name)
                    (mt/user-http-request :crowberto :post 200  (format "dashboard/%s/dashcard/%s/execute" dashboard-id dashcard-id)
                                          {:parameters {field-name value}})
                    (let [{{:keys [rows cols]} :data} (qp/process-query
                                                       (assoc-in (mt/mbql-query types)
                                                                 [:query :order_by] [["asc", ["field", (mt/id :types :id) nil]]]))]
                      (is (partial= {field-name value}
                                    (zipmap (map (comp u/lower-case-en :name) cols)
                                            (last rows))))))
                  (mt/with-actions [{card-id :id} {:dataset true :dataset_query (mt/mbql-query types)}
                                    {:keys [action-id]} (custom-action-for-field field-name)]
                    (t2.with-temp/with-temp [DashboardCard {custom-dashcard-id :id} {:dashboard_id dashboard-id
                                                                                     :action_id action-id
                                                                                     :card_id card-id}]
                      (testing (str "Attempting to custom insert " field-name)
                        (mt/user-http-request :crowberto :post 200
                                              (format "dashboard/%s/dashcard/%s/execute" dashboard-id custom-dashcard-id)
                                              {:parameters {field-name value}})
                        (let [{{:keys [rows cols]} :data} (qp/process-query
                                                           (assoc-in (mt/mbql-query types)
                                                                     [:query :order_by] [["asc", ["field", (mt/id :types :id) nil]]]))]
                          (is (partial= {field-name value}
                                        (zipmap (map (comp u/lower-case-en :name) cols)
                                                (last rows))))))))))
              (testing "Bad data"
                (doseq [{:keys [field-name] value ::bad} (filter ::bad types)]
                  (testing (str "Attempting to implicitly insert bad " field-name)
                    (is (has-valid-action-execution-error-message?
                         (mt/user-http-request :crowberto :post 400
                                               (format "dashboard/%s/dashcard/%s/execute" dashboard-id dashcard-id)
                                               {:parameters {field-name value}}))))
                  (mt/with-actions [{card-id :id} {:dataset true :dataset_query (mt/mbql-query types)}
                                    {action-id :action-id} (custom-action-for-field field-name)]
                    (t2.with-temp/with-temp [DashboardCard {custom-dashcard-id :id} {:dashboard_id dashboard-id
                                                                                     :action_id action-id
                                                                                     :card_id card-id}]
                      (testing (str "Attempting to custom insert bad " field-name)
                        (is (has-valid-action-execution-error-message?
                             (mt/user-http-request :crowberto :post 500
                                                   (format "dashboard/%s/dashcard/%s/execute" dashboard-id custom-dashcard-id)
                                                   {:parameters {field-name value}})))))))))))))))

(deftest dashcard-implicit-action-execution-auth-test
  (mt/with-temp-copy-of-db
    (mt/with-actions-test-data
      (testing "Executing dashcard with action"
        (mt/with-actions [{:keys [action-id model-id]} {:type :implicit :kind "row/create"}]
          (mt/with-temp [Dashboard {dashboard-id :id} {}
                         DashboardCard {dashcard-id :id} {:dashboard_id dashboard-id
                                                          :action_id action-id
                                                          :card_id model-id}]
            (let [execute-path (format "dashboard/%s/dashcard/%s/execute"
                                       dashboard-id
                                       dashcard-id)]
              (testing "Without actions enabled"
                (is (= "Actions are not enabled."
                       (:cause
                        (mt/user-http-request :crowberto :post 400 execute-path
                                              {:parameters {"name" "Birds"}})))))
              ;; Actions cannot run with access to the DB blocked, which is an enterprise feature.  See tests in
              ;; enterprise/backend/test/metabase_enterprise/advanced_permissions/common_test.clj and at the bottom of
              ;; this file
              (testing "Works without read rights on the DB (but access not blocked)"
                (perms/revoke-data-perms! (perms-group/all-users) (mt/db))
                (mt/with-actions-enabled
                  (is (contains? #{{:ID 76, :NAME "Birds"}
                                   {:id 76, :name "Birds"}}
                                 (-> (mt/user-http-request :rasta :post 200 execute-path
                                                           {:parameters {"name" "Birds"}})
                                     :created-row)))))
              (testing "Works with execute rights on the DB"
                (perms/grant-full-data-permissions! (perms-group/all-users) (mt/db))
                (try
                  (mt/with-actions-enabled
                    (is (contains? #{{:ID 77, :NAME "Avians"}
                                     {:id 77, :name "Avians"}}
                                   (-> (mt/user-http-request :rasta :post 200 execute-path
                                                             {:parameters {"name" "Avians"}})
                                       :created-row))))
                  (finally
                    (perms/revoke-data-perms! (perms-group/all-users) (mt/db))))))))))))

(deftest dashcard-custom-action-execution-auth-test
  (mt/with-temp-copy-of-db
    (mt/with-actions-test-data
      (mt/with-actions [{:keys [action-id model-id]} {}]
        (testing "Executing dashcard with action"
          (mt/with-temp [Dashboard {dashboard-id :id} {}
                         DashboardCard {dashcard-id :id} {:dashboard_id dashboard-id
                                                          :action_id action-id
                                                          :card_id model-id}]
            (let [execute-path (format "dashboard/%s/dashcard/%s/execute"
                                       dashboard-id
                                       dashcard-id)]
              (testing "Fails with actions disabled"
                (is (= "Actions are not enabled."
                       (:cause
                        (mt/user-http-request :crowberto :post 400 execute-path
                                              {:parameters {"id" 1}})))))
              ;; Actions cannot run with access to the DB blocked, which is an enterprise feature.  See tests in
              ;; enterprise/backend/test/metabase_enterprise/advanced_permissions/common_test.clj and at the bottom of
              ;; this file.
              (testing "Works with read rights on the DB"
                (perms/grant-permissions-for-all-schemas! (perms-group/all-users) (mt/db))
                (try
                  (mt/with-actions-enabled
                    (is (= {:rows-affected 1}
                           (mt/user-http-request :rasta :post 200 execute-path
                                                 {:parameters {"id" 1}}))))
                  (finally
                    (perms/revoke-data-perms! (perms-group/all-users) (mt/db)))))
              (testing "Works with no particular permissions"
                (perms/revoke-data-perms! (perms-group/all-users) (mt/db))
                (mt/with-actions-enabled
                  (is (= {:rows-affected 1}
                         (mt/user-http-request :rasta :post 200 execute-path
                                               {:parameters {"id" 1}}))))))))))))

(deftest dashcard-execution-fetch-prefill-test
  (mt/test-drivers (mt/normal-drivers-with-feature :actions)
    (mt/with-actions-test-data-and-actions-enabled
      (testing "Prefetching dashcard update"
        (mt/with-actions [{:keys [action-id model-id]} {:type :implicit}]
          (mt/with-temp [Dashboard {dashboard-id :id} {}
                         DashboardCard {dashcard-id :id} {:dashboard_id dashboard-id
                                                          :card_id model-id
                                                          :action_id action-id}]
            (let [path (format "dashboard/%s/dashcard/%s/execute" dashboard-id dashcard-id)]
              (testing "It succeeds with appropriate parameters"
                (is (partial= {:id 1 :name "African"}
                              (mt/user-http-request :crowberto :get 200
                                                    path :parameters (json/encode {"id" 1})))))
              (testing "Missing pk parameter should fail gracefully"
                (is (partial= "Missing primary key parameter: \"id\""
                              (mt/user-http-request
                               :crowberto :get 400
                               path :parameters (json/encode {"name" 1}))))))))))))

(deftest dashcard-implicit-action-only-expose-and-allow-model-fields
  (mt/test-drivers (mt/normal-drivers-with-feature :actions)
    (mt/with-actions-test-data-tables #{"venues" "categories"}
      (mt/with-actions-test-data-and-actions-enabled
        (mt/with-actions [{card-id :id} {:dataset true :dataset_query (mt/mbql-query venues {:fields [$id $name]})}
                          {:keys [action-id]} {:type :implicit :kind "row/update"}]
          (mt/with-temp [Dashboard {dashboard-id :id} {}
                         DashboardCard {dashcard-id :id} {:dashboard_id dashboard-id
                                                          :action_id action-id
                                                          :card_id card-id}]
            (testing "Dashcard should only have id and name params"
              (is (partial= {:dashcards [{:action {:parameters [{:id "id"} {:id "name"}]}}]}
                            (mt/user-http-request :crowberto :get 200 (format "dashboard/%s" dashboard-id)))))
            (let [execute-path (format "dashboard/%s/dashcard/%s/execute" dashboard-id dashcard-id)]
              (testing "Prefetch should limit to id and name"
                (let [values (mt/user-http-request :crowberto :get 200 execute-path :parameters (json/encode {:id 1}))]
                  (is (= {:id 1 :name "Red Medicine"} values))))
              (testing "Update should only allow name"
                (is (= {:rows-updated [1]}
                       (mt/user-http-request :crowberto :post 200 execute-path {:parameters {"id" 1 "name" "Blueberries"}})))
                (is (partial= {:message "No destination parameter found for #{\"price\"}. Found: #{\"id\" \"name\"}"}
                              (mt/user-http-request :crowberto :post 400 execute-path {:parameters {"id" 1 "name" "Blueberries" "price" 1234}})))))))))))

(deftest dashcard-implicit-action-only-expose-unhidden-fields
  (mt/test-drivers (mt/normal-drivers-with-feature :actions)
    (mt/with-actions-test-data-tables #{"venues" "categories"}
      (mt/with-actions-test-data-and-actions-enabled
        (mt/with-actions [{card-id :id} {:dataset true, :dataset_query (mt/mbql-query venues {:fields [$id $name $price]})}
                          {:keys [action-id]} {:type :implicit
                                               :kind "row/update"
                                               :visualization_settings {:fields {"id"    {:id     "id"
                                                                                          :hidden false}
                                                                                 "name"  {:id     "name"
                                                                                          :hidden false}
                                                                                 "price" {:id     "price"
                                                                                          :hidden true}}}}]
          (mt/with-temp [Dashboard {dashboard-id :id} {}
                         DashboardCard {dashcard-id :id} {:dashboard_id dashboard-id
                                                          :action_id action-id
                                                          :card_id card-id}]
            (testing "Dashcard should only have id and name params"
              (is (partial= {:dashcards [{:action {:parameters [{:id "id"} {:id "name"}]}}]}
                            (mt/user-http-request :crowberto :get 200 (format "dashboard/%s" dashboard-id)))))
            (let [execute-path (format "dashboard/%s/dashcard/%s/execute" dashboard-id dashcard-id)]
              (testing "Prefetch should only return non-hidden fields"
                (is (= {:id 1 :name "Red Medicine"} ; price is hidden
                       (mt/user-http-request :crowberto :get 200 execute-path :parameters (json/encode {:id 1})))))
              (testing "Update should only allow name"
                (is (= {:rows-updated [1]}
                       (mt/user-http-request :crowberto :post 200 execute-path {:parameters {"id" 1 "name" "Blueberries"}})))
                (is (partial= {:message "No destination parameter found for #{\"price\"}. Found: #{\"id\" \"name\"}"}
                              (mt/user-http-request :crowberto :post 400 execute-path {:parameters {"id" 1 "name" "Blueberries" "price" 1234}})))))))))))

(deftest dashcard-action-execution-granular-auth-test
  (when config/ee-available?
    (mt/with-temp-copy-of-db
      (mt/with-actions-test-data-and-actions-enabled
        (mt/with-actions [{:keys [action-id model-id]} {}]
          (testing "Executing dashcard with action"
            (mt/with-temp [Dashboard {dashboard-id :id} {}
                           DashboardCard {dashcard-id :id} {:dashboard_id dashboard-id
                                                            :action_id action-id
                                                            :card_id model-id}]
              (let [execute-path (format "dashboard/%s/dashcard/%s/execute"
                                         dashboard-id
                                         dashcard-id)]
                (testing "with :advanced-permissions feature flag"
                  (mt/with-premium-features #{:advanced-permissions}
                    (testing "for non-magic group"
                      (mt/with-temp [PermissionsGroup {group-id :id} {}
                                     PermissionsGroupMembership _ {:user_id  (mt/user->id :rasta)
                                                                   :group_id group-id}]
                        (comment ;; We do not currently support /execute/ permission
                          (is (partial= {:message "You don't have permissions to do that."}
                                        (mt/user-http-request :rasta :post 403 execute-path
                                                              {:parameters {"id" 1}}))
                              "Execution permission should be required"))
                        (mt/user-http-request
                         :crowberto :put 200 "permissions/execution/graph"
                         (assoc-in (perms/execution-perms-graph) [:groups group-id (mt/id)] :all))
                        (is (= :all
                               (get-in (perms/execution-perms-graph) [:groups group-id (mt/id)]))
                            "Should be able to set execution permission")
                        (is (= {:rows-affected 1}
                               (mt/user-http-request :rasta :post 200 execute-path
                                                     {:parameters {"id" 1}}))
                            "Execution and data permissions should be enough")

                        (perms/update-data-perms-graph! [group-id (mt/id) :data]
                                                        {:schemas :block})
                        (perms/update-data-perms-graph! [(:id (perms-group/all-users)) (mt/id) :data]
                                                        {:schemas :block})
                        (is (partial= {:message "You don't have permissions to do that."}
                                      (mt/user-http-request :rasta :post 403 execute-path
                                                            {:parameters {"id" 1}}))
                            "Data permissions should be required")))))))))))))

;;; +----------------------------------------------------------------------------------------------------------------+
;;; |                                GET /api/dashboard/:id/params/:param-key/values                                 |
;;; +----------------------------------------------------------------------------------------------------------------+

(deftest param-values-no-field-ids-test
  (testing "Ensure param value lookup works for values where field ids are not provided, but field refs are."
    ;; This is a common case for nested queries
    (mt/dataset test-data
      (mt/with-temp-copy-of-db
        (perms/revoke-data-perms! (perms-group/all-users) (mt/id))
        (perms/grant-permissions! (perms-group/all-users) (perms/table-read-path (mt/id :people)))
        (let [query (mt/native-query {:query "select * from people"})]
          (mt/with-temp [Dashboard {dashboard-id :id} {:name       "Test Dashboard"
                                                       :parameters [{:name      "User Source"
                                                                     :slug      "user_source"
                                                                     :id        "_USER_SOURCE_"
                                                                     :type      :string/=
                                                                     :sectionId "string"}
                                                                    {:name      "City is not"
                                                                     :slug      "city_name"
                                                                     :id        "_CITY_IS_NOT_"
                                                                     :type      :string/!=
                                                                     :sectionId "string"}]}
                         Card {native-card-id :id} (mt/card-with-source-metadata-for-query query)
                         Card {final-card-id :id} {:dataset_query {:query    {:source-table (str "card__" native-card-id)}
                                                                   :type     :query
                                                                   :database (mt/id)}}
                         DashboardCard {_ :id} {:dashboard_id       dashboard-id
                                                :card_id            final-card-id
                                                :parameter_mappings [{:card_id      final-card-id
                                                                      :parameter_id "_USER_SOURCE_"
                                                                      :target       [:dimension
                                                                                     [:field "SOURCE" {:base-type :type/Text}]]}
                                                                     {:card_id      final-card-id
                                                                      :parameter_id "_CITY_IS_NOT_"
                                                                      :target       [:dimension
                                                                                     [:field "CITY" {:base-type :type/Text}]]}]}]
            (let [param    "_USER_SOURCE_"
                  url      (str "dashboard/" dashboard-id "/params/" param "/values")
                  response (mt/user-http-request :rasta :get 200 url)]
              (is (= {:values          [["Affiliate"] ["Facebook"] ["Google"] ["Organic"] ["Twitter"]]
                      :has_more_values false}
                     response)))
            (let [param    "_CITY_IS_NOT_"
                  url      (str "dashboard/" dashboard-id "/params/" param "/values")
                  response (mt/user-http-request :rasta :get 200 url)]
              (is (= {:values          [["Abbeville"] ["Aberdeen"] ["Abilene"] ["Abiquiu"] ["Ackworth"]]
                      :has_more_values true}
                     (update response :values (partial take 5)))))))))))

(deftest param-values-expression-test
  (testing "Ensure param value lookup works for when the value is an expression"
    (mt/dataset test-data
      (mt/with-temp-copy-of-db
        (perms/revoke-data-perms! (perms-group/all-users) (mt/id))
        (perms/grant-permissions! (perms-group/all-users) (perms/table-read-path (mt/id :products)))
        (mt/with-temp [Dashboard {dashboard-id :id} {:name       "Test Dashboard"
                                                     :parameters [{:name      "Vendor Title"
                                                                   :slug      "vendor_title"
                                                                   :id        "_VENDOR_TITLE_"
                                                                   :type      :string/=
                                                                   :sectionId "string"}]}
                       Card {base-card-id :id} {:dataset_query {:database (mt/id)
                                                                :type     :query
                                                                :query    {:source-table (mt/id :products)}}}
                       Card {final-card-id :id} {:dataset_query {:database (mt/id)
                                                                 :type     :query
                                                                 :query    {:expressions  {"VendorTitle" [:concat
                                                                                                          [:field
                                                                                                           "vendor"
                                                                                                           {:base-type :type/Text}]
                                                                                                          "🦜🦜🦜"
                                                                                                          [:field
                                                                                                           "title"
                                                                                                           {:base-type :type/Text}]]},
                                                                            :source-table (format "card__%s" base-card-id)}}}
                       DashboardCard {_ :id} {:dashboard_id       dashboard-id
                                              :card_id            final-card-id
                                              :parameter_mappings [{:card_id      final-card-id
                                                                    :parameter_id "_VENDOR_TITLE_"
                                                                    :target       [:dimension [:expression "VendorTitle"]]}]}]
          (let [param "_VENDOR_TITLE_"
                url   (str "dashboard/" dashboard-id "/params/" param "/values")
                {:keys [values has_more_values]} (mt/user-http-request :rasta :get 200 url)]
            (is (false? has_more_values))
            (testing "We have values and they all match the expression concatenation"
              (is (pos? (count values)))
              (is (every? (partial re-matches #"[^🦜]+🦜🦜🦜[^🦜]+") (map first values))))))))))<|MERGE_RESOLUTION|>--- conflicted
+++ resolved
@@ -1504,11 +1504,7 @@
 
 (deftest e2e-update-dashboard-cards-and-tabs-test
   (testing "PUT /api/dashboard/:id with updating dashboard and create/update/delete of dashcards and tabs in a single req"
-<<<<<<< HEAD
-    (mt/with-test-helpers-set-global-values!
-=======
     (mt/test-helpers-set-global-values!
->>>>>>> 2476e2fa
       (t2.with-temp/with-temp
         [Dashboard               {dashboard-id :id}  {}
          Card                    {card-id-1 :id}     {}
@@ -1600,11 +1596,7 @@
 
 (deftest e2e-update-cards-only-test
   (testing "PUT /api/dashboard/:id/cards with create/update/delete in a single req"
-<<<<<<< HEAD
-    (mt/with-test-helpers-set-global-values!
-=======
     (mt/test-helpers-set-global-values!
->>>>>>> 2476e2fa
       (mt/with-temp
         [Dashboard           {dashboard-id :id}  {}
          Card                {card-id-1 :id}     {}
@@ -1619,67 +1611,6 @@
         ;; send a request that update and create and delete some cards at the same time
         (let [get-revision-count (fn [] (t2/count :model/Revision :model_id dashboard-id :model "Dashboard"))
               revisions-before   (get-revision-count)
-<<<<<<< HEAD
-              cards (:dashcards (mt/user-http-request
-                                 :crowberto :put 200 (format "dashboard/%d" dashboard-id)
-                                 {:dashcards [{:id      dashcard-id-1
-                                               :size_x  4
-                                               :size_y  4
-                                               :col     1
-                                               :row     1
-                                               ;; update series for card 1
-                                               :series  [{:id series-id-2}]
-                                               :card_id card-id-1}
-                                              {:id     dashcard-id-2
-                                               :size_x 2
-                                               :size_y 2
-                                               :col    2
-                                               :row    2}
-                                              ;; remove the dashcard3 and create a new card using negative numbers
-                                              {:id      -1
-                                               :size_x  1
-                                               :size_y  1
-                                               :col     3
-                                               :row     3
-                                               :card_id card-id-2
-                                               :series  [{:id series-id-1}]}]
-                                  :tabs      []}))
-              updated-card-1 {:id           dashcard-id-1
-                              :card_id      card-id-1
-                              :dashboard_id dashboard-id
-                              :size_x       4
-                              :size_y       4
-                              :action_id    nil
-                              :row          1
-                              :col          1
-                              :series       [{:name "Series Card 2"}]}
-              updated-card-2 {:id           dashcard-id-2
-                              :card_id      card-id-1
-                              :dashboard_id dashboard-id
-                              :size_x       2
-                              :size_y       2
-                              :action_id    nil
-                              :row          2
-                              :col          2
-                              :series       []}
-              new-card       {:card_id      card-id-2
-                              :dashboard_id dashboard-id
-                              :size_x       1
-                              :size_y       1
-                              :action_id    nil
-                              :row          3
-                              :col          3
-                              :series       [{:name "Series Card 1"}]}
-              revisions-after (get-revision-count)]
-         (is (=? [updated-card-1
-                  updated-card-2
-                  new-card]
-                 cards))
-;; dashcard 3 is deleted
-         (is (nil? (t2/select-one DashboardCard :id dashcard-id-3)))
-         (testing "only one revision is created from the request"
-           (is (= 1 (- revisions-after revisions-before)))))))))
-=======
               cards              (:dashcards (mt/user-http-request
                                               :crowberto :put 200 (format "dashboard/%d" dashboard-id)
                                               {:dashcards [{:id      dashcard-id-1
@@ -1731,15 +1662,14 @@
                                   :col          3
                                   :series       [{:name "Series Card 1"}]}
               revisions-after    (get-revision-count)]
-          (is (=? [updated-card-1
-                   updated-card-2
-                   new-card]
-                  cards))
-          ;; dashcard 3 is deleted
-          (is (nil? (t2/select-one DashboardCard :id dashcard-id-3)))
-          (testing "only one revision is created from the request"
-            (is (= 1 (- revisions-after revisions-before)))))))))
->>>>>>> 2476e2fa
+         (is (=? [updated-card-1
+                  updated-card-2
+                  new-card]
+                 cards))
+;; dashcard 3 is deleted
+         (is (nil? (t2/select-one DashboardCard :id dashcard-id-3)))
+         (testing "only one revision is created from the request"
+           (is (= 1 (- revisions-after revisions-before)))))))))
 
 (deftest e2e-update-tabs-only-test
   (testing "PUT /api/dashboard/:id/cards with create/update/delete tabs in a single req"
@@ -3458,11 +3388,7 @@
 
 (deftest dashboard-card-query-export-format-test
   (testing "POST /api/dashboard/:dashboard-id/dashcard/:dashcard-id/card/:card-id/query/:export-format"
-<<<<<<< HEAD
-    (mt/with-test-helpers-set-global-values!
-=======
     (mt/test-helpers-set-global-values!
->>>>>>> 2476e2fa
       (with-chain-filter-fixtures [{{dashboard-id :id} :dashboard, {card-id :id} :card, {dashcard-id :id} :dashcard}]
         (doseq [export-format [:csv :json :xlsx]]
           (testing (format "Export format = %s" export-format)
