--- conflicted
+++ resolved
@@ -314,17 +314,11 @@
       REACT_APP_DB_CONFIG: process.env.REACT_APP_DB_CONFIG || 9,
       REACT_APP_SEMANTIC:
         process.env.REACT_APP_SEMANTIC || "https://dev.semantic.omniloy.com",
-<<<<<<< HEAD
+
       REACT_APP_SERVER:
-        process.env.REACT_APP_SERVER || "https://dev.app.omniloy.com",
-      COMPANY_NAME: process.env.COMPANY_NAME || "omni_test",
-      CUBEJS_TOKEN:
-        process.env.CUBEJS_TOKEN ||
-        "21ca2256ab82064e7d05a12096d821e199f196851f2132318f4014a65e8d339224d836ef4e331badfc27c42b614c8b2dbd4c06d2c759dc53530e01f0d5f0ee7e",
-=======
+        process.env.REACT_APP_SERVER || "https://dev.app.omniloy.com",    
       COMPANY_NAME: process.env.COMPANY_NAME || "blank_street",
       CUBEJS_TOKEN: process.env.CUBEJS_TOKEN || "21ca2256ab82064e7d05a12096d821e199f196851f2132318f4014a65e8d339224d836ef4e331badfc27c42b614c8b2dbd4c06d2c759dc53530e01f0d5f0ee7e"
->>>>>>> 31af3c35
     }),
     // https://github.com/remarkjs/remark/discussions/903
     new webpack.ProvidePlugin({ process: "process/browser.js" }),
