(ns metabase.lib.core
  "Currently this is mostly a convenience namespace for REPL and test usage. We'll probably have a slightly different
  version of this for namespace for QB and QP usage in the future -- TBD."
  (:refer-clojure :exclude [filter remove replace and or not = < <= > ->> >= not-empty case count distinct max min
                            + - * / time abs concat replace])
  (:require
   [metabase.lib.aggregation :as lib.aggregation]
   [metabase.lib.breakout :as lib.breakout]
   [metabase.lib.dev :as lib.dev]
   [metabase.lib.expression :as lib.expression]
   [metabase.lib.field :as lib.field]
   [metabase.lib.filter :as lib.filter]
   [metabase.lib.join :as lib.join]
   [metabase.lib.limit :as lib.limit]
   [metabase.lib.metadata.calculation :as lib.metadata.calculation]
   [metabase.lib.metric :as lib.metric]
<<<<<<< HEAD
   [metabase.lib.normalize :as lib.normalize]
=======
   [metabase.lib.native :as lib.native]
>>>>>>> 900651ca
   [metabase.lib.order-by :as lib.order-by]
   [metabase.lib.query :as lib.query]
   [metabase.lib.segment :as lib.segment]
   [metabase.lib.stage :as lib.stage]
   [metabase.lib.table :as lib.table]
   [metabase.lib.temporal-bucket :as lib.temporal-bucket]
   [metabase.shared.util.namespaces :as shared.ns]))

(comment lib.aggregation/keep-me
         lib.breakout/keep-me
         lib.dev/keep-me
         lib.expression/keep-me
         lib.field/keep-me
         lib.filter/keep-me
         lib.join/keep-me
         lib.limit/keep-me
         lib.metadata.calculation/keep-me
         lib.metric/keep-me
<<<<<<< HEAD
         lib.normalize/keep-me
=======
         lib.native/keep-me
>>>>>>> 900651ca
         lib.order-by/keep-me
         lib.query/keep-me
         lib.segment/keep-me
         lib.stage/keep-me
         lib.table/keep-me
         lib.temporal-bucket/keep-me)

(shared.ns/import-fns
  [lib.aggregation
   aggregate
   count
   avg
   count-where
   distinct
   max
   median
   min
   percentile
   share
   stddev
   sum
   sum-where]
  [lib.breakout
   breakout]
  [lib.dev
   field
   query-for-table-id
   query-for-table-name
   table]
  [lib.expression
   expression
   +
   -
   *
   /
   case
   coalesce
   abs
   log
   exp
   sqrt
   ceil
   floor
   round
   power
   interval
   relative-datetime
   time
   absolute-datetime
   now
   convert-timezone
   get-week
   get-year
   get-month
   get-day
   get-hour
   get-minute
   get-second
   get-quarter
   datetime-add
   datetime-subtract
   concat
   substring
   replace
   regexextract
   length
   trim
   ltrim
   rtrim
   upper
   lower]
  [lib.field
   fields]
  [lib.filter
   filter
   add-filter
   current-filter
   current-filters
   replace-filter
   and
   or
   not
   = !=
   < <=
   > >=
   between
   inside
   is-null not-null
   is-empty not-empty
   starts-with ends-with
   contains does-not-contain
   time-interval
   segment]
  [lib.join
   join
   join-clause
   joins
   with-join-alias
   with-join-fields]
  [lib.limit
   current-limit
   limit]
  [lib.metadata.calculation
   column-name
   describe-query
   describe-top-level-key
   display-name
   suggested-name]
  [lib.native
   #?@(:cljs [->TemplateTags
              TemplateTags->])
   recognize-template-tags
   template-tags]
  [lib.order-by
   order-by
   order-by-clause
   order-bys
   orderable-columns]
  [lib.normalize
   normalize]
  [lib.query
   native-query
   query
   saved-question-query]
  [lib.stage
   append-stage
   drop-stage]
  [lib.temporal-bucket
   temporal-bucket])<|MERGE_RESOLUTION|>--- conflicted
+++ resolved
@@ -14,11 +14,8 @@
    [metabase.lib.limit :as lib.limit]
    [metabase.lib.metadata.calculation :as lib.metadata.calculation]
    [metabase.lib.metric :as lib.metric]
-<<<<<<< HEAD
+   [metabase.lib.native :as lib.native]
    [metabase.lib.normalize :as lib.normalize]
-=======
-   [metabase.lib.native :as lib.native]
->>>>>>> 900651ca
    [metabase.lib.order-by :as lib.order-by]
    [metabase.lib.query :as lib.query]
    [metabase.lib.segment :as lib.segment]
@@ -37,11 +34,8 @@
          lib.limit/keep-me
          lib.metadata.calculation/keep-me
          lib.metric/keep-me
-<<<<<<< HEAD
+         lib.native/keep-me
          lib.normalize/keep-me
-=======
-         lib.native/keep-me
->>>>>>> 900651ca
          lib.order-by/keep-me
          lib.query/keep-me
          lib.segment/keep-me
