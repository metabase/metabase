import {
  createContext,
  type PropsWithChildren,
  useCallback,
  useContext,
  useEffect,
  useState,
  type ReactNode,
  useMemo,
} from "react";
import { useUnmount } from "react-use";

import type { SdkPluginsConfig } from "embedding-sdk";
import { getDefaultVizHeight } from "embedding-sdk/lib/default-height";
import { useSdkSelector } from "embedding-sdk/store";
import { getPlugins } from "embedding-sdk/store/selectors";
import { useDispatch, useSelector } from "metabase/lib/redux";
import {
  initializeQBRaw,
  resetQB,
  updateQuestion,
} from "metabase/query_builder/actions";
import {
  getCard,
  getFirstQueryResult,
  getQueryResults,
  getQuestion,
  getUiControls,
} from "metabase/query_builder/selectors";
import type { Mode } from "metabase/visualizations/click-actions/Mode";
import { getEmbeddingMode } from "metabase/visualizations/click-actions/lib/modes";
import * as MBLib from "metabase-lib";
import type Question from "metabase-lib/v1/Question";
import type { Card, Dataset } from "metabase-types/api";
import type { QueryBuilderUIControls } from "metabase-types/store";

type InteractiveQuestionContextType = {
  plugins: SdkPluginsConfig | null;
  mode: Mode | null | undefined;
  isQuestionLoading: boolean;
  resetQuestion: () => void;
  onReset?: () => void;
  onNavigateBack?: () => void;
  withTitle?: boolean;
  customTitle?: React.ReactNode;
  withResetButton?: boolean;
<<<<<<< HEAD
  onQueryChange: (query: MBLib.Query) => Promise<void>;
  isFilterOpen: boolean;
  setIsFilterOpen: (value: boolean) => void;
  isSummarizeOpen: boolean;
  setIsSummarizeOpen: (value: boolean) => void;
=======
>>>>>>> 80d1713e
};

/**
 * Note: This context should only be used as a wrapper for the InteractiveQuestionResult
 * component. The idea behind this context is to allow the InteractiveQuestionResult component
 * to use components within the ./components folder, which use the context for display
 * and functions. Any data that can be referenced from the store should be placed in
 * the useInteractiveQuestionData hook.
 * */
export const InteractiveQuestionContext = createContext<
  InteractiveQuestionContextType | undefined
>(undefined);

const returnNull = () => null;

export const useInteractiveQuestionData = () => {
  const dispatch = useDispatch();

  const question = useSelector(getQuestion);
  const card = useSelector(getCard);
  const result = useSelector(getFirstQueryResult);
  const uiControls = useSelector(getUiControls);
  const queryResults = useSelector(getQueryResults);

  const defaultHeight = card ? getDefaultVizHeight(card.display) : undefined;

  const { isRunning: isQueryRunning } = uiControls;

  const hasQuestionChanges =
    card && (!card.id || card.id !== card.original_card_id);

  if (question) {
    question.alertType = returnNull; // FIXME: this removes "You can also get an alert when there are some results." feature for question
  }

  const onQueryChange = async (query: MBLib.Query) => {
    if (question) {
      const nextLegacyQuery = MBLib.toLegacyQuery(query);
      const nextQuestion = question.setDatasetQuery(nextLegacyQuery);
      await dispatch(updateQuestion(nextQuestion, { run: true }));
    }
  };

  return {
    question,
    card,
    result,
    uiControls,
    queryResults,
    isQueryRunning,
    hasQuestionChanges,
    defaultHeight,
    onQueryChange,
  };
};

type UseLoadQuestionParams = {
  location: {
    search?: string;
    hash?: string;
    pathname?: string;
    query?: Record<string, unknown>;
  };
  params: {
    slug?: string;
  };
};

const useLoadQuestion = ({ location, params }: UseLoadQuestionParams) => {
  const dispatch = useDispatch();

<<<<<<< HEAD
  const [isFilterOpen, setIsFilterOpen] = useState(false);
  const [isSummarizeOpen, setIsSummarizeOpen] = useState(false);

  const globalPlugins = useSdkSelector(getPlugins);
  const question = useSelector(getQuestion);
  const card = useSelector(getCard);
  const result = useSelector(getFirstQueryResult);
  const uiControls = useSelector(getUiControls);
=======
>>>>>>> 80d1713e
  const queryResults = useSelector(getQueryResults);

  const [isQuestionLoading, setIsQuestionLoading] = useState(true);

  const loadQuestion = useCallback(async () => {
    setIsQuestionLoading(true);

    try {
      await dispatch(initializeQBRaw(location, params));
    } catch (e) {
      console.error(`Failed to get question`, e);
      setIsQuestionLoading(false);
    }
  }, [dispatch, location, params]);

  useEffect(() => {
    loadQuestion();
  }, [loadQuestion]);

  useEffect(() => {
    if (queryResults) {
      setIsQuestionLoading(false);
    }
  }, [queryResults]);

  const resetQuestion = () => {
    loadQuestion();
  };

  useUnmount(() => {
    dispatch(resetQB());
  });
  return { resetQuestion, isQuestionLoading };
};

export const InteractiveQuestionProvider = ({
  children,
  location,
  params,
  componentPlugins,
  onReset,
  onNavigateBack,
  withTitle = false,
  customTitle,
  withResetButton,
}: PropsWithChildren<
  UseLoadQuestionParams & {
    componentPlugins?: SdkPluginsConfig;
    withResetButton?: boolean;
    onReset?: () => void;
    onNavigateBack?: () => void;
    withTitle?: boolean;
    customTitle?: ReactNode;
  }
>) => {
  const [isFilterOpen, setIsFilterOpen] = useState(false);

  const { isQuestionLoading, resetQuestion } = useLoadQuestion({
    location: location,
    params: params,
  });

  const { question } = useInteractiveQuestionData();

  const globalPlugins = useSdkSelector(getPlugins);
  const plugins = componentPlugins || globalPlugins;
  const mode = useMemo(
    () => question && getEmbeddingMode(question, plugins || undefined),
    [plugins, question],
  );

  return (
    <InteractiveQuestionContext.Provider
      value={{
        isQuestionLoading,
        resetQuestion,
        onReset: onReset || resetQuestion,
        onNavigateBack,
        withTitle,
        customTitle,
<<<<<<< HEAD
        withResetButton: hasQuestionChanges && withResetButton,
        onQueryChange,
        isFilterOpen,
        setIsFilterOpen,
        isSummarizeOpen,
        setIsSummarizeOpen,
=======
        withResetButton,
        mode,
        plugins,
>>>>>>> 80d1713e
      }}
    >
      {children}
    </InteractiveQuestionContext.Provider>
  );
};

export const useInteractiveQuestionContext = () => {
  const context = useContext(InteractiveQuestionContext);
  if (context === undefined) {
    throw new Error(
      "useInteractiveQuestionContext must be used within a InteractiveQuestionProvider",
    );
  }
  return context;
};<|MERGE_RESOLUTION|>--- conflicted
+++ resolved
@@ -44,14 +44,6 @@
   withTitle?: boolean;
   customTitle?: React.ReactNode;
   withResetButton?: boolean;
-<<<<<<< HEAD
-  onQueryChange: (query: MBLib.Query) => Promise<void>;
-  isFilterOpen: boolean;
-  setIsFilterOpen: (value: boolean) => void;
-  isSummarizeOpen: boolean;
-  setIsSummarizeOpen: (value: boolean) => void;
-=======
->>>>>>> 80d1713e
 };
 
 /**
@@ -123,17 +115,6 @@
 const useLoadQuestion = ({ location, params }: UseLoadQuestionParams) => {
   const dispatch = useDispatch();
 
-<<<<<<< HEAD
-  const [isFilterOpen, setIsFilterOpen] = useState(false);
-  const [isSummarizeOpen, setIsSummarizeOpen] = useState(false);
-
-  const globalPlugins = useSdkSelector(getPlugins);
-  const question = useSelector(getQuestion);
-  const card = useSelector(getCard);
-  const result = useSelector(getFirstQueryResult);
-  const uiControls = useSelector(getUiControls);
-=======
->>>>>>> 80d1713e
   const queryResults = useSelector(getQueryResults);
 
   const [isQuestionLoading, setIsQuestionLoading] = useState(true);
@@ -214,18 +195,9 @@
         onNavigateBack,
         withTitle,
         customTitle,
-<<<<<<< HEAD
-        withResetButton: hasQuestionChanges && withResetButton,
-        onQueryChange,
-        isFilterOpen,
-        setIsFilterOpen,
-        isSummarizeOpen,
-        setIsSummarizeOpen,
-=======
         withResetButton,
         mode,
         plugins,
->>>>>>> 80d1713e
       }}
     >
       {children}
