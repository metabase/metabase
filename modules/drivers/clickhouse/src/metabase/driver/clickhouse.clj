(ns metabase.driver.clickhouse
  "Driver for ClickHouse databases"
  (:require
   [clojure.core.memoize :as memoize]
   [clojure.string :as str]
   [metabase.driver :as driver]
   [metabase.driver-api.core :as driver-api]
   [metabase.driver.clickhouse-introspection]
   [metabase.driver.clickhouse-nippy]
   [metabase.driver.clickhouse-qp]
   [metabase.driver.clickhouse-version :as clickhouse-version]
   [metabase.driver.ddl.interface :as ddl.i]
   [metabase.driver.sql :as driver.sql]
   [metabase.driver.sql-jdbc :as sql-jdbc]
   [metabase.driver.sql-jdbc.common :as sql-jdbc.common]
   [metabase.driver.sql-jdbc.connection :as sql-jdbc.conn]
   [metabase.driver.sql-jdbc.execute :as sql-jdbc.execute]
   [metabase.driver.sql.util :as sql.u]
   [metabase.util :as u]
   [metabase.util.log :as log])
  (:import  [com.clickhouse.client.api.query QuerySettings]
            [java.sql SQLException]))

(set! *warn-on-reflection* true)

(System/setProperty "clickhouse.jdbc.v2" "true")
(driver/register! :clickhouse :parent #{:sql-jdbc})

(defmethod driver/display-name :clickhouse [_] "ClickHouse")

(defmethod driver/prettify-native-form :clickhouse
  [_ native-form]
  (sql.u/format-sql-and-fix-params :mysql native-form))

(doseq [[feature supported?] {:standard-deviation-aggregations true
                              :now                             true
                              :set-timezone                    true
                              :convert-timezone                false
                              :test/jvm-timezone-setting       false
                              :test/date-time-type             false
                              :test/time-type                  false
                              :schemas                         true
                              :datetime-diff                   true
                              :expression-literals             true
                              :expressions/integer             true
                              :expressions/float               true
                              :expressions/text                true
                              :expressions/date                true
                              :split-part                      true
                              :upload-with-auto-pk             false
                              :window-functions/offset         false
                              :window-functions/cumulative     (not driver-api/is-test?)
                              :left-join                       (not driver-api/is-test?)
                              :describe-fks                    false
                              :actions                         false
<<<<<<< HEAD
                              :metadata/key-constraints        (not driver-api/is-test?)}]
=======
                              :uuid-type                       true
                              :metadata/key-constraints        (not config/is-test?)}]
>>>>>>> 8e3ae592
  (defmethod driver/database-supports? [:clickhouse feature] [_driver _feature _db] supported?))

(def ^:private default-connection-details
  {:user "default" :password "" :dbname "default" :host "localhost" :port 8123})

(defn- connection-details->spec* [details]
  (let [;; ensure defaults merge on top of nils
        details (reduce-kv (fn [m k v] (assoc m k (or v (k default-connection-details))))
                           default-connection-details
                           details)
        {:keys [user password dbname host port ssl clickhouse-settings max-open-connections]} details
        ;; if multiple databases were specified for the connection,
        ;; use only the first dbname as the "main" one
        dbname (first (str/split (str/trim dbname) #" "))
        host   (cond ; JDBCv1 used to accept schema in the `host` configuration option
                 (str/starts-with? host "http://")  (subs host 7)
                 (str/starts-with? host "https://") (subs host 8)
                 :else host)]
<<<<<<< HEAD
    (->
     {:classname                      "com.clickhouse.jdbc.ClickHouseDriver"
      :subprotocol                    "clickhouse"
      :subname                        (str "//" host ":" port "/" dbname)
      :password                       (or password "")
      :user                           user
      :ssl                            (boolean ssl)
      :use_server_time_zone_for_dates true
      :product_name                   (format "metabase/%s" (:tag driver-api/mb-version-info))
      :remember_last_set_roles        true
      :http_connection_provider       "HTTP_URL_CONNECTION"
      :jdbc_ignore_unsupported_values "true"
      :jdbc_schema_term               "schema"
      :max_open_connections           (or max-open-connections 100)
      ;; see also: https://clickhouse.com/docs/en/integrations/java#configuration
      :custom_http_params             (or clickhouse-settings "")}
     (sql-jdbc.common/handle-additional-options details :separator-style :url))))
=======
    (-> {:classname                      "com.clickhouse.jdbc.ClickHouseDriver"
         :subprotocol                    "clickhouse"
         :subname                        (str "//" host ":" port "/" dbname)
         :password                       (or password "")
         :user                           user
         :ssl                            (boolean ssl)
         :use_server_time_zone_for_dates true
         :product_name                   (format "metabase/%s" (:tag config/mb-version-info))
         :remember_last_set_roles        true
         :http_connection_provider       "HTTP_URL_CONNECTION"
         :jdbc_ignore_unsupported_values "true"
         :jdbc_schema_term               "schema"
         :max_open_connections           (or max-open-connections 100)
         ;; see also: https://clickhouse.com/docs/en/integrations/java#configuration
         :custom_http_params             (or clickhouse-settings "")}
        (sql-jdbc.common/handle-additional-options details :separator-style :url))))
>>>>>>> 8e3ae592

(defmethod sql-jdbc.execute/do-with-connection-with-options :clickhouse
  [driver db-or-id-or-spec {:keys [^String session-timezone _write?] :as options} f]
  (sql-jdbc.execute/do-with-resolved-connection
   driver
   db-or-id-or-spec
   options
   (fn [^java.sql.Connection conn]
     (when-not (sql-jdbc.execute/recursive-connection?)
       (when session-timezone
         (let [^com.clickhouse.jdbc.ConnectionImpl clickhouse-conn (.unwrap conn com.clickhouse.jdbc.ConnectionImpl)
               query-settings  (new QuerySettings)]
           (.setOption query-settings "session_timezone" session-timezone)
           (.setDefaultQuerySettings clickhouse-conn query-settings)))
       (sql-jdbc.execute/set-best-transaction-level! driver conn)
       (sql-jdbc.execute/set-time-zone-if-supported! driver conn session-timezone)
       (when-let [db (cond
                       ;; id?
                       (integer? db-or-id-or-spec)
                       (driver-api/with-metadata-provider db-or-id-or-spec
                         (driver-api/database (driver-api/metadata-provider)))
                       ;; db?
                       (u/id db-or-id-or-spec)     db-or-id-or-spec
                       ;; otherwise it's a spec and we can't get the db
                       :else nil)]
         (sql-jdbc.execute/set-role-if-supported! driver conn db)))
     (f conn))))

(def ^:private ^{:arglists '([db-details])} cloud?
  "Returns true if the `db-details` are for a ClickHouse Cloud instance, and false otherwise. If it fails to connect
   to the database, it throws a java.sql.SQLException."
  (memoize/ttl
   (fn [db-details]
     (let [spec (connection-details->spec* db-details)]
       (sql-jdbc.execute/do-with-connection-with-options
        :clickhouse spec nil
        (fn [^java.sql.Connection conn]
          (with-open [stmt (.createStatement conn)
                      rset (.executeQuery stmt "SELECT value='1' FROM system.settings WHERE name='cloud_mode'")]
            (if (.next rset) (.getBoolean rset 1) false))))))
   ;; cache the results for 48 hours; TTL is here only to eventually clear out old entries
   :ttl/threshold (* 48 60 60 1000)))

(defmethod sql-jdbc.conn/connection-details->spec :clickhouse
  [_ details]
  (cond-> (connection-details->spec* details)
    (try (cloud? details)
         (catch java.sql.SQLException _e
           false))
    ;; select_sequential_consistency guarantees that we can query data from any replica in CH Cloud
    ;; immediately after it is written
    (assoc :select_sequential_consistency true)))

(defmethod driver/database-supports? [:clickhouse :uploads] [_driver _feature db]
  (if (:details db)
    (try (cloud? (:details db))
         (catch java.sql.SQLException _e
           false))
    false))

(defmethod driver/can-connect? :clickhouse
  [driver details]
  (if driver-api/is-test?
    (try
      ;; Default SELECT 1 is not enough for Metabase test suite,
      ;; as it works slightly differently than expected there
      (let [spec  (sql-jdbc.conn/connection-details->spec driver details)
            db    (ddl.i/format-name driver (or (:dbname details) (:db details) "default"))]
        (sql-jdbc.execute/do-with-connection-with-options
         driver spec nil
         (fn [^java.sql.Connection conn]
           (let [stmt (.prepareStatement conn "SELECT count(*) > 0 FROM system.databases WHERE name = ?")
                 _    (.setString stmt 1 db)
                 rset (.executeQuery stmt)]
             (when (.next rset)
               (.getBoolean rset 1))))))
      (catch Throwable e
        (log/error e "An exception during ClickHouse connectivity check")
        false))
    ;; During normal usage, fall back to the default implementation
    (sql-jdbc.conn/can-connect? driver details)))

(defmethod driver/db-default-timezone :clickhouse
  [driver database]
  (sql-jdbc.execute/do-with-connection-with-options
   driver database nil
   (fn [^java.sql.Connection conn]
     (with-open [stmt (.createStatement conn)
                 rset (.executeQuery stmt "SELECT timezone() AS tz")]
       (when (.next rset)
         (.getString rset 1))))))

(defmethod driver/db-start-of-week :clickhouse [_] :monday)

(defmethod ddl.i/format-name :clickhouse
  [_ table-or-field-name]
  (when table-or-field-name
    (str/replace table-or-field-name #"-" "_")))

;;; ------------------------------------------ Connection Impersonation ------------------------------------------

(defmethod driver/upload-type->database-type :clickhouse
  [_driver upload-type]
  (case upload-type
    :metabase.upload/varchar-255              "Nullable(String)"
    :metabase.upload/text                     "Nullable(String)"
    :metabase.upload/int                      "Nullable(Int64)"
    :metabase.upload/float                    "Nullable(Float64)"
    :metabase.upload/boolean                  "Nullable(Boolean)"
    :metabase.upload/date                     "Nullable(Date32)"
    :metabase.upload/datetime                 "Nullable(DateTime64(3))"
    :metabase.upload/offset-datetime          nil))

(defmethod driver/table-name-length-limit :clickhouse
  [_driver]
  ;; FIXME: This is a lie because you're really limited by a filesystems' limits, because Clickhouse uses
  ;; filenames as table/column names. But its an approximation
  206)

(defn- quote-name [s]
  (let [parts (str/split (name s) #"\.")]
    (str/join "." (map #(str "`" % "`") parts))))

(defn- create-table!-sql
  "Creates a ClickHouse table with the given name and column definitions. It assumes the engine is MergeTree,
   so it only works with Clickhouse Cloud and single node on-premise deployments at the moment."
  [_driver table-name column-definitions & {:keys [primary-key] :as opts}]
  (str/join "\n"
            [(#'sql-jdbc/create-table!-sql :sql-jdbc table-name column-definitions opts)
             "ENGINE = MergeTree"
             (format "ORDER BY (%s)" (str/join ", " (map quote-name primary-key)))
             ;; disable insert idempotency to allow duplicate inserts
             "SETTINGS replicated_deduplication_window = 0"]))

(defmethod driver/create-table! :clickhouse
  [driver db-id table-name column-definitions & {:keys [primary-key]}]
  (sql-jdbc.execute/do-with-connection-with-options
   driver
   db-id
   {:write? true}
   (fn [^java.sql.Connection conn]
     (with-open [stmt (.createStatement conn)]
       (.execute stmt (create-table!-sql driver table-name column-definitions :primary-key primary-key))))))

(defmethod driver/insert-into! :clickhouse
  [driver db-id table-name column-names values]
  (when (seq values)
    (sql-jdbc.execute/do-with-connection-with-options
     driver
     db-id
     {:write? true}
     (fn [^java.sql.Connection conn]
       (let [sql (format "INSERT INTO %s (%s) VALUES (%s)"
                         (quote-name table-name)
                         (str/join ", " (map quote-name column-names))
                         (str/join ", " (repeat (count column-names) "?")))]
         (with-open [ps (.prepareStatement conn sql)]
           (doseq [row values]
             (when (seq row)
               (doseq [[idx v] (map-indexed (fn [x y] [(inc x) y]) row)]
                 (condp isa? (type v)
                   nil                      (.setString ps idx nil)
                   java.lang.String         (.setString ps idx v)
                   java.lang.Boolean        (.setBoolean ps idx v)
                   java.lang.Long           (.setLong ps idx v)
                   java.lang.Double         (.setFloat ps idx v)
                   java.math.BigInteger     (.setObject ps idx v)
                   java.time.LocalDate      (.setObject ps idx v)
                   java.time.LocalDateTime  (.setObject ps idx v)
                   java.time.OffsetDateTime (.setObject ps idx v)
                   (.setString ps idx (str v))))
               (.addBatch ps)))
           (doall (.executeBatch ps))))))))

;;; ------------------------------------------ User Impersonation ------------------------------------------

(defmethod driver/database-supports? [:clickhouse :connection-impersonation]
  [_driver _feature db]
  (if db
    (try (clickhouse-version/is-at-least? 24 4 db)
         (catch Throwable _e
           false))
    false))

(defmethod driver.sql/set-role-statement :clickhouse
  [_ role]
  (let [default-role (driver.sql/default-database-role :clickhouse nil)
        quote-if-needed (fn [r]
                          (if (or (re-matches #"\".*\"" r) (= role default-role))
                            r
                            (format "\"%s\"" r)))
        quoted-role (->> (str/split role #",")
                         (map quote-if-needed)
                         (str/join ","))
        statement   (format "SET ROLE %s" quoted-role)]
    statement))

(defmethod driver.sql/default-database-role :clickhouse
  [_ _]
  "NONE")

(defmethod sql-jdbc/impl-table-known-to-not-exist? :clickhouse
  [_ ^SQLException e]
  ;; the clickhouse driver doesn't set ErrorCode, we must parse it from the message
  (str/starts-with? (.getMessage e) "Code: 60."))<|MERGE_RESOLUTION|>--- conflicted
+++ resolved
@@ -53,12 +53,8 @@
                               :left-join                       (not driver-api/is-test?)
                               :describe-fks                    false
                               :actions                         false
-<<<<<<< HEAD
+                              :uuid-type                       true
                               :metadata/key-constraints        (not driver-api/is-test?)}]
-=======
-                              :uuid-type                       true
-                              :metadata/key-constraints        (not config/is-test?)}]
->>>>>>> 8e3ae592
   (defmethod driver/database-supports? [:clickhouse feature] [_driver _feature _db] supported?))
 
 (def ^:private default-connection-details
@@ -77,25 +73,6 @@
                  (str/starts-with? host "http://")  (subs host 7)
                  (str/starts-with? host "https://") (subs host 8)
                  :else host)]
-<<<<<<< HEAD
-    (->
-     {:classname                      "com.clickhouse.jdbc.ClickHouseDriver"
-      :subprotocol                    "clickhouse"
-      :subname                        (str "//" host ":" port "/" dbname)
-      :password                       (or password "")
-      :user                           user
-      :ssl                            (boolean ssl)
-      :use_server_time_zone_for_dates true
-      :product_name                   (format "metabase/%s" (:tag driver-api/mb-version-info))
-      :remember_last_set_roles        true
-      :http_connection_provider       "HTTP_URL_CONNECTION"
-      :jdbc_ignore_unsupported_values "true"
-      :jdbc_schema_term               "schema"
-      :max_open_connections           (or max-open-connections 100)
-      ;; see also: https://clickhouse.com/docs/en/integrations/java#configuration
-      :custom_http_params             (or clickhouse-settings "")}
-     (sql-jdbc.common/handle-additional-options details :separator-style :url))))
-=======
     (-> {:classname                      "com.clickhouse.jdbc.ClickHouseDriver"
          :subprotocol                    "clickhouse"
          :subname                        (str "//" host ":" port "/" dbname)
@@ -103,7 +80,7 @@
          :user                           user
          :ssl                            (boolean ssl)
          :use_server_time_zone_for_dates true
-         :product_name                   (format "metabase/%s" (:tag config/mb-version-info))
+         :product_name                   (format "metabase/%s" (:tag driver-api/mb-version-info))
          :remember_last_set_roles        true
          :http_connection_provider       "HTTP_URL_CONNECTION"
          :jdbc_ignore_unsupported_values "true"
@@ -112,7 +89,6 @@
          ;; see also: https://clickhouse.com/docs/en/integrations/java#configuration
          :custom_http_params             (or clickhouse-settings "")}
         (sql-jdbc.common/handle-additional-options details :separator-style :url))))
->>>>>>> 8e3ae592
 
 (defmethod sql-jdbc.execute/do-with-connection-with-options :clickhouse
   [driver db-or-id-or-spec {:keys [^String session-timezone _write?] :as options} f]
