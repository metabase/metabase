--- conflicted
+++ resolved
@@ -9,12 +9,8 @@
 ;; Define a setting which captures our Slack api token
 (defsetting slack-token "Slack API bearer token obtained from https://api.slack.com/web#authentication")
 
-<<<<<<< HEAD
-(def ^:private ^:const slack-api-baseurl "https://slack.com/api")
-=======
 (def ^:const slack-api-baseurl "https://slack.com/api")
 (def ^:const metabase-slack-files-channel "metabase_files")
->>>>>>> 66705f24
 
 
 (defn slack-configured?
@@ -85,8 +81,6 @@
   []
   (-> (slack-api-get (slack-token) "users.list")
       handle-api-response))
-<<<<<<< HEAD
-=======
 
 (defn- create-files-channel
   "Convenience function for creating our Metabase files channel to store file uploads."
@@ -109,7 +103,6 @@
                               first)]
     files-channel
     (create-files-channel)))
->>>>>>> 66705f24
 
 (defn files-upload
   "Calls Slack api `files.upload` function and returns the body of the uploaded file."
