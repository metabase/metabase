--- conflicted
+++ resolved
@@ -148,14 +148,9 @@
    [kixi.stats.math :as math]
    [medley.core :as m]
    [metabase.analyze.core :as analyze]
-<<<<<<< HEAD
-   [metabase.legacy-mbql.normalize :as mbql.normalize]
-   [metabase.lib-be.core :as lib-be]
-=======
    ;; legacy usage, do not use this in new code
    ^{:clj-kondo/ignore [:discouraged-namespace]} [metabase.legacy-mbql.normalize :as mbql.normalize]
-   ^{:clj-kondo/ignore [:discouraged-namespace]} [metabase.legacy-mbql.schema :as mbql.s]
->>>>>>> 837584bd
+   [metabase.lib-be.core :as lib-be]
    [metabase.lib.core :as lib]
    [metabase.lib.schema.aggregation :as lib.schema.aggregation]
    [metabase.lib.schema.id :as lib.schema.id]
