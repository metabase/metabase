--- conflicted
+++ resolved
@@ -6,11 +6,8 @@
    [java-time.api :as t]
    [metabase-enterprise.sso.api.interface :as sso.i]
    [metabase-enterprise.sso.integrations.sso-utils :as sso-utils]
-<<<<<<< HEAD
    [metabase-enterprise.sso.integrations.token-utils :as token-utils]
-=======
    [metabase-enterprise.sso.settings :as sso-settings]
->>>>>>> d40df5ea
    [metabase.embedding.settings :as embed.settings]
    [metabase.premium-features.core :as premium-features]
    [metabase.request.core :as request]
