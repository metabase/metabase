import {
  InteractiveQuestion,
  type InteractiveQuestionProps,
} from "../InteractiveQuestion";

export type CreateQuestionProps = Partial<
  Omit<InteractiveQuestionProps, "questionId" | "children">
>;

<<<<<<< HEAD
export const CreateQuestion = ({
  onSave,
  isSaveEnabled = true,
  ...props
}: CreateQuestionProps = {}) => {
  const [isSaveModalOpen, setSaveModalOpen] = useState(false);

  return (
    <InteractiveQuestion
      {...props}
      isSaveEnabled={isSaveEnabled}
      onSave={(question, context) => {
        if (question) {
          setSaveModalOpen(false);
          onSave?.(question, context);
        }
      }}
    >
      <CreateQuestionDefaultView
        isSaveModalOpen={isSaveModalOpen}
        setSaveModalOpen={setSaveModalOpen}
      />
    </InteractiveQuestion>
  );
};

export const CreateQuestionDefaultView = ({
  isSaveModalOpen,
  setSaveModalOpen,
}: {
  isSaveModalOpen: boolean;
  setSaveModalOpen: (isOpen: boolean) => void;
}) => {
  const [isVisualizationView, setIsVisualizationView] = useState(false);

  const {
    isSaveEnabled,
    question,
    originalQuestion,
    onSave,
    onCreate,
    queryResults,
    saveToCollection,
  } = useInteractiveQuestionContext();

  // We show "question not found" when the query results is not available in QueryVisualization.
  // Don't allow switching to visualization view when it is not yet ready.
  const isVisualizationReady = question && queryResults;

  return (
    <FlexibleSizeComponent>
      <Flex w="100%" justify="space-between" pb="lg">
        <Flex>
          <InteractiveQuestion.Title />
        </Flex>

        <Flex gap="sm">
          {isVisualizationReady && (
            <Button
              onClick={() => setIsVisualizationView(!isVisualizationView)}
            >
              Show {isVisualizationView ? "editor" : "visualization"}
            </Button>
          )}

          <InteractiveQuestion.SaveButton
            onClick={() => setSaveModalOpen(true)}
          />
        </Flex>
      </Flex>

      {isVisualizationView && (
        <Flex h="500px">
          <InteractiveQuestion.QuestionVisualization />
        </Flex>
      )}

      {!isVisualizationView && (
        <InteractiveQuestion.Editor
          onApply={() => setIsVisualizationView(true)}
        />
      )}

      {/* Refer to the SaveQuestionProvider for context on why we have to do it like this */}
      {isSaveEnabled && isSaveModalOpen && question && (
        <SaveQuestionModal
          question={question}
          originalQuestion={originalQuestion ?? null}
          opened
          closeOnSuccess
          onClose={() => setSaveModalOpen(false)}
          onCreate={onCreate}
          onSave={onSave}
          saveToCollection={saveToCollection}
        />
      )}
    </FlexibleSizeComponent>
  );
};
=======
export const CreateQuestion = (props: CreateQuestionProps = {}) => (
  <InteractiveQuestion {...props} />
);
>>>>>>> 3a55dcde
<|MERGE_RESOLUTION|>--- conflicted
+++ resolved
@@ -7,108 +7,6 @@
   Omit<InteractiveQuestionProps, "questionId" | "children">
 >;
 
-<<<<<<< HEAD
-export const CreateQuestion = ({
-  onSave,
-  isSaveEnabled = true,
-  ...props
-}: CreateQuestionProps = {}) => {
-  const [isSaveModalOpen, setSaveModalOpen] = useState(false);
-
-  return (
-    <InteractiveQuestion
-      {...props}
-      isSaveEnabled={isSaveEnabled}
-      onSave={(question, context) => {
-        if (question) {
-          setSaveModalOpen(false);
-          onSave?.(question, context);
-        }
-      }}
-    >
-      <CreateQuestionDefaultView
-        isSaveModalOpen={isSaveModalOpen}
-        setSaveModalOpen={setSaveModalOpen}
-      />
-    </InteractiveQuestion>
-  );
-};
-
-export const CreateQuestionDefaultView = ({
-  isSaveModalOpen,
-  setSaveModalOpen,
-}: {
-  isSaveModalOpen: boolean;
-  setSaveModalOpen: (isOpen: boolean) => void;
-}) => {
-  const [isVisualizationView, setIsVisualizationView] = useState(false);
-
-  const {
-    isSaveEnabled,
-    question,
-    originalQuestion,
-    onSave,
-    onCreate,
-    queryResults,
-    saveToCollection,
-  } = useInteractiveQuestionContext();
-
-  // We show "question not found" when the query results is not available in QueryVisualization.
-  // Don't allow switching to visualization view when it is not yet ready.
-  const isVisualizationReady = question && queryResults;
-
-  return (
-    <FlexibleSizeComponent>
-      <Flex w="100%" justify="space-between" pb="lg">
-        <Flex>
-          <InteractiveQuestion.Title />
-        </Flex>
-
-        <Flex gap="sm">
-          {isVisualizationReady && (
-            <Button
-              onClick={() => setIsVisualizationView(!isVisualizationView)}
-            >
-              Show {isVisualizationView ? "editor" : "visualization"}
-            </Button>
-          )}
-
-          <InteractiveQuestion.SaveButton
-            onClick={() => setSaveModalOpen(true)}
-          />
-        </Flex>
-      </Flex>
-
-      {isVisualizationView && (
-        <Flex h="500px">
-          <InteractiveQuestion.QuestionVisualization />
-        </Flex>
-      )}
-
-      {!isVisualizationView && (
-        <InteractiveQuestion.Editor
-          onApply={() => setIsVisualizationView(true)}
-        />
-      )}
-
-      {/* Refer to the SaveQuestionProvider for context on why we have to do it like this */}
-      {isSaveEnabled && isSaveModalOpen && question && (
-        <SaveQuestionModal
-          question={question}
-          originalQuestion={originalQuestion ?? null}
-          opened
-          closeOnSuccess
-          onClose={() => setSaveModalOpen(false)}
-          onCreate={onCreate}
-          onSave={onSave}
-          saveToCollection={saveToCollection}
-        />
-      )}
-    </FlexibleSizeComponent>
-  );
-};
-=======
 export const CreateQuestion = (props: CreateQuestionProps = {}) => (
   <InteractiveQuestion {...props} />
-);
->>>>>>> 3a55dcde
+);