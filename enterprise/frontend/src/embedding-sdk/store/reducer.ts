import type { PayloadAction } from "@reduxjs/toolkit";
import { createReducer } from "@reduxjs/toolkit";
import { createAction } from "redux-actions";

import type {
  EmbeddingSessionTokenState,
  LoginStatus,
  EmbeddingSessionTokenState,
  SdkState,
  SdkStoreState,
} from "embedding-sdk/store/types";
import { createAsyncThunk } from "metabase/lib/redux";

import { getSessionTokenState } from "./selectors";

const SET_LOGIN_STATUS = "sdk/SET_LOGIN_STATUS";

export const setLoginStatus = createAction<LoginStatus>(SET_LOGIN_STATUS);

const GET_OR_REFRESH_SESSION = "sdk/token/GET_OR_REFRESH_SESSION";
const REFRESH_TOKEN = "sdk/token/REFRESH_TOKEN";

export const getOrRefreshSession = createAsyncThunk(
  GET_OR_REFRESH_SESSION,
  async (url: string, { dispatch, getState }) => {
    const state = getSessionTokenState(getState() as SdkStoreState);
    const token = state?.token;

    const isTokenValid = token && token.exp * 1000 >= Date.now();

    if (state.loading || isTokenValid) {
      return token;
    }
<<<<<<< HEAD
=======

>>>>>>> 19f63f3c
    return dispatch(refreshTokenAsync(url)).unwrap();
  },
);

export const refreshTokenAsync = createAsyncThunk(
  REFRESH_TOKEN,
  async (url: string): Promise<EmbeddingSessionTokenState["token"]> => {
    const response = await fetch(url, {
      method: "GET",
      credentials: "include",
    });
    return await response.json();
  },
);

const initialState: SdkState = {
  token: {
    token: null,
    loading: false,
    error: null,
  },
  loginStatus: { status: "uninitialized" },
};

export const sdk = createReducer(initialState, {
  [refreshTokenAsync.pending.type]: state => {
    return {
      ...state,
      token: {
        ...state.token,
        loading: true,
      },
    };
  },
  [refreshTokenAsync.fulfilled.type]: (state, action) => {
    return {
      ...state,
      token: {
        ...state.token,
        token: action.payload,
        error: null,
        loading: false,
      },
    };
  },
  [refreshTokenAsync.rejected.type]: (state, action) => {
    return {
      ...state,
      isLoggedIn: false,
      token: {
        ...state.token,
        token: null,
        error: action.error,
        loading: false,
      },
    };
  },
  [SET_LOGIN_STATUS]: (state, action: PayloadAction<LoginStatus>) => {
    return {
      ...state,
      loginStatus: action.payload,
    };
  },
});<|MERGE_RESOLUTION|>--- conflicted
+++ resolved
@@ -5,7 +5,6 @@
 import type {
   EmbeddingSessionTokenState,
   LoginStatus,
-  EmbeddingSessionTokenState,
   SdkState,
   SdkStoreState,
 } from "embedding-sdk/store/types";
@@ -31,10 +30,7 @@
     if (state.loading || isTokenValid) {
       return token;
     }
-<<<<<<< HEAD
-=======
 
->>>>>>> 19f63f3c
     return dispatch(refreshTokenAsync(url)).unwrap();
   },
 );
