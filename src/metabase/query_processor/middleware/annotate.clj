--- conflicted
+++ resolved
@@ -119,7 +119,6 @@
 
 (defn- update-display-name-for-joined-field
   "Return an appropriate display name for a joined field. For *explicitly* joined Fields, the qualifier is the join
-<<<<<<< HEAD
   alias; for implicitly joined fields, it is the display name of the foreign key used to create the join. Prefixing
   can be disabled by setting `::avoid-display-name-prefix?` field option to true - used in eg.
   [[metabase.query-processor.middleware.expand-macros/provides]]."
@@ -127,24 +126,13 @@
   (-> (if (get-in metadata [:options ::avoid-display-name-prefix?] false)
         metadata
         (let [qualifier (if fk-field-id
-                        ;; strip off trailing ` id` from FK display name
-                          (str/replace (:display_name (qp.store/field fk-field-id))
+                            ;; strip off trailing ` id` from FK display name
+                          (str/replace (:display-name (lib.metadata/field (qp.store/metadata-provider) fk-field-id))
                                        #"(?i)\sid$"
                                        "")
                           join-alias)]
           (update metadata :display_name (partial format "%s → %s" qualifier))))
       (update :options dissoc ::avoid-display-name-prefix?)))
-=======
-  alias; for implicitly joined fields, it is the display name of the foreign key used to create the join."
-  [field-display-name {:keys [fk-field-id], join-alias :alias}]
-  (let [qualifier (if fk-field-id
-                    ;; strip off trailing ` id` from FK display name
-                    (str/replace (:display-name (lib.metadata/field (qp.store/metadata-provider) fk-field-id))
-                                 #"(?i)\sid$"
-                                 "")
-                    join-alias)]
-    (format "%s → %s" qualifier field-display-name)))
->>>>>>> 1ce521fe
 
 (defn- datetime-arithmetics?
   "Helper for [[infer-expression-type]]. Returns true if a given clause returns a :type/DateTime type."
