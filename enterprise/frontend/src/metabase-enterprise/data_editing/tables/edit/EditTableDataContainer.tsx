import { useDisclosure } from "@mantine/hooks";
import type { Location } from "history";
import { useCallback, useMemo } from "react";
import { push } from "react-router-redux";
import { useMount } from "react-use";
import { t } from "ttag";

import {
  skipToken,
  useGetAdhocQueryQuery,
  useGetDatabaseQuery,
} from "metabase/api";
import { GenericError } from "metabase/components/ErrorPages";
import { useDispatch } from "metabase/lib/redux";
import { closeNavbar } from "metabase/redux/app";
import { Box, Flex, Stack, Text } from "metabase/ui";
import { extractRemappedColumns } from "metabase/visualizations";
import { isDatabaseTableEditingEnabled } from "metabase-enterprise/data_editing/settings";
import { getRowCountMessage } from "metabase-lib/v1/queries/utils/row-count";

import S from "./EditTableData.module.css";
import { EditTableDataGrid } from "./EditTableDataGrid";
import { EditTableDataHeader } from "./EditTableDataHeader";
import { EditTableDataOverlay } from "./EditTableDataOverlay";
import { DeleteBulkRowConfirmationModal } from "./modals/DeleteBulkRowConfirmationModal";
import { EditBulkRowsModal } from "./modals/EditBulkRowsModal";
import { EditingBaseRowModal } from "./modals/EditingBaseRowModal";
import { UnsavedLeaveConfirmationModal } from "./modals/UnsavedLeaveConfirmationModal";
import { useTableBulkDeleteConfirmation } from "./modals/use-table-bulk-delete-confirmation";
import { useTableEditingModalControllerWithObjectId } from "./modals/use-table-modal-with-object-id";
import { getTableEditPathname } from "./url";
import { useStandaloneTableQuery } from "./use-standalone-table-query";
import { useTableCRUD } from "./use-table-crud";
import { useEditingTableRowSelection } from "./use-table-row-selection";
import { useTableSorting } from "./use-table-sorting";
import { useTableEditingStateApiUpdateStrategy } from "./use-table-state-api-update-strategy";
import { useTableEditingUndoRedo } from "./use-table-undo-redo";

type EditTableDataContainerProps = {
  params: {
    dbId: string;
    tableId: string;
    objectId?: string;
  };
  location: Location<{ filter?: string }>;
};

export const EditTableDataContainer = ({
  params: { dbId: dbIdParam, tableId: tableIdParam, objectId: objectIdParam },
  location,
}: EditTableDataContainerProps) => {
  const databaseId = parseInt(dbIdParam, 10);
  const tableId = parseInt(tableIdParam, 10);

  const dispatch = useDispatch();

  const { data: database } = useGetDatabaseQuery({ id: databaseId });

  const { fakeTableQuestion, fakeTableQuery, table, handleQuestionChange } =
    useStandaloneTableQuery({ tableId, databaseId, location });

  const {
    data: rawDatasetResult,
    isFetching,
    isLoading,
    refetch,
  } = useGetAdhocQueryQuery(fakeTableQuery || skipToken, {
    // Invalidates cache when filter changes (some records might be updated)
    refetchOnMountOrArgChange: true,
  });

  const datasetData = useMemo(() => {
    return rawDatasetResult
      ? extractRemappedColumns(rawDatasetResult.data)
      : undefined;
  }, [rawDatasetResult]);

  const handleCurrentObjectIdChange = useCallback(
    (objectId?: string) => {
      dispatch(
        push({
          ...location,
          pathname: getTableEditPathname(databaseId, tableId, objectId),
        }),
      );
    },
    [databaseId, tableId, location, dispatch],
  );

  const {
    state: modalState,
    openCreateRowModal,
    openEditRowModal,
    closeModal,
  } = useTableEditingModalControllerWithObjectId({
    currentObjectId: objectIdParam,
    datasetData,
    onObjectIdChange: handleCurrentObjectIdChange,
  });

  const stateUpdateStrategy =
    useTableEditingStateApiUpdateStrategy(fakeTableQuery);

  const editingScope = useMemo(() => {
    return { "table-id": tableId };
  }, [tableId]);

  const {
    isInserting,
    isDeleting,
    isUpdating,
    tableFieldMetadataMap,
    cellsWithFailedUpdatesMap,

    handleCellValueUpdate,
    handleRowCreate,
    handleRowUpdate,
    handleRowDelete,
    handleRowDeleteBulk,
  } = useTableCRUD({
    tableId,
    scope: editingScope,
    datasetData,
    stateUpdateStrategy,
  });

  const { undo, redo, isUndoLoading, isRedoLoading, currentActionLabel } =
    useTableEditingUndoRedo({
      tableId,
      scope: editingScope,
      stateUpdateStrategy,
    });

  const { rowSelection, selectedRowIndices, setRowSelection } =
    useEditingTableRowSelection();

  const {
    isDeleteBulkRequested,
    requestDeleteBulk,
    cancelDeleteBulk,
    onDeleteBulkConfirmation,
  } = useTableBulkDeleteConfirmation({
    handleRowDeleteBulk,
    selectedRowIndices,
    setRowSelection,
  });

<<<<<<< HEAD
  const [
    isBulkEditingRequested,
    { open: requestBulkEditing, close: closeBulkEditing },
  ] = useDisclosure();
=======
  const { getColumnSortDirection, handleChangeColumnSort } = useTableSorting({
    question: fakeTableQuestion,
    handleQuestionChange,
  });
>>>>>>> 98287f0d

  useMount(() => {
    dispatch(closeNavbar());
  });

  // Do not trigger leave confirmation modals on modal URL change
  const handleIsLeaveLocationAllowed = useCallback(
    (location: Location | undefined) => {
      if (
        location?.pathname.startsWith(getTableEditPathname(databaseId, tableId))
      ) {
        return true;
      }

      return false;
    },
    [databaseId, tableId],
  );

  if (!database || isLoading || !fakeTableQuestion) {
    // TODO: show loader
    return null;
  }

  if (!rawDatasetResult || !datasetData || !tableFieldMetadataMap) {
    // TODO: show error
    return null;
  }

  const shouldDisableTable = isUndoLoading || isRedoLoading;

  return (
    <>
      <Stack className={S.container} gap={0} data-testid="edit-table-data-root">
        {table && (
          <EditTableDataHeader
            database={database}
            table={table}
            question={fakeTableQuestion}
            isLoading={isFetching}
            isUndoLoading={isUndoLoading}
            isRedoLoading={isRedoLoading}
            selectedRowIndices={selectedRowIndices}
            onCreate={openCreateRowModal}
            onQuestionChange={handleQuestionChange}
            refetchTableDataQuery={refetch}
            onUndo={undo}
            onRedo={redo}
            onRequestDeleteBulk={requestDeleteBulk}
            onRequestBulkEditing={requestBulkEditing}
          />
        )}
        {isDatabaseTableEditingEnabled(database) ? (
          <>
            <Box pos="relative" className={S.gridWrapper}>
              <EditTableDataOverlay
                show={shouldDisableTable}
                message={currentActionLabel ?? ""}
              />
              <EditTableDataGrid
                data={datasetData}
                fieldMetadataMap={tableFieldMetadataMap}
                cellsWithFailedUpdatesMap={cellsWithFailedUpdatesMap}
                getColumnSortDirection={getColumnSortDirection}
                onCellValueUpdate={handleCellValueUpdate}
                onRowExpandClick={openEditRowModal}
                onRowSelectionChange={setRowSelection}
                rowSelection={rowSelection}
                onColumnSort={handleChangeColumnSort}
              />
            </Box>
            <Flex
              py="0.5rem"
              px="1.5rem"
              h="2.5rem"
              justify="flex-end"
              align="center"
              className={S.gridFooter}
            >
              <Text fw="bold" size="md" c="inherit" component="span">
                {getRowCountMessage(rawDatasetResult)}
              </Text>
            </Flex>
          </>
        ) : (
          <GenericError
            title={t`Table editing is not enabled for this database`}
            message={t`Please ask your admin to enable table editing`}
            details={undefined}
          />
        )}
      </Stack>
      <EditingBaseRowModal
        modalState={modalState}
        onClose={closeModal}
        onEdit={handleRowUpdate}
        onRowCreate={handleRowCreate}
        onRowDelete={handleRowDelete}
        datasetColumns={datasetData.cols}
        currentRowData={
          modalState.rowIndex !== undefined
            ? datasetData.rows[modalState.rowIndex]
            : undefined
        }
        fieldMetadataMap={tableFieldMetadataMap}
        isLoading={isInserting}
        hasDeleteAction
      />
      <EditBulkRowsModal
        opened={isBulkEditingRequested}
        datasetColumns={datasetData.cols}
        fieldMetadataMap={tableFieldMetadataMap}
        onClose={closeBulkEditing}
        selectedRowIndices={selectedRowIndices}
        hasDeleteAction
      />
      <DeleteBulkRowConfirmationModal
        opened={isDeleteBulkRequested}
        rowCount={selectedRowIndices.length}
        isLoading={isDeleting}
        onConfirm={onDeleteBulkConfirmation}
        onClose={cancelDeleteBulk}
      />
      <UnsavedLeaveConfirmationModal
        isUpdating={isUpdating}
        isDeleting={isDeleting}
        isInserting={isInserting}
        isLocationAllowed={handleIsLeaveLocationAllowed}
      />
    </>
  );
};<|MERGE_RESOLUTION|>--- conflicted
+++ resolved
@@ -32,7 +32,6 @@
 import { useStandaloneTableQuery } from "./use-standalone-table-query";
 import { useTableCRUD } from "./use-table-crud";
 import { useEditingTableRowSelection } from "./use-table-row-selection";
-import { useTableSorting } from "./use-table-sorting";
 import { useTableEditingStateApiUpdateStrategy } from "./use-table-state-api-update-strategy";
 import { useTableEditingUndoRedo } from "./use-table-undo-redo";
 
@@ -145,17 +144,10 @@
     setRowSelection,
   });
 
-<<<<<<< HEAD
   const [
     isBulkEditingRequested,
     { open: requestBulkEditing, close: closeBulkEditing },
   ] = useDisclosure();
-=======
-  const { getColumnSortDirection, handleChangeColumnSort } = useTableSorting({
-    question: fakeTableQuestion,
-    handleQuestionChange,
-  });
->>>>>>> 98287f0d
 
   useMount(() => {
     dispatch(closeNavbar());
