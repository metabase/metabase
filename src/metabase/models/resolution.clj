(ns metabase.models.resolution
  (:require
   [metabase.plugins.classloader :as classloader]
   [methodical.core :as methodical]
   [toucan2.model :as t2.model]))

(def model->namespace
  "A map of known Toucan 2 models to the 'their' namespace -- the one that includes

    (derive <model> :metabase/model)

  and other important code that should be loaded for side effects (such as method implementations).

  Tests will check to make sure new models get included in this map."
  '{:model/Action                            metabase.models.action
    :model/ApiKey                            metabase.models.api-key
    :model/ApplicationPermissionsRevision    metabase.models.application-permissions-revision
    :model/AuditLog                          metabase.models.audit-log
    :model/BookmarkOrdering                  metabase.bookmarks.models.bookmark
    :model/CacheConfig                       metabase.models.cache-config
    :model/Card                              metabase.models.card
    :model/CardBookmark                      metabase.bookmarks.models.bookmark
    :model/Channel                           metabase.channel.models.channel
    :model/ChannelTemplate                   metabase.channel.models.channel
    :model/CloudMigration                    metabase.models.cloud-migration
    :model/Collection                        metabase.models.collection
    :model/CollectionBookmark                metabase.bookmarks.models.bookmark
    :model/CollectionPermissionGraphRevision metabase.models.collection-permission-graph-revision
    :model/ConnectionImpersonation           metabase-enterprise.advanced-permissions.models.connection-impersonation
    :model/Dashboard                         metabase.models.dashboard
    :model/DashboardBookmark                 metabase.bookmarks.models.bookmark
    :model/DashboardCard                     metabase.models.dashboard-card
    :model/DashboardCardSeries               metabase.models.dashboard-card-series
    :model/DashboardTab                      metabase.models.dashboard-tab
    :model/DataPermissions                   metabase.permissions.models.data-permissions
    :model/Database                          metabase.models.database
    :model/Dimension                         metabase.models.dimension
    :model/Field                             metabase.models.field
    :model/FieldUsage                        metabase.models.field-usage
    :model/FieldValues                       metabase.models.field-values
    :model/GroupTableAccessPolicy            metabase-enterprise.sandbox.models.group-table-access-policy
    :model/HTTPAction                        metabase.models.action
    :model/ImplicitAction                    metabase.models.action
    :model/LegacyMetric                      metabase.models.legacy-metric
    :model/LegacyMetricImportantField        metabase.models.legacy-metric-important-field
    :model/LoginHistory                      metabase.models.login-history
    :model/ModelIndex                        metabase.models.model-index
    :model/ModelIndexValue                   metabase.models.model-index
    :model/ModerationReview                  metabase.models.moderation-review
    :model/NativeQuerySnippet                metabase.models.native-query-snippet
    :model/Notification                      metabase.models.notification
    :model/NotificationHandler               metabase.models.notification
    :model/NotificationRecipient             metabase.models.notification
    :model/NotificationSubscription          metabase.models.notification
    :model/ParameterCard                     metabase.models.parameter-card
    :model/Permissions                       metabase.permissions.models.permissions
    :model/PermissionsGroup                  metabase.permissions.models.permissions-group
    :model/PermissionsGroupMembership        metabase.permissions.models.permissions-group-membership
    :model/PermissionsRevision               metabase.permissions.models.permissions-revision
    :model/PersistedInfo                     metabase.models.persisted-info
    :model/Pulse                             metabase.models.pulse
    :model/PulseCard                         metabase.models.pulse-card
    :model/PulseChannel                      metabase.models.pulse-channel
    :model/PulseChannelRecipient             metabase.models.pulse-channel-recipient
    :model/Query                             metabase.models.query
    :model/QueryAction                       metabase.models.action
    :model/QueryAnalysis                     metabase.models.query-analysis
    :model/QueryCache                        metabase.models.query-cache
    :model/QueryExecution                    metabase.models.query-execution
    :model/QueryField                        metabase.models.query-field
    :model/QueryTable                        metabase.models.query-table
<<<<<<< HEAD
    :model/RecentViews                       metabase.models.recent-views
    :model/Revision                          metabase.revisions.models.revision
=======
    :model/RecentViews                       metabase.activity-feed.models.recent-views
    :model/Revision                          metabase.models.revision
>>>>>>> 7fc08ff0
    :model/SearchIndexMetadata               metabase.search.models.search-index-metadata
    :model/Secret                            metabase.models.secret
    :model/Segment                           metabase.models.segment
    :model/Session                           metabase.models.session
    :model/Setting                           metabase.models.setting
    :model/Table                             metabase.models.table
    :model/TablePrivileges                   metabase.models.table-privileges
    :model/TaskHistory                       metabase.models.task-history
    :model/Timeline                          metabase.timeline.models.timeline
    :model/TimelineEvent                     metabase.timeline.models.timeline-event
    :model/User                              metabase.models.user
    :model/UserKeyValue                      metabase.user-key-value.models.user-key-value
    :model/UserParameterValue                metabase.models.user-parameter-value
    :model/ViewLog                           metabase.models.view-log})

;;; !!!!!!!!!!!!!!!!!!!!!!!!!!!!!!!!!!!!!!!!!!!!!!!!!!!!!!!!!!!!!!!!!!!!!!!!!!!!!!!!!!!!!!!!!!!!!!!!!!!!
;;; !!                                                                                                !!
;;; !!                 DO NOT ADD ANY MORE MODEL NAMESPACES UNDER `metabase.models.*`                 !!
;;; !!                                                                                                !!
;;; !!   Please read https://metaboat.slack.com/archives/CKZEMT1MJ/p1738972144181069 for more info    !!
;;; !!!!!!!!!!!!!!!!!!!!!!!!!!!!!!!!!!!!!!!!!!!!!!!!!!!!!!!!!!!!!!!!!!!!!!!!!!!!!!!!!!!!!!!!!!!!!!!!!!!!

(methodical/defmethod t2.model/resolve-model :before :default
  "Ensure the namespace for given model is loaded. This is a safety mechanism as we are moving to toucan2 and we don't
  need to require the model namespaces in order to use it."
  [x]
  (when (and (keyword? x)
             (= (namespace x) "model")
             ;; Don't try to require if it's already registered as a :metabase/model, since that means it has already
             ;; been required
             (not (isa? x :metabase/model)))
    ;; [[classloader/require]] for thread safety
    (classloader/require (model->namespace x)))
  x)

(methodical/defmethod t2.model/resolve-model :around clojure.lang.Symbol
  "Handle models named by simple symbols e.g. `'User`."
  [symb]
  (or
   (when (simple-symbol? symb)
     (let [metabase-models-keyword (keyword "model" (name symb))]
       (t2.model/resolve-model metabase-models-keyword)))
   (next-method symb)))

(def ^:private ^:dynamic *table-name-resolved* false)

(methodical/defmethod t2.model/table-name :around :default
  "Toucan 2 table-name by default does not do model resolution. Since we do a lot of dynamic model resolution, wrap it
  and resolve keywords if needed."
  [model]
  (if (or (not (keyword? model))
          *table-name-resolved*)
    (next-method model)
    (binding [*table-name-resolved* true]
      ;; loading the model namespace by calling `resolve-model` can add a new implementation to `table-name`, and
      ;; apparently we need to refer back to the var to pick up the updated multimethod.
      (#'t2.model/table-name (t2.model/resolve-model model)))))<|MERGE_RESOLUTION|>--- conflicted
+++ resolved
@@ -69,13 +69,8 @@
     :model/QueryExecution                    metabase.models.query-execution
     :model/QueryField                        metabase.models.query-field
     :model/QueryTable                        metabase.models.query-table
-<<<<<<< HEAD
-    :model/RecentViews                       metabase.models.recent-views
+    :model/RecentViews                       metabase.activity-feed.models.recent-views
     :model/Revision                          metabase.revisions.models.revision
-=======
-    :model/RecentViews                       metabase.activity-feed.models.recent-views
-    :model/Revision                          metabase.models.revision
->>>>>>> 7fc08ff0
     :model/SearchIndexMetadata               metabase.search.models.search-index-metadata
     :model/Secret                            metabase.models.secret
     :model/Segment                           metabase.models.segment
