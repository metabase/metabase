(ns metabase.api.routes
  (:require
   [compojure.route :as route]
<<<<<<< HEAD
=======
   [metabase.api.action]
   [metabase.api.activity]
   ^{:clj-kondo/ignore [:deprecated-namespace]}
   [metabase.api.alert]
   [metabase.api.api-key]
   [metabase.api.automagic-dashboards]
   [metabase.api.bookmark]
   [metabase.api.cache]
   [metabase.api.card]
   [metabase.api.cards]
   [metabase.api.cloud-migration]
   [metabase.api.collection]
   [metabase.api.dashboard]
   [metabase.api.database]
   [metabase.api.dataset]
   [metabase.api.docs]
   [metabase.api.embed]
   [metabase.api.field]
   [metabase.api.geojson]
   [metabase.api.google]
   [metabase.api.ldap]
   [metabase.api.login-history]
   [metabase.api.macros :as api.macros]
   [metabase.api.model-index]
   [metabase.api.native-query-snippet]
   [metabase.api.open-api :as open-api]
   [metabase.api.permissions]
   [metabase.api.persist]
   [metabase.api.premium-features]
   [metabase.api.preview-embed]
   [metabase.api.public]
   ^{:clj-kondo/ignore [:deprecated-namespace]}
   [metabase.api.pulse]
   [metabase.api.pulse.unsubscribe]
   [metabase.api.revision]
>>>>>>> 8a25c829
   [metabase.api.routes.common :as routes.common :refer [+static-apikey]]
   [metabase.api.util.handlers :as handlers]
   [metabase.config :as config]
   [metabase.util.i18n :refer [deferred-tru]]))

<<<<<<< HEAD
(defn- pass-thru-handler [_request respond _raise]
  (respond nil))
=======
(comment metabase.api.action/keep-me
         metabase.api.activity/keep-me
         metabase.api.alert/keep-me
         metabase.api.api-key/keep-me
         metabase.api.automagic-dashboards/keep-me
         metabase.api.bookmark/keep-me
         metabase.api.cache/keep-me
         metabase.api.card/keep-me
         metabase.api.cards/keep-me
         metabase.api.cloud-migration/keep-me
         metabase.api.collection/keep-me
         metabase.api.dashboard/keep-me
         metabase.api.database/keep-me
         metabase.api.dataset/keep-me
         metabase.api.embed/keep-me
         metabase.api.field/keep-me
         metabase.api.geojson/keep-me
         metabase.api.google/keep-me
         metabase.api.ldap/keep-me
         metabase.api.login-history/keep-me
         metabase.api.model-index/keep-me
         metabase.api.native-query-snippet/keep-me
         metabase.api.permissions/keep-me
         metabase.api.persist/keep-me
         metabase.api.preview-embed/keep-me
         metabase.api.public/keep-me
         metabase.api.pulse.unsubscribe/keep-me
         metabase.api.revision/keep-me
         metabase.api.segment/keep-me
         metabase.api.setting/keep-me
         metabase.api.slack/keep-me
         metabase.api.table/keep-me
         metabase.api.task/keep-me
         metabase.api.testing/keep-me
         metabase.api.tiles/keep-me
         metabase.api.timeline/keep-me
         metabase.api.timeline-event/keep-me
         metabase.api.user/keep-me
         metabase.api.user-key-value/keep-me
         metabase.api.util/keep-me
         metabase.setup.api/keep-me)

(def ^:private ^{:arglists '([request respond raise])} pass-thru-handler
  "Always 'falls thru' to the next handler."
  (open-api/handler-with-open-api-spec
   (fn [_request respond _raise]
     (respond nil))
   ;; no OpenAPI spec for this handler.
   (fn [_prefix]
     nil)))

(def ^:private ^{:arglists '([request respond raise])} not-found-handler
  "Always returns a 404."
  (open-api/handler-with-open-api-spec
   (route/not-found (constantly {:status 404, :body (deferred-tru "API endpoint does not exist.")}))
   ;; no OpenAPI spec for this handler.
   (fn [_prefix]
     nil)))
>>>>>>> 8a25c829

(def ^:private enable-testing-routes?
  (or (not config/is-prod?)
      (config/config-bool :mb-enable-test-endpoints)))

(defn- ->handler [x]
  (cond-> x
    (simple-symbol? x)    handlers/lazy-ns-handler
    (qualified-symbol? x) handlers/lazy-handler))

(defn- +auth                    [handler] (routes.common/+auth                    (->handler handler)))
(defn- +message-only-exceptions [handler] (routes.common/+message-only-exceptions (->handler handler)))
(defn- +public-exceptions       [handler] (routes.common/+public-exceptions       (->handler handler)))

(def ^:private ^{:arglists '([request respond raise])} pulse-routes
  (handlers/routes
   (handlers/route-map-handler
    {"/unsubscribe" 'metabase.api.pulse.unsubscribe})
   (+auth 'metabase.api.pulse/routes)))

;;; ↓↓↓ KEEP THIS SORTED OR ELSE! ↓↓↓
(def ^:private route-map
  {"/action"               (+auth 'metabase.api.action)
   "/activity"             (+auth 'metabase.api.activity)
   "/alert"                (+auth 'metabase.api.alert)
   "/api-key"              (+auth 'metabase.api.api-key)
   "/automagic-dashboards" (+auth 'metabase.api.automagic-dashboards)
   "/bookmark"             (+auth 'metabase.api.bookmark)
   "/cache"                (+auth 'metabase.api.cache)
   "/card"                 (+auth 'metabase.api.card)
   "/cards"                (+auth 'metabase.api.cards)
   "/channel"              (+auth 'metabase.channel.api/channel-routes)
   "/cloud-migration"      (+auth 'metabase.api.cloud-migration)
   "/collection"           (+auth 'metabase.api.collection)
   "/dashboard"            (+auth 'metabase.api.dashboard)
   "/database"             (+auth 'metabase.api.database)
   "/dataset"              'metabase.api.dataset
   "/docs"                 'metabase.api.docs/routes
   "/email"                'metabase.channel.api/email-routes
   "/embed"                (+message-only-exceptions 'metabase.api.embed)
   "/field"                (+auth 'metabase.api.field)
   "/geojson"              'metabase.api.geojson
   "/google"               (+auth 'metabase.api.google)
   "/ldap"                 (+auth 'metabase.api.ldap)
   "/login-history"        (+auth 'metabase.api.login-history)
   "/model-index"          (+auth 'metabase.api.model-index)
   "/native-query-snippet" (+auth 'metabase.api.native-query-snippet)
<<<<<<< HEAD
   "/notify"               (+static-apikey 'metabase.sync.api/routes)
=======
   "/notify"               (+static-apikey metabase.sync.api/notify-routes)
>>>>>>> 8a25c829
   "/permissions"          (+auth 'metabase.api.permissions)
   "/persist"              (+auth 'metabase.api.persist)
   "/premium-features"     (+auth 'metabase.api.premium-features/routes)
   "/preview_embed"        (+auth 'metabase.api.preview-embed)
   "/public"               (+public-exceptions 'metabase.api.public)
   "/pulse"                pulse-routes
   "/revision"             (+auth 'metabase.api.revision)
   "/search"               (+auth 'metabase.api.search/routes)
   "/segment"              (+auth 'metabase.api.segment)
   "/session"              'metabase.api.session/routes
   "/setting"              (+auth 'metabase.api.setting)
   "/setup"                'metabase.setup.api
   "/slack"                (+auth 'metabase.api.slack)
   "/table"                (+auth 'metabase.api.table)
   "/task"                 (+auth 'metabase.api.task)
   "/testing"              (if enable-testing-routes? 'metabase.api.testing pass-thru-handler)
   "/tiles"                (+auth 'metabase.api.tiles)
   "/timeline"             (+auth 'metabase.api.timeline)
   "/timeline-event"       (+auth 'metabase.api.timeline-event)
   "/user"                 (+auth 'metabase.api.user)
   "/user-key-value"       (+auth 'metabase.api.user-key-value)
   "/util"                 'metabase.api.util})
;;; ↑↑↑ KEEP THIS SORTED OR ELSE ↑↑↑

(def ^{:arglists '([request respond raise])} routes
  "Ring routes for API endpoints."
  ;; EE routes defined in [[metabase-enterprise.api.routes/routes]] always get the first chance to handle a request, if
  ;; they exist. If they don't exist, this handler returns `nil` which means we will try the next handler.
  (handlers/routes
   (if config/ee-available?
     (handlers/lazy-handler 'metabase-enterprise.api.routes/routes)
     pass-thru-handler)
   (handlers/route-map-handler route-map)
   not-found-handler))<|MERGE_RESOLUTION|>--- conflicted
+++ resolved
@@ -1,94 +1,11 @@
 (ns metabase.api.routes
   (:require
    [compojure.route :as route]
-<<<<<<< HEAD
-=======
-   [metabase.api.action]
-   [metabase.api.activity]
-   ^{:clj-kondo/ignore [:deprecated-namespace]}
-   [metabase.api.alert]
-   [metabase.api.api-key]
-   [metabase.api.automagic-dashboards]
-   [metabase.api.bookmark]
-   [metabase.api.cache]
-   [metabase.api.card]
-   [metabase.api.cards]
-   [metabase.api.cloud-migration]
-   [metabase.api.collection]
-   [metabase.api.dashboard]
-   [metabase.api.database]
-   [metabase.api.dataset]
-   [metabase.api.docs]
-   [metabase.api.embed]
-   [metabase.api.field]
-   [metabase.api.geojson]
-   [metabase.api.google]
-   [metabase.api.ldap]
-   [metabase.api.login-history]
-   [metabase.api.macros :as api.macros]
-   [metabase.api.model-index]
-   [metabase.api.native-query-snippet]
    [metabase.api.open-api :as open-api]
-   [metabase.api.permissions]
-   [metabase.api.persist]
-   [metabase.api.premium-features]
-   [metabase.api.preview-embed]
-   [metabase.api.public]
-   ^{:clj-kondo/ignore [:deprecated-namespace]}
-   [metabase.api.pulse]
-   [metabase.api.pulse.unsubscribe]
-   [metabase.api.revision]
->>>>>>> 8a25c829
    [metabase.api.routes.common :as routes.common :refer [+static-apikey]]
    [metabase.api.util.handlers :as handlers]
    [metabase.config :as config]
    [metabase.util.i18n :refer [deferred-tru]]))
-
-<<<<<<< HEAD
-(defn- pass-thru-handler [_request respond _raise]
-  (respond nil))
-=======
-(comment metabase.api.action/keep-me
-         metabase.api.activity/keep-me
-         metabase.api.alert/keep-me
-         metabase.api.api-key/keep-me
-         metabase.api.automagic-dashboards/keep-me
-         metabase.api.bookmark/keep-me
-         metabase.api.cache/keep-me
-         metabase.api.card/keep-me
-         metabase.api.cards/keep-me
-         metabase.api.cloud-migration/keep-me
-         metabase.api.collection/keep-me
-         metabase.api.dashboard/keep-me
-         metabase.api.database/keep-me
-         metabase.api.dataset/keep-me
-         metabase.api.embed/keep-me
-         metabase.api.field/keep-me
-         metabase.api.geojson/keep-me
-         metabase.api.google/keep-me
-         metabase.api.ldap/keep-me
-         metabase.api.login-history/keep-me
-         metabase.api.model-index/keep-me
-         metabase.api.native-query-snippet/keep-me
-         metabase.api.permissions/keep-me
-         metabase.api.persist/keep-me
-         metabase.api.preview-embed/keep-me
-         metabase.api.public/keep-me
-         metabase.api.pulse.unsubscribe/keep-me
-         metabase.api.revision/keep-me
-         metabase.api.segment/keep-me
-         metabase.api.setting/keep-me
-         metabase.api.slack/keep-me
-         metabase.api.table/keep-me
-         metabase.api.task/keep-me
-         metabase.api.testing/keep-me
-         metabase.api.tiles/keep-me
-         metabase.api.timeline/keep-me
-         metabase.api.timeline-event/keep-me
-         metabase.api.user/keep-me
-         metabase.api.user-key-value/keep-me
-         metabase.api.util/keep-me
-         metabase.setup.api/keep-me)
 
 (def ^:private ^{:arglists '([request respond raise])} pass-thru-handler
   "Always 'falls thru' to the next handler."
@@ -106,7 +23,6 @@
    ;; no OpenAPI spec for this handler.
    (fn [_prefix]
      nil)))
->>>>>>> 8a25c829
 
 (def ^:private enable-testing-routes?
   (or (not config/is-prod?)
@@ -154,11 +70,7 @@
    "/login-history"        (+auth 'metabase.api.login-history)
    "/model-index"          (+auth 'metabase.api.model-index)
    "/native-query-snippet" (+auth 'metabase.api.native-query-snippet)
-<<<<<<< HEAD
-   "/notify"               (+static-apikey 'metabase.sync.api/routes)
-=======
    "/notify"               (+static-apikey metabase.sync.api/notify-routes)
->>>>>>> 8a25c829
    "/permissions"          (+auth 'metabase.api.permissions)
    "/persist"              (+auth 'metabase.api.persist)
    "/premium-features"     (+auth 'metabase.api.premium-features/routes)
