import { useDisclosure } from "@mantine/hooks";
import { t } from "ttag";

import {
  skipToken,
  useGetDatabaseQuery,
  useListDatabaseSchemasQuery,
} from "metabase/api";
import Link from "metabase/common/components/Link";
import CS from "metabase/css/core/index.css";
import { useMetadataToasts } from "metabase/metadata/hooks";
import {
  Button,
  Divider,
  Group,
  Icon,
  type IconName,
  Loader,
  Text,
} from "metabase/ui";
import type { Transform } from "metabase-types/api";

import { SplitSection } from "../../../components/SplitSection";
import {
  getBrowseDatabaseUrl,
  getBrowseSchemaUrl,
  getQueryBuilderUrl,
  getTableMetadataUrl,
} from "../../../urls";

import { UpdateTargetModal } from "./UpdateTargetModal";

type TargetSectionProps = {
  transform: Transform;
};

export function TargetSection({ transform }: TargetSectionProps) {
  return (
    <SplitSection
      label={t`Transform target`}
      description={t`Change what this transform generates and where.`}
    >
      <Group p="lg">
        <TargetInfo transform={transform} />
      </Group>
      <Divider />
      <Group p="lg">
        <EditTargetButton transform={transform} />
        <EditMetadataButton transform={transform} />
      </Group>
    </SplitSection>
  );
}

type TargetInfoProps = {
  transform: Transform;
};

function TargetInfo({ transform }: TargetInfoProps) {
  const { source, target, table } = transform;
<<<<<<< HEAD
  const databaseId =
    source.type === "query"
      ? source.query.database
      : source.type === "python"
        ? source["source-database"]
        : undefined;
  const { data, isLoading } = useGetDatabaseQuery(
    table == null && databaseId != null ? { id: databaseId } : skipToken,
  );
  const database = table?.db ?? data;
=======
  const { database: databaseId } = source.query;

  const { data: databaseFromApi, isLoading: isDatabaseLoading } =
    useGetDatabaseQuery(
      table == null && databaseId != null ? { id: databaseId } : skipToken,
    );

  const { data: schemas, isLoading: isSchemasLoading } =
    useListDatabaseSchemasQuery(
      databaseId != null
        ? {
            id: databaseId,
            include_hidden: true,
          }
        : skipToken,
    );

  const database = table?.db ?? databaseFromApi;

  const isLoading = isDatabaseLoading || isSchemasLoading;
>>>>>>> dabaa300

  if (isLoading) {
    return <Loader size="sm" />;
  }

  const targetSchemaExists = schemas?.some(
    (schemaFromApi) => schemaFromApi === target.schema,
  );

  return (
    <Group gap="sm">
      {database != null && (
        <>
          <TargetItemLink
            label={database.name}
            icon="database"
            to={getBrowseDatabaseUrl(database.id)}
            data-testid="database-link"
          />
          <TargetItemDivider />
        </>
      )}
      {database != null && target.schema !== null && (
        <>
          <TargetItemLink
            label={target.schema}
            icon="folder"
            to={
              table || targetSchemaExists
                ? getBrowseSchemaUrl(database.id, target.schema)
                : undefined
            }
            tooltip={
              table?.schema != null || targetSchemaExists
                ? undefined
                : t`This schema will be created when the transform runs`
            }
            data-testid="schema-link"
          />
          <TargetItemDivider />
        </>
      )}
      <Group gap="xs">
        <TargetItemLink
          label={target.name}
          icon="table2"
          to={table ? getQueryBuilderUrl(table.id, table.db_id) : undefined}
          data-testid="table-link"
        />
      </Group>
    </Group>
  );
}

type TargetItemLinkProps = {
  label: string;
  icon: IconName;
  to?: string;
  tooltip?: string;
  "data-testid"?: string;
};

function TargetItemLink({
  label,
  icon,
  to,
  tooltip,
  "data-testid": dataTestId,
}: TargetItemLinkProps) {
  return (
    <Link
      className={CS.link}
      to={to ?? ""}
      disabled={to == null}
      data-testid={dataTestId}
      tooltip={tooltip}
    >
      <Group gap="xs">
        <Icon name={icon} />
        <Text c="inherit">{label}</Text>
      </Group>
    </Link>
  );
}

function TargetItemDivider() {
  return <Icon name="chevronright" size={8} />;
}

type EditTargetButtonProps = {
  transform: Transform;
};

function EditTargetButton({ transform }: EditTargetButtonProps) {
  const [isModalOpened, { open: openModal, close: closeModal }] =
    useDisclosure();
  const { sendSuccessToast } = useMetadataToasts();

  const handleUpdate = () => {
    closeModal();
    sendSuccessToast(t`Transform target updated`);
  };

  return (
    <>
      <Button
        leftSection={<Icon name="pencil_lines" aria-hidden />}
        onClick={openModal}
      >
        {t`Change target`}
      </Button>
      {isModalOpened && (
        <UpdateTargetModal
          transform={transform}
          onUpdate={handleUpdate}
          onClose={closeModal}
        />
      )}
    </>
  );
}

type EditMetadataButtonProps = {
  transform: Transform;
};

function EditMetadataButton({ transform }: EditMetadataButtonProps) {
  const { table } = transform;
  if (table == null) {
    return null;
  }

  return (
    <Button
      component={Link}
      to={getTableMetadataUrl(table.id, table.schema, table.db_id)}
      leftSection={<Icon name="label" aria-hidden />}
      data-testid="table-metadata-link"
    >
      {t`Edit this table’s metadata`}
    </Button>
  );
}<|MERGE_RESOLUTION|>--- conflicted
+++ resolved
@@ -58,19 +58,13 @@
 
 function TargetInfo({ transform }: TargetInfoProps) {
   const { source, target, table } = transform;
-<<<<<<< HEAD
+
   const databaseId =
     source.type === "query"
       ? source.query.database
       : source.type === "python"
         ? source["source-database"]
         : undefined;
-  const { data, isLoading } = useGetDatabaseQuery(
-    table == null && databaseId != null ? { id: databaseId } : skipToken,
-  );
-  const database = table?.db ?? data;
-=======
-  const { database: databaseId } = source.query;
 
   const { data: databaseFromApi, isLoading: isDatabaseLoading } =
     useGetDatabaseQuery(
@@ -90,7 +84,6 @@
   const database = table?.db ?? databaseFromApi;
 
   const isLoading = isDatabaseLoading || isSchemasLoading;
->>>>>>> dabaa300
 
   if (isLoading) {
     return <Loader size="sm" />;
