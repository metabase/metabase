(ns metabase.lib.schema.drill-thru
  "Malli schemas for possible drill-thru operations.

  Drill-thrus are not part of MBQL; they are a set of actions one can take to transform a query.
  For example, adding a filter like `created_at < 2022-01-01`, or following a foreign key."
  (:require
   [metabase.lib.schema.binning :as lib.schema.binning]
   [metabase.lib.schema.common :as lib.schema.common]
   [metabase.lib.schema.expression :as lib.schema.expression]
   [metabase.lib.schema.filter :as lib.schema.filter]
   [metabase.lib.schema.id :as lib.schema.id]
   [metabase.lib.schema.metadata :as lib.schema.metadata]
   [metabase.lib.schema.order-by :as lib.schema.order-by]
   [metabase.lib.schema.ref :as lib.schema.ref]
   [metabase.lib.schema.temporal-bucketing
    :as lib.schema.temporal-bucketing]
   [metabase.util.malli.registry :as mr]))

(mr/def ::pivot-types
  [:enum :category :location :time])

(mr/def ::drill-thru.type
  [:fn
   {:error/message "valid drill-thru :type keyword"}
   (fn [k]
     (and (qualified-keyword? k)
          (= (namespace k) "drill-thru")))])

(mr/def ::drill-thru.common
  [:map
   [:type     ::drill-thru.type]
   [:lib/type [:= :metabase.lib.drill-thru/drill-thru]]])

;;; A drill thru that contains a column
(mr/def ::drill-thru.common.with-column
  [:merge
   ::drill-thru.common
   [:map
    [:column [:ref ::lib.schema.metadata/column]]]])

(mr/def ::drill-thru.object-details
  [:merge
   ::drill-thru.common.with-column
   [:map
    [:object-id :any]
    [:many-pks? :boolean]]])

(mr/def ::drill-thru.pk
  [:merge
   ::drill-thru.object-details
   [:map
    [:type [:= :drill-thru/pk]]]])

(mr/def ::drill-thru.fk-details.fk-column
  [:merge
   [:ref ::lib.schema.metadata/column]
   [:map
    [:fk-target-field-id ::lib.schema.id/field]]])

(mr/def ::drill-thru.fk-details
  [:merge
   ::drill-thru.object-details
   [:map
    [:type   [:= :drill-thru/fk-details]]
    [:column [:ref ::drill-thru.fk-details.fk-column]]]])

(mr/def ::drill-thru.zoom
  [:merge
   ::drill-thru.object-details
   [:map
    [:type [:= :drill-thru/zoom]]]])

(mr/def ::drill-thru.quick-filter.operator
  [:map
   [:name   ::lib.schema.common/non-blank-string]
   [:filter [:ref ::lib.schema.expression/boolean]]])

(mr/def ::drill-thru.quick-filter
  [:merge
   ::drill-thru.common
   [:map
    [:type       [:= :drill-thru/quick-filter]]
    [:operators  [:sequential ::drill-thru.quick-filter.operator]]
    ;; whether applying this drill thru should introduce a new stage to the query. Filters on aggregate columns should
    ;; introduce a new stage.
    [:new-stage? :boolean]]])

(mr/def ::drill-thru.fk-filter
  [:merge
   ::drill-thru.common
   [:map
    [:type   [:= :drill-thru/fk-filter]]
    [:filter ::lib.schema.expression/boolean]]])

(mr/def ::drill-thru.distribution
  [:merge
   ::drill-thru.common.with-column
   [:map
    [:type [:= :drill-thru/distribution]]]])

(mr/def ::drill-thru.pivot
  [:merge
   ::drill-thru.common
   [:map
    [:type   [:= :drill-thru/pivot]]
    [:pivots [:map-of ::pivot-types [:sequential [:ref ::lib.schema.metadata/column]]]]]])

(mr/def ::drill-thru.sort
  [:merge
   ::drill-thru.common
   [:map
    [:type            [:= :drill-thru/sort]]
    [:sort-directions [:sequential ::lib.schema.order-by/direction]]]])

(mr/def ::drill-thru.summarize-column.aggregation-type
  [:enum :avg :distinct :sum])

(mr/def ::drill-thru.summarize-column
  [:merge
   ::drill-thru.common.with-column
   [:map
    [:type         [:= :drill-thru/summarize-column]]
    [:aggregations [:sequential [:ref ::drill-thru.summarize-column.aggregation-type]]]]])

(mr/def ::drill-thru.summarize-column-by-time
  [:merge
   ::drill-thru.common.with-column
   [:map
    [:type     [:= :drill-thru/summarize-column-by-time]]
    [:breakout [:ref ::lib.schema.metadata/column]]
    [:unit     ::lib.schema.temporal-bucketing/unit]]])

(mr/def ::drill-thru.column-filter
  [:merge
   ::drill-thru.common.with-column
   [:map
    [:type       [:= :drill-thru/column-filter]]
    [:initial-op [:maybe ::lib.schema.filter/operator]]]])

(mr/def ::drill-thru.underlying-records
  [:merge
   ::drill-thru.common
   [:map
    [:type       [:= :drill-thru/underlying-records]]
    [:row-count  number?]
    [:table-name [:maybe string?]]]])

(mr/def ::drill-thru.automatic-insights
  [:merge
   ::drill-thru.common.with-column
   [:map
    [:type     [:= :drill-thru/automatic-insights]]
    [:lib/type [:= :metabase.lib.drill-thru/drill-thru]]]])

(mr/def ::drill-thru.zoom-in.timeseries.next-unit
  [:enum :quarter :month :week :day :hour :minute])

(mr/def ::drill-thru.zoom-in.timeseries
  [:merge
   ::drill-thru.common.with-column
   [:map
    [:type      [:= :drill-thru/zoom-in.timeseries]]
<<<<<<< HEAD
    [:value     some?]
=======
    [:dimension [:ref ::context.row.value]]
>>>>>>> bd28194b
    [:next-unit [:ref ::drill-thru.zoom-in.timeseries.next-unit]]]])

(mr/def ::drill-thru.zoom-in.geographic.column.latitude
  [:merge
   [:ref ::lib.schema.metadata/column]
   [:map
    [:semantic-type [:fn
                     {:error/message "Latitude semantic type"}
                     #(isa? % :type/Latitude)]]]])

(mr/def ::drill-thru.zoom-in.geographic.column.longitude
  [:merge
   [:ref ::lib.schema.metadata/column]
   [:map
    [:semantic-type [:fn
                     {:error/message "Longitude semantic type"}
                     #(isa? % :type/Longitude)]]]])

(mr/def ::drill-thru.zoom-in.geographic.column.county-state-city
  [:merge
   [:ref ::lib.schema.metadata/column]
   [:map
    [:semantic-type [:fn
                     {:error/message "Country/State/City semantic type"}
                     #(some (fn [semantic-type]
                              (isa? % semantic-type))
                            [:type/Country :type/State :type/City])]]]])

(mr/def ::drill-thru.zoom-in.geographic.country-state-city->binned-lat-lon
  [:merge
   ::drill-thru.common
   [:map
    [:type      [:= :drill-thru/zoom-in.geographic]]
    [:subtype   [:= :drill-thru.zoom-in.geographic/country-state-city->binned-lat-lon]]
    [:column    ::drill-thru.zoom-in.geographic.column.county-state-city]
    [:value     some?]
    [:latitude  [:map
                 [:column    [:ref ::drill-thru.zoom-in.geographic.column.latitude]]
                 [:bin-width [:ref ::lib.schema.binning/bin-width]]]]
    [:longitude [:map
                 [:column    [:ref ::drill-thru.zoom-in.geographic.column.longitude]]
                 [:bin-width [:ref ::lib.schema.binning/bin-width]]]]]])

(mr/def ::drill-thru.zoom-in.geographic.binned-lat-lon->binned-lat-lon
  [:merge
   ::drill-thru.common
   [:map
    [:type      [:= :drill-thru/zoom-in.geographic]]
    [:subtype   [:= :drill-thru.zoom-in.geographic/binned-lat-lon->binned-lat-lon]]
    [:latitude  [:map
                 [:column    [:ref ::drill-thru.zoom-in.geographic.column.latitude]]
                 [:bin-width [:ref ::lib.schema.binning/bin-width]]
                 [:min       number?]
                 [:max       number?]]]
    [:longitude [:map
                 [:column    [:ref ::drill-thru.zoom-in.geographic.column.longitude]]
                 [:bin-width [:ref ::lib.schema.binning/bin-width]]
                 [:min       number?]
                 [:max       number?]]]]])

(mr/def ::drill-thru.zoom-in.geographic
  [:and
   [:merge
    ::drill-thru.common
    [:map
     [:type    [:= :drill-thru/zoom-in.geographic]]
     [:subtype keyword?]]]
   [:multi {:dispatch :subtype
            :error/fn (fn [{:keys [value]} _]
                        (str "Invalid zoom-in.geographic drill thru subtype" (pr-str value)))}
    [:drill-thru.zoom-in.geographic/country-state-city->binned-lat-lon
     ::drill-thru.zoom-in.geographic.country-state-city->binned-lat-lon]
    [:drill-thru.zoom-in.geographic/binned-lat-lon->binned-lat-lon
     ::drill-thru.zoom-in.geographic.binned-lat-lon->binned-lat-lon]]])

(mr/def ::drill-thru
  [:and
   ::drill-thru.common
   [:multi {:dispatch :type
            :error/fn (fn [{:keys [value]} _]
                        (str "Invalid drill thru (unknown :type): " (pr-str value)))}
    [:drill-thru/pk                       ::drill-thru.pk]
    [:drill-thru/fk-details               ::drill-thru.fk-details]
    [:drill-thru/zoom                     ::drill-thru.zoom]
    [:drill-thru/quick-filter             ::drill-thru.quick-filter]
    [:drill-thru/fk-filter                ::drill-thru.fk-filter]
    [:drill-thru/distribution             ::drill-thru.distribution]
    [:drill-thru/pivot                    ::drill-thru.pivot]
    [:drill-thru/sort                     ::drill-thru.sort]
    [:drill-thru/summarize-column         ::drill-thru.summarize-column]
    [:drill-thru/summarize-column-by-time ::drill-thru.summarize-column-by-time]
    [:drill-thru/column-filter            ::drill-thru.column-filter]
    [:drill-thru/underlying-records       ::drill-thru.underlying-records]
    [:drill-thru/automatic-insights       ::drill-thru.automatic-insights]
    [:drill-thru/zoom-in.timeseries       ::drill-thru.zoom-in.timeseries]
    [:drill-thru/zoom-in.geographic       ::drill-thru.zoom-in.geographic]]])

(mr/def ::context.row.value
  [:map
   [:column     [:ref ::lib.schema.metadata/column]]
   [:column-ref [:ref ::lib.schema.ref/ref]]
   [:value      :any]])

(mr/def ::context.row
  [:sequential [:ref ::context.row.value]])

(mr/def ::context
  [:map
   [:column     [:ref ::lib.schema.metadata/column]]
   [:column-ref [:ref ::lib.schema.ref/ref]]
   [:value      [:maybe :any]]
   [:row        {:optional true} [:ref ::context.row]]
   [:dimensions {:optional true} [:maybe [:ref ::context.row]]]])<|MERGE_RESOLUTION|>--- conflicted
+++ resolved
@@ -160,11 +160,7 @@
    ::drill-thru.common.with-column
    [:map
     [:type      [:= :drill-thru/zoom-in.timeseries]]
-<<<<<<< HEAD
-    [:value     some?]
-=======
     [:dimension [:ref ::context.row.value]]
->>>>>>> bd28194b
     [:next-unit [:ref ::drill-thru.zoom-in.timeseries.next-unit]]]])
 
 (mr/def ::drill-thru.zoom-in.geographic.column.latitude
