--- conflicted
+++ resolved
@@ -1880,37 +1880,30 @@
       (mt/dataset sample-dataset
         (let [{table-id :id :as table} (t2/select-one Table :id (mt/id :orders))
               {:keys [related]} (magic/automagic-analysis table {:show :all})]
-          (is (=? {:zoom-in (frequencies
-                              [{:url         (format "/auto/dashboard/field/%s" (mt/id :people :created_at))
-                                :title       "Created At fields"
-                                :description "How People are distributed across this time field, and if it has any seasonal patterns."}
-                               {:title       "Orders over time"
-                                :description "Whether or not there are any patterns to when they happen."
-                                :url         (format "/auto/dashboard/table/%s/rule/TransactionTable/Seasonality" table-id)}
-                               {:title       "Orders per product"
-                                :description "How different products are performing."
-                                :url         (format "/auto/dashboard/table/%s/rule/TransactionTable/ByProduct" table-id)}
-                               {:title       "Orders per source"
-                                :description "Where most traffic is coming from."
-                                :url         (format "/auto/dashboard/table/%s/rule/TransactionTable/BySource" table-id)}
-                               {:title       "Orders per state"
-                                :description "Which US states are bringing you the most business."
-                                :url         (format "/auto/dashboard/table/%s/rule/TransactionTable/ByState" table-id)}
-                               {:url         (format "/auto/dashboard/field/%s" (mt/id :people :source))
-                                :title       "Source fields"
-                                :description "A look at People across Source fields, and how it changes over time."}])
-                   :related (frequencies
-                              [{:url         (format "/auto/dashboard/table/%s" (mt/id :people)),
-                                :title       "People"
-                                :description "An exploration of your users to get you started."}
-                               {:url         (format "/auto/dashboard/table/%s" (mt/id :products))
-                                :title       "Products"
-                                :description "An overview of Products and how it's distributed across time, place, and categories."}])}
+          (is (=? {:zoom-in [{:url         (format "/auto/dashboard/field/%s" (mt/id :people :created_at))
+                              :title       "Created At fields"
+                              :description "How People are distributed across this time field, and if it has any seasonal patterns."}
+                             {:title       "Orders over time"
+                              :description "Whether or not there are any patterns to when they happen."
+                              :url         (format "/auto/dashboard/table/%s/rule/TransactionTable/Seasonality" table-id)}
+                             {:title       "Orders per product"
+                              :description "How different products are performing."
+                              :url         (format "/auto/dashboard/table/%s/rule/TransactionTable/ByProduct" table-id)}
+                             {:title       "Orders per source"
+                              :description "Where most traffic is coming from."
+                              :url         (format "/auto/dashboard/table/%s/rule/TransactionTable/BySource" table-id)}
+                             {:title       "Orders per state"
+                              :description "Which US states are bringing you the most business."
+                              :url         (format "/auto/dashboard/table/%s/rule/TransactionTable/ByState" table-id)}
+                             {:url         (format "/auto/dashboard/field/%s" (mt/id :people :source))
+                              :title       "Source fields"
+                              :description "A look at People across Source fields, and how it changes over time."}]
+                   :related [{:url         (format "/auto/dashboard/table/%s" (mt/id :people)),
+                              :title       "People"
+                              :description "An exploration of your users to get you started."}
+                             {:url         (format "/auto/dashboard/table/%s" (mt/id :products))
+                              :title       "Products"
+                              :description "An overview of Products and how it's distributed across time, place, and categories."}]}
                   (-> related
-<<<<<<< HEAD
-                      (update :zoom-in frequencies)
-                      (update :related frequencies)))))))))
-=======
                       (update :zoom-in (comp vec (partial sort-by :title)))
-                      (update :related (comp vec (partial sort-by :title)))))))))))
->>>>>>> 1461eba1
+                      (update :related (comp vec (partial sort-by :title)))))))))))