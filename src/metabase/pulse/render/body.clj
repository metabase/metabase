(ns metabase.pulse.render.body
  (:require [cheshire.core :as json]
            [clojure.string :as str]
            [hiccup.core :refer [h]]
            [medley.core :as m]
            [metabase.public-settings :as public-settings]
            [metabase.pulse.render.color :as color]
            [metabase.pulse.render.common :as common]
            [metabase.pulse.render.datetime :as datetime]
            [metabase.pulse.render.image-bundle :as image-bundle]
            [metabase.pulse.render.js-svg :as js-svg]
            [metabase.pulse.render.sparkline :as sparkline]
            [metabase.pulse.render.style :as style]
            [metabase.pulse.render.table :as table]
            [metabase.shared.models.visualization-settings :as mb.viz]
            [metabase.types :as types]
            [metabase.util :as u]
            [metabase.util.i18n :refer [trs tru]]
            [schema.core :as s])
  (:import [java.text DecimalFormat DecimalFormatSymbols]))

(def ^:private error-rendered-info
  "Default rendered-info map when there is an error displaying a card. Is a delay due to the call to `trs`."
  (delay {:attachments
          nil

          :content
          [:div {:style (style/style
                         (style/font-style)
                         {:color       style/color-error
                          :font-weight 700
                          :padding     :16px})}
           (trs "An error occurred while displaying this card.")]}))

(def rows-limit
  "Maximum number of rows to render in a Pulse image."
  10)

(def cols-limit
  "Maximum number of columns to render in a Pulse image. Set to infinity, so that columns are not truncated.
  TODO: we should eventually remove the column limiting logic if it's not used anywhere."
  ##Inf)

;; NOTE: hiccup does not escape content by default so be sure to use "h" to escape any user-controlled content :-/

;;; +----------------------------------------------------------------------------------------------------------------+
;;; |                                                   Helper Fns                                                   |
;;; +----------------------------------------------------------------------------------------------------------------+

(defn show-in-table?
  "Should this column be shown in a rendered table in a Pulse?"
  [{:keys [semantic_type visibility_type] :as column}]
  (and (not (isa? semantic_type :type/Description))
       (not (contains? #{:details-only :retired :sensitive} visibility_type))))

(defn- count-displayed-columns
  "Return a count of the number of columns to be included in a table display"
  [cols]
  (count (filter show-in-table? cols)))


;;; --------------------------------------------------- Formatting ---------------------------------------------------

(s/defn ^:private format-cell
  [timezone-id :- (s/maybe s/Str) value col visualization-settings]
  (cond
    (types/temporal-field? col)
    (datetime/format-temporal-str timezone-id value col)

    (number? value)
    (common/format-number value col visualization-settings)

    :else
    (str value)))

(s/defn ^:private get-format
  [timezone-id :- (s/maybe s/Str) col visualization-settings]
  (cond
    ;; for numbers, return a format function that has already computed the differences.
    ;; todo: do the same for temporal strings
    (types/temporal-field? col)
    #(datetime/format-temporal-str timezone-id % col)

    ;; todo integer columns with a unit
    (or (isa? (:effective_type col) :type/Number)
        (isa? (:base_type col) :type/Number))
    (common/number-formatter col visualization-settings)

    :else
    str))

;;; --------------------------------------------------- Rendering ----------------------------------------------------

(def ^:dynamic *render-img-fn*
  "The function that should be used for rendering image bytes. Defaults to `render-img-data-uri`."
  image-bundle/render-img-data-uri)

(defn- create-remapping-lookup
  "Creates a map with from column names to a column index. This is used to figure out what a given column name or value
  should be replaced with"
  [cols]
  (into {}
        (for [[col-idx {:keys [remapped_from]}] (map vector (range) cols)
              :when remapped_from]
          [remapped_from col-idx])))

(defn- column-name
  "Returns first column name from a hierarchy of possible column names"
  [card col]
  (let [column-settings (some->> (get-in card [:visualization_settings :column_settings])
                                 (m/map-keys (comp vec json/parse-string name)))]
    (name (or (when-let [fr (:field_ref col)]
                (get-in column-settings [["ref" (mapv #(if (keyword? %) (name %) %) fr)] :column_title]))
              (get-in column-settings [["name" (:name col)] :column_title])
              (:display_name col)
              (:name col)))))

(defn- query-results->header-row
  "Returns a row structure with header info from `cols`. These values are strings that are ready to be rendered as HTML"
  [remapping-lookup card cols include-bar?]
  {:row       (for [maybe-remapped-col cols
                    :when              (show-in-table? maybe-remapped-col)
                    :let               [col (if (:remapped_to maybe-remapped-col)
                                              (nth cols (get remapping-lookup (:name maybe-remapped-col)))
                                              maybe-remapped-col)
                                        col-name (column-name card col)]
                    ;; If this column is remapped from another, it's already
                    ;; in the output and should be skipped
                    :when              (not (:remapped_from maybe-remapped-col))]
                (if (isa? ((some-fn :effective_type :base_type) col) :type/Number)
                  (common/->NumericWrapper col-name)
                  col-name))
   :bar-width (when include-bar? 99)})

(defn- normalize-bar-value
  "Normalizes bar-value into a value between 0 and 100, where 0 corresponds to `min-value` and 100 to `max-value`"
  [bar-value min-value max-value]
  (float
   (/
    (* (- (double bar-value) min-value)
       100)
    (- max-value min-value))))

(s/defn ^:private query-results->row-seq
  "Returns a seq of stringified formatted rows that can be rendered into HTML"
  [timezone-id :- (s/maybe s/Str) remapping-lookup cols rows viz-settings {:keys [bar-column min-value max-value]}]
  (let [formatters (into [] (map #(get-format timezone-id % viz-settings)) cols)]
    (for [row rows]
      {:bar-width (some-> (and bar-column (bar-column row))
                          (normalize-bar-value min-value max-value))
       :row (for [[maybe-remapped-col maybe-remapped-row-cell fmt-fn] (map vector cols row formatters)
                  :when (and (not (:remapped_from maybe-remapped-col))
                             (show-in-table? maybe-remapped-col))
                  :let [[formatter row-cell] (if (:remapped_to maybe-remapped-col)
                                               (let [remapped-index (get remapping-lookup (:name maybe-remapped-col))]
                                                [(nth formatters remapped-index)
                                                 (nth row remapped-index)])
                                               [fmt-fn maybe-remapped-row-cell])]]
              (fmt-fn row-cell))})))

(s/defn ^:private prep-for-html-rendering
  "Convert the query results (`cols` and `rows`) into a formatted seq of rows (list of strings) that can be rendered as
  HTML"
  ([timezone-id :- (s/maybe s/Str) card data column-limit]
   (prep-for-html-rendering timezone-id card data column-limit {}))
  ([timezone-id :- (s/maybe s/Str) card {:keys [cols rows viz-settings]} column-limit
    {:keys [bar-column min-value max-value] :as data-attributes}]
   (let [remapping-lookup (create-remapping-lookup cols)
         limited-cols (take column-limit cols)]
     (cons
      (query-results->header-row remapping-lookup card limited-cols bar-column)
      (query-results->row-seq timezone-id remapping-lookup limited-cols
                              (take rows-limit rows)
                              viz-settings
                              data-attributes)))))

(defn- strong-limit-text [number]
  [:strong {:style (style/style {:color style/color-gray-3})} (h (common/format-number number))])

(defn- render-truncation-warning
  [col-limit col-count row-limit row-count]
  (let [over-row-limit (> row-count row-limit)
        over-col-limit (> col-count col-limit)]
    (when (or over-row-limit over-col-limit)
      [:div {:style (style/style {:padding-top :16px})}
       (cond

         (and over-row-limit over-col-limit)
         [:div {:style (style/style {:color          style/color-gray-2
                                     :padding-bottom :10px})}
          "Showing " (strong-limit-text row-limit)
          " of "     (strong-limit-text row-count)
          " rows and " (strong-limit-text col-limit)
          " of "     (strong-limit-text col-count)
          " columns."]

         over-row-limit
         [:div {:style (style/style {:color          style/color-gray-2
                                     :padding-bottom :10px})}
          "Showing " (strong-limit-text row-limit)
          " of "     (strong-limit-text row-count)
          " rows."]

         over-col-limit
         [:div {:style (style/style {:color          style/color-gray-2
                                     :padding-bottom :10px})}
          "Showing " (strong-limit-text col-limit)
          " of "     (strong-limit-text col-count)
          " columns."])])))

(defn- attached-results-text
  "Returns hiccup structures to indicate truncated results are available as an attachment"
  [render-type cols cols-limit rows rows-limit]
  (when (and (not= :inline render-type)
             (or (< cols-limit (count-displayed-columns cols))
                 (< rows-limit (count rows))))
    [:div {:style (style/style {:color         style/color-gray-2
                                :margin-bottom :16px})}
     (trs "More results have been included as a file attachment")]))


;;; +----------------------------------------------------------------------------------------------------------------+
;;; |                                                     render                                                     |
;;; +----------------------------------------------------------------------------------------------------------------+

(defmulti render
  "Render a Pulse as `chart-type` (e.g. `:bar`, `:scalar`, etc.) and `render-type` (either `:inline` or `:attachment`)."
  {:arglists '([chart-type render-type timezone-id card data])}
  (fn [chart-type _ _ _ _] chart-type))

(s/defmethod render :table :- common/RenderedPulseCard
  [_ render-type timezone-id :- (s/maybe s/Str) card {:keys [cols rows] :as data}]
  (let [table-body [:div
                    (table/render-table
                     (color/make-color-selector data (:visualization_settings card))
                     (mapv :name (:cols data))
                     (prep-for-html-rendering timezone-id card data cols-limit))
                    (render-truncation-warning cols-limit (count-displayed-columns cols) rows-limit (count rows))]]
    {:attachments
     nil

     :content
     (if-let [results-attached (attached-results-text render-type cols cols-limit rows rows-limit)]
       (list results-attached table-body)
       (list table-body))}))

(def ^:private default-date-styles
  {:year "YYYY"
   :quarter "[Q]Q - YYYY"
   :minute-of-hour "m"
   :day-of-week "dddd"
   :day-of-month "D"
   :day-of-year "DDD"
   :week-of-year "wo"
   :month-of-year "MMMM"
   :quarter-of-year "[Q]Q"})

(def ^:private override-date-styles
  {"M/D/YYYY" {:month "M/YYYY"}
   "D/M/YYYY" {:month "M/YYYY"}
   "YYYY/M/D" {:month "YYYY/M"
               :quarter "YYYY - [Q]Q"}
   "MMMM D, YYYY" {:month "MMMM, YYYY"}
   "D MMMM, YYYY" {:month "MMMM, YYYY"}
   "dddd, MMMM D, YYYY" {:week "MMMM D, YYYY"
                         :month "MMMM, YYYY"}})

(defn- ->js-viz
  "Include viz settings for js.

  - there are some date overrides done from lib/formatting.js
  - chop off and underscore the nasty keys in our map
  - backfill currency to the default of USD if not present"
  [x-col y-col {::mb.viz/keys [column-settings] :as _viz-settings}]
  (letfn [(settings [col] (or (get column-settings {::mb.viz/field-id (:id col)})
                              (get column-settings {::mb.viz/column-name (:name col)})))
          (update-date-style [date-style unit]
            (let [unit (or unit :default)]
              (or (get-in override-date-styles [date-style unit])
                  (get-in default-date-styles [unit])
                  date-style)))
          (backfill-currency [{:keys [number_style currency] :as settings}]
            (cond-> settings
              (and (= number_style "currency") (nil? currency))
              (assoc :currency "USD")))
          (for-js [col-settings col]
            (-> (m/map-keys (fn [k] (-> k name (str/replace #"-" "_") keyword)) col-settings)
                (backfill-currency)
                (u/update-when :date_style update-date-style (:unit col))))]
    (let [x-col-settings (settings x-col)
          y-col-settings (settings y-col)]
      (cond-> {:colors (public-settings/application-colors)}
        x-col-settings
        (assoc :x (for-js x-col-settings x-col))
        y-col-settings
        (assoc :y (for-js y-col-settings y-col))))))

(defn- x-and-y-axis-label-info
  "Generate the X and Y axis labels passed in as the `labels` argument
  to [[metabase.pulse.render.js-svg/timelineseries-bar]] and other similar functions for rendering charts with X and Y
  axes. Respects custom display names in `viz-settings`; otherwise uses `x-col` and `y-col` display names."
  [x-col y-col viz-settings]
  {:bottom (or (:graph.x_axis.title_text viz-settings)
               (:display_name x-col))
   :left   (or (:graph.y_axis.title_text viz-settings)
               (:display_name y-col))})

(s/defmethod render :bar :- common/RenderedPulseCard
  [_ render-type _timezone-id :- (s/maybe s/Str) card {:keys [cols rows viz-settings] :as data}]
  (let [[x-axis-rowfn y-axis-rowfn] (common/graphing-column-row-fns card data)
        rows                        (map (juxt x-axis-rowfn y-axis-rowfn)
                                         (common/non-nil-rows x-axis-rowfn y-axis-rowfn rows))
        [x-col y-col]               ((juxt x-axis-rowfn y-axis-rowfn) cols)
        labels                      (x-and-y-axis-label-info x-col y-col viz-settings)
        image-bundle                (image-bundle/make-image-bundle
                                     render-type
                                     (if (isa? (-> cols x-axis-rowfn :effective_type) :type/Temporal)
                                       (js-svg/timelineseries-bar rows labels
                                                                  (->js-viz x-col y-col viz-settings))
                                       (js-svg/categorical-bar rows labels
                                                               (->js-viz x-col y-col viz-settings))))]
    {:attachments
     (when image-bundle
       (image-bundle/image-bundle->attachment image-bundle))

     :content
     [:div
      [:img {:style (style/style {:display :block :width :100%})
             :src   (:image-src image-bundle)}]]}))

(def ^:private colors
  "Colors to cycle through for charts. These are copied from https://stats.metabase.com/_internal/colors"
  ["#509EE3" "#88BF4D" "#A989C5" "#EF8C8C" "#F9D45C" "#F2A86F" "#98D9D9" "#7172AD" "#6450e3" "#4dbf5e"
   "#c589b9" "#efce8c" "#b5f95c" "#e35850" "#554dbf" "#bec589" "#8cefc6" "#5cc2f9" "#55e350" "#bf4d4f"
   "#89c3c5" "#be8cef" "#f95cd0" "#50e3ae" "#bf974d" "#899bc5" "#ef8cde" "#f95c67"])

(defn format-percentage
  "Format a percentage which includes site settings for locale. The first arg is a numeric value to format. The second
  is an optional string of decimal and grouping symbols to be used, ie \".,\". There will soon be a values.clj file
  that will handle this but this is here in the meantime."
  ([value]
   (format-percentage value (get-in (public-settings/custom-formatting) [:type/Number :number_separators])))
  ([value [decimal grouping]]
   (let [base "#,###.##%"
         fmt (if (or decimal grouping)
               (DecimalFormat. base (doto (DecimalFormatSymbols.)
                                      (cond-> decimal (.setDecimalSeparator decimal))
                                      (cond-> grouping (.setGroupingSeparator grouping))))
               (DecimalFormat. base))]
     (.format fmt value))))

(defn- donut-info
  "Process rows with a minimum slice threshold. Collapses any segments below the threshold given as a percentage (the
  value 25 for 25%) into a single category as \"Other\". "
  [threshold-percentage rows]
  (let [total                    (reduce + 0 (map second rows))
        threshold                (* total (/ threshold-percentage 100))
        {as-is true clump false} (group-by (comp #(> % threshold) second) rows)
        rows (cond-> as-is
               (seq clump)
               (conj [(tru "Other") (reduce (fnil + 0) 0 (map second clump))]))]
    {:rows        rows
     :percentages (into {}
                        (for [[label value] rows]
                          [label (if (zero? total)
                                   (tru "N/A")
                                   (format-percentage (/ value total)))]))}))

(s/defmethod render :categorical/donut :- common/RenderedPulseCard
  [_ render-type _timezone-id :- (s/maybe s/Str) card {:keys [rows] :as data}]
  (let [[x-axis-rowfn y-axis-rowfn] (common/graphing-column-row-fns card data)
        rows                        (map (juxt (comp str x-axis-rowfn) y-axis-rowfn)
                                         (common/non-nil-rows x-axis-rowfn y-axis-rowfn rows))
        slice-threshold             (or (get-in card [:visualization_settings :pie.slice_threshold])
                                        2.5)
        {:keys [rows percentages]}  (donut-info slice-threshold rows)
        legend-colors               (zipmap (map first rows) (cycle colors))
        image-bundle                (image-bundle/make-image-bundle
                                     render-type
                                     (js-svg/categorical-donut rows legend-colors))]
    {:attachments
     (when image-bundle
       (image-bundle/image-bundle->attachment image-bundle))

     :content
     [:div
      [:img {:style (style/style {:display :block :width :100%})
             :src   (:image-src image-bundle)}]
      (into [:div {:style (style/style {:clear :both :width "540px" :color "#4C5773"})}]
            (for [label (map first rows)]
              [:div {:style (style/style {:float       :left :margin-right "12px"
                                          :font-family "Lato, sans-serif"
                                          :font-size   "24px"})}
               [:span {:style (style/style {:color (legend-colors label)})}
                "•"]
               [:span {:style (style/style {:margin-left "6px"})}
                label]
               [:span {:style (style/style {:margin-left "6px"})}
                (percentages label)]]))]}))

(s/defmethod render :scalar :- common/RenderedPulseCard
  [_ _ timezone-id _card {:keys [cols rows viz-settings] :as data}]
  (let [col             (first cols)
        value           (format-cell timezone-id (ffirst rows) (first cols) viz-settings)]
    {:attachments
     nil

     :content
     [:div {:style (style/style (style/scalar-style))}
      (h value)]
     :render/text (str value)}))

(s/defmethod render :smartscalar :- common/RenderedPulseCard
  [_ _ timezone-id _card {:keys [cols _rows insights viz-settings]}]
  (letfn [(col-of-type [t c] (or (isa? (:effective_type c) t)
                                 ;; computed and agg columns don't have an effective type
                                 (isa? (:base_type c) t)))
          (where [f coll] (some #(when (f %) %) coll))
          (percentage [arg] (if (number? arg)
                              (format-percentage arg)
                              " - "))
          (format-unit [unit] (str/replace (name unit) "-" " "))]
    (let [[_time-col metric-col] (if (col-of-type :type/Temporal (first cols)) cols (reverse cols))

          {:keys [last-value previous-value unit last-change] :as _insight}
          (where (comp #{(:name metric-col)} :col) insights)]
      (if (and last-value previous-value unit last-change)
        (let [value           (format-cell timezone-id last-value metric-col viz-settings)
              previous        (format-cell timezone-id previous-value metric-col viz-settings)
              adj             (if (pos? last-change) (tru "Up") (tru "Down"))]
          {:attachments nil
           :content     [:div
                         [:div {:style (style/style (style/scalar-style))}
                          (h value)]
                         [:p {:style (style/style {:color         style/color-text-medium
                                                   :font-size     :16px
                                                   :font-weight   700
                                                   :padding-right :16px})}
                          adj " " (percentage last-change) "."
                          " Was " previous " last " (format-unit unit)]]
           :render/text (str value "\n"
                             adj " " (percentage last-change) "."
                             " Was " previous " last " (format-unit unit))})
        @error-rendered-info))))

(s/defmethod render :sparkline :- common/RenderedPulseCard
  [_ render-type timezone-id card {:keys [_rows cols viz-settings] :as data}]
  (let [[x-axis-rowfn
         y-axis-rowfn] (common/graphing-column-row-fns card data)
        [x-col y-col]  ((juxt x-axis-rowfn y-axis-rowfn) cols)
        rows           (sparkline/cleaned-rows timezone-id card data)
        last-rows      (reverse (take-last 2 rows))
        values         (for [row last-rows]
                         (some-> row y-axis-rowfn common/format-number))
        labels         (datetime/format-temporal-string-pair timezone-id
                                                             (map x-axis-rowfn last-rows)
                                                             (x-axis-rowfn cols))
        render-fn      (if (isa? (-> cols x-axis-rowfn :effective_type) :type/Temporal)
                         js-svg/timelineseries-line
                         js-svg/categorical-line)
        image-bundle   (image-bundle/make-image-bundle
                        render-type
<<<<<<< HEAD
                        (render-fn (mapv (juxt x-axis-rowfn y-axis-rowfn) rows)
                                   (x-and-y-axis-label-info x-col y-col viz-settings)
                                   (->js-viz x-col y-col viz-settings)))]
=======
                        (js-svg/timelineseries-line (mapv (juxt x-axis-rowfn y-axis-rowfn) rows)
                                                    (x-and-y-axis-label-info x-col y-col viz-settings)
                                                    (->js-viz x-col y-col viz-settings)))]
>>>>>>> e85c1122
    {:attachments
     (when image-bundle
       (image-bundle/image-bundle->attachment image-bundle))

     :content
     [:div
      [:img {:style (style/style {:display :block
                                  :width   :100%})
             :src   (:image-src image-bundle)}]
      [:table
       [:tr
        [:td {:style (style/style {:color         style/color-text-dark
                                   :font-size     :24px
                                   :font-weight   700
                                   :padding-right :16px})}
         (first values)]
        [:td {:style (style/style {:color       style/color-gray-3
                                   :font-size   :24px
                                   :font-weight 700})}
         (second values)]]
       [:tr
        [:td {:style (style/style {:color         style/color-text-dark
                                   :font-size     :16px
                                   :font-weight   700
                                   :padding-right :16px})}
         (first labels)]
        [:td {:style (style/style {:color     style/color-gray-3
                                   :font-size :16px})}
         (second labels)]]]]}))

(s/defmethod render :empty :- common/RenderedPulseCard
  [_ render-type _ _ _]
  (let [image-bundle (image-bundle/no-results-image-bundle render-type)]
    {:attachments
     (image-bundle/image-bundle->attachment image-bundle)

     :content
     [:div {:style (style/style {:text-align :center})}
      [:img {:style (style/style {:width :104px})
             :src   (:image-src image-bundle)}]
      [:div {:style (style/style
                     (style/font-style)
                     {:margin-top :8px
                      :color      style/color-gray-4})}
       (trs "No results")]]}))

(s/defmethod render :attached :- common/RenderedPulseCard
  [_ render-type _ _ _]
  (let [image-bundle (image-bundle/attached-image-bundle render-type)]
    {:attachments
     (image-bundle/image-bundle->attachment image-bundle)

     :content
     [:div {:style (style/style {:text-align :center})}
      [:img {:style (style/style {:width :30px})
             :src   (:image-src image-bundle)}]
      [:div {:style (style/style
                     (style/font-style)
                     {:margin-top :8px
                      :color      style/color-gray-4})}
       (trs "This question has been included as a file attachment")]]}))

(s/defmethod render :unknown :- common/RenderedPulseCard
  [_ _ _ _ _]
  {:attachments
   nil

   :content
   [:div {:style (style/style
                  (style/font-style)
                  {:color       style/color-gold
                   :font-weight 700})}
    (trs "We were unable to display this Pulse.")
    [:br]
    (trs "Please view this card in Metabase.")]})

(s/defmethod render :error :- common/RenderedPulseCard
  [_ _ _ _ _]
  @error-rendered-info)<|MERGE_RESOLUTION|>--- conflicted
+++ resolved
@@ -460,15 +460,9 @@
                          js-svg/categorical-line)
         image-bundle   (image-bundle/make-image-bundle
                         render-type
-<<<<<<< HEAD
                         (render-fn (mapv (juxt x-axis-rowfn y-axis-rowfn) rows)
                                    (x-and-y-axis-label-info x-col y-col viz-settings)
                                    (->js-viz x-col y-col viz-settings)))]
-=======
-                        (js-svg/timelineseries-line (mapv (juxt x-axis-rowfn y-axis-rowfn) rows)
-                                                    (x-and-y-axis-label-info x-col y-col viz-settings)
-                                                    (->js-viz x-col y-col viz-settings)))]
->>>>>>> e85c1122
     {:attachments
      (when image-bundle
        (image-bundle/image-bundle->attachment image-bundle))
