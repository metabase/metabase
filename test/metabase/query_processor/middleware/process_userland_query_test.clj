(ns metabase.query-processor.middleware.process-userland-query-test
  (:require
   [buddy.core.codecs :as codecs]
   [clojure.core.async :as a]
   [clojure.test :refer :all]
   [java-time.api :as t]
   [metabase.driver :as driver]
   [metabase.events :as events]
   [metabase.query-processor :as qp]
   [metabase.query-processor.error-type :as qp.error-type]
   [metabase.query-processor.middleware.process-userland-query
    :as process-userland-query]
   [metabase.query-processor.pipeline :as qp.pipeline]
   [metabase.query-processor.reducible :as qp.reducible]
   [metabase.query-processor.util :as qp.util]
   [metabase.test :as mt]
   [methodical.core :as methodical]
   [toucan2.core :as t2]))

(set! *warn-on-reflection* true)

(defn do-with-query-execution [query run]
  (mt/with-clock #t "2020-02-04T12:22-08:00[US/Pacific]"
    (let [original-hash (qp.util/query-hash query)
          result        (promise)]
      (with-redefs [process-userland-query/save-query-execution!* (fn [query-execution]
                                                                    (when-let [^bytes qe-hash (:hash query-execution)]
                                                                      (when (java.util.Arrays/equals qe-hash original-hash)
                                                                        (deliver result query-execution))))]
        (run
          (fn qe-result* []
            (let [qe (deref result 1000 ::timed-out)]
              (cond-> qe
                (:running_time qe) (update :running_time int?)
                (:hash qe)         (update :hash (fn [^bytes a-hash]
                                                   (some-> a-hash codecs/bytes->hex)))))))))))

(defmacro with-query-execution {:style/indent 1} [[qe-result-binding query] & body]
  `(do-with-query-execution ~query (fn [~qe-result-binding] ~@body)))

(defn- process-userland-query
  [query]
  (let [query    (qp/userland-query query)
        metadata {}
        rows     []
        qp       (process-userland-query/process-userland-query-middleware
                  (fn [query rff]
                    (binding [qp.pipeline/*execute* (fn [_driver _query respond]
                                                      (respond metadata rows))]
                      (qp.pipeline/*run* query rff))))]
    (binding [driver/*driver* :h2]
      (qp query qp.reducible/default-rff))))

(deftest success-test
  (let [query {:type ::success-test}]
    (with-query-execution [qe query]
      (is (= #t "2020-02-04T12:22:00.000-08:00[US/Pacific]"
             (t/zoned-date-time))
          "sanity check")
<<<<<<< HEAD
      (is (=? {:status                 :completed
               :data                   {}
               :row_count              0
               :database_id            nil
               :started_at             #t "2020-02-04T12:22:00.000-08:00[US/Pacific]"
               :json_query             query
               :average_execution_time nil
               :context                nil
               :running_time           int?}
              (process-userland-query query))
          "Result should have query execution info")
      (is (=? {:hash         "29f0bca06d6679e873b1f5a3a36dac18a5b4642c6545d24456ad34b1cad4ecc6"
               :database_id  nil
               :result_rows  0
               :started_at   #t "2020-02-04T12:22:00.000-08:00[US/Pacific]"
               :executor_id  nil
               :json_query   query
               :native       false
               :pulse_id     nil
               :card_id      nil
               :action_id    nil
               :is_sandboxed false
               :context      nil
               :running_time true
               :cache_hit    false
               :dashboard_id nil}
              (qe))
=======
      (is (= {:status                 :completed
              :data                   {}
              :row_count              0
              :database_id            nil
              :started_at             #t "2020-02-04T12:22:00.000-08:00[US/Pacific]"
              :json_query             query
              :average_execution_time nil
              :context                nil
              :running_time           true
              :cached                 false}
             (process-userland-query query))
          "Result should have query execution info")
      (is (= {:hash         "29f0bca06d6679e873b1f5a3a36dac18a5b4642c6545d24456ad34b1cad4ecc6"
              :database_id  nil
              :result_rows  0
              :started_at   #t "2020-02-04T12:22:00.000-08:00[US/Pacific]"
              :executor_id  nil
              :json_query   query
              :native       false
              :pulse_id     nil
              :card_id      nil
              :action_id    nil
              :is_sandboxed false
              :context      nil
              :running_time true
              :cache_hit    false
              :cache_hash   nil ;; this is filled only for eligible queries
              :dashboard_id nil}
             (qe))
>>>>>>> f9d03e2c
          "QueryExecution should be saved"))))

(deftest failure-test
  (let [query {:type ::failure-test}]
    (with-query-execution [qe query]
      (binding [qp.pipeline/*run* (fn [_query _rff]
                                    (throw (ex-info "Oops!" {:type qp.error-type/qp})))]
        (is (thrown-with-msg?
             clojure.lang.ExceptionInfo
             #"Oops!"
             (process-userland-query query))))
      (is (=? {:hash         "8d5080dfc63b7f1c46537cf9ec915a4353b2aa9ca6069c6d5db56e087f027209"
               :database_id  nil
               :error        "Oops!"
               :result_rows  0
               :started_at   #t "2020-02-04T12:22:00.000-08:00[US/Pacific]"
               :executor_id  nil
               :json_query   query
               :native       false
               :pulse_id     nil
               :action_id    nil
               :card_id      nil
               :context      nil
               :running_time true
               :dashboard_id nil}
              (qe))
          "QueryExecution saved in the DB should have query execution info. empty `:data` should get added to failures"))))

(def ^:private ^:dynamic *viewlog-call-count* nil)

(methodical/defmethod events/publish-event! ::event
  [_topic _event]
  (when *viewlog-call-count*
    (swap! *viewlog-call-count* inc)))

(deftest ^:parallel viewlog-call-test
  (testing "no viewlog event with nil card id"
    (binding [*viewlog-call-count* (atom 0)]
      (process-userland-query {:type :query, :query? true})
      (is (zero? @*viewlog-call-count*)))))

;;; ViewLog recording is triggered indirectly by the call to [[metabase.events/publish-event!]] with the
;;; `:event/card-query` event -- see [[metabase.events.view-log]]

(deftest record-view-log-when-process-userland-query-test
  (testing "record a view log with only card id"
    (mt/with-temp [:model/Card card {:dataset_query (mt/mbql-query users)}]
      (qp/process-query (qp/userland-query (assoc
                                            (:dataset_query card)
                                            :info {:card-id (:id card)})))

      (is (true? (t2/exists? :model/ViewLog :model "card" :model_id (:id card) :user_id nil))))))

(deftest record-view-log-when-process-userland-query-test-2
  (testing "record a view log with card id and executed by"
    (mt/with-temp [:model/Card card {:dataset_query (mt/mbql-query users)}]
      (is (=? {:status :completed}
              (qp/process-query (qp/userland-query (assoc
                                                    (:dataset_query card)
                                                    :info {:card-id     (:id card)
                                                           :executed-by (mt/user->id :rasta)})))))
      (is (t2/exists? :model/ViewLog :model "card" :model_id (:id card) :user_id (mt/user->id :rasta))))))

(deftest record-view-log-when-process-userland-query-test-3
  (testing "skip if context is"
    (mt/with-temp [:model/Card card {:dataset_query (mt/mbql-query users)}]
      (testing :collection
        (is (=? {:status :completed}
                (qp/process-query (qp/userland-query (assoc
                                                      (:dataset_query card)
                                                      :info {:card-id (:id card)
                                                             :context "collection"})))))
        (is (not (t2/exists? :model/ViewLog :model "card" :model_id (:id card)))))
      (testing :dashboard
        (is (=? {:status :completed}
                (qp/process-query (qp/userland-query (assoc
                                                      (:dataset_query card)
                                                      :info {:card-id (:id card)
                                                             :context "dashboard"})))))
        (is (not (t2/exists? :model/ViewLog :model "card" :model_id (:id card))))))))

(deftest cancel-test
  (let [saved-query-execution? (atom false)]
    (with-redefs [process-userland-query/save-query-execution! (fn [info]
                                                                 (reset! saved-query-execution? info))]
      (mt/with-open-channels [canceled-chan (a/promise-chan)]
        (let [status (atom ::not-started)]
          (binding [qp.pipeline/*canceled-chan* canceled-chan
                    qp.pipeline/*reduce*        (fn [_rff _metadata rows]
                                                  (reset! status ::started)
                                                  (Thread/sleep 1000)
                                                  (reset! status ::done)
                                                  (qp.pipeline/*result* rows))]
            (future
              (let [futur (future
                            (process-userland-query
                             {:type :query}))]
                (is (not= ::done
                          @status))
                (Thread/sleep 100)
                (future-cancel futur)))))
        (testing "canceled-chan should get get a :cancel message"
          (let [[val port] (a/alts!! [canceled-chan (a/timeout 500)])]
            (is (= 'canceled-chan
                   (if (= port canceled-chan) 'canceled-chan 'timeout))
                "port")
            (is (= ::qp.pipeline/cancel
                   val)
                "val")))
        (testing "No QueryExecution should get saved when a query is canceled"
          (is (not @saved-query-execution?)))))))<|MERGE_RESOLUTION|>--- conflicted
+++ resolved
@@ -57,7 +57,6 @@
       (is (= #t "2020-02-04T12:22:00.000-08:00[US/Pacific]"
              (t/zoned-date-time))
           "sanity check")
-<<<<<<< HEAD
       (is (=? {:status                 :completed
                :data                   {}
                :row_count              0
@@ -66,7 +65,8 @@
                :json_query             query
                :average_execution_time nil
                :context                nil
-               :running_time           int?}
+               :running_time           int?
+               :cached                 false}
               (process-userland-query query))
           "Result should have query execution info")
       (is (=? {:hash         "29f0bca06d6679e873b1f5a3a36dac18a5b4642c6545d24456ad34b1cad4ecc6"
@@ -83,39 +83,9 @@
                :context      nil
                :running_time true
                :cache_hit    false
+               :cache_hash   nil ;; this is filled only for eligible queries
                :dashboard_id nil}
               (qe))
-=======
-      (is (= {:status                 :completed
-              :data                   {}
-              :row_count              0
-              :database_id            nil
-              :started_at             #t "2020-02-04T12:22:00.000-08:00[US/Pacific]"
-              :json_query             query
-              :average_execution_time nil
-              :context                nil
-              :running_time           true
-              :cached                 false}
-             (process-userland-query query))
-          "Result should have query execution info")
-      (is (= {:hash         "29f0bca06d6679e873b1f5a3a36dac18a5b4642c6545d24456ad34b1cad4ecc6"
-              :database_id  nil
-              :result_rows  0
-              :started_at   #t "2020-02-04T12:22:00.000-08:00[US/Pacific]"
-              :executor_id  nil
-              :json_query   query
-              :native       false
-              :pulse_id     nil
-              :card_id      nil
-              :action_id    nil
-              :is_sandboxed false
-              :context      nil
-              :running_time true
-              :cache_hit    false
-              :cache_hash   nil ;; this is filled only for eligible queries
-              :dashboard_id nil}
-             (qe))
->>>>>>> f9d03e2c
           "QueryExecution should be saved"))))
 
 (deftest failure-test
