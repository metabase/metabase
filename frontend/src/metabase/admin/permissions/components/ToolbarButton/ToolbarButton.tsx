--- conflicted
+++ resolved
@@ -1,8 +1,4 @@
-<<<<<<< HEAD
-import React from "react";
 import { IconName } from "metabase/core/components/Icon";
-=======
->>>>>>> 1f7e261e
 import { ToolbarButtonIcon, ToolbarButtonRoot } from "./ToolbarButton.styled";
 
 interface ToolbarButtonProps {
