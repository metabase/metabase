--- conflicted
+++ resolved
@@ -169,12 +169,8 @@
 (defmethod metadata-method :default
   [query stage-number x]
   {:lib/type     :metadata/field
-<<<<<<< HEAD
    ;; TODO -- effective-type
-   :base_type    (lib.schema.expresssion/type-of x)
-=======
    :base_type    (type-of query stage-number x)
->>>>>>> 184bc627
    :name         (column-name query stage-number x)
    :display_name (display-name query stage-number x)})
 
