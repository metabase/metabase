--- conflicted
+++ resolved
@@ -16,12 +16,7 @@
    [metabase.driver :as driver]
    [metabase.driver.sql-jdbc.test-util :as sql-jdbc.tu]
    [metabase.driver.sql.query-processor-test-util :as sql.qp-test-util]
-<<<<<<< HEAD
-   [metabase.lib.metadata.jvm :as lib.metadata.jvm]
-=======
-   [metabase.http-client :as client]
    [metabase.lib-be.metadata.jvm :as lib.metadata.jvm]
->>>>>>> 6d3d404d
    [metabase.model-persistence.test-util]
    [metabase.permissions.test-util :as perms.test-util]
    [metabase.premium-features.test-util :as premium-features.test-util]
