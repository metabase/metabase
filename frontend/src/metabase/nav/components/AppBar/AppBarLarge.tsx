import { t } from "ttag";

<<<<<<< HEAD
import { DETAIL_VIEW_PADDING_LEFT } from "metabase/detail-view";
import { Nav as DetailViewNav } from "metabase/detail-view/components";
=======
import { Nav as DetailViewNav } from "metabase/detail-view/components";
import { DETAIL_VIEW_PADDING_LEFT } from "metabase/detail-view/constants";
>>>>>>> 7dd4936c
import { PLUGIN_METABOT } from "metabase/plugins";
import type { CollectionId } from "metabase-types/api";
import type { DetailViewState } from "metabase-types/store";

import CollectionBreadcrumbs from "../../containers/CollectionBreadcrumbs";
import QuestionLineage from "../../containers/QuestionLineage";
import NewItemButton from "../NewItemButton";
import { ProfileLink } from "../ProfileLink";
import { SearchBar } from "../search/SearchBar";

import {
  AppBarInfoContainer,
  AppBarLeftContainer,
  AppBarProfileLinkContainer,
  AppBarRightContainer,
  AppBarRoot,
} from "./AppBarLarge.styled";
import { AppBarLogo } from "./AppBarLogo";
import { AppBarToggle } from "./AppBarToggle";

export interface AppBarLargeProps {
  collectionId?: CollectionId;
<<<<<<< HEAD
  detailView: DetailViewState;
=======
  detailView: DetailViewState | null;
>>>>>>> 7dd4936c
  isNavBarOpen?: boolean;
  isNavBarEnabled?: boolean;
  isMetabotVisible?: boolean;
  isLogoVisible?: boolean;
  isSearchVisible?: boolean;
  isEmbeddingIframe?: boolean;
  isNewButtonVisible?: boolean;
  isProfileLinkVisible?: boolean;
  isCollectionPathVisible?: boolean;
  isQuestionLineageVisible?: boolean;
  onToggleNavbar: () => void;
  onLogout: () => void;
}

const AppBarLarge = ({
  detailView,
  collectionId,
  isNavBarOpen,
  isNavBarEnabled,
  isMetabotVisible,
  isLogoVisible,
  isSearchVisible,
  isEmbeddingIframe,
  isNewButtonVisible,
  isProfileLinkVisible,
  isCollectionPathVisible,
  isQuestionLineageVisible,
  onToggleNavbar,
  onLogout,
}: AppBarLargeProps): JSX.Element => {
  const isNavBarVisible = isNavBarOpen && isNavBarEnabled;

  return (
    <AppBarRoot hasSidebarOpen={isNavBarVisible || isMetabotVisible}>
      <AppBarLeftContainer>
        <AppBarToggle
          isNavBarEnabled={isNavBarEnabled}
          isNavBarOpen={isNavBarOpen}
          onToggleClick={onToggleNavbar}
        />
        <AppBarLogo
          isLogoVisible={isLogoVisible}
          isNavBarEnabled={isNavBarEnabled}
        />
        <AppBarInfoContainer
          isVisible={!isNavBarVisible || isQuestionLineageVisible}
        >
          {detailView ? (
            <DetailViewNav
              ml={DETAIL_VIEW_PADDING_LEFT - 125}
              rowName={detailView.rowName}
              table={detailView.table}
            />
          ) : isQuestionLineageVisible ? (
            <QuestionLineage />
          ) : isCollectionPathVisible ? (
            <CollectionBreadcrumbs />
          ) : detailView ? (
            <DetailViewNav
              ml={DETAIL_VIEW_PADDING_LEFT - 125}
              rowName={detailView.rowName}
              table={detailView.table}
            />
          ) : null}
        </AppBarInfoContainer>
      </AppBarLeftContainer>
      {(isSearchVisible || isNewButtonVisible || isProfileLinkVisible) && (
        <AppBarRightContainer>
          {isSearchVisible &&
            (isEmbeddingIframe ? (
              <SearchBar />
            ) : (
              <PLUGIN_METABOT.SearchButton />
            ))}
          {isNewButtonVisible && <NewItemButton collectionId={collectionId} />}
          {isProfileLinkVisible && (
            <AppBarProfileLinkContainer aria-label={t`Settings menu`}>
              <ProfileLink onLogout={onLogout} />
            </AppBarProfileLinkContainer>
          )}
        </AppBarRightContainer>
      )}
    </AppBarRoot>
  );
};

// eslint-disable-next-line import/no-default-export -- deprecated usage
export default AppBarLarge;<|MERGE_RESOLUTION|>--- conflicted
+++ resolved
@@ -1,12 +1,7 @@
 import { t } from "ttag";
 
-<<<<<<< HEAD
-import { DETAIL_VIEW_PADDING_LEFT } from "metabase/detail-view";
-import { Nav as DetailViewNav } from "metabase/detail-view/components";
-=======
 import { Nav as DetailViewNav } from "metabase/detail-view/components";
 import { DETAIL_VIEW_PADDING_LEFT } from "metabase/detail-view/constants";
->>>>>>> 7dd4936c
 import { PLUGIN_METABOT } from "metabase/plugins";
 import type { CollectionId } from "metabase-types/api";
 import type { DetailViewState } from "metabase-types/store";
@@ -29,11 +24,7 @@
 
 export interface AppBarLargeProps {
   collectionId?: CollectionId;
-<<<<<<< HEAD
-  detailView: DetailViewState;
-=======
   detailView: DetailViewState | null;
->>>>>>> 7dd4936c
   isNavBarOpen?: boolean;
   isNavBarEnabled?: boolean;
   isMetabotVisible?: boolean;
@@ -91,12 +82,6 @@
             <QuestionLineage />
           ) : isCollectionPathVisible ? (
             <CollectionBreadcrumbs />
-          ) : detailView ? (
-            <DetailViewNav
-              ml={DETAIL_VIEW_PADDING_LEFT - 125}
-              rowName={detailView.rowName}
-              table={detailView.table}
-            />
           ) : null}
         </AppBarInfoContainer>
       </AppBarLeftContainer>
