import { t } from "ttag";
import { updateIn } from "icepick";
import { LOGIN, LOGIN_GOOGLE } from "metabase/auth/actions";
import {
  hasAnySsoPremiumFeature,
  hasPremiumFeature,
} from "metabase-enterprise/settings";
import MetabaseSettings from "metabase/lib/settings";
import {
  PLUGIN_ADMIN_SETTINGS_UPDATES,
  PLUGIN_AUTH_PROVIDERS,
  PLUGIN_IS_PASSWORD_USER,
  PLUGIN_REDUX_MIDDLEWARES,
} from "metabase/plugins";

import GroupMappingsWidget from "metabase/admin/settings/containers/GroupMappingsWidget";
import SecretKeyWidget from "metabase/admin/settings/components/widgets/SecretKeyWidget";
import SessionTimeoutSetting from "metabase-enterprise/auth/components/SessionTimeoutSetting";

import { createSessionMiddleware } from "../auth/middleware/session-middleware";
import SettingsSAMLForm from "./components/SettingsSAMLForm";
import SettingsJWTForm from "./components/SettingsJWTForm";
import { SsoButton } from "./components/SsoButton";
import JwtAuthCard from "./containers/JwtAuthCard";
import SamlAuthCard from "./containers/SamlAuthCard";

PLUGIN_ADMIN_SETTINGS_UPDATES.push(sections =>
  updateIn(sections, ["authentication", "settings"], settings => [
    ...settings,
    {
      key: "saml-enabled",
      description: null,
      noHeader: true,
      widget: SamlAuthCard,
      getHidden: () => !hasPremiumFeature("sso_saml"),
    },
    {
      key: "jwt-enabled",
      description: null,
      noHeader: true,
      widget: JwtAuthCard,
      getHidden: () => !hasPremiumFeature("sso_jwt"),
    },
    {
      key: "enable-password-login",
      display_name: t`Enable Password Authentication`,
      description: t`When enabled, users can additionally log in with email and password.`,
      type: "boolean",
      getHidden: (_settings, derivedSettings) =>
        !hasPremiumFeature("disable_password_login") ||
        (!derivedSettings["google-auth-enabled"] &&
          !derivedSettings["ldap-enabled"] &&
          !derivedSettings["saml-enabled"] &&
          !derivedSettings["jwt-enabled"]),
    },
    {
      key: "send-new-sso-user-admin-email?",
      display_name: t`Notify admins of new SSO users`,
      description: t`When enabled, administrators will receive an email the first time a user uses Single Sign-On.`,
      type: "boolean",
      getHidden: (_, derivedSettings) =>
        !hasAnySsoPremiumFeature() ||
        (!derivedSettings["google-auth-enabled"] &&
          !derivedSettings["ldap-enabled"] &&
          !derivedSettings["saml-enabled"] &&
          !derivedSettings["jwt-enabled"]),
    },
    {
      key: "session-timeout",
      display_name: t`Session timeout`,
      description: t`Time before inactive users are logged out.`,
      widget: SessionTimeoutSetting,
      getHidden: () => !hasPremiumFeature("session_timeout_config"),
    },
  ]),
);

PLUGIN_ADMIN_SETTINGS_UPDATES.push(sections => ({
  ...sections,
  "authentication/saml": {
    getHidden: () => !hasPremiumFeature("sso_saml"),
    component: SettingsSAMLForm,
    settings: [
      {
        key: "saml-enabled",
        getHidden: () => true,
      },
      {
        key: "saml-identity-provider-uri",
        display_name: t`SAML Identity Provider SSO URL`,
        placeholder: "https://example.com/app/my_saml_app/abc123/sso/saml",
        type: "string",
        required: true,
        autoFocus: true,
      },
      {
        key: "saml-identity-provider-issuer",
        display_name: t`SAML Identity Provider Issuer`,
        placeholder: "http://www.example.com/abc123",
        type: "string",
        required: false,
      },
      {
        key: "saml-identity-provider-certificate",
        display_name: t`SAML Identity Provider Certificate`,
        type: "text",
        required: true,
      },
      {
        key: "saml-application-name",
        display_name: t`SAML Application Name`,
        type: "string",
      },
      {
        key: "saml-keystore-path",
        display_name: t`SAML Keystore Path`,
        type: "string",
      },
      {
        key: "saml-keystore-password",
        display_name: t`SAML Keystore Password`,
        placeholder: "Shh...",
        type: "password",
      },
      {
        key: "saml-keystore-alias",
        display_name: t`SAML Keystore Alias`,
        type: "string",
      },
      {
        key: "saml-attribute-email",
        display_name: t`Email attribute`,
        type: "string",
      },
      {
        key: "saml-attribute-firstname",
        display_name: t`First name attribute`,
        type: "string",
      },
      {
        key: "saml-attribute-lastname",
        display_name: t`Last name attribute`,
        type: "string",
      },
      {
        key: "saml-group-sync",
        display_name: t`Synchronize group memberships`,
        description: null,
        widget: GroupMappingsWidget,
        props: {
          mappingSetting: "saml-group-mappings",
          groupHeading: t`Group Name`,
          groupPlaceholder: "Group Name",
        },
      },
      {
        key: "saml-attribute-group",
        display_name: t`Group attribute name`,
        type: "string",
      },
      {
        key: "saml-group-mappings",
      },
    ],
  },
  "authentication/jwt": {
    component: SettingsJWTForm,
    getHidden: () => !hasPremiumFeature("sso_jwt"),
    settings: [
      {
        key: "jwt-enabled",
        display_name: t`JWT Authentication`,
        type: "boolean",
        getHidden: () => true,
      },
      {
        key: "jwt-identity-provider-uri",
        display_name: t`JWT Identity Provider URI`,
        placeholder: "https://jwt.yourdomain.org",
        type: "string",
        required: true,
        autoFocus: true,
        getHidden: (_, derivedSettings) => !derivedSettings["jwt-enabled"],
      },
      {
        key: "jwt-shared-secret",
        display_name: t`String used by the JWT signing key`,
        type: "text",
        required: true,
        widget: SecretKeyWidget,
<<<<<<< HEAD
        getHidden: (_, derivedSettings) => !derivedSettings["jwt-enabled"],
=======
        getHidden: settings => !settings["jwt-enabled"],
        props: {
          confirmation: {
            header: t`Regenerate JWT signing key?`,
            dialog: t`This will cause existing tokens to stop working until the identity provider is updated with the new key.`,
          },
        },
>>>>>>> c15a5799
      },
      {
        key: "jwt-attribute-email",
        display_name: t`Email attribute`,
        type: "string",
      },
      {
        key: "jwt-attribute-firstname",
        display_name: t`First name attribute`,
        type: "string",
      },
      {
        key: "jwt-attribute-lastname",
        display_name: t`Last name attribute`,
        type: "string",
      },
      {
        key: "jwt-group-sync",
        display_name: t`Synchronize group memberships`,
        description: null,
        widget: GroupMappingsWidget,
        props: {
          mappingSetting: "jwt-group-mappings",
          groupHeading: t`Group Name`,
          groupPlaceholder: "Group Name",
        },
      },
      {
        key: "jwt-group-mappings",
      },
    ],
  },
}));

const SSO_PROVIDER = {
  name: "sso",
  Button: SsoButton,
};

PLUGIN_AUTH_PROVIDERS.push(providers => {
  if (
    (hasPremiumFeature("sso_jwt") || hasPremiumFeature("sso_saml")) &&
    MetabaseSettings.get("other-sso-enabled?")
  ) {
    providers = [SSO_PROVIDER, ...providers];
  }
  if (
    hasPremiumFeature("disable_password_login") &&
    !MetabaseSettings.isPasswordLoginEnabled() &&
    !MetabaseSettings.isLdapEnabled()
  ) {
    providers = providers.filter(p => p.name !== "password");
  }
  return providers;
});

if (hasPremiumFeature("disable_password_login")) {
  PLUGIN_IS_PASSWORD_USER.push(
    user =>
      !user.google_auth &&
      !user.ldap_auth &&
      MetabaseSettings.isPasswordLoginEnabled(),
  );
}

if (hasPremiumFeature("sso_ldap")) {
  PLUGIN_ADMIN_SETTINGS_UPDATES.push(sections =>
    updateIn(sections, ["authentication/ldap", "settings"], settings => [
      ...settings,
      {
        key: "ldap-group-membership-filter",
        display_name: t`Group membership filter`,
        type: "string",
        validations: [
          value =>
            (value.match(/\(/g) || []).length !==
            (value.match(/\)/g) || []).length
              ? t`Check your parentheses`
              : null,
        ],
      },
      {
        key: "ldap-sync-admin-group",
        display_name: t`Sync Administrator group`,
        type: "boolean",
      },
    ]),
  );
}

if (hasPremiumFeature("session_timeout_config")) {
  PLUGIN_REDUX_MIDDLEWARES.push(createSessionMiddleware([LOGIN, LOGIN_GOOGLE]));
}<|MERGE_RESOLUTION|>--- conflicted
+++ resolved
@@ -188,17 +188,13 @@
         type: "text",
         required: true,
         widget: SecretKeyWidget,
-<<<<<<< HEAD
         getHidden: (_, derivedSettings) => !derivedSettings["jwt-enabled"],
-=======
-        getHidden: settings => !settings["jwt-enabled"],
         props: {
           confirmation: {
             header: t`Regenerate JWT signing key?`,
             dialog: t`This will cause existing tokens to stop working until the identity provider is updated with the new key.`,
           },
         },
->>>>>>> c15a5799
       },
       {
         key: "jwt-attribute-email",
