import { restore, filter, visitQuestion } from "e2e/support/helpers";
<<<<<<< HEAD
import {
  SAMPLE_DB_ID,
  SAMPLE_DB_SCHEMA_ID,
  ORDERS_QUESTION_ID,
} from "e2e/support/cypress_data";
=======
import { SAMPLE_DB_ID, SAMPLE_DB_SCHEMA_ID } from "e2e/support/cypress_data";
import { ORDERS_QUESTION_ID } from "e2e/support/cypress_sample_instance_data";
>>>>>>> d6a97c5e
import { SAMPLE_DATABASE } from "e2e/support/cypress_sample_database";

const { ORDERS, ORDERS_ID, PRODUCTS, PRODUCTS_ID } = SAMPLE_DATABASE;

describe("scenarios > admin > databases > table", () => {
  beforeEach(() => {
    restore();
    cy.signInAsAdmin();
  });

  it("should see 8 tables in sample database", () => {
    cy.visit(`/admin/datamodel/database/${SAMPLE_DB_ID}`);
    cy.get(".AdminList-item").should("have.length", 8);
  });

  it("should be able to see details of each table", () => {
    cy.visit(`/admin/datamodel/database/${SAMPLE_DB_ID}`);
    // eslint-disable-next-line no-unscoped-text-selectors -- deprecated usage
    cy.findByText(
      "Select any table to see its schema and add or edit metadata.",
    );

    // Orders
    // eslint-disable-next-line no-unscoped-text-selectors -- deprecated usage
    cy.findByText("Orders").click();
    // eslint-disable-next-line no-unscoped-text-selectors -- deprecated usage
    cy.findByText(
      "Select any table to see its schema and add or edit metadata.",
    ).should("not.exist");
    cy.get(
      "input[value='Confirmed Sample Company orders for a product, from a user.']",
    );
  });

  it("should show 404 if database does not exist (metabase#14652)", () => {
    cy.visit("/admin/datamodel/database/54321");
    cy.get(".AdminList-item").should("have.length", 0);
    // eslint-disable-next-line no-unscoped-text-selectors -- deprecated usage
    cy.findByText("Not found.");
    // eslint-disable-next-line no-unscoped-text-selectors -- deprecated usage
    cy.findByText("Select a database");
  });

  describe("in orders table", () => {
    beforeEach(() => {
      cy.visit(
        `/admin/datamodel/database/${SAMPLE_DB_ID}/schema/${SAMPLE_DB_SCHEMA_ID}/table/${ORDERS_ID}`,
      );
    });

    it("should see multiple fields", () => {
      cy.get("input[value='User ID']");
      cy.findAllByText("Foreign Key");

      cy.get("input[value='Tax']");
      cy.findAllByText("No semantic type");

      cy.get("input[value='Discount']");
      // eslint-disable-next-line no-unscoped-text-selectors -- deprecated usage
      cy.findByText("Discount");
    });

    it("should see the id field", () => {
      cy.get("input[value='ID']");
      cy.findAllByText("Entity Key");
    });

    it("should see the created_at timestamp field", () => {
      cy.get("input[value='Created At']");
      // eslint-disable-next-line no-unscoped-text-selectors -- deprecated usage
      cy.findByText("Creation timestamp");
    });
  });

  describe.skip("turning table visibility off shouldn't prevent editing related question (metabase#15947)", () => {
    it("simple question (metabase#15947-1)", () => {
      turnTableVisibilityOff(ORDERS_ID);
      visitQuestion(ORDERS_QUESTION_ID);
      filter();
    });

    it("question with joins (metabase#15947-2)", () => {
      cy.createQuestion({
        name: "15947",
        query: {
          "source-table": ORDERS_ID,
          joins: [
            {
              fields: "all",
              "source-table": PRODUCTS_ID,
              condition: [
                "=",
                ["field", ORDERS.PRODUCT_ID, null],
                ["field", PRODUCTS.ID, { "join-alias": "Products" }],
              ],
              alias: "Products",
            },
          ],
          filter: [
            "and",
            ["=", ["field", ORDERS.QUANTITY, null], 1],
            [">", ["field", PRODUCTS.RATING, { "join-alias": "Products" }], 3],
          ],
          aggregation: [
            ["sum", ["field", ORDERS.TOTAL, null]],
            ["sum", ["field", PRODUCTS.RATING, { "join-alias": "Products" }]],
          ],
          breakout: [
            ["field", ORDERS.CREATED_AT, { "temporal-unit": "year" }],
            ["field", PRODUCTS.CATEGORY, { "join-alias": "Products" }],
          ],
        },
      }).then(({ body: { id: QUESTION_ID } }) => {
        turnTableVisibilityOff(PRODUCTS_ID);
        cy.visit(`/question/${QUESTION_ID}/notebook`);
        cy.findByText("Products");
        cy.findByText("Quantity is equal to 1");
        cy.findByText("Rating is greater than 3");
      });
    });
  });
});

function turnTableVisibilityOff(table_id) {
  cy.request("PUT", "/api/table", {
    ids: [table_id],
    visibility_type: "hidden",
  });
}<|MERGE_RESOLUTION|>--- conflicted
+++ resolved
@@ -1,14 +1,6 @@
 import { restore, filter, visitQuestion } from "e2e/support/helpers";
-<<<<<<< HEAD
-import {
-  SAMPLE_DB_ID,
-  SAMPLE_DB_SCHEMA_ID,
-  ORDERS_QUESTION_ID,
-} from "e2e/support/cypress_data";
-=======
 import { SAMPLE_DB_ID, SAMPLE_DB_SCHEMA_ID } from "e2e/support/cypress_data";
 import { ORDERS_QUESTION_ID } from "e2e/support/cypress_sample_instance_data";
->>>>>>> d6a97c5e
 import { SAMPLE_DATABASE } from "e2e/support/cypress_sample_database";
 
 const { ORDERS, ORDERS_ID, PRODUCTS, PRODUCTS_ID } = SAMPLE_DATABASE;
