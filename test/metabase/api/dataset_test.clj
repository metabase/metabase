(ns metabase.api.dataset-test
  "Unit tests for /api/dataset endpoints."
  (:require [cheshire
             [core :as json]
             [generate :as generate]]
            [clojure.data.csv :as csv]
            [clojure.test :refer :all]
            [dk.ative.docjure.spreadsheet :as spreadsheet]
            [medley.core :as m]
            [metabase
             [query-processor-test :as qp.test]
             [test :as mt]
             [util :as u]]
            [metabase.mbql.schema :as mbql.s]
            [metabase.models
             [card :refer [Card]]
             [permissions :as perms]
             [permissions-group :as group]
             [query-execution :refer [QueryExecution]]]
            [metabase.query-processor.middleware.constraints :as constraints]
            [metabase.test
             [data :as data]
             [util :as tu]]
            [metabase.test.data
             [dataset-definitions :as defs]
             [datasets :as datasets :refer [expect-with-driver]]
             [users :as test-users]]
            [metabase.test.util.log :as tu.log]
            [schema.core :as s]
            [toucan.db :as db]
            [toucan.util.test :as tt])
  (:import com.fasterxml.jackson.core.JsonGenerator))

(defn- format-response [m]
  (when-not (map? m)
    (throw (ex-info (format "Expected results to be a map! Got: %s" (u/pprint-to-str m))
             {:results m})))
  (into
   {}
   (for [[k v] (-> m
                   (m/dissoc-in [:data :results_metadata])
                   (m/dissoc-in [:data :insights]))]
     (cond
       (contains? #{:id :started_at :running_time :hash} k)
       [k (boolean v)]

       (and (= :data k) (contains? v :native_form))
       [k (update v :native_form boolean)]

       :else
       [k v]))))

(defn- most-recent-query-execution [] (db/select-one QueryExecution {:order-by [[:id :desc]]}))

(def ^:private query-defaults
  {:middleware {:add-default-userland-constraints? true}
   :async?     true})

(deftest basic-query-test
  (testing "POST /api/meta/dataset"
<<<<<<< HEAD
    (testing "\nJust a basic sanity check to make sure Query Processor endpoint is still working correctly."
      (let [result ((mt/user->client :rasta) :post 200 "dataset" (mt/mbql-query checkins
                                                                   {:aggregation [[:count]]}))]
        (testing "\nAPI Response"
          (is (= {:data                   {:rows             [[1000]]
                                           :cols             [(tu/obj->json->obj (qp.test/aggregate-col :count))]
                                           :native_form      true
                                           :results_timezone "UTC"}
                  :row_count              1
                  :status                 "completed"
                  :context                "ad-hoc"
                  :json_query             (-> (mt/mbql-query checkins
                                                {:aggregation [[:count]]})
                                              (assoc-in [:query :aggregation] [["count"]])
                                              (assoc :type "query")
                                              (merge query-defaults))
                  :started_at             true
                  :running_time           true
                  :average_execution_time nil
                  :database_id            (mt/id)}
                 (format-response result))))
        (testing "\nSaved QueryExecution"
          (is (= {:hash         true
                  :row_count    1
                  :result_rows  1
                  :context      :ad-hoc
                  :executor_id  (test-users/user->id :rasta)
                  :native       false
                  :pulse_id     nil
                  :card_id      nil
                  :dashboard_id nil
                  :error        nil
                  :id           true
                  :database_id  (mt/id)
                  :started_at   true
                  :running_time true}
                 (format-response (most-recent-query-execution)))))))))

(deftest failure-test
  (testing "POST /api/meta/dataset"
    (testing "\nEven if a query fails we still expect a 200 response from the API"
      ;; Error message's format can differ a bit depending on DB version and the comment we prepend to it, so check
      ;; that it exists and contains the substring "Syntax error in SQL statement"
      (let [check-error-message (fn [output]
                                  (update output :error (fn [error-message]
                                                          (some->>
                                                           error-message
                                                           (re-find #"Syntax error in SQL statement")
                                                           boolean))))
            result              (tu.log/suppress-output
                                  ((mt/user->client :rasta) :post 200 "dataset" {:database (mt/id)
                                                                                 :type     "native"
                                                                                 :native   {:query "foobar"}}))]
        (testing "\nAPI Response"
          (is (= {:data         {:rows []
                                 :cols []}
                  :row_count    0
                  :status       "failed"
                  :context      "ad-hoc"
                  :error        true
                  :json_query   (merge
                                 query-defaults
                                 {:database (mt/id)
                                  :type     "native"
                                  :native   {:query "foobar"}})
                  :database_id  (mt/id)
                  :state        "42001"
                  :class        "class org.h2.jdbc.JdbcSQLException"
                  :started_at   true
                  :running_time true}
                 (check-error-message (dissoc (format-response result) :stacktrace)))))
        (testing "\nSaved QueryExecution"
          (is (= {:hash         true
                  :id           true
                  :result_rows  0
                  :row_count    0
                  :context      :ad-hoc
                  :error        true
                  :database_id  (mt/id)
                  :started_at   true
                  :running_time true
                  :executor_id  (test-users/user->id :rasta)
                  :native       true
                  :pulse_id     nil
                  :card_id      nil
                  :dashboard_id nil}
                 (check-error-message (format-response (most-recent-query-execution))))))))))
=======
    (testing "Just a basic sanity check to make sure Query Processor endpoint is still working correctly."
      (let [result ((test-users/user->client :rasta) :post 202 "dataset" (data/mbql-query checkins
                                                                                          {:aggregation [[:count]]}))]
        (is (= {:data                   {:rows             [[1000]]
                                         :cols             [(tu/obj->json->obj (qp.test/aggregate-col :count))]
                                         :native_form      true
                                         :results_timezone "UTC"}
                :row_count              1
                :status                 "completed"
                :context                "ad-hoc"
                :json_query             (-> (data/mbql-query checkins
                                                             {:aggregation [[:count]]})
                                            (assoc-in [:query :aggregation] [["count"]])
                                            (assoc :type "query")
                                            (merge query-defaults))
                :started_at             true
                :running_time           true
                :average_execution_time nil
                :database_id            (data/id)}
               (format-response result)))
        (is (= {:hash         true
                :row_count    1
                :result_rows  1
                :context      :ad-hoc
                :executor_id  (test-users/user->id :rasta)
                :native       false
                :pulse_id     nil
                :card_id      nil
                :dashboard_id nil
                :error        nil
                :id           true
                :database_id  (data/id)
                :started_at   true
                :running_time true}
               (format-response (most-recent-query-execution))))))))

(deftest failure-test
  (testing "Even if a query fails we still expect a 200 response from the api"
    ;; Error message's format can differ a bit depending on DB version and the comment we prepend to it, so check that
    ;; it exists and contains the substring "Syntax error in SQL statement"
    (let [check-error-message (fn [output]
                                (update output :error (fn [error-message]
                                                        (some->>
                                                         error-message
                                                         (re-find #"Syntax error in SQL statement")
                                                         boolean))))
          result              (tu.log/suppress-output
                               ((test-users/user->client :rasta) :post 202 "dataset" {:database (data/id)
                                                                                      :type     "native"
                                                                                      :native   {:query "foobar"}}))]
      (is (= {:data         {:rows []
                             :cols []}
              :row_count    0
              :status       "failed"
              :context      "ad-hoc"
              :error        true
              :json_query   (merge
                             query-defaults
                             {:database (data/id)
                              :type     "native"
                              :native   {:query "foobar"}})
              :database_id  (data/id)
              :started_at   true
              :running_time true}
             (check-error-message (dissoc (format-response result) :stacktrace))))
      (is (= {:hash         true
              :id           true
              :result_rows  0
              :row_count    0
              :context      :ad-hoc
              :error        true
              :database_id  (data/id)
              :started_at   true
              :running_time true
              :executor_id  (test-users/user->id :rasta)
              :native       true
              :pulse_id     nil
              :card_id      nil
              :dashboard_id nil}
             (check-error-message (format-response (most-recent-query-execution))))))))
>>>>>>> 006cbaf2


;;; Make sure that we're piggybacking off of the JSON encoding logic when encoding strange values in XLSX (#5145,
;;; #5220, #5459)
(defrecord ^:private SampleNastyClass [^String v])

(generate/add-encoder
 SampleNastyClass
 (fn [obj, ^JsonGenerator json-generator]
   (.writeString json-generator (str (:v obj)))))

(defrecord ^:private AnotherNastyClass [^String v])

(deftest export-spreadsheet
  (is (= [{"Values" "values"}
          {"Values" "Hello XLSX World!"}       ; should use the JSON encoding implementation for object
          {"Values" "{:v \"No Encoder\"}"} ; fall back to the implementation of `str` for an object if no JSON encoder exists rather than barfing
          {"Values" "ABC"}]
         (->> (spreadsheet/create-workbook "Results" [["values"]
                                                      [(SampleNastyClass. "Hello XLSX World!")]
                                                      [(AnotherNastyClass. "No Encoder")]
                                                      ["ABC"]])
              (spreadsheet/select-sheet "Results")
              (spreadsheet/select-columns {:A "Values"})))))

(defn- parse-and-sort-csv [response]
  (sort-by
   ;; ID in CSV is a string, parse it and sort it to get the first 5
   (comp #(Integer/parseInt %) first)
   ;; First row is the header
   (rest (csv/read-csv response))))

<<<<<<< HEAD
;; Date columns should be emitted without time
(expect
  [["1" "2014-04-07" "5" "12"]
   ["2" "2014-09-18" "1" "31"]
   ["3" "2014-09-15" "8" "56"]
   ["4" "2014-03-11" "5" "4"]
   ["5" "2013-05-05" "3" "49"]]
  (let [result ((mt/user->client :rasta) :post 200 "dataset/csv" :query
                (json/generate-string (mt/mbql-query checkins)))]
    (take 5 (parse-and-sort-csv result))))

;; Check an empty date column
(expect
  [["1" "2014-04-07" "" "5" "12"]
   ["2" "2014-09-18" "" "1" "31"]
   ["3" "2014-09-15" "" "8" "56"]
   ["4" "2014-03-11" "" "5" "4"]
   ["5" "2013-05-05" "" "3" "49"]]
  (data/dataset defs/test-data-with-null-date-checkins
    (let [result ((mt/user->client :rasta) :post 200 "dataset/csv" :query
                  (json/generate-string (mt/mbql-query checkins)))]
      (take 5 (parse-and-sort-csv result)))))

;; SQLite doesn't return proper date objects but strings, they just pass through the qp untouched
(expect-with-driver :sqlite
  [["1" "2014-04-07" "5" "12"]
   ["2" "2014-09-18" "1" "31"]
   ["3" "2014-09-15" "8" "56"]
   ["4" "2014-03-11" "5" "4"]
   ["5" "2013-05-05" "3" "49"]]
  (let [result ((mt/user->client :rasta) :post 200 "dataset/csv" :query
                (json/generate-string (mt/mbql-query checkins)))]
    (take 5 (parse-and-sort-csv result))))

;; DateTime fields are untouched when exported
(expect
  [["1" "Plato Yeshua"        "2014-04-01T08:30:00Z"]
   ["2" "Felipinho Asklepios" "2014-12-05T15:15:00Z"]
   ["3" "Kaneonuskatew Eiran" "2014-11-06T16:15:00Z"]
   ["4" "Simcha Yan"          "2014-01-01T08:30:00Z"]
   ["5" "Quentin Sören"       "2014-10-03T17:30:00Z"]]
  (let [result ((mt/user->client :rasta) :post 200 "dataset/csv" :query
                (json/generate-string (mt/mbql-query users)))]
    (take 5 (parse-and-sort-csv result))))

;; Check that we can export the results of a nested query
(expect
  16
  (tt/with-temp Card [card {:dataset_query {:database (mt/id)
                                            :type     :native
                                            :native   {:query "SELECT * FROM USERS;"}}}]
    (let [result ((mt/user->client :rasta) :post 200 "dataset/csv"
                  :query (json/generate-string
                          {:database mbql.s/saved-questions-virtual-database-id
                           :type     :query
                           :query    {:source-table (str "card__" (u/get-id card))}}))]
      (count (csv/read-csv result)))))
=======
(deftest date-columns-should-be-emitted-without-time
  (is (= [["1" "2014-04-07" "5" "12"]
          ["2" "2014-09-18" "1" "31"]
          ["3" "2014-09-15" "8" "56"]
          ["4" "2014-03-11" "5" "4"]
          ["5" "2013-05-05" "3" "49"]]
         (let [result ((test-users/user->client :rasta) :post 202 "dataset/csv" :query
                       (json/generate-string (data/mbql-query checkins)))]
           (take 5 (parse-and-sort-csv result))))))


(deftest check-an-empty-date-column
  (is (= [["1" "2014-04-07" "" "5" "12"]
          ["2" "2014-09-18" "" "1" "31"]
          ["3" "2014-09-15" "" "8" "56"]
          ["4" "2014-03-11" "" "5" "4"]
          ["5" "2013-05-05" "" "3" "49"]]
         (data/dataset defs/test-data-with-null-date-checkins
                       (let [result ((test-users/user->client :rasta) :post 202 "dataset/csv" :query
                                     (json/generate-string (data/mbql-query checkins)))]
                         (take 5 (parse-and-sort-csv result)))))))

;; SQLite doesn't return proper date objects but strings, they just pass through the qp untouched
(expect-with-driver
 :sqlite
 [["1" "2014-04-07" "5" "12"]
  ["2" "2014-09-18" "1" "31"]
  ["3" "2014-09-15" "8" "56"]
  ["4" "2014-03-11" "5" "4"]
  ["5" "2013-05-05" "3" "49"]]
 (let [result ((test-users/user->client :rasta) :post 202 "dataset/csv" :query
               (json/generate-string (data/mbql-query checkins)))]
   (take 5 (parse-and-sort-csv result))))


(deftest datetime-fields-are-untouched-when-exported
  (is (= [["1" "Plato Yeshua"        "2014-04-01T08:30:00Z"]
          ["2" "Felipinho Asklepios" "2014-12-05T15:15:00Z"]
          ["3" "Kaneonuskatew Eiran" "2014-11-06T16:15:00Z"]
          ["4" "Simcha Yan"          "2014-01-01T08:30:00Z"]
          ["5" "Quentin Sören"       "2014-10-03T17:30:00Z"]]
         (let [result ((test-users/user->client :rasta) :post 202 "dataset/csv" :query
                       (json/generate-string (data/mbql-query users)))]
           (take 5 (parse-and-sort-csv result))))))

(deftest check-that-we-can-export-the-results-of-a-nested-query
  (is (= 16
         (tt/with-temp Card [card {:dataset_query {:database (data/id)
                                                   :type     :native
                                                   :native   {:query "SELECT * FROM USERS;"}}}]
           (let [result ((test-users/user->client :rasta) :post 202 "dataset/csv"
                         :query (json/generate-string
                                 {:database mbql.s/saved-questions-virtual-database-id
                                  :type     :query
                                  :query    {:source-table (str "card__" (u/get-id card))}}))]
             (count (csv/read-csv result)))))))

>>>>>>> 006cbaf2

;; POST /api/dataset/:format
;;
;; Downloading CSV/JSON/XLSX results shouldn't be subject to the default query constraints
;; -- even if the query comes in with `add-default-userland-constraints` (as will be the case if the query gets saved
;; from one that had it -- see #9831)
<<<<<<< HEAD
(expect
  101
  (with-redefs [constraints/default-query-constraints {:max-results 10, :max-results-bare-rows 10}]
    (let [result ((mt/user->client :rasta) :post 200 "dataset/csv"
                  :query (json/generate-string
                          {:database   (mt/id)
                           :type       :query
                           :query      {:source-table (mt/id :venues)}
                           :middleware
                           {:add-default-userland-constraints? true
                            :userland-query?                   true}}))]
      (count (csv/read-csv result)))))

;; non-"download" queries should still get the default constraints
;; (this also is a sanitiy check to make sure the `with-redefs` in the test above actually works)
(expect
  10
  (with-redefs [constraints/default-query-constraints {:max-results 10, :max-results-bare-rows 10}]
    (let [{row-count :row_count, :as result}
          ((mt/user->client :rasta) :post 200 "dataset"
           {:database (mt/id)
            :type     :query
            :query    {:source-table (mt/id :venues)}})]
      (or row-count result))))
=======

(deftest formatted-results-ignore-query-constraints
  (is (= 101
         (with-redefs [constraints/default-query-constraints {:max-results 10, :max-results-bare-rows 10}]
           (let [result ((test-users/user->client :rasta) :post 202 "dataset/csv"
                         :query (json/generate-string
                                 {:database   (data/id)
                                  :type       :query
                                  :query      {:source-table (data/id :venues)}
                                  :middleware
                                  {:add-default-userland-constraints? true
                                   :userland-query?                   true}}))]
             (count (csv/read-csv result)))))))

;; non-"download" queries should still get the default constraints
;; (this also is a sanitiy check to make sure the `with-redefs` in the test above actually works)
(deftest non--download--queries-should-still-get-the-default-constraints
  (is (= 10
         (with-redefs [constraints/default-query-constraints {:max-results 10, :max-results-bare-rows 10}]
           (let [{row-count :row_count, :as result}
                 ((test-users/user->client :rasta) :post 202 "dataset"
                  {:database (data/id)
                   :type     :query
                   :query    {:source-table (data/id :venues)}})]
             (or row-count result))))))
>>>>>>> 006cbaf2

(deftest check-permissions-test
  (testing "make sure `POST /dataset` calls check user permissions"
    (data/with-temp-copy-of-db
      ;; give all-users *partial* permissions for the DB, so we know we're checking more than just read permissions for
      ;; the Database
      (perms/revoke-permissions! (group/all-users) (mt/id))
      (perms/grant-permissions! (group/all-users) (mt/id) "schema_that_does_not_exist")
      (is (schema= {:status   (s/eq "failed")
                    :error    (s/eq "You do not have permissions to run this query.")
                    s/Keyword s/Any}
                   ((mt/user->client :rasta) :post "dataset"
                    (mt/mbql-query venues {:limit 1})))))))

(deftest query->native-test
  (testing "POST /api/dataset/native"
    (testing "\nCan we fetch a native version of an MBQL query?"
      (is (= {:query  (str "SELECT \"PUBLIC\".\"VENUES\".\"ID\" AS \"ID\", \"PUBLIC\".\"VENUES\".\"NAME\" AS \"NAME\" "
                           "FROM \"PUBLIC\".\"VENUES\" "
                           "LIMIT 1048576")
              :params nil}
             ((mt/user->client :rasta) :post 200 "dataset/native"
              (mt/mbql-query venues
                {:fields [$id $name]}))))

      (testing "\nMake sure parameters are spliced correctly"
        (is (= {:query  (str "SELECT \"PUBLIC\".\"CHECKINS\".\"ID\" AS \"ID\" FROM \"PUBLIC\".\"CHECKINS\" "
                             "WHERE (\"PUBLIC\".\"CHECKINS\".\"DATE\" >= timestamp with time zone '2015-11-13 00:00:00.000Z'"
                             " AND \"PUBLIC\".\"CHECKINS\".\"DATE\" < timestamp with time zone '2015-11-14 00:00:00.000Z') "
                             "LIMIT 1048576")
                :params nil}
               ((mt/user->client :rasta) :post 200 "dataset/native"
                (mt/mbql-query checkins
                  {:fields [$id]
                   :filter [:= $date "2015-11-13"]})))))

      (testing "\nshould require that the user have ad-hoc native perms for the DB"
        (tu.log/suppress-output
          (data/with-temp-copy-of-db
            ;; Give All Users permissions to see the `venues` Table, but not ad-hoc native perms
            (perms/revoke-permissions! (group/all-users) (mt/id))
            (perms/grant-permissions! (group/all-users) (mt/id) "PUBLIC" (mt/id :venues))
            (is (schema= {:permissions-error? (s/eq true)
                          :message            (s/eq "You do not have permissions to run this query.")
                          s/Any               s/Any}
                         ((mt/user->client :rasta) :post "dataset/native"
                          (mt/mbql-query venues
                            {:fields [$id $name]}))))))))))

(deftest report-timezone-test
  (datasets/test-driver :postgres
<<<<<<< HEAD
    (testing "expected (desired) and actual timezone should be returned as part of query results"
      (tu/with-temporary-setting-values [report-timezone "US/Pacific"]
        (let [results ((mt/user->client :rasta) :post 200 "dataset" (mt/mbql-query checkins
                                                                      {:aggregation [[:count]]}))]
          (is (= {:requested_timezone "US/Pacific"
                  :results_timezone   "US/Pacific"}
                 (-> results
                     :data
                     (select-keys [:requested_timezone :results_timezone])))))))))
=======
    (is (= {:requested_timezone "US/Pacific"
            :results_timezone   "US/Pacific"}
           (tu/with-temporary-setting-values [report-timezone "US/Pacific"]
             (let [results ((test-users/user->client :rasta) :post 202 "dataset" (data/mbql-query checkins
                                                                                   {:aggregation [[:count]]}))]
               (-> results
                   :data
                   (select-keys [:requested_timezone :results_timezone])))))
        "expected (desired) and actual timezone should be returned as part of query results")))
>>>>>>> 006cbaf2
<|MERGE_RESOLUTION|>--- conflicted
+++ resolved
@@ -58,9 +58,8 @@
 
 (deftest basic-query-test
   (testing "POST /api/meta/dataset"
-<<<<<<< HEAD
     (testing "\nJust a basic sanity check to make sure Query Processor endpoint is still working correctly."
-      (let [result ((mt/user->client :rasta) :post 200 "dataset" (mt/mbql-query checkins
+      (let [result ((mt/user->client :rasta) :post 202 "dataset" (mt/mbql-query checkins
                                                                    {:aggregation [[:count]]}))]
         (testing "\nAPI Response"
           (is (= {:data                   {:rows             [[1000]]
@@ -99,7 +98,7 @@
 
 (deftest failure-test
   (testing "POST /api/meta/dataset"
-    (testing "\nEven if a query fails we still expect a 200 response from the API"
+    (testing "\nEven if a query fails we still expect a 202 response from the API"
       ;; Error message's format can differ a bit depending on DB version and the comment we prepend to it, so check
       ;; that it exists and contains the substring "Syntax error in SQL statement"
       (let [check-error-message (fn [output]
@@ -109,7 +108,7 @@
                                                            (re-find #"Syntax error in SQL statement")
                                                            boolean))))
             result              (tu.log/suppress-output
-                                  ((mt/user->client :rasta) :post 200 "dataset" {:database (mt/id)
+                                  ((mt/user->client :rasta) :post 202 "dataset" {:database (mt/id)
                                                                                  :type     "native"
                                                                                  :native   {:query "foobar"}}))]
         (testing "\nAPI Response"
@@ -146,88 +145,6 @@
                   :card_id      nil
                   :dashboard_id nil}
                  (check-error-message (format-response (most-recent-query-execution))))))))))
-=======
-    (testing "Just a basic sanity check to make sure Query Processor endpoint is still working correctly."
-      (let [result ((test-users/user->client :rasta) :post 202 "dataset" (data/mbql-query checkins
-                                                                                          {:aggregation [[:count]]}))]
-        (is (= {:data                   {:rows             [[1000]]
-                                         :cols             [(tu/obj->json->obj (qp.test/aggregate-col :count))]
-                                         :native_form      true
-                                         :results_timezone "UTC"}
-                :row_count              1
-                :status                 "completed"
-                :context                "ad-hoc"
-                :json_query             (-> (data/mbql-query checkins
-                                                             {:aggregation [[:count]]})
-                                            (assoc-in [:query :aggregation] [["count"]])
-                                            (assoc :type "query")
-                                            (merge query-defaults))
-                :started_at             true
-                :running_time           true
-                :average_execution_time nil
-                :database_id            (data/id)}
-               (format-response result)))
-        (is (= {:hash         true
-                :row_count    1
-                :result_rows  1
-                :context      :ad-hoc
-                :executor_id  (test-users/user->id :rasta)
-                :native       false
-                :pulse_id     nil
-                :card_id      nil
-                :dashboard_id nil
-                :error        nil
-                :id           true
-                :database_id  (data/id)
-                :started_at   true
-                :running_time true}
-               (format-response (most-recent-query-execution))))))))
-
-(deftest failure-test
-  (testing "Even if a query fails we still expect a 200 response from the api"
-    ;; Error message's format can differ a bit depending on DB version and the comment we prepend to it, so check that
-    ;; it exists and contains the substring "Syntax error in SQL statement"
-    (let [check-error-message (fn [output]
-                                (update output :error (fn [error-message]
-                                                        (some->>
-                                                         error-message
-                                                         (re-find #"Syntax error in SQL statement")
-                                                         boolean))))
-          result              (tu.log/suppress-output
-                               ((test-users/user->client :rasta) :post 202 "dataset" {:database (data/id)
-                                                                                      :type     "native"
-                                                                                      :native   {:query "foobar"}}))]
-      (is (= {:data         {:rows []
-                             :cols []}
-              :row_count    0
-              :status       "failed"
-              :context      "ad-hoc"
-              :error        true
-              :json_query   (merge
-                             query-defaults
-                             {:database (data/id)
-                              :type     "native"
-                              :native   {:query "foobar"}})
-              :database_id  (data/id)
-              :started_at   true
-              :running_time true}
-             (check-error-message (dissoc (format-response result) :stacktrace))))
-      (is (= {:hash         true
-              :id           true
-              :result_rows  0
-              :row_count    0
-              :context      :ad-hoc
-              :error        true
-              :database_id  (data/id)
-              :started_at   true
-              :running_time true
-              :executor_id  (test-users/user->id :rasta)
-              :native       true
-              :pulse_id     nil
-              :card_id      nil
-              :dashboard_id nil}
-             (check-error-message (format-response (most-recent-query-execution))))))))
->>>>>>> 006cbaf2
 
 
 ;;; Make sure that we're piggybacking off of the JSON encoding logic when encoding strange values in XLSX (#5145,
@@ -260,65 +177,6 @@
    ;; First row is the header
    (rest (csv/read-csv response))))
 
-<<<<<<< HEAD
-;; Date columns should be emitted without time
-(expect
-  [["1" "2014-04-07" "5" "12"]
-   ["2" "2014-09-18" "1" "31"]
-   ["3" "2014-09-15" "8" "56"]
-   ["4" "2014-03-11" "5" "4"]
-   ["5" "2013-05-05" "3" "49"]]
-  (let [result ((mt/user->client :rasta) :post 200 "dataset/csv" :query
-                (json/generate-string (mt/mbql-query checkins)))]
-    (take 5 (parse-and-sort-csv result))))
-
-;; Check an empty date column
-(expect
-  [["1" "2014-04-07" "" "5" "12"]
-   ["2" "2014-09-18" "" "1" "31"]
-   ["3" "2014-09-15" "" "8" "56"]
-   ["4" "2014-03-11" "" "5" "4"]
-   ["5" "2013-05-05" "" "3" "49"]]
-  (data/dataset defs/test-data-with-null-date-checkins
-    (let [result ((mt/user->client :rasta) :post 200 "dataset/csv" :query
-                  (json/generate-string (mt/mbql-query checkins)))]
-      (take 5 (parse-and-sort-csv result)))))
-
-;; SQLite doesn't return proper date objects but strings, they just pass through the qp untouched
-(expect-with-driver :sqlite
-  [["1" "2014-04-07" "5" "12"]
-   ["2" "2014-09-18" "1" "31"]
-   ["3" "2014-09-15" "8" "56"]
-   ["4" "2014-03-11" "5" "4"]
-   ["5" "2013-05-05" "3" "49"]]
-  (let [result ((mt/user->client :rasta) :post 200 "dataset/csv" :query
-                (json/generate-string (mt/mbql-query checkins)))]
-    (take 5 (parse-and-sort-csv result))))
-
-;; DateTime fields are untouched when exported
-(expect
-  [["1" "Plato Yeshua"        "2014-04-01T08:30:00Z"]
-   ["2" "Felipinho Asklepios" "2014-12-05T15:15:00Z"]
-   ["3" "Kaneonuskatew Eiran" "2014-11-06T16:15:00Z"]
-   ["4" "Simcha Yan"          "2014-01-01T08:30:00Z"]
-   ["5" "Quentin Sören"       "2014-10-03T17:30:00Z"]]
-  (let [result ((mt/user->client :rasta) :post 200 "dataset/csv" :query
-                (json/generate-string (mt/mbql-query users)))]
-    (take 5 (parse-and-sort-csv result))))
-
-;; Check that we can export the results of a nested query
-(expect
-  16
-  (tt/with-temp Card [card {:dataset_query {:database (mt/id)
-                                            :type     :native
-                                            :native   {:query "SELECT * FROM USERS;"}}}]
-    (let [result ((mt/user->client :rasta) :post 200 "dataset/csv"
-                  :query (json/generate-string
-                          {:database mbql.s/saved-questions-virtual-database-id
-                           :type     :query
-                           :query    {:source-table (str "card__" (u/get-id card))}}))]
-      (count (csv/read-csv result)))))
-=======
 (deftest date-columns-should-be-emitted-without-time
   (is (= [["1" "2014-04-07" "5" "12"]
           ["2" "2014-09-18" "1" "31"]
@@ -376,40 +234,11 @@
                                   :query    {:source-table (str "card__" (u/get-id card))}}))]
              (count (csv/read-csv result)))))))
 
->>>>>>> 006cbaf2
-
 ;; POST /api/dataset/:format
 ;;
 ;; Downloading CSV/JSON/XLSX results shouldn't be subject to the default query constraints
 ;; -- even if the query comes in with `add-default-userland-constraints` (as will be the case if the query gets saved
 ;; from one that had it -- see #9831)
-<<<<<<< HEAD
-(expect
-  101
-  (with-redefs [constraints/default-query-constraints {:max-results 10, :max-results-bare-rows 10}]
-    (let [result ((mt/user->client :rasta) :post 200 "dataset/csv"
-                  :query (json/generate-string
-                          {:database   (mt/id)
-                           :type       :query
-                           :query      {:source-table (mt/id :venues)}
-                           :middleware
-                           {:add-default-userland-constraints? true
-                            :userland-query?                   true}}))]
-      (count (csv/read-csv result)))))
-
-;; non-"download" queries should still get the default constraints
-;; (this also is a sanitiy check to make sure the `with-redefs` in the test above actually works)
-(expect
-  10
-  (with-redefs [constraints/default-query-constraints {:max-results 10, :max-results-bare-rows 10}]
-    (let [{row-count :row_count, :as result}
-          ((mt/user->client :rasta) :post 200 "dataset"
-           {:database (mt/id)
-            :type     :query
-            :query    {:source-table (mt/id :venues)}})]
-      (or row-count result))))
-=======
-
 (deftest formatted-results-ignore-query-constraints
   (is (= 101
          (with-redefs [constraints/default-query-constraints {:max-results 10, :max-results-bare-rows 10}]
@@ -434,7 +263,6 @@
                    :type     :query
                    :query    {:source-table (data/id :venues)}})]
              (or row-count result))))))
->>>>>>> 006cbaf2
 
 (deftest check-permissions-test
   (testing "make sure `POST /dataset` calls check user permissions"
@@ -486,7 +314,6 @@
 
 (deftest report-timezone-test
   (datasets/test-driver :postgres
-<<<<<<< HEAD
     (testing "expected (desired) and actual timezone should be returned as part of query results"
       (tu/with-temporary-setting-values [report-timezone "US/Pacific"]
         (let [results ((mt/user->client :rasta) :post 200 "dataset" (mt/mbql-query checkins
@@ -495,15 +322,4 @@
                   :results_timezone   "US/Pacific"}
                  (-> results
                      :data
-                     (select-keys [:requested_timezone :results_timezone])))))))))
-=======
-    (is (= {:requested_timezone "US/Pacific"
-            :results_timezone   "US/Pacific"}
-           (tu/with-temporary-setting-values [report-timezone "US/Pacific"]
-             (let [results ((test-users/user->client :rasta) :post 202 "dataset" (data/mbql-query checkins
-                                                                                   {:aggregation [[:count]]}))]
-               (-> results
-                   :data
-                   (select-keys [:requested_timezone :results_timezone])))))
-        "expected (desired) and actual timezone should be returned as part of query results")))
->>>>>>> 006cbaf2
+                     (select-keys [:requested_timezone :results_timezone])))))))))