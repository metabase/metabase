--- conflicted
+++ resolved
@@ -259,11 +259,7 @@
         >
           {CHANNEL_ICONS[channelSpec.type] && (
             <Icon
-<<<<<<< HEAD
               className={cx(CS.mr1, CS.textLight)}
-=======
-              className={cx(CS.mr1, "text-light")}
->>>>>>> 6a8f24cc
               name={CHANNEL_ICONS[channelSpec.type]}
               size={28}
             />
@@ -276,11 +272,7 @@
           />
         </div>
         {channels.length > 0 && channelSpec.configured ? (
-<<<<<<< HEAD
           <ul className={cx(CS.bgLight, CS.px3)}>{channels}</ul>
-=======
-          <ul className={cx("bg-light", CS.px3)}>{channels}</ul>
->>>>>>> 6a8f24cc
         ) : channels.length > 0 && !channelSpec.configured ? (
           <div className={cx(CS.p4, CS.textCentered)}>
             <h3
