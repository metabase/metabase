--- conflicted
+++ resolved
@@ -647,45 +647,15 @@
                                              :as   source}]
                                          (-> (id->target-fields fk-target-field-id)
                                              (assoc ::source-field-id   source-field-id
-                                                    ::source-join-alias (:metabase.lib.join/join-alias source)
+                                                    ::source-field-name ((some-fn :lib/desired-column-alias :name) source)
+                                  ::source-join-alias (:metabase.lib.join/join-alias source)
                                                     ::fk-ident          fk-ident))))
                                   (remove #(contains? existing-table-ids (:table-id %))))
                             fk-fields)
         id->table (m/index-by :id (lib.metadata/bulk-metadata
                                    query :metadata/table (into #{} (map :table-id) target-fields)))]
     (into []
-<<<<<<< HEAD
-          (comp (filter :fk-target-field-id)
-                (filter :id)
-                (filter (comp number? :id))
-                (map (fn [{source-field-id :id
-                           fk-ident       :ident
-                           :keys [fk-target-field-id]
-                           :as   source}]
-                       (-> (lib.metadata/field query fk-target-field-id)
-                           (assoc ::source-field-id   source-field-id
-                                  ::source-field-name ((some-fn :lib/desired-column-alias :name) source)
-                                  ::source-join-alias (:metabase.lib.join/join-alias source)
-                                  ::fk-ident          fk-ident))))
-                (remove #(contains? existing-table-ids (:table-id %)))
-                (mapcat (fn [{:keys [table-id], ::keys [fk-ident source-field-id source-field-name source-join-alias]}]
-                          (let [table-metadata (lib.metadata/table query table-id)
-                                options        {:unique-name-fn               unique-name-fn
-                                                :include-implicitly-joinable? false}]
-                            (for [field (visible-columns-method query stage-number table-metadata options)
-                                  :let  [ident (lib.metadata.ident/implicitly-joined-ident fk-ident (:ident field))
-                                         field (assoc field
-                                                      :ident                    ident
-                                                      :fk-field-id              source-field-id
-                                                      :fk-field-name            source-field-name
-                                                      :fk-join-alias            source-join-alias
-                                                      :lib/source               :source/implicitly-joinable
-                                                      :lib/source-column-alias  (:name field))]]
-                              (assoc field :lib/desired-column-alias (unique-name-fn
-                                                                      (lib.join.util/desired-alias query field))))))))
-          column-metadatas)))
-=======
-          (mapcat (fn [{:keys [table-id], ::keys [fk-ident source-field-id source-join-alias]}]
+          (mapcat (fn [{:keys [table-id], ::keys [fk-ident source-field-id source-field-name source-join-alias]}]
                     (let [table-metadata (id->table table-id)
                           options        {:unique-name-fn               unique-name-fn
                                           :include-implicitly-joinable? false}]
@@ -694,13 +664,13 @@
                                    field (assoc field
                                                 :ident                    ident
                                                 :fk-field-id              source-field-id
+                                                      :fk-field-name            source-field-name
                                                 :fk-join-alias            source-join-alias
                                                 :lib/source               :source/implicitly-joinable
                                                 :lib/source-column-alias  (:name field))]]
                         (assoc field :lib/desired-column-alias (unique-name-fn
                                                                 (lib.join.util/desired-alias query field)))))))
           target-fields)))
->>>>>>> 4694ac7c
 
 (mu/defn default-columns-for-stage :- ColumnsWithUniqueAliases
   "Given a query and stage, returns the columns which would be selected by default.
