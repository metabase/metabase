(ns metabase.models.card
  "Underlying DB model for what is now most commonly referred to as a 'Question' in most user-facing situations. Card
  is a historical name, but is the same thing; both terms are used interchangeably in the backend codebase."
  (:require
   [clojure.data :as data]
   [clojure.set :as set]
   [clojure.string :as str]
   [clojure.walk :as walk]
   [medley.core :as m]
   [metabase.api.common :as api]
   [metabase.audit :as audit]
   [metabase.config :as config]
   [metabase.db.query :as mdb.query]
   [metabase.email.messages :as messages]
   [metabase.events :as events]
<<<<<<< HEAD
=======
   [metabase.legacy-mbql.normalize :as mbql.normalize]
   [metabase.lib.core :as lib]
>>>>>>> a4a68f42
   [metabase.lib.schema.template-tag :as lib.schema.template-tag]
   [metabase.lib.util :as lib.util]
   [metabase.models.audit-log :as audit-log]
   [metabase.models.card.metadata :as card.metadata]
   [metabase.models.collection :as collection]
   [metabase.models.field-values :as field-values]
   [metabase.models.interface :as mi]
   [metabase.models.moderation-review :as moderation-review]
   [metabase.models.parameter-card :as parameter-card :refer [ParameterCard]]
   [metabase.models.params :as params]
   [metabase.models.permissions :as perms]
   [metabase.models.pulse :as pulse]
   [metabase.models.query :as query]
   [metabase.models.query-field :as query-field]
   [metabase.models.query.permissions :as query-perms]
   [metabase.models.revision :as revision]
   [metabase.models.serialization :as serdes]
   [metabase.moderation :as moderation]
   [metabase.native-query-analyzer :as query-analyzer]
   [metabase.public-settings :as public-settings]
   [metabase.public-settings.premium-features :as premium-features :refer [defenterprise]]
   [metabase.query-processor.util :as qp.util]
   [metabase.util :as u]
   [metabase.util.embed :refer [maybe-populate-initially-published-at]]
   [metabase.util.honey-sql-2 :as h2x]
   [metabase.util.i18n :refer [tru]]
   [metabase.util.log :as log]
   [metabase.util.malli.registry :as mr]
   [methodical.core :as methodical]
   [toucan2.core :as t2]
   [toucan2.tools.hydrate :as t2.hydrate]))

(set! *warn-on-reflection* true)

(def Card
  "Used to be the toucan1 model name defined using [[toucan.models/defmodel]], not it's a reference to the toucan2 model name.
  We'll keep this till we replace all the Card symbol in our codebase."
  :model/Card)

(methodical/defmethod t2/table-name :model/Card [_model] :report_card)

(methodical/defmethod t2.hydrate/model-for-automagic-hydration [#_model :default #_k :card]
  [_original-model _k]
  :model/Card)

(t2/deftransforms :model/Card
  {:dataset_query          mi/transform-metabase-query
   :display                mi/transform-keyword
   :embedding_params       mi/transform-json
   :query_type             mi/transform-keyword
   :result_metadata        mi/transform-result-metadata
   :visualization_settings mi/transform-visualization-settings
   :parameters             mi/transform-parameters-list
   :parameter_mappings     mi/transform-parameters-list
   :type                   mi/transform-keyword})

(doto :model/Card
  (derive :metabase/model)
  ;; You can read/write a Card if you can read/write its parent Collection
  (derive ::perms/use-parent-collection-perms)
  (derive :hook/timestamped?)
  (derive :hook/entity-id))

(defmethod mi/can-write? Card
  ([instance]
   ;; Cards in audit collection should not be writable.
   (if (and
        ;; We want to make sure there's an existing audit collection before doing the equality check below.
        ;; If there is no audit collection, this will be nil:
        (some? (:id (audit/default-audit-collection)))
        ;; Is a direct descendant of audit collection
        (= (:collection_id instance) (:id (audit/default-audit-collection))))
     false
     (mi/current-user-has-full-permissions? (perms/perms-objects-set-for-parent-collection instance :write))))
  ([_ pk]
   (mi/can-write? (t2/select-one :model/Card :id pk))))

(defmethod mi/can-read? Card
  ([instance]
   (perms/can-read-audit-helper :model/Card instance))
  ([_ pk]
   (mi/can-read? (t2/select-one :model/Card :id pk))))

(def card-types
  "All acceptable card types.

  Previously (< 49), we only had 2 card types: question and model, which were differentiated using the boolean
  `dataset` column. Soon we'll have more card types (e.g: metric) and we will longer be able to use a boolean column
  to differentiate between all types. So we've added a new `type` column for this purpose.

  Migrating all the code to use `report_card.type` will be quite an effort, we decided that we'll migrate it
  gradually."
  #{:model :question :metric})

(mr/def ::type
  (into [:enum] card-types))

(defn model?
  "Returns true if `card` is a model."
  [card]
  (= (keyword (:type card)) :model))

;;; -------------------------------------------------- Hydration --------------------------------------------------

(methodical/defmethod t2/batched-hydrate [:model/Card :dashboard_count]
  [_model k cards]
  (mi/instances-with-hydrated-data
   cards k
   #(->> (t2/query {:select    [[:%count.* :count] :card_id]
                    :from      [:report_dashboardcard]
                    :where     [:in :card_id (map :id cards)]
                    :group-by  [:card_id]})
         (map (juxt :card_id :count))
         (into {}))
   :id
   {:default 0}))

(defn- source-card-id
  [query]
  (let [query-type (lib/normalized-query-type query)]
    (case query-type
      :query      (-> query mbql.normalize/normalize qp.util/query->source-card-id)
      :mbql/query (-> query lib/normalize lib.util/source-card-id)
      nil)))

(defn with-can-run-adhoc-query
  "Adds can_run_adhoc_query to each card."
  [cards]
  (let [dataset-cards (filter (comp seq :dataset_query) cards)
        source-card-ids (into #{}
                              (keep (comp source-card-id :dataset_query))
                              dataset-cards)]
    (binding [query-perms/*card-instances*
              (when (seq source-card-ids)
                (t2/select-fn->fn :id identity [Card :id :collection_id] :id [:in source-card-ids]))]
      (mi/instances-with-hydrated-data
       cards :can_run_adhoc_query
       (fn []
         (into {}
               (map
                (fn [{card-id :id :keys [dataset_query]}]
                  [card-id (query-perms/can-run-query? dataset_query)]))
               dataset-cards))
       :id
       {:default false}))))

(mi/define-batched-hydration-method add-can-run-adhoc-query
  :can_run_adhoc_query
  "Hydrate can_run_adhoc_query onto cards"
  [cards]
  (with-can-run-adhoc-query cards))

(methodical/defmethod t2/batched-hydrate [:model/Card :parameter_usage_count]
  [_model k cards]
  (mi/instances-with-hydrated-data
   cards k
   #(->> (t2/query {:select    [[:%count.* :count] :card_id]
                    :from      [:parameter_card]
                    :where     [:in :card_id (map :id cards)]
                    :group-by  [:card_id]})
         (map (juxt :card_id :count))
         (into {}))
   :id
   {:default 0}))

(methodical/defmethod t2/batched-hydrate [:model/Card :average_query_time]
  [_model k cards]
  (mi/instances-with-hydrated-data
   cards k
   #(->> (t2/query {:select [[:%avg.running_time :running_time] :card_id]
                    :from   [:query_execution]
                    :where  [:and
                             [:not= :running_time nil]
                             [:not= :cache_hit true]
                             [:in :card_id (map :id cards)]]
                    :group-by [:card_id]})
         (map (juxt :card_id :running_time))
         (into {}))
   :id))

(methodical/defmethod t2/batched-hydrate [:model/Card :last_query_start]
  [_model k cards]
  (mi/instances-with-hydrated-data
   cards k
   #(->> (t2/query {:select [[:%max.started_at :started_at] :card_id]
                    :from   [:query_execution]
                    :where  [:and
                             [:not= :running_time nil]
                             [:not= :cache_hit true]
                             [:in :card_id (map :id cards)]]
                    :group-by [:card_id]})
         (map (juxt :card_id :started_at))
         (into {}))
   :id))

;; There's more hydration in the shared metabase.moderation namespace, but it needs to be required:
(comment moderation/keep-me)

;;; --------------------------------------------------- Revisions ----------------------------------------------------

(def ^:private excluded-columns-for-card-revision
  [:id :created_at :updated_at :last_used_at :entity_id :creator_id :public_uuid :made_public_by_id :metabase_version
   :initially_published_at :cache_invalidated_at :view_count])

(defmethod revision/revert-to-revision! :model/Card
  [model id user-id serialized-card]
  ;; make sure we handle < 50 cards that had `:dataset` instead of `:type`
  (let [serialized-card (cond-> serialized-card
                          (contains? serialized-card :dataset) (-> (dissoc :dataset)
                                                                   (assoc :type (if (:dataset serialized-card) :model :question))))]
    ((get-method revision/revert-to-revision! :default) model id user-id serialized-card)))

(defmethod revision/serialize-instance :model/Card
  ([instance]
   (revision/serialize-instance Card nil instance))
  ([_model _id instance]
   (cond-> (apply dissoc instance excluded-columns-for-card-revision)
     ;; datasets should preserve edits to metadata
     ;; the type check only needed in tests because most test object does not include `type` key
     (and (some? (:type instance)) (not (model? instance)))
     (dissoc :result_metadata))))

;;; --------------------------------------------------- Lifecycle ----------------------------------------------------

(defn populate-query-fields
  "Lift `database_id`, `table_id`, and `query_type` from query definition when inserting/updating a Card."
  [{query :dataset_query, :as card}]
  (merge
   card
   ;; mega HACK FIXME -- don't update this stuff when doing deserialization because it might differ from what's in the
   ;; YAML file and break tests like [[metabase-enterprise.serialization.v2.e2e.yaml-test/e2e-storage-ingestion-test]].
   ;; The root cause of this issue is that we're generating Cards that have a different Database ID or Table ID from
   ;; what's actually in their query -- we need to fix [[metabase.test.generate]], but I'm not sure how to do that
   (when (and (map? query)
              (not mi/*deserializing?*))
     (when-let [{:keys [database-id table-id]} (query/query->database-and-table-ids query)]
       ;; TODO -- not sure `query_type` is actually used for anything important anyway
       (let [query-type (if (query/query-is-native? query)
                          :native
                          :query)]
         (merge
          {:query_type (keyword query-type)}
          (when database-id
            {:database_id database-id})
          (when table-id
            {:table_id table-id})))))))

(defn- check-for-circular-source-query-references
  "Check that a `card`, if it is using another Card as its source, does not have circular references between source
  Cards. (e.g. Card A cannot use itself as a source, or if A uses Card B as a source, Card B cannot use Card A, and so
  forth.)"
  [{query :dataset_query, id :id}]      ; don't use `u/the-id` here so that we can use this with `pre-insert` too
  (loop [query query, ids-already-seen #{id}]
    (let [source-card-id (qp.util/query->source-card-id query)]
      (cond
        (not source-card-id)
        :ok

        (ids-already-seen source-card-id)
        (throw
         (ex-info (tru "Cannot save Question: source query has circular references.")
                  {:status-code 400}))

        :else
        (recur (or (t2/select-one-fn :dataset_query Card :id source-card-id)
                   (throw (ex-info (tru "Card {0} does not exist." source-card-id)
                                   {:status-code 404})))
               (conj ids-already-seen source-card-id))))))

(defn- maybe-normalize-query [card]
  (cond-> card
    (seq (:dataset_query card)) (update :dataset_query #(mi/maybe-normalize-query :in %))))

;; TODO: move this to [[metabase.query-processor.card]] or MLv2 so the logic can be shared between the backend and frontend
;; NOTE: this should mirror `getTemplateTagParameters` in frontend/src/metabase-lib/parameters/utils/template-tags.ts
;; If this function moves you should update the comment that links to this one (#40013)
(defn template-tag-parameters
  "Transforms native query's `template-tags` into `parameters`.
  An older style was to not include `:template-tags` onto cards as parameters. I think this is a mistake and they
  should always be there. Apparently lots of e2e tests are sloppy about this so this is included as a convenience."
  [card]
  (for [[_ {tag-type :type, widget-type :widget-type, :as tag}] (get-in card [:dataset_query :native :template-tags])
        :when                         (and tag-type
                                           (or (contains? lib.schema.template-tag/raw-value-template-tag-types tag-type)
                                               (and (= tag-type :dimension) widget-type (not= widget-type :none))))]
    {:id       (:id tag)
     :type     (or widget-type (cond (= tag-type :date)   :date/single
                                     (= tag-type :string) :string/=
                                     (= tag-type :number) :number/=
                                     :else                :category))
     :target   (if (= tag-type :dimension)
                 [:dimension [:template-tag (:name tag)]]
                 [:variable  [:template-tag (:name tag)]])
     :name     (:display-name tag)
     :slug     (:name tag)
     :default  (:default tag)
     :required (boolean (:required tag))}))

(defn- check-field-filter-fields-are-from-correct-database
  "Check that all native query Field filter parameters reference Fields belonging to the Database the query points
  against. This is done when saving a Card. The goal here is to prevent people from saving Cards with invalid queries
  -- it's better to error now then to error down the road in Query Processor land.

  The usual way a user gets into the situation of having a mismatch between the Database and Field Filters is by
  creating a native query in the Query Builder UI, adding parameters, and *then* changing the Database that the query
  targets. See https://github.com/metabase/metabase/issues/14145 for more details."
  [{{query-db-id :database, :as query} :dataset_query, :as card}]
  ;; for updates if `query` isn't being updated we don't need to validate anything.
  (when query
    (when-let [field-ids (not-empty (params/card->template-tag-field-ids card))]
      (doseq [{:keys [field-id field-name table-name field-db-id]} (mdb.query/query
                                                                    {:select    [[:field.id :field-id]
                                                                                 [:field.name :field-name]
                                                                                 [:table.name :table-name]
                                                                                 [:table.db_id :field-db-id]]
                                                                     :from      [[:metabase_field :field]]
                                                                     :left-join [[:metabase_table :table]
                                                                                 [:= :field.table_id :table.id]]
                                                                     :where     [:in :field.id (set field-ids)]})]
        (when-not (= field-db-id query-db-id)
          (throw (ex-info (letfn [(describe-database [db-id]
                                    (format "%d %s" db-id (pr-str (t2/select-one-fn :name 'Database :id db-id))))]
                            (tru "Invalid Field Filter: Field {0} belongs to Database {1}, but the query is against Database {2}"
                                 (format "%d %s.%s" field-id (pr-str table-name) (pr-str field-name))
                                 (describe-database field-db-id)
                                 (describe-database query-db-id)))
                          {:status-code           400
                           :query-database        query-db-id
                           :field-filter-database field-db-id})))))))

(defn- assert-valid-type
  "Check that the card is a valid model if being saved as one. Throw an exception if not."
  [{query :dataset_query, card-type :type, :as _card}]
  (when (= (keyword card-type) :model)
    (let [template-tag-types (->> (get-in query [:native :template-tags])
                                  vals
                                  (map (comp keyword :type)))]
      (when (some (complement #{:card :snippet}) template-tag-types)
        (throw (ex-info (tru "A model made from a native SQL question cannot have a variable or field filter.")
                        {:status-code 400})))))
  nil)

;; TODO -- consider whether we should validate the Card query when you save/update it?? (#40013)
(defn- pre-insert [card]
  (let [defaults {:parameters         []
                  :parameter_mappings []}
        card     (merge defaults card)]
    (u/prog1 card
      ;; make sure this Card doesn't have circular source query references
      (check-for-circular-source-query-references card)
      (check-field-filter-fields-are-from-correct-database card)
      ;; TODO: add a check to see if all id in :parameter_mappings are in :parameters (#40013)
      (assert-valid-type card)
      (params/assert-valid-parameters card)
      (params/assert-valid-parameter-mappings card)
      (collection/check-collection-namespace Card (:collection_id card)))))

(defenterprise pre-update-check-sandbox-constraints
 "Checks additional sandboxing constraints for Metabase Enterprise Edition. The OSS implementation is a no-op."
  metabase-enterprise.sandbox.models.group-table-access-policy
  [_])

(defn- update-parameters-using-card-as-values-source
  "Update the config of parameter on any Dashboard/Card use this `card` as values source .

  Remove parameter.values_source_type and set parameter.values_source_type to nil ( the default type ) when:
  - card is archived
  - card.result_metadata changes and the parameter values source field can't be found anymore"
  [{id :id, :as changes}]
  (let [parameter-cards   (t2/select ParameterCard :card_id id)]
    (doseq [[[po-type po-id] param-cards]
            (group-by (juxt :parameterized_object_type :parameterized_object_id) parameter-cards)]
      (let [model                  (case po-type :card 'Card :dashboard 'Dashboard)
            {:keys [parameters]}   (t2/select-one [model :parameters] :id po-id)
            affected-param-ids-set (cond
                                     ;; update all parameters that use this card as source
                                     (:archived changes)
                                     (set (map :parameter_id param-cards))

                                     ;; update only parameters that have value_field no longer in this card
                                     (:result_metadata changes)
                                     (let [param-id->parameter (m/index-by :id parameters)]
                                       (->> param-cards
                                            (filter (fn [param-card]
                                                      ;; if cant find the value-field in result_metadata, then we should
                                                      ;; remove it
                                                      (nil? (qp.util/field->field-info
                                                              (get-in (param-id->parameter (:parameter_id param-card)) [:values_source_config :value_field])
                                                              (:result_metadata changes)))))
                                            (map :parameter_id)
                                            set))

                                     :else #{})
            new-parameters (map (fn [parameter]
                                  (if (affected-param-ids-set (:id parameter))
                                    (-> parameter
                                        (assoc :values_source_type nil)
                                        (dissoc :values_source_config))
                                    parameter))
                                parameters)]
        (when-not (= parameters new-parameters)
          (t2/update! model po-id {:parameters new-parameters}))))))

(defn model-supports-implicit-actions?
  "A model with implicit action supported iff they are a raw table,
  meaning there are no clauses such as filter, limit, breakout...

  It should be the opposite of [[metabase.lib.stage/has-clauses]] but for all stages."
  [{dataset-query :dataset_query :as _card}]
  (and (= :query (:type dataset-query))
       (every? #(nil? (get-in dataset-query [:query %]))
               [:expressions :filter :limit :breakout :aggregation :joins :order-by :fields])))

(defn- disable-implicit-action-for-model!
  "Delete all implicit actions of a model if exists."
  [model-id]
  (when-let [action-ids (t2/select-pks-set :model/Action {:select [:action.id]
                                                          :from   [:action]
                                                          :join   [:implicit_action
                                                                   [:= :action.id :implicit_action.action_id]]
                                                          :where  [:= :action.model_id model-id]})]
    (t2/delete! :model/Action :id [:in action-ids])))

(defn- pre-update [{id :id, :as changes}]
  ;; TODO - don't we need to be doing the same permissions check we do in `pre-insert` if the query gets changed? Or
  ;; does that happen in the `PUT` endpoint? (#40013)
  (u/prog1 changes
    (let [;; Fetch old card data if necessary, and share the data between multiple checks.
          old-card-info (when (or (contains? changes :type)
                                  (:dataset_query changes)
                                  (get-in changes [:dataset_query :native]))
                          (t2/select-one [:model/Card :dataset_query :type] :id (u/the-id id)))]
      ;; if the template tag params for this Card have changed in any way we need to update the FieldValues for
      ;; On-Demand DB Fields
      (when (get-in changes [:dataset_query :native])
        (let [old-param-field-ids (params/card->template-tag-field-ids old-card-info)
              new-param-field-ids (params/card->template-tag-field-ids changes)]
          (when (and (seq new-param-field-ids)
                     (not= old-param-field-ids new-param-field-ids))
            (let [newly-added-param-field-ids (set/difference new-param-field-ids old-param-field-ids)]
              (log/info "Referenced Fields in Card params have changed. Was:" old-param-field-ids
                        "Is Now:" new-param-field-ids
                        "Newly Added:" newly-added-param-field-ids)
              ;; Now update the FieldValues for the Fields referenced by this Card.
              (field-values/update-field-values-for-on-demand-dbs! newly-added-param-field-ids)))))
      ;; make sure this Card doesn't have circular source query references if we're updating the query
      (when (:dataset_query changes)
        (check-for-circular-source-query-references changes))
      ;; updating a model dataset query to not support implicit actions will disable implicit actions if they exist
      (when (and (:dataset_query changes)
                 (= (:type old-card-info) :model)
                 (not (model-supports-implicit-actions? changes)))
        (disable-implicit-action-for-model! id))
      ;; Changing from a Question to a Model: archive associated actions
      (when (and (= (:type changes) :question)
                 (= (:type old-card-info) :model))
        (t2/update! :model/Action {:model_id id :type [:not= :implicit]} {:archived true})
        (t2/delete! :model/Action :model_id id, :type :implicit))
      ;; Make sure any native query template tags match the DB in the query.
      (check-field-filter-fields-are-from-correct-database changes)
      ;; Make sure the Collection is in the default Collection namespace (e.g. as opposed to the Snippets Collection
      ;; namespace)
      (collection/check-collection-namespace Card (:collection_id changes))
      (params/assert-valid-parameters changes)
      (params/assert-valid-parameter-mappings changes)
      (update-parameters-using-card-as-values-source changes)
      (parameter-card/upsert-or-delete-from-parameters! "card" id (:parameters changes))
      ;; additional checks (Enterprise Edition only)
      (pre-update-check-sandbox-constraints changes)
      (assert-valid-type (merge old-card-info changes)))))


(t2/define-after-select :model/Card
  [card]
  (public-settings/remove-public-uuid-if-public-sharing-is-disabled
   (dissoc card :dataset_query_metrics_v2_migration_backup)))

(t2/define-before-insert :model/Card
  [card]
  (-> card
      (assoc :metabase_version config/mb-version-string)
      maybe-normalize-query
      card.metadata/populate-result-metadata
      pre-insert
      populate-query-fields))

(t2/define-after-insert :model/Card
  [card]
  (u/prog1 card
    (when-let [field-ids (seq (params/card->template-tag-field-ids card))]
      (log/info "Card references Fields in params:" field-ids)
      (field-values/update-field-values-for-on-demand-dbs! field-ids))
    (parameter-card/upsert-or-delete-from-parameters! "card" (:id card) (:parameters card))
    (query-field/update-query-fields-for-card! card)))

(t2/define-before-update :model/Card
  [{:keys [verified-result-metadata?] :as card}]
  ;; remove all the unchanged keys from the map, except for `:id`, so the functions below can do the right thing since
  ;; they were written pre-Toucan 2 and don't know about [[t2/changes]]...
  ;;
  ;; We have to convert this to a plain map rather than a Toucan 2 instance at this point to work around upstream bug
  ;; https://github.com/camsaul/toucan2/issues/145 .
  ;; TODO: ^ that's been fixed, this could be refactored
  (-> (into {:id (:id card)} (t2/changes (dissoc card :verified-result-metadata?)))
      maybe-normalize-query
      ;; If we have fresh result_metadata, we don't have to populate it anew. When result_metadata doesn't
      ;; change for a native query, populate-result-metadata removes it (set to nil) unless prevented by the
      ;; verified-result-metadata? flag (see #37009).
      (cond-> #_changes
        (or (empty? (:result_metadata card))
            (not verified-result-metadata?))
        card.metadata/populate-result-metadata)
      pre-update
      populate-query-fields
      maybe-populate-initially-published-at
      (dissoc :id)))

(t2/define-after-update :model/Card
  [card]
  (u/prog1 card
    (when (contains? (t2/changes card) :dataset_query)
      (query-field/update-query-fields-for-card! card))))

;; Cards don't normally get deleted (they get archived instead) so this mostly affects tests
(t2/define-before-delete :model/Card
  [{:keys [id] :as _card}]
  ;; delete any ParameterCard that the parameters on this card linked to
  (parameter-card/delete-all-for-parameterized-object! "card" id)
  ;; delete any ParameterCard linked to this card
  (t2/delete! ParameterCard :card_id id)
  (t2/delete! 'ModerationReview :moderated_item_type "card", :moderated_item_id id)
  (t2/delete! 'Revision :model "Card", :model_id id))

(defmethod serdes/hash-fields :model/Card
  [_card]
  [:name (serdes/hydrated-hash :collection) :created_at])

(defmethod mi/exclude-internal-content-hsql :model/Card
  [_model & {:keys [table-alias]}]
  [:not= (h2x/identifier :field table-alias :creator_id) config/internal-mb-user-id])

;;; ----------------------------------------------- Creating Cards ----------------------------------------------------

(defn create-card!
  "Create a new Card. Metadata will be fetched off thread. If the metadata takes longer than [[metadata-sync-wait-ms]]
  the card will be saved without metadata and it will be saved to the card in the future when it is ready.

  Dispatches the `:card-create` event unless `delay-event?` is true. Useful for when many cards are created in a
  transaction and work in the `:card-create` event cannot proceed because the cards would not be visible outside of
  the transaction yet. If you pass true here it is important to call the event after the cards are successfully
  created."
  ([card creator] (create-card! card creator false))
  ([{:keys [dataset_query result_metadata parameters parameter_mappings type] :as card-data} creator delay-event?]
   (let [data-keys                          [:dataset_query :description :display :name :visualization_settings
                                             :parameters :parameter_mappings :collection_id :collection_position
                                             :cache_ttl :type]
         ;; `zipmap` instead of `select-keys` because we want to get `nil` values for keys that aren't present. Required
         ;; by `api/maybe-reconcile-collection-position!`
         card-data                          (-> (zipmap data-keys (map card-data data-keys))
                                                (assoc
                                                 :creator_id (:id creator)
                                                 :parameters (or parameters [])
                                                 :parameter_mappings (or parameter_mappings []))
                                                (cond-> (nil? type)
                                                  (assoc :type :question)))
         {:keys [metadata metadata-future]} (card.metadata/maybe-async-result-metadata {:query    dataset_query
                                                                                        :metadata result_metadata
                                                                                        :model?   (model? card-data)})
         card                               (t2/with-transaction [_conn]
                                              ;; Adding a new card at `collection_position` could cause other cards in
                                              ;; this collection to change position, check that and fix it if needed
                                              (api/maybe-reconcile-collection-position! card-data)
                                              (t2/insert-returning-instance! Card (cond-> card-data
                                                                                    metadata
                                                                                    (assoc :result_metadata metadata))))]
     (when-not delay-event?
       (events/publish-event! :event/card-create {:object card :user-id (:id creator)}))
     (when metadata-future
       (log/info "Metadata not available soon enough. Saving new card and asynchronously updating metadata")
       (card.metadata/save-metadata-async! metadata-future card))
     ;; include same information returned by GET /api/card/:id since frontend replaces the Card it currently has with
     ;; returned one -- See #4283
     card)))

;;; ------------------------------------------------- Updating Cards -------------------------------------------------

(defn- card-archived? [old-card new-card]
  (and (not (:archived old-card))
       (:archived new-card)))

(defn- line-area-bar? [display]
  (contains? #{:line :area :bar} display))

(defn- progress? [display]
  (= :progress display))

(defn- allows-rows-alert? [display]
  (not (contains? #{:line :bar :area :progress} display)))

(defn- display-change-broke-alert?
  "Alerts no longer make sense when the kind of question being alerted on significantly changes. Setting up an alert
  when a time series query reaches 10 is no longer valid if the question switches from a line graph to a table. This
  function goes through various scenarios that render an alert no longer valid"
  [{old-display :display} {new-display :display}]
  (when-not (= old-display new-display)
    (or
     ;; Did the alert switch from a table type to a line/bar/area/progress graph type?
     (and (allows-rows-alert? old-display)
          (or (line-area-bar? new-display)
              (progress? new-display)))
     ;; Switching from a line/bar/area to another type that is not those three invalidates the alert
     (and (line-area-bar? old-display)
          (not (line-area-bar? new-display)))
     ;; Switching from a progress graph to anything else invalidates the alert
     (and (progress? old-display)
          (not (progress? new-display))))))

(defn- goal-missing?
  "If we had a goal before, and now it's gone, the alert is no longer valid"
  [old-card new-card]
  (and
   (get-in old-card [:visualization_settings :graph.goal_value])
   (not (get-in new-card [:visualization_settings :graph.goal_value]))))

(defn- multiple-breakouts?
  "If there are multiple breakouts and a goal, we don't know which breakout to compare to the goal, so it invalidates
  the alert"
  [{:keys [display] :as new-card}]
  (and (get-in new-card [:visualization_settings :graph.goal_value])
       (or (line-area-bar? display)
           (progress? display))
       (< 1 (count (get-in new-card [:dataset_query :query :breakout])))))

(defn- delete-alert-and-notify!
  "Removes all of the alerts and notifies all of the email recipients of the alerts change via `NOTIFY-FN!`"
  [& {:keys [notify-fn! alerts actor]}]
  (t2/delete! :model/Pulse :id [:in (map :id alerts)])
  (doseq [{:keys [channels] :as alert} alerts
          :let [email-channel (m/find-first #(= :email (:channel_type %)) channels)]]
    (doseq [recipient (:recipients email-channel)]
      (notify-fn! alert recipient actor))))

(defn delete-alert-and-notify-archived!
  "Removes all alerts and will email each recipient letting them know"
  [& {:keys [alerts actor]}]
  (delete-alert-and-notify! {:notify-fn! messages/send-alert-stopped-because-archived-email!
                             :alerts     alerts
                             :actor      actor}))

(defn- delete-alert-and-notify-changed! [& {:keys [alerts actor]}]
  (delete-alert-and-notify! {:notify-fn! messages/send-alert-stopped-because-changed-email!
                             :alerts     alerts
                             :actor      actor}))

(defn- delete-alerts-if-needed! [& {:keys [old-card new-card actor]}]
  ;; If there are alerts, we need to check to ensure the card change doesn't invalidate the alert
  (when-let [alerts (binding [pulse/*allow-hydrate-archived-cards* true]
                      (seq (pulse/retrieve-alerts-for-cards {:card-ids [(:id new-card)]})))]
    (cond

      (card-archived? old-card new-card)
      (delete-alert-and-notify-archived! :alerts alerts, :actor actor)

      (or (display-change-broke-alert? old-card new-card)
          (goal-missing? old-card new-card)
          (multiple-breakouts? new-card))
      (delete-alert-and-notify-changed! :alerts alerts, :actor actor)

      ;; The change doesn't invalidate the alert, do nothing
      :else
      nil)))

(defn- card-is-verified?
  "Return true if card is verified, false otherwise. Assumes that moderation reviews are ordered so that the most recent
  is the first. This is the case from the hydration function for moderation_reviews."
  [card]
  (-> card :moderation_reviews first :status #{"verified"} boolean))

(defn- changed?
  "Return whether there were any changes in the objects at the keys for `consider`.

  returns false because changes to collection_id are ignored:
  (changed? #{:description}
            {:collection_id 1 :description \"foo\"}
            {:collection_id 2 :description \"foo\"})

  returns true:
  (changed? #{:description}
            {:collection_id 1 :description \"foo\"}
            {:collection_id 2 :description \"diff\"})"
  [consider card-before updates]
  ;; have to ignore keyword vs strings over api. `{:type :query}` vs `{:type "query"}`
  (let [prepare              (fn prepare [card] (walk/prewalk (fn [x] (if (keyword? x)
                                                                        (name x)
                                                                        x))
                                                              card))
        before               (prepare (select-keys card-before consider))
        after                (prepare (select-keys updates consider))
        [_ changes-in-after] (data/diff before after)]
    (boolean (seq changes-in-after))))

(def ^:private card-compare-keys
  "When comparing a card to possibly unverify, only consider these keys as changing something 'important' about the
  query."
  #{:table_id
    :database_id
    :query_type ;; these first three may not even be changeable
    :dataset_query})

(defn update-card!
  "Update a Card. Metadata is fetched asynchronously. If it is ready before [[metadata-sync-wait-ms]] elapses it will be
  included, otherwise the metadata will be saved to the database asynchronously."
  [{:keys [card-before-update card-updates actor]}]
  ;; don't block our precious core.async thread, run the actual DB updates on a separate thread
  (t2/with-transaction [_conn]
    (api/maybe-reconcile-collection-position! card-before-update card-updates)

    (when (and (card-is-verified? card-before-update)
               (changed? card-compare-keys card-before-update card-updates))
      ;; this is an enterprise feature but we don't care if enterprise is enabled here. If there is a review we need
      ;; to remove it regardless if enterprise edition is present at the moment.
      (moderation-review/create-review! {:moderated_item_id   (:id card-before-update)
                                         :moderated_item_type "card"
                                         :moderator_id        (:id actor)
                                         :status              nil
                                         :text                (tru "Unverified due to edit")}))
    ;; ok, now save the Card
    (t2/update! Card (:id card-before-update)
                ;; `collection_id` and `description` can be `nil` (in order to unset them).
                ;; Other values should only be modified if they're passed in as non-nil
                (u/select-keys-when card-updates
                                    :present #{:collection_id :collection_position :description :cache_ttl :archived_directly}
                                    :non-nil #{:dataset_query :display :name :visualization_settings :archived
                                               :enable_embedding :type :parameters :parameter_mappings :embedding_params
                                               :result_metadata :collection_preview :verified-result-metadata?})))
  ;; Fetch the updated Card from the DB
  (let [card (t2/select-one Card :id (:id card-before-update))]
    (delete-alerts-if-needed! :old-card card-before-update, :new-card card, :actor actor)
    ;; skip publishing the event if it's just a change in its collection position
    (when-not (= #{:collection_position}
                 (set (keys card-updates)))
      (events/publish-event! :event/card-update {:object card :user-id api/*current-user-id*}))
    card))

(methodical/defmethod mi/to-json :model/Card
  [card json-generator]
  ;; we're doing update + dissoc instead of [[medley.core/dissoc-in]] because we don't want it to remove the
  ;; `:dataset_query` key entirely if it is empty, as it is in a lot of tests.
  (let [card (cond-> card
               (map? (:dataset_query card)) (update :dataset_query dissoc :lib/metadata))]
    (next-method card json-generator)))

(defn- replaced-inner-query-for-native-card
  [query {:keys [fields tables] :as _replacement-ids}]
  (let [keyvals-set         #(set/union (set (keys %))
                                        (set (vals %)))
        id->field           (if (empty? fields)
                              {}
                              (m/index-by :id
                                          (t2/query {:select [[:f.id :id]
                                                              [:f.name :column]
                                                              [:t.name :table]
                                                              [:t.schema :schema]]
                                                     :from   [[:metabase_field :f]]
                                                     :join   [[:metabase_table :t] [:= :f.table_id :t.id]]
                                                     :where  [:in :f.id (keyvals-set fields)]})))
        id->table           (if (empty? tables)
                              {}
                              (m/index-by :id
                                          (t2/query {:select [[:t.id :id]
                                                              [:t.name :table]
                                                              [:t.schema :schema]]
                                                     :from   [[:metabase_table :t]]
                                                     :where  [:in :t.id (keyvals-set tables)]})))
        remove-id           #(select-keys % [:column :table :schema])
        get-or-throw-from   (fn [m] (fn [k] (if (contains? m k)
                                              (remove-id (get m k))
                                              (throw (ex-info "ID not found" {:id k :available m})))))
        ids->replacements   (fn [id->replacement-id id->row row->identifier]
                              (-> id->replacement-id
                                  (u/update-keys-vals (get-or-throw-from id->row))
                                  (update-vals row->identifier)))
        ;; Note: we are naively providing unqualified new identifier names as the replacements.
        ;; this will break if previously unambiguous identifiers become ambiguous due to the replacements
        column-replacements (ids->replacements fields id->field :column)
        table-replacements  (ids->replacements tables id->table :table)]
    (query-analyzer/replace-names query {:columns column-replacements
                                         :tables  table-replacements})))


(defn replace-fields-and-tables!
  "Given a card and a map of the form

  {:fields {1 2, 3 4}
   :tables {100 101}}

  Update the card so that its references to the Field with ID 1 is replaced by Field 2, etc."
  [{q :dataset_query :as card} replacements]
  (if (= :native (:type q))
    (let [new-query (assoc-in q [:native :query]
                              (replaced-inner-query-for-native-card q replacements))]
      (update-card! {:card-before-update card
                     :card-updates       {:dataset_query new-query}
                     :actor              api/*current-user*}))
    (throw (ex-info "We don't (yet) support replacing field and table refs in cards with MBQL queries"
                    {:card card :replacements replacements}))))

;;; ------------------------------------------------- Serialization --------------------------------------------------

(defmethod serdes/extract-query "Card" [_ opts]
  (serdes/extract-query-collections Card opts))

(defn- export-result-metadata [metadata]
  (when metadata
    (for [m metadata]
      (-> (dissoc m :fingerprint)
          (m/update-existing :table_id  serdes/*export-table-fk*)
          (m/update-existing :id        serdes/*export-field-fk*)
          (m/update-existing :field_ref serdes/export-mbql)))))

(defn- import-result-metadata [metadata]
  (when metadata
    (for [m metadata]
      (-> m
          (m/update-existing :table_id  serdes/*import-table-fk*)
          (m/update-existing :id        serdes/*import-field-fk*)
          (m/update-existing :field_ref serdes/import-mbql)))))

(defn- result-metadata-deps [metadata]
  (when (seq metadata)
    (reduce set/union #{} (for [m (seq metadata)]
                            (reduce set/union (serdes/mbql-deps (:field_ref m))
                                    [(when (:table_id m) #{(serdes/table->path (:table_id m))})
                                     (when (:id m)       #{(serdes/field->path (:id m))})])))))

(defmethod serdes/extract-one "Card"
  [_model-name _opts card]
  ;; Cards have :table_id, :database_id, :collection_id, :creator_id that need conversion.
  ;; :table_id and :database_id are extracted as just :table_id [database_name schema table_name].
  ;; :collection_id is extracted as its entity_id or identity-hash.
  ;; :creator_id as the user's email.
  (try
    (-> (serdes/extract-one-basics "Card" card)
        (update :database_id            serdes/*export-fk-keyed* 'Database :name)
        (update :table_id               serdes/*export-table-fk*)
        (update :collection_id          serdes/*export-fk* 'Collection)
        (update :creator_id             serdes/*export-user*)
        (update :made_public_by_id      serdes/*export-user*)
        (update :dataset_query          serdes/export-mbql)
        (update :parameters             serdes/export-parameters)
        (update :parameter_mappings     serdes/export-parameter-mappings)
        (update :visualization_settings serdes/export-visualization-settings)
        (update :result_metadata        export-result-metadata)
        (dissoc :cache_invalidated_at :view_count :last_used_at :initially_published_at
                :dataset_query_metrics_v2_migration_backup))
    (catch Exception e
      (throw (ex-info (format "Failed to export Card: %s" (ex-message e)) {:card card} e)))))

(defmethod serdes/load-xform "Card"
  [card]
  (-> card
      serdes/load-xform-basics
      (update :database_id            serdes/*import-fk-keyed* 'Database :name)
      (update :table_id               serdes/*import-table-fk*)
      (update :creator_id             serdes/*import-user*)
      (update :made_public_by_id      serdes/*import-user*)
      (update :collection_id          serdes/*import-fk* 'Collection)
      (update :dataset_query          serdes/import-mbql)
      (update :parameters             serdes/import-parameters)
      (update :parameter_mappings     serdes/import-parameter-mappings)
      (update :visualization_settings serdes/import-visualization-settings)
      (update :result_metadata        import-result-metadata)))

(defmethod serdes/dependencies "Card"
  [{:keys [collection_id database_id dataset_query parameters parameter_mappings
           result_metadata table_id visualization_settings]}]
  (->> (map serdes/mbql-deps parameter_mappings)
       (reduce set/union #{})
       (set/union (serdes/parameters-deps parameters))
       (set/union #{[{:model "Database" :id database_id}]})
       ; table_id and collection_id are nullable.
       (set/union (when table_id #{(serdes/table->path table_id)}))
       (set/union (when collection_id #{[{:model "Collection" :id collection_id}]}))
       (set/union (result-metadata-deps result_metadata))
       (set/union (serdes/mbql-deps dataset_query))
       (set/union (serdes/visualization-settings-deps visualization_settings))
       vec))

(defmethod serdes/descendants "Card" [_model-name id]
  (let [card               (t2/select-one Card :id id)
        source-table       (some->  card :dataset_query :query :source-table)
        template-tags      (some->> card :dataset_query :native :template-tags vals (keep :card-id))
        parameters-card-id (some->> card :parameters (keep (comp :card_id :values_source_config)))
        snippets           (some->> card :dataset_query :native :template-tags vals (keep :snippet-id))]
    (set/union
      (when (and (string? source-table)
                 (str/starts-with? source-table "card__"))
        #{["Card" (Integer/parseInt (.substring ^String source-table 6))]})
      (when (seq template-tags)
        (set (for [card-id template-tags]
               ["Card" card-id])))
      (when (seq parameters-card-id)
        (set (for [card-id parameters-card-id]
               ["Card" card-id])))
      (when (seq snippets)
        (set (for [snippet-id snippets]
               ["NativeQuerySnippet" snippet-id]))))))


;;; ------------------------------------------------ Audit Log --------------------------------------------------------

(defmethod audit-log/model-details :model/Card
  [{card-type :type, :as card} _event-type]
  (merge (select-keys card [:name :description :database_id :table_id])
          ;; Use `model` instead of `dataset` to mirror product terminology
         {:model? (= (keyword card-type) :model)}))<|MERGE_RESOLUTION|>--- conflicted
+++ resolved
@@ -13,11 +13,8 @@
    [metabase.db.query :as mdb.query]
    [metabase.email.messages :as messages]
    [metabase.events :as events]
-<<<<<<< HEAD
-=======
    [metabase.legacy-mbql.normalize :as mbql.normalize]
    [metabase.lib.core :as lib]
->>>>>>> a4a68f42
    [metabase.lib.schema.template-tag :as lib.schema.template-tag]
    [metabase.lib.util :as lib.util]
    [metabase.models.audit-log :as audit-log]
