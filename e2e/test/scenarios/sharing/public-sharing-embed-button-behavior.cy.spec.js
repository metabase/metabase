--- conflicted
+++ resolved
@@ -22,19 +22,11 @@
             visitResource(resource, id);
           });
 
-<<<<<<< HEAD
-          openSharingMenu();
-          sharingMenu()
+          H.openSharingMenu();
+          H.sharingMenu()
             .findByRole("menuitem", { name: "Embed" })
             .should("be.visible")
             .and("be.enabled");
-=======
-          H.openSharingMenu();
-          H.sharingMenu().within(() => {
-            cy.findByText("Embedding is off").should("be.visible");
-            cy.findByText("Enable it in settings").should("be.visible");
-          });
->>>>>>> 6d83cb2b
         });
       });
 
@@ -181,17 +173,10 @@
     });
   });
 
-<<<<<<< HEAD
-  describeEE("when the user has a paid instance", () => {
+  H.describeEE("when the user has a paid instance", () => {
     it("should display a disabled state and a link to the Interactive embedding settings", () => {
-      setTokenFeatures("all");
-      visitDashboard("@dashboardId");
-=======
-  H.describeEE("when the user has a paid instance", () => {
-    it("should display a link to the Interactive embedding settings", () => {
       H.setTokenFeatures("all");
       H.visitDashboard("@dashboardId");
->>>>>>> 6d83cb2b
 
       H.openSharingMenu("Embed");
 
