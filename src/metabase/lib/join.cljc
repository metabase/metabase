(ns metabase.lib.join
  "Functions related to manipulating EXPLICIT joins in MBQL."
  (:require
   [clojure.string :as str]
   [inflections.core :as inflections]
   [medley.core :as m]
   [metabase.lib.common :as lib.common]
   [metabase.lib.dispatch :as lib.dispatch]
   [metabase.lib.equality :as lib.equality]
   [metabase.lib.filter :as lib.filter]
   [metabase.lib.hierarchy :as lib.hierarchy]
   [metabase.lib.metadata :as lib.metadata]
   [metabase.lib.metadata.calculation :as lib.metadata.calculation]
   [metabase.lib.options :as lib.options]
   [metabase.lib.query :as lib.query]
   [metabase.lib.ref :as lib.ref]
   [metabase.lib.schema :as lib.schema]
   [metabase.lib.schema.common :as lib.schema.common]
   [metabase.lib.schema.expression :as lib.schema.expression]
   [metabase.lib.schema.filter :as lib.schema.filter]
   [metabase.lib.schema.join :as lib.schema.join]
   [metabase.lib.types.isa :as lib.types.isa]
   [metabase.lib.util :as lib.util]
   [metabase.mbql.util.match :as mbql.u.match]
   [metabase.shared.util.i18n :as i18n]
   [metabase.util :as u]
   [metabase.util.malli :as mu]))

(def ^:private JoinWithOptionalAlias
  "A Join that may not yet have an `:alias`, which is normally required; [[join]] accepts this and will add a default
  alias if one is not present."
  [:merge
   [:ref ::lib.schema.join/join]
   [:map
    [:alias {:optional true} [:ref ::lib.schema.join/alias]]]])

(def ^:private PartialJoin
  "A join that may not yet have an `:alias` or `:conditions`."
  [:merge
   JoinWithOptionalAlias
   [:map
    [:conditions {:optional true} [:ref ::lib.schema.join/conditions]]]])

(def ^:private FieldOrPartialJoin
  [:or
   lib.metadata/ColumnMetadata
   [:ref :mbql.clause/field]
   PartialJoin])

(mu/defn with-join-alias :- FieldOrPartialJoin
  "Add OR REMOVE a specific `join-alias` to `field-or-join`, which is either a `:field`/Field metadata, or a join map.
  Does not recursively update other references (yet; we can add this in the future)."
  {:style/indent [:form]}
  [field-or-join :- FieldOrPartialJoin
   join-alias    :- [:maybe ::lib.schema.common/non-blank-string]]
  (case (lib.dispatch/dispatch-value field-or-join)
    :field
    (lib.options/update-options field-or-join u/assoc-dissoc :join-alias join-alias)

    :metadata/column
    (u/assoc-dissoc field-or-join ::join-alias join-alias)

    :mbql/join
    (u/assoc-dissoc field-or-join :alias join-alias)))

(mu/defn current-join-alias :- [:maybe ::lib.schema.common/non-blank-string]
  "Get the current join alias associated with something, if it has one."
  [field-or-join :- FieldOrPartialJoin]
  (case (lib.dispatch/dispatch-value field-or-join)
    :field          (:join-alias (lib.options/options field-or-join))
    :metadata/column (::join-alias field-or-join)
    :mbql/join      (:alias field-or-join)))

(mu/defn resolve-join :- ::lib.schema.join/join
  "Resolve a join with a specific `join-alias`."
  [query        :- ::lib.schema/query
   stage-number :- :int
   join-alias   :- ::lib.schema.common/non-blank-string]
  (let [{:keys [joins]} (lib.util/query-stage query stage-number)]
    (or (m/find-first #(= (:alias %) join-alias)
                      joins)
        (throw (ex-info (i18n/tru "No join named {0}, found: {1}"
                                  (pr-str join-alias)
                                  (pr-str (mapv :alias joins)))
                        {:join-alias   join-alias
                         :query        query
                         :stage-number stage-number})))))

(defmethod lib.metadata.calculation/display-name-method :mbql/join
  [query _stage-number {[{:keys [source-table source-card], :as _first-stage}] :stages, :as _join} _style]
  (or
   (when source-table
     (:display-name (lib.metadata/table query source-table)))
   (when source-card
     (i18n/tru "Question {0}" source-card))
   (i18n/tru "Native Query")))

(defmethod lib.metadata.calculation/display-info-method :mbql/join
  [query stage-number join]
  (let [display-name (lib.metadata.calculation/display-name query stage-number join)]
    {:name (or (:alias join) display-name), :display-name display-name}))

(defmethod lib.metadata.calculation/metadata-method :mbql/join
  [_query _stage-number _query]
  ;; not i18n'ed because this shouldn't be developer-facing.
  (throw (ex-info "You can't calculate a metadata map for a join! Use lib.metadata.calculation/returned-columns-method instead."
                  {})))

(mu/defn ^:private column-from-join-fields :- lib.metadata.calculation/ColumnMetadataWithSource
  "For a column that comes from a join `:fields` list, add or update metadata as needed, e.g. include join name in the
  display name."
  [query           :- ::lib.schema/query
   stage-number    :- :int
   column-metadata :- lib.metadata/ColumnMetadata
   join-alias      :- ::lib.schema.common/non-blank-string]
  (let [column-metadata (assoc column-metadata :source-alias join-alias)
        col             (-> (assoc column-metadata
                                   :display-name (lib.metadata.calculation/display-name query stage-number column-metadata)
                                   :lib/source   :source/joins)
                            (with-join-alias join-alias))]
    (assert (= (current-join-alias col) join-alias))
    col))

<<<<<<< HEAD
=======
(defmethod lib.metadata.calculation/metadata-method :mbql/join
  [query stage-number {:keys [fields stages], join-alias :alias, :or {fields :none}, :as _join}]
  (when-not (= fields :none)
    (let [ensure-previous-stages-have-metadata (resolve 'metabase.lib.stage/ensure-previous-stages-have-metadata)
          join-query (cond-> (assoc query :stages stages)
                       ensure-previous-stages-have-metadata
                       (ensure-previous-stages-have-metadata -1))
          field-metadatas (if (= fields :all)
                            (lib.metadata.calculation/metadata join-query -1 (peek stages))
                            (for [field-ref fields
                                  :let [join-field (lib.options/update-options field-ref dissoc :join-alias)]]
                              (lib.metadata.calculation/metadata join-query -1 join-field)))]
      (mapv (fn [field-metadata]
              (column-from-join-fields query stage-number field-metadata join-alias))
            field-metadatas))))

(defmethod lib.metadata.calculation/display-name-method :option/join.strategy
  [_query _stage-number {:keys [strategy]} _style]
  (case strategy
    :left-join  (i18n/tru "Left outer join")
    :right-join (i18n/tru "Right outer join")
    :inner-join (i18n/tru "Inner join")
    :full-join  (i18n/tru "Full outer join")))

(defmethod lib.metadata.calculation/display-info-method :option/join.strategy
  [query stage-number {:keys [strategy default], :as option}]
  (cond-> {:short-name   (u/qualified-name strategy)
           :display-name (lib.metadata.calculation/display-name query stage-number option)}
    default (assoc :default true)))

>>>>>>> a557f57b
(mu/defn joined-field-desired-alias :- ::lib.schema.common/non-blank-string
  "Desired alias for a Field that comes from a join, e.g.

    MyJoin__my_field

  You should pass the results thru a unique name function."
  [join-alias :- ::lib.schema.common/non-blank-string
   field-name :- ::lib.schema.common/non-blank-string]
  (lib.util/format "%s__%s" join-alias field-name))

(mu/defn ^:private add-source-and-desired-aliases :- :map
  [join           :- [:map
                      [:alias
                       {:error/message "Join must have an alias to determine column aliases!"}
                       ::lib.schema.common/non-blank-string]]
   unique-name-fn :- fn?
   col            :- :map]
  (assoc col
         :lib/source-column-alias  (:name col)
         :lib/desired-column-alias (unique-name-fn (joined-field-desired-alias (:alias join) (:name col)))))

(defmethod lib.metadata.calculation/returned-columns-method :mbql/join
  [query
   stage-number
   {:keys [fields stages], join-alias :alias, :or {fields :none}, :as join}
   {:keys [unique-name-fn], :as options}]
  (when-not (= fields :none)
    (let [ensure-previous-stages-have-metadata (resolve 'metabase.lib.stage/ensure-previous-stages-have-metadata)
          join-query (cond-> (assoc query :stages stages)
                       ensure-previous-stages-have-metadata
                       (ensure-previous-stages-have-metadata -1))
          field-metadatas (if (= fields :all)
                            (lib.metadata.calculation/returned-columns join-query -1 (peek stages) options)
                            (for [field-ref fields
                                  :let [join-field (lib.options/update-options field-ref dissoc :join-alias)]]
                              (lib.metadata.calculation/metadata join-query -1 join-field)))]
      (mapv (fn [field-metadata]
              (->> (column-from-join-fields query stage-number field-metadata join-alias)
                   (add-source-and-desired-aliases join unique-name-fn)))
            field-metadatas))))

(defmethod lib.metadata.calculation/visible-columns-method :mbql/join
  [query stage-number join options]
  (lib.metadata.calculation/returned-columns query stage-number (assoc join :fields :all) options))

(mu/defn all-joins-visible-columns :- lib.metadata.calculation/ColumnsWithUniqueAliases
  "Convenience for calling [[lib.metadata.calculation/visible-columns]] on all of the joins in a query stage."
  [query          :- ::lib.schema/query
   stage-number   :- :int
   unique-name-fn :- fn?]
  (into []
        (mapcat (fn [join]
                  (lib.metadata.calculation/visible-columns query
                                                            stage-number
                                                            join
                                                            {:unique-name-fn               unique-name-fn
                                                             :include-implicitly-joinable? false})))
        (:joins (lib.util/query-stage query stage-number))))

(mu/defn all-joins-expected-columns :- lib.metadata.calculation/ColumnsWithUniqueAliases
  "Convenience for calling [[lib.metadata.calculation/returned-columns-method]] on all the joins in a query stage."
  [query        :- ::lib.schema/query
   stage-number :- :int
   options      :- lib.metadata.calculation/ReturnedColumnsOptions]
  (into []
        (mapcat (fn [join]
                  (lib.metadata.calculation/returned-columns query stage-number join options)))
        (:joins (lib.util/query-stage query stage-number))))

(defmulti join-clause-method
  "Convert something to a join clause."
  {:arglists '([joinable])}
  lib.dispatch/dispatch-value
  :hierarchy lib.hierarchy/hierarchy)

;; TODO -- should the default implementation call [[metabase.lib.query/query]]? That way if we implement a method to
;; create an MBQL query from a `Table`, then we'd also get [[join]] support for free?

(defmethod join-clause-method :mbql/join
  [a-join-clause]
  a-join-clause)

;;; TODO -- this probably ought to live in [[metabase.lib.query]]
(defmethod join-clause-method :mbql/query
  [another-query]
  (-> {:lib/type :mbql/join
       :stages   (:stages (lib.util/pipeline another-query))}
      lib.options/ensure-uuid))

;;; TODO -- this probably ought to live in [[metabase.lib.stage]]
(defmethod join-clause-method :mbql.stage/mbql
  [mbql-stage]
  (-> {:lib/type :mbql/join
       :stages   [mbql-stage]}
      lib.options/ensure-uuid))

(mu/defn with-join-conditions :- PartialJoin
  "Update the `:conditions` (filters) for a Join clause."
  {:style/indent [:form]}
  [a-join     :- PartialJoin
   conditions :- [:maybe [:sequential [:or ::lib.schema.expression/boolean ::lib.schema.common/external-op]]]]
  (u/assoc-dissoc a-join :conditions (not-empty (mapv lib.common/->op-arg conditions))))

(mu/defn join-clause :- PartialJoin
  "Create an MBQL join map from something that can conceptually be joined against. A `Table`? An MBQL or native query? A
  Saved Question? You should be able to join anything, and this should return a sensible MBQL join map."
  ([joinable]
   ;; FIXME -- we should add `:fields :all` by default, but blocked by #32026
   (join-clause-method joinable))

  ([joinable conditions]
   (with-join-conditions (join-clause joinable) conditions)))

(mu/defn with-join-fields :- PartialJoin
  "Update a join (or a function that will return a join) to include `:fields`, either `:all`, `:none`, or a sequence of
  references."
  [joinable :- PartialJoin
   fields   :- [:maybe [:or [:enum :all :none] [:sequential some?]]]]
  (u/assoc-dissoc joinable :fields (cond
                                     (keyword? fields) fields
                                     (= fields [])     :none
                                     :else             (not-empty (mapv lib.ref/ref fields)))))

(defn- select-home-column
  [home-cols cond-fields]
  (let [cond->home (into {}
                         (keep  (fn [home-col]
                                  (when-let [cond-field (lib.equality/find-closest-matching-ref
                                                         (lib.ref/ref home-col)
                                                         cond-fields)]
                                    [cond-field home-col])))
                         home-cols)
        cond-home-cols (map cond->home cond-fields)]
    ;; first choice: the leftmost FK or PK in the condition referring to a home column
    (or (m/find-first (some-fn lib.types.isa/foreign-key? lib.types.isa/primary-key?) cond-home-cols)
        ;; otherwise the leftmost home column in the condition
        (first cond-home-cols)
        ;; otherwise the first FK home column
        (m/find-first lib.types.isa/foreign-key? home-cols)
        ;; otherwise the first PK home column
        (m/find-first lib.types.isa/primary-key? home-cols)
        ;; otherwise the first home column
        (first home-cols))))

(defn- strip-id [s]
  (when (string? s)
    (str/trim (str/replace s #"(?i) id$" ""))))

(defn- similar-names?
  "Checks if `name0` and `name1` are similar.
  Two names are considered similar if they are the same, one is the plural of the other,
  or their plurals are equal.
  This is used to avoid repeating ourselves in situations like when we have a table called
  PRODUCTS and a field (presumably referring to that table) called PRODUCT."
  [name0 name1]
  (and (string? name0) (string? name1)
       (let [plural1 (delay (inflections/plural name1))
             plural0 (delay (inflections/plural name0))]
         (or (= name0 name1)
             (= name0 @plural1)
             (= @plural0 name1)
             (= @plural0 @plural1)))))

(defn- calculate-join-alias [query joined home-col]
  (let [joined-name (lib.metadata.calculation/display-name
                     (if (= (:lib/type joined) :mbql/query) joined query)
                     joined)
        home-name   (when home-col (strip-id (lib.metadata.calculation/display-name query home-col)))
        similar     (similar-names? joined-name home-name)
        join-alias  (or (and joined-name
                             home-name
                             (not (re-matches #"(?i)id" home-name))
                             (not similar)
                             (str joined-name " - " home-name))
                        joined-name
                        home-name
                        "source")]
    join-alias))

(defn- add-alias-to-join-refs [metadata-providerable form join-alias join-refs]
  (mbql.u.match/replace form
    (field :guard (fn [field-clause]
                    (and (lib.util/field-clause? field-clause)
                         (boolean (lib.equality/find-closest-matching-ref
                                   metadata-providerable field-clause join-refs)))))
    (with-join-alias field join-alias)))

(defn- add-alias-to-condition
  [metadata-providerable condition join-alias home-refs join-refs]
  (let [condition (add-alias-to-join-refs metadata-providerable condition join-alias join-refs)]
    ;; Sometimes conditions have field references which cannot be unambigously
    ;; assigned to one of the sides. The following code tries to deal with
    ;; these cases, but only for conditions that look like the ones generated
    ;; generated by the FE. These have the form home-field op join-field,
    ;; so we break ties by looking at the poisition of the field reference.
    (mbql.u.match/replace condition
      [op op-opts (lhs :guard lib.util/field-clause?) (rhs :guard lib.util/field-clause?)]
      (let [lhs-aliased (contains? (lib.options/options lhs) :join-alias)
            rhs-aliased (contains? (lib.options/options rhs) :join-alias)]
        (cond
          ;; no sides obviously belong to joined
          (not (or lhs-aliased rhs-aliased))
          (if (lib.equality/find-closest-matching-ref metadata-providerable rhs home-refs)
            [op op-opts (with-join-alias lhs join-alias) rhs]
            [op op-opts lhs (with-join-alias rhs join-alias)])

          ;; both sides seem to belong to joined assuming this resulted from
          ;; overly fuzzy matching, we remove the join alias from the LHS
          ;; unless the RHS seems to belong to home too while the LHS doen't
          (and lhs-aliased rhs-aliased)
          (let [bare-lhs (lib.options/update-options lhs dissoc :join-alias)
                bare-rhs (lib.options/update-options rhs dissoc :join-alias)]
            (if (and (nil? (lib.equality/find-closest-matching-ref metadata-providerable bare-lhs home-refs))
                     (lib.equality/find-closest-matching-ref metadata-providerable bare-rhs home-refs))
              [op op-opts lhs bare-rhs]
              [op op-opts bare-lhs rhs]))

          ;; we leave alone the condition otherwise
          :else &match)))))

(defn- generate-unique-name [base-name taken-names]
  (let [generator (lib.util/unique-name-generator)]
    (run! generator taken-names)
    (generator base-name)))

(mu/defn ^:private add-default-alias :- ::lib.schema.join/join
  "Add a default generated `:alias` to a join clause that does not already have one."
  [query        :- ::lib.schema/query
   stage-number :- :int
   a-join       :- JoinWithOptionalAlias]
  (let [stage       (lib.util/query-stage query stage-number)
        home-cols   (lib.metadata.calculation/visible-columns query stage-number stage)
        cond-fields (mbql.u.match/match (:conditions a-join) :field)
        home-col    (select-home-column home-cols cond-fields)
        join-alias  (-> (calculate-join-alias query a-join home-col)
                        (generate-unique-name (map :alias (:joins stage))))
        home-refs   (mapv lib.ref/ref home-cols)
        join-refs   (mapv lib.ref/ref
                          (lib.metadata.calculation/returned-columns
                           (lib.query/query-with-stages query (:stages a-join))))]
    (-> a-join
        (update :conditions
                (fn [conditions]
                  (mapv #(add-alias-to-condition query % join-alias home-refs join-refs)
                        conditions)))
        (with-join-alias join-alias))))

(mu/defn join :- ::lib.schema/query
  "Add a join clause to a `query`."
  ([query a-join]
   (join query -1 a-join))

  ([query        :- ::lib.schema/query
    stage-number :- :int
    a-join       :- PartialJoin]
   (let [a-join (if (contains? a-join :alias)
                  ;; if the join clause comes with an alias, keep it and assume that the
                  ;; condition fields have the right join-aliases too
                  a-join
                  (add-default-alias query stage-number a-join))]
     (lib.util/update-query-stage query stage-number update :joins (fn [joins]
                                                                     (conj (vec joins) a-join))))))

(mu/defn joins :- [:maybe ::lib.schema.join/joins]
  "Get all joins in a specific `stage` of a `query`. If `stage` is unspecified, returns joins in the final stage of the
  query."
  ([query]
   (joins query -1))
  ([query        :- ::lib.schema/query
    stage-number :- :int]
   (not-empty (get (lib.util/query-stage query stage-number) :joins))))

(mu/defn implicit-join-name :- ::lib.schema.common/non-blank-string
  "Name for an implicit join against `table-name` via an FK field, e.g.

    CATEGORIES__via__CATEGORY_ID

  You should make sure this gets ran thru a unique-name fn."
  [table-name           :- ::lib.schema.common/non-blank-string
   source-field-id-name :- ::lib.schema.common/non-blank-string]
  (lib.util/format "%s__via__%s" table-name source-field-id-name))

(mu/defn join-conditions :- ::lib.schema.join/conditions
  "Get all join conditions for the given join"
  [j :- ::lib.schema.join/join]
  (:conditions j))

(mu/defn join-fields :- [:maybe ::lib.schema.join/fields]
  "Get all join conditions for the given join"
  [j :- ::lib.schema.join/join]
  (:fields j))

(defn- raw-join-strategy->strategy-option [raw-strategy]
  (merge
   {:lib/type :option/join.strategy
    :strategy raw-strategy}
   (when (= raw-strategy :left-join)
     {:default true})))

(mu/defn raw-join-strategy :- ::lib.schema.join/strategy
  "Get the raw keyword strategy (type) of a given join, e.g. `:left-join` or `:right-join`. This is either the value
  of the optional `:strategy` key or the default, `:left-join`, if `:strategy` is not specified."
  [a-join :- ::lib.schema.join/join]
  (get a-join :strategy :left-join))

(mu/defn join-strategy :- ::lib.schema.join/strategy.option
  "Get the strategy (type) of a given join, as a `:option/join.strategy` map. If `:stategy` is unspecified, returns
  the default, left join."
  [a-join :- ::lib.schema.join/join]
  (raw-join-strategy->strategy-option (raw-join-strategy a-join)))

(mu/defn with-join-strategy :- PartialJoin
  "Return a copy of `a-join` with its `:strategy` set to `strategy`."
  [a-join   :- PartialJoin
   strategy :- [:or ::lib.schema.join/strategy ::lib.schema.join/strategy.option]]
  ;; unwrap the strategy to a raw keyword if needed.
  (assoc a-join :strategy (cond-> strategy
                            (= (lib.dispatch/dispatch-value strategy) :option/join.strategy)
                            :strategy)))

(mu/defn available-join-strategies :- [:sequential ::lib.schema.join/strategy.option]
  "Get available join strategies for the current Database (based on the Database's
  supported [[metabase.driver/driver-features]]) as raw keywords like `:left-join`."
  ([query]
   (available-join-strategies query -1))

  ;; stage number is not currently used, but it is taken as a parameter for consistency with the rest of MLv2
  ([query         :- ::lib.schema/query
    _stage-number :- :int]
   (let [database (lib.metadata/database query)
         features (:features database)]
     (into []
           (comp (filter (partial contains? features))
                 (map raw-join-strategy->strategy-option))
           [:left-join :right-join :inner-join :full-join]))))

;;; Building join conditions:
;;;
;;; The QB GUI needs to build a join condition before the join itself is attached to the query. There are three parts
;;; to a join condition. Suppose we're building a query like
;;;
;;;    SELECT * FROM order JOIN user ON order.user_id = user.id
;;;
;;; The condition is
;;;
;;;    order.user_id  =  user.id
;;;    ^^^^^^^^^^^^^  ^  ^^^^^^^
;;;          1        2     3
;;;
;;; and the three parts are:
;;;
;;; 1. LHS/source column: the column in the left-hand side of the condition, e.g. the `order.user_id` in the example
;;;    above. Either comes from the source Table, or a previous stage of the query, or a previously-joined
;;;    Table/Model/Saved Question. `order.user_id` presumably is an FK to `user.id`, and while this is typical, is not
;;;    required.
;;;
;;; 2. The operator: `=` in the example above. Corresponds to an `:=` MBQL clause. `=` is selected by default.
;;;
;;; 3. RHS/destination/target column: the column in the right-hand side of the condition e.g. `user.id` in the example
;;;    above. `user.id` is a column in the Table/Model/Saved Question we are joining against.
;;;
;;; The Query Builder allows selecting any of these three parts in any order. The functions below return possible
;;; options for each respective part. At the time of this writing, selecting one does not filter out incompatible
;;; options for the other parts, but hopefully we can implement this in the future -- see #31174

(mu/defn ^:private sort-join-condition-columns :- [:sequential lib.metadata/ColumnMetadata]
  "Sort potential join condition columns as returned by [[join-condition-lhs-columns]]
  or [[join-condition-rhs-columns]]. PK columns are returned first, followed by FK columns, followed by other columns.
  Otherwise original order is maintained."
  [columns :- [:sequential lib.metadata/ColumnMetadata]]
  (let [{:keys [pk fk other]} (group-by (fn [column]
                                          (cond
                                            (lib.types.isa/primary-key? column) :pk
                                            (lib.types.isa/foreign-key? column) :fk
                                            :else                               :other))
                                        columns)]
    (concat pk fk other)))

(mu/defn join-condition-lhs-columns :- [:sequential lib.metadata/ColumnMetadata]
  "Get a sequence of columns that can be used as the left-hand-side (source column) in a join condition. This column
  is the one that comes from the source Table/Card/previous stage of the query or a previous join.

  If the right-hand-side column has already been chosen (they can be chosen in any order in the Query Builder UI),
  pass in the chosen RHS column. In the future, this may be used to restrict results to compatible columns. (See #31174)

  Results will be returned in a 'somewhat smart' order with PKs and FKs returned before other columns.

  Unlike most other things that return columns, implicitly-joinable columns ARE NOT returned here."
  ([query rhs-column-or-nil]
   (join-condition-lhs-columns query -1 rhs-column-or-nil))

  ([query              :- ::lib.schema/query
    stage-number       :- :int
    ;; not yet used, hopefully we will use in the future when present for filtering incompatible columns out.
    _rhs-column-or-nil :- [:maybe lib.metadata/ColumnMetadata]]
   (sort-join-condition-columns
    (lib.metadata.calculation/visible-columns query
                                              stage-number
                                              (lib.util/query-stage query stage-number)
                                              {:include-implicitly-joinable? false}))))

(mu/defn join-condition-rhs-columns :- [:sequential lib.metadata/ColumnMetadata]
  "Get a sequence of columns that can be used as the right-hand-side (target column) in a join condition. This column
  is the one that belongs to the thing being joined, `joinable`, which can be something like a
  Table ([[metabase.lib.metadata/TableMetadata]]), Saved Question/Model ([[metabase.lib.metadata/CardMetadata]]),
  another query, etc. -- anything you can pass to [[join-clause]].

  If the lhs-hand-side column has already been chosen (they can be chosen in any order in the Query Builder UI),
  pass in the chosen LHS column. In the future, this may be used to restrict results to compatible columns. (See #31174)

  Results will be returned in a 'somewhat smart' order with PKs and FKs returned before other columns."
  ([query joinable lhs-column-or-nil]
   (join-condition-rhs-columns query -1 joinable lhs-column-or-nil))

  ([query              :- ::lib.schema/query
    stage-number       :- :int
    joinable
    ;; not yet used, hopefully we will use in the future when present for filtering incompatible columns out.
    _lhs-column-or-nil :- [:maybe lib.metadata/ColumnMetadata]]
   ;; I was on the fence about whether these should get `:lib/source :source/joins` or not -- it seems like based on
   ;; the QB UI they shouldn't. See screenshots in #31174
   (sort-join-condition-columns
    (lib.metadata.calculation/visible-columns query stage-number joinable {:include-implicitly-joinable? false}))))

(defn- join-condition-operator-definitions []
  [(lib.filter/operator-def := :equal-to)
   (lib.filter/operator-def :>)
   (lib.filter/operator-def :<)
   (lib.filter/operator-def :>=)
   (lib.filter/operator-def :<=)
   (lib.filter/operator-def :!= :not-equal-to)])

(mu/defn join-condition-operators :- [:sequential ::lib.schema.filter/operator]
  "Return a sequence of valid filter clause operators that can be used to build a join condition. In the Query Builder
  UI, this can be chosen at any point before or after choosing the LHS and RHS. Invalid options are not currently
  filtered out based on values of the LHS or RHS, but in the future we can add this -- see #31174."
  ([query lhs-column-or-nil rhs-column-or-nil]
   (join-condition-operators query -1 lhs-column-or-nil rhs-column-or-nil))

  ([_query             :- ::lib.schema/query
    _stage-number      :- :int
    ;; not yet used, hopefully we will use in the future when present for filtering incompatible options out.
    _lhs-column-or-nil :- [:maybe lib.metadata/ColumnMetadata]
    _rhs-column-or-nil :- [:maybe lib.metadata/ColumnMetadata]]
   ;; currently hardcoded to these six operators regardless of LHS and RHS.
   (join-condition-operator-definitions)))

(mu/defn ^:private pk-column :- [:maybe lib.metadata/ColumnMetadata]
  "Given something `x` (e.g. a Table metadata) find the PK column."
  [query        :- ::lib.schema/query
   stage-number :- :int
   x]
  (m/find-first lib.types.isa/primary-key?
                (lib.metadata.calculation/visible-columns query stage-number x)))

(mu/defn ^:private fk-column-for :- [:maybe lib.metadata/ColumnMetadata]
  "Given a query stage find an FK column that points to the PK `pk-col`."
  [query        :- ::lib.schema/query
   stage-number :- :int
   pk-col       :- [:maybe lib.metadata/ColumnMetadata]]
  (when-let [pk-id (:id pk-col)]
    (m/find-first (fn [{:keys [fk-target-field-id], :as col}]
                    (and (lib.types.isa/foreign-key? col)
                         (= fk-target-field-id pk-id)))
                  (lib.metadata.calculation/visible-columns query stage-number (lib.util/query-stage query stage-number)))))

(mu/defn suggested-join-condition :- [:maybe ::lib.schema.expression/boolean] ; i.e., a filter clause
  "Return a suggested default join condition when constructing a join against `joinable`, e.g. a Table, Saved
  Question, or another query. A suggested condition will be returned if the query stage has a foreign key to the
  primary key of the thing we're joining (see #31175 for more info); otherwise this will return `nil` if no default
  condition is suggested."
  ([query joinable]
   (suggested-join-condition query -1 joinable))

  ([query         :- ::lib.schema/query
    stage-number  :- :int
    joinable]
   (when-let [pk-col (pk-column query stage-number joinable)]
     (when-let [fk-col (fk-column-for query stage-number pk-col)]
       (lib.filter/filter-clause (lib.filter/operator-def := :equal-to) fk-col pk-col)))))

(def ^:private Joinable
  [:or lib.metadata/TableMetadata lib.metadata/CardMetadata])

(mu/defn joined-thing :- [:maybe Joinable]
  "Return metadata about the origin of `a-join` using `metadata-providerable` as the source of information."
  [metadata-providerable :- lib.metadata/MetadataProviderable
   a-join                :- ::lib.schema.join/join]
  (let [origin (-> a-join :stages first)]
    (cond
      (:source-card origin)  (lib.metadata/card metadata-providerable (:source-card origin))
      (:source-table origin) (lib.metadata/table metadata-providerable (:source-table origin)))))

(defn- add-join-alias-to-joinable-columns [cols a-join]
  (let [join-alias     (current-join-alias a-join)
        unique-name-fn (lib.util/unique-name-generator)]
    (mapv (fn [col]
            (as-> col col
              (with-join-alias col join-alias)
              (add-source-and-desired-aliases a-join unique-name-fn col)))
          cols)))

(defn- mark-selected-joinable-columns
  "Mark the column metadatas in `cols` as `:selected` if they appear in `a-join`'s `:fields`."
  [cols a-join]
  (let [j-fields (join-fields a-join)]
    (case j-fields
      :all        (mapv #(assoc % :selected? true)
                        cols)
      (:none nil) (mapv #(assoc % :selected? false)
                        cols)
      ;; figure out which columns are in `:fields`, and then match them to the closest match out of `all-source-refs`.
      (let [selected-fields-refs (mapv lib.ref/ref j-fields)
            ;; pre-calculate refs for all the cols so we can match them up to the ones in `:fields`.
            cols                 (mapv (fn [col]
                                         (assoc col ::ref (lib.ref/ref col)))
                                       cols)
            all-source-refs      (mapv ::ref cols)
            selected-source-refs (into #{}
                                       (map #(lib.equality/find-closest-matching-ref % all-source-refs))
                                       selected-fields-refs)]
        (mapv (fn [col]
                (->  col
                     (assoc :selected? (contains? selected-source-refs (::ref col)))
                     (dissoc ::ref)))
              cols)))))

(mu/defn joinable-columns :- [:sequential lib.metadata/ColumnMetadata]
  "Return information about the fields that you can pass to [[with-join-fields]] when constructing a join against
  something [[Joinable]] (i.e., a Table or Card) or manipulating an existing join. When passing in a join, currently
  selected columns (those in the join's `:fields`) will include `:selected true` information."
  [query            :- ::lib.schema/query
   stage-number     :- :int
   join-or-joinable :- [:or ::lib.schema.join/join Joinable]]
  (let [a-join   (when (= (lib.dispatch/dispatch-value join-or-joinable) :mbql/join)
                   join-or-joinable)
        source (if a-join
                 (joined-thing query join-or-joinable)
                 join-or-joinable)
        cols   (lib.metadata.calculation/returned-columns query stage-number source)]
    (cond-> cols
      a-join (add-join-alias-to-joinable-columns a-join)
      a-join (mark-selected-joinable-columns a-join))))<|MERGE_RESOLUTION|>--- conflicted
+++ resolved
@@ -121,24 +121,6 @@
     (assert (= (current-join-alias col) join-alias))
     col))
 
-<<<<<<< HEAD
-=======
-(defmethod lib.metadata.calculation/metadata-method :mbql/join
-  [query stage-number {:keys [fields stages], join-alias :alias, :or {fields :none}, :as _join}]
-  (when-not (= fields :none)
-    (let [ensure-previous-stages-have-metadata (resolve 'metabase.lib.stage/ensure-previous-stages-have-metadata)
-          join-query (cond-> (assoc query :stages stages)
-                       ensure-previous-stages-have-metadata
-                       (ensure-previous-stages-have-metadata -1))
-          field-metadatas (if (= fields :all)
-                            (lib.metadata.calculation/metadata join-query -1 (peek stages))
-                            (for [field-ref fields
-                                  :let [join-field (lib.options/update-options field-ref dissoc :join-alias)]]
-                              (lib.metadata.calculation/metadata join-query -1 join-field)))]
-      (mapv (fn [field-metadata]
-              (column-from-join-fields query stage-number field-metadata join-alias))
-            field-metadatas))))
-
 (defmethod lib.metadata.calculation/display-name-method :option/join.strategy
   [_query _stage-number {:keys [strategy]} _style]
   (case strategy
@@ -153,7 +135,6 @@
            :display-name (lib.metadata.calculation/display-name query stage-number option)}
     default (assoc :default true)))
 
->>>>>>> a557f57b
 (mu/defn joined-field-desired-alias :- ::lib.schema.common/non-blank-string
   "Desired alias for a Field that comes from a join, e.g.
 
