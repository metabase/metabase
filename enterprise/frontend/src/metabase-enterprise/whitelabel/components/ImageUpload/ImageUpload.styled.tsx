--- conflicted
+++ resolved
@@ -7,13 +7,8 @@
     padding: 0.75rem 1rem;
     margin-right: 1rem;
     border-radius: 4px;
-<<<<<<< HEAD
-    border: 1px solid ${color("border")};
+    border: 1px solid var(--mb-color-border);
     background-color: var(--mb-color-bg-white);
-=======
-    border: 1px solid var(--mb-color-border);
-    background-color: ${color("white")};
->>>>>>> 2bfaab28
     color: ${color("text-dark")};
     transition: 200ms;
     cursor: pointer;
