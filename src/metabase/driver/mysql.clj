--- conflicted
+++ resolved
@@ -156,11 +156,7 @@
   [_]
   (hx/with-database-type-info
    (case hx/*honey-sql-version*
-<<<<<<< HEAD
-     1 (hsql/call :now 6)
-=======
      1 (hx/call :now 6)
->>>>>>> dca5f441
      2 [:now [:inline 6]])
    "timestamp"))
 
