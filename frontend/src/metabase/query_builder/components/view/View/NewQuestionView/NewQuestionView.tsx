import { t } from "ttag";

import Subhead from "metabase/components/type/Subhead";
import type { updateQuestion } from "metabase/query_builder/actions";
import type * as Lib from "metabase-lib";
import type StructuredQuery from "metabase-lib/queries/StructuredQuery";

import QuestionDataSelector from "../../QuestionDataSelector";

type Props = {
  legacyQuery: StructuredQuery;
<<<<<<< HEAD
  updateQuestion: typeof updateQuestion;
};

function NewQuestionView({ legacyQuery, updateQuestion }: Props) {
=======
  query: Lib.Query;
  updateQuestion: typeof updateQuestion;
};

function NewQuestionView({ legacyQuery, query, updateQuestion }: Props) {
>>>>>>> 69de23a7
  return (
    <div className="full-height">
      <div className="p4 mx2">
        <QuestionDataSelector
          legacyQuery={legacyQuery}
<<<<<<< HEAD
=======
          query={query}
>>>>>>> 69de23a7
          updateQuestion={updateQuestion}
          triggerElement={
            <Subhead className="mb2">{t`Pick your data`}</Subhead>
          }
        />
      </div>
    </div>
  );
}

// eslint-disable-next-line import/no-default-export -- deprecated usage
export default NewQuestionView;<|MERGE_RESOLUTION|>--- conflicted
+++ resolved
@@ -9,27 +9,17 @@
 
 type Props = {
   legacyQuery: StructuredQuery;
-<<<<<<< HEAD
-  updateQuestion: typeof updateQuestion;
-};
-
-function NewQuestionView({ legacyQuery, updateQuestion }: Props) {
-=======
   query: Lib.Query;
   updateQuestion: typeof updateQuestion;
 };
 
 function NewQuestionView({ legacyQuery, query, updateQuestion }: Props) {
->>>>>>> 69de23a7
   return (
     <div className="full-height">
       <div className="p4 mx2">
         <QuestionDataSelector
           legacyQuery={legacyQuery}
-<<<<<<< HEAD
-=======
           query={query}
->>>>>>> 69de23a7
           updateQuestion={updateQuestion}
           triggerElement={
             <Subhead className="mb2">{t`Pick your data`}</Subhead>
