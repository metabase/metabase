--- conflicted
+++ resolved
@@ -102,11 +102,7 @@
         (cond->> collections
           (mi/can-read? root)
           (cons root))))
-<<<<<<< HEAD
-    (t2/hydrate collections :can_write)
-=======
     (t2/hydrate collections :can_write :is_personal)
->>>>>>> 739877d2
     (filter-audit-collection collections)
     ;; remove the :metabase.models.collection.root/is-root? tag since FE doesn't need it
     ;; and for personal collections we translate the name to user's locale
