--- conflicted
+++ resolved
@@ -68,13 +68,6 @@
 
 (defmethod mi/can-write? Collection
   ([instance]
-<<<<<<< HEAD
-   (if (= (:entity_id instance) (perms/default-audit-collection-entity-id))
-     false
-     (mi/current-user-has-full-permissions? :write instance)))
-  ([_ pk]
-   (mi/can-write? (t2/select-one 'Collection :id pk))))
-=======
    (mi/can-write? :model/Collection (:id instance)))
   ([model pk]
    (if (= pk (:id (perms/default-audit-collection)))
@@ -86,7 +79,6 @@
    (perms/can-read-audit-helper :model/Collection instance))
   ([_ pk]
    (mi/can-read? (t2/select-one :model/Collection :id pk))))
->>>>>>> 85af744c
 
 (def AuthorityLevel
   "Malli Schema for valid collection authority levels."
