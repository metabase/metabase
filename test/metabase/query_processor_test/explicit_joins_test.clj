(ns ^:mb/driver-tests metabase.query-processor-test.explicit-joins-test
  (:require
   [clojure.set :as set]
   [clojure.string :as str]
   [clojure.test :refer :all]
   [metabase.driver :as driver]
   [metabase.driver.sql.query-processor-test-util :as sql.qp-test-util]
   [metabase.driver.util :as driver.u]
   [metabase.lib-be.metadata.jvm :as lib.metadata.jvm]
   [metabase.lib.convert :as lib.convert]
   [metabase.lib.core :as lib]
   [metabase.lib.expression :as lib.expression]
   [metabase.lib.metadata :as lib.metadata]
   [metabase.lib.test-util :as lib.tu]
   [metabase.lib.test-util.mocks-31769 :as lib.tu.mocks-31769]
   [metabase.query-processor :as qp]
   [metabase.query-processor-test.timezones-test :as timezones-test]
   [metabase.query-processor.compile :as qp.compile]
   [metabase.query-processor.preprocess :as qp.preprocess]
   [metabase.query-processor.store :as qp.store]
   [metabase.query-processor.test-util :as qp.test-util]
   [metabase.test :as mt]
   [metabase.test.data.interface :as tx]
   [metabase.util :as u]
   [metabase.util.date-2 :as u.date]))

(deftest ^:parallel explict-join-with-default-options-test
  (testing "Can we specify an *explicit* JOIN using the default options?"
    (let [query (mt/mbql-query venues
                  {:joins [{:source-table $$categories
                            :condition    [:= $category_id 1]}]})]
      (mt/with-native-query-testing-context query
        (is (= '{:select    [VENUES.ID          AS ID
                             VENUES.NAME        AS NAME
                             VENUES.CATEGORY_ID AS CATEGORY_ID
                             VENUES.LATITUDE    AS LATITUDE
                             VENUES.LONGITUDE   AS LONGITUDE
                             VENUES.PRICE       AS PRICE]
                 :from      [VENUES]
                 :left-join [CATEGORIES AS __join
                             ON VENUES.CATEGORY_ID = 1]
                 :limit     [1048575]}
               (sql.qp-test-util/query->sql-map query)))))))

(defn- query-with-strategy [strategy]
  (mt/dataset bird-flocks
    (mt/mbql-query bird
      {:fields   [$name &f.flock.name]
       :joins    [{:source-table $$flock
                   :condition    [:= $flock_id &f.flock.id]
                   :strategy     strategy
                   :alias        "f"}]
       :order-by [[:asc $name]]})))

(deftest ^:parallel left-outer-join-test
  (mt/test-drivers (mt/normal-drivers-with-feature :left-join)
    (testing "Can we supply a custom alias? Can we do a left outer join ??"
      (is (= [["Big Red"          "Bayview Brood"]
              ["Callie Crow"      "Mission Street Murder"]
              ["Camellia Crow"    nil]
              ["Carson Crow"      "Mission Street Murder"]
              ["Chicken Little"   "Bayview Brood"]
              ["Geoff Goose"      nil]
              ["Gerald Goose"     "Green Street Gaggle"]
              ["Greg Goose"       "Green Street Gaggle"]
              ["McNugget"         "Bayview Brood"]
              ["Olita Owl"        nil]
              ["Oliver Owl"       "Portrero Hill Parliament"]
              ["Orville Owl"      "Portrero Hill Parliament"]
              ["Oswald Owl"       nil]
              ["Pamela Pelican"   nil]
              ["Patricia Pelican" nil]
              ["Paul Pelican"     "SoMa Squadron"]
              ["Peter Pelican"    "SoMa Squadron"]
              ["Russell Crow"     "Mission Street Murder"]]
             (mt/rows
              (qp/process-query
               (query-with-strategy :left-join))))))))

(deftest ^:parallel right-outer-join-test
  (mt/test-drivers (mt/normal-drivers-with-feature :right-join)
    (testing "Can we do a right outer join?"
      ;; the [nil "Fillmore Flock"] row will either come first or last depending on the driver; the rest of the rows will
      ;; be the same
      (let [rows [["Big Red"        "Bayview Brood"]
                  ["Callie Crow"    "Mission Street Murder"]
                  ["Carson Crow"    "Mission Street Murder"]
                  ["Chicken Little" "Bayview Brood"]
                  ["Gerald Goose"   "Green Street Gaggle"]
                  ["Greg Goose"     "Green Street Gaggle"]
                  ["McNugget"       "Bayview Brood"]
                  ["Oliver Owl"     "Portrero Hill Parliament"]
                  ["Orville Owl"    "Portrero Hill Parliament"]
                  ["Paul Pelican"   "SoMa Squadron"]
                  ["Peter Pelican"  "SoMa Squadron"]
                  ["Russell Crow"   "Mission Street Murder"]]
            rows (if (tx/sorts-nil-first? driver/*driver* :type/Text)
                   (cons [nil "Fillmore Flock"] rows)
                   (conj rows [nil "Fillmore Flock"]))]
        (is (= rows
               (mt/rows
                (qp/process-query
                 (query-with-strategy :right-join)))))))))

(deftest ^:parallel inner-join-test
  (mt/test-drivers (mt/normal-drivers-with-feature :inner-join)
    (testing "Can we do an inner join?"
      (is (= [["Big Red"        "Bayview Brood"]
              ["Callie Crow"    "Mission Street Murder"]
              ["Carson Crow"    "Mission Street Murder"]
              ["Chicken Little" "Bayview Brood"]
              ["Gerald Goose"   "Green Street Gaggle"]
              ["Greg Goose"     "Green Street Gaggle"]
              ["McNugget"       "Bayview Brood"]
              ["Oliver Owl"     "Portrero Hill Parliament"]
              ["Orville Owl"    "Portrero Hill Parliament"]
              ["Paul Pelican"   "SoMa Squadron"]
              ["Peter Pelican"  "SoMa Squadron"]
              ["Russell Crow"   "Mission Street Murder"]]
             (mt/rows
              (qp/process-query
               (query-with-strategy :inner-join))))))))

(deftest ^:parallel full-join-test
  (mt/test-drivers (mt/normal-drivers-with-feature :full-join)
    (testing "Can we do a full join?"
      (let [rows [["Big Red"          "Bayview Brood"]
                  ["Callie Crow"      "Mission Street Murder"]
                  ["Camellia Crow"    nil]
                  ["Carson Crow"      "Mission Street Murder"]
                  ["Chicken Little"   "Bayview Brood"]
                  ["Geoff Goose"      nil]
                  ["Gerald Goose"     "Green Street Gaggle"]
                  ["Greg Goose"       "Green Street Gaggle"]
                  ["McNugget"         "Bayview Brood"]
                  ["Olita Owl"        nil]
                  ["Oliver Owl"       "Portrero Hill Parliament"]
                  ["Orville Owl"      "Portrero Hill Parliament"]
                  ["Oswald Owl"       nil]
                  ["Pamela Pelican"   nil]
                  ["Patricia Pelican" nil]
                  ["Paul Pelican"     "SoMa Squadron"]
                  ["Peter Pelican"    "SoMa Squadron"]
                  ["Russell Crow"     "Mission Street Murder"]]
            rows (if (tx/sorts-nil-first? driver/*driver* :type/Text)
                   (cons [nil "Fillmore Flock"] rows)
                   (conj rows [nil "Fillmore Flock"]))]
        (is (= rows
               (mt/rows
                (qp/process-query
                 (query-with-strategy :full-join)))))))))

(deftest ^:parallel automatically-include-all-fields-test
  (mt/test-drivers (mt/normal-drivers-with-feature :left-join)
    (testing "Can we automatically include `:all` Fields?"
      (is (= {:columns (mapv mt/format-name ["id" "name" "flock_id" "id_2" "name_2"])
              :rows    [[2  "Big Red"          5   5   "Bayview Brood"]
                        [7  "Callie Crow"      4   4   "Mission Street Murder"]
                        [3  "Camellia Crow"    nil nil nil]
                        [16 "Carson Crow"      4   4   "Mission Street Murder"]
                        [12 "Chicken Little"   5   5   "Bayview Brood"]
                        [5  "Geoff Goose"      nil nil nil]
                        [9  "Gerald Goose"     1   1   "Green Street Gaggle"]
                        [6  "Greg Goose"       1   1   "Green Street Gaggle"]
                        [14 "McNugget"         5   5   "Bayview Brood"]
                        [17 "Olita Owl"        nil nil nil]
                        [18 "Oliver Owl"       3   3   "Portrero Hill Parliament"]
                        [15 "Orville Owl"      3   3   "Portrero Hill Parliament"]
                        [11 "Oswald Owl"       nil nil nil]
                        [10 "Pamela Pelican"   nil nil nil]
                        [8  "Patricia Pelican" nil nil nil]
                        [13 "Paul Pelican"     2   2   "SoMa Squadron"]
                        [4  "Peter Pelican"    2   2   "SoMa Squadron"]
                        [1  "Russell Crow"     4   4   "Mission Street Murder"]]}
             (mt/format-rows-by
              [int str #(some-> % int) #(some-> % int) identity]
              (mt/rows+column-names
               (mt/dataset bird-flocks
                 (mt/run-mbql-query bird
                   {:joins    [{:source-table $$flock
                                :condition    [:= $flock_id &f.flock.id]
                                :alias        "f"
                                :fields       :all}]
                    :order-by [[:asc $name]]})))))))))

(deftest ^:parallel include-no-fields-test
  (mt/test-drivers (mt/normal-drivers-with-feature :left-join)
    (testing "Can we include no Fields (with `:none`)"
      (is (= {:columns (mapv mt/format-name ["id" "name" "flock_id"])
              :rows    [[2  "Big Red"          5]
                        [7  "Callie Crow"      4]
                        [3  "Camellia Crow"    nil]
                        [16 "Carson Crow"      4]
                        [12 "Chicken Little"   5]
                        [5  "Geoff Goose"      nil]
                        [9  "Gerald Goose"     1]
                        [6  "Greg Goose"       1]
                        [14 "McNugget"         5]
                        [17 "Olita Owl"        nil]
                        [18 "Oliver Owl"       3]
                        [15 "Orville Owl"      3]
                        [11 "Oswald Owl"       nil]
                        [10 "Pamela Pelican"   nil]
                        [8  "Patricia Pelican" nil]
                        [13 "Paul Pelican"     2]
                        [4  "Peter Pelican"    2]
                        [1  "Russell Crow"     4]]}
             (mt/format-rows-by
              [#(some-> % int) str #(some-> % int)]
              (mt/rows+column-names
               (mt/dataset bird-flocks
                 (mt/run-mbql-query bird
                   {:joins    [{:source-table $$flock
                                :condition    [:= $flock_id &f.flock.id]
                                :alias        "f"
                                :fields       :none}]
                    :order-by [[:asc $name]]})))))))))

(deftest ^:parallel specific-fields-test
  (mt/test-drivers (mt/normal-drivers-with-feature :left-join)
    (testing "Can we include a list of specific Fields?"
      (let [{:keys [columns rows]} (mt/format-rows-by
                                    [#(some-> % int) str identity]
                                    (mt/rows+column-names
                                     (mt/dataset bird-flocks
                                       (mt/run-mbql-query bird
                                         {:fields   [$id $name]
                                          :joins    [{:source-table $$flock
                                                      :condition    [:= $flock_id &f.flock.id]
                                                      :alias        "f"
                                                      :fields       [&f.flock.name]}]
                                          :order-by [[:asc $name]]}))))]
        (is (= (mapv mt/format-name ["id" "name" "name_2"])
               columns))
        (is (= [[2  "Big Red"         "Bayview Brood"]
                [7  "Callie Crow"     "Mission Street Murder"]
                [3  "Camellia Crow"   nil]
                [16 "Carson Crow"     "Mission Street Murder"]
                [12 "Chicken Little"  "Bayview Brood"]
                [5  "Geoff Goose"     nil]
                [9  "Gerald Goose"    "Green Street Gaggle"]
                [6  "Greg Goose"      "Green Street Gaggle"]
                [14 "McNugget"        "Bayview Brood"]
                [17 "Olita Owl"       nil]
                [18 "Oliver Owl"      "Portrero Hill Parliament"]
                [15 "Orville Owl"     "Portrero Hill Parliament"]
                [11 "Oswald Owl"      nil]
                [10 "Pamela Pelican"  nil]
                [8  "Patricia Pelican" nil]
                [13 "Paul Pelican"    "SoMa Squadron"]
                [4  "Peter Pelican"   "SoMa Squadron"]
                [1  "Russell Crow"    "Mission Street Murder"]]
               rows))))))

(deftest ^:parallel all-fields-datetime-field-test
  (mt/test-drivers (mt/normal-drivers-with-feature :left-join)
    (testing (str "Do Joins with `:fields``:all` work if the joined table includes Fields that come back wrapped in"
                  " `:datetime-field` forms?")
      (let [{:keys [columns rows]} (mt/format-rows-by
                                    [int identity identity int identity int int]
                                    (mt/rows+column-names
                                     (mt/run-mbql-query users
                                       {:source-table $$users
                                        :joins        [{:source-table $$checkins
                                                        :alias        "c"
                                                        :fields       "all"
                                                        :condition    [:= $id &c.checkins.id]}]
                                        :order-by     [["asc" &c.checkins.id]]
                                        :limit        3})))]
        (is (= (mapv mt/format-name ["id" "name" "last_login" "id_2" "date" "user_id" "venue_id"])
               columns))
        ;; not sure why only Oracle seems to do this
        (is (= [[1 "Plato Yeshua"        "2014-04-01T08:30:00Z" 1 "2014-04-07T00:00:00Z" 5 12]
                [2 "Felipinho Asklepios" "2014-12-05T15:15:00Z" 2 "2014-09-18T00:00:00Z" 1 31]
                [3 "Kaneonuskatew Eiran" "2014-11-06T16:15:00Z" 3 "2014-09-15T00:00:00Z" 8 56]]
               rows))))))

(defmethod driver/database-supports? [::driver/driver ::foreign-keys-as-required-by-tests]
  [_driver _feature _database]
  true)

;;; mongodb doesn't support foreign keys required by some tests below.
;;;
;;; TODO -- not sure what exactly this means. Maybe it was talking about marking FKs automatically during sync? Since we
;;; now do that manually for DBs like MongoDB maybe we can enable these tests for Mongo.
(defmethod driver/database-supports? [:mongo ::foreign-keys-as-required-by-tests]
  [_driver _feature _database]
  false)

(deftest ^:parallel select-*-source-query-test
  (mt/test-drivers (mt/normal-drivers-with-feature :left-join ::foreign-keys-as-required-by-tests)
    (testing "We should be able to run a query that for whatever reason ends up with a `SELECT *` for the source query"
      (let [{:keys [rows columns]} (mt/format-rows-by
                                    [int int]
                                    (mt/rows+column-names
                                     (mt/run-mbql-query checkins
                                       {:source-query {:source-table $$checkins
                                                       :aggregation  [[:sum $user_id->users.id]]
                                                       :breakout     [$id]}
                                        :joins        [{:alias        "u"
                                                        :source-table $$users
                                                        :condition    [:= *checkins.id &u.users.id]}]
                                        :order-by     [[:asc [:field (mt/format-name "id") {:base-type :type/Integer}]]]
                                        :limit        3})))]
        (is (= [(mt/format-name "id") "sum"]
               columns))
        (is (= [[1 5] [2 1] [3 8]]
               rows))))))

(deftest ^:parallel join-against-nested-mbql-query-test
  (mt/test-drivers (mt/normal-drivers-with-feature :left-join)
    (testing "Can we join against a source nested MBQL query?"
      (is (= [[29 "20th Century Cafe" 12  37.775 -122.423 2]
              [8 "25°"               11 34.1015 -118.342 2]
              [93 "33 Taps"            7 34.1018 -118.326 2]]
             (mt/format-rows-by
              :venues
              (mt/rows
               (mt/run-mbql-query venues
                 {:source-table $$venues
                  :joins        [{:alias        "cat"
                                  :source-query {:source-table $$categories}
                                  :condition    [:= $category_id &cat.*categories.id]}]
                  :order-by     [[:asc $name]]
                  :limit        3}))))))))

(deftest ^:parallel join-against-card-source-query-test
  (mt/test-drivers (mt/normal-drivers-with-feature :left-join)
    (testing "Can we join against a `card__id` source query and use `:fields` `:all`?"
      (qp.store/with-metadata-provider (qp.test-util/metadata-provider-with-cards-with-metadata-for-queries
                                        [(mt/mbql-query categories)])
        (is (= {:rows
                [[29 "20th Century Cafe" 12 37.775  -122.423 2 12 "Café"]
                 [8  "25°"               11 34.1015 -118.342 2 11 "Burger"]
                 [93 "33 Taps"           7  34.1018 -118.326 2  7 "Bar"]]

                :columns
                (mapv mt/format-name ["id" "name" "category_id" "latitude" "longitude" "price" "id_2" "name_2"])}
               (mt/format-rows-by
                [int identity int 4.0 4.0 int int identity]
                (mt/rows+column-names
                 (mt/run-mbql-query venues
                   {:joins    [{:alias        "cat"
                                :source-table "card__1"
                                :fields       :all
                                :condition    [:= $category_id &cat.*categories.id]}]
                    :order-by [[:asc $name]]
                    :limit    3})))))))))

;; This is a very contrived test. We create two identical cards and join them both
;; in a third card. This means that first two cards bring fields that differ only in
;; their join aliases, but these "get lost" when the third card is joined to a table.
;; Since we have multiple fields with the same ID, the IDs cannot be used to
;; unambiguously refer to the underlying fields. The only way to reference them
;; properly is by the name they have in the source metadata.
(deftest ^:parallel join-against-multiple-card-copies-test
<<<<<<< HEAD
  (binding [;; TODO: This test uses `qp.preprocess/query->expected-cols`, which uses `annotate` middleware to compute
            ;; the columns based on legacy MBQL. It does not support `:idents`, and this test won't pass until then.
            lib.metadata.ident/*enforce-idents-present* false]
    (mt/test-drivers (mt/normal-drivers-with-feature :left-join)
      (testing "join against multiple copies of a card (#34227)"
        (mt/dataset test-data
          (let [metadata-provider (qp.test-util/metadata-provider-with-cards-with-metadata-for-queries
                                   [(mt/mbql-query orders
                                      {:breakout [$user_id]
                                       :aggregation [[:count]]})
                                    (mt/mbql-query orders
                                      {:breakout [$user_id]
                                       :aggregation [[:count]]})
                                    (mt/mbql-query people
                                      {:fields [$id]
                                       :joins [{:fields :all
                                                :alias "ord1"
                                                :source-table "card__1"
                                                :condition [:= $id &ord1.orders.user_id]}
                                               {:fields :all
                                                :alias "ord2"
                                                :source-table "card__2"
                                                :condition [:= $id &ord2.orders.user_id]}]})])]
            (qp.store/with-metadata-provider metadata-provider
              (let [top-card-query (mt/mbql-query people
                                     {:source-table "card__3"
                                      :limit        3})
                    [cid cuser-id ccount cuser-id2 ccount2] (->> top-card-query
                                                                 qp.preprocess/query->expected-cols
                                                                 (map :name))
                    cid2 (str cid "_2")
                    col-data-fn   (juxt            :id       :name)
                    top-card-cols [[(mt/id :people :id)      cid]
                                   [(mt/id :orders :user_id) cuser-id]
                                   [nil                      ccount]
                                   [(mt/id :orders :user_id) cuser-id2]
                                   [nil                      ccount2]]]
                (testing "sanity"
                  (is (= top-card-cols
                         (->> top-card-query
                              qp/process-query
                              mt/cols
                              (map col-data-fn)))))

                (when (= driver/*driver* :h2)
                  (testing "suggested join condition references the FK by name"
                    (let [query (lib/query metadata-provider (lib.metadata/table metadata-provider (mt/id :people)))
                          card-meta (lib.metadata/card metadata-provider 3)]
                      (is (=? [[:= {} [:field {} (mt/id :people :id)] [:field {} "ord1__USER_ID"]]]
                              (lib/suggested-join-conditions query card-meta))))))

                (testing "the query runs and returns correct data"
                  (is (= {:columns [cid cid2 cuser-id ccount cuser-id2 ccount2]
                          :rows    [[1  1    1        11     1         11]
                                    [2  nil  nil      nil    nil       nil]
                                    [3  3    3        10     3         10]]}
                         (-> (mt/mbql-query people
                               {:joins    [{:alias        "peeps"
                                            :source-table "card__3"
                                            :fields       :all
                                            :condition    [:= $id [:field cuser-id2 {:base-type :type/Integer
                                                                                     :join-alias "peeps"}]]}]
                                :fields [$id]
                                :order-by [[:asc $id]]
                                :limit    3})
                             qp/process-query
                             mt/rows+column-names
                             ;; Oracle is returning java.math.BigDecimal objects
                             (update :rows #(mt/format-rows-by
                                             [int int int int int int] %))))))))))))))
=======
  (mt/test-drivers (mt/normal-drivers-with-feature :left-join)
    (testing "join against multiple copies of a card (#34227)"
      (let [metadata-provider (qp.test-util/metadata-provider-with-cards-with-metadata-for-queries
                               [(mt/mbql-query orders
                                  {:breakout [$user_id]
                                   :aggregation [[:count]]})
                                (mt/mbql-query orders
                                  {:breakout [$user_id]
                                   :aggregation [[:count]]})
                                (mt/mbql-query people
                                  {:fields [$id]
                                   :joins [{:fields :all
                                            :alias "ord1"
                                            :source-table "card__1"
                                            :condition [:= $id &ord1.orders.user_id]}
                                           {:fields :all
                                            :alias "ord2"
                                            :source-table "card__2"
                                            :condition [:= $id &ord2.orders.user_id]}]})])]
        (qp.store/with-metadata-provider metadata-provider
          (let [top-card-query (mt/mbql-query people
                                 {:source-table "card__3"
                                  :limit        3})
                [cid cuser-id ccount cuser-id2 ccount2] (->> top-card-query
                                                             qp.preprocess/query->expected-cols
                                                             (map :name))
                cid2 (str cid "_2")
                col-data-fn   (juxt            :id       :name)
                top-card-cols [[(mt/id :people :id)      cid]
                               [(mt/id :orders :user_id) cuser-id]
                               [nil                      ccount]
                               [(mt/id :orders :user_id) cuser-id2]
                               [nil                      ccount2]]]
            (testing "sanity"
              (is (= top-card-cols
                     (->> top-card-query
                          qp/process-query
                          mt/cols
                          (map col-data-fn)))))
            (when (= driver/*driver* :h2)
              (testing "suggested join condition references the FK by name"
                (let [query (lib/query metadata-provider (lib.metadata/table metadata-provider (mt/id :people)))
                      card-meta (lib.metadata/card metadata-provider 3)]
                  (is (=? [[:= {} [:field {} (mt/id :people :id)] [:field {} "ord1__USER_ID"]]]
                          (lib/suggested-join-conditions query card-meta))))))
            (testing "the query runs and returns correct data"
              (is (= {:columns [cid cid2 cuser-id ccount cuser-id2 ccount2]
                      :rows    [[1  1    1        11     1         11]
                                [2  nil  nil      nil    nil       nil]
                                [3  3    3        10     3         10]]}
                     (-> (mt/mbql-query people
                           {:joins    [{:alias        "peeps"
                                        :source-table "card__3"
                                        :fields       :all
                                        :condition    [:= $id [:field cuser-id2 {:base-type :type/Integer
                                                                                 :join-alias "peeps"}]]}]
                            :fields [$id]
                            :order-by [[:asc $id]]
                            :limit    3})
                         qp/process-query
                         mt/rows+column-names
                         ;; Oracle is returning java.math.BigDecimal objects
                         (update :rows #(mt/format-rows-by
                                         [int int int int int int] %))))))))))))
>>>>>>> f1c7740a

(deftest ^:parallel join-on-field-literal-test
  (mt/test-drivers (mt/normal-drivers-with-feature :left-join)
    (testing "Can we join on a Field literal for a source query?"
      (qp.store/with-metadata-provider (qp.test-util/metadata-provider-with-cards-with-metadata-for-queries
                                        [(mt/mbql-query venues
                                           {:aggregation [[:count]]
                                            :breakout    [$category_id]})])
        ;; Also: if you join against an *explicit* source query, do all columns for both queries come back? (Only applies
        ;; if you include `:source-metadata`)
        (is (= {:rows    [[1 3 46 3] [2 9 40 9] [4 7 5 7]]
                :columns [(mt/format-name "venue_id") "count" (mt/format-name "category_id") "count_2"]}
               (mt/format-rows-by
                [int int int int]
                (mt/rows+column-names
                 (mt/run-mbql-query checkins
                   {:source-query {:source-table $$checkins
                                   :aggregation  [[:count]]
                                   :breakout     [$venue_id]}
                    :joins
                    [{:fields       :all
                      :alias        "venues"
                      :source-table "card__1"
                      :strategy     :inner-join
                      :condition    [:=
                                     [:field "count" {:base-type :type/Number}]
                                     [:field "count" {:base-type :type/Number, :join-alias "venues"}]]}]
                    :order-by     [[:asc $venue_id]]
                    :limit        3})))))))))

(deftest ^:parallel aggregate-join-results-test
  (mt/test-drivers (mt/normal-drivers-with-feature :left-join)
    (testing "Can we aggregate on the results of a JOIN?"
      (qp.store/with-metadata-provider (qp.test-util/metadata-provider-with-cards-with-metadata-for-queries
                                        [(mt/mbql-query checkins
                                           {:aggregation [[:count]]
                                            :breakout    [$user_id]})])
        (let [query (mt/mbql-query users
                      {:joins       [{:fields       :all
                                      :alias        "checkins_by_user"
                                      :source-table "card__1"
                                      :condition    [:= $id &checkins_by_user.*checkins.user_id]}]
                       :aggregation [[:avg &checkins_by_user.*count/Float]]
                       :breakout    [!month.last_login]})]
          (mt/with-native-query-testing-context query
            (is (= {:rows    [["2014-01-01T00:00:00Z" 77]
                              ["2014-02-01T00:00:00Z" 81]
                              ["2014-04-01T00:00:00Z" 49]
                              ["2014-07-01T00:00:00Z" 68]
                              ["2014-08-01T00:00:00Z" 64]
                              ["2014-10-01T00:00:00Z" 65]
                              ["2014-11-01T00:00:00Z" 74]
                              ["2014-12-01T00:00:00Z" 70]]
                    :columns [(mt/format-name "last_login") "avg"]}
                   (mt/format-rows-by
                    [u.date/temporal-str->iso8601-str int]
                    (mt/rows+column-names
                     (qp/process-query query)))))))))))

(deftest ^:parallel get-all-columns-without-metadata-test
  (mt/test-drivers (mt/normal-drivers-with-feature :left-join)
    (testing "NEW! Can we still get all of our columns, even if we *DON'T* specify the metadata?"
      (qp.store/with-metadata-provider (qp.test-util/metadata-provider-with-cards-with-metadata-for-queries
                                        [(mt/mbql-query venues
                                           {:aggregation [[:count]]
                                            :breakout    [$category_id]})])
        (is (= {:rows    [[1 3 46 3] [2 9 40 9] [4 7 5 7]]
                :columns [(mt/format-name "venue_id") "count" (mt/format-name "category_id") "count_2"]}
               (mt/rows+column-names
                (mt/format-rows-by
                 [int int int int]
                 (mt/run-mbql-query checkins
                   {:source-query {:source-table $$checkins
                                   :aggregation  [[:count]]
                                   :breakout     [$venue_id]}
                    :joins        [{:source-table "card__1"
                                    :alias        "venues"
                                    :fields       :all
                                    :strategy     :inner-join
                                    :condition    [:=
                                                   [:field "count" {:base-type :type/Number}]
                                                   [:field "count" {:base-type :type/Number, :join-alias "venues"}]]}]
                    :order-by     [[:asc $venue_id]]
                    :limit        3})))))))))

(deftest ^:parallel joined-field-in-time-interval-test
  (mt/test-drivers (mt/normal-drivers-with-feature :right-join)
    (testing "Should be able to use a joined field in a `:time-interval` clause"
      (is (= {:rows    []
              :columns (mapv mt/format-name ["id" "name" "category_id" "latitude" "longitude" "price"])}
             (mt/rows+column-names
              (mt/run-mbql-query venues
                {:joins    [{:source-table $$checkins
                             :alias        "c"
                             :strategy     :right-join
                             :condition    [:= $id &c.checkins.venue_id]}]
                 :filter   [:time-interval &c.checkins.date -30 :day]
                 :order-by [[:asc &c.checkins.id]]
                 :limit    10})))))))

(deftest ^:parallel deduplicate-column-names-test
  (mt/test-drivers (mt/normal-drivers-with-feature :left-join)
    (testing (str "Do we gracefully handle situtations where joins would produce multiple columns with the same name? "
                  "(Multiple columns named `id` in the example below)")
      (let [{:keys [rows columns]} (mt/rows+column-names
                                    (mt/format-rows-by
                                     [int                    ; checkins.id
                                      str                    ; checkins.date
                                      int                    ; checkins.user_id
                                      int                    ; checkins.venue_id
                                      int                    ; users.id
                                      str                    ; users.name
                                      str                    ; users.last_login
                                      int                    ; venues.id
                                      str                    ; venues.name
                                      int                    ; venues.category_id
                                      3.0                    ; venues.latitude
                                      3.0                    ; venues.longitude
                                      int]                   ; venues.price
                                     (mt/run-mbql-query checkins
                                       {:source-query {:source-table $$checkins
                                                       :joins
                                                       [{:fields       :all
                                                         :alias        "u"
                                                         :source-table $$users
                                                         :condition    [:= $user_id &u.users.id]}]}
                                        :joins        [{:fields       :all
                                                        :alias        "v"
                                                        :source-table $$venues
                                                        :condition    [:= $user_id &v.venues.id]}]
                                        :order-by     [[:asc $id]]
                                        :limit        2})))]
        (is (= (mapv
                mt/format-name
                ["id"   "date"   "user_id"     "venue_id"                       ; checkins
                 "id_2" "name"   "last_login"                                   ; users
                 "id_3" "name_2" "category_id" "latitude" "longitude" "price"]) ; venues
               columns))
        (is (= [[1 "2014-04-07T00:00:00Z" 5 12
                 5 "Quentin Sören" "2014-10-03T17:30:00Z"
                 5 "Brite Spot Family Restaurant" 20 34.078 -118.261 2]
                [2 "2014-09-18T00:00:00Z" 1 31
                 1 "Plato Yeshua" "2014-04-01T08:30:00Z"
                 1 "Red Medicine" 4 10.065 -165.374 3]]
               rows))))))

(deftest ^:parallel sql-question-source-query-test
  (mt/test-drivers (mt/normal-drivers-with-feature :nested-queries :left-join)
    (testing "we should be able to use a SQL question as a source query in a Join"
      (qp.store/with-metadata-provider (qp.test-util/metadata-provider-with-cards-with-metadata-for-queries
                                        [(mt/native-query (qp.compile/compile (mt/mbql-query venues)))])
        (is (= [[1 "2014-04-07T00:00:00Z" 5 12 12 "The Misfit Restaurant + Bar" 2 34.0154 -118.497 2]
                [2 "2014-09-18T00:00:00Z" 1 31 31 "Bludso's BBQ"                5 33.8894 -118.207 2]]
               (mt/formatted-rows
                [int identity int int int identity int 4.0 4.0 int]
                (mt/run-mbql-query checkins
                  {:joins    [{:fields       :all
                               :source-table "card__1"
                               :alias        "card"
                               :condition    [:= $venue_id &card.venues.id]}]
                   :order-by [[:asc $id]]
                   :limit    2}))))))))

(deftest ^:parallel joined-date-filter-test
  ;; TIMEZONE FIXME — The excluded drivers below don't have TIME types, so the `attempted-murders` dataset doesn't
  ;; currently work. We should use the closest equivalent types (e.g. `DATETIME` or `TIMESTAMP` so we can still load
  ;; the dataset and run tests using this dataset such as these, which doesn't even use the TIME type.
  (mt/test-drivers (set/difference (mt/normal-drivers-with-feature :nested-queries :left-join)
                                   timezones-test/broken-drivers)
    (testing "Date filter should behave the same for joined columns"
      (mt/dataset attempted-murders
        (is (= [["2019-11-01T07:23:18Z" "2019-11-01T07:23:18Z"]]
               (mt/formatted-rows
                [u.date/temporal-str->iso8601-str u.date/temporal-str->iso8601-str]
                (mt/run-mbql-query
                  attempts
                  {:fields [$datetime_tz]
                   :filter [:and
                            [:between $datetime_tz "2019-11-01" "2019-11-01"]
                            [:between &attempts_joined.datetime_tz "2019-11-01" "2019-11-01"]]
                   :joins  [{:alias        "attempts_joined"
                             :condition    [:= $id &attempts_joined.id]
                             :fields       [&attempts_joined.datetime_tz]
                             :source-table $$attempts}]}))))))))

(deftest ^:parallel expressions-referencing-joined-aggregation-expressions-test
  (testing (mt/normal-drivers-with-feature :nested-queries :left-join :expressions)
    (testing "Should be able to use expressions against columns that come from aggregation expressions in joins"
      (is (= [[1 "Red Medicine" 4 10.065 -165.374 3 1.5 4 3 2 1]
              [2 "Stout Burgers & Beers" 11 34.1 -118.329 2 1.1 11 2 1 1]
              [3 "The Apple Pan" 11 34.041 -118.428 2 1.1 11 2 1 1]]
             (mt/formatted-rows
              [int str int 3.0 3.0 int 1.0 int int int int]
              (mt/run-mbql-query venues
                {:fields      [$id
                               $name
                               $category_ID
                               $latitude
                               $longitude
                               $price
                               [:expression "RelativePrice"]]
                 :expressions {:RelativePrice [:/ $price &CategoriesStats.*AvgPrice/Integer]}
                 :joins       [{:condition    [:= $category_id &CategoriesStats.venues.category_id]
                                :source-query {:source-table $$venues
                                               :aggregation  [[:aggregation-options [:max $price] {:name "MaxPrice"}]
                                                              [:aggregation-options [:avg $price] {:name "AvgPrice"}]
                                                              [:aggregation-options [:min $price] {:name "MinPrice"}]]
                                               :breakout     [$category_id]}
                                :alias        "CategoriesStats"
                                :fields       :all}]
                 :limit       3})))))))

(deftest ^:parallel join-source-queries-with-joins-test
  (testing "Should be able to join against source queries that themselves contain joins (#12928)"
    (mt/test-drivers (mt/normal-drivers-with-feature :nested-queries :left-join)
      (mt/dataset test-data
        (testing "(#12928)"
          (let [query (mt/mbql-query orders
                        {:source-query {:source-table $$orders
                                        :joins        [{:fields       :all
                                                        :source-table $$products
                                                        :condition    [:= $orders.product_id &P1.products.id]
                                                        :alias        "P1"}
                                                       {:fields       :all
                                                        :source-table $$people
                                                        :condition    [:= $orders.user_id &People.people.id]
                                                        :alias        "People"}]
                                        :aggregation  [[:count]]
                                        :breakout     [&P1.products.category
                                                       [:field %people.source {:join-alias "People"}]]}
                         :joins        [{:fields       :all
                                         :condition    [:= &P1.products.category &Q2.products.category]
                                         :alias        "Q2"
                                         :source-query {:source-table $$reviews
                                                        :joins        [{:fields       :all
                                                                        :source-table $$products
                                                                        :condition    [:=
                                                                                       $reviews.product_id
                                                                                       &P2.products.id]
                                                                        :alias        "P2"}]
                                                        :aggregation  [[:avg $reviews.rating]]
                                                        :breakout     [&P2.products.category]}}]
                         :order-by     [[:asc &P1.products.category]
                                        [:asc [:field %people.source {:join-alias "People"}]]]
                         :limit        2})]
            (mt/with-native-query-testing-context query
              (is (= [["Doohickey" "Affiliate" 783 "Doohickey" 3]
                      ["Doohickey" "Facebook" 816 "Doohickey" 3]]
                     (mt/formatted-rows
                      [str str int str int]
                      (qp/process-query query)))))))))))

(deftest ^:parallel join-source-queries-with-joins-test-2
  (testing "Should be able to join against source queries that themselves contain joins (#12928)"
    (mt/test-drivers (mt/normal-drivers-with-feature :nested-queries :left-join)
      (mt/dataset test-data
        (testing "and custom expressions (#13649) (#18086)"
          (let [query (mt/mbql-query orders
                        {:source-query {:source-table $$orders
                                        :aggregation  [[:count]]
                                        :breakout     [$product_id]
                                        :filter       [:= $product_id 4]}
                         :joins        [{:fields       :all
                                         :source-query {:source-table $$orders
                                                        :aggregation  [[:count]]
                                                        :breakout     [$product_id]
                                                        :filter       [:and
                                                                       [:= $product_id 4]
                                                                       [:> $quantity 3]]}
                                         :condition    [:= $product_id &Q2.orders.product_id]
                                         :alias        "Q2"}]
                         :expressions {:expr [:/
                                              [:field "count" {:base-type :type/BigInteger, :join-alias "Q2"}]
                                              [:field "count" {:base-type :type/BigInteger}]]}
                         :limit        2})]
            (mt/with-native-query-testing-context query
              ;; source.product_id, source.count, source.expr, source.Q2__product_id, source.Q2__count
              (is (= [[4 89 0.46 4 41]]
                     (mt/formatted-rows
                      [int int 2.0 int int]
                      (qp/process-query query)))))))))))

(deftest ^:parallel join-against-saved-question-with-sort-test
  (mt/test-drivers (mt/normal-drivers-with-feature :nested-queries :left-join)
    (testing "Should be able to join against a Saved Question that is sorted (#13744)"
      (mt/dataset test-data
        (let [query (mt/mbql-query products
                      {:joins    [{:source-query {:source-table $$products
                                                  :aggregation  [[:count]]
                                                  :breakout     [$category]
                                                  :order-by     [[:asc [:aggregation 0]]]}
                                   :alias        "Q1"
                                   :condition    [:= $category [:field %category {:join-alias "Q1"}]]
                                   :fields       :all}]
                       :order-by [[:asc $id]]
                       :limit    1})]
          (mt/with-native-query-testing-context query
            (is (= [[1
                     "1018947080336"
                     "Rustic Paper Wallet"
                     "Gizmo"
                     "Swaniawski, Casper and Hilll"
                     29.46
                     4.6
                     "2017-07-19T19:44:56Z"
                     "Gizmo"
                     51]]
                   (mt/formatted-rows
                    [int str str str str 2.0 1.0 u.date/temporal-str->iso8601-str str int]
                    (qp/process-query query))))))))))

(deftest ^:parallel join-with-space-in-alias-test
  (mt/test-drivers (mt/normal-drivers-with-feature :nested-queries :left-join)
    (testing "Some drivers don't allow Table alises with spaces in them. Make sure joins still work."
      (mt/dataset
        test-data
        (let [query (mt/mbql-query
                      products
                      {:joins    [{:source-query {:source-table $$orders}
                                   :alias        "Q 1"
                                   :condition    [:= $id [:field %orders.product_id {:join-alias "Q 1"}]]
                                   :fields       :all}]
                       :fields   [$id
                                  [:field %orders.id {:join-alias "Q 1"}]]
                       :order-by [[:asc $id]
                                  [:asc [:field %orders.id {:join-alias "Q 1"}]]]
                       :limit    2})]
          (mt/with-native-query-testing-context query
            (is (= [[1 448] [1 493]]
                   (mt/formatted-rows
                    [int int]
                    (qp/process-query query))))))))))

(deftest ^:parallel joining-nested-queries-with-same-aggregation-test
  (mt/test-drivers (mt/normal-drivers-with-feature :nested-queries :left-join)
    (testing (str "Should be able to join two nested queries with the same aggregation on a Field in their respective "
                  "source queries (#18512)")
      (mt/dataset test-data
        (let [query (mt/mbql-query reviews
                      {:source-query {:source-table $$reviews
                                      :joins        [{:source-table $$products
                                                      :alias        "Products"
                                                      :condition    [:= $product_id &Products.products.id]
                                                      :fields       :all}]
                                      :breakout     [!month.&Products.products.created_at]
                                      :aggregation  [[:distinct &Products.products.id]]
                                      :filter       [:= &Products.products.category "Doohickey"]}
                       :joins        [{:source-query {:source-table $$reviews
                                                      :joins        [{:source-table $$products
                                                                      :alias        "Products"
                                                                      :condition    [:= $product_id &Products.products.id]
                                                                      :fields       :all}]
                                                      :breakout     [!month.&Products.products.created_at]
                                                      :aggregation  [[:distinct &Products.products.id]]
                                                      :filter       [:= &Products.products.category "Gizmo"]}
                                       :alias        "Q2"
                                       ;; yes, `!month.products.created_at` is a so-called 'bad reference' (should
                                       ;; include the `:join-alias`) but this test is also testing that we detect this
                                       ;; situation and handle it appropriately.
                                       ;; See [[metabase.query-processor.middleware.fix-bad-references]]
                                       :condition    [:= !month.products.created_at !month.&Q2.products.created_at]
                                       :fields       :all}]
                       :order-by     [[:asc !month.&Products.products.created_at]]
                       :limit        3})]
          (mt/with-native-query-testing-context query
            (is (= [["2016-05-01T00:00:00Z" 3 nil nil]
                    ["2016-06-01T00:00:00Z" 2 "2016-06-01T00:00:00Z" 1]
                    ["2016-08-01T00:00:00Z" 2 nil nil]]
                   (mt/formatted-rows
                    [u.date/temporal-str->iso8601-str int u.date/temporal-str->iso8601-str int]
                    (qp/process-query query))))))))))

(deftest ^:parallel join-against-same-table-as-source-query-source-table-test
  (testing "Joining against the same table as the source table of the source query should work (#18502)"
    (mt/test-drivers (mt/normal-drivers-with-feature :nested-queries :left-join)
      (mt/dataset test-data
        (let [query (mt/mbql-query people
                      {:source-query {:source-table $$people
                                      :breakout     [!month.created_at]
                                      :aggregation  [[:count]]}
                       :joins        [{:source-query {:source-table $$people
                                                      :breakout     [!month.birth_date]
                                                      :aggregation  [[:count]]}
                                       :alias        "Q2"
                                       :condition    [:= !month.created_at !month.&Q2.birth_date]
                                       :fields       :all}]
                       :order-by     [[:asc !month.created_at]]
                       :limit        3})]
          (mt/with-native-query-testing-context query
            (is (= [["2016-04-01T00:00:00Z" 26 nil nil]
                    ["2016-05-01T00:00:00Z" 77 nil nil]
                    ["2016-06-01T00:00:00Z" 82 nil nil]]
                   (mt/formatted-rows
                    [u.date/temporal-str->iso8601-str int u.date/temporal-str->iso8601-str int]
                    (qp/process-query query))))))))))

(deftest ^:parallel join-against-multiple-saved-questions-with-same-column-test
  (testing "Should be able to join multiple against saved questions on the same column (#15863, #20362)"
    (mt/test-drivers (mt/normal-drivers-with-feature :nested-queries :left-join)
      (mt/dataset test-data
        (let [q1 (mt/mbql-query products {:breakout [$category], :aggregation [[:count]]})
              q2 (mt/mbql-query products {:breakout [$category], :aggregation [[:sum $price]]})
              q3 (mt/mbql-query products {:breakout [$category], :aggregation [[:avg $rating]]})]
          (qp.store/with-metadata-provider (qp.test-util/metadata-provider-with-cards-with-metadata-for-queries
                                            [q1 q2 q3])
            (let [query (mt/mbql-query products
                          {:source-table "card__1"
                           :joins        [{:fields       :all
                                           :source-table "card__2"
                                           :condition    [:=
                                                          $category
                                                          &Q2.category]
                                           :alias        "Q2"}
                                          {:fields       :all
                                           :source-table "card__3"
                                           :condition    [:=
                                                          $category
                                                          &Q3.category]
                                           :alias        "Q3"}]
                           :order-by     [[:asc $category]]})]
              (mt/with-native-query-testing-context query
                (let [results (qp/process-query query)]
                  ;; the display names can differ a little between drivers, we don't actually care about any
                  ;; differences, this is just a sanity check for a few known drivers. So it's okay to hardcode driver
                  ;; names here.
                  #_{:clj-kondo/ignore [:metabase/disallow-hardcoded-driver-names-in-tests]}
                  (when (#{:postgres :h2} driver/*driver*)
                    (is (= ["Category" "Count" "Q2 → Category" "Q2 → Sum of Price" "Q3 → Category" "Q3 → Average of Rating"]
                           (map :display_name (get-in results [:data :results_metadata :columns])))))
                  (is (= [["Doohickey" 42 "Doohickey" 2185.89 "Doohickey" 3.73]
                          ["Gadget"    53 "Gadget"    3019.2  "Gadget"    3.43]
                          ["Gizmo"     51 "Gizmo"     2834.88 "Gizmo"     3.64]
                          ["Widget"    54 "Widget"    3109.31 "Widget"    3.15]]
                         (mt/formatted-rows
                          [str int str 2.0 str 2.0] results))))))))))))

(deftest ^:parallel use-correct-source-alias-for-fields-from-joins-test
  (testing "Make sure we use the correct escaped alias for a Fields coming from joins (#20413)"
    (mt/test-drivers (mt/normal-drivers-with-feature :nested-queries :left-join)
      (mt/dataset test-data
        (let [query (mt/mbql-query orders
                      {:joins       [{:source-table $$products
                                      :alias        "Products Renamed"
                                      :condition    [:=
                                                     $product_id
                                                     [:field %products.id {:join-alias "Products Renamed"}]]
                                      :fields       :all}]
                       :expressions {"CC" [:+ 1 1]}
                       :filter      [:=
                                     [:field %products.category {:join-alias "Products Renamed"}]
                                     "Doohickey"]
                       :order-by    [[:asc $id]]
                       :limit       2})]
          (mt/with-native-query-testing-context query
            (let [results (qp/process-query query)]
              ;; the display names can differ a little between drivers, we don't actually care about
              ;; any differences, this is just a sanity check for a few known drivers. So it's okay to hardcode
              ;; driver names here.
              #_{:clj-kondo/ignore [:metabase/disallow-hardcoded-driver-names-in-tests]}
              (when (#{:h2 :postgres} driver/*driver*)
                (is (= ["ID"
                        "User ID"
                        "Product ID"
                        "Subtotal"
                        "Tax"
                        "Total"
                        "Discount"
                        "Created At"
                        "Quantity"
                        "CC"
                        "Products Renamed → ID"
                        "Products Renamed → Ean"
                        "Products Renamed → Title"
                        "Products Renamed → Category"
                        "Products Renamed → Vendor"
                        "Products Renamed → Price"
                        "Products Renamed → Rating"
                        "Products Renamed → Created At"]
                       (map :display_name (get-in results [:data :results_metadata :columns])))))
              (is (= [[6 1 60 29.8 1.64 31.44 nil "2019-11-06T16:38:50Z" 3 2
                       60 "4819782507258" "Rustic Paper Car" "Doohickey" "Stroman-Carroll" 19.87 4.1 "2017-12-16T11:14:43Z"]
                      [10 1 6 97.44 5.36 102.8 nil "2020-01-17T01:44:37Z" 2 2
                       6 "2293343551454" "Small Marble Hat" "Doohickey" "Nolan-Wolff" 64.96 3.8 "2017-03-29T05:43:40Z"]]
                     (mt/formatted-rows
                      [int int int 2.0 2.0 2.0 2.0 u.date/temporal-str->iso8601-str int int
                       int str str str str 2.0 2.0 u.date/temporal-str->iso8601-str]
                      results))))))))))

(deftest ^:parallel double-quotes-in-join-alias-test
  (mt/test-drivers (mt/normal-drivers-with-feature :left-join)
    (testing "Make sure our we handle (escape) double quotes in join aliases. Make sure we prevent SQL injection (#20307)"
      (let [expected-rows (mt/rows
                           (mt/run-mbql-query venues
                             {:joins [{:source-table $$categories
                                       :alias        "Cat"
                                       :condition    [:= $id $id]
                                       :fields       [&Cat.categories.id]}]
                              :order-by [[:asc $id] [:asc &Cat.categories.id]]
                              :limit 1}))]
        (is (= 1
               (count expected-rows)))
        ;; these normally get ESCAPED by [[metabase.util.honey-sql-2/identifier]] when they're compiled to SQL,
        ;; but some fussy databases such as Oracle don't even allow escaped double quotes in identifiers. So make sure
        ;; that we don't allow SQL injection AND things still work
        (doseq [evil-join-alias ["users.id\" AS user_id, u.* FROM categories LEFT JOIN users u ON 1 = 1; --"
                                 "users.id\\\" AS user_id, u.* FROM categories LEFT JOIN users u ON 1 = 1; --"
                                 "users.id\\u0022 AS user_id, u.* FROM categories LEFT JOIN users u ON 1 = 1; --"
                                 "users.id` AS user_id, u.* FROM categories LEFT JOIN users u ON 1 = 1; --"
                                 "users.id\\` AS user_id, u.* FROM categories LEFT JOIN users u ON 1 = 1; --"]]
          (testing (format "Join alias: `%s`" (pr-str evil-join-alias))
            (let [evil-query (mt/mbql-query
                               venues
                               {:joins [{:source-table $$categories
                                         :alias        evil-join-alias
                                         :condition    [:= $id $id]
                                         :fields       [[:field %categories.id {:join-alias evil-join-alias}]]}]
                                :order-by [[:asc $id] [:asc [:field %categories.id {:join-alias evil-join-alias}]]]
                                :limit 1})]
              (mt/with-native-query-testing-context evil-query
                (is (= expected-rows
                       (mt/rows (qp/process-query evil-query))))))))))))

(def ^:private charsets
  {:ascii   (into (vec (for [i (range 26)]
                         (char (+ (int \A) i))))
                  [\_])
   :unicode (vec "가나다라마바사아자차카타파하")})

(defn- very-long-identifier [charset length]
  (str/join (for [i (range length)]
              (nth charset (mod i (count charset))))))

(deftest ^:parallel very-long-join-name-test
  (mt/test-drivers (mt/normal-drivers-with-feature :left-join)
    (testing "Drivers should work correctly even if joins have REALLLLLLY long names (#15978)"
      (doseq [[charset-name charset] charsets
              alias-length           [100 300 1000]]
        (testing (format "\ncharset = %s\nalias-length = %d" charset-name alias-length)
          (let [join-alias   (very-long-identifier charset alias-length)
                join-alias-2 (str/join [join-alias "_2"])
                query      (mt/mbql-query venues
                             {:joins    [{:source-table $$categories
                                          :alias        join-alias
                                          :condition    [:= $category_id [:field %categories.id {:join-alias join-alias}]]
                                          :fields       :none}
                                         ;; make sure we don't just truncate the alias names -- if REALLY LONG names
                                         ;; differ just by some characters at the end that won't cut it
                                         {:source-table $$categories
                                          :alias        join-alias-2
                                          :condition    [:= $category_id [:field %categories.id {:join-alias join-alias-2}]]
                                          :fields       :none}]
                              :fields   [$id
                                         $name
                                         [:field %categories.name {:join-alias join-alias}]
                                         [:field %categories.name {:join-alias join-alias-2}]]
                              :order-by [[:asc $id]]
                              :limit    2})]
            (mt/with-native-query-testing-context query
              (is (= [[1 "Red Medicine"          "Asian"  "Asian"]
                      [2 "Stout Burgers & Beers" "Burger" "Burger"]]
                     (mt/formatted-rows
                      [int str str str]
                      (qp/process-query query)))))))))))

(deftest ^:parallel join-against-implicit-join-test
  (testing "Should be able to explicitly join against an implicit join (#20519)"
    (mt/test-drivers (mt/normal-drivers-with-feature :left-join :expressions :basic-aggregations ::foreign-keys-as-required-by-tests)
      (let [query (mt/mbql-query
                    orders
                    {:source-query {:source-table $$orders
                                    :breakout     [$product_id->products.category]
                                    :aggregation  [[:count]]}
                     :joins        [{:source-table $$products
                                     :alias        "Products"
                                     :condition    [:= *products.category &Products.products.category]
                                     :fields       [&Products.products.id
                                                    &Products.products.title]}]
                     :expressions  {"CC" [:+ 1 1]}
                     :order-by     [[:asc &Products.products.id]]
                     :limit        2})]
        (mt/with-native-query-testing-context query
          (is (= [["Gizmo"     4784 2 1 "Rustic Paper Wallet"]
                  ["Doohickey" 3976 2 2 "Small Marble Shoes"]]
                 (mt/formatted-rows
                  [str int int int str]
                  (qp/process-query query)))))))))

(defmethod driver/database-supports? [::driver/driver ::join-order-test]
  [_driver _feature _database]
  true)

(defmethod driver/database-supports? [:mongo ::join-order-test]
  [_driver _feature database]
  (-> (:dbms_version database)
      :semantic-version
      (driver.u/semantic-version-gte [5])))

(deftest ^:parallel join-order-test
  (testing "Joins should be emitted in the same order as they were specified in MBQL (#15342)"
    (mt/test-drivers (mt/normal-drivers-with-feature :left-join :inner-join ::join-order-test)
      ;; this is fixed for all SQL drivers.
      (when (isa? driver/hierarchy driver/*driver* :sql)
        (doseq [[first-join-strategy second-join-strategy] [[:inner-join :left-join]
                                                            [:left-join :inner-join]]
                :let [query (mt/mbql-query people
                              {:joins    [{:source-table $$orders
                                           :alias        "Orders"
                                           :condition    [:= $id &Orders.orders.user_id]
                                           :strategy     first-join-strategy}
                                          {:source-table $$products
                                           :alias        "Products"
                                           :condition    [:= &Orders.orders.product_id &Products.products.id]
                                           :strategy     second-join-strategy}]
                               :fields   [$id &Orders.orders.id &Products.products.id]
                               :order-by [[:asc $id]
                                          [:asc &Orders.orders.id]
                                          [:asc &Products.products.id]]
                               :limit    1})]]
          (testing (format "%s before %s" first-join-strategy second-join-strategy)
            (mt/with-native-query-testing-context query
              (is (= [[1 1 14]]
                     (mt/formatted-rows
                      [int int int]
                      (qp/process-query query)))))))))))

(deftest ^:parallel join-with-brakout-and-aggregation-expression
  (mt/test-drivers (mt/normal-drivers-with-feature :left-join)
    (let [query (mt/mbql-query orders
                  {:source-query {:source-table $$orders
                                  :joins    [{:source-table $$products
                                              :alias        "Products"
                                              :condition    [:= $product_id &Products.products.id]}]
                                  :filter   [:> $subtotal 100]
                                  :breakout [&Products.products.category
                                             &Products.products.vendor
                                             !month.created_at]
                                  :aggregation [[:sum $subtotal]]}
                   :expressions {:strange [:/ [:field "sum" {:base-type "type/Float"}] 100]}
                   :order-by [[:asc &Products.products.category]
                              [:asc &Products.products.vendor]
                              [:asc !month.created_at]
                              [:asc [:field "sum" {:base-type "type/Float"}]]]
                   :limit 3})]
      (mt/with-native-query-testing-context query
        (is (= [["Doohickey" "Balistreri-Ankunding" "2018-01-01T00:00:00Z" 210.24 2.1024]
                ["Doohickey" "Balistreri-Ankunding" "2018-02-01T00:00:00Z" 315.36 3.1536]
                ["Doohickey" "Balistreri-Ankunding" "2018-03-01T00:00:00Z" 315.36 3.1536]]
               (mt/formatted-rows
                [str str u.date/temporal-str->iso8601-str 2.0 4.0]
                (qp/process-query query))))))))

(deftest ^:parallel mlv2-references-in-join-conditions-test
  (testing "Make sure join conditions that contain MLv2-generated refs with extra info like `:base-type` work correctly (#33083)"
    (qp.store/with-metadata-provider (qp.test-util/metadata-provider-with-cards-for-queries
                                      [(mt/mbql-query reviews
                                         {:joins       [{:source-table $$products
                                                         :alias        "Products"
                                                         :condition    [:= $product_id &Products.products.id]
                                                         :fields       :all}]
                                          :breakout    [!month.&Products.products.created_at]
                                          :aggregation [[:distinct &Products.products.id]]
                                          :filter      [:= &Products.products.category "Doohickey"]})
                                       (mt/mbql-query reviews
                                         {:joins       [{:source-table $$products
                                                         :alias        "Products"
                                                         :condition    [:= $product_id &Products.products.id]
                                                         :fields       :all}]
                                          :breakout    [!month.&Products.products.created_at]
                                          :aggregation [[:distinct &Products.products.id]]
                                          :filter      [:= &Products.products.category "Gizmo"]})])
      (let [query (mt/mbql-query nil
                    {:source-table "card__1"
                     :joins        [{:fields       :all
                                     :strategy     :left-join
                                     :alias        "Card_2"
                                     :condition    [:=
                                                    [:field
                                                     "CREATED_AT"
                                                     {:base-type :type/DateTime, :temporal-unit :month}]
                                                    [:field
                                                     (mt/id :products :created_at)
                                                     {:base-type     :type/DateTime
                                                      :temporal-unit :month
                                                      :join-alias    "Card_2"}]]
                                     :source-table "card__2"}]
                     :order-by     [[:asc [:field "CREATED_AT" {:base-type :type/DateTime}]]]
                     :limit        2})]
        (mt/with-native-query-testing-context query
          (is (= [["2016-05-01T00:00:00Z" 3 nil                    nil]
                  ["2016-06-01T00:00:00Z" 2 "2016-06-01T00:00:00Z" 1]]
                 (mt/rows (qp/process-query query)))))))))

(deftest ^:parallel test-31769
  (testing "Make sure queries built with MLv2 that have source Cards with joins work correctly (#31769) (#33083)"
    (let [metadata-provider (lib.tu.mocks-31769/mock-metadata-provider
                             (lib.metadata.jvm/application-database-metadata-provider (mt/id))
                             mt/id)]
      (qp.store/with-metadata-provider metadata-provider
        (let [legacy-query (lib.convert/->legacy-MBQL
                            (lib.tu.mocks-31769/query metadata-provider))]
          (mt/with-native-query-testing-context legacy-query
            (is (= [["Doohickey" 3976 "Doohickey"]
                    ["Gadget"    4939 "Gadget"]]
                   (mt/rows (qp/process-query legacy-query))))))))))

(deftest ^:parallel test-13000
  (testing "Should join MBQL Saved Questions (#13000, #13649, #13744)"
    (let [metadata-provider (lib.tu/metadata-provider-with-cards-for-queries
                             (lib.metadata.jvm/application-database-metadata-provider (mt/id))
                             [(mt/mbql-query orders
                                {:breakout    [$product_id]
                                 :aggregation [[:sum $total]]
                                 :order-by    [[:asc [:aggregation 0]]]})
                              (mt/mbql-query products
                                {:breakout    [$id]
                                 :aggregation [[:sum $rating]]})])
          query             (lib/query metadata-provider
                                       (mt/mbql-query nil
                                         {:source-table "card__1"
                                          :joins        [{:source-table "card__2"
                                                          :alias        "Q2 - Product"
                                                          :condition    [:=
                                                                         [:field "PRODUCT_ID" {:base-type :type/Integer}]
                                                                         [:field "ID" {:base-type :type/BigInteger, :join-alias "Q2 - Product"}]]
                                                          :fields       [[:field "sum" {:base-type :type/Float, :join-alias "Q2 - Product"}]]}]
                                          :expressions  {"Sum Divide" [:/
                                                                       [:field "sum" {:base-type :type/Float, :join-alias "Q2 - Product"}]
                                                                       [:field "sum" {:base-type :type/Float}]]}
                                          :filter       [:=
                                                         [:field %products.id {:base-type :type/BigInteger, :join-alias "Q2 - Product"}]
                                                         12]}))]
      #_["PRODUCT_ID" "sum" "Sum Divide" "sum_2"]
      (is (= [[12 8887.4 0.0005 4.4]]
             (mt/formatted-rows
              [int 1.0 4.0 1.0]
              (qp/process-query query)))))))

(def ^:private venues+categories-expected-rows-for-fk=pk-join-condition
  [[1 "Red Medicine" "Asian"]
   [2 "Stout Burgers & Beers" "Burger"]
   [3 "The Apple Pan" "Burger"]
   [4 "Wurstküche" "German"]])

(def ^:private venues+categories-expected-rows-for-always-true-condition
  [[1 "Red Medicine" "African"]
   [1 "Red Medicine" "American"]
   [1 "Red Medicine" "Artisan"]
   [1 "Red Medicine" "Asian"]])

(def ^:private venues+categories-expected-rows-for-always-false-condition
  [[1 "Red Medicine" nil]
   [2 "Stout Burgers & Beers" nil]
   [3 "The Apple Pan" nil]
   [4 "Wurstküche" nil]])

(defn- check-venues+categories-on-condition
  [condition expected-rows]
  (let [query (mt/mbql-query venues
                {:joins       [{:condition    condition
                                :source-table $$categories
                                :alias        "c"
                                :fields       [&c.categories.name]}]
                 :fields      [$id $name &c.categories.name]
                 :order-by    [[:asc $id]
                               [:asc &c.categories.id]]
                 :limit       (count expected-rows)})]
    (testing (str "\nMBQL Query =\n" (u/pprint-to-str query))
      (mt/with-native-query-testing-context query
        (is (= expected-rows
               (mt/formatted-rows
                [int str str]
                (qp/process-query query))))))))

(deftest ^:parallel join-expressions-lhs-and-rhs-both-columns-test
  (mt/test-drivers (mt/normal-drivers-with-feature :left-join :expressions)
    (check-venues+categories-on-condition
     [:=
      (mt/$ids venues $category_id)
      (mt/$ids categories &c.categories.id)]
     venues+categories-expected-rows-for-fk=pk-join-condition)))

(deftest ^:parallel join-expressions-lhs-and-rhs-both-expressions-test
  (mt/test-drivers (mt/normal-drivers-with-feature :left-join :expressions)
    (check-venues+categories-on-condition
     [:=
      [:* 1 (mt/$ids venues $category_id)]
      [:+ 0 (mt/$ids categories &c.categories.id)]]
     venues+categories-expected-rows-for-fk=pk-join-condition)))

(deftest ^:parallel join-expressions-lhs-col-rhs-expr-test
  (mt/test-drivers (mt/normal-drivers-with-feature :left-join :expressions)
    (check-venues+categories-on-condition
     [:=
      (mt/$ids venues $category_id)
      [:+ 0 (mt/$ids categories &c.categories.id)]]
     venues+categories-expected-rows-for-fk=pk-join-condition)))

(deftest ^:parallel join-expressions-lhs-expr-rhs-col-test
  (mt/test-drivers (mt/normal-drivers-with-feature :left-join :expressions)
    (check-venues+categories-on-condition
     [:=
      [:+ 0 (mt/$ids venues $category_id)]
      (mt/$ids categories &c.categories.id)]
     venues+categories-expected-rows-for-fk=pk-join-condition)))

(deftest ^:parallel join-expressions-lhs-and-rhs-expressions-without-cols-test
  (mt/test-drivers (mt/normal-drivers-with-feature :left-join :expressions)
    (check-venues+categories-on-condition
     [:= [:+ 1 1] [:* 2 1]]
     venues+categories-expected-rows-for-always-true-condition)))

(deftest ^:parallel join-expressions-lhs-and-rhs-expressions-without-cols-with-false-condition-test
  (mt/test-drivers (mt/normal-drivers-with-feature :left-join :expressions)
    (check-venues+categories-on-condition
     [:= [:+ 2 1] [:* 2 1]]
     venues+categories-expected-rows-for-always-false-condition)))

(deftest ^:parallel join-expressions-lhs-and-rhs-literal-values-test
  (mt/test-drivers (mt/normal-drivers-with-feature :left-join :expressions)
    (check-venues+categories-on-condition
     [:=
      [:value 1 {:base_type :type/Integer}]
      [:value 1 {:base_type :type/Integer}]]
     venues+categories-expected-rows-for-always-true-condition)))

(deftest ^:parallel join-expressions-lhs-and-rhs-unwrapped-literal-values-test
  (mt/test-drivers (mt/normal-drivers-with-feature :left-join :expressions)
    (check-venues+categories-on-condition
     [:= true true]
     venues+categories-expected-rows-for-always-true-condition)))

(deftest ^:parallel join-expressions-lhs-and-rhs-unwrapped-literal-values-with-false-condition-test
  (mt/test-drivers (mt/normal-drivers-with-feature :left-join :expressions)
    (check-venues+categories-on-condition
     [:= true false]
     venues+categories-expected-rows-for-always-false-condition)))

(deftest ^:parallel join-expressions-lhs-and-rhs-non-trivial-expressions-test
  (mt/test-drivers (mt/normal-drivers-with-feature :left-join :expressions)
    (check-venues+categories-on-condition
     ;; a wacky condition that validates lhs/rhs expression evaluation
     [:=
      [:+ 2 (mt/$ids venues $category_id)]
      [:+ 1 (mt/$ids categories &c.categories.id)]]
     [[1 "Red Medicine" "BBQ"]
      [2 "Stout Burgers & Beers" "Café"]])))

(deftest ^:parallel join-expressions-lhs-literal-rhs-col-test
  (mt/test-drivers (mt/normal-drivers-with-feature :left-join :expressions)
    (check-venues+categories-on-condition
     [:=
      [:value 19 {:base_type :type/Integer}]
      (mt/$ids categories &c.categories.id)]
     [[1 "Red Medicine" "Dim Sum"]
      [2 "Stout Burgers & Beers" "Dim Sum"]])))

(deftest ^:parallel join-expressions-lhs-col-rhs-literal-test
  (mt/test-drivers (mt/normal-drivers-with-feature :left-join :expressions)
    (check-venues+categories-on-condition
     [:=
      (mt/$ids venues $name)
      [:value "Stout Burgers & Beers" {:base_type :type/Text}]]
     [[1 "Red Medicine" nil]
      [2 "Stout Burgers & Beers" "African"]])))

(deftest ^:parallel join-expressions-lhs-and-rhs-expressions-with-function-calls-test
  (mt/test-drivers (mt/normal-drivers-with-feature :left-join :expressions)
    (check-venues+categories-on-condition
     [:=
      [:substring
       (mt/$ids venues $name)
       ;; The first +1 accounts for 1-based indexing. The second +1 accounts for the space character that follows
       ;; "Stout". We could get the :length of "Stout ", but sqlserver's LEN function ignores trailing whitespace.
       [:+ 1 [:+ 1 [:length "Stout"]]]
       [:length "Burger"]]
      [:substring
       (mt/$ids categories &c.categories.name)
       1
       [:length "Burger"]]]
     [[1 "Red Medicine" nil]
      [2 "Stout Burgers & Beers" "Burger"]])))

(deftest ^:parallel join-expressions-lhs-expression-with-multiple-cols-test
  (mt/test-drivers (mt/normal-drivers-with-feature :left-join :expressions)
    (check-venues+categories-on-condition
     [:=
      [:+
       (mt/$ids venues $category_id)
       (mt/$ids venues $price)]
      (mt/$ids categories &c.categories.id)]
     [[1 "Red Medicine" "Bar"]
      [2 "Stout Burgers & Beers" "Café Sweets"]])))

(deftest ^:parallel join-expressions-lhs-expr-rhs-col-with-operator-<-test
  (mt/test-drivers (mt/normal-drivers-with-feature :left-join :expressions)
    (check-venues+categories-on-condition
     [:<
      [:+ 1 (mt/$ids venues $price)]
      (mt/$ids categories &c.categories.id)]
     [[1 "Red Medicine" "BBQ"]
      [1 "Red Medicine" "Bakery"]])))

(deftest ^:parallel join-expressions-lhs-col-rhs-col-with-operator-!=-test
  (mt/test-drivers (mt/normal-drivers-with-feature :left-join :expressions)
    (check-venues+categories-on-condition
     [:!=
      (mt/$ids venues $category_id)
      (mt/$ids categories &c.categories.id)]
     [[1 "Red Medicine" "African"]
      [1 "Red Medicine" "American"]
      [1 "Red Medicine" "Artisan"]
      [1 "Red Medicine" "BBQ"]])))

(defn- check-venues+categories-with-value-wrapped-args
  [[op & args] expected-rows]
  (check-venues+categories-on-condition
   (into [op] (map (comp lib.convert/->legacy-MBQL
                         lib.expression/value))
         args)
   expected-rows))

(deftest ^:parallel join-expressions-operator-<-always-true-condition-test
  (mt/test-drivers (mt/normal-drivers-with-feature :left-join :expressions)
    (check-venues+categories-with-value-wrapped-args
     [:< 0 1]
     venues+categories-expected-rows-for-always-true-condition)))

(deftest ^:parallel join-expressions-operator-<-always-false-condition-test
  (mt/test-drivers (mt/normal-drivers-with-feature :left-join :expressions)
    (check-venues+categories-with-value-wrapped-args
     [:< 1 0]
     venues+categories-expected-rows-for-always-false-condition)))

(deftest ^:parallel join-expressions-operator->-always-true-condition-test
  (mt/test-drivers (mt/normal-drivers-with-feature :left-join :expressions)
    (check-venues+categories-with-value-wrapped-args
     [:> 1 0]
     venues+categories-expected-rows-for-always-true-condition)))

(deftest ^:parallel join-expressions-operator->-always-false-condition-test
  (mt/test-drivers (mt/normal-drivers-with-feature :left-join :expressions)
    (check-venues+categories-with-value-wrapped-args
     [:> 0 1]
     venues+categories-expected-rows-for-always-false-condition)))

(deftest ^:parallel join-expressions-operator-<=-always-true-condition-test
  (mt/test-drivers (mt/normal-drivers-with-feature :left-join :expressions)
    (check-venues+categories-with-value-wrapped-args
     [:<= 1 1]
     venues+categories-expected-rows-for-always-true-condition)))

(deftest ^:parallel join-expressions-operator-<=-always-false-condition-test
  (mt/test-drivers (mt/normal-drivers-with-feature :left-join :expressions)
    (check-venues+categories-with-value-wrapped-args
     [:<= 2 1]
     venues+categories-expected-rows-for-always-false-condition)))

(deftest ^:parallel join-expressions-operator->=-always-true-condition-test
  (mt/test-drivers (mt/normal-drivers-with-feature :left-join :expressions)
    (check-venues+categories-with-value-wrapped-args
     [:>= 1 1]
     venues+categories-expected-rows-for-always-true-condition)))

(deftest ^:parallel join-expressions-operator->=-always-false-condition-test
  (mt/test-drivers (mt/normal-drivers-with-feature :left-join :expressions)
    (check-venues+categories-with-value-wrapped-args
     [:>= 1 2]
     venues+categories-expected-rows-for-always-false-condition)))

(deftest ^:parallel join-expressions-operator-=-always-true-condition-test
  (mt/test-drivers (mt/normal-drivers-with-feature :left-join :expressions)
    (check-venues+categories-with-value-wrapped-args
     [:= 1 1]
     venues+categories-expected-rows-for-always-true-condition)))

(deftest ^:parallel join-expressions-operator-=-always-false-condition-test
  (mt/test-drivers (mt/normal-drivers-with-feature :left-join :expressions)
    (check-venues+categories-with-value-wrapped-args
     [:= 0 1]
     venues+categories-expected-rows-for-always-false-condition)))

(deftest ^:parallel join-expressions-operator-!=-always-true-condition-test
  (mt/test-drivers (mt/normal-drivers-with-feature :left-join :expressions)
    (check-venues+categories-with-value-wrapped-args
     [:!= 0 1]
     venues+categories-expected-rows-for-always-true-condition)))

(deftest ^:parallel join-expressions-operator-!=-always-false-condition-test
  (mt/test-drivers (mt/normal-drivers-with-feature :left-join :expressions)
    (check-venues+categories-with-value-wrapped-args
     [:!= 1 1]
     venues+categories-expected-rows-for-always-false-condition)))

(deftest ^:parallel join-expressions-aggregations-and-breakouts-test
  (mt/test-drivers (mt/normal-drivers-with-feature :left-join :expressions :basic-aggregations)
    (doseq [{:keys [description condition]}
            [{:description "products + orders with lhs and rhs columns"
              :condition   [:=
                            (mt/$ids products $id)
                            (mt/$ids orders &o.orders.product_id)]}
             {:description "products + orders with lhs and rhs expressions"
              :condition   [:=
                            [:+ 0 (mt/$ids products $id)]
                            [:* 1 (mt/$ids orders &o.orders.product_id)]]}]]
      (testing (str "\n" description "\n" condition)
        (is (= [["Doohickey" 297271.47 14388.0]
                ["Gadget" 406619.75 18865.0]
                ["Gizmo" 383059.77 17367.0]]
               (mt/formatted-rows
                [str 2.0 2.0]
                (mt/run-mbql-query products
                  {:joins       [{:condition    condition
                                  :source-table $$orders
                                  :alias        "o"}]
                   :breakout    [$category]
                   :aggregation [[:sum &o.orders.total]
                                 [:sum &o.orders.quantity]]
                   :limit       3}))))))))

(deftest ^:parallel join-expressions-inner-join-bucketed-dates-test
  (mt/test-drivers (mt/normal-drivers-with-feature :inner-join :expressions)
    (testing "products + orders with month(products.created_at) = month(orders.created_at)"
      (is (= [[1 5286  "Rustic Paper Wallet" "2017-07-19T19:44:56Z" "2017-07-28T13:58:43Z"]
              [1 16048 "Rustic Paper Wallet" "2017-07-19T19:44:56Z" "2017-07-22T16:11:45Z"]
              [2 2250  "Small Marble Shoes"  "2019-04-11T08:49:35Z" "2019-04-22T23:22:07Z"]]
             (mt/formatted-rows
              [int int str u.date/temporal-str->iso8601-str u.date/temporal-str->iso8601-str]
              (mt/run-mbql-query products
                {:joins       [{:condition    [:and
                                               [:=
                                                (mt/$ids products $id)
                                                (mt/$ids orders &o.orders.product_id)]
                                               [:=
                                                (mt/$ids products !month.created_at)
                                                (mt/$ids orders !month.&o.orders.created_at)]]
                                :source-table $$orders
                                :strategy     :inner-join
                                :alias        "o"}]
                 :fields      [$id &o.orders.id $title $created_at &o.orders.created_at]
                 :order-by    [[:asc $id]
                               [:asc &o.orders.id]]
                 :limit       3})))))))

(deftest ^:parallel join-expressions-inner-join-datetime-diff-test
  (mt/test-drivers (mt/normal-drivers-with-feature :inner-join :expressions :datetime-diff)
    (testing "products + orders with dateTimeDiff(p.created_at, o.created_at) < 0 days"
      (is (= [[1  448 "Rustic Paper Wallet" "2017-07-19T19:44:56Z" "2016-12-25T22:19:38Z"]
              [1  493 "Rustic Paper Wallet" "2017-07-19T19:44:56Z" "2017-02-04T10:16:00Z"]
              [1 1637 "Rustic Paper Wallet" "2017-07-19T19:44:56Z" "2017-02-16T06:03:39Z"]]
             (mt/formatted-rows
              [int int str u.date/temporal-str->iso8601-str u.date/temporal-str->iso8601-str]
              (mt/run-mbql-query products
                {:joins       [{:condition    [:and
                                               [:=
                                                (mt/$ids products $id)
                                                (mt/$ids orders &o.orders.product_id)]
                                               [:<
                                                [:datetime-diff
                                                 (mt/$ids products $created_at)
                                                 (mt/$ids orders &o.orders.created_at)
                                                 :day]
                                                0]]
                                :source-table $$orders
                                :strategy     :inner-join
                                :alias        "o"}]
                 :fields      [$id &o.orders.id $title $created_at &o.orders.created_at]
                 :order-by    [[:asc $id]
                               [:asc &o.orders.id]]
                 :limit       3})))))))<|MERGE_RESOLUTION|>--- conflicted
+++ resolved
@@ -354,78 +354,6 @@
 ;; unambiguously refer to the underlying fields. The only way to reference them
 ;; properly is by the name they have in the source metadata.
 (deftest ^:parallel join-against-multiple-card-copies-test
-<<<<<<< HEAD
-  (binding [;; TODO: This test uses `qp.preprocess/query->expected-cols`, which uses `annotate` middleware to compute
-            ;; the columns based on legacy MBQL. It does not support `:idents`, and this test won't pass until then.
-            lib.metadata.ident/*enforce-idents-present* false]
-    (mt/test-drivers (mt/normal-drivers-with-feature :left-join)
-      (testing "join against multiple copies of a card (#34227)"
-        (mt/dataset test-data
-          (let [metadata-provider (qp.test-util/metadata-provider-with-cards-with-metadata-for-queries
-                                   [(mt/mbql-query orders
-                                      {:breakout [$user_id]
-                                       :aggregation [[:count]]})
-                                    (mt/mbql-query orders
-                                      {:breakout [$user_id]
-                                       :aggregation [[:count]]})
-                                    (mt/mbql-query people
-                                      {:fields [$id]
-                                       :joins [{:fields :all
-                                                :alias "ord1"
-                                                :source-table "card__1"
-                                                :condition [:= $id &ord1.orders.user_id]}
-                                               {:fields :all
-                                                :alias "ord2"
-                                                :source-table "card__2"
-                                                :condition [:= $id &ord2.orders.user_id]}]})])]
-            (qp.store/with-metadata-provider metadata-provider
-              (let [top-card-query (mt/mbql-query people
-                                     {:source-table "card__3"
-                                      :limit        3})
-                    [cid cuser-id ccount cuser-id2 ccount2] (->> top-card-query
-                                                                 qp.preprocess/query->expected-cols
-                                                                 (map :name))
-                    cid2 (str cid "_2")
-                    col-data-fn   (juxt            :id       :name)
-                    top-card-cols [[(mt/id :people :id)      cid]
-                                   [(mt/id :orders :user_id) cuser-id]
-                                   [nil                      ccount]
-                                   [(mt/id :orders :user_id) cuser-id2]
-                                   [nil                      ccount2]]]
-                (testing "sanity"
-                  (is (= top-card-cols
-                         (->> top-card-query
-                              qp/process-query
-                              mt/cols
-                              (map col-data-fn)))))
-
-                (when (= driver/*driver* :h2)
-                  (testing "suggested join condition references the FK by name"
-                    (let [query (lib/query metadata-provider (lib.metadata/table metadata-provider (mt/id :people)))
-                          card-meta (lib.metadata/card metadata-provider 3)]
-                      (is (=? [[:= {} [:field {} (mt/id :people :id)] [:field {} "ord1__USER_ID"]]]
-                              (lib/suggested-join-conditions query card-meta))))))
-
-                (testing "the query runs and returns correct data"
-                  (is (= {:columns [cid cid2 cuser-id ccount cuser-id2 ccount2]
-                          :rows    [[1  1    1        11     1         11]
-                                    [2  nil  nil      nil    nil       nil]
-                                    [3  3    3        10     3         10]]}
-                         (-> (mt/mbql-query people
-                               {:joins    [{:alias        "peeps"
-                                            :source-table "card__3"
-                                            :fields       :all
-                                            :condition    [:= $id [:field cuser-id2 {:base-type :type/Integer
-                                                                                     :join-alias "peeps"}]]}]
-                                :fields [$id]
-                                :order-by [[:asc $id]]
-                                :limit    3})
-                             qp/process-query
-                             mt/rows+column-names
-                             ;; Oracle is returning java.math.BigDecimal objects
-                             (update :rows #(mt/format-rows-by
-                                             [int int int int int int] %))))))))))))))
-=======
   (mt/test-drivers (mt/normal-drivers-with-feature :left-join)
     (testing "join against multiple copies of a card (#34227)"
       (let [metadata-provider (qp.test-util/metadata-provider-with-cards-with-metadata-for-queries
@@ -490,7 +418,6 @@
                          ;; Oracle is returning java.math.BigDecimal objects
                          (update :rows #(mt/format-rows-by
                                          [int int int int int int] %))))))))))))
->>>>>>> f1c7740a
 
 (deftest ^:parallel join-on-field-literal-test
   (mt/test-drivers (mt/normal-drivers-with-feature :left-join)
