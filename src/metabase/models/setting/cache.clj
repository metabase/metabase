(ns metabase.models.setting.cache
  "Settings cache. Cache is a 1:1 mapping of what's in the DB. Cached lookup time is ~60µs, compared to ~1800µs for DB
  lookup."
  (:require
   [clojure.core :as core]
   [clojure.java.jdbc :as jdbc]
   [clojure.tools.logging :as log]
   [metabase.db.connection :as mdb.connection]
   [metabase.util :as u]
   [metabase.util.honey-sql-2-extensions :as h2x]
   [metabase.util.i18n :refer [trs]]
   [toucan.db :as db])
  (:import
   (java.util.concurrent.locks ReentrantLock)))

(defmulti call-on-change
  "Whenever something changes in the Settings cache it will invoke

    (call-on-change old-cache new-cache

  Actual implementation is provided in [[metabase.models.setting]] rather than here (to prevent
  circular references)."
  {:arglists '([old new])}
  (constantly :default))

;; Setting cache is unique to the application DB; if it's swapped out for tests or mocking or whatever then use a new
;; cache.
(def ^:private ^{:arglists '([])} cache*
  (mdb.connection/memoize-for-application-db
   (fn []
     (doto (atom nil)
       (add-watch :call-on-change (fn [_key _ref old new]
                                    (call-on-change old new)))))))

(defn cache
  "Fetch the current contents of the Settings cache, a map of key (string) -> value (string)."
  []
  @(cache*))

(defn update-cache!
  "Update the String value of a Setting in the Settings cache."
  [setting-name, ^String new-value]
  (if (seq new-value)
    (swap! (cache*) assoc  setting-name new-value)
    (swap! (cache*) dissoc setting-name)))

;; CACHE SYNCHRONIZATION
;;
;; When running multiple Metabase instances (horizontal scaling), it is of course possible for one instance to update
;; a Setting, and, since Settings are cached (to avoid tons of DB calls), for the other instances to then have an
;; out-of-date cache. Thus we need a way for instances to know when their caches are out of date, so they can update
;; them accordingly. Here is our solution:
;;
;; We will record the last time *any* Setting was updated in a special Setting called `settings-last-updated`.
;;
;; Since `settings-last-updated` itself is a Setting, it will get fetched as part of each instance's local cache; we
;; can then periodically compare the locally cached value of `settings-last-updated` with the value in the DB. If our
;; locally cached value is older than the one in the DB, we will flush our cache. When the cache is fetched again, it
;; will have the up-to-date value.
;;
;; Because different machines can have out-of-sync clocks, we'll rely entirely on the application DB for caclulating
;; and comparing values of `settings-last-updated`. Because the Setting table itself only stores text values, we'll
;; need to cast it between TEXT and TIMESTAMP SQL types as needed.

(def ^String settings-last-updated-key
  "Internal key used to store the last updated timestamp for Settings."
  "settings-last-updated")

(defn update-settings-last-updated!
  "Update the value of `settings-last-updated` in the DB; if the row does not exist, insert one."
  []
  (log/debug (trs "Updating value of settings-last-updated in DB..."))
  ;; for MySQL, cast(current_timestamp AS char); for H2 & Postgres, cast(current_timestamp AS text)
<<<<<<< HEAD
  (let [current-timestamp-as-string-honeysql (h2x/cast (if (= (mdb.connection/db-type) :mysql) :char :text)
                                                       [:raw "current_timestamp"])]
=======
  (let [current-timestamp-as-string-honeysql (hx/cast (if (= (mdb.connection/db-type) :mysql) :char :text)
                                                      (hx/raw "current_timestamp"))]
>>>>>>> dca5f441
    ;; attempt to UPDATE the existing row. If no row exists, `update-where!` will return false...
    (or (db/update-where! 'Setting {:key settings-last-updated-key} :value current-timestamp-as-string-honeysql)
        ;; ...at which point we will try to INSERT a new row. Note that it is entirely possible two instances can both
        ;; try to INSERT it at the same time; one instance would fail because it would violate the PK constraint on
        ;; `key`, and throw a SQLException. As long as one instance updates the value, we are fine, so we can go ahead
        ;; and ignore that Exception if one is thrown.
        (try
          ;; Use `simple-insert!` because we do *not* want to trigger pre-insert behavior, such as encrypting `:value`
          (db/simple-insert! 'Setting :key settings-last-updated-key, :value current-timestamp-as-string-honeysql)
          (catch java.sql.SQLException e
            ;; go ahead and log the Exception anyway on the off chance that it *wasn't* just a race condition issue
            (log/error (trs "Error updating Settings last updated value: {0}"
                            (with-out-str (jdbc/print-sql-exception-chain e))))))))
  ;; Now that we updated the value in the DB, go ahead and update our cached value as well, because we know about the
  ;; changes
  (swap! (cache*) assoc settings-last-updated-key (db/select-one-field :value 'Setting :key settings-last-updated-key)))

(defn- cache-out-of-date?
  "Check whether our Settings cache is out of date. We know the cache is out of date if either of the following
  conditions is true:

   *  The cache is empty (the `(cache*` atom is `nil`), which of course means it needs to be updated
   *  There is a value of `settings-last-updated` in the cache, and it is older than the value of in the DB. (There
      will be no value until the first time a normal Setting is updated; thus if it is not yet set, we do not yet need
      to invalidate our cache.)"
  []
  (log/debug (trs "Checking whether settings cache is out of date (requires DB call)..."))
  (let [current-cache (cache)]
    (boolean
      (or
        ;; is the cache empty?
        (not current-cache)
        ;; if not, get the cached value of `settings-last-updated`, and if it exists...
        (when-let [last-known-update (core/get current-cache settings-last-updated-key)]
          ;; compare it to the value in the DB. This is done be seeing whether a row exists
          ;; WHERE value > <local-value>
          (u/prog1 (db/select-one-field :value 'Setting
                     {:where [:and
                              [:= :key settings-last-updated-key]
                              [:> :value last-known-update]]})
            (log/trace "last known Settings update: " (pr-str last-known-update))
            (log/trace "actual last Settings update:" (pr-str <>))
            (when <>
              (log/info (u/format-color 'red
                            (trs "Settings have been changed on another instance, and will be reloaded here."))))))))))

(def ^:private ^:const cache-update-check-interval-ms
  "How often we should check whether the Settings cache is out of date (which requires a DB call)?"
  (u/minutes->ms 1))

(defonce ^:private last-update-check (atom 0))

(defn- time-for-another-update-check?
  "Has it has been more than a minute since the last time we checked for updates?"
  []
  (> (- (System/currentTimeMillis) @last-update-check)
     cache-update-check-interval-ms))

(defn restore-cache!
  "Populate cache with the latest hotness from the db"
  []
  (log/debug (trs "Refreshing Settings cache..."))
  (reset! (cache*) (db/select-field->field :key :value 'Setting)))

(defonce ^:private ^ReentrantLock restore-cache-lock (ReentrantLock.))

(defn restore-cache-if-needed!
  "Check whether we need to repopulate the cache with fresh values from the DB (because the cache is either empty or
  known to be out-of-date), and do so if needed. This is intended to be called every time a Setting value is
  retrieved, so it should be efficient; thus the calculation (`should-restore-cache?`) is itself TTL-memoized."
  []
  ;; There's a potential race condition here where two threads both call this at the exact same moment, and both get
  ;; `true` when they call `should-restore-cache`, and then both simultaneously try to update the cache (or, one
  ;; updates the cache, but the other calls `should-restore-cache?` and gets `true` before the other calls
  ;; `memo-swap!` (see below))
  ;;
  ;; This is not desirable, since either situation would result in duplicate work. Better to just add a quick lock
  ;; here so only one of them does it, since at any rate waiting for the other thread to finish the task in progress is
  ;; certainly quicker than starting the task ourselves from scratch
  (when (time-for-another-update-check?)
    ;; if the lock is not already held by any thread, including this one...
    (when-not (.isLocked restore-cache-lock)
      ;; attempt to acquire the lock. Returns immediately if lock is is already held.
      (when (.tryLock restore-cache-lock)
        (try
          (reset! last-update-check (System/currentTimeMillis))
          (when (cache-out-of-date?)
            (restore-cache!))
          (finally
            (.unlock restore-cache-lock)))))))<|MERGE_RESOLUTION|>--- conflicted
+++ resolved
@@ -71,13 +71,8 @@
   []
   (log/debug (trs "Updating value of settings-last-updated in DB..."))
   ;; for MySQL, cast(current_timestamp AS char); for H2 & Postgres, cast(current_timestamp AS text)
-<<<<<<< HEAD
-  (let [current-timestamp-as-string-honeysql (h2x/cast (if (= (mdb.connection/db-type) :mysql) :char :text)
-                                                       [:raw "current_timestamp"])]
-=======
   (let [current-timestamp-as-string-honeysql (hx/cast (if (= (mdb.connection/db-type) :mysql) :char :text)
                                                       (hx/raw "current_timestamp"))]
->>>>>>> dca5f441
     ;; attempt to UPDATE the existing row. If no row exists, `update-where!` will return false...
     (or (db/update-where! 'Setting {:key settings-last-updated-key} :value current-timestamp-as-string-honeysql)
         ;; ...at which point we will try to INSERT a new row. Note that it is entirely possible two instances can both
