--- conflicted
+++ resolved
@@ -36,27 +36,12 @@
       (log/infof "Skipping schema '%s' because it does not match the current schema filtering settings" table-schema)))
 
 (defmethod sql-jdbc.sync.interface/filtered-syncable-schemas :sql-jdbc
-<<<<<<< HEAD
-  [driver database schema-inclusion-filters schema-exclusion-filters]
-  (sql-jdbc.execute/do-with-connection-with-options
-   driver database nil
-   (fn [^Connection conn]
-     (->>
-      (all-schemas (.getMetaData conn))
-      (eduction
-       (remove (set (sql-jdbc.sync.interface/excluded-schemas driver)))
-       ;; remove the persisted_model schemas
-       (remove (fn [schema] (re-find #"^metabase_cache.*" schema)))
-       (filter #(include-schema-logging-exclusion schema-inclusion-filters schema-exclusion-filters %)))
-      (into #{})))))
-=======
   [driver _ metadata schema-inclusion-filters schema-exclusion-filters]
   (eduction (remove (set (sql-jdbc.sync.interface/excluded-schemas driver)))
             ;; remove the persisted_model schemas
             (remove (fn [schema] (re-find #"^metabase_cache.*" schema)))
             (filter #(include-schema-logging-exclusion schema-inclusion-filters schema-exclusion-filters %))
             (all-schemas metadata)))
->>>>>>> 1b75ad7c
 
 (mu/defn simple-select-probe-query :- [:cat driver-api/schema.common.non-blank-string [:* :any]]
   "Simple (ie. cheap) SELECT on a given table to test for access and get column metadata. Doesn't return
