import _ from "underscore";

import {
  skipToken,
  useGetCollectionQuery,
  useGetDashboardQuery,
} from "metabase/api";
import { useSelector } from "metabase/lib/redux";
import { getQuestion } from "metabase/query_builder/selectors";
import { getCollectionId } from "metabase/selectors/app";
<<<<<<< HEAD
import type { State } from "metabase-types/store";

import CollectionBreadcrumbs from "../../components/CollectionBreadcrumbs";

const collectionProps = {
  id: (state: State, props: { collectionId?: string }) => {
    if (props.collectionId) {
      return props.collectionId;
    }
    return getCollectionId(state) ?? "root";
  },
  loadingAndErrorWrapper: false,
=======
import type { CollectionId } from "metabase-types/api";

import {
  CollectionBreadcrumbs as Breadcrumbs,
  type CollectionBreadcrumbsProps as BreadcrumbsProps,
} from "../../components/CollectionBreadcrumbs/CollectionBreadcrumbs";

type CollectionBreadcrumbsProps = Omit<
  BreadcrumbsProps,
  "collection" | "dashboard" | "baseCollectionId"
> & {
  collectionId?: CollectionId;
  baseCollectionId?: CollectionId | null;
  showContainingDashboard?: boolean;
};

export const CollectionBreadcrumbs = (props: CollectionBreadcrumbsProps) => {
  const statefulCollectionId = useSelector(getCollectionId);
  const collectionId = props.collectionId ?? statefulCollectionId ?? "root";

  const { data: collection } = useGetCollectionQuery({ id: collectionId });

  const question = useSelector(getQuestion);
  const dashboardId = question?.dashboardId();
  const isDashboardQuestion = _.isNumber(dashboardId);
  const shouldShowDashboard =
    props.showContainingDashboard && isDashboardQuestion;
  const dashboardReq = useGetDashboardQuery(
    shouldShowDashboard ? { id: dashboardId } : skipToken,
  );
  const dashboard = shouldShowDashboard ? dashboardReq?.data : undefined;

  return (
    <Breadcrumbs
      {...props}
      collection={collection}
      dashboard={dashboard}
      baseCollectionId={props.baseCollectionId ?? null}
    />
  );
>>>>>>> 219ca91f
};

// eslint-disable-next-line import/no-default-export -- deprecated usage
export default CollectionBreadcrumbs;<|MERGE_RESOLUTION|>--- conflicted
+++ resolved
@@ -8,20 +8,6 @@
 import { useSelector } from "metabase/lib/redux";
 import { getQuestion } from "metabase/query_builder/selectors";
 import { getCollectionId } from "metabase/selectors/app";
-<<<<<<< HEAD
-import type { State } from "metabase-types/store";
-
-import CollectionBreadcrumbs from "../../components/CollectionBreadcrumbs";
-
-const collectionProps = {
-  id: (state: State, props: { collectionId?: string }) => {
-    if (props.collectionId) {
-      return props.collectionId;
-    }
-    return getCollectionId(state) ?? "root";
-  },
-  loadingAndErrorWrapper: false,
-=======
 import type { CollectionId } from "metabase-types/api";
 
 import {
@@ -62,7 +48,6 @@
       baseCollectionId={props.baseCollectionId ?? null}
     />
   );
->>>>>>> 219ca91f
 };
 
 // eslint-disable-next-line import/no-default-export -- deprecated usage
