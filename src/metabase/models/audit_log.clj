--- conflicted
+++ resolved
@@ -122,7 +122,6 @@
   - If nothing is logged, returns nil
   - Otherwise, returns the audit logged row."
   [topic :- :keyword
-<<<<<<< HEAD
    params :- ::event-params]
   (when (log-enabled?)
     (span/with-span!
@@ -149,43 +148,6 @@
              :model    model-name
              :model-id model-id
              :user-id  user-id}))))))
-=======
-   params :- [:map {:closed true}
-              [:object          {:optional true} [:maybe :map]]
-              [:previous-object {:optional true} [:maybe :map]]
-              [:user-id         {:optional true} [:maybe pos-int?]]
-              [:model           {:optional true} [:maybe [:or :keyword :string]]]
-              [:model-id        {:optional true} [:maybe pos-int?]]
-              [:details         {:optional true} [:maybe :map]]]]
-  (span/with-span!
-    {:name       "record-event!"
-     :attributes (cond-> {}
-                   (:model-id params)
-                   (assoc :model/id (:model-id params))
-                   (:user-id params)
-                   (assoc :user/id (:user-id params))
-                   (:model params)
-                   (assoc :model/name (u/lower-case-en (:model params))))}
-    (let [unqualified-topic (keyword (name topic))
-          object            (:object params)
-          previous-object   (:previous-object params)
-          object-details    (model-details object unqualified-topic)
-          previous-details  (model-details previous-object unqualified-topic)
-          user-id           (or (:user-id params) api/*current-user-id*)
-          model             (model-name (or (:model params) object))
-          model-id          (or (:model-id params) (u/id object))
-          details           (merge {}
-                                   (:details params)
-                                   (if (not-empty previous-object)
-                                     (prepare-update-event-data object-details previous-details)
-                                     object-details))]
-      (t2/insert! :model/AuditLog
-                  :topic    unqualified-topic
-                  :details  details
-                  :model    model
-                  :model_id model-id
-                  :user_id  user-id))))
->>>>>>> 2d9e0bf5
 
 (t2/define-before-insert :model/AuditLog
   [activity]
