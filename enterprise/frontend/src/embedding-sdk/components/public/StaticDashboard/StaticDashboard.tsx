--- conflicted
+++ resolved
@@ -64,14 +64,10 @@
         font={font}
         bordered={displayOptions.bordered}
         onLoad={onLoad}
-<<<<<<< HEAD
-        onLoadWithCards={onLoadWithCards}
+        onLoadWithoutCards={onLoadWithoutCards}
         isNightMode={false}
         onNightModeChange={_.noop}
         hasNightModeToggle={false}
-=======
-        onLoadWithoutCards={onLoadWithoutCards}
->>>>>>> 5a3ee5bd
       />
     </Box>
   );
