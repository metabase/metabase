(ns metabase.api.public-test
  "Tests for `api/public/` (public links) endpoints."
  (:require
   [cheshire.core :as json]
   [clojure.set :as set]
   [clojure.string :as str]
   [clojure.test :refer :all]
   [dk.ative.docjure.spreadsheet :as spreadsheet]
   [metabase.analytics.snowplow-test :as snowplow-test]
   [metabase.api.card-test :as api.card-test]
   [metabase.api.dashboard-test :as api.dashboard-test]
   [metabase.api.pivots :as api.pivots]
   [metabase.api.public :as api.public]
   [metabase.http-client :as client]
   [metabase.models
    :refer [Card
            Collection
            Database
            Dashboard
            DashboardCard
            DashboardCardSeries
            Dimension
            Field
            FieldValues]]
   [metabase.models.interface :as mi]
   [metabase.models.params.chain-filter-test :as chain-filter-test]
   [metabase.models.permissions :as perms]
   [metabase.models.permissions-group :as perms-group]
   [metabase.test :as mt]
   [metabase.util :as u]
   [schema.core :as s]
   [throttle.core :as throttle]
   [toucan.db :as db]
   [toucan2.core :as t2])
  (:import
   (java.io ByteArrayInputStream)
   (java.util UUID)))

(set! *warn-on-reflection* true)

;;; --------------------------------------------------- Helper Fns ---------------------------------------------------

(defn- shared-obj []
  {:public_uuid       (str (UUID/randomUUID))
   :made_public_by_id (mt/user->id :crowberto)})

(defn- native-query-with-template-tag []
  {:database (mt/id)
   :type     :native
   :native   {:query         (format "SELECT count(*) AS %s FROM venues [[WHERE id = {{venue_id}}]]"
                                     ((db/quote-fn) "Count"))
              :template-tags {"venue_id" {:name         "venue_id"
                                          :display-name "Venue ID"
                                          :type         :number
                                          :required     false}}}})

(defn- do-with-temp-public-card [m f]
  (let [m (merge (when-not (:dataset_query m)
                   {:dataset_query (mt/mbql-query venues {:aggregation [[:count]]})})
                 (when-not (:parameters m)
                   {:parameters [{:name                 "Static Category",
                                  :slug                 "static_category"
                                  :id                   "_STATIC_CATEGORY_",
                                  :type                 "category",
                                  :values_source_type   "static-list"
                                  :values_source_config {:values ["African" "American" "Asian"]}}]})
                 (shared-obj)
                 m)]
    (mt/with-temp Card [card m]
      ;; add :public_uuid back in to the value that gets bound because it might not come back from post-select if
      ;; public sharing is disabled; but we still want to test it
      (f (assoc card :public_uuid (:public_uuid m))))))

(defmacro ^:private with-temp-public-card {:style/indent 1} [[binding & [card]] & body]
  `(do-with-temp-public-card
    ~card
    (fn [~binding]
      ~@body)))

(defn- do-with-temp-public-dashboard [m f]
  (let [m (merge
           (when-not (:parameters m)
             {:parameters [{:id      "_VENUE_ID_"
                            :name    "Venue ID"
                            :slug    "venue_id"
                            :type    "id"
                            :target  [:dimension (mt/id :venues :id)]
                            :default nil}]})
           (shared-obj)
           m)]
    (mt/with-temp Dashboard [dashboard m]
      (f (assoc dashboard :public_uuid (:public_uuid m))))))

(defmacro ^:private with-temp-public-dashboard {:style/indent 1} [[binding & [dashboard]] & body]
  `(do-with-temp-public-dashboard
    ~dashboard
    (fn [~binding]
      ~@body)))

(defn- add-card-to-dashboard! [card dashboard & {parameter-mappings :parameter_mappings, :as kvs}]
  (first (t2/insert-returning-instances! DashboardCard (merge {:dashboard_id       (u/the-id dashboard)
                                                               :card_id            (u/the-id card)
                                                               :row                0
                                                               :col                0
                                                               :size_x             4
                                                               :size_y             4
                                                               :parameter_mappings (or parameter-mappings
                                                                                       [{:parameter_id "_VENUE_ID_"
                                                                                         :card_id      (u/the-id card)
                                                                                         :target       [:dimension [:field (mt/id :venues :id) nil]]}])}
                                                              kvs))))

;; TODO -- we can probably use [[metabase.api.dashboard-test/with-chain-filter-fixtures]] for mocking this stuff
;; instead since it does mostly the same stuff anyway
(defmacro ^:private with-temp-public-dashboard-and-card
  {:style/indent 1}
  [[dashboard-binding card-binding & [dashcard-binding]] & body]
  (let [dashcard-binding (or dashcard-binding (gensym "dashcard"))]
    `(with-temp-public-dashboard [dash#]
       (with-temp-public-card [card#]
         (let [~dashboard-binding dash#
               ~card-binding      card#
               ~dashcard-binding  (add-card-to-dashboard! card# dash#)]
           ~@body)))))

;;; ------------------------------------------- GET /api/public/card/:uuid -------------------------------------------

(deftest fetch-card-test
  (testing "GET /api/public/card/:uuid"
    (mt/with-temporary-setting-values [enable-public-sharing true]
      ;; TODO -- shouldn't this return a 404? I guess it's because we're 'genericizing' all the errors in public
      ;; endpoints in [[metabase.server.middleware.exceptions/genericize-exceptions]]
      (testing "should return 400 if Card doesn't exist"
        (is (= "Not found."
               (client/client :get 404 (str "public/card/" (UUID/randomUUID))))))

      (with-temp-public-card [{uuid :public_uuid, card-id :id}]
        (testing "Happy path -- should be able to fetch the Card"
          (is (= #{:dataset_query :description :display :id :name :visualization_settings :parameters :param_values :param_fields}
                 (set (keys (client/client :get 200 (str "public/card/" uuid)))))))

        (testing "Check that we cannot fetch a public Card if public sharing is disabled"
          (mt/with-temporary-setting-values [enable-public-sharing false]
            (is (= "An error occurred."
                   (client/client :get 400 (str "public/card/" uuid))))))

        (testing "Check that we cannot fetch a public Card that has been archived"
          (mt/with-temp-vals-in-db Card card-id {:archived true}
            (is (= "Not found."
                   (client/client :get 404 (str "public/card/" uuid))))))))))

(deftest make-sure-param-values-get-returned-as-expected
  (let [category-name-id (mt/id :categories :name)]
    (mt/with-temp Card [card {:dataset_query
                              {:database (mt/id)
                               :type     :native
                               :native   {:query         (str "SELECT COUNT(*) "
                                                              "FROM venues "
                                                              "LEFT JOIN categories ON venues.category_id = categories.id "
                                                              "WHERE {{category}}")
                                          :collection    "CATEGORIES"
                                          :template-tags {:category {:name         "category"
                                                                     :display-name "Category"
                                                                     :type         "dimension"
                                                                     :dimension    ["field" category-name-id nil]
                                                                     :widget-type  "category"
                                                                     :required     true}}}}}]
     (is (= {(mt/id :categories :name) {:values                (t2/select-one-fn (comp count :values)
                                                                                 'FieldValues :field_id category-name-id
                                                                                 :type :full)
                                        :human_readable_values []
                                        :field_id              category-name-id}}
            (-> (:param_values (#'api.public/public-card :id (u/the-id card)))
                (update-in [category-name-id :values] count)
                (update category-name-id #(into {} %))))))))

;;; ------------------------- GET /api/public/card/:uuid/query (and JSON/CSV/XSLX versions) --------------------------

(deftest check-that-we--cannot--execute-a-publiccard-if-the-setting-is-disabled
  (mt/with-temporary-setting-values [enable-public-sharing false]
    (with-temp-public-card [{uuid :public_uuid}]
      (is (= "An error occurred."
             (client/client :get 400 (str "public/card/" uuid "/query")))))))

(deftest check-that-we-get-a-404-if-the-publiccard-doesn-t-exist-query
  (mt/with-temporary-setting-values [enable-public-sharing true]
    (is (= "Not found."
           (client/client :get 404 (str "public/card/" (UUID/randomUUID) "/query"))))))

(deftest check-that-we--cannot--execute-a-publiccard-if-the-card-has-been-archived
  (mt/with-temporary-setting-values [enable-public-sharing true]
    (with-temp-public-card [{uuid :public_uuid} {:archived true}]
      (is (= "Not found."
             (client/client :get 404 (str "public/card/" uuid "/query")))))))

(defn- parse-xlsx-response [response]
  (->> (ByteArrayInputStream. response)
       spreadsheet/load-workbook
       (spreadsheet/select-sheet "Query result")
       (spreadsheet/select-columns {:A :col})))

(deftest execute-public-card-test
  (testing "GET /api/public/card/:uuid/query"
    (mt/with-temporary-setting-values [enable-public-sharing true]
      (with-temp-public-card [{uuid :public_uuid}]
        (testing "Default :api response format"
          (is (= [[100]]
                 (mt/rows (client/client :get 202 (str "public/card/" uuid "/query"))))))

        (testing ":json download response format"
          (is (= [{:Count 100}]
                 (client/client :get 200 (str "public/card/" uuid "/query/json")))))

        (testing ":csv download response format"
          (is (= "Count\n100\n"
                 (client/client :get 200 (str "public/card/" uuid "/query/csv"), :format :csv))))

        (testing ":xlsx download response format"
          (is (= [{:col "Count"} {:col 100.0}]
                 (parse-xlsx-response
                  (client/client :get 200 (str "public/card/" uuid "/query/xlsx") {:request-options {:as :byte-array}})))))))))

(deftest execute-public-card-as-user-without-perms-test
  (testing "A user that doesn't have permissions to run the query normally should still be able to run a public Card as if they weren't logged in"
    (mt/with-temporary-setting-values [enable-public-sharing true]
      (mt/with-temp Collection [{collection-id :id}]
        (perms/revoke-collection-permissions! (perms-group/all-users) collection-id)
        (with-temp-public-card [{card-id :id, uuid :public_uuid} {:collection_id collection-id}]
          (is (= "You don't have permissions to do that."
                 (mt/user-http-request :rasta :post 403 (format "card/%d/query" card-id)))
              "Sanity check: shouldn't be allowed to run the query normally")
          (is (= [[100]]
                 (mt/rows
                  (mt/user-http-request :rasta :get 202 (str "public/card/" uuid "/query"))))))))))

(deftest execute-public-card-with-parameters-test
  (testing "JSON-encoded MBQL parameters passed as a query parameter should work (#17019)"
    (mt/with-temporary-setting-values [enable-public-sharing true]
      (with-temp-public-card [{uuid :public_uuid} {:dataset_query (native-query-with-template-tag)}]
        (is (schema= {:status     (s/eq "completed")
                      :json_query {:parameters (s/eq [{:id    "_VENUE_ID_"
                                                       :name  "venue_id"
                                                       :slug  "venue_id"
                                                       :type  "number"
                                                       :value 2}])
                                   s/Keyword   s/Any}
                      s/Keyword   s/Any}
                     (client/client :get 202 (str "public/card/" uuid "/query")
                                    :parameters (json/encode [{:id    "_VENUE_ID_"
                                                               :name  "venue_id"
                                                               :slug  "venue_id"
                                                               :type  "number"
                                                               :value 2}])))))

      ;; see longer explanation in [[metabase.mbql.schema/parameter-types]]
      (testing "If the FE client is incorrectly passing in the parameter as a `:category` type, allow it for now"
        (with-temp-public-card [{uuid :public_uuid} {:dataset_query {:database (mt/id)
                                                                     :type     :native
                                                                     :native   {:query "SELECT {{foo}}"
                                                                                :template-tags
                                                                                {"foo"
                                                                                 {:id           "abc123"
                                                                                  :name         "foo"
                                                                                  :display-name "Filter"
                                                                                  :type         :text}}}}}]
          (is (schema= {:status   (s/eq "completed")
                        :data     {:rows     (s/eq [["456"]])
                                   s/Keyword s/Any}
                        s/Keyword s/Any}
                       (client/client :get 202 (format "public/card/%s/query?parameters=%s"
                                                       uuid
                                                       (json/encode [{:type   "category"
                                                                      :value  "456"
                                                                      :target ["variable" ["template-tag" "foo"]]
                                                                      :id     "ed1fd39e-2e35-636f-ec44-8bf226cca5b0"}]))))))))))



;; Cards with required params
(defn- do-with-required-param-card [f]
  (mt/with-temporary-setting-values [enable-public-sharing true]
    (with-temp-public-card [{uuid :public_uuid}
                            {:dataset_query
                             {:database (mt/id)
                              :type     :native
                              :native   {:query         "SELECT count(*) FROM venues v WHERE price = {{price}}"
                                         :template-tags {"price" {:name         "price"
                                                                  :display-name "Price"
                                                                  :type         :number
                                                                  :required     true}}}}}]
      (f uuid))))

(defmacro ^:private with-required-param-card [[uuid-binding] & body]
  `(do-with-required-param-card (fn [~uuid-binding] ~@body)))

(deftest should-be-able-to-run-a-card-with-a-required-param
  (with-required-param-card [uuid]
    (is (= [[22]]
           (mt/rows
             (client/client :get 202 (str "public/card/" uuid "/query")
                            :parameters (json/encode [{:type   :number
                                                       :target [:variable [:template-tag "price"]]
                                                       :value  1}])))))))

(deftest missing-required-param-error-message-test
  (testing (str "If you're missing a required param, the error message should get passed thru, rather than the normal "
                "generic 'Query Failed' message that we show for most embedding errors")
    (with-required-param-card [uuid]
      (is (= {:status     "failed"
              :error      "You'll need to pick a value for 'Price' before this query can run."
              :error_type "missing-required-parameter"}
             (client/client :get 202 (str "public/card/" uuid "/query")))))))

(defn- card-with-date-field-filter []
  (assoc (shared-obj)
         :dataset_query {:database (mt/id)
                         :type     :native
                         :native   {:query         "SELECT COUNT(*) AS \"count\" FROM CHECKINS WHERE {{date}}"
                                    :template-tags {:date {:name         "date"
                                                           :display-name "Date"
                                                           :type         "dimension"
                                                           :dimension    [:field (mt/id :checkins :date) nil]
                                                           :widget-type  "date/quarter-year"}}}}))


(deftest make-sure-csv--etc---downloads-take-editable-params-into-account---6407----
  (mt/with-temporary-setting-values [enable-public-sharing true]
    (mt/with-temp Card [{uuid :public_uuid} (card-with-date-field-filter)]
      (is (= "count\n107\n"
             (client/client :get 200 (str "public/card/" uuid "/query/csv")
                            :parameters (json/encode [{:id     "_DATE_"
                                                       :type   :date/quarter-year
                                                       :target [:dimension [:template-tag :date]]
                                                       :value  "Q1-2014"}])))))))


(deftest make-sure-it-also-works-with-the-forwarded-url
  (mt/with-temporary-setting-values [enable-public-sharing true]
    (mt/with-temp Card [{uuid :public_uuid} (card-with-date-field-filter)]
      ;; make sure the URL doesn't include /api/ at the beginning like it normally would
      (binding [client/*url-prefix* (str/replace client/*url-prefix* #"/api/$" "/")]
        (mt/with-temporary-setting-values [site-url client/*url-prefix*]
          (is (= "count\n107\n"
                 (client/client :get 200 (str "public/question/" uuid ".csv")
                                :parameters (json/encode [{:id     "_DATE_"
                                                           :type   :date/quarter-year
                                                           :target [:dimension [:template-tag :date]]
                                                           :value  "Q1-2014"}])))))))))

(defn- card-with-trendline []
  (assoc (shared-obj)
         :dataset_query {:database (mt/id)
                         :type     :query
                         :query   {:source-table (mt/id :checkins)
                                   :breakout     [[:field (mt/id :checkins :date) {:temporal-unit :month}]]
                                   :aggregation  [[:count]]}}))

(deftest make-sure-we-include-all-the-relevant-fields-like-insights
  (mt/with-temporary-setting-values [enable-public-sharing true]
    (mt/with-temp Card [{uuid :public_uuid} (card-with-trendline)]
      (is (= #{:cols :rows :insights :results_timezone}
             (-> (client/client :get 202 (str "public/card/" uuid "/query"))
                 :data
                 keys
                 set))))))


;;; ---------------------------------------- GET /api/public/dashboard/:uuid -----------------------------------------

(deftest get-public-dashboard-errors-test
  (testing "GET /api/public/dashboard/:uuid"
    (testing "Shouldn't be able to fetch a public Dashboard if public sharing is disabled"
      (mt/with-temporary-setting-values [enable-public-sharing false]
        (with-temp-public-dashboard [{uuid :public_uuid}]
          (is (= "An error occurred."
                 (client/client :get 400 (str "public/dashboard/" uuid)))))))

    (testing "Should get a 400 if the Dashboard doesn't exist"
      (mt/with-temporary-setting-values [enable-public-sharing true]
        (is (= "Not found."
               (client/client :get 404 (str "public/dashboard/" (UUID/randomUUID)))))))))

(defn- fetch-public-dashboard [{uuid :public_uuid}]
  (-> (client/client :get 200 (str "public/dashboard/" uuid))
      (select-keys [:name :ordered_cards])
      (update :name boolean)
      (update :ordered_cards count)))

(deftest get-public-dashboard-test
  (testing "GET /api/public/dashboard/:uuid"
    (mt/with-temporary-setting-values [enable-public-sharing true]
      (with-temp-public-dashboard-and-card [dash card]
        (is (= {:name true, :ordered_cards 1}
               (fetch-public-dashboard dash)))

        (testing "We shouldn't see Cards that have been archived"
          (t2/update! Card (u/the-id card) {:archived true})
          (is (= {:name true, :ordered_cards 0}
                 (fetch-public-dashboard dash))))))))

<<<<<<< HEAD
(deftest public-dashboard-with-implicit-action-only-expose-unhidden-fields
  (mt/with-temporary-setting-values [enable-public-sharing true]
    (mt/test-drivers (mt/normal-drivers-with-feature :actions)
      (mt/with-actions-test-data-tables #{"venues" "categories"}
        (mt/with-actions-test-data-and-actions-enabled
          (mt/with-actions [{card-id :id} {:dataset true, :dataset_query (mt/mbql-query venues {:fields [$id $name $price]})}
                            {:keys [action-id]} {:type :implicit
                                                 :kind "row/update"
                                                 :visualization_settings {:fields {"id"    {:id     "id"
                                                                                            :hidden false}
                                                                                   "name"  {:id     "name"
                                                                                            :hidden false}
                                                                                   "price" {:id     "price"
                                                                                            :hidden true}}}}]
            (let [dashboard-uuid (str (UUID/randomUUID))]
              (mt/with-temp* [Dashboard [{dashboard-id :id} {:public_uuid dashboard-uuid}]
                              DashboardCard [dashcard {:dashboard_id dashboard-id
                                                       :action_id    action-id
                                                       :card_id      card-id}]]
                (testing "Dashcard should only have id and name params"
                  (is (partial= {:ordered_cards [{:action {:parameters [{:id "id"} {:id "name"}]}}]}
                                (mt/user-http-request :crowberto :get 200 (format "public/dashboard/%s" dashboard-uuid)))))
                (let [execute-path (format "public/dashboard/%s/dashcard/%s/execute" dashboard-uuid (:id dashcard))]
                  (testing "Prefetch should only return non-hidden fields"
                    (is (= {:id 1 :name "Red Medicine"} ; price is hidden
                           (mt/user-http-request :crowberto :get 200 (str execute-path "?parameters=" (json/encode {:id 1}))))))
                  (testing "Update should only allow name"
                    (is (= {:rows-updated [1]}
                           (mt/user-http-request :crowberto :post 200 execute-path {:parameters {"id" 1 "name" "Blueberries"}})))
                    (is (partial= {:message "No destination parameter found for #{\"price\"}. Found: #{\"id\" \"name\"}"}
                                  (mt/user-http-request :crowberto :post 400 execute-path {:parameters {"id" 1 "name" "Blueberries" "price" 1234}})))))))))))))
=======
(deftest get-public-dashboard-actions-test
  (testing "GET /api/public/dashboard/:uuid"
    (mt/with-actions-test-data-and-actions-enabled
      (mt/with-temporary-setting-values [enable-public-sharing true]
        (with-temp-public-dashboard [dash {:parameters []}]
          (mt/with-actions [{:keys [action-id model-id]} {:visualization_settings {:fields {"id"   {:id     "id"
                                                                                                    :hidden true}
                                                                                            "name" {:id     "name"
                                                                                                    :hidden false}}}}]
            (mt/with-temp* [DashboardCard [_ {:dashboard_id (:id dash)
                                              :action_id action-id
                                              :card_id model-id}]]
              (let [public-action (-> (client/client :get 200 (format "public/dashboard/%s" (:public_uuid dash)))
                                      :ordered_cards first :action)]
                (testing "hidden action fields should not be included in the response"
                  (is (partial= [:name] ; id is hidden
                                (-> public-action :visualization_settings :fields keys))))
                (testing "the action should only include the columns shown for public actions"
                  (= #{:name
                       :id
                       :database_id
                       :visualization_settings
                       :parameters}
                     (set (keys public-action))))))))))))
>>>>>>> ab32bf18


;;; --------------------------------- GET /api/public/dashboard/:uuid/card/:card-id ----------------------------------

(defn- dashcard-url
  "URL for fetching results of a public DashCard."
  [dash card dashcard]
  (format "public/dashboard/%s/dashcard/%d/card/%d" (:public_uuid dash) (u/the-id dashcard) (u/the-id card)))

(deftest execute-public-dashcard-errors-test
  (testing "GET /api/public/dashboard/:uuid/card/:card-id"
    (testing "Shouldn't be able to execute a public DashCard if public sharing is disabled"
      (mt/with-temporary-setting-values [enable-public-sharing false]
        (with-temp-public-dashboard-and-card [dash card dashcard]
          (is (= "An error occurred."
                 (client/client :get 400 (dashcard-url dash card dashcard)))))))

    (testing "Should get a 404"
      (mt/with-temporary-setting-values [enable-public-sharing true]
        (with-temp-public-dashboard-and-card [dash card dashcard]
          (testing "if the Dashboard doesn't exist"
            (is (= "Not found."
                   (client/client :get 404 (dashcard-url {:public_uuid (UUID/randomUUID)} card dashcard)))))

          (testing "if the Card doesn't exist"
            (is (= "Not found."
                   (client/client :get 404 (dashcard-url dash Integer/MAX_VALUE dashcard)))))

          (testing "if the Card exists, but it's not part of this Dashboard"
            (mt/with-temp Card [card]
              (is (= "Not found."
                     (client/client :get 404 (dashcard-url dash card dashcard))))))

          (testing "if the Card has been archived."
            (t2/update! Card (u/the-id card) {:archived true})
            (is (= "Not found."
                   (client/client :get 404 (dashcard-url dash card dashcard))))))))))

(deftest execute-public-dashcard-test
  (testing "GET /api/public/dashboard/:uuid/card/:card-id"
    (mt/with-temporary-setting-values [enable-public-sharing true]
      (with-temp-public-dashboard-and-card [dash card dashcard]
        (is (= [[100]]
               (mt/rows (client/client :get 202 (dashcard-url dash card dashcard)))))

        (testing "with parameters"
          (is (schema= {:json_query {:parameters (s/eq [{:id      "_VENUE_ID_"
                                                         :name    "Venue ID"
                                                         :slug    "venue_id"
                                                         :target  ["dimension" ["field" (mt/id :venues :id) nil]]
                                                         :value   [10]
                                                         :type    "id"}])
                                     s/Keyword   s/Any}
                        :data       {:rows     (s/eq [[1]])
                                     s/Keyword s/Any}
                        s/Keyword   s/Any}
                       (client/client :get 202 (dashcard-url dash card dashcard)
                                      :parameters (json/encode [{:name   "Venue ID"
                                                                 :slug   :venue_id
                                                                 :target [:dimension (mt/id :venues :id)]
                                                                 :value  [10]
                                                                 :id     "_VENUE_ID_"}])))))))))

(deftest execute-public-dashcard-as-user-without-perms-test
  (testing "GET /api/public/dashboard/:uuid/card/:card-id"
    (testing "A user that doesn't have permissions to run the query normally should still be able to run a public DashCard"
      (mt/with-temporary-setting-values [enable-public-sharing true]
        (mt/with-temp Collection [{collection-id :id}]
          (perms/revoke-collection-permissions! (perms-group/all-users) collection-id)
          (with-temp-public-dashboard-and-card [dash {card-id :id, :as card} dashcard]
            (t2/update! Card card-id {:collection_id collection-id})
            (is (= "You don't have permissions to do that."
                   (mt/user-http-request :rasta :post 403 (format "card/%d/query" card-id)))
                "Sanity check: shouldn't be allowed to run the query normally")
            (is (= [[100]]
                   (mt/rows
                    (mt/user-http-request :rasta :get 202 (dashcard-url dash card dashcard)))))))))))

(deftest execute-public-dashcard-params-validation-test
  (testing "GET /api/public/dashboard/:uuid/card/:card-id"
    (testing "Make sure params are validated"
      (mt/with-temporary-setting-values [enable-public-sharing true]
        (with-temp-public-dashboard-and-card [dash card dashcard]
          (testing "Should work correctly with a valid parameter"
            (is (= [[1]]
                   (mt/rows (client/client :get 202 (dashcard-url dash card dashcard)
                                           :parameters (json/encode [{:name   "Venue ID"
                                                                      :target [:dimension (mt/id :venues :id)]
                                                                      :value  [10]
                                                                      :id     "_VENUE_ID_"}]))))
                "This should pass because venue_id *is* one of the Dashboard's :parameters"))

          (testing "should fail if"
            (testing "a parameter is passed that is not one of the Dashboard's parameters"
              (is (= "An error occurred."
                     (client/client :get 400 (dashcard-url dash card dashcard)
                                    :parameters (json/encode [{:name   "Venue Name"
                                                               :target [:dimension (mt/id :venues :name)]
                                                               :value  ["PizzaHacker"]
                                                               :id     "_VENUE_NAME_"}])))))))))))

(deftest execute-public-dashcard-additional-series-test
  (testing "GET /api/public/dashboard/:uuid/card/:card-id"
    (testing "should work with an additional Card series"
      (mt/with-temporary-setting-values [enable-public-sharing true]
        (with-temp-public-dashboard-and-card [dash card dashcard]
          (with-temp-public-card [card-2]
            (mt/with-temp DashboardCardSeries [_ {:dashboardcard_id (t2/select-one-pk DashboardCard
                                                                      :card_id      (u/the-id card)
                                                                      :dashboard_id (u/the-id dash))
                                                  :card_id          (u/the-id card-2)}]
              (is (= [[100]]
                     (mt/rows (client/client :get 202 (dashcard-url dash card-2 dashcard))))))))))))

(deftest execute-public-dashcard-parameters-test
  (testing "GET /api/public/dashboard/:uuid/card/:card-id"
    (testing "Make sure parameters work correctly (#7212)"
      (mt/with-temporary-setting-values [enable-public-sharing true]
        (testing "with native queries and template tag params"
          (mt/with-temp Card [card {:dataset_query {:database (mt/id)
                                                    :type     :native
                                                    :native   {:query         "SELECT {{num}} AS num"
                                                               :template-tags {:num {:name         "num"
                                                                                     :display-name "Num"
                                                                                     :type         "number"
                                                                                     :required     true
                                                                                     :default      "1"}}}}}]
            (with-temp-public-dashboard [dash {:parameters [{:name "Num"
                                                             :slug "num"
                                                             :id   "_NUM_"
                                                             :type "category"}]}]
              (let [dashcard (add-card-to-dashboard!
                              card
                              dash
                              :parameter_mappings [{:card_id      (u/the-id card)
                                                    :target       [:variable [:template-tag :num]]
                                                    :parameter_id "_NUM_"}])]
                (is (= [[50]]
                       (-> (mt/user-http-request :crowberto
                                                 :get (str (dashcard-url dash card dashcard)
                                                           "?parameters="
                                                           (json/generate-string
                                                            [{:type   :category
                                                              :target [:variable [:template-tag :num]]
                                                              :value  "50"
                                                              :id     "_NUM_"}])))
                           mt/rows)))))))

        (testing "with MBQL queries"
          (testing "`:id` parameters"
            (mt/with-temp Card [card {:dataset_query {:database (mt/id)
                                                      :type     :query
                                                      :query    {:source-table (mt/id :venues)
                                                                 :aggregation  [:count]}}}]
              (with-temp-public-dashboard [dash {:parameters [{:name "venue_id"
                                                               :slug "venue_id"
                                                               :id   "_VENUE_ID_"
                                                               :type "id"}]}]
                (let [dashcard (add-card-to-dashboard!
                                card
                                dash
                                :parameter_mappings [{:parameter_id "_VENUE_ID_"
                                                      :card_id      (u/the-id card)
                                                      :target       [:dimension [:field (mt/id :venues :id) nil]]}])]
                  (is (= [[1]]
                         (-> (mt/user-http-request :crowberto
                                                   :get (str (dashcard-url dash card dashcard)
                                                             "?parameters="
                                                             (json/generate-string
                                                              [{:type   :id
                                                                :target [:dimension [:field (mt/id :venues :id) nil]]
                                                                :value  "50"
                                                                :id     "_VENUE_ID_"}])))
                             mt/rows)))))))

          (testing "temporal parameters"
            (mt/with-temporary-setting-values [enable-public-sharing true]
              (mt/with-temp Card [card {:dataset_query {:database (mt/id)
                                                        :type     :query
                                                        :query    {:source-table (mt/id :checkins)
                                                                   :aggregation  [:count]}}}]
                (with-temp-public-dashboard [dash {:parameters [{:name "Date Filter"
                                                                 :slug "date_filter"
                                                                 :id   "_DATE_"
                                                                 :type "date/all-options"}]}]
                  (let [dashcard (add-card-to-dashboard!
                                  card
                                  dash
                                  :parameter_mappings [{:parameter_id "_DATE_"
                                                        :card_id      (u/the-id card)
                                                        :target       [:dimension
                                                                       [:field
                                                                        (mt/id :checkins :date) nil]]}])]
                    (is (= [[733]]
                           (-> (mt/user-http-request :crowberto
                                                     :get (str (dashcard-url dash card dashcard)
                                                               "?parameters="
                                                               (json/generate-string
                                                                [{:type   "date/all-options"
                                                                  :target [:dimension [:field (mt/id :checkins :date) nil]]
                                                                  :value  "~2015-01-01"
                                                                  :id     "_DATE_"}])))
                               mt/rows)))))))))))))

(deftest execute-public-dashcard-dimension-value-params-test
  (testing "GET /api/public/dashboard/:uuid/card/:card-id"
    (testing (str "make sure DimensionValue params also work if they have a default value, even if some is passed in "
                  "for some reason as part of the query (#7253)")
      (mt/with-temporary-setting-values [enable-public-sharing true]
        (mt/with-temp Card [card {:dataset_query {:database (mt/id)
                                                  :type     :native
                                                  :native   {:query         "SELECT {{msg}} AS message"
                                                             :template-tags {:msg {:id           "_MSG_
"
                                                                                   :name         "msg"
                                                                                   :display-name "Message"
                                                                                   :type         "text"
                                                                                   :required     true
                                                                                   :default      "Wow"}}}}}]
          (with-temp-public-dashboard [dash {:parameters [{:name "Message"
                                                           :slug "msg"
                                                           :id   "_MSG_"
                                                           :type "category"}]}]
            (let [dashcard (add-card-to-dashboard! card dash
                                                   :parameter_mappings [{:card_id      (u/the-id card)
                                                                         :target       [:variable [:template-tag :msg]]
                                                                         :parameter_id "_MSG_"}])]
              (is (= [["World"]]
                     (-> (mt/user-http-request :crowberto
                                               :get (str (dashcard-url dash card dashcard)
                                                         "?parameters="
                                                         (json/generate-string
                                                          [{:type    :category
                                                            :target  [:variable [:template-tag :msg]]
                                                            :value   "World"
                                                            :default "Hello"
                                                            :id      "_MSG_"}])))
                         mt/rows))))))))))


;;; --------------------------- Check that parameter information comes back with Dashboard ---------------------------

(deftest double-check-that-the-field-has-fieldvalues
  (is (= [1 2 3 4]
         (t2/select-one-fn :values FieldValues :field_id (mt/id :venues :price)))))

(defn- price-param-values []
  {(mt/id :venues :price) {:values                [1 2 3 4]
                           :human_readable_values []
                           :field_id              (mt/id :venues :price)}})

(defn- add-price-param-to-dashboard! [dashboard]
  (t2/update! Dashboard (u/the-id dashboard) {:parameters [{:name "Price", :type "category", :slug "price", :id "_PRICE_"}]}))

(defn- add-dimension-param-mapping-to-dashcard! [dashcard card dimension]
  (t2/update! DashboardCard (u/the-id dashcard) {:parameter_mappings [{:card_id (u/the-id card)
                                                                       :target  ["dimension" dimension]}]}))

(defn- GET-param-values [dashboard]
  (mt/with-temporary-setting-values [enable-public-sharing true]
    (:param_values (client/client :get 200 (str "public/dashboard/" (:public_uuid dashboard))))))

(deftest check-that-param-info-comes-back-for-sql-cards
  (with-temp-public-dashboard-and-card [dash card dashcard]
    (t2/update! Card (u/the-id card)
                {:dataset_query {:database (mt/id)
                                 :type     :native
                                 :native   {:template-tags {:price {:name         "price"
                                                                    :display-name "Price"
                                                                    :type         "dimension"
                                                                    :dimension    ["field" (mt/id :venues :price) nil]}}}}})
    (add-price-param-to-dashboard! dash)
    (add-dimension-param-mapping-to-dashcard! dashcard card ["template-tag" "price"])
    (is (= (price-param-values)
           (GET-param-values dash)))))

(deftest check-that-param-info-comes-back-for-mbql-cards--field-id-
  (with-temp-public-dashboard-and-card [dash card dashcard]
    (add-price-param-to-dashboard! dash)
    (add-dimension-param-mapping-to-dashcard! dashcard card ["field" (mt/id :venues :price) nil])
    (is (= (price-param-values)
           (GET-param-values dash)))))

(deftest check-that-param-info-comes-back-for-mbql-cards--fk---
  (with-temp-public-dashboard-and-card [dash card dashcard]
    (add-price-param-to-dashboard! dash)
    (add-dimension-param-mapping-to-dashcard! dashcard card [:field (mt/id :venues :price) {:source-field (mt/id :checkins :venue_id)}])
    (is (= (price-param-values)
           (GET-param-values dash)))))

;;; +----------------------------------------------------------------------------------------------------------------+
;;; |                                        New FieldValues search endpoints                                        |
;;; +----------------------------------------------------------------------------------------------------------------+

(defn- mbql-card-referencing-nothing []
  {:dataset_query {:database (mt/id)
                   :type     :query
                   :query    {:source-table (mt/id :venues)}}})

(defn mbql-card-referencing [table-kw field-kw]
  {:dataset_query
   {:database (mt/id)
    :type     :query
    :query    {:source-table (mt/id table-kw)
               :filter       [:= [:field (mt/id table-kw field-kw) nil] "Krua Siri"]}}})

(defn- mbql-card-referencing-venue-name []
  (mbql-card-referencing :venues :name))

(defn- sql-card-referencing-venue-name []
  {:dataset_query
   {:database (mt/id)
    :type     :native
    :native   {:query         "SELECT COUNT(*) FROM VENUES WHERE {{x}}"
               :template-tags {:x {:name         :x
                                   :display-name "X"
                                   :type         :dimension
                                   :dimension    [:field (mt/id :venues :name) nil]}}}}})


;;; ------------------------------------------- card->referenced-field-ids -------------------------------------------

(deftest card-referencing-nothing
  (mt/with-temp Card [card (mbql-card-referencing-nothing)]
    (is (= #{}
           (#'api.public/card->referenced-field-ids card)))))

(deftest it-should-pick-up-on-fields-referenced-in-the-mbql-query-itself
  (mt/with-temp Card [card (mbql-card-referencing-venue-name)]
    (is (= #{(mt/id :venues :name)}
           (#'api.public/card->referenced-field-ids card)))))

(deftest ---as-well-as-template-tag--implict--params-for-sql-queries
  (mt/with-temp Card [card (sql-card-referencing-venue-name)]
    (is (= #{(mt/id :venues :name)}
           (#'api.public/card->referenced-field-ids card)))))

;;; --------------------------------------- check-field-is-referenced-by-card ----------------------------------------


(deftest check-that-the-check-succeeds-when-field-is-referenced
  (mt/with-temp Card [card (mbql-card-referencing-venue-name)]
    (#'api.public/check-field-is-referenced-by-card (mt/id :venues :name) (u/the-id card))))

(deftest check-that-exception-is-thrown-if-the-field-isn-t-referenced
  (is (thrown?
       Exception
       (mt/with-temp Card [card (mbql-card-referencing-venue-name)]
         (#'api.public/check-field-is-referenced-by-card (mt/id :venues :category_id) (u/the-id card))))))


;;; ----------------------------------------- check-search-field-is-allowed ------------------------------------------

;; search field is allowed IF:
;; A) search-field is the same field as the other one
(deftest search-field-allowed-if-same-field-as-other-one
  (#'api.public/check-search-field-is-allowed (mt/id :venues :id) (mt/id :venues :id))
  (is (thrown? Exception
               (#'api.public/check-search-field-is-allowed (mt/id :venues :id) (mt/id :venues :category_id)))))

;; B) there's a Dimension that lists search field as the human_readable_field for the other field
(deftest search-field-allowed-with-dimension
  (is (mt/with-temp Dimension [_ {:field_id (mt/id :venues :id), :human_readable_field_id (mt/id :venues :category_id)}]
        (#'api.public/check-search-field-is-allowed (mt/id :venues :id) (mt/id :venues :category_id)))))

;; C) search-field is a Name Field belonging to the same table as the other field, which is a PK
(deftest search-field-allowed-with-name-field
  (is (#'api.public/check-search-field-is-allowed (mt/id :venues :id) (mt/id :venues :name))))

;; not allowed if search field isn't a NAME
(deftest search-field-not-allowed-if-search-field-isnt-a-name
  (is (thrown? Exception
               (mt/with-temp-vals-in-db Field (mt/id :venues :name) {:semantic_type "type/Latitude"}
                 (#'api.public/check-search-field-is-allowed (mt/id :venues :id) (mt/id :venues :name))))))


(deftest not-allowed-if-search-field-belongs-to-a-different-table
  (is (thrown? Exception
               (mt/with-temp-vals-in-db Field (mt/id :categories :name) {:semantic_type "type/Name"}
                 (#'api.public/check-search-field-is-allowed (mt/id :venues :id) (mt/id :categories :name))))))



;;; ------------------------------------- check-field-is-referenced-by-dashboard -------------------------------------

(defn- dashcard-with-param-mapping-to-venue-id [dashboard card]
  {:dashboard_id       (u/the-id dashboard)
   :card_id            (u/the-id card)
   :parameter_mappings [{:card_id (u/the-id card)
                         :target  [:dimension [:field (mt/id :venues :id) nil]]}]})


(deftest field-is--referenced--by-dashboard-if-it-s-one-of-the-dashboard-s-params---
  (is (mt/with-temp* [Dashboard     [dashboard]
                      Card          [card]
                      DashboardCard [_ (dashcard-with-param-mapping-to-venue-id dashboard card)]]
        (#'api.public/check-field-is-referenced-by-dashboard (mt/id :venues :id) (u/the-id dashboard)))))


(deftest TODO-name-this-exception
  (is (thrown? Exception
               (mt/with-temp* [Dashboard     [dashboard]
                               Card          [card]
                               DashboardCard [_ (dashcard-with-param-mapping-to-venue-id dashboard card)]]
                 (#'api.public/check-field-is-referenced-by-dashboard (mt/id :venues :name) (u/the-id dashboard))))))

;; ...*or* if it's a so-called "implicit" param (a Field Filter Template Tag (FFTT) in a SQL Card)
(deftest implicit-param
  (is (mt/with-temp* [Dashboard     [dashboard]
                      Card          [card (sql-card-referencing-venue-name)]
                      DashboardCard [_ {:dashboard_id (u/the-id dashboard), :card_id (u/the-id card)}]]
        (#'api.public/check-field-is-referenced-by-dashboard (mt/id :venues :name) (u/the-id dashboard))))

  (is (thrown? Exception
               (mt/with-temp* [Dashboard     [dashboard]
                               Card          [card (sql-card-referencing-venue-name)]
                               DashboardCard [_ {:dashboard_id (u/the-id dashboard), :card_id (u/the-id card)}]]
                 (#'api.public/check-field-is-referenced-by-dashboard (mt/id :venues :id) (u/the-id dashboard))))))

;;; ------------------------------------------- card-and-field-id->values --------------------------------------------

(deftest we-should-be-able-to-get-values-for-a-field-referenced-by-a-card
  (mt/with-temp Card [card (mbql-card-referencing :venues :name)]
    (is (= {:values          [["20th Century Cafe"]
                              ["25°"]
                              ["33 Taps"]
                              ["800 Degrees Neapolitan Pizzeria"]
                              ["BCD Tofu House"]]
            :field_id        (mt/id :venues :name)
            :has_more_values false}
           (mt/derecordize (-> (api.public/card-and-field-id->values (u/the-id card) (mt/id :venues :name))
                               (update :values (partial take 5))))))))

(deftest sql-param-field-references-should-work-just-as-well-as-mbql-field-referenced
  (mt/with-temp Card [card (sql-card-referencing-venue-name)]
    (is (= {:values          [["20th Century Cafe"]
                              ["25°"]
                              ["33 Taps"]
                              ["800 Degrees Neapolitan Pizzeria"]
                              ["BCD Tofu House"]]
            :field_id        (mt/id :venues :name)
            :has_more_values false}
           (mt/derecordize (-> (api.public/card-and-field-id->values (u/the-id card) (mt/id :venues :name))
                               (update :values (partial take 5))))))))

(deftest but-if-the-field-is-not-referenced-we-should-get-an-exception
  (mt/with-temp Card [card (mbql-card-referencing :venues :price)]
    (is (thrown?
         Exception
         (api.public/card-and-field-id->values (u/the-id card) (mt/id :venues :name))))))

;;; ------------------------------------------- GET /api/public/action/:uuid -------------------------------------------

(deftest fetch-action-test
  (testing "GET /api/public/action/:uuid"
    (mt/with-actions-enabled
      (mt/with-temporary-setting-values [enable-public-sharing true]
        (testing "should return 404 if Action doesn't exist"
          (is (= "Not found."
                 (client/client :get 404 (str "public/action/" (UUID/randomUUID))))))
        (let [action-opts (assoc-in (shared-obj) [:visualization_settings :fields] {"id" {:id "id"
                                                                                          :hidden true}
                                                                                    "name" {:id "name"
                                                                                            :hidden false}})
              uuid        (:public_uuid action-opts)]
          (testing "should return 404 if Action is archived"
            (mt/with-actions [{} (assoc action-opts :archived true)]
              (is (= "Not found."
                     (client/client :get 404 (str "public/action/" uuid))))))
          (mt/with-actions [{} action-opts]
            (let [public-action (client/client :get 200 (str "public/action/" uuid))]
              (testing "Happy path -- should be able to fetch the Action"
                (is (= #{:name
                         :id
                         :database_id
                         :visualization_settings
                         :parameters}
                       (set (keys public-action)))))
              (testing "parameters should not contain hidden fields"
                (is (= ["name"] ; "id" is hidden
                       (map :id (get public-action :parameters)))))
              (testing "visualization_settings.fields should not contain hidden fields"
                (is (= [:name] ; these keys are keywordized by client/client
                       (keys (get-in public-action [:visualization_settings :fields]))))))
            (testing "Check that we cannot fetch a public Action if public sharing is disabled"
              (mt/with-temporary-setting-values [enable-public-sharing false]
                (is (= "An error occurred."
                       (client/client :get 400 (str "public/action/" (:public_uuid action-opts)))))))
            (testing "Check that we cannot fetch a public Action if actions are disabled on the database"
              (mt/with-actions-disabled
                (is (= "An error occurred."
                       (client/client :get 400 (str "public/action/" (:public_uuid action-opts)))))))))))))


;;; ------------------------------- GET /api/public/card/:uuid/field/:field/values nil --------------------------------

(defn- field-values-url [card-or-dashboard field-or-id]
  (str "public/"
       (condp mi/instance-of? card-or-dashboard
         Card      "card"
         Dashboard "dashboard")
       "/" (or (:public_uuid card-or-dashboard)
               (throw (Exception. (str "Missing public UUID: " card-or-dashboard))))
       "/field/" (u/the-id field-or-id)
       "/values"))

(defn- do-with-sharing-enabled-and-temp-card-referencing {:style/indent 2} [table-kw field-kw f]
  (mt/with-temporary-setting-values [enable-public-sharing true]
    (mt/with-temp Card [card (merge (shared-obj) (mbql-card-referencing table-kw field-kw))]
      (f card))))

(defmacro ^:private with-sharing-enabled-and-temp-card-referencing
  {:style/indent 3}
  [table-kw field-kw [card-binding] & body]
  `(do-with-sharing-enabled-and-temp-card-referencing ~table-kw ~field-kw
     (fn [~card-binding]
       ~@body)))

(deftest should-be-able-to-fetch-values-for-a-field-referenced-by-a-public-card
  (is (= {:values          [["20th Century Cafe"]
                            ["25°"]
                            ["33 Taps"]
                            ["800 Degrees Neapolitan Pizzeria"]
                            ["BCD Tofu House"]]
          :field_id        (mt/id :venues :name)
          :has_more_values false}
         (with-sharing-enabled-and-temp-card-referencing :venues :name [card]
           (-> (client/client :get 200 (field-values-url card (mt/id :venues :name)))
               (update :values (partial take 5)))))))

(deftest but-for-fields-that-are-not-referenced-we-should-get-an-exception
  (is (= "Not found."
         (with-sharing-enabled-and-temp-card-referencing :venues :name [card]
           (client/client :get 404 (field-values-url card (mt/id :venues :price)))))))

(deftest field-value-endpoint-should-fail-if-public-sharing-is-disabled
  (is (= "An error occurred."
         (with-sharing-enabled-and-temp-card-referencing :venues :name [card]
           (mt/with-temporary-setting-values [enable-public-sharing false]
             (client/client :get 400 (field-values-url card (mt/id :venues :name))))))))

;;; ----------------------------- GET /api/public/dashboard/:uuid/field/:field/values nil -----------------------------

(defn do-with-sharing-enabled-and-temp-dashcard-referencing {:style/indent 2} [table-kw field-kw f]
  (mt/with-temporary-setting-values [enable-public-sharing true]
    (mt/with-temp* [Dashboard     [dashboard (shared-obj)]
                    Card          [card      (mbql-card-referencing table-kw field-kw)]
                    DashboardCard [dashcard  {:dashboard_id       (u/the-id dashboard)
                                              :card_id            (u/the-id card)
                                              :parameter_mappings [{:card_id (u/the-id card)
                                                                    :target  [:dimension
                                                                              [:field
                                                                               (mt/id table-kw field-kw) nil]]}]}]]
      (f dashboard card dashcard))))

(defmacro with-sharing-enabled-and-temp-dashcard-referencing
  {:style/indent 3}
  [table-kw field-kw [dashboard-binding card-binding dashcard-binding] & body]
  `(do-with-sharing-enabled-and-temp-dashcard-referencing ~table-kw ~field-kw
     (fn [~(or dashboard-binding '_) ~(or card-binding '_) ~(or dashcard-binding '_)]
       ~@body)))

(deftest should-be-able-to-use-it-when-everything-is-g2g
  (with-sharing-enabled-and-temp-dashcard-referencing :venues :name [dashboard]
    (is (= {:values          [["20th Century Cafe"]
                              ["25°"]
                              ["33 Taps"]
                              ["800 Degrees Neapolitan Pizzeria"]
                              ["BCD Tofu House"]]
            :field_id        (mt/id :venues :name)
            :has_more_values false}
           (-> (client/client :get 200 (field-values-url dashboard (mt/id :venues :name)))
               (update :values (partial take 5)))))))

(deftest shound-not-be-able-to-use-the-endpoint-with-a-field-not-referenced-by-the-dashboard
  (with-sharing-enabled-and-temp-dashcard-referencing :venues :name [dashboard]
    (is (= "Not found."
           (client/client :get 404 (field-values-url dashboard (mt/id :venues :price)))))))

(deftest endpoint-should-fail-if-public-sharing-is-disabled
  (with-sharing-enabled-and-temp-dashcard-referencing :venues :name [dashboard]
    (mt/with-temporary-setting-values [enable-public-sharing false]
      (is (= "An error occurred."
             (client/client :get 400 (field-values-url dashboard (mt/id :venues :name))))))))


;;; ----------------------------------------------- search-card-fields -----------------------------------------------

(deftest search-card-fields
  (with-sharing-enabled-and-temp-card-referencing :venues :id [card]
    (is (= [[93 "33 Taps"]]
           (api.public/search-card-fields (u/the-id card) (mt/id :venues :id) (mt/id :venues :name) "33 T" 10)))))

(deftest shouldn-t-work-if-the-search-field-isn-t-allowed-to-be-used-in-combination-with-the-other-field
  (with-sharing-enabled-and-temp-card-referencing :venues :id [card]
    (is (thrown?
         Exception
         (api.public/search-card-fields (u/the-id card) (mt/id :venues :id) (mt/id :venues :price) "33 T" 10)))))

(deftest shouldn-t-work-if-the-field-isn-t-referenced-by-card
  (with-sharing-enabled-and-temp-card-referencing :venues :name [card]
    (is (thrown?
         Exception
         (api.public/search-card-fields (u/the-id card) (mt/id :venues :id) (mt/id :venues :id) "33 T" 10)))))


;;; ----------------------- GET /api/public/card/:uuid/field/:field/search/:search-field-id nil -----------------------

(defn- field-search-url [card-or-dashboard field-or-id search-field-or-id]
  (str "public/"
       (condp mi/instance-of? card-or-dashboard
         Card      "card"
         Dashboard "dashboard")
       "/" (:public_uuid card-or-dashboard)
       "/field/" (u/the-id field-or-id)
       "/search/" (u/the-id search-field-or-id)))

(deftest field-search-with-venue
  (is (= [[93 "33 Taps"]]
         (with-sharing-enabled-and-temp-card-referencing :venues :id [card]
           (client/client :get 200 (field-search-url card (mt/id :venues :id) (mt/id :venues :name))
                          :value "33 T")))))

(deftest if-search-field-isn-t-allowed-to-be-used-with-the-other-field-endpoint-should-return-exception
  (is (= "An error occurred."
         (with-sharing-enabled-and-temp-card-referencing :venues :id [card]
           (client/client :get 400 (field-search-url card (mt/id :venues :id) (mt/id :venues :price))
                          :value "33 T")))))

(deftest search-endpoint-should-fail-if-public-sharing-is-disabled
  (is (= "An error occurred."
         (with-sharing-enabled-and-temp-card-referencing :venues :id [card]
           (mt/with-temporary-setting-values [enable-public-sharing false]
             (client/client :get 400 (field-search-url card (mt/id :venues :id) (mt/id :venues :name))
                            :value "33 T"))))))


;;; -------------------- GET /api/public/dashboard/:uuid/field/:field/search/:search-field-id nil ---------------------

(deftest dashboard
  (with-sharing-enabled-and-temp-dashcard-referencing :venues :id [dashboard]
    (is (= [[93 "33 Taps"]]
           (client/client :get (field-search-url dashboard (mt/id :venues :id) (mt/id :venues :name))
                          :value "33 T")))))

(deftest dashboard-if-search-field-isn-t-allowed-to-be-used-with-the-other-field-endpoint-should-return-exception
  (with-sharing-enabled-and-temp-dashcard-referencing :venues :id [dashboard]
    (is (= "An error occurred."
           (client/client :get 400 (field-search-url dashboard (mt/id :venues :id) (mt/id :venues :price))
                          :value "33 T")))))

(deftest dashboard-endpoint-should-fail-if-public-sharing-is-disabled
  (with-sharing-enabled-and-temp-dashcard-referencing :venues :id [dashboard]
    (mt/with-temporary-setting-values [enable-public-sharing false]
      (is (= "An error occurred."
             (client/client :get 400 (field-search-url dashboard (mt/id :venues :name) (mt/id :venues :name))
                            :value "33 T"))))))

;;; --------------------------------------------- field-remapped-values ----------------------------------------------

;; `field-remapped-values` should return remappings in the expected format when the combination of Fields is allowed.
;; It should parse the value string (it comes back from the API as a string since it is a query param)

(deftest should-parse-string
  (is (= [10 "Fred 62"]
         (#'api.public/field-remapped-values (mt/id :venues :id) (mt/id :venues :name) "10"))))

(deftest if-the-field-isn-t-allowed
  (is (thrown?
       Exception
       (#'api.public/field-remapped-values (mt/id :venues :id) (mt/id :venues :price) "10"))))

;;; ----------------------- GET /api/public/card/:uuid/field/:field/remapping/:remapped-id nil ------------------------

(defn- field-remapping-url [card-or-dashboard field-or-id remapped-field-or-id]
  (str "public/"
       (condp mi/instance-of? card-or-dashboard
         Card      "card"
         Dashboard "dashboard")
       "/" (:public_uuid card-or-dashboard)
       "/field/" (u/the-id field-or-id)
       "/remapping/" (u/the-id remapped-field-or-id)))


(deftest we-should-be-able-to-use-the-api-endpoint-and-get-the-same-results-we-get-by-calling-the-function-above-directly
  (with-sharing-enabled-and-temp-card-referencing :venues :id [card]
    (is (= [10 "Fred 62"]
           (client/client :get 200 (field-remapping-url card (mt/id :venues :id) (mt/id :venues :name))
                          :value "10")))))

(deftest shouldn-t-work-if-card-doesn-t-reference-the-field-in-question
  (with-sharing-enabled-and-temp-card-referencing :venues :price [card]
    (is (= "Not found."
           (client/client :get 404 (field-remapping-url card (mt/id :venues :id) (mt/id :venues :name))
                          :value "10")))))


(deftest ---or-if-the-remapping-field-isn-t-allowed-to-be-used-with-the-other-field
  (with-sharing-enabled-and-temp-card-referencing :venues :id [card]
    (is (= "An error occurred."
           (client/client :get 400 (field-remapping-url card (mt/id :venues :id) (mt/id :venues :price))
                          :value "10")))))

(deftest ---or-if-public-sharing-is-disabled
  (with-sharing-enabled-and-temp-card-referencing :venues :id [card]
    (mt/with-temporary-setting-values [enable-public-sharing false]
      (is (= "An error occurred."
             (client/client :get 400 (field-remapping-url card (mt/id :venues :id) (mt/id :venues :name))
                            :value "10"))))))

;;; --------------------- GET /api/public/dashboard/:uuid/field/:field/remapping/:remapped-id nil ---------------------


(deftest api-endpoint-should-return-same-results-as-function
  (with-sharing-enabled-and-temp-dashcard-referencing :venues :id [dashboard]
    (is (= [10 "Fred 62"]
           (client/client :get 200 (field-remapping-url dashboard (mt/id :venues :id) (mt/id :venues :name))
                          :value "10")))))

(deftest field-remapping-shouldn-t-work-if-card-doesn-t-reference-the-field-in-question
  (with-sharing-enabled-and-temp-dashcard-referencing :venues :price [dashboard]
    (is (= "Not found."
           (client/client :get 404 (field-remapping-url dashboard (mt/id :venues :id) (mt/id :venues :name))
                          :value "10")))))

(deftest remapping-or-if-the-remapping-field-isn-t-allowed-to-be-used-with-the-other-field
  (with-sharing-enabled-and-temp-dashcard-referencing :venues :id [dashboard]
    (is (= "An error occurred."
           (client/client :get 400 (field-remapping-url dashboard (mt/id :venues :id) (mt/id :venues :price))
                          :value "10")))))

(deftest remapping-or-if-public-sharing-is-disabled
  (with-sharing-enabled-and-temp-dashcard-referencing :venues :id [dashboard]
    (mt/with-temporary-setting-values [enable-public-sharing false]
      (is (= "An error occurred."
             (client/client :get 400 (field-remapping-url dashboard (mt/id :venues :id) (mt/id :venues :name))
                            :value "10"))))))

;;; --------------------------------------------- Param values endpoints ---------------------------------------------

(defn- param-values-url
  ([card-or-dashboard uuid param-key]
   (param-values-url card-or-dashboard uuid param-key nil))
  ([card-or-dashboard uuid param-key query]
   (str "public/"
        (name card-or-dashboard)
        "/" uuid
        "/params/" param-key
        (if query
          (str "/search/" query)
          "/values"))))

(deftest param-values-test
  (mt/with-temporary-setting-values [enable-public-sharing true]
    (testing "with dashboard"
      (api.dashboard-test/with-chain-filter-fixtures [{:keys [dashboard param-keys]}]
        (let [uuid (str (UUID/randomUUID))]
          (is (= 1
                 (t2/update! Dashboard (u/the-id dashboard) {:public_uuid uuid})))
          (testing "GET /api/public/dashboard/:uuid/params/:param-key/values"
            (testing "parameter with source is a static list"
              (is (= {:values          ["African" "American" "Asian"]
                      :has_more_values false}
                     (client/client :get 200 (param-values-url :dashboard uuid (:static-category param-keys))))))

            (testing "parameter with source is card"
              (is (= {:values          ["African" "American" "Artisan" "Asian" "BBQ"]
                      :has_more_values false}
                     (client/client :get 200 (param-values-url :dashboard uuid (:card param-keys))))))

            (testing "parameter with source is chain filter"
              (is (= {:values          [2 3 4 5 6]
                      :has_more_values false}
                     (->> (client/client :get 200 (param-values-url :dashboard uuid (:category-id param-keys)))
                          (chain-filter-test/take-n-values 5))))))

          (testing "GET /api/public/dashboard/:uuid/params/:param-key/search/:query"
            (testing "parameter with source is a static list"
              (is (= {:values          ["African"]
                      :has_more_values false}
                     (client/client :get 200 (param-values-url :dashboard uuid (:static-category param-keys) "af")))))

            (testing "parameter with source is card"
              (is (= {:values          ["African"]
                      :has_more_values false}
                     (client/client :get 200 (param-values-url :dashboard uuid (:card param-keys) "af")))))

            (testing "parameter with source is a chain filter"
              (is (= {:values          ["Fast Food" "Food Truck" "Seafood"]
                      :has_more_values false}
                     (->> (client/client :get 200 (param-values-url :dashboard uuid (:category-name param-keys) "food"))
                          (chain-filter-test/take-n-values 3)))))))))

    (testing "with card"
      (api.card-test/with-card-param-values-fixtures [{:keys [card field-filter-card param-keys]}]
        (let [card-uuid (str (random-uuid))
              field-filter-uuid (str (random-uuid))]
          (is (= 1
                 (t2/update! Card (u/the-id card) {:public_uuid card-uuid}))
              "Enabled public setting on card")
          (is (= 1
                 (t2/update! Card (u/the-id field-filter-card) {:public_uuid field-filter-uuid}))
              "Enabled public setting on field-filter-card")
          (testing "GET /api/public/card/:uuid/params/:param-key/values"
            (testing "parameter with source is a static list"
              (is (= {:values          ["African" "American" "Asian"]
                      :has_more_values false}
                     (client/client :get 200 (param-values-url :card card-uuid (:static-list param-keys))))))

            (testing "parameter with source is a card"
              (is (= {:values          ["Brite Spot Family Restaurant" "Red Medicine"
                                        "Stout Burgers & Beers" "The Apple Pan" "Wurstküche"]
                      :has_more_values false}
                     (client/client :get 200 (param-values-url :card card-uuid (:card param-keys))))))

            (testing "parameter with source is a field filter"
              (testing "parameter with source is a card"
                (let [resp (client/client
                            :get 200
                            (param-values-url :card field-filter-uuid
                                              (:field-values param-keys)))]
                  (is (false? (:has_more_values resp)))
                  (is (set/subset? #{["20th Century Cafe"] ["33 Taps"]}
                                   (-> resp :values set)))))))

          (testing "GET /api/public/card/:uuid/params/:param-key/search/:query"
            (testing "parameter with source is a static list"
              (is (= {:values          ["African"]
                      :has_more_values false}
                     (client/client :get 200 (param-values-url :card card-uuid (:static-list param-keys) "af")))))

            (testing "parameter with source is a card"
              (is (= {:values          ["Red Medicine"]
                      :has_more_values false}
                     (client/client :get 200 (param-values-url :card card-uuid (:card param-keys) "red")))))

            (testing "parameter with source is a field-filter"
              (is (partial= {:values
                             [["Barney's Beanery"]
                              ["My Brother's Bar-B-Q"]
                              ["Tanoshi Sushi & Sake Bar"]
                              ["The Misfit Restaurant + Bar"]
                              ["Two Sisters Bar & Books"]
                              ["bigmista's barbecue"]]
                             :has_more_values true}
                            (client/client
                             :get 200
                             (param-values-url :card field-filter-uuid
                                               (:field-values param-keys) "bar")))))))))))

(deftest param-values-ignore-current-user-permissions-test
  (testing "Should not fail if request is authenticated but current user does not have data permissions"
    (mt/with-temp-copy-of-db
      (perms/revoke-data-perms! (perms-group/all-users) (mt/db))
      (mt/with-temporary-setting-values [enable-public-sharing true]
        (testing "with dashboard"
          (api.dashboard-test/with-chain-filter-fixtures [{:keys [dashboard param-keys]}]
            (let [uuid (str (UUID/randomUUID))]
              (is (= 1
                     (t2/update! Dashboard (u/the-id dashboard) {:public_uuid uuid})))
              (testing "GET /api/public/dashboard/:uuid/params/:param-key/values"
                (is (= {:values          [2 3 4 5 6]
                        :has_more_values false}
                       (->> (mt/user-http-request :rasta :get 200 (param-values-url :dashboard uuid (:category-id param-keys)))
                            (chain-filter-test/take-n-values 5)))))
              (testing "GET /api/public/dashboard/:uuid/params/:param-key/search/:prefix"
                (is (= {:values          ["Fast Food" "Food Truck" "Seafood"]
                        :has_more_values false}
                       (->> (mt/user-http-request :rasta :get 200 (param-values-url :dashboard uuid (:category-name param-keys) "food"))
                            (chain-filter-test/take-n-values 3))))))))

        (testing "with card"
          (api.card-test/with-card-param-values-fixtures [{:keys [card param-keys]}]
            (let [uuid (str (UUID/randomUUID))]
             (is (= 1
                    (t2/update! Card (u/the-id card) {:public_uuid uuid})))
             (testing "GET /api/public/card/:uuid/params/:param-key/values"
               (is (= {:values          ["African" "American" "Asian"]
                       :has_more_values false}
                      (client/client :get 200 (param-values-url :card uuid (:static-list param-keys)))))

               (is (= {:values          ["Brite Spot Family Restaurant" "Red Medicine"
                                         "Stout Burgers & Beers" "The Apple Pan" "Wurstküche"]
                       :has_more_values false}
                      (client/client :get 200 (param-values-url :card uuid (:card param-keys))))))

             (testing "GET /api/public/card/:uuid/params/:param-key/search/:query"
               (is (= {:values          ["African"]
                       :has_more_values false}
                      (client/client :get 200 (param-values-url :card uuid (:static-list param-keys) "af"))))

               (is (= {:values          ["Red Medicine"]
                       :has_more_values false}
                      (client/client :get 200 (param-values-url :card uuid (:card param-keys) "red"))))))))))))

;;; --------------------------------------------- Pivot tables ---------------------------------------------

(deftest pivot-public-card-test
  (mt/test-drivers (api.pivots/applicable-drivers)
    (mt/dataset sample-dataset
      (testing "GET /api/public/pivot/card/:uuid/query"
        (mt/with-temporary-setting-values [enable-public-sharing true]
          (with-temp-public-card [{uuid :public_uuid} (api.pivots/pivot-card)]
            (let [result (client/client :get 202 (format "public/pivot/card/%s/query" uuid))
                  rows   (mt/rows result)]
              (is (nil? (:row_count result))) ;; row_count isn't included in public endpoints
              (is (= "completed" (:status result)))
              (is (= 6 (count (get-in result [:data :cols]))))
              (is (= 1144 (count rows)))

              (is (= ["AK" "Affiliate" "Doohickey" 0 18 81] (first rows)))
              (is (= ["CO" "Affiliate" "Gadget" 0 62 211] (nth rows 100)))
              (is (= [nil nil nil 7 18760 69540] (last rows))))))))))

(defn- pivot-dashcard-url
  "URL for fetching results of a public DashCard."
  [dash card dashcard]
  (format "public/pivot/dashboard/%s/dashcard/%d/card/%d" (:public_uuid dash) (u/the-id dashcard) (u/the-id card)))

(deftest pivot-public-dashcard-test
  (testing "GET /api/public/pivot/dashboard/:uuid/dashcard/:dashcard-id/card/:card-id"
    (mt/test-drivers (api.pivots/applicable-drivers)
      (mt/dataset sample-dataset
        (mt/with-temporary-setting-values [enable-public-sharing true]
          (with-temp-public-dashboard [dash {:parameters [{:id      "_STATE_"
                                                           :name    "State"
                                                           :slug    "state"
                                                           :type    "text"
                                                           :target  [:dimension (mt/$ids $orders.user_id->people.state)]
                                                           :default nil}]}]
            (with-temp-public-card [card (api.pivots/pivot-card)]
              (let [dashcard (add-card-to-dashboard!
                              card
                              dash
                              :parameter_mappings [{:parameter_id "_STATE_"
                                                    :card_id      (u/the-id card)
                                                    :target       [:dimension (mt/$ids $orders.user_id->people.state)]}])]
                (letfn [(results [& query-parameters]
                          (apply client/client :get 202 (pivot-dashcard-url dash card dashcard) query-parameters))]
                  (testing "without parameters"
                    (let [result (results)]
                      (is (schema= {:status   (s/eq "completed")
                                    s/Keyword s/Any}
                                   result))
                      ;; [[metabase.api.public/transform-results]] should remove `row_count`
                      (testing "row_count isn't included in public endpoints"
                        (is (nil? (:row_count result))))
                      (is (= 6 (count (get-in result [:data :cols]))))
                      (let [rows (mt/rows result)]
                        (is (= 1144 (count rows)))
                        (is (= ["AK" "Affiliate" "Doohickey" 0 18 81] (first rows)))
                        (is (= ["CO" "Affiliate" "Gadget" 0 62 211] (nth rows 100)))
                        (is (= [nil nil nil 7 18760 69540] (last rows))))))

                  (testing "with parameters"
                    (let [result (results :parameters (json/encode [{:name   "State"
                                                                     :id     "_STATE_"
                                                                     :slug   :state
                                                                     :target [:dimension (mt/$ids $orders.user_id->people.state)]
                                                                     :value  ["CA" "WA"]}]))]
                      (is (schema= {:status   (s/eq "completed")
                                    s/Keyword s/Any}
                                   result))
                      (testing "row_count isn't included in public endpoints"
                        (is (nil? (:row_count result))))
                      (is (= 6 (count (get-in result [:data :cols]))))
                      (let [rows (mt/rows result)]
                        (is (= 80 (count rows)))
                        (is (= ["CA" "Affiliate" "Doohickey" 0 16 48] (first rows)))
                        (is (= [nil "Google" "Gizmo" 1 52 186] (nth rows 50)))
                        (is (= [nil nil nil 7 1015 3758] (last rows)))))))))))))))

;;; ------------------------- POST /api/public/dashboard/:dashboard-uuid/dashcard/:uuid/execute ------------------------------

(deftest execute-public-dashcard-action-test
  (mt/with-actions-test-data-and-actions-enabled
    (mt/with-temporary-setting-values [enable-public-sharing true]
      (with-temp-public-dashboard [dash {:parameters []}]
        (mt/with-actions [{:keys [action-id model-id]} {}]
          (mt/with-temp* [DashboardCard [{dashcard-id :id} {:dashboard_id (:id dash)
                                                            :action_id action-id
                                                            :card_id model-id}]]
            (with-redefs [api.public/dashcard-execution-throttle (throttle/make-throttler :dashcard-id :attempts-threshold 1)]
              (is (partial= {:rows-affected 1}
                            (client/client
                             :post 200
                             (format "public/dashboard/%s/dashcard/%s/execute"
                                     (:public_uuid dash)
                                     dashcard-id)
                             {:parameters {:id 1 :name "European"}})))
              (let [throttled-response (client/client-full-response
                                        :post 429
                                        (format "public/dashboard/%s/dashcard/%s/execute"
                                                (:public_uuid dash)
                                                dashcard-id)
                                        {:parameters {:id 1 :name "European"}})]
                (is (str/starts-with? (:body throttled-response) "Too many attempts!"))
                (is (contains? (:headers throttled-response) "Retry-After"))))))))))

(deftest execute-public-dashcard-custom-action-test
  (mt/with-temp-copy-of-db
    (perms/revoke-data-perms! (perms-group/all-users) (mt/db))
    (mt/with-actions-test-data-and-actions-enabled
      (mt/with-temporary-setting-values [enable-public-sharing true]
        (with-temp-public-dashboard [dash {:parameters []}]
          (mt/with-actions [{:keys [action-id model-id]} {}]
            (mt/with-temp* [DashboardCard [{dashcard-id :id} {:dashboard_id (:id dash)
                                                              :action_id action-id
                                                              :card_id model-id}]]
              (is (partial= {:rows-affected 1}
                            (client/client
                             :post 200
                             (format "public/dashboard/%s/dashcard/%s/execute"
                                     (:public_uuid dash)
                                     dashcard-id)
                             {:parameters {:id 1 :name "European"}}))))))))))

(deftest fetch-public-dashcard-action-test
  (mt/with-actions-test-data-and-actions-enabled
    (mt/with-temporary-setting-values [enable-public-sharing true]
      (with-temp-public-dashboard [dash {:parameters []}]
        (mt/with-actions [{:keys [action-id model-id]} {:type :implicit}]
          (mt/with-temp* [DashboardCard [{dashcard-id :id} {:dashboard_id (:id dash)
                                                            :action_id action-id
                                                            :card_id model-id}]]
            (is (partial= {:id 1 :name "African"}
                          (client/client
                           :get 200
                           (format "public/dashboard/%s/dashcard/%s/execute?parameters=%s"
                                   (:public_uuid dash)
                                   dashcard-id
                                   (json/encode {:id 1})))))))))))

;;; --------------------------------- POST /api/public/action/:uuid/execute ----------------------------------

(deftest execute-public-action-test
  (mt/with-actions-test-data-and-actions-enabled
    (mt/with-temporary-setting-values [enable-public-sharing true]
      (let [{:keys [public_uuid] :as action-opts} (shared-obj)]
        (mt/with-actions [{} action-opts]
          ;; Decrease the throttle threshold to 1 so we can test the throttle,
          ;; and set the throttle delay high enough the throttle will definitely trigger
          (with-redefs [api.public/action-execution-throttle (throttle/make-throttler :action-uuid :attempts-threshold 1 :initial-delay-ms 20000)]
            (testing "Happy path - we can execute a public action"
              (is (=? {:rows-affected 1}
                      (client/client
                       :post 200
                       (format "public/action/%s/execute" public_uuid)
                       {:parameters {:id 1 :name "European"}}))))
            (testing "Test throttle"
              (let [throttled-response (client/client-full-response
                                        :post 429
                                        (format "public/action/%s/execute" public_uuid)
                                        {:parameters {:id 1 :name "European"}})]
                (is (str/starts-with? (:body throttled-response) "Too many attempts!"))
                (is (contains? (:headers throttled-response) "Retry-After"))))))
        ;; Lift the throttle attempts threshold so we don't have to wait between requests
        (with-redefs [api.public/action-execution-throttle (throttle/make-throttler :action-uuid :attempts-threshold 1000)]
          (mt/with-actions [{} (assoc action-opts :archived true)]
            (testing "Check that we get a 400 if the action is archived"
              (is (= "Not found."
                     (client/client
                      :post 404
                      (format "public/action/%s/execute" (str (UUID/randomUUID)))
                      {:parameters {:id 1 :name "European"}})))))
          (mt/with-actions [{} action-opts]
            (testing "Check that we get a 400 if the action doesn't exist"
              (is (= "Not found."
                     (client/client
                      :post 404
                      (format "public/action/%s/execute" (str (UUID/randomUUID)))
                      {:parameters {:id 1 :name "European"}}))))
            (testing "Check that we get a 400 if sharing is disabled."
              (mt/with-temporary-setting-values [enable-public-sharing false]
                (is (= "An error occurred."
                       (client/client
                        :post 400
                        (format "public/action/%s/execute" public_uuid)
                        {:parameters {:id 1 :name "European"}})))))
            (testing "Check that we get a 400 if actions are disabled for the database."
              (mt/with-temp-vals-in-db Database (mt/id) {:settings {:database-enable-actions false}}
                (is (= "An error occurred."
                       (client/client
                        :post 400
                        (format "public/action/%s/execute" public_uuid)
                        {:parameters {:id 1 :name "European"}})))))
            (testing "Check that we send a snowplow event when execute an action"
              (snowplow-test/with-fake-snowplow-collector
                (client/client
                  :post 200
                  (format "public/action/%s/execute" public_uuid)
                  {:parameters {:id 1 :name "European"}})
                (is (= {:data   {"action_id" (t2/select-one-pk 'Action :public_uuid public_uuid)
                                 "event"     "action_executed"
                                 "source"    "public_form"
                                 "type"      "query"}
                        :user-id nil}
                       (last (snowplow-test/pop-event-data-and-user-id!))))))))))))<|MERGE_RESOLUTION|>--- conflicted
+++ resolved
@@ -398,7 +398,6 @@
           (is (= {:name true, :ordered_cards 0}
                  (fetch-public-dashboard dash))))))))
 
-<<<<<<< HEAD
 (deftest public-dashboard-with-implicit-action-only-expose-unhidden-fields
   (mt/with-temporary-setting-values [enable-public-sharing true]
     (mt/test-drivers (mt/normal-drivers-with-feature :actions)
@@ -430,7 +429,7 @@
                            (mt/user-http-request :crowberto :post 200 execute-path {:parameters {"id" 1 "name" "Blueberries"}})))
                     (is (partial= {:message "No destination parameter found for #{\"price\"}. Found: #{\"id\" \"name\"}"}
                                   (mt/user-http-request :crowberto :post 400 execute-path {:parameters {"id" 1 "name" "Blueberries" "price" 1234}})))))))))))))
-=======
+
 (deftest get-public-dashboard-actions-test
   (testing "GET /api/public/dashboard/:uuid"
     (mt/with-actions-test-data-and-actions-enabled
@@ -455,7 +454,6 @@
                        :visualization_settings
                        :parameters}
                      (set (keys public-action))))))))))))
->>>>>>> ab32bf18
 
 
 ;;; --------------------------------- GET /api/public/dashboard/:uuid/card/:card-id ----------------------------------
