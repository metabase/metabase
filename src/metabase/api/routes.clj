(ns metabase.api.routes
  (:require
   [compojure.route :as route]
<<<<<<< HEAD
   [metabase.actions.api]
   [metabase.api.activity]
=======
   [metabase.activity-feed.api]
   [metabase.api.action]
>>>>>>> 7fc08ff0
   ^{:clj-kondo/ignore [:deprecated-namespace]}
   [metabase.api.alert]
   [metabase.api.api-key]
   [metabase.api.automagic-dashboards]
   [metabase.api.cache]
   [metabase.api.card]
   [metabase.api.cards]
   [metabase.api.cloud-migration]
   [metabase.api.collection]
   [metabase.api.dashboard]
   [metabase.api.database]
   [metabase.api.dataset]
   [metabase.api.docs]
   [metabase.api.embed]
   [metabase.api.field]
   [metabase.api.geojson]
   [metabase.api.google]
   [metabase.api.ldap]
   [metabase.api.login-history]
   [metabase.api.macros :as api.macros]
   [metabase.api.model-index]
   [metabase.api.native-query-snippet]
   [metabase.api.open-api :as open-api]
   [metabase.api.persist]
   [metabase.api.premium-features]
   [metabase.api.preview-embed]
   [metabase.api.public]
   ^{:clj-kondo/ignore [:deprecated-namespace]}
   [metabase.api.pulse]
   [metabase.api.pulse.unsubscribe]
   [metabase.api.revision]
   [metabase.api.routes.common :as routes.common :refer [+static-apikey]]
   [metabase.api.segment]
   [metabase.api.session]
   [metabase.api.setting]
   [metabase.api.slack]
   [metabase.api.table]
   [metabase.api.task]
   [metabase.api.testing]
   [metabase.api.tiles]
   [metabase.api.user]
   [metabase.api.util]
   [metabase.api.util.handlers :as handlers]
   [metabase.bookmarks.api]
   [metabase.channel.api]
   [metabase.config :as config]
   [metabase.permissions.api]
   [metabase.search.api]
   [metabase.setup.api]
   [metabase.sync.api]
   [metabase.timeline.api]
   [metabase.user-key-value.api]
   [metabase.util.i18n :refer [deferred-tru]]))

<<<<<<< HEAD
(comment metabase.actions.api/keep-me
         metabase.api.activity/keep-me
=======
(comment metabase.api.action/keep-me
         metabase.activity-feed.api/keep-me
>>>>>>> 7fc08ff0
         metabase.api.alert/keep-me
         metabase.api.api-key/keep-me
         metabase.api.automagic-dashboards/keep-me
         metabase.api.cache/keep-me
         metabase.api.card/keep-me
         metabase.api.cards/keep-me
         metabase.api.cloud-migration/keep-me
         metabase.api.collection/keep-me
         metabase.api.dashboard/keep-me
         metabase.api.database/keep-me
         metabase.api.dataset/keep-me
         metabase.api.embed/keep-me
         metabase.api.field/keep-me
         metabase.api.geojson/keep-me
         metabase.api.google/keep-me
         metabase.api.ldap/keep-me
         metabase.api.login-history/keep-me
         metabase.api.model-index/keep-me
         metabase.api.native-query-snippet/keep-me
         metabase.api.persist/keep-me
         metabase.api.preview-embed/keep-me
         metabase.api.public/keep-me
         metabase.api.pulse.unsubscribe/keep-me
         metabase.api.revision/keep-me
         metabase.api.segment/keep-me
         metabase.api.setting/keep-me
         metabase.api.slack/keep-me
         metabase.api.table/keep-me
         metabase.api.task/keep-me
         metabase.api.testing/keep-me
         metabase.api.tiles/keep-me
         metabase.api.user/keep-me
         metabase.api.util/keep-me
         metabase.bookmarks.api/keep-me
         metabase.permissions.api/keep-me
         metabase.setup.api/keep-me
         metabase.user-key-value.api/keep-me)

(def ^:private ^{:arglists '([request respond raise])} pass-thru-handler
  "Always 'falls thru' to the next handler."
  (open-api/handler-with-open-api-spec
   (fn [_request respond _raise]
     (respond nil))
   ;; no OpenAPI spec for this handler.
   (fn [_prefix]
     nil)))

(def ^:private ^{:arglists '([request respond raise])} not-found-handler
  "Always returns a 404."
  (open-api/handler-with-open-api-spec
   (route/not-found (constantly {:status 404, :body (deferred-tru "API endpoint does not exist.")}))
   ;; no OpenAPI spec for this handler.
   (fn [_prefix]
     nil)))

(def ^:private enable-testing-routes?
  (or (not config/is-prod?)
      (config/config-bool :mb-enable-test-endpoints)))

(defn- ->handler [x]
  (cond-> x
    (simple-symbol? x) api.macros/ns-handler))

(defn- +auth                    [handler] (routes.common/+auth                    (->handler handler)))
(defn- +message-only-exceptions [handler] (routes.common/+message-only-exceptions (->handler handler)))
(defn- +public-exceptions       [handler] (routes.common/+public-exceptions       (->handler handler)))

(def ^:private ^{:arglists '([request respond raise])} pulse-routes
  (handlers/routes
   (handlers/route-map-handler
    {"/unsubscribe" 'metabase.api.pulse.unsubscribe})
   (+auth metabase.api.pulse/routes)))

;;; ↓↓↓ KEEP THIS SORTED OR ELSE! ↓↓↓
(def ^:private route-map
<<<<<<< HEAD
  {"/action"               (+auth 'metabase.actions.api)
   "/activity"             (+auth 'metabase.api.activity)
=======
  {"/action"               (+auth 'metabase.api.action)
   "/activity"             (+auth 'metabase.activity-feed.api)
>>>>>>> 7fc08ff0
   "/alert"                (+auth 'metabase.api.alert)
   "/api-key"              (+auth 'metabase.api.api-key)
   "/automagic-dashboards" (+auth 'metabase.api.automagic-dashboards)
   "/bookmark"             (+auth 'metabase.bookmarks.api)
   "/cache"                (+auth 'metabase.api.cache)
   "/card"                 (+auth 'metabase.api.card)
   "/cards"                (+auth 'metabase.api.cards)
   "/channel"              (+auth metabase.channel.api/channel-routes)
   "/cloud-migration"      (+auth 'metabase.api.cloud-migration)
   "/collection"           (+auth 'metabase.api.collection)
   "/dashboard"            (+auth 'metabase.api.dashboard)
   "/database"             (+auth 'metabase.api.database)
   "/dataset"              'metabase.api.dataset
   "/docs"                 metabase.api.docs/routes
   "/email"                metabase.channel.api/email-routes
   "/embed"                (+message-only-exceptions 'metabase.api.embed)
   "/field"                (+auth 'metabase.api.field)
   "/geojson"              'metabase.api.geojson
   "/google"               (+auth 'metabase.api.google)
   "/ldap"                 (+auth 'metabase.api.ldap)
   "/login-history"        (+auth 'metabase.api.login-history)
   "/model-index"          (+auth 'metabase.api.model-index)
   "/native-query-snippet" (+auth 'metabase.api.native-query-snippet)
   "/notify"               (+static-apikey metabase.sync.api/notify-routes)
   "/permissions"          (+auth 'metabase.permissions.api)
   "/persist"              (+auth 'metabase.api.persist)
   "/premium-features"     (+auth metabase.api.premium-features/routes)
   "/preview_embed"        (+auth 'metabase.api.preview-embed)
   "/public"               (+public-exceptions 'metabase.api.public)
   "/pulse"                pulse-routes
   "/revision"             (+auth 'metabase.api.revision)
   "/search"               (+auth metabase.search.api/routes)
   "/segment"              (+auth 'metabase.api.segment)
   "/session"              metabase.api.session/routes
   "/setting"              (+auth 'metabase.api.setting)
   "/setup"                'metabase.setup.api
   "/slack"                (+auth 'metabase.api.slack)
   "/table"                (+auth 'metabase.api.table)
   "/task"                 (+auth 'metabase.api.task)
   "/testing"              (if enable-testing-routes? 'metabase.api.testing pass-thru-handler)
   "/tiles"                (+auth 'metabase.api.tiles)
   "/timeline"             (+auth metabase.timeline.api/timeline-routes)
   "/timeline-event"       (+auth metabase.timeline.api/timeline-event-routes)
   "/user"                 (+auth 'metabase.api.user)
   "/user-key-value"       (+auth 'metabase.user-key-value.api)
   "/util"                 'metabase.api.util})
;;; ↑↑↑ KEEP THIS SORTED OR ELSE ↑↑↑

(def ^{:arglists '([request respond raise])} routes
  "Ring routes for API endpoints."
  ;; EE routes defined in [[metabase-enterprise.api.routes/routes]] always get the first chance to handle a request, if
  ;; they exist. If they don't exist, this handler returns `nil` which means we will try the next handler.
  (handlers/routes
   (if (and config/ee-available? (not *compile-files*))
     (requiring-resolve 'metabase-enterprise.api.routes/routes)
     pass-thru-handler)
   (handlers/route-map-handler route-map)
   not-found-handler))<|MERGE_RESOLUTION|>--- conflicted
+++ resolved
@@ -1,13 +1,8 @@
 (ns metabase.api.routes
   (:require
    [compojure.route :as route]
-<<<<<<< HEAD
    [metabase.actions.api]
-   [metabase.api.activity]
-=======
    [metabase.activity-feed.api]
-   [metabase.api.action]
->>>>>>> 7fc08ff0
    ^{:clj-kondo/ignore [:deprecated-namespace]}
    [metabase.api.alert]
    [metabase.api.api-key]
@@ -62,13 +57,8 @@
    [metabase.user-key-value.api]
    [metabase.util.i18n :refer [deferred-tru]]))
 
-<<<<<<< HEAD
 (comment metabase.actions.api/keep-me
-         metabase.api.activity/keep-me
-=======
-(comment metabase.api.action/keep-me
          metabase.activity-feed.api/keep-me
->>>>>>> 7fc08ff0
          metabase.api.alert/keep-me
          metabase.api.api-key/keep-me
          metabase.api.automagic-dashboards/keep-me
@@ -144,13 +134,8 @@
 
 ;;; ↓↓↓ KEEP THIS SORTED OR ELSE! ↓↓↓
 (def ^:private route-map
-<<<<<<< HEAD
   {"/action"               (+auth 'metabase.actions.api)
-   "/activity"             (+auth 'metabase.api.activity)
-=======
-  {"/action"               (+auth 'metabase.api.action)
    "/activity"             (+auth 'metabase.activity-feed.api)
->>>>>>> 7fc08ff0
    "/alert"                (+auth 'metabase.api.alert)
    "/api-key"              (+auth 'metabase.api.api-key)
    "/automagic-dashboards" (+auth 'metabase.api.automagic-dashboards)
