import { Link } from "react-router";
import { t } from "ttag";

<<<<<<< HEAD
import Button from "metabase/core/components/Button";
import Link from "metabase/core/components/Link";
import Tooltip from "metabase/core/components/Tooltip";
=======
>>>>>>> b88e7431
import { useDispatch, useSelector } from "metabase/lib/redux";
import * as Urls from "metabase/lib/urls";
import { navigateBackToDashboard } from "metabase/query_builder/actions";
import { getDashboard } from "metabase/query_builder/selectors";
<<<<<<< HEAD
import { Box } from "metabase/ui";

import ViewTitleHeaderS from "../../ViewTitleHeader.module.css";
=======
import { ActionIcon, type ActionIconProps, Icon, Tooltip } from "metabase/ui";

import DashboardBackButtonS from "./DashboardBackButton.module.css";
>>>>>>> b88e7431

type DashboardBackButtonProps = {
  noLink?: boolean;
  onClick?: () => void;
} & ActionIconProps;

export function DashboardBackButton({
  noLink,
  onClick,
  ...actionIconProps
}: DashboardBackButtonProps) {
  const dashboard = useSelector(getDashboard);
  const dispatch = useDispatch();

  const handleClick = () => {
    dispatch(navigateBackToDashboard(dashboard.id));

    onClick?.();
  };

  if (!dashboard) {
    return null;
  }

  const label = t`Back to ${dashboard.name}`;

  return (
<<<<<<< HEAD
    <Tooltip tooltip={label}>
      <Box mr="0.75rem" component="span">
        <Button
          className={ViewTitleHeaderS.BackButton}
          {...(noLink
            ? {}
            : {
                as: Link,
                to: Urls.dashboard(dashboard),
              })}
          round
          icon="arrow_left"
          aria-label={label}
          onClick={handleClick}
        />
      </Box>
=======
    <Tooltip label={label}>
      <ActionIcon
        className={DashboardBackButtonS.DashboardBackButton}
        variant="outline"
        radius="xl"
        size="2.625rem"
        color="border"
        aria-label={label}
        onClick={handleClick}
        component={noLink ? undefined : Link}
        to={Urls.dashboard(dashboard)}
        {...actionIconProps}
      >
        <Icon c="brand" name="arrow_left" />
      </ActionIcon>
>>>>>>> b88e7431
    </Tooltip>
  );
}<|MERGE_RESOLUTION|>--- conflicted
+++ resolved
@@ -1,25 +1,13 @@
 import { Link } from "react-router";
 import { t } from "ttag";
 
-<<<<<<< HEAD
-import Button from "metabase/core/components/Button";
-import Link from "metabase/core/components/Link";
-import Tooltip from "metabase/core/components/Tooltip";
-=======
->>>>>>> b88e7431
 import { useDispatch, useSelector } from "metabase/lib/redux";
 import * as Urls from "metabase/lib/urls";
 import { navigateBackToDashboard } from "metabase/query_builder/actions";
 import { getDashboard } from "metabase/query_builder/selectors";
-<<<<<<< HEAD
-import { Box } from "metabase/ui";
-
-import ViewTitleHeaderS from "../../ViewTitleHeader.module.css";
-=======
 import { ActionIcon, type ActionIconProps, Icon, Tooltip } from "metabase/ui";
 
 import DashboardBackButtonS from "./DashboardBackButton.module.css";
->>>>>>> b88e7431
 
 type DashboardBackButtonProps = {
   noLink?: boolean;
@@ -47,24 +35,6 @@
   const label = t`Back to ${dashboard.name}`;
 
   return (
-<<<<<<< HEAD
-    <Tooltip tooltip={label}>
-      <Box mr="0.75rem" component="span">
-        <Button
-          className={ViewTitleHeaderS.BackButton}
-          {...(noLink
-            ? {}
-            : {
-                as: Link,
-                to: Urls.dashboard(dashboard),
-              })}
-          round
-          icon="arrow_left"
-          aria-label={label}
-          onClick={handleClick}
-        />
-      </Box>
-=======
     <Tooltip label={label}>
       <ActionIcon
         className={DashboardBackButtonS.DashboardBackButton}
@@ -80,7 +50,6 @@
       >
         <Icon c="brand" name="arrow_left" />
       </ActionIcon>
->>>>>>> b88e7431
     </Tooltip>
   );
 }