--- conflicted
+++ resolved
@@ -138,11 +138,7 @@
       mode: "sdk",
       sdkProviderProps: {
         ...providerProps,
-<<<<<<< HEAD
-        config: createMockAuthProviderUriConfig({
-=======
         authConfig: createMockAuthProviderUriConfig({
->>>>>>> cfe32222
           authProviderUri: "http://TEST_URI/sso/metabase",
         }),
       },
