(ns metabase.query-processor.middleware.constraints-test
  (:require
   [clojure.test :refer :all]
   [metabase.models.setting :as setting]
   [metabase.query-processor.middleware.constraints :as qp.constraints]
   [metabase.test :as mt]))

(defn- add-default-userland-constraints [query]
  (:pre (mt/test-qp-middleware qp.constraints/add-default-userland-constraints query)))

(deftest ^:parallel no-op-without-middleware-options-test
  (testing "don't do anything to queries without [:middleware :add-default-userland-constraints?] set"
    (is (= {}
           (add-default-userland-constraints {})))))

(deftest ^:parallel add-constraints-test
  (testing "if it is *truthy* add the constraints"
    (is (= {:middleware  {:add-default-userland-constraints? true},
<<<<<<< HEAD
            :constraints {:max-results           (qp.constraints/max-results)
                          :max-results-bare-rows (qp.constraints/max-results-bare-rows)}}
=======
            :constraints {:max-results           @#'qp.constraints/max-results
                          :max-results-bare-rows @#'qp.constraints/max-results-bare-rows}}
>>>>>>> d668543a
           (add-default-userland-constraints
            {:middleware {:add-default-userland-constraints? true}})))))

(deftest ^:parallel no-op-if-option-is-false-test
  (testing "don't do anything if it's not truthy"
    (is (= {:middleware {:add-default-userland-constraints? false}}
           (add-default-userland-constraints
            {:middleware {:add-default-userland-constraints? false}})))))

(deftest ^:parallel dont-overwrite-existing-constraints-test
  (testing "if it already has constraints, don't overwrite those!"
    (is (= {:middleware  {:add-default-userland-constraints? true}
            :constraints {:max-results           (qp.constraints/max-results)
                          :max-results-bare-rows 1}}
           (add-default-userland-constraints
            {:constraints {:max-results-bare-rows 1}
             :middleware  {:add-default-userland-constraints? true}})))))

(deftest ^:parallel max-results-bare-rows-should-be-less-than-max-results-test
  (testing "if you specify just `:max-results` it should make sure `:max-results-bare-rows` is <= `:max-results`"
    (is (= {:middleware  {:add-default-userland-constraints? true}
            :constraints {:max-results           5
                          :max-results-bare-rows 5}}
           (add-default-userland-constraints
            {:constraints {:max-results 5}
             :middleware  {:add-default-userland-constraints? true}}))))

  (testing "if you specify both it should still make sure `:max-results-bare-rows` is <= `:max-results`"
    (is (= {:middleware  {:add-default-userland-constraints? true}
            :constraints {:max-results           5
                          :max-results-bare-rows 5}}
           (add-default-userland-constraints
            {:constraints {:max-results 5, :max-results-bare-rows 10}
             :middleware  {:add-default-userland-constraints? true}})))))

<<<<<<< HEAD
(deftest override-default-constraints-test
  (testing "if max-results and max-results-bare-rows are set, they should override defaults"
    (mt/with-temporary-setting-values [max-results 100000 max-results-bare-rows 25000]
      (is (= {:middleware  {:add-default-userland-constraints? true},
              :constraints {:max-results           100000
                            :max-results-bare-rows 25000}}
             (add-default-userland-constraints
              {:middleware {:add-default-userland-constraints? true}}))))))
=======
(deftest load-constraints-settings-from-config-test
  (testing "loading user set constraint settings from config"
    (mt/with-temporary-setting-values [max-results 10 max-results-bare-rows 5]
      (is (= {:constraints {:max-results (setting/get :max-results)
                            :max-results-bare-rows (setting/get :max-results-bare-rows)}}
             (add-default-userland-constraints
              {:constraints {:max-results 10
                             :max-results-bare-rows 5}}))))))

(deftest default-constraints-settings-test
  (testing "if no user set constraint settings are found, use the default values"
     (is (= {:constraints {:max-results (setting/get :max-results)
                         :max-results-bare-rows (setting/get :max-results-bare-rows)}}
          (add-default-userland-constraints
           {:constraints {:max-results 10000
                          :max-results-bare-rows 2000}})))))
>>>>>>> d668543a
<|MERGE_RESOLUTION|>--- conflicted
+++ resolved
@@ -16,13 +16,8 @@
 (deftest ^:parallel add-constraints-test
   (testing "if it is *truthy* add the constraints"
     (is (= {:middleware  {:add-default-userland-constraints? true},
-<<<<<<< HEAD
             :constraints {:max-results           (qp.constraints/max-results)
                           :max-results-bare-rows (qp.constraints/max-results-bare-rows)}}
-=======
-            :constraints {:max-results           @#'qp.constraints/max-results
-                          :max-results-bare-rows @#'qp.constraints/max-results-bare-rows}}
->>>>>>> d668543a
            (add-default-userland-constraints
             {:middleware {:add-default-userland-constraints? true}})))))
 
@@ -58,7 +53,6 @@
             {:constraints {:max-results 5, :max-results-bare-rows 10}
              :middleware  {:add-default-userland-constraints? true}})))))
 
-<<<<<<< HEAD
 (deftest override-default-constraints-test
   (testing "if max-results and max-results-bare-rows are set, they should override defaults"
     (mt/with-temporary-setting-values [max-results 100000 max-results-bare-rows 25000]
@@ -67,21 +61,12 @@
                             :max-results-bare-rows 25000}}
              (add-default-userland-constraints
               {:middleware {:add-default-userland-constraints? true}}))))))
-=======
-(deftest load-constraints-settings-from-config-test
-  (testing "loading user set constraint settings from config"
-    (mt/with-temporary-setting-values [max-results 10 max-results-bare-rows 5]
-      (is (= {:constraints {:max-results (setting/get :max-results)
-                            :max-results-bare-rows (setting/get :max-results-bare-rows)}}
+
+(deftest override-default-constraints-test
+  (testing "if max-results and max-results-bare-rows are set, they should override defaults"
+    (mt/with-temporary-setting-values [max-results 100000 max-results-bare-rows 25000]
+      (is (= {:middleware  {:add-default-userland-constraints? true},
+              :constraints {:max-results           100000
+                            :max-results-bare-rows 25000}}
              (add-default-userland-constraints
-              {:constraints {:max-results 10
-                             :max-results-bare-rows 5}}))))))
-
-(deftest default-constraints-settings-test
-  (testing "if no user set constraint settings are found, use the default values"
-     (is (= {:constraints {:max-results (setting/get :max-results)
-                         :max-results-bare-rows (setting/get :max-results-bare-rows)}}
-          (add-default-userland-constraints
-           {:constraints {:max-results 10000
-                          :max-results-bare-rows 2000}})))))
->>>>>>> d668543a
+              {:middleware {:add-default-userland-constraints? true}}))))))