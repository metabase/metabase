(ns metabase.api.card-test
  "Tests for /api/card endpoints."
  (:require
   [cheshire.core :as json]
   [clojure.java.jdbc :as jdbc]
   [clojure.set :as set]
   [clojure.string :as str]
   [clojure.test :refer :all]
   [clojure.tools.macro :as tools.macro]
   [clojurewerkz.quartzite.scheduler :as qs]
   [dk.ative.docjure.spreadsheet :as spreadsheet]
   [java-time :as t]
   [medley.core :as m]
   [metabase.analytics.snowplow-test :as snowplow-test]
   [metabase.api.card :as api.card]
   [metabase.api.pivots :as api.pivots]
   [metabase.driver :as driver]
   [metabase.driver.sql-jdbc.connection :as sql-jdbc.conn]
   [metabase.driver.sql-jdbc.execute :as sql-jdbc.execute]
   [metabase.driver.util :as driver.u]
   [metabase.http-client :as client]
   [metabase.models
    :refer [CardBookmark
            Collection
            Dashboard
            Database
            Field
            ModerationReview
            Pulse
            PulseCard
            PulseChannel
            PulseChannelRecipient
            Table
            Timeline
            TimelineEvent
            ViewLog]]
   [metabase.models.interface :as mi]
   [metabase.models.moderation-review :as moderation-review]
   [metabase.models.permissions :as perms]
   [metabase.models.permissions-group :as perms-group]
<<<<<<< HEAD
   [metabase.models.revision :as revision]
   [metabase.public-settings.premium-features-test :as premium-features-test]
=======
   [metabase.models.revision :as revision :refer [Revision]]
   [metabase.models.user :refer [User]]
   [metabase.public-settings.premium-features-test
    :as premium-features-test]
>>>>>>> 37b2cc85
   [metabase.query-processor :as qp]
   [metabase.query-processor.async :as qp.async]
   [metabase.query-processor.card :as qp.card]
   [metabase.query-processor.middleware.constraints :as qp.constraints]
   [metabase.server.middleware.util :as mw.util]
   [metabase.task :as task]
   [metabase.task.persist-refresh :as task.persist-refresh]
   [metabase.task.sync-databases :as task.sync-databases]
   [metabase.test :as mt]
   [metabase.test.data.users :as test.users]
   [metabase.upload :as upload]
   [metabase.upload-test :as upload-test]
   [metabase.util :as u]
   [schema.core :as s]
   [toucan2.core :as t2]
   [toucan2.tools.with-temp :as t2.with-temp])
  (:import
   (java.io ByteArrayInputStream)
   (org.quartz.impl StdSchedulerFactory)))

(set! *warn-on-reflection* true)

(comment api.card/keep-me)

;;; +----------------------------------------------------------------------------------------------------------------+
;;; |                                              Helper Fns & Macros                                               |
;;; +----------------------------------------------------------------------------------------------------------------+

(defn- count-base-type []
  (-> (mt/run-mbql-query venues {:aggregation [[:count]]}) :data :cols first :base_type))

(def card-defaults
  "The default card params."
  {:archived            false
   :collection_id       nil
   :collection_position nil
   :collection_preview  true
   :dataset_query       {}
   :dataset             false
   :description         nil
   :display             "scalar"
   :enable_embedding    false
   :entity_id           nil
   :embedding_params    nil
   :made_public_by_id   nil
   :parameters          []
   :parameter_mappings  []
   :moderation_reviews  ()
   :public_uuid         nil
   :query_type          nil
   :cache_ttl           nil
   :average_query_time  nil
   :last_query_start    nil
   :result_metadata     nil})

;; Used in dashboard tests
(def card-defaults-no-hydrate
  (dissoc card-defaults :average_query_time :last_query_start))

(defn mbql-count-query
  ([]
   (mbql-count-query (mt/id) (mt/id :venues)))

  ([db-or-id table-or-id]
   {:database (u/the-id db-or-id)
    :type     :query
    :query    {:source-table (u/the-id table-or-id), :aggregation [[:count]]}}))

(defn card-with-name-and-query
  ([]
   (card-with-name-and-query (mt/random-name)))

  ([card-name]
   (card-with-name-and-query card-name (mbql-count-query)))

  ([card-name query]
   {:name                   card-name
    :display                "scalar"
    :dataset_query          query
    :visualization_settings {:global {:title nil}}}))

(defn- do-with-temp-native-card!
  [f]
  (mt/with-temp [Database   db    {:details (:details (mt/db)), :engine :h2}
                 Table      _     {:db_id (u/the-id db), :name "CATEGORIES"}
                 :model/Card      card  {:dataset_query {:database (u/the-id db)
                                                         :type     :native
                                                         :native   {:query "SELECT COUNT(*) FROM CATEGORIES;"}}}]
    (f db card)))

(defmacro ^:private with-temp-native-card!
  {:style/indent 1}
  [[db-binding card-binding] & body]
  `(do-with-temp-native-card! (fn [~(or db-binding '_) ~(or card-binding '_)]
                                ~@body)))

(defn do-with-cards-in-a-collection [card-or-cards-or-ids grant-perms-fn! f]
  (mt/with-non-admin-groups-no-root-collection-perms
    (t2.with-temp/with-temp [Collection collection]
      ;; put all the Card(s) in our temp `collection`
      (doseq [card-or-id (if (sequential? card-or-cards-or-ids)
                           card-or-cards-or-ids
                           [card-or-cards-or-ids])]
        (t2/update! :model/Card (u/the-id card-or-id) {:collection_id (u/the-id collection)}))
      ;; now use `grant-perms-fn!` to grant appropriate perms
      (grant-perms-fn! (perms-group/all-users) collection)
      ;; call (f)
      (f))))

(defmacro with-cards-in-readable-collection
  "Execute `body` with `card-or-cards-or-ids` added to a temporary Collection that All Users have read permissions for."
  {:style/indent 1}
  [card-or-cards-or-ids & body]
  `(do-with-cards-in-a-collection ~card-or-cards-or-ids perms/grant-collection-read-permissions! (fn [] ~@body)))

(defmacro with-cards-in-writeable-collection
  "Execute `body` with `card-or-cards-or-ids` added to a temporary Collection that All Users have *write* permissions
  for."
  {:style/indent 1}
  [card-or-cards-or-ids & body]
  `(do-with-cards-in-a-collection ~card-or-cards-or-ids perms/grant-collection-readwrite-permissions! (fn [] ~@body)))

(defn- do-with-temp-native-card-with-params! [f]
  (mt/with-temp
    [Database   db    {:details (:details (mt/db)), :engine :h2}
     Table      _     {:db_id (u/the-id db), :name "VENUES"}
     :model/Card      card  {:dataset_query
                             {:database (u/the-id db)
                              :type     :native
                              :native   {:query         "SELECT COUNT(*) FROM VENUES WHERE CATEGORY_ID = {{category}};"
                                         :template-tags {:category {:id           "_CATEGORY_ID_"
                                                                    :name         "category"
                                                                    :display_name "Category"
                                                                    :type         "number"
                                                                    :required     true}}}}}]
    (f db card)))

(defmacro ^:private with-temp-native-card-with-params! {:style/indent 1} [[db-binding card-binding] & body]
  `(do-with-temp-native-card-with-params! (fn [~(or db-binding '_) ~(or card-binding '_)] ~@body)))

(deftest run-query-with-parameters-test
  (testing "POST /api/card/:id/query"
    (testing "should respect `:parameters`"
      (with-temp-native-card-with-params! [{db-id :id} {card-id :id}]
        (is (=? {:database_id db-id
                 :row_count   1
                 :data        {:rows [[8]]}}
                (mt/user-http-request
                 :rasta :post 202 (format "card/%d/query" card-id)
                 {:parameters [{:type   :number
                                :target [:variable [:template-tag :category]]
                                :value  2}]})))))))


;;; +----------------------------------------------------------------------------------------------------------------+
;;; |                                           FETCHING CARDS & FILTERING                                           |
;;; +----------------------------------------------------------------------------------------------------------------+

(defn- card-returned? [model object-or-id card-or-id]
  (contains? (set (for [card (mt/user-http-request :rasta :get 200 "card", :f model, :model_id (u/the-id object-or-id))]
                    (u/the-id card)))
             (u/the-id card-or-id)))

(deftest filter-cards-by-db-test
  (mt/with-temp [Database db {}
                 :model/Card     card-1 {:database_id (mt/id)}
                 :model/Card     card-2 {:database_id (u/the-id db)}]
    (with-cards-in-readable-collection [card-1 card-2]
      (is (= true
             (card-returned? :database (mt/id) card-1)))
      (is (= false
             (card-returned? :database db      card-1)))
      (is (= true
             (card-returned? :database db      card-2))))))

(deftest ^:parallel authentication-test
  (is (= (get mw.util/response-unauthentic :body) (client/client :get 401 "card")))
  (is (= (get mw.util/response-unauthentic :body) (client/client :put 401 "card/13"))))

(deftest ^:parallel model-id-requied-when-f-is-database-test
  (is (= {:errors {:model_id "model_id is a required parameter when filter mode is 'database'"}}
         (mt/user-http-request :crowberto :get 400 "card" :f :database))))

(deftest filter-cards-by-table-test
  (testing "Filter cards by table"
    (mt/with-temp [Database db {}
                   Table    table-1  {:db_id (u/the-id db)}
                   Table    table-2  {:db_id (u/the-id db)}
                   :model/Card     card-1   {:table_id (u/the-id table-1)}
                   :model/Card     card-2   {:table_id (u/the-id table-2)}]
      (with-cards-in-readable-collection [card-1 card-2]
        (is (= true
               (card-returned? :table (u/the-id table-1) (u/the-id card-1))))
        (is (= false
               (card-returned? :table (u/the-id table-2) (u/the-id card-1))))
        (is (= true
               (card-returned? :table (u/the-id table-2) (u/the-id card-2))))))))

;; Make sure `model_id` is required when `f` is :table
(deftest ^:parallel model_id-requied-when-f-is-table
  (is (= {:errors {:model_id "model_id is a required parameter when filter mode is 'table'"}}
         (mt/user-http-request :crowberto :get 400 "card", :f :table))))

(defn- do-with-card-views [card-or-id+username f]
  (let [[f] (reduce
             (fn [[f timestamp] [card-or-id username]]
               [(fn []
                  (let [card-id   (u/the-id card-or-id)
                        card-name (t2/select-one-fn :name :model/Card :id card-id)]
                    (testing (format "\nCard %d %s viewed by %s on %s" card-id (pr-str card-name) username timestamp)
                      (t2.with-temp/with-temp [ViewLog _ {:model     "card"
                                                          :model_id  card-id
                                                          :user_id   (mt/user->id username)
                                                          :timestamp timestamp}]
                        (f)))))
                (t/plus timestamp (t/days 1))])
             [f (t/zoned-date-time)]
             card-or-id+username)]
    (f)))

(defmacro ^:private with-card-views [card-or-id+username & body]
  `(do-with-card-views ~(mapv vec (partition 2 card-or-id+username)) (fn [] ~@body)))

(deftest filter-by-recent-test
  (testing "GET /api/card?f=recent"
    (mt/with-temp [:model/Card card-1 {:name "Card 1"}
                   :model/Card card-2 {:name "Card 2"}
                   :model/Card card-3 {:name "Card 3"}
                   :model/Card card-4 {:name "Card 4"}]
      ;; 3 was viewed most recently, followed by 4, then 1. Card 2 was viewed by a different user so shouldn't be
      ;; returned
      (with-card-views [card-1 :rasta
                        card-2 :trashbird
                        card-3 :rasta
                        card-4 :rasta
                        card-3 :rasta]
        (with-cards-in-readable-collection [card-1 card-2 card-3 card-4]
          (testing "\nShould return cards that were recently viewed by current user only"
            (let [recent-card-names (->> (mt/user-http-request :rasta :get 200 "card", :f :recent)
                                         (map :name)
                                         (filter #{"Card 1" "Card 2" "Card 3" "Card 4"}))]
              (is (= ["Card 3" "Card 4" "Card 1"]
                     recent-card-names)))))))))

(deftest filter-by-popular-test
  (testing "GET /api/card?f=popular"
    (mt/with-temp [:model/Card card-1 {:name "Card 1"}
                   :model/Card card-2 {:name "Card 2"}
                   :model/Card card-3 {:name "Card 3"}]
      ;; 3 entries for card 3, 2 for card 2, none for card 1,
      (with-card-views [card-3 :rasta
                        card-2 :trashbird
                        card-2 :rasta
                        card-3 :crowberto
                        card-3 :rasta]
        (with-cards-in-readable-collection [card-1 card-2 card-3]
          (testing (str "`f=popular` should return cards sorted by number of ViewLog entries for all users; cards with "
                        "no entries should be excluded")
            (let [popular-card-names (->> (mt/user-http-request :rasta :get 200 "card", :f :popular)
                                          (map :name)
                                          (filter #{"Card 1" "Card 2" "Card 3"}))]
              (is (= ["Card 3"
                      "Card 2"]
                     popular-card-names)))))))))

(deftest filter-by-archived-test
  (testing "GET /api/card?f=archived"
    (mt/with-temp [:model/Card card-1 {:name "Card 1"}
                   :model/Card card-2 {:name "Card 2", :archived true}
                   :model/Card card-3 {:name "Card 3", :archived true}]
      (with-cards-in-readable-collection [card-1 card-2 card-3]
        (is (= #{"Card 2" "Card 3"}
               (set (map :name (mt/user-http-request :rasta :get 200 "card", :f :archived))))
            "The set of Card returned with f=archived should be equal to the set of archived cards")))))

(deftest filter-by-bookmarked-test
  (testing "Filter by `bookmarked`"
    (mt/with-temp [:model/Card         card-1 {:name "Card 1"}
                   :model/Card         card-2 {:name "Card 2"}
                   :model/Card         card-3 {:name "Card 3"}
                   CardBookmark _ {:card_id (u/the-id card-1), :user_id (mt/user->id :rasta)}
                   CardBookmark _ {:card_id (u/the-id card-2), :user_id (mt/user->id :crowberto)}]
      (with-cards-in-readable-collection [card-1 card-2 card-3]
        (is (= [{:name "Card 1"}]
               (for [card (mt/user-http-request :rasta :get 200 "card", :f :bookmarked)]
                 (select-keys card [:name]))))))))

(deftest filter-by-using-model
  (testing "list cards using a model"
    (mt/with-temp [:model/Card {model-id :id :as model} {:name "Model", :dataset true
                                                         :dataset_query {:query {:source-table (mt/id :venues)
                                                                                 :filter [:= [:field 1 nil] "1"]}}}
                   ;; matching question
                   :model/Card card-1 {:name "Card 1"
                                       :dataset_query {:query {:source-table (str "card__" model-id)}}}
                   :model/Card {other-card-id :id} {}
                   ;; source-table doesn't match
                   :model/Card card-2 {:name "Card 2"
                                       :dataset_query {:query {:source-table (str "card__" other-card-id)
                                                               :filter [:= [:field 5 nil] (str "card__" model-id)]}}}
                   ;; matching join
                   :model/Card card-3 {:name "Card 3"
                                       :dataset_query (let [alias (str "Question " model-id)]
                                                        {:type :query
                                                         :query {:joins [{:fields [[:field 35 {:join-alias alias}]]
                                                                          :source-table (str "card__" model-id)
                                                                          :condition [:=
                                                                                      [:field 5 nil]
                                                                                      [:field 33 {:join-alias alias}]]
                                                                          :alias alias
                                                                          :strategy :inner-join}]
                                                                 :fields [[:field 9 nil]]
                                                                 :source-table (str "card__" other-card-id)}
                                                         :database (mt/id)})}
                   ;; matching native query
                   :model/Card card-4 {:name "Card 4"
                                       :dataset_query {:type :native
                                                       :native (let [model-ref (format "#%d-q1" model-id)]
                                                                 {:query (format "select o.id from orders o join {{%s}} q1 on o.PRODUCT_ID = q1.PRODUCT_ID"
                                                                                 model-ref)
                                                                  :template-tags {model-ref
                                                                                  {:id "2185b98b-20b3-65e6-8623-4fb56acb0ca7"
                                                                                   :name model-ref
                                                                                   :display-name model-ref
                                                                                   :type :card
                                                                                   :card-id model-id}}})
                                                       :database (mt/id)}}
                   ;; native query reference doesn't match
                   :model/Card card-5 {:name "Card 5"
                                       :dataset_query {:type :native
                                                       :native (let [model-ref (str "card__" model-id)
                                                                     card-id other-card-id
                                                                     card-ref (format "#%d-q1" card-id)]
                                                                 {:query (format "select o.id %s from orders o join {{%s}} q1 on o.PRODUCT_ID = q1.PRODUCT_ID"
                                                                                 model-ref card-ref)
                                                                  :template-tags {card-ref
                                                                                  {:id "2185b98b-20b3-65e6-8623-4fb56acb0ca7"
                                                                                   :name card-ref
                                                                                   :display-name card-ref
                                                                                   :type :card
                                                                                   :card-id card-id}}})
                                                       :database (mt/id)}}
                   :model/Database {other-database-id :id} {}
                   ;; database doesn't quite match
                   :model/Card card-6 {:name "Card 6", :database_id other-database-id
                                       :dataset_query {:query {:source-table (str "card__" model-id)}}}
                   ;; same as matching question, but archived
                   :model/Card card-7 {:name "Card 7"
                                       :archived true
                                       :dataset_query {:query {:source-table (str "card__" model-id)}}}]
      (with-cards-in-readable-collection [model card-1 card-2 card-3 card-4 card-5 card-6 card-7]
        (is (= #{"Card 1" "Card 3" "Card 4"}
               (into #{} (map :name) (mt/user-http-request :rasta :get 200 "card"
                                                           :f :using_model :model_id model-id))))))))

(deftest get-cards-with-last-edit-info-test
  (mt/with-temp [:model/Card {card-1-id :id} {:name "Card 1"}
                 :model/Card {card-2-id :id} {:name "Card 2"}]
    (with-cards-in-readable-collection [card-1-id card-2-id]
      (doseq [user-id [(mt/user->id :rasta) (mt/user->id :crowberto)]]
        (revision/push-revision!
         :entity      :model/Card
         :id          card-1-id
         :user-id     user-id
         :is_creation true
         :object      {:id card-1-id}))

      (doseq [user-id [(mt/user->id :crowberto) (mt/user->id :rasta)]]
        (revision/push-revision!
         :entity      :model/Card
         :id          card-2-id
         :user-id     user-id
         :is_creation true
         :object      {:id card-2-id}))
      (let [results (m/index-by :id (mt/user-http-request :rasta :get 200 "card"))]
        (is (=? {:name           "Card 1"
                 :last-edit-info {:id         (mt/user->id :rasta)
                                  :email      "rasta@metabase.com"
                                  :first_name "Rasta"
                                  :last_name  "Toucan"
                                  :timestamp  some?}}
                (get results card-1-id)))
        (is (=? {:name           "Card 2"
                 :last-edit-info {:id         (mt/user->id :crowberto)
                                  :email      "crowberto@metabase.com"
                                  :first_name "Crowberto"
                                  :last_name  "Corv"
                                  :timestamp  some?}}
                (get results card-2-id)))))))

(deftest get-series-for-card-permission-test
  (t2.with-temp/with-temp
    [:model/Card {card-id :id} {:name          "Card"
                                :display       "line"
                                :collection_id (t2/select-one-pk Collection :personal_owner_id (mt/user->id :crowberto))}]
    (is (= "You don't have permissions to do that."
           (mt/user-http-request :rasta :get 403 (format "card/%d/series" card-id))))

    (is (seq? (mt/user-http-request :crowberto :get 200 (format "card/%d/series" card-id))))))

(deftest get-series-for-card-type-check-test
  (testing "400 if the card's display is not comptaible"
    (t2.with-temp/with-temp
      [:model/Card {card-id :id} {:name    "Card"
                                  :display "table"}]
      (is (= "Card with type table is not compatible to have series"
             (:message (mt/user-http-request :crowberto :get 400 (format "card/%d/series" card-id)))))))

  (testing "404 if the card does not exsits"
    (is (= "Not found."
           (mt/user-http-request :crowberto :get 404 (format "card/%d/series" Integer/MAX_VALUE))))))

(deftest get-series-check-compatibility-test
  (let [simple-mbql-chart-query (fn [attrs]
                                  (merge (mt/card-with-source-metadata-for-query
                                           (mt/mbql-query venues {:aggregation [[:sum $venues.price]]
                                                                  :breakout    [$venues.category_id]}))
                                         {:visualization_settings {:graph.metrics    ["sum"]
                                                                   :graph.dimensions ["CATEGORY_ID"]}}
                                         attrs))]
    (t2.with-temp/with-temp
      [;; comptaible cards
       :model/Card line    (simple-mbql-chart-query {:name "A Line"   :display :line})
       :model/Card bar     (simple-mbql-chart-query {:name "A Bar"    :display :bar})
       :model/Card area    (simple-mbql-chart-query {:name "An Area"  :display :area})
       :model/Card scalar  (merge (mt/card-with-source-metadata-for-query
                                    (mt/mbql-query venues {:aggregation [[:count]]}))
                                  {:name "A Scalar 1" :display :scalar})
       :model/Card scalar-2(merge (mt/card-with-source-metadata-for-query
                                           (mt/mbql-query venues {:aggregation [[:count]]}))
                                  {:name "A Scalar 2" :display :scalar})

       :model/Card native  (merge (mt/card-with-source-metadata-for-query (mt/native-query {:query "select sum(price) from venues;"}))
                                  {:name       "A Native query"
                                   :display    :scalar
                                   :query_type "native"})

       ;; compatible but user doesn't have access so should not be readble
       :model/Card _       (simple-mbql-chart-query {:name "A Line with no access"   :display :line})
       ;; incomptabile cards
       :model/Card pie     (simple-mbql-chart-query {:name "A pie" :display :pie})
       :model/Card table   (simple-mbql-chart-query {:name "A table" :display :table})
       :model/Card native-2(merge (mt/card-with-source-metadata-for-query (mt/native-query {:query "select sum(price) from venues;"}))
                                  {:name       "A Native query table"
                                   :display    :table
                                   :query_type "native"})]
      (with-cards-in-readable-collection [line bar area scalar scalar-2 native pie table native-2]
       (doseq [[card-id display-type expected]
               [[(:id line)   :line   #{"A Native query" "An Area" "A Bar"}]
                [(:id bar)    :bar    #{"A Native query" "An Area" "A Line"}]
                [(:id area)   :area   #{"A Native query" "A Bar" "A Line"}]
                [(:id scalar) :scalar #{"A Native query" "A Scalar 2"}]]]
         (testing (format "Card with display-type=%s should have compatible cards correctly returned" display-type)
           (let [returned-card-names (set (map :name (mt/user-http-request :rasta :get 200 (format "/card/%d/series" card-id))))]
             (is (set/subset? expected returned-card-names))
             (is (not (contains? returned-card-names #{"A pie" "A table" "A Line with no access"}))))))))))

(deftest paging-and-filtering-works-for-series-card-test
  (let [simple-mbql-chart-query (fn [attrs]
                                  (merge (mt/card-with-source-metadata-for-query
                                           (mt/mbql-query venues {:aggregation [[:sum $venues.price]]
                                                                  :breakout    [$venues.category_id]}))
                                         {:visualization_settings {:graph.metrics    ["sum"]
                                                                   :graph.dimensions ["CATEGORY_ID"]}}
                                         attrs))]
    (t2.with-temp/with-temp
      [:model/Card card   (simple-mbql-chart-query {:name "Captain Toad" :display :line})
       :model/Card card1  (simple-mbql-chart-query {:name "Luigi 1"  :display :line})
       :model/Card _      (simple-mbql-chart-query {:name "Luigi 2"  :display :line})
       :model/Card _      (simple-mbql-chart-query {:name "Luigi 3"  :display :line})
       :model/Card card4  (simple-mbql-chart-query {:name "Luigi 4"  :display :line})
       :model/Card _      (simple-mbql-chart-query {:name "Luigi 5"  :display :line})
       :model/Card _      (simple-mbql-chart-query {:name "Luigi 6"  :display :line})
       :model/Card card7  (simple-mbql-chart-query {:name "Luigi 7"  :display :line})
       :model/Card card8  (simple-mbql-chart-query {:name "Luigi 8"  :display :line})]
      (testing "filter by name works"
        (is (true? (every? #(str/includes? % "Toad")
                         (->> (mt/user-http-request :crowberto :get 200 (format "/card/%d/series" (:id card)) :query "toad")
                              (map :name)))))

        (testing "exclude ids works"
          (testing "with single id"
            (is (true?
                  (every?
                    #(not (#{(:id card) (:id card8)} %))
                    (->> (mt/user-http-request :crowberto :get 200 (format "/card/%d/series" (:id card))
                                               :query "luigi" :exclude_ids (:id card8))
                         (map :id))))))
          (testing "with multiple ids"
            (is (true?
                  (every?
                    #(not (#{(:id card) (:id card7) (:id card8)} %))
                    (->> (mt/user-http-request :crowberto :get 200 (format "/card/%d/series" (:id card))
                                               :query "luigi" :exclude_ids (:id card7) :exclude_ids (:id card8))
                         (map :id)))))))

        (testing "with limit and sort by id descending"
          (is (= ["Luigi 8" "Luigi 7" "Luigi 6" "Luigi 5"]
                 (->> (mt/user-http-request :crowberto :get 200 (format "/card/%d/series" (:id card))
                                            :query "luigi" :limit 4)
                      (map :name))))

          (testing "and paging works too"
            (is (= ["Luigi 3" "Luigi 2" "Luigi 1"]
                   (->> (mt/user-http-request :crowberto :get 200 (format "/card/%d/series" (:id card))
                                              :query "luigi" :limit 10 :last_cursor (:id card4))
                        (map :name)))))

          (testing "And returning empty list if reaches there are nothing..."
            (is (= []
                   (->> (mt/user-http-request :crowberto :get 200 (format "/card/%d/series" (:id card))
                                              :query "luigi" :limit 10 :last_cursor (:id card1))
                        (map :name))))))))))

(def ^:private millisecond-card
  {:name                   "Card with dimension is unixtimestmap"
   :visualization_settings {:graph.dimensions ["timestamp"]
                            :graph.metrics ["severity"]}

   :display                :line
   :result_metadata        [{:base_type :type/BigInteger
                             :coercion_strategy :Coercion/UNIXMilliSeconds->DateTime
                             :effective_type :type/DateTime
                             :display_name "Timestamp"
                             :name "timestamp"
                             :unit "week"}
                            {:base_type :type/Integer
                             :display_name "count"
                             :name "severity"
                             :semantic_type :type/Number}]})

(deftest sereies-are-compatible-test
  (mt/dataset sample-dataset
    (testing "area-line-bar charts"
      (t2.with-temp/with-temp
        [:model/Card datetime-card       (merge (mt/card-with-source-metadata-for-query
                                                  (mt/mbql-query orders {:aggregation [[:sum $orders.total]]
                                                                         :breakout    [!month.orders.created_at]}))
                                                {:visualization_settings {:graph.metrics    ["sum"]
                                                                          :graph.dimensions ["CREATED_AT"]}}
                                                {:name    "datetime card"
                                                 :display :line})
         :model/Card number-card         (merge (mt/card-with-source-metadata-for-query
                                                  (mt/mbql-query orders {:aggregation [:count]
                                                                         :breakout    [$orders.quantity]}))
                                                {:visualization_settings {:graph.metrics    ["count"]
                                                                          :graph.dimensions ["QUANTITY"]}}
                                                {:name    "number card"
                                                 :display :line})
         :model/Card without-metric-card (merge (mt/card-with-source-metadata-for-query
                                                  (mt/mbql-query orders {:breakout    [!month.orders.created_at]}))
                                                {:visualization_settings {:graph.dimensions ["CREATED_AT"]}}
                                                {:name    "card has no metric"
                                                 :display :line})
         :model/Card combo-card          (merge (mt/card-with-source-metadata-for-query
                                                  (mt/mbql-query orders {:aggregation [[:sum $orders.total]]
                                                                         :breakout    [!month.orders.created_at]}))
                                                {:visualization_settings {:graph.metrics    ["sum"]
                                                                          :graph.dimensions ["CREATED_AT"]}}
                                                {:name    "table card"
                                                 :display :combo})]
        (testing "2 datetime cards can be combined"
          (is (true? (api.card/series-are-compatible? datetime-card datetime-card))))

        (testing "2 number cards can be combined"
          (is (true? (api.card/series-are-compatible? number-card number-card))))

        (testing "number card can't be combined with datetime cards"
          (is (false? (api.card/series-are-compatible? number-card datetime-card)))
          (is (false? (api.card/series-are-compatible? datetime-card number-card))))

        (testing "can combine series with UNIX millisecond timestamp and datetime"
          (is (true? (api.card/series-are-compatible? millisecond-card datetime-card)))
          (is (true? (api.card/series-are-compatible? datetime-card millisecond-card))))

        (testing "can't combines series with UNIX milliseceond timestamp and number"
          (is (false? (api.card/series-are-compatible? millisecond-card number-card)))
          (is (false? (api.card/series-are-compatible? number-card millisecond-card))))

        (testing "second card must has a metric"
          (is (false? (api.card/series-are-compatible? datetime-card without-metric-card))))

        (testing "can't combine card of any other types rather than line/bar/area"
          (is (nil? (api.card/series-are-compatible? datetime-card combo-card)))))))

  (testing "scalar test"
    (t2.with-temp/with-temp
      [:model/Card scalar-1       (merge (mt/card-with-source-metadata-for-query
                                           (mt/mbql-query venues {:aggregation [[:count]]}))
                                         {:name "A Scalar 1" :display :scalar})
       :model/Card scalar-2       (merge (mt/card-with-source-metadata-for-query
                                           (mt/mbql-query venues {:aggregation [[:count]]}))
                                         {:name "A Scalar 2" :display :scalar})

       :model/Card scalar-2-cols  (merge (mt/card-with-source-metadata-for-query
                                           (mt/mbql-query venues {:aggregation [[:count]
                                                                                [:sum $venues.price]]}))
                                         {:name "A Scalar with 2 columns" :display :scalar})
       :model/Card line-card       (merge (mt/card-with-source-metadata-for-query
                                            (mt/mbql-query venues {:aggregation [[:sum $venues.price]]
                                                                   :breakout    [$venues.category_id]}))
                                          {:visualization_settings {:graph.metrics    ["sum"]
                                                                    :graph.dimensions ["CATEGORY_ID"]}}
                                          {:name "Line card" :display :line})]
      (testing "2 scalars with 1 column can be combined"
        (is (true? (api.card/series-are-compatible? scalar-1 scalar-2))))
      (testing "can't be combined if either one of 2 cards has more than one column"
        (is (false? (api.card/series-are-compatible? scalar-1 scalar-2-cols)))
        (is (false? (api.card/series-are-compatible? scalar-2-cols scalar-2))))

      (testing "can only be cominbed with scalar cards"
        (is (false? (api.card/series-are-compatible? scalar-1 line-card)))))))

;;; +----------------------------------------------------------------------------------------------------------------+
;;; |                                        CREATING A CARD (POST /api/card)                                        |
;;; +----------------------------------------------------------------------------------------------------------------+

(deftest create-a-card
  (testing "POST /api/card"
    (testing "Test that we can create a new Card"
      (mt/with-non-admin-groups-no-root-collection-perms
        (t2.with-temp/with-temp [Collection collection]
          (perms/grant-collection-readwrite-permissions! (perms-group/all-users) collection)
          (mt/with-model-cleanup [:model/Card]
            (let [card (assoc (card-with-name-and-query (mt/random-name)
                                                        (mbql-count-query (mt/id) (mt/id :venues)))
                              :collection_id      (u/the-id collection)
                              :parameters         [{:id "abc123", :name "test", :type "date"}]
                              :parameter_mappings [{:parameter_id "abc123", :card_id 10,
                                                    :target [:dimension [:template-tags "category"]]}])]
              (is (= (merge
                      card-defaults
                      {:name                   (:name card)
                       :collection_id          true
                       :collection             true
                       :creator_id             (mt/user->id :rasta)
                       :parameters             [{:id "abc123", :name "test", :type "date"}]
                       :parameter_mappings     [{:parameter_id "abc123", :card_id 10,
                                                 :target ["dimension" ["template-tags" "category"]]}]
                       :dataset_query          true
                       :query_type             "query"
                       :visualization_settings {:global {:title nil}}
                       :database_id            true
                       :table_id               true
                       :entity_id              true
                       :can_write              true
                       :dashboard_count        0
                       :result_metadata        true
                       :last-edit-info         {:timestamp true :id true :first_name "Rasta"
                                                :last_name "Toucan" :email "rasta@metabase.com"}
                       :creator                (merge
                                                (select-keys (mt/fetch-user :rasta) [:id :date_joined :last_login :locale])
                                                {:common_name  "Rasta Toucan"
                                                 :is_superuser false
                                                 :last_name    "Toucan"
                                                 :first_name   "Rasta"
                                                 :email        "rasta@metabase.com"})})
                     (-> (mt/user-http-request :rasta :post 200 "card" card)
                         (dissoc :created_at :updated_at :id)
                         (update :table_id integer?)
                         (update :database_id integer?)
                         (update :collection_id integer?)
                         (update :dataset_query map?)
                         (update :collection map?)
                         (update :entity_id string?)
                         (update :result_metadata (partial every? map?))
                         (update :creator dissoc :is_qbnewb)
                         (update :last-edit-info (fn [edit-info]
                                                   (-> edit-info
                                                       (update :id boolean)
                                                       (update :timestamp boolean))))))))))))))

(deftest ^:parallel create-card-validation-test
  (testing "POST /api/card"
    (is (= {:errors          {:visualization_settings "Value must be a map."}
            :specific-errors {:visualization_settings ["Value must be a map., received: \"ABC\""]}}
           (mt/user-http-request :crowberto :post 400 "card" {:visualization_settings "ABC"})))

    (is (= {:errors          {:parameters "nullable sequence of parameter must be a map with :id and :type keys"}
            :specific-errors {:parameters ["invalid type, received: \"abc\""]}}
           (mt/user-http-request :crowberto :post 400 "card" {:visualization_settings {:global {:title nil}}
                                                              :parameters             "abc"})))))

(deftest create-card-validation-test-2
  (testing "POST /api/card"
    (with-temp-native-card-with-params! [db card]
      (testing "You cannot create a card with variables as a model"
        (is (= "A model made from a native SQL question cannot have a variable or field filter."
               (mt/user-http-request :rasta :post 400 "card"
                                     (merge
                                      (mt/with-temp-defaults :model/Card)
                                      {:dataset       true
                                       :query_type    "native"
                                       :dataset_query (:dataset_query card)})))))
      (testing "You can create a card with a saved question CTE as a model"
        (mt/with-model-cleanup [:model/Card]
          (let [card-tag-name (str "#" (u/the-id card))]
            (is (=? {:id pos-int?}
                    (mt/user-http-request :rasta :post 200 "card"
                                          (merge
                                           (mt/with-temp-defaults :model/Card)
                                           {:dataset_query {:database (u/the-id db)
                                                            :type     :native
                                                            :native   {:query         (format "SELECT * FROM {{%s}};" card-tag-name)
                                                                       :template-tags {card-tag-name {:card-id      (u/the-id card),
                                                                                                      :display-name card-tag-name,
                                                                                                      :id           (str (random-uuid))
                                                                                                      :name         card-tag-name,
                                                                                                      :type         :card}}}}}))))))))))

(deftest create-card-disallow-setting-enable-embedding-test
  (testing "POST /api/card"
    (testing "Ignore values of `enable_embedding` while creating a Card (this must be done via `PUT /api/card/:id` instead)"
      ;; should be ignored regardless of the value of the `enable-embedding` Setting.
      (doseq [enable-embedding? [true false]]
        (mt/with-temporary-setting-values [enable-embedding enable-embedding?]
          (mt/with-model-cleanup [:model/Card]
            (is (schema= {:enable_embedding (s/eq false)
                          s/Keyword         s/Any}
                         (mt/user-http-request :crowberto :post 200 "card" {:name                   "My Card"
                                                                            :display                :table
                                                                            :dataset_query          (mt/mbql-query venues)
                                                                            :visualization_settings {}
                                                                            :enable_embedding       true})))))))))

(deftest save-empty-card-test
  (testing "POST /api/card"
    (testing "Should be able to save an empty Card"
      (doseq [[query-description query] {"native query"
                                         (mt/native-query {:query "SELECT * FROM VENUES WHERE false;"})

                                         "MBQL query"
                                         (mt/mbql-query venues {:filter [:= $id 0]})}]
        (testing query-description
          (mt/with-model-cleanup [:model/Card]
            (testing "without result metadata"
              (is (=? {:id pos-int?}
                      (mt/user-http-request :rasta :post 200 "card"
                                            (merge (mt/with-temp-defaults :model/Card)
                                                   {:dataset_query query})))))
            (let [metadata (-> (qp/process-query query)
                               :data
                               :results_metadata
                               :columns)]
              (testing (format "with result metadata\n%s" (u/pprint-to-str metadata))
                (is (some? metadata))
                (is (=? {:id pos-int?}
                        (mt/user-http-request :rasta :post 200 "card"
                                              (merge (mt/with-temp-defaults :model/Card)
                                                     {:dataset_query   query
                                                      :result_metadata metadata}))))))))))))

(deftest save-card-with-empty-result-metadata-test
  (testing "we should be able to save a Card if the `result_metadata` is *empty* (but not nil) (#9286)"
    (mt/with-model-cleanup [:model/Card]
      (let [card        (card-with-name-and-query)]
        (is (=? {:id pos-int?}
                (mt/user-http-request :rasta
                                      :post
                                      200
                                      "card"
                                      (assoc card :result_metadata []))))))))

(deftest cache-ttl-save
  (testing "POST /api/card/:id"
    (testing "saving cache ttl by post actually saves it"
      (mt/with-model-cleanup [:model/Card]
        (let [card        (card-with-name-and-query)]
          (is (= 1234
                 (:cache_ttl (mt/user-http-request :rasta
                                                   :post
                                                   200
                                                   "card"
                                                   (assoc card :cache_ttl 1234)))))))))
  (testing "PUT /api/card/:id"
    (testing "saving cache ttl by put actually saves it"
      (t2.with-temp/with-temp [:model/Card card]
        (is (= 1234
               (:cache_ttl (mt/user-http-request :rasta
                                                 :put
                                                 200
                                                 (str "card/" (u/the-id card))
                                                 {:cache_ttl 1234}))))))
    (testing "nilling out cache ttl works"
      (t2.with-temp/with-temp [:model/Card card]
        (is (= nil
               (do
                 (mt/user-http-request :rasta :put 200 (str "card/" (u/the-id card)) {:cache_ttl 1234})
                 (mt/user-http-request :rasta :put 200 (str "card/" (u/the-id card)) {:cache_ttl nil})
                 (:cache_ttl (mt/user-http-request :rasta :get 200 (str "card/" (u/the-id card)))))))))))

(deftest saving-card-fetches-correct-metadata
  (testing "make sure when saving a Card the correct query metadata is fetched (if incorrect)"
    (mt/with-non-admin-groups-no-root-collection-perms
      (let [card-name (mt/random-name)]
        (t2.with-temp/with-temp [Collection collection]
          (perms/grant-collection-readwrite-permissions! (perms-group/all-users) collection)
          (mt/with-model-cleanup [:model/Card]
            (mt/user-http-request :rasta :post 200 "card"
                                  (assoc (card-with-name-and-query card-name)
                                         :collection_id      (u/the-id collection)))
            (testing "check the correct metadata was fetched and was saved in the DB"
              (is (= [{:base_type     :type/Integer
                       :display_name  "Count"
                       :name          "count"
                       :semantic_type :type/Quantity
                       :source        :aggregation
                       :field_ref     [:aggregation 0]}]
                     (t2/select-one-fn :result_metadata :model/Card :name card-name))))))))))

(defn- updating-card-updates-metadata-query []
  (mt/mbql-query venues {:fields [$id $name]}))

(defn- norm [s]
  (u/upper-case-en (:name s)))

(defn- to-native [query]
  {:database (:database query)
   :type     :native
   :native   (mt/compile query)})

(deftest updating-card-updates-metadata
  (let [query          (updating-card-updates-metadata-query)
        modified-query (mt/mbql-query venues {:fields [$id $name $price]})]
    (testing "Updating query updates metadata"
      (doseq [[query-type query modified-query] [["mbql" query modified-query]
                                                 ["native" (to-native query) (to-native modified-query)]]]
        (testing (str "For: " query-type)
          (mt/with-model-cleanup [:model/Card]
            (let [{metadata :result_metadata
                   card-id  :id :as card} (mt/user-http-request
                                           :rasta :post 200
                                           "card"
                                           (card-with-name-and-query "card-name"
                                                                     query))]
              (is (= ["ID" "NAME"] (map norm metadata)))
              ;; simulate a user changing the query without rerunning the query
              (mt/user-http-request
               :rasta :put 200 (str "card/" card-id)
               (assoc card :dataset_query modified-query))
              (is (= ["ID" "NAME" "PRICE"]
                     (map norm (t2/select-one-fn :result_metadata :model/Card :id card-id)))))))))))

(deftest updating-card-updates-metadata-2
  (let [query (updating-card-updates-metadata-query)]
    (testing "Updating other parts but not query does not update the metadata"
      (let [orig   qp.async/result-metadata-for-query-async
            called (atom 0)]
        (with-redefs [qp.async/result-metadata-for-query-async (fn [q]
                                                                 (swap! called inc)
                                                                 (orig q))]
          (mt/with-model-cleanup [:model/Card]
            (let [card (mt/user-http-request :rasta :post 200 "card"
                                             (card-with-name-and-query "card-name"
                                                                       query))]
              (is (= @called 1))
              (is (= ["ID" "NAME"] (map norm (:result_metadata card))))
              (mt/user-http-request
               :rasta :put 200 (str "card/" (u/the-id card))
               (assoc card
                      :description "a change that doesn't change the query"
                      :name "compelling title"
                      :cache_ttl 20000
                      :display "table"
                      :collection_position 1))
              (is (= @called 1)))))))))

(deftest updating-card-updates-metadata-3
  (let [query (updating-card-updates-metadata-query)]
    (testing "Patching the card _without_ the query does not clear the metadata"
      ;; in practice the application does not do this. But cypress does and it poisons the state of the frontend
      (mt/with-model-cleanup [:model/Card]
        (let [card (mt/user-http-request :rasta :post 200 "card"
                                         (card-with-name-and-query "card-name"
                                                                   query))]
          (is (= ["ID" "NAME"] (map norm (:result_metadata card))))
          (let [updated (mt/user-http-request :rasta :put 200 (str "card/" (:id card))
                                              {:description "I'm innocently updating the description"
                                               :dataset     true})]
            (is (= ["ID" "NAME"] (map norm (:result_metadata updated))))))))))

(deftest updating-card-updates-metadata-4
  (let [query (updating-card-updates-metadata-query)]
    (testing "You can update just the metadata"
      (mt/with-model-cleanup [:model/Card]
        (let [card (mt/user-http-request :rasta :post 200 "card"
                                         (card-with-name-and-query "card-name"
                                                                   query))]
          (is (= ["ID" "NAME"] (map norm (:result_metadata card))))
          (let [new-metadata (map #(assoc % :display_name "UPDATED") (:result_metadata card))
                updated      (mt/user-http-request :rasta :put 200 (str "card/" (:id card))
                                                   {:result_metadata new-metadata})]
            (is (= ["UPDATED" "UPDATED"]
                   (map :display_name (:result_metadata updated))))))))))

(deftest fetch-results-metadata-test
  (testing "Check that the generated query to fetch the query result metadata includes user information in the generated query"
    (mt/with-non-admin-groups-no-root-collection-perms
      (let [card-name (mt/random-name)]
        (t2.with-temp/with-temp [Collection collection]
          (perms/grant-collection-readwrite-permissions! (perms-group/all-users) collection)
          (mt/with-model-cleanup [:model/Card]
            ;; Rebind the `execute-statement!` function so that we can capture the generated SQL and inspect it
            (let [orig       sql-jdbc.execute/execute-statement!
                  sql-result (atom nil)]
              (with-redefs [sql-jdbc.execute/execute-statement!
                            (fn [driver stmt sql]
                              (reset! sql-result sql)
                              (orig driver stmt sql))]
                (mt/user-http-request
                 :rasta :post 200 "card"
                 (assoc (card-with-name-and-query card-name)
                        :dataset_query      (mt/native-query {:query "SELECT count(*) AS \"count\" FROM VENUES"})
                        :collection_id      (u/the-id collection))))
              (testing "check the correct metadata was fetched and was saved in the DB"
                (is (= [{:base_type     (count-base-type)
                         :effective_type (count-base-type)
                         :display_name  "count"
                         :name          "count"
                         :semantic_type :type/Quantity
                         :fingerprint   {:global {:distinct-count 1
                                                  :nil%           0.0},
                                         :type   {:type/Number {:min 100.0, :max 100.0, :avg 100.0, :q1 100.0, :q3 100.0 :sd nil}}}
                         :field_ref     [:field "count" {:base-type (count-base-type)}]}]
                       (t2/select-one-fn :result_metadata :model/Card :name card-name))))
              (testing "Was the user id found in the generated SQL?"
                (is (= true
                       (boolean
                        (when-let [s @sql-result]
                          (re-find (re-pattern (str "userID: " (mt/user->id :rasta)))
                                   s)))))))))))))

(deftest create-card-with-collection-position
  (testing "Make sure we can create a Card with a Collection position"
    (mt/with-non-admin-groups-no-root-collection-perms
      (let [card-name (mt/random-name)]
        (t2.with-temp/with-temp [Collection collection]
          (perms/grant-collection-readwrite-permissions! (perms-group/all-users) collection)
          (mt/with-model-cleanup [:model/Card]
            (is (schema= {:collection_id       (s/eq (u/the-id collection))
                          :collection_position (s/eq 1)
                          :name                (s/eq card-name)
                          s/Keyword            s/Any}
                         (mt/user-http-request :rasta :post 200 "card"
                                               (assoc (card-with-name-and-query card-name)
                                                      :collection_id (u/the-id collection), :collection_position 1))))
            (is (schema= {:collection_id       (s/eq (u/the-id collection))
                          :collection_position (s/eq 1)
                          s/Keyword            s/Any}
                         (t2/select-one :model/Card :name card-name)))))))))

(deftest need-permission-for-collection
  (testing "You need to have Collection permissions to create a Card in a Collection"
    (mt/with-non-admin-groups-no-root-collection-perms
      (let [card-name (mt/random-name)]
        (t2.with-temp/with-temp [Collection collection]
          (mt/with-model-cleanup [:model/Card]
            (mt/user-http-request :rasta :post 403 "card"
                                  (assoc (card-with-name-and-query card-name)
                                         :collection_id (u/the-id collection)
                                         :collection_position 1))
            (is (nil? (some-> (t2/select-one [:model/Card :collection_id :collection_position] :name card-name)
                              (update :collection_id (partial = (u/the-id collection))))))))))))

(deftest create-card-check-adhoc-query-permissions-test
  (testing (str "Ad-hoc query perms should be required to save a Card -- otherwise people could save arbitrary "
                "queries, then run them.")
    ;; create a copy of the test data warehouse DB, then revoke permissions to it for All Users. Only admins should be
    ;; able to ad-hoc query it now.
    (mt/with-temp-copy-of-db
      (perms/revoke-data-perms! (perms-group/all-users) (mt/db))
      (let [query        (mt/mbql-query venues)
            create-card! (fn [test-user expected-status-code]
                           (mt/with-model-cleanup [:model/Card]
                             (mt/user-http-request test-user :post expected-status-code "card"
                                                   (merge (mt/with-temp-defaults :model/Card) {:dataset_query query}))))]
        (testing "admin should be able to save a Card if All Users doesn't have ad-hoc data perms"
          (is (some? (create-card! :crowberto 200))))
        (testing "non-admin should get an error"
          (testing "Permissions errors should be meaningful and include info for debugging (#14931)"
            (is (malli= [:map
                         [:message        [:= "You cannot save this Question because you do not have permissions to run its query."]]
                         [:query          [:= {} (mt/obj->json->obj query)]]
                         [:required-perms [:sequential perms/PathSchema]]
                         [:actual-perms   [:sequential perms/PathSchema]]
                         [:trace          [:sequential :any]]]
                        (create-card! :rasta 403)))))))))

;;; +----------------------------------------------------------------------------------------------------------------+
;;; |                                    COPYING A CARD (POST /api/card/:id/copy)                                    |
;;; +----------------------------------------------------------------------------------------------------------------+

(deftest copy-card
  (testing "POST /api/card/:id/copy"
    (testing "Test that we can copy a Card"
      (mt/with-non-admin-groups-no-root-collection-perms
        (t2.with-temp/with-temp [Collection collection]
          (perms/grant-collection-readwrite-permissions! (perms-group/all-users) collection)
          (mt/with-model-cleanup [:model/Card]
            (let [card    (assoc (card-with-name-and-query (mt/random-name)
                                                           (mbql-count-query (mt/id) (mt/id :venues)))
                                 :collection_id (u/the-id collection))
                  card    (mt/user-http-request :rasta :post 200 "card" card)
                  newcard (mt/user-http-request :rasta :post 200 (format "card/%d/copy" (u/the-id card)))]
              (is (= (:name newcard) (str "Copy of " (:name card))))
              (is (= (:display newcard) (:display card)))
              (is (not= (:id newcard) (:id card))))))))))


;;; +----------------------------------------------------------------------------------------------------------------+
;;; |                                            FETCHING A SPECIFIC CARD                                            |
;;; +----------------------------------------------------------------------------------------------------------------+

(deftest fetch-card-test
  (testing "GET /api/card/:id"
    (mt/with-non-admin-groups-no-root-collection-perms
      (mt/with-temp [Collection collection {}
                     :model/Card       card {:collection_id (u/the-id collection)
                                             :dataset_query (mt/mbql-query venues)}]
        (testing "You have to have Collection perms to fetch a Card"
          (is (= "You don't have permissions to do that."
                 (mt/user-http-request :rasta :get 403 (str "card/" (u/the-id card))))))

        (testing "Should be able to fetch the Card if you have Collection read perms"
          (perms/grant-collection-read-permissions! (perms-group/all-users) collection)
          (is (= (merge
                  card-defaults
                  (select-keys card [:id :name :entity_id :created_at :updated_at])
                  {:dashboard_count        0
                   :parameter_usage_count  0
                   :creator_id             (mt/user->id :rasta)
                   :creator                (merge
                                            (select-keys (mt/fetch-user :rasta) [:id :date_joined :last_login])
                                            {:common_name  "Rasta Toucan"
                                             :is_superuser false
                                             :is_qbnewb    true
                                             :last_name    "Toucan"
                                             :first_name   "Rasta"
                                             :email        "rasta@metabase.com"})
                   :dataset_query          (mt/obj->json->obj (:dataset_query card))
                   :display                "table"
                   :query_type             "query"
                   :visualization_settings {}
                   :can_write              false
                   :database_id            (mt/id) ; these should be inferred from the dataset_query
                   :table_id               (mt/id :venues)
                   :collection_id          (u/the-id collection)
                   :collection             (into {} collection)
                   :result_metadata        (mt/obj->json->obj (:result_metadata card))})
                 (mt/user-http-request :rasta :get 200 (str "card/" (u/the-id card))))))
        (testing "Card should include last edit info if available"
          (mt/with-temp [:model/User     {user-id :id} {:first_name "Test" :last_name "User" :email "user@test.com"}
                         :model/Revision _             {:model    "Card"
                                                        :model_id (:id card)
                                                        :user_id  user-id
                                                        :object   (revision/serialize-instance card (:id card) card)}]
            (is (= {:id true :email "user@test.com" :first_name "Test" :last_name "User" :timestamp true}
                   (-> (mt/user-http-request :rasta :get 200 (str "card/" (u/the-id card)))
                       mt/boolean-ids-and-timestamps
                       :last-edit-info)))))
        (testing "Card should include moderation reviews"
          (letfn [(clean [mr] (-> mr
                                  (update :user #(select-keys % [:id]))
                                  (select-keys [:status :text :user])))]
            (mt/with-temp [ModerationReview review {:moderated_item_id   (:id card)
                                                    :moderated_item_type "card"
                                                    :moderator_id        (mt/user->id :rasta)
                                                    :most_recent         true
                                                    :status              "verified"
                                                    :text                "lookin good"}]
              (is (= [(clean (assoc review :user {:id true}))]
                     (->> (mt/user-http-request :rasta :get 200 (str "card/" (u/the-id card)))
                          mt/boolean-ids-and-timestamps
                          :moderation_reviews
                          (map clean)))))))))))

;;; +----------------------------------------------------------------------------------------------------------------+
;;; |                                       UPDATING A CARD (PUT /api/card/:id)
;;; +----------------------------------------------------------------------------------------------------------------+


(deftest updating-a-card-that-doesnt-exist-should-give-a-404
  (is (= "Not found."
         (mt/user-http-request :crowberto :put 404 "card/12345"))))

(deftest test-that-we-can-edit-a-card
  (t2.with-temp/with-temp [:model/Card card {:name "Original Name"}]
    (with-cards-in-writeable-collection card
      (is (= "Original Name"
             (t2/select-one-fn :name :model/Card, :id (u/the-id card))))
      (is (= {:timestamp true, :first_name "Rasta", :last_name "Toucan", :email "rasta@metabase.com", :id true}
             (-> (mt/user-http-request :rasta :put 200 (str "card/" (u/the-id card)) {:name "Updated Name"})
                 mt/boolean-ids-and-timestamps
                 :last-edit-info)))
      (is (= "Updated Name"
             (t2/select-one-fn :name :model/Card, :id (u/the-id card)))))))

(deftest can-we-update-a-card-s-archived-status-
  (t2.with-temp/with-temp [:model/Card card]
    (with-cards-in-writeable-collection card
      (let [archived?     (fn [] (:archived (t2/select-one :model/Card :id (u/the-id card))))
            set-archived! (fn [archived]
                            (mt/user-http-request :rasta :put 200 (str "card/" (u/the-id card)) {:archived archived})
                            (archived?))]
        (is (= false
               (archived?)))
        (is (= true
               (set-archived! true)))
        (is (= false
               (set-archived! false)))))))

(deftest we-shouldn-t-be-able-to-archive-cards-if-we-don-t-have-collection--write--perms
  (mt/with-non-admin-groups-no-root-collection-perms
    (mt/with-temp [Collection  collection {}
                   :model/Card card {:collection_id (u/the-id collection)}]
      (perms/grant-collection-read-permissions! (perms-group/all-users) collection)
      (is (= "You don't have permissions to do that."
             (mt/user-http-request :rasta :put 403 (str "card/" (u/the-id card)) {:archived true}))))))

(deftest we-shouldn-t-be-able-to-unarchive-cards-if-we-don-t-have-collection--write--perms
  (mt/with-non-admin-groups-no-root-collection-perms
    (mt/with-temp [Collection  collection {}
                   :model/Card card {:collection_id (u/the-id collection) :archived true}]
      (perms/grant-collection-read-permissions! (perms-group/all-users) collection)
      (is (= "You don't have permissions to do that."
              (mt/user-http-request :rasta :put 403 (str "card/" (u/the-id card)) {:archived false}))))))

(deftest clear-description-test
  (testing "Can we clear the description of a Card? (#4738)"
    (t2.with-temp/with-temp [:model/Card card {:description "What a nice Card"}]
      (with-cards-in-writeable-collection card
        (mt/user-http-request :rasta :put 200 (str "card/" (u/the-id card)) {:description nil})
        (is (nil? (t2/select-one-fn :description :model/Card :id (u/the-id card))))))))

(deftest description-should-be-blankable-as-well
  (t2.with-temp/with-temp [:model/Card card {:description "What a nice Card"}]
    (with-cards-in-writeable-collection card
      (mt/user-http-request :rasta :put 200 (str "card/" (u/the-id card)) {:description ""})
      (is (= ""
             (t2/select-one-fn :description :model/Card :id (u/the-id card)))))))

(deftest update-card-parameters-test
  (testing "PUT /api/card/:id"
    (t2.with-temp/with-temp [:model/Card card]
      (testing "successfully update with valid parameters"
        (is (partial= {:parameters [{:id   "random-id"
                                     :type "number"}]}
                      (mt/user-http-request :rasta :put 200 (str "card/" (u/the-id card))
                                            {:parameters [{:id   "random-id"
                                                           :type "number"}]})))))

    (t2.with-temp/with-temp [:model/Card card {:parameters [{:id   "random-id"
                                                             :type "number"}]}]
      (testing "nil parameters will no-op"
        (is (partial= {:parameters [{:id   "random-id"
                                     :type "number"}]}
                      (mt/user-http-request :rasta :put 200 (str "card/" (u/the-id card))
                                            {:parameters nil}))))
      (testing "an empty list will remove parameters"
        (is (partial= {:parameters []}
                      (mt/user-http-request :rasta :put 200 (str "card/" (u/the-id card))
                                            {:parameters []})))))))

(deftest update-card-parameter-mappings-test
  (testing "PUT /api/card/:id"
    (t2.with-temp/with-temp [:model/Card card]
      (testing "successfully update with valid parameter_mappings"
        (is (partial= {:parameter_mappings [{:parameter_id "abc123", :card_id 10,
                                             :target ["dimension" ["template-tags" "category"]]}]}
                      (mt/user-http-request :rasta :put 200 (str "card/" (u/the-id card))
                                            {:parameter_mappings [{:parameter_id "abc123", :card_id 10,
                                                                   :target ["dimension" ["template-tags" "category"]]}]})))))

    (t2.with-temp/with-temp [:model/Card card {:parameter_mappings [{:parameter_id "abc123", :card_id 10,
                                                                     :target ["dimension" ["template-tags" "category"]]}]}]
      (testing "nil parameters will no-op"
        (is (partial= {:parameter_mappings [{:parameter_id "abc123", :card_id 10,
                                             :target ["dimension" ["template-tags" "category"]]}]}
                      (mt/user-http-request :rasta :put 200 (str "card/" (u/the-id card))
                                            {:parameters nil}))))
      (testing "an empty list will remove parameter_mappings"
        (is (partial= {:parameter_mappings []}
                      (mt/user-http-request :rasta :put 200 (str "card/" (u/the-id card))
                                            {:parameter_mappings []})))))))

(deftest update-embedding-params-test
  (testing "PUT /api/card/:id"
    (t2.with-temp/with-temp [:model/Card card]
      (testing "If embedding is disabled, even an admin should not be allowed to update embedding params"
        (mt/with-temporary-setting-values [enable-embedding false]
          (is (= "Embedding is not enabled."
                 (mt/user-http-request :crowberto :put 400 (str "card/" (u/the-id card))
                                       {:embedding_params {:abc "enabled"}})))))

      (mt/with-temporary-setting-values [enable-embedding true]
        (testing "Non-admin should not be allowed to update Card's embedding parms"
          (is (= "You don't have permissions to do that."
                 (mt/user-http-request :rasta :put 403 (str "card/" (u/the-id card))
                                       {:embedding_params {:abc "enabled"}}))))

        (testing "Admin should be able to update Card's embedding params"
          (mt/user-http-request :crowberto :put 200 (str "card/" (u/the-id card))
                                {:embedding_params {:abc "enabled"}})
          (is (= {:abc "enabled"}
                 (t2/select-one-fn :embedding_params :model/Card :id (u/the-id card)))))))))

(deftest can-we-change-the-collection-position-of-a-card-
  (t2.with-temp/with-temp [:model/Card card]
    (with-cards-in-writeable-collection card
      (mt/user-http-request :rasta :put 200 (str "card/" (u/the-id card))
                            {:collection_position 1})
      (is (= 1
             (t2/select-one-fn :collection_position :model/Card :id (u/the-id card)))))))

(deftest can-we-change-the-collection-preview-flag-of-a-card-
  (t2.with-temp/with-temp [:model/Card card]
    (with-cards-in-writeable-collection card
      (mt/user-http-request :rasta :put 200 (str "card/" (u/the-id card))
                            {:collection_preview false})
      (is (= false
             (t2/select-one-fn :collection_preview :model/Card :id (u/the-id card)))))))

(deftest ---and-unset--unpin--it-as-well-
  (t2.with-temp/with-temp [:model/Card card {:collection_position 1}]
    (with-cards-in-writeable-collection card
      (mt/user-http-request :rasta :put 200 (str "card/" (u/the-id card))
                            {:collection_position nil})
      (is (= nil
             (t2/select-one-fn :collection_position :model/Card :id (u/the-id card)))))))

(deftest ---we-shouldn-t-be-able-to-if-we-don-t-have-permissions-for-the-collection
  (mt/with-non-admin-groups-no-root-collection-perms
    (mt/with-temp [Collection  collection {}
                   :model/Card card {:collection_id (u/the-id collection)}]
      (mt/user-http-request :rasta :put 403 (str "card/" (u/the-id card))
                            {:collection_position 1})
      (is (= nil
             (t2/select-one-fn :collection_position :model/Card :id (u/the-id card)))))))

(deftest gets-a-card
  (mt/with-non-admin-groups-no-root-collection-perms
    (mt/with-temp [Collection  collection {}
                   :model/Card card {:collection_id (u/the-id collection), :collection_position 1}]
      (mt/user-http-request :rasta :put 403 (str "card/" (u/the-id card))
                            {:collection_position nil})
      (is (= 1
             (t2/select-one-fn :collection_position :model/Card :id (u/the-id card)))))))

(deftest update-card-validation-test
  (testing "PUT /api/card"
    (with-temp-native-card-with-params! [_db card]
      (testing  "You cannot update a model to have variables"
        (is (= "A model made from a native SQL question cannot have a variable or field filter."
               (mt/user-http-request :rasta :put 400 (format "card/%d" (:id card)) {:dataset true})))))))


;;; +----------------------------------------------------------------------------------------------------------------+
;;; |                                        Updating the positions of stuff                                         |
;;; +----------------------------------------------------------------------------------------------------------------+

(defn- name->position [results]
  (zipmap (map :name results)
          (map :collection_position results)))

(defn get-name->collection-position
  "Call the collection endpoint for `collection-id` as `user-kwd`. Will return a map with the names of the items as
  keys and their position as the value"
  [user-kwd collection-or-collection-id]
  (name->position (:data (mt/user-http-request user-kwd :get 200
                                               (format "collection/%s/items" (u/the-id collection-or-collection-id))))))

(defmacro with-ordered-items
  "Macro for creating many sequetial collection_position model instances, putting each in `collection`"
  {:style/indent :defn}
  [collection model-and-name-syms & body]
  `(mt/with-temp ~(vec (mapcat (fn [idx [model-instance name-sym]]
                                 [model-instance name-sym {:name                (name name-sym)
                                                           :collection_id       `(u/the-id ~collection)
                                                           :collection_position idx}])
                               (iterate inc 1)
                               (partition-all 2 model-and-name-syms)))
     (testing (format "\nWith ordered items in Collection %d: %s"
                      (u/the-id ~collection)
                      ~(str/join ", " (for [[model symb] (partition-all 2 model-and-name-syms)]
                                        (format "%s %s" (name model) (name symb)))))
       ~@body)))

(deftest check-to-make-sure-we-can-move-a-card-in-a-collection-of-just-cards
  (mt/with-non-admin-groups-no-root-collection-perms
    (t2.with-temp/with-temp [Collection collection]
      (with-ordered-items collection [:model/Card a
                                      :model/Card b
                                      :model/Card c
                                      :model/Card d]
        (perms/grant-collection-readwrite-permissions! (perms-group/all-users) collection)
        (mt/user-http-request :rasta :put 200 (str "card/" (u/the-id c))
                              {:collection_position 1})
        (is (= {"c" 1
                "a" 2
                "b" 3
                "d" 4}
               (get-name->collection-position :rasta collection)))))))

(deftest add-new-card-update-positions-test
  (testing "POST /api/card"
    (mt/with-non-admin-groups-no-root-collection-perms
      (t2.with-temp/with-temp [Collection collection]
        (perms/grant-collection-readwrite-permissions! (perms-group/all-users) collection)
        (doseq [{:keys [message position expected]}
                [{:message  (str "Add a new card to an existing collection at position 1, will cause all existing "
                                 "positions to increment by 1")
                  :position 1
                  :expected {"d" 1
                             "a" 2
                             "b" 3
                             "c" 4}}
                 {:message  "Add new card in the middle, should only increment positions of objects that come after"
                  :position 2
                  :expected {"a" 1
                             "d" 2
                             "b" 3
                             "c" 4}}
                 {:message  "Add new card to end, shouldn't affect positions of other objects"
                  :position 4
                  :expected {"a" 1
                             "b" 2
                             "c" 3
                             "d" 4}}
                 {:message  (str "When adding a new Card to a Collection that does not have a position, it should not "
                                 "change positions of other objects")
                  :position nil
                  :expected {"a" 1
                             "b" 2
                             "c" 3
                             "d" nil}}]]
          (testing (str "\n" message)
            (with-ordered-items collection [Dashboard a
                                            Pulse     b
                                            :model/Card      c]
              (testing "Original collection, before adding the new card"
                (is (= {"a" 1
                        "b" 2
                        "c" 3}
                       (get-name->collection-position :rasta collection))))
              (mt/with-model-cleanup [:model/Card]
                (mt/user-http-request :rasta :post 200 "card"
                                      (merge (card-with-name-and-query "d")
                                             {:collection_id       (u/the-id collection)
                                              :collection_position position}))
                (is (= expected
                       (get-name->collection-position :rasta collection)))))))))))

(deftest move-existing-card-update-positions-test
  (testing "PUT /api/card/:id"
    (mt/with-non-admin-groups-no-root-collection-perms
      (t2.with-temp/with-temp [Collection collection]
        (perms/grant-collection-readwrite-permissions! (perms-group/all-users) collection)
        (doseq [{:keys [message position expected]}
                [{:message  "Move existing Card to front"
                  :position 1
                  :expected {"d" 1
                             "a" 2
                             "b" 3
                             "c" 4
                             "e" 5
                             "f" 6}}
                 {:message  "Move existing Card to end"
                  :position 6
                  :expected {"a" 1
                             "b" 2
                             "c" 3
                             "e" 4
                             "f" 5
                             "d" 6}}
                 {:message  (str "When setting Collection position to nil, positions of other things should be adjusted "
                                 "accordingly")
                  :position nil
                  :expected {"a" 1
                             "b" 2
                             "c" 3
                             "e" 4
                             "f" 5
                             "d" nil}}]]
          (testing (str "\n" message)
            (with-ordered-items collection [Dashboard a
                                            Dashboard b
                                            :model/Card      c
                                            :model/Card      d
                                            Pulse     e
                                            Pulse     f]
              (testing "Original collection, before moving the Card"
                (is (= {"a" 1
                        "b" 2
                        "c" 3
                        "d" 4
                        "e" 5
                        "f" 6}
                       (get-name->collection-position :rasta collection))))
              (mt/user-http-request :rasta :put 200 (str "card/" (u/the-id d))
                                    {:collection_position position, :collection_id (u/the-id collection)})
              (is (= expected
                     (get-name->collection-position :rasta collection))))))))))

(deftest give-existing-card-a-position-test
  (testing "Give an existing Card without a `:collection_position` a position, and things should be adjusted accordingly"
    (mt/with-non-admin-groups-no-root-collection-perms
      (mt/with-temp [Collection  {coll-id :id :as collection} {}
                     :model/Card _ {:name "a", :collection_id coll-id, :collection_position 1}
                     ;; Card b does not start with a collection_position
                     :model/Card b {:name "b", :collection_id coll-id}
                     Dashboard   _ {:name "c", :collection_id coll-id, :collection_position 2}
                     :model/Card _ {:name "d", :collection_id coll-id, :collection_position 3}]
        (perms/grant-collection-readwrite-permissions! (perms-group/all-users) collection)
        (mt/user-http-request :rasta :put 200 (str "card/" (u/the-id b))
                              {:collection_position 2})
        (is (= {"a" 1
                "b" 2
                "c" 3
                "d" 4}
               (get-name->collection-position :rasta coll-id)))))))

(deftest change-collections-update-positions-test
  (testing (str "Change the Collection the Card is in, leave the position, should cause old and new collection to have "
                "their positions updated")
    (mt/with-non-admin-groups-no-root-collection-perms
      (mt/with-temp [Collection collection-1 {}
                     Collection collection-2] {}
        (with-ordered-items collection-1 [Dashboard a
                                          :model/Card      b
                                          Pulse     c
                                          Dashboard d]
          (with-ordered-items collection-2 [Pulse     e
                                            :model/Card      f
                                            :model/Card      g
                                            Dashboard h]
            (perms/grant-collection-readwrite-permissions! (perms-group/all-users) collection-1)
            (perms/grant-collection-readwrite-permissions! (perms-group/all-users) collection-2)
            (mt/user-http-request :rasta :put 200 (str "card/" (u/the-id f))
                                  {:collection_id (u/the-id collection-1)})
            (testing "Dest collection should get updated positions"
              (is (= {"a" 1
                      "f" 2
                      "b" 3
                      "c" 4
                      "d" 5}
                     (get-name->collection-position :rasta collection-1))))
            (testing "Original collection should get updated positions"
              (is (= {"e" 1
                      "g" 2
                      "h" 3}
                     (get-name->collection-position :rasta collection-2))))))))))

(deftest change-both-collection-and-position-test
  (testing "Change the collection and the position, causing both collections and the updated card to have their order changed"
    (mt/with-non-admin-groups-no-root-collection-perms
      (mt/with-temp [Collection collection-1 {}
                     Collection collection-2] {}
        (with-ordered-items collection-1 [Pulse     a
                                          Pulse     b
                                          Dashboard c
                                          Dashboard d]
          (with-ordered-items collection-2 [Dashboard e
                                            Dashboard f
                                            Pulse     g
                                            :model/Card      h]
            (perms/grant-collection-readwrite-permissions! (perms-group/all-users) collection-1)
            (perms/grant-collection-readwrite-permissions! (perms-group/all-users) collection-2)
            (mt/user-http-request :rasta :put 200 (str "card/" (u/the-id h))
                                  {:collection_position 1, :collection_id (u/the-id collection-1)})
            (is (= {"h" 1
                    "a" 2
                    "b" 3
                    "c" 4
                    "d" 5}
                   (get-name->collection-position :rasta collection-1)))
            (is (= {"e" 1
                    "f" 2
                    "g" 3}
                   (get-name->collection-position :rasta collection-2)))))))))

(deftest update-card-check-adhoc-query-permissions-test
  (testing (str "Ad-hoc query perms should be required to update the query for a Card -- otherwise people could save "
                "arbitrary queries, then run them.")
    ;; create a copy of the test data warehouse DB, then revoke permissions to it for All Users. Only admins should be
    ;; able to ad-hoc query it now.
    (mt/with-temp-copy-of-db
      (perms/revoke-data-perms! (perms-group/all-users) (mt/db))
      (t2.with-temp/with-temp [:model/Card {card-id :id} {:dataset_query (mt/mbql-query venues)}]
        (let [update-card! (fn [test-user expected-status-code request-body]
                             (mt/user-http-request test-user :put expected-status-code (format "card/%d" card-id)
                                                   request-body))]
          (testing "\nadmin"
            (testing "*should* be allowed to update query"
              (is (schema= {:id            (s/eq card-id)
                            :dataset_query (s/eq (mt/obj->json->obj (mt/mbql-query checkins)))
                            s/Keyword      s/Any}
                           (update-card! :crowberto 200 {:dataset_query (mt/mbql-query checkins)})))))

          (testing "\nnon-admin"
            (testing "should be allowed to update fields besides query"
              (is (schema= {:id       (s/eq card-id)
                            :name     (s/eq "Updated name")
                            s/Keyword s/Any}
                           (update-card! :rasta 200 {:name "Updated name"}))))

            (testing "should *not* be allowed to update query"
              (testing "Permissions errors should be meaningful and include info for debugging (#14931)"
                (is (malli= [:map
                             [:message        [:= "You cannot save this Question because you do not have permissions to run its query."]]
                             [:query          [:= {} (mt/obj->json->obj (mt/mbql-query users))]]
                             [:required-perms [:sequential perms/PathSchema]]
                             [:actual-perms   [:sequential perms/PathSchema]]
                             [:trace          [:sequential :any]]]
                            (update-card! :rasta 403 {:dataset_query (mt/mbql-query users)}))))
              (testing "make sure query hasn't changed in the DB"
                (is (= (mt/mbql-query checkins)
                       (t2/select-one-fn :dataset_query :model/Card :id card-id)))))

            (testing "should be allowed to update other fields if query is passed in but hasn't changed (##11719)"
              (is (schema= {:id            (s/eq card-id)
                            :name          (s/eq "Another new name")
                            :dataset_query (s/eq (mt/obj->json->obj (mt/mbql-query checkins)))
                            s/Keyword      s/Any}
                           (update-card! :rasta 200 {:name "Another new name", :dataset_query (mt/mbql-query checkins)}))))))))))


;;; +----------------------------------------------------------------------------------------------------------------+
;;; |                                        Card updates that impact alerts                                         |
;;; +----------------------------------------------------------------------------------------------------------------+

(defn- rasta-alert-not-working [body-map]
  (mt/email-to :rasta {:subject "One of your alerts has stopped working"
                       :body    body-map}))

(defn- crowberto-alert-not-working [body-map]
  (mt/email-to :crowberto {:subject "One of your alerts has stopped working"
                           :body    body-map}))

(deftest alert-deletion-test
  (doseq [{:keys [message card deleted? expected-email f]}
          [{:message        "Archiving a Card should trigger Alert deletion"
            :deleted?       true
            :expected-email "the question was archived by Rasta Toucan"
            :f              (fn [{:keys [card]}]
                              (mt/user-http-request :rasta :put 200 (str "card/" (u/the-id card)) {:archived true}))}
           {:message        "Validate changing a display type triggers alert deletion"
            :card           {:display :table}
            :deleted?       true
            :expected-email "the question was edited by Rasta Toucan"
            :f              (fn [{:keys [card]}]
                              (mt/user-http-request :rasta :put 200 (str "card/" (u/the-id card)) {:display :line}))}
           {:message        "Changing the display type from line to table should force a delete"
            :card           {:display :line}
            :deleted?       true
            :expected-email "the question was edited by Rasta Toucan"
            :f              (fn [{:keys [card]}]
                              (mt/user-http-request :rasta :put 200 (str "card/" (u/the-id card)) {:display :table}))}
           {:message        "Removing the goal value will trigger the alert to be deleted"
            :card           {:display                :line
                             :visualization_settings {:graph.goal_value 10}}
            :deleted?       true
            :expected-email "the question was edited by Rasta Toucan"
            :f              (fn [{:keys [card]}]
                              (mt/user-http-request :rasta :put 200 (str "card/" (u/the-id card)) {:visualization_settings {:something "else"}}))}
           {:message        "Adding an additional breakout does not cause the alert to be removed if no goal is set"
            :card           {:display                :line
                             :visualization_settings {}
                             :dataset_query          (assoc-in
                                                      (mbql-count-query (mt/id) (mt/id :checkins))
                                                      [:query :breakout]
                                                      [[:field
                                                        (mt/id :checkins :date)
                                                        {:temporal-unit :hour}]])}
            :deleted?       false
            :f              (fn [{:keys [card]}]
                              (mt/user-http-request :crowberto :put 200 (str "card/" (u/the-id card))
                                                    {:dataset_query (assoc-in (mbql-count-query (mt/id) (mt/id :checkins))
                                                                              [:query :breakout] [[:field (mt/id :checkins :date) {:temporal-unit :hour}]
                                                                                                  [:field (mt/id :checkins :date) {:temporal-unit :minute}]])}))}
           {:message        "Adding an additional breakout will cause the alert to be removed if a goal is set"
            :card           {:display                :line
                             :visualization_settings {:graph.goal_value 10}
                             :dataset_query          (assoc-in
                                                      (mbql-count-query (mt/id) (mt/id :checkins))
                                                      [:query :breakout]
                                                      [[:field
                                                        (mt/id :checkins :date)
                                                        {:temporal-unit :hour}]])}
            :deleted?       true
            :expected-email "the question was edited by Crowberto Corv"
            :f              (fn [{:keys [card]}]
                              (mt/user-http-request :crowberto :put 200 (str "card/" (u/the-id card))
                                                    {:dataset_query (assoc-in (mbql-count-query (mt/id) (mt/id :checkins))
                                                                              [:query :breakout] [[:field (mt/id :checkins :date) {:temporal-unit :hour}]
                                                                                                  [:field (mt/id :checkins :date) {:temporal-unit :minute}]])}))}]]
    (testing message
      (mt/with-temp [:model/Card           card  card
                     Pulse                 pulse {:alert_condition  "rows"
                                                  :alert_first_only false
                                                  :creator_id       (mt/user->id :rasta)
                                                  :name             "Original Alert Name"}

                     PulseCard             _     {:pulse_id (u/the-id pulse)
                                                  :card_id  (u/the-id card)
                                                  :position 0}
                     PulseChannel          pc    {:pulse_id (u/the-id pulse)}
                     PulseChannelRecipient _     {:user_id          (mt/user->id :crowberto)
                                                  :pulse_channel_id (u/the-id pc)}
                     PulseChannelRecipient _     {:user_id          (mt/user->id :rasta)
                                                  :pulse_channel_id (u/the-id pc)}]
        (with-cards-in-writeable-collection card
          (mt/with-fake-inbox
            (when deleted?
              (u/with-timeout 5000
                (mt/with-expected-messages 2
                  (f {:card card}))
               (is (= (merge (crowberto-alert-not-working {expected-email true})
                             (rasta-alert-not-working     {expected-email true}))
                      (mt/regex-email-bodies (re-pattern expected-email)))
                   (format "Email containing %s should have been sent to Crowberto and Rasta" (pr-str expected-email)))))
            (if deleted?
              (is (= nil (t2/select-one Pulse :id (u/the-id pulse)))
                  "Alert should have been deleted")
              (is (not= nil (t2/select-one Pulse :id (u/the-id pulse)))
                  "Alert should not have been deleted"))))))))

(deftest changing-the-display-type-from-line-to-area-bar-is-fine-and-doesnt-delete-the-alert
  (is (= {:emails-1 {}
          :pulse-1  true
          :emails-2 {}
          :pulse-2  true}
         (mt/with-temp [:model/Card           card  {:display                :line
                                                     :visualization_settings {:graph.goal_value 10}}
                        Pulse                 pulse {:alert_condition  "goal"
                                                     :alert_first_only false
                                                     :creator_id       (mt/user->id :rasta)
                                                     :name             "Original Alert Name"}
                        PulseCard             _     {:pulse_id (u/the-id pulse)
                                                     :card_id  (u/the-id card)
                                                     :position 0}
                        PulseChannel          pc    {:pulse_id (u/the-id pulse)}
                        PulseChannelRecipient _     {:user_id          (mt/user->id :rasta)
                                                     :pulse_channel_id (u/the-id pc)}]
           (with-cards-in-writeable-collection card
             (mt/with-fake-inbox
               (array-map
                :emails-1 (do
                            (mt/user-http-request :rasta :put 200 (str "card/" (u/the-id card)) {:display :area})
                            (mt/regex-email-bodies #"the question was edited by Rasta Toucan"))
                :pulse-1  (boolean (t2/select-one Pulse :id (u/the-id pulse)))
                :emails-2 (do
                            (mt/user-http-request :rasta :put 200 (str "card/" (u/the-id card)) {:display :bar})
                            (mt/regex-email-bodies #"the question was edited by Rasta Toucan"))
                :pulse-2  (boolean (t2/select-one Pulse :id (u/the-id pulse))))))))))

;;; +----------------------------------------------------------------------------------------------------------------+
;;; |                                          DELETING A CARD (DEPRECATED)                                          |
;;; +----------------------------------------------------------------------------------------------------------------+
;; Deprecated because you're not supposed to delete cards anymore. Archive them instead

(deftest check-that-we-can-delete-a-card
  (is (nil? (t2.with-temp/with-temp [:model/Card card]
              (with-cards-in-writeable-collection card
                (mt/user-http-request :rasta :delete 204 (str "card/" (u/the-id card)))
                (t2/select-one :model/Card :id (u/the-id card)))))))

;; deleting a card that doesn't exist should return a 404 (#1957)
(deftest deleting-a-card-that-doesnt-exist-should-return-a-404---1957-
  (is (= "Not found."
         (mt/user-http-request :crowberto :delete 404 "card/12345"))))

;;; +----------------------------------------------------------------------------------------------------------------+
;;; |                                                  Timelines                                                     |
;;; +----------------------------------------------------------------------------------------------------------------+

(defn- timelines-request
  [card include-events?]
  (if include-events?
    (mt/user-http-request :rasta :get 200 (str "card/" (u/the-id card) "/timelines") :include "events")
    (mt/user-http-request :rasta :get 200 (str "card/" (u/the-id card) "/timelines"))))

(defn- timelines-range-request
  [card {:keys [start end]}]
  (apply mt/user-http-request (concat [:rasta :get 200
                                       (str "card/" (u/the-id card) "/timelines")
                                       :include "events"]
                                      (when start [:start start])
                                      (when end [:end end]))))

(defn- timeline-names [timelines]
  (->> timelines (map :name) set))

(defn- event-names [timelines]
  (->> timelines (mapcat :events) (map :name) set))

(deftest timelines-test
  (testing "GET /api/card/:id/timelines"
    (mt/with-temp [Collection coll-a {:name "Collection A"}
                   Collection coll-b {:name "Collection B"}
                   Collection coll-c {:name "Collection C"}
                   :model/Card card-a {:name          "Card A"
                                       :collection_id (u/the-id coll-a)}
                   :model/Card card-b {:name          "Card B"
                                       :collection_id (u/the-id coll-b)}
                   :model/Card card-c {:name          "Card C"
                                       :collection_id (u/the-id coll-c)}
                   Timeline tl-a {:name          "Timeline A"
                                  :collection_id (u/the-id coll-a)}
                   Timeline tl-b {:name          "Timeline B"
                                  :collection_id (u/the-id coll-b)}
                   Timeline _ {:name          "Timeline B-old"
                               :collection_id (u/the-id coll-b)
                               :archived      true}
                   Timeline _ {:name          "Timeline C"
                               :collection_id (u/the-id coll-c)}
                   TimelineEvent _ {:name        "event-aa"
                                    :timeline_id (u/the-id tl-a)}
                   TimelineEvent _ {:name        "event-ab"
                                    :timeline_id (u/the-id tl-a)}
                   TimelineEvent _ {:name        "event-ba"
                                    :timeline_id (u/the-id tl-b)}
                   TimelineEvent _ {:name        "event-bb"
                                    :timeline_id (u/the-id tl-b)
                                    :archived    true}]
      (testing "Timelines in the collection of the card are returned"
        (is (= #{"Timeline A"}
               (timeline-names (timelines-request card-a false)))))
      (testing "Timelines in the collection have a hydrated `:collection` key"
        (is (= #{(u/the-id coll-a)}
               (->> (timelines-request card-a false)
                    (map #(get-in % [:collection :id]))
                    set))))
      (testing "check that `:can_write` key is hydrated"
        (is (every?
             #(contains? % :can_write)
             (map :collection (timelines-request card-a false)))))
      (testing "Only un-archived timelines in the collection of the card are returned"
        (is (= #{"Timeline B"}
               (timeline-names (timelines-request card-b false)))))
      (testing "Timelines have events when `include=events` is passed"
        (is (= #{"event-aa" "event-ab"}
               (event-names (timelines-request card-a true)))))
      (testing "Timelines have only un-archived events when `include=events` is passed"
        (is (= #{"event-ba"}
               (event-names (timelines-request card-b true)))))
      (testing "Timelines with no events have an empty list on `:events` when `include=events` is passed"
        (is (= '()
               (->> (timelines-request card-c true) first :events)))))))

(deftest timelines-range-test
  (testing "GET /api/card/:id/timelines?include=events&start=TIME&end=TIME"
    (mt/with-temp [Collection collection {:name "Collection"}
                   :model/Card card {:name          "Card A"
                                     :collection_id (u/the-id collection)}
                   Timeline tl-a {:name          "Timeline A"
                                  :collection_id (u/the-id collection)}
                   ;; the temp defaults set {:time_matters true}
                   TimelineEvent _ {:name        "event-a"
                                    :timeline_id (u/the-id tl-a)
                                    :timestamp   #t "2020-01-01T10:00:00.0Z"}
                   TimelineEvent _ {:name        "event-b"
                                    :timeline_id (u/the-id tl-a)
                                    :timestamp   #t "2021-01-01T10:00:00.0Z"}
                   TimelineEvent _ {:name        "event-c"
                                    :timeline_id (u/the-id tl-a)
                                    :timestamp   #t "2022-01-01T10:00:00.0Z"}
                   TimelineEvent _ {:name        "event-d"
                                    :timeline_id (u/the-id tl-a)
                                    :timestamp   #t "2023-01-01T10:00:00.0Z"}]
      (testing "Events are properly filtered when given only `start=` parameter"
        (is (= #{"event-c" "event-d"}
               (event-names (timelines-range-request card {:start "2022-01-01T10:00:00.0Z"})))))
      (testing "Events are properly filtered when given only `end=` parameter"
        (is (= #{"event-a" "event-b" "event-c"}
               (event-names (timelines-range-request card {:end "2022-01-01T10:00:00.0Z"})))))
      (testing "Events are properly filtered when given `start=` and `end=` parameters"
        (is (= #{"event-b" "event-c"}
               (event-names (timelines-range-request card {:start "2020-12-01T10:00:00.0Z"
                                                           :end   "2022-12-01T10:00:00.0Z"})))))
      (t2.with-temp/with-temp [TimelineEvent _ {:name         "event-a2"
                                                :timeline_id  (u/the-id tl-a)
                                                :timestamp    #t "2020-01-01T10:00:00.0Z"
                                                :time_matters false}]
        (testing "Events are properly filtered considering the `time_matters` state."
          ;; notice that event-a and event-a2 have the same timestamp, but different time_matters states.
          ;; time_matters = false effectively means "We care only about the DATE of this event", so
          ;; if a start or end timestamp is on the same DATE (regardless of time), include the event
          (is (= #{"event-a2"}
                 (event-names (timelines-range-request card {:start "2020-01-01T11:00:00.0Z"
                                                             :end   "2020-12-01T10:00:00.0Z"})))))))))

;;; +----------------------------------------------------------------------------------------------------------------+
;;; |                                            CSV/JSON/XLSX DOWNLOADS                                             |
;;; +----------------------------------------------------------------------------------------------------------------+

;;; Test GET /api/card/:id/query/csv & GET /api/card/:id/json & GET /api/card/:id/query/xlsx **WITH PARAMETERS**
(def ^:private ^:const ^String encoded-params
  (json/generate-string [{:type   :number
                          :target [:variable [:template-tag :category]]
                          :value  2}]))

(deftest csv-download-test
  (testing "no parameters"
    (with-temp-native-card! [_ card]
      (with-cards-in-readable-collection card
        (is (= ["COUNT(*)"
                "75"]
               (str/split-lines
                (mt/user-http-request :rasta :post 200 (format "card/%d/query/csv"
                                                               (u/the-id card)))))))))
  (testing "with parameters"
    (with-temp-native-card-with-params! [_ card]
      (with-cards-in-readable-collection card
        (is (= ["COUNT(*)"
                "8"]
               (str/split-lines
                (mt/user-http-request :rasta :post 200 (format "card/%d/query/csv"
                                                               (u/the-id card))
                                      :parameters encoded-params))))))))

(deftest json-download-test
  (testing "no parameters"
    (with-temp-native-card! [_ card]
      (with-cards-in-readable-collection card
        (is (= [{(keyword "COUNT(*)") 75}]
               (mt/user-http-request :rasta :post 200 (format "card/%d/query/json" (u/the-id card))))))))
  (testing "with parameters"
    (with-temp-native-card-with-params! [_ card]
      (with-cards-in-readable-collection card
        (is (= [{(keyword "COUNT(*)") 8}]
               (mt/user-http-request :rasta :post 200 (format "card/%d/query/json" (u/the-id card))
                                     :parameters encoded-params)))))))

(defn- parse-xlsx-results [results]
  (->> results
       ByteArrayInputStream.
       spreadsheet/load-workbook
       (spreadsheet/select-sheet "Query result")
       (spreadsheet/select-columns {:A :col})))

(deftest xlsx-download-test
  (testing "no parameters"
    (with-temp-native-card! [_ card]
      (with-cards-in-readable-collection card
        (is (= [{:col "COUNT(*)"} {:col 75.0}]
               (parse-xlsx-results
                (mt/user-http-request :rasta :post 200 (format "card/%d/query/xlsx" (u/the-id card)))))))))
  (testing "with parameters"
    (with-temp-native-card-with-params! [_ card]
      (with-cards-in-readable-collection card
        (is (= [{:col "COUNT(*)"} {:col 8.0}]
               (parse-xlsx-results
                (mt/user-http-request :rasta :post 200 (format "card/%d/query/xlsx" (u/the-id card))
                                      :parameters encoded-params))))))))

(deftest download-default-constraints-test
  (t2.with-temp/with-temp [:model/Card card {:dataset_query {:database   (mt/id)
                                                             :type       :query
                                                             :query      {:source-table (mt/id :venues)}
                                                             :middleware {:add-default-userland-constraints? true
                                                                          :userland-query?                   true}}}]
    (with-cards-in-readable-collection card
      (let [orig qp.card/run-query-for-card-async]
        (with-redefs [qp.card/run-query-for-card-async (fn [card-id export-format & options]
                                                         (apply orig card-id export-format
                                                                :run (fn [{:keys [constraints]} _]
                                                                       {:constraints constraints})
                                                                options))]
          (testing "Sanity check: this CSV download should not be subject to C O N S T R A I N T S"
            (is (= {:constraints nil}
                   (mt/user-http-request :rasta :post 200 (format "card/%d/query/csv" (u/the-id card))))))
          (with-redefs [qp.constraints/default-query-constraints (constantly {:max-results 10, :max-results-bare-rows 10})]
            (testing (str "Downloading CSV/JSON/XLSX results shouldn't be subject to the default query constraints -- even "
                          "if the query comes in with `add-default-userland-constraints` (as will be the case if the query "
                          "gets saved from one that had it -- see #9831)")
              (is (= {:constraints nil}
                     (mt/user-http-request :rasta :post 200 (format "card/%d/query/csv" (u/the-id card))))))

            (testing (str "non-\"download\" queries should still get the default constraints (this also is a sanitiy "
                          "check to make sure the `with-redefs` in the test above actually works)")
              (is (= {:constraints {:max-results 10, :max-results-bare-rows 10}}
                     (mt/user-http-request :rasta :post 200 (format "card/%d/query" (u/the-id card))))))))))))

(defn- test-download-response-headers
  [url]
  (-> (client/client-full-response (test.users/username->token :rasta)
                                   :post 200 url
                                   :query (json/generate-string (mt/mbql-query checkins {:limit 1})))
      :headers
      (select-keys ["Cache-Control" "Content-Disposition" "Content-Type" "Expires" "X-Accel-Buffering"])
      (update "Content-Disposition" #(some-> % (str/replace #"my_awesome_card_.+(\.\w+)"
                                                            "my_awesome_card_<timestamp>$1")))))

(deftest download-response-headers-test
  (testing "Make sure CSV/etc. download requests come back with the correct headers"
    (t2.with-temp/with-temp [:model/Card card {:name "My Awesome Card"}]
      (is (= {"Cache-Control"       "max-age=0, no-cache, must-revalidate, proxy-revalidate"
              "Content-Disposition" "attachment; filename=\"my_awesome_card_<timestamp>.csv\""
              "Content-Type"        "text/csv"
              "Expires"             "Tue, 03 Jul 2001 06:00:00 GMT"
              "X-Accel-Buffering"   "no"}
             (test-download-response-headers (format "card/%d/query/csv" (u/the-id card)))))
      (is (= {"Cache-Control"       "max-age=0, no-cache, must-revalidate, proxy-revalidate"
              "Content-Disposition" "attachment; filename=\"my_awesome_card_<timestamp>.json\""
              "Content-Type"        "application/json; charset=utf-8"
              "Expires"             "Tue, 03 Jul 2001 06:00:00 GMT"
              "X-Accel-Buffering"   "no"}
             (test-download-response-headers (format "card/%d/query/json" (u/the-id card)))))
      (is (= {"Cache-Control"       "max-age=0, no-cache, must-revalidate, proxy-revalidate"
              "Content-Disposition" "attachment; filename=\"my_awesome_card_<timestamp>.xlsx\""
              "Content-Type"        "application/vnd.openxmlformats-officedocument.spreadsheetml.sheet"
              "Expires"             "Tue, 03 Jul 2001 06:00:00 GMT"
              "X-Accel-Buffering"   "no"}
             (test-download-response-headers (format "card/%d/query/xlsx" (u/the-id card))))))))


;;; +----------------------------------------------------------------------------------------------------------------+
;;; |                                                  COLLECTIONS                                                   |
;;; +----------------------------------------------------------------------------------------------------------------+

(deftest make-sure-we-can-create-a-card-and-specify-its--collection-id--at-the-same-time
  (mt/with-non-admin-groups-no-root-collection-perms
    (t2.with-temp/with-temp [Collection collection]
      (perms/grant-collection-readwrite-permissions! (perms-group/all-users) collection)
      (mt/with-model-cleanup [:model/Card]
        (let [card (mt/user-http-request :rasta :post 200 "card"
                                         (assoc (card-with-name-and-query)
                                                :collection_id (u/the-id collection)))]
          (is (= (t2/select-one-fn :collection_id :model/Card :id (u/the-id card))
                 (u/the-id collection))))))))

(deftest make-sure-we-card-creation-fails-if-we-try-to-set-a--collection-id--we-don-t-have-permissions-for
  (testing "POST /api/card"
    (testing "You must have permissions for the parent Collection to create a new Card in it"
      (mt/with-non-admin-groups-no-root-collection-perms
        (t2.with-temp/with-temp [Collection collection]
          (mt/with-model-cleanup [:model/Card]
            (is (schema= {:message (s/eq "You do not have curate permissions for this Collection.")
                          s/Keyword s/Any}
                         (mt/user-http-request :rasta :post 403 "card"
                                               (assoc (card-with-name-and-query) :collection_id (u/the-id collection)))))))))))

(deftest set-card-collection-id-test
  (testing "Should be able to set the Collection ID of a Card in the Root Collection (i.e., `collection_id` is nil)"
    (mt/with-temp [:model/Card card {}
                   Collection  collection]
      (mt/user-http-request :crowberto :put 200 (str "card/" (u/the-id card)) {:collection_id (u/the-id collection)})
      (is (= (t2/select-one-fn :collection_id :model/Card :id (u/the-id card))
             (u/the-id collection))))))

(deftest update-card-require-parent-perms-test
  (testing "Should require perms for the parent collection to change a Card's properties"
    (mt/with-non-admin-groups-no-root-collection-perms
      (mt/with-temp [Collection  collection {}
                     :model/Card card       {:collection_id (u/the-id collection)}]
        (is (= "You don't have permissions to do that."
               (mt/user-http-request :rasta :put 403 (str "card/" (u/the-id card))
                                     {:name "Number of Blueberries Consumed Per Month"})))))))

(deftest change-collection-permissions-test
  (testing "PUT /api/card/:id"
    (testing "\nChange the `collection_id` of a Card"
      (mt/with-non-admin-groups-no-root-collection-perms
        (mt/with-temp [Collection  original-collection {}
                       Collection  new-collection      {}
                       :model/Card card                {:collection_id (u/the-id original-collection)}]
          (letfn [(change-collection! [expected-status-code]
                    (mt/user-http-request :rasta :put expected-status-code (str "card/" (u/the-id card))
                                          {:collection_id (u/the-id new-collection)}))]
            (testing "requires write permissions for the new Collection"
              (is (= "You don't have permissions to do that."
                     (change-collection! 403))))

            (testing "requires write permissions for the current Collection"
              (perms/grant-collection-readwrite-permissions! (perms-group/all-users) new-collection)
              (is (= "You don't have permissions to do that."
                     (change-collection! 403))))

            (testing "Should be able to change it once you have perms for both collections"
              (perms/grant-collection-readwrite-permissions! (perms-group/all-users) original-collection)
              (change-collection! 200)
              (is (= (t2/select-one-fn :collection_id :model/Card :id (u/the-id card))
                     (u/the-id new-collection))))))))))


;;; ------------------------------ Bulk Collections Update (POST /api/card/collections) ------------------------------

(defn- collection-names
  "Given a sequences of `cards-or-card-ids`, return a corresponding sequence of names of the Collection each Card is
  in."
  [cards-or-card-ids]
  (when (seq cards-or-card-ids)
    (let [cards               (t2/select [:model/Card :collection_id] :id [:in (map u/the-id cards-or-card-ids)])
          collection-ids      (set (filter identity (map :collection_id cards)))
          collection-id->name (when (seq collection-ids)
                                (t2/select-pk->fn :name Collection :id [:in collection-ids]))]
      (for [card cards]
        (get collection-id->name (:collection_id card))))))

(defn- POST-card-collections!
  "Update the Collection of `cards-or-card-ids` via the `POST /api/card/collections` endpoint using `username`; return
  the response of this API request and the latest Collection IDs from the database."
  [username expected-status-code collection-or-collection-id-or-nil cards-or-card-ids]
  (array-map
   :response
   (mt/user-http-request username :post expected-status-code "card/collections"
                         {:collection_id (when collection-or-collection-id-or-nil
                                           (u/the-id collection-or-collection-id-or-nil))
                          :card_ids      (map u/the-id cards-or-card-ids)})

   :collections
   (collection-names cards-or-card-ids)))

(deftest changed?-test
  (letfn [(changed? [before after]
            (#'api.card/changed? api.card/card-compare-keys before after))]
   (testing "Ignores keyword/string"
     (is (false? (changed? {:dataset_query {:type :query}} {:dataset_query {:type "query"}}))))
   (testing "Ignores properties not in `api.card/card-compare-keys"
     (is (false? (changed? {:collection_id 1
                            :collection_position 0}
                           {:collection_id 2
                            :collection_position 1}))))
   (testing "Sees changes"
     (is (true? (changed? {:dataset_query {:type :query}}
                          {:dataset_query {:type :query
                                           :query {}}})))
     (testing "But only when they are different in the after, not just omitted"
       (is (false? (changed? {:dataset_query {} :collection_id 1}
                             {:collection_id 1})))
       (is (true? (changed? {:dataset_query {} :collection_id 1}
                            {:dataset_query nil :collection_id 1})))))))

(deftest update-verified-card-test
  (tools.macro/macrolet
      [(with-card [verified & body]
         `(mt/with-temp ~(cond-> `[Collection  ~'collection  {}
                                   Collection  ~'collection2 {}
                                   :model/Card ~'card        {:collection_id (u/the-id ~'collection)
                                                              :dataset_query (mt/mbql-query ~'venues)}]
                           (= verified :verified)
                           (into
                            `[ModerationReview
                              ~'review {:moderated_item_id   (:id ~'card)
                                        :moderated_item_type "card"
                                        :moderator_id        (mt/user->id :rasta)
                                        :most_recent         true
                                        :status              "verified"
                                        :text                "lookin good"}]))
            ~@body))]
      (letfn [(verified? [card]
                (-> card (t2/hydrate [:moderation_reviews :moderator_details])
                    :moderation_reviews first :status #{"verified"} boolean))
              (reviews [card]
                (t2/select ModerationReview
                           :moderated_item_type "card"
                           :moderated_item_id (u/the-id card)
                           {:order-by [[:id :desc]]}))
              (update-card [card diff]
                (mt/user-http-request :rasta :put 200 (str "card/" (u/the-id card)) (merge card diff)))]
        (testing "Changing core attributes un-verifies the card"
          (with-card :verified
            (is (verified? card))
            (update-card card (update-in card [:dataset_query :query :source-table] inc))
            (is (not (verified? card)))
            (testing "The unverification edit has explanatory text"
              (is (= "Unverified due to edit"
                     (-> (reviews card) first :text))))))
        (testing "Changing some attributes does not unverify"
          (tools.macro/macrolet [(remains-verified [& body]
                                   `(~'with-card :verified
                                     (is (~'verified? ~'card) "Not verified initially")
                                     ~@body
                                     (is (~'verified? ~'card) "Not verified after action")))]
            (testing "changing collection"
              (remains-verified
               (update-card card {:collection_id (u/the-id collection2)})))
            (testing "pinning"
              (remains-verified
               (update-card card {:collection_position 1})))
            (testing "making public"
              (remains-verified
               (update-card card {:made_public_by_id (mt/user->id :rasta)
                                  :public_uuid (random-uuid)})))
            (testing "Changing description"
              (remains-verified
               (update-card card {:description "foo"})))
            (testing "Changing name"
              (remains-verified
               (update-card card {:name "foo"})))
            (testing "Changing archived"
              (remains-verified
               (update-card card {:archived true})))
            (testing "Changing display"
              (remains-verified
               (update-card card {:display :line})))
            (testing "Changing visualization settings"
              (remains-verified
               (update-card card {:visualization_settings {:table.cell_column "FOO"}})))))
        (testing "Does not add a new nil moderation review when not verified"
          (with-card :not-verified
            (is (empty? (reviews card)))
            (update-card card {:description "a new description"})
            (is (empty? (reviews card)))))
        (testing "Does not add nil moderation reviews when there are reviews but not verified"
          ;; testing that we aren't just adding a nil moderation each time we update a card
          (with-card :verified
            (is (verified? card))
            (moderation-review/create-review! {:moderated_item_id   (u/the-id card)
                                               :moderated_item_type "card"
                                               :moderator_id        (mt/user->id :rasta)
                                               :status              nil})
            (is (not (verified? card)))
            (is (= 2 (count (reviews card))))
            (update-card card {:description "a new description"})
            (is (= 2 (count (reviews card)))))))))

(deftest test-that-we-can-bulk-move-some-cards-with-no-collection-into-a-collection
  (mt/with-temp [Collection  collection {:name "Pog Collection"}
                 :model/Card card-1     {}
                 :model/Card card-2     {}]
    (is (= {:response    {:status "ok"}
            :collections ["Pog Collection"
                          "Pog Collection"]}
           (POST-card-collections! :crowberto 200 collection [card-1 card-2])))))

(deftest test-that-we-can-bulk-move-some-cards-from-one-collection-to-another
  (mt/with-temp [Collection  old-collection {:name "Old Collection"}
                 Collection  new-collection {:name "New Collection"}
                 :model/Card card-1         {:collection_id (u/the-id old-collection)}
                 :model/Card card-2         {:collection_id (u/the-id old-collection)}]
    (is (= {:response    {:status "ok"}
            :collections ["New Collection" "New Collection"]}
           (POST-card-collections! :crowberto 200 new-collection [card-1 card-2])))))

(deftest test-that-we-can-bulk-remove-some-cards-from-a-collection
  (mt/with-temp [Collection  collection {}
                 :model/Card card-1     {:collection_id (u/the-id collection)}
                 :model/Card card-2     {:collection_id (u/the-id collection)}]
    (is (= {:response    {:status "ok"}
            :collections [nil nil]}
           (POST-card-collections! :crowberto 200 nil [card-1 card-2])))))

(deftest check-that-we-aren-t-allowed-to-move-cards-if-we-don-t-have-permissions-for-destination-collection
  (mt/with-non-admin-groups-no-root-collection-perms
    (mt/with-temp [Collection  collection {}
                   :model/Card card-1 {}
                   :model/Card card-2 {}]
      (is (= {:response    "You don't have permissions to do that."
              :collections [nil nil]}
             (POST-card-collections! :rasta 403 collection [card-1 card-2]))))))

(deftest check-that-we-aren-t-allowed-to-move-cards-if-we-don-t-have-permissions-for-source-collection
  (mt/with-non-admin-groups-no-root-collection-perms
    (mt/with-temp [Collection  collection {:name "Horseshoe Collection"}
                   :model/Card card-1     {:collection_id (u/the-id collection)}
                   :model/Card card-2     {:collection_id (u/the-id collection)}]
      (is (= {:response    "You don't have permissions to do that."
              :collections ["Horseshoe Collection" "Horseshoe Collection"]}
             (POST-card-collections! :rasta 403 nil [card-1 card-2]))))))

(deftest check-that-we-aren-t-allowed-to-move-cards-if-we-don-t-have-permissions-for-the-card
  (mt/with-non-admin-groups-no-root-collection-perms
    (mt/with-temp [Collection  collection {}
                   Database    database   {}
                   Table       table      {:db_id (u/the-id database)}
                   :model/Card card-1     {:dataset_query (mbql-count-query (u/the-id database) (u/the-id table))}
                   :model/Card card-2     {:dataset_query (mbql-count-query (u/the-id database) (u/the-id table))}]
      (perms/revoke-data-perms! (perms-group/all-users) (u/the-id database))
      (perms/grant-collection-readwrite-permissions! (perms-group/all-users) collection)
      (is (= {:response    "You don't have permissions to do that."
              :collections [nil nil]}
             (POST-card-collections! :rasta 403 collection [card-1 card-2]))))))

;; Test that we can bulk move some Cards from one collection to another, while updating the collection position of the
;; old collection and the new collection
(deftest bulk-move-cards
  (mt/with-temp [Collection   {coll-id-1 :id}      {:name "Old Collection"}
                 Collection   {coll-id-2 :id
                               :as new-collection} {:name "New Collection"}
                 :model/Card  card-a               {:name "a" :collection_id coll-id-1 :collection_position 1}
                 :model/Card  card-b               {:name "b" :collection_id coll-id-1 :collection_position 2}
                 :model/Card  _                    {:name "c" :collection_id coll-id-1 :collection_position 3}
                 :model/Card  _                    {:name "d" :collection_id coll-id-2 :collection_position 1}
                 :model/Card  _                    {:name "e" :collection_id coll-id-2 :collection_position 2}
                 :model/Card  _                    {:name "f" :collection_id coll-id-2 :collection_position 3}]
    (is (= {:response    {:status "ok"}
            :collections ["New Collection" "New Collection"]}
           (POST-card-collections! :crowberto 200 new-collection [card-a card-b])))
    (is (= {"a" 4                       ;-> Moved to the new collection, gets the first slot available
            "b" 5
            "c" 1                       ;-> With a and b no longer in the collection, c is first
            "d" 1                       ;-> Existing cards in new collection are untouched and position unchanged
            "e" 2
            "f" 3}
           (merge (name->position (:data (mt/user-http-request :crowberto :get 200 (format "collection/%s/items" coll-id-1)
                                                               :model "card" :archived "false")))
                  (name->position (:data (mt/user-http-request :crowberto :get 200 (format "collection/%s/items" coll-id-2)
                                                               :model "card" :archived "false"))))))))

(deftest moving-a-card-without-a-collection-position-keeps-the-collection-position-nil
  (mt/with-temp [Collection  {coll-id-1 :id}      {:name "Old Collection"}
                 Collection  {coll-id-2 :id
                              :as new-collection} {:name "New Collection"}
                 :model/Card card-a               {:name "a" :collection_id coll-id-1}
                 :model/Card card-b               {:name "b" :collection_id coll-id-2 :collection_position 1}
                 :model/Card _card-c              {:name "c" :collection_id coll-id-2 :collection_position 2}]
    (is (= {:response    {:status "ok"}
            :collections ["New Collection" "New Collection"]}
           (POST-card-collections! :crowberto 200 new-collection [card-a card-b])))
    (is (= {"a" nil
            "b" 1
            "c" 2}
           (merge (name->position (:data (mt/user-http-request :crowberto :get 200 (format "collection/%s/items" coll-id-1)
                                                               :model "card" :archived "false")))
                  (name->position (:data (mt/user-http-request :crowberto :get 200 (format "collection/%s/items" coll-id-2)
                                                               :model "card" :archived "false"))))))))

;;; +----------------------------------------------------------------------------------------------------------------+
;;; |                                            PUBLIC SHARING ENDPOINTS                                            |
;;; +----------------------------------------------------------------------------------------------------------------+

(defn- shared-card []
  {:public_uuid       (str (random-uuid))
   :made_public_by_id (mt/user->id :crowberto)})

(deftest share-card-test
  (testing "POST /api/card/:id/public_link"
    (mt/with-temporary-setting-values [enable-public-sharing true]
      (t2.with-temp/with-temp [:model/Card card]
        (let [{uuid :uuid} (mt/user-http-request :crowberto :post 200 (format "card/%d/public_link" (u/the-id card)))]
          (is (= true
                 (boolean (t2/exists? :model/Card :id (u/the-id card), :public_uuid uuid)))))))))

(deftest share-card-preconditions-test
  (testing "POST /api/card/:id/public_link"
    (testing "Public sharing has to be enabled to share a Card"
      (mt/with-temporary-setting-values [enable-public-sharing false]
        (t2.with-temp/with-temp [:model/Card card]
          (is (= "Public sharing is not enabled."
                 (mt/user-http-request :crowberto :post 400 (format "card/%d/public_link" (u/the-id card))))))))

    (mt/with-temporary-setting-values [enable-public-sharing true]
      (testing "Have to be an admin to share a Card"
        (t2.with-temp/with-temp [:model/Card card]
          (is (= "You don't have permissions to do that."
                 (mt/user-http-request :rasta :post 403 (format "card/%d/public_link" (u/the-id card)))))))

      (testing "Cannot share an archived Card"
        (t2.with-temp/with-temp [:model/Card card {:archived true}]
          (is (schema= {:message    (s/eq "The object has been archived.")
                        :error_code (s/eq "archived")
                        s/Keyword   s/Any}
                       (mt/user-http-request :crowberto :post 404 (format "card/%d/public_link" (u/the-id card)))))))

      (testing "Cannot share a Card that doesn't exist"
        (is (= "Not found."
               (mt/user-http-request :crowberto :post 404 (format "card/%d/public_link" Integer/MAX_VALUE))))))))

(deftest share-already-shared-card-test
  (testing "POST /api/card/:id/public_link"
    (testing "Attempting to share a Card that's already shared should return the existing public UUID"
      (mt/with-temporary-setting-values [enable-public-sharing true]
        (t2.with-temp/with-temp [:model/Card card (shared-card)]
          (is (= (:public_uuid card)
                 (:uuid (mt/user-http-request :crowberto :post 200 (format
                                                                    "card/%d/public_link"
                                                                    (u/the-id card)))))))))))

(deftest unshare-card-test
  (testing "DELETE /api/card/:id/public_link"
    (mt/with-temporary-setting-values [enable-public-sharing true]
      (t2.with-temp/with-temp [:model/Card card (shared-card)]
        (testing "requires superuser"
          (is (= "You don't have permissions to do that."
                 (mt/user-http-request :rasta :delete 403 (format "card/%d/public_link" (u/the-id card))))))

        (mt/user-http-request :crowberto :delete 204 (format "card/%d/public_link" (u/the-id card)))
        (is (= false
               (t2/exists? :model/Card :id (u/the-id card), :public_uuid (:public_uuid card))))))))

(deftest unshare-card-preconditions-test
  (testing "DELETE /api/card/:id/public_link\n"
    (mt/with-temporary-setting-values [enable-public-sharing true]
      (testing "Endpoint should return 404 if Card isn't shared"
        (t2.with-temp/with-temp [:model/Card card]
          (is (= "Not found."
                 (mt/user-http-request :crowberto :delete 404 (format "card/%d/public_link" (u/the-id card)))))))

      (testing "You have to be an admin to unshare a Card"
        (t2.with-temp/with-temp [:model/Card card (shared-card)]
          (is (= "You don't have permissions to do that."
                 (mt/user-http-request :rasta :delete 403 (format "card/%d/public_link" (u/the-id card)))))))

      (testing "Endpoint should 404 if Card doesn't exist"
        (is (= "Not found."
               (mt/user-http-request :crowberto :delete 404 (format "card/%d/public_link" Integer/MAX_VALUE))))))))

(deftest test-that-we-can-fetch-a-list-of-publicly-accessible-cards
  (testing "GET /api/card/public"
    (mt/with-temporary-setting-values [enable-public-sharing true]
      (t2.with-temp/with-temp [:model/Card _ (shared-card)]
        (testing "Test that it requires superuser"
          (is (= "You don't have permissions to do that."
                 (mt/user-http-request :rasta :get 403 "card/public"))))

        (testing "Test that superusers can fetch a list of publicly-accessible cards"
          (is (= [{:name true, :id true, :public_uuid true}]
                 (for [card (mt/user-http-request :crowberto :get 200 "card/public")]
                   (m/map-vals boolean (select-keys card [:name :id :public_uuid]))))))))))

(deftest test-that-we-can-fetch-a-list-of-embeddable-cards
  (testing "GET /api/card/embeddable"
    (mt/with-temporary-setting-values [enable-embedding true]
      (t2.with-temp/with-temp [:model/Card _ {:enable_embedding true}]
        (is (= [{:name true, :id true}]
               (for [card (mt/user-http-request :crowberto :get 200 "card/embeddable")]
                 (m/map-vals boolean (select-keys card [:name :id])))))))))

(deftest test-related-recommended-entities
  (t2.with-temp/with-temp [:model/Card card]
    (is (schema= {:table             s/Any
                  :metrics           s/Any
                  :segments          s/Any
                  :dashboard-mates   s/Any
                  :similar-questions s/Any
                  :canonical-metric  s/Any
                  :dashboards        s/Any
                  :collections       s/Any}
                 (mt/user-http-request :crowberto :get 200 (format "card/%s/related" (u/the-id card)))))))

(deftest pivot-card-test
  (mt/test-drivers (api.pivots/applicable-drivers)
    (mt/dataset sample-dataset
      (testing "POST /api/card/pivot/:card-id/query"
        (t2.with-temp/with-temp [:model/Card card (api.pivots/pivot-card)]
          (let [result (mt/user-http-request :rasta :post 202 (format "card/pivot/%d/query" (u/the-id card)))
                rows   (mt/rows result)]
            (is (= 1144 (:row_count result)))
            (is (= "completed" (:status result)))
            (is (= 6 (count (get-in result [:data :cols]))))
            (is (= 1144 (count rows)))

            (is (= ["AK" "Affiliate" "Doohickey" 0 18 81] (first rows)))
            (is (= ["MS" "Organic" "Gizmo" 0 16 42] (nth rows 445)))
            (is (= [nil nil nil 7 18760 69540] (last rows)))))))))

(deftest dataset-card
  (testing "Setting a question to a dataset makes it viz type table"
    (t2.with-temp/with-temp [:model/Card card {:display       :bar
                                               :dataset_query (mbql-count-query)}]
      (is (=? {:display "table" :dataset true}
              (mt/user-http-request :crowberto :put 200 (str "card/" (u/the-id card))
                                    (assoc card :dataset true)))))))

(deftest dataset-card-2
  (testing "Cards preserve their edited metadata"
    (letfn [(query! [card-id] (mt/user-http-request :rasta :post 202 (format "card/%d/query" card-id)))
            (only-user-edits [col] (select-keys col [:name :description :display_name :semantic_type]))
            (refine-type [base-type] (condp #(isa? %2 %1) base-type
                                       :type/Integer :type/Quantity
                                       :type/Float :type/Cost
                                       :type/Text :type/Name
                                       base-type))
            (add-preserved [cols] (map merge
                                       cols
                                       (repeat {:description "user description"
                                                :display_name "user display name"})
                                       (map (comp
                                             (fn [x] {:semantic_type x})
                                             refine-type
                                             :base_type)
                                            cols)))]
      (mt/with-temp [:model/Card mbql-ds {:dataset_query
                                          {:database (mt/id)
                                           :type     :query
                                           :query    {:source-table (mt/id :venues)}}
                                          :dataset true}
                     :model/Card mbql-nested {:dataset_query
                                              {:database (mt/id)
                                               :type     :query
                                               :query    {:source-table
                                                          (str "card__" (u/the-id mbql-ds))}}}
                     :model/Card native-ds {:dataset true
                                            :dataset_query
                                            {:database (mt/id)
                                             :type :native
                                             :native
                                             {:query
                                              "select * from venues"
                                              :template-tags {}}}}
                     :model/Card native-nested {:dataset_query
                                                {:database (mt/id)
                                                 :type :query
                                                 :query {:source-table
                                                         (str "card__" (u/the-id native-ds))}}}]
        (doseq [[_query-type card-id nested-id] [[:mbql
                                                  (u/the-id mbql-ds) (u/the-id mbql-nested)]
                                                 [:native
                                                  (u/the-id native-ds) (u/the-id native-nested)]]]
          (query! card-id) ;; populate metadata
          (let [metadata (t2/select-one-fn :result_metadata :model/Card :id card-id)
                ;; simulate updating metadat with user changed stuff
                user-edited (add-preserved metadata)]
            (t2/update! :model/Card card-id {:result_metadata user-edited})
            (testing "Saved metadata preserves user edits"
              (is (= (map only-user-edits user-edited)
                     (map only-user-edits (t2/select-one-fn :result_metadata :model/Card :id card-id)))))
            (testing "API response includes user edits"
              (is (= (map only-user-edits user-edited)
                     (->> (query! card-id)
                          :data :results_metadata :columns
                          (map only-user-edits)
                          (map #(update % :semantic_type keyword))))))
            (testing "Nested queries have metadata"
              (is (= (map only-user-edits user-edited)
                     (->> (query! nested-id)
                          :data :results_metadata :columns
                          (map only-user-edits)
                          (map #(update % :semantic_type keyword))))))))))))

(deftest dataset-card-3
  (testing "Cards preserve edits to metadata when query changes"
    (let [query          (mt/mbql-query venues {:fields [$id $name]})
          modified-query (mt/mbql-query venues {:fields [$id $name $price]})
          norm           (comp u/upper-case-en :name)
          to-native      (fn [q]
                           {:database (:database q)
                            :type     :native
                            :native   (mt/compile q)})
          update-card!  (fn [card]
                          (mt/user-http-request :rasta :put 200
                                                (str "card/" (u/the-id card)) card))]
      (doseq [[query-type query modified-query] [["mbql"   query modified-query]
                                                 ["native" (to-native query) (to-native modified-query)]]]
        (testing (str "For: " query-type)
          (mt/with-model-cleanup [:model/Card]
            (let [{metadata :result_metadata
                   card-id  :id :as card} (mt/user-http-request
                                           :rasta :post 200
                                           "card"
                                           (assoc (card-with-name-and-query "card-name"
                                                                            query)
                                                  :dataset true))]
              (is (= ["ID" "NAME"] (map norm metadata)))
              (is (= ["EDITED DISPLAY" "EDITED DISPLAY"]
                     (->> (update-card!
                           (assoc card
                                  :result_metadata (map #(assoc % :display_name "EDITED DISPLAY") metadata)))
                          :result_metadata (map :display_name))))
              ;; simulate a user changing the query without rerunning the query
              (is (= ["EDITED DISPLAY" "EDITED DISPLAY" "PRICE"]
                     (->> (update-card! (assoc card
                                               :dataset_query modified-query
                                               :result_metadata (map #(assoc % :display_name "EDITED DISPLAY")
                                                                     metadata)))
                          :result_metadata
                          (map (comp u/upper-case-en :display_name)))))
              (is (= ["EDITED DISPLAY" "EDITED DISPLAY" "PRICE"]
                     (map (comp u/upper-case-en :display_name)
                          (t2/select-one-fn :result_metadata :model/Card :id card-id))))
              (testing "Even if you only send the new query and not existing metadata"
                (is (= ["EDITED DISPLAY" "EDITED DISPLAY"]
                       (->> (update-card! {:id (u/the-id card) :dataset_query query}) :result_metadata (map :display_name)))))
              (testing "Descriptions can be cleared (#20517)"
                (is (= ["foo" "foo"]
                       (->> (update-card! (update card
                                                  :result_metadata (fn [m]
                                                                     (map #(assoc % :description "foo") m))))
                            :result_metadata
                            (map :description))))
                (is (= ["" ""]
                       (->> (update-card! (update card
                                                  :result_metadata (fn [m]
                                                                     (map #(assoc % :description "") m))))
                            :result_metadata
                            (map :description))))))))))))

(deftest dataset-card-4
  (testing "Cards preserve edits to `visibility_type` (#22520)"
    (mt/with-temp [:model/Card model {:dataset_query (mt/mbql-query venues
                                                                    {:fields [$id $name]
                                                                     :limit 2})
                                      :dataset       true}]
      (let [updated-metadata (-> model :result_metadata vec
                                 (assoc-in [1 :visibility_type]
                                           :details-only))
            response         (mt/user-http-request :crowberto :put 200 (format "card/%d" (u/the-id model))
                                                   (assoc model :result_metadata updated-metadata))]
        ;; check they come back from saving the question
        (is (= "details-only" (-> response :result_metadata last :visibility_type))
            "saving metadata lacks visibility type")
        (let [query-result (mt/user-http-request :crowberto :post 202 (format "card/%d/query"
                                                                              (u/the-id model)))]
          ;; ensure future responses also include them
          (is (= "details-only" (-> query-result
                                    :data :results_metadata :columns last :visibility_type))
              "subsequent query lacks visibility type")
          (is (= "details-only" (-> query-result
                                    :data :cols last :visibility_type))
              "in cols (important for the saved metadata)"))))))

(defn- do-with-persistence-setup [f]
  ;; mt/with-temp-scheduler actually just reuses the current scheduler. The scheduler factory caches by name set in
  ;; the resources/quartz.properties file and we reuse that scheduler
  (let [sched (.getScheduler
               (StdSchedulerFactory. (doto (java.util.Properties.)
                                       (.setProperty "org.quartz.scheduler.instanceName" (str (gensym "card-api-test")))
                                       (.setProperty "org.quartz.scheduler.instanceID" "AUTO")
                                       (.setProperty "org.quartz.properties" "non-existant")
                                       (.setProperty "org.quartz.threadPool.threadCount" "6")
                                       (.setProperty "org.quartz.threadPool.class" "org.quartz.simpl.SimpleThreadPool"))))]
    ;; a binding won't work since we need to cross thread boundaries
    (with-redefs [task/scheduler (constantly sched)]
      (try
        (qs/standby sched)
        (#'task.persist-refresh/job-init!)
        (#'task.sync-databases/job-init)
        (mt/with-temporary-setting-values [:persisted-models-enabled true]
          ;; Use a postgres DB because it supports the :persist-models feature
          (mt/with-temp [Database db {:settings {:persist-models-enabled true} :engine :postgres}]
            (f db)))
        (finally
          (qs/shutdown sched))))))

(defmacro ^:private with-persistence-setup
  "Sets up a temp scheduler, a temp database and enabled persistence. Scheduler will be in standby mode so that jobs
  won't run. Just check for trigger presence."
  [db-binding & body]
  `(do-with-persistence-setup (fn [~db-binding] ~@body)))

(deftest refresh-persistence
  (testing "Can schedule refreshes for models"
    (with-persistence-setup db
      (t2.with-temp/with-temp
        [:model/Card          model      {:dataset true :database_id (u/the-id db)}
         :model/Card          notmodel   {:dataset false :database_id (u/the-id db)}
         :model/Card          archived   {:dataset true :archived true :database_id (u/the-id db)}
         :model/PersistedInfo pmodel     {:card_id (u/the-id model) :database_id (u/the-id db)}
         :model/PersistedInfo pnotmodel  {:card_id (u/the-id notmodel) :database_id (u/the-id db)}
         :model/PersistedInfo parchived  {:card_id (u/the-id archived) :database_id (u/the-id db)}]
        (testing "Can refresh models"
          (mt/user-http-request :crowberto :post 204 (format "card/%d/refresh" (u/the-id model)))
          (is (contains? (task.persist-refresh/job-info-for-individual-refresh)
                         (u/the-id pmodel))
              "Missing refresh of model"))
        (testing "Won't refresh archived models"
          (mt/user-http-request :crowberto :post 400 (format "card/%d/refresh" (u/the-id archived)))
          (is (not (contains? (task.persist-refresh/job-info-for-individual-refresh)
                              (u/the-id pnotmodel)))
              "Scheduled refresh of archived model"))
        (testing "Won't refresh cards no longer models"
          (mt/user-http-request :crowberto :post 400 (format "card/%d/refresh" (u/the-id notmodel)))
          (is (not (contains? (task.persist-refresh/job-info-for-individual-refresh)
                              (u/the-id parchived)))
              "Scheduled refresh of archived model"))))))

(deftest unpersist-persist-model-test
  (with-persistence-setup db
    (t2.with-temp/with-temp
      [:model/Card          model     {:database_id (u/the-id db), :dataset true}
       :model/PersistedInfo pmodel    {:database_id (u/the-id db), :card_id (u/the-id model)}]
      (testing "Can't unpersist models without :cache-granular-controls feature flag enabled"
        (premium-features-test/with-premium-features #{}
          (mt/user-http-request :crowberto :post 402 (format "card/%d/unpersist" (u/the-id model)))
          (is (= "persisted"
                 (t2/select-one-fn :state :model/PersistedInfo :id (u/the-id pmodel))))))
      (testing "Can unpersist models with the :cache-granular-controls feature flag enabled"
        (premium-features-test/with-premium-features #{:cache-granular-controls}
          (mt/user-http-request :crowberto :post 204 (format "card/%d/unpersist" (u/the-id model)))
          (is (= "off"
                 (t2/select-one-fn :state :model/PersistedInfo :id (u/the-id pmodel))))))
      (testing "Can't re-persist models with the :cache-granular-controls feature flag enabled"
        (premium-features-test/with-premium-features #{}
          (mt/user-http-request :crowberto :post 402 (format "card/%d/persist" (u/the-id model)))
          (is (= "off"
                 (t2/select-one-fn :state :model/PersistedInfo :id (u/the-id pmodel))))))
      (testing "Can re-persist models with the :cache-granular-controls feature flag enabled"
        (premium-features-test/with-premium-features #{:cache-granular-controls}
          (mt/user-http-request :crowberto :post 204 (format "card/%d/persist" (u/the-id model)))
          (is (= "creating"
                 (t2/select-one-fn :state :model/PersistedInfo :id (u/the-id pmodel)))))))
    (t2.with-temp/with-temp
      [:model/Card          notmodel  {:database_id (u/the-id db), :dataset false}
       :model/PersistedInfo pnotmodel {:database_id (u/the-id db), :card_id (u/the-id notmodel)}]
      (premium-features-test/with-premium-features #{:cache-granular-controls}
        (testing "Allows unpersisting non-model cards"
          (mt/user-http-request :crowberto :post 204 (format "card/%d/unpersist" (u/the-id notmodel)))
          (is (= "off"
                 (t2/select-one-fn :state :model/PersistedInfo :id (u/the-id pnotmodel)))))
        (testing "Can't re-persist non-model cards"
          (is (= "Card is not a model"
                 (mt/user-http-request :crowberto :post 400 (format "card/%d/persist" (u/the-id notmodel))))))))))

(defn param-values-url
  "Returns an URL used to get values for parameter of a card.
  Use search end point if a `query` is provided."
  ([card-or-id param-key]
   (param-values-url card-or-id param-key nil))
  ([card-or-id param-key query]
   (if query
     (format "card/%d/params/%s/search/%s" (u/the-id card-or-id) (name param-key) query)
     (format "card/%d/params/%s/values" (u/the-id card-or-id) (name param-key)))))

(defn do-with-card-param-values-fixtures
  "Impl of `with-card-param-values-fixtures` macro."
  ([f]
   (do-with-card-param-values-fixtures nil f))

  ([card-values f]
   (mt/with-temp
     [:model/Card source-card {:database_id   (mt/id)
                               :table_id      (mt/id :venues)
                               :dataset_query (mt/mbql-query venues {:limit 5})}
      :model/Card field-filter-card  {:dataset_query
                                      {:database (mt/id)
                                       :type     :native
                                       :native   {:query         "SELECT COUNT(*) FROM VENUES WHERE {{NAME}}"
                                                  :template-tags {"NAME" {:id           "name_param_id"
                                                                          :name         "NAME"
                                                                          :display_name "Name"
                                                                          :type         :dimension
                                                                          :dimension    [:field (mt/id :venues :name) nil]
                                                                          :required     true}}}}
                                      :name       "native card with field filter"
                                      :parameters [{:id     "name_param_id"
                                                    :type   :string/=
                                                    :target [:dimension [:template-tag "NAME"]]
                                                    :name   "Name"
                                                    :slug   "NAME"}]}
      :model/Card card        (merge
                               {:database_id   (mt/id)
                                :dataset_query (mt/mbql-query venues)
                                :parameters    [{:name                 "Static Category"
                                                 :slug                 "static_category"
                                                 :id                   "_STATIC_CATEGORY_"
                                                 :type                 "category"
                                                 :values_source_type   "static-list"
                                                 :values_source_config {:values ["African" "American" "Asian"]}}
                                                {:name                 "Static Category label"
                                                 :slug                 "static_category_label"
                                                 :id                   "_STATIC_CATEGORY_LABEL_"
                                                 :type                 "category"
                                                 :values_source_type   "static-list"
                                                 :values_source_config {:values [["African" "Af"] ["American" "Am"] ["Asian" "As"]]}}
                                                {:name                 "Card as source"
                                                 :slug                 "card"
                                                 :id                   "_CARD_"
                                                 :type                 "category"
                                                 :values_source_type   "card"
                                                 :values_source_config {:card_id     (:id source-card)
                                                                        :value_field (mt/$ids $venues.name)}}]
                                :table_id      (mt/id :venues)}
                               card-values)]
     (f {:source-card       source-card
         :card              card
         :field-filter-card field-filter-card
         :param-keys        {:static-list       "_STATIC_CATEGORY_"
                             :static-list-label "_STATIC_CATEGORY_LABEL_"
                             :card              "_CARD_"
                             :field-values      "name_param_id"}}))))

(defmacro with-card-param-values-fixtures
  "Execute `body` with all needed setup to tests param values on card."
  [[binding card-values] & body]
  `(do-with-card-param-values-fixtures ~card-values (fn [~binding] ~@body)))

(deftest parameters-with-source-is-card-test
  (testing "getting values"
    (with-card-param-values-fixtures [{:keys [card param-keys]}]
      (testing "GET /api/card/:card-id/params/:param-key/values"
        (is (=? {:values          [["Brite Spot Family Restaurant"]
                                   ["Red Medicine"]
                                   ["Stout Burgers & Beers"]
                                   ["The Apple Pan"]
                                   ["Wurstküche"]]
                 :has_more_values false}
                (mt/user-http-request :rasta :get 200 (param-values-url card (:card param-keys))))))

      (testing "GET /api/card/:card-id/params/:param-key/search/:query"
        (is (= {:values          [["Red Medicine"]]
                :has_more_values false}
               (mt/user-http-request :rasta :get 200 (param-values-url card (:card param-keys) "red")))))))

  (testing "fallback to field-values"
    (let [mock-default-result {:values          [["field-values"]]
                               :has_more_values false}]
      (with-redefs [api.card/mapping->field-values (constantly mock-default-result)]
        (testing "if value-field not found in source card"
          (mt/with-temp
            [:model/Card {source-card-id :id} {}
             :model/Card card {:parameters [{:id                   "abc"
                                             :type                 "category"
                                             :name                 "CATEGORY"
                                             :values_source_type   "card"
                                             :values_source_config {:card_id     source-card-id
                                                                    :value_field (mt/$ids $venues.name)}}]}]
            (let [url (param-values-url card "abc")]
              (is (= mock-default-result (mt/user-http-request :rasta :get 200 url))))))

        (testing "if card is archived"
          (mt/with-temp
            [:model/Card {source-card-id :id} {:archived true}
             :model/Card card {:parameters [{:id                   "abc"
                                             :type                 "category"
                                             :name                 "CATEGORY"
                                             :values_source_type   "card"
                                             :values_source_config {:card_id     source-card-id
                                                                    :value_field (mt/$ids $venues.name)}}]}]
            (let [url (param-values-url card "abc")]
              (is (= mock-default-result (mt/user-http-request :rasta :get 200 url)))))))))

  (testing "users must have permissions to read the collection that source card is in"
    (mt/with-non-admin-groups-no-root-collection-perms
      (mt/with-temp
        [Collection  coll1                 {:name "Source card collection"}
         :model/Card {source-card-id :id}  {:collection_id (:id coll1)
                                            :database_id   (mt/id)
                                            :table_id      (mt/id :venues)
                                            :dataset_query (mt/mbql-query venues {:limit 5})}
         Collection  coll2                 {:name "Card collections"}
         :model/Card {card-id         :id} {:collection_id  (:id coll2)
                                            :database_id    (mt/id)
                                            :dataset_query  (mt/mbql-query venues)
                                            :parameters     [{:id                   "abc"
                                                              :type                 "category"
                                                              :name                 "CATEGORY"
                                                              :values_source_type   "card"
                                                              :values_source_config {:card_id     source-card-id
                                                                                     :value_field (mt/$ids $venues.name)}}]
                                            :table_id       (mt/id :venues)}]
        (testing "Fail because user doesn't have read permissions to coll1"
          (is (=? "You don't have permissions to do that."
                  (mt/user-http-request :rasta :get 403 (param-values-url card-id "abc"))))
          (is (=? "You don't have permissions to do that."
                  (mt/user-http-request :rasta :get 403 (param-values-url card-id "abc" "search-query")))))
        ;; grant permission to read the collection contains the card
        (perms/grant-collection-read-permissions! (perms-group/all-users) coll2)
        (testing "having read permissions to the card collection is not enough"
          (is (=? "You don't have permissions to do that."
                  (mt/user-http-request :rasta :get 403 (param-values-url card-id "abc"))))
          (is (=? "You don't have permissions to do that."
                  (mt/user-http-request :rasta :get 403 (param-values-url card-id "abc" "search-query")))))
        ;; grant permission to read the collection contains the source card
        (perms/grant-collection-read-permissions! (perms-group/all-users) coll1)
        (testing "success if has read permission to the source card's collection"
          (is (some? (mt/user-http-request :rasta :get 200 (param-values-url card-id "abc"))))
          (is (some? (mt/user-http-request :rasta :get 200 (param-values-url card-id "abc" "search-query")))))))))

(deftest paramters-using-old-style-field-values
  (with-card-param-values-fixtures [{:keys [param-keys field-filter-card]}]
    (testing "GET /api/card/:card-id/params/:param-key/values for field-filter based params"
      (testing "without search query"
        (let [response (mt/user-http-request :rasta :get 200
                                             (param-values-url field-filter-card (:field-values param-keys)))]
          (is (false? (:has_more_values response)))
          (is (set/subset? #{["20th Century Cafe"] ["33 Taps"]}
                           (-> response :values set)))))
      (testing "with search query"
        (let [response (mt/user-http-request :rasta :get 200
                                             (param-values-url field-filter-card
                                                               (:field-values param-keys)
                                                               "bar"))]
          (is (set/subset? #{["Barney's Beanery"] ["bigmista's barbecue"]}
                           (-> response :values set)))
          (is (not ((into #{} (mapcat identity) (:values response)) "The Virgil")))))))
  (testing "Old style, inferred parameters from native template-tags"
    (with-card-param-values-fixtures [{:keys [param-keys field-filter-card]}]
      ;; e2e tests and some older cards don't have an explicit parameter and infer them from the native template tags
      (t2/update! :model/Card (:id field-filter-card) {:parameters []})
      (testing "GET /api/card/:card-id/params/:param-key/values for field-filter based params"
        (testing "without search query"
          (let [response (mt/user-http-request :rasta :get 200
                                               (param-values-url field-filter-card (:field-values param-keys)))]
            (is (false? (:has_more_values response)))
            (is (set/subset? #{["20th Century Cafe"] ["33 Taps"]}
                             (-> response :values set)))))
        (testing "with search query"
          (let [response (mt/user-http-request :rasta :get 200
                                               (param-values-url field-filter-card
                                                                 (:field-values param-keys)
                                                                 "bar"))]
            (is (set/subset? #{["Barney's Beanery"] ["bigmista's barbecue"]}
                             (-> response :values set)))
            (is (not ((into #{} (mapcat identity) (:values response)) "The Virgil")))))))))

(deftest parameters-with-field-to-field-remapping-test
  (let [param-key "id_param_id"]
    (t2.with-temp/with-temp
      [:model/Card card {:dataset_query
                         {:database (mt/id)
                          :type     :native
                          :native   {:query         "SELECT COUNT(*) FROM VENUES WHERE {{ID}}"
                                     :template-tags {"ID" {:id           param-key
                                                           :name         "ID"
                                                           :display_name "ID"
                                                           :type         :dimension
                                                           :dimension    [:field (mt/id :venues :id) nil]
                                                           :required     true}}}}
                         :name       "native card with ID field filter"
                         :parameters [{:id     param-key,
                                       :type   :id,
                                       :target [:dimension [:template-tag "ID"]],
                                       :name   "ID",
                                       :slug   "ID"}]}]
      (testing "Get values for field-filter based params for Fields that have a Field -> Field remapping\n"
        (is (= :type/Name
               (t2/select-one-fn :semantic_type :model/Field (mt/id :venues :name)))
            "venues.name has semantic_type=type/Name, so it will be searched")
        (testing "without search query"
          (mt/let-url [url (param-values-url card param-key)]
            (is (partial= {:has_more_values false
                           :values [[1 "Red Medicine"] [2 "Stout Burgers & Beers"] [3 "The Apple Pan"]]}
                          (mt/user-http-request :rasta :get 200 url)))))
        (testing "with search query"
          (mt/let-url [url (param-values-url card param-key "pan")]
            (is (partial= {:has_more_values true
                           :values [[3 "The Apple Pan"] [18 "The Original Pantry"] [62 "Hot Sauce and Panko"]]}
                          (mt/user-http-request :rasta :get 200 url)))))))))

(deftest parameters-with-source-is-static-list-test
  (with-card-param-values-fixtures [{:keys [card param-keys]}]
    (testing "we could get the values"
      (is (= {:has_more_values false,
              :values          [["African"] ["American"] ["Asian"]]}
             (mt/user-http-request :rasta :get 200
                                   (param-values-url card (:static-list param-keys)))))

      (is (= {:has_more_values false,
              :values          [["African" "Af"] ["American" "Am"] ["Asian" "As"]]}
             (mt/user-http-request :rasta :get 200
                                   (param-values-url card (:static-list-label param-keys))))))

    (testing "we could search the values"
      (is (= {:has_more_values false,
              :values          [["African"]]}
             (mt/user-http-request :rasta :get 200
                                   (param-values-url card (:static-list param-keys) "af"))))

      (is (= {:has_more_values false,
              :values          [["African" "Af"]]}
             (mt/user-http-request :rasta :get 200
                                   (param-values-url card (:static-list-label param-keys) "af")))))

    (testing "we could edit the values list"
      (let [card (mt/user-http-request :rasta :put 200 (str "card/" (:id card))
                                       {:parameters [{:name                  "Static Category",
                                                      :slug                  "static_category"
                                                      :id                    "_STATIC_CATEGORY_",
                                                      :type                  "category",
                                                      :values_source_type    "static-list"
                                                      :values_source_config {"values" ["BBQ" "Bakery" "Bar"]}}]})]
        (is (= [{:name                  "Static Category",
                 :slug                  "static_category"
                 :id                    "_STATIC_CATEGORY_",
                 :type                  "category",
                 :values_source_type    "static-list"
                 :values_source_config {:values ["BBQ" "Bakery" "Bar"]}}]
               (:parameters card)))))))

(defn upload-example-csv!
  "Upload a small CSV file to the given collection ID"
  ([collection-id]
   (upload-example-csv! collection-id true))
  ([collection-id grant-permission?]
   (mt/with-current-user (mt/user->id :rasta)
     (let [;; Make the file-name unique so the table names don't collide
           csv-file-name     (str "example csv file " (random-uuid) ".csv")
           file              (upload-test/csv-file-with
                              ["id, name"
                               "1, Luke Skywalker"
                               "2, Darth Vader"]
                              csv-file-name)
           group-id          (u/the-id (perms-group/all-users))
           can-already-read? (mi/can-read? (mt/db))
           grant?            (and (not can-already-read?)
                                  grant-permission?)]
       (when grant?
         (perms/grant-permissions! group-id (perms/data-perms-path (mt/id))))
       (u/prog1 (api.card/upload-csv! collection-id csv-file-name file)
         (when grant?
           (perms/revoke-data-perms! group-id (mt/id))))))))

(deftest upload-csv!-schema-test
  (mt/test-drivers (disj (mt/normal-drivers-with-feature :uploads) :mysql) ; MySQL doesn't support schemas
    (mt/with-empty-db
      (let [db                   (mt/db)
            db-id                (u/the-id db)
            original-sync-values (select-keys db [:is_on_demand :is_full_sync])
            in-future?           (atom false)
            _                    (t2/update! Database db-id {:is_on_demand false
                                                             :is_full_sync false})]
        (try
          (with-redefs [ ;; do away with the `future` invocation since we don't want race conditions in a test
                        future-call (fn [thunk]
                                      (swap! in-future? (constantly true))
                                      (thunk))]
            (testing "Happy path with schema, and without table-prefix"
              ;; create not_public schema in the db
              (let [details (mt/dbdef->connection-details driver/*driver* :db {:database-name (:name (mt/db))})]
                (jdbc/execute! (sql-jdbc.conn/connection-details->spec driver/*driver* details)
                               ["CREATE SCHEMA \"not_public\";"]))
              (mt/with-temporary-setting-values [uploads-enabled      true
                                                 uploads-database-id  db-id
                                                 uploads-schema-name  "not_public"
                                                 uploads-table-prefix nil]
                (let [new-model (upload-example-csv! nil)
                      new-table (t2/select-one Table :db_id db-id)]
                  (is (=? {:display          :table
                           :database_id      db-id
                           :dataset_query    {:database db-id
                                              :query    {:source-table (:id new-table)}
                                              :type     :query}
                           :creator_id       (mt/user->id :rasta)
                           :name             #"(?i)example csv file(.*)"
                           :collection_id    nil} new-model)
                      "A new model is created")
                  (is (=? {:name      #"(?i)example(.*)"
                           :schema    #"(?i)not_public"
                           :is_upload true}
                          new-table)
                      "A new table is created")
                  (is (= "complete"
                         (:initial_sync_status new-table))
                      "The table is synced and marked as complete")
                  (is (= #{["id"   :type/PK]
                           ["name" :type/Name]}
                         (->> (t2/select Field :table_id (:id new-table))
                              (map (fn [field] [(u/lower-case-en (:name field))
                                                (:semantic_type field)]))
                              set))
                      "The sync actually runs")
                  (is (true? @in-future?)
                      "Table has been synced in a separate thread")))))
          (finally
            (t2/update! Database db-id original-sync-values)))))))

(deftest upload-csv!-table-prefix-test
  (mt/test-drivers (mt/normal-drivers-with-feature :uploads)
    (mt/with-empty-db
      (let [db-id (u/the-id (mt/db))]
        (testing "Happy path with table prefix, and without schema"
          (mt/with-temporary-setting-values [uploads-enabled      true
                                             uploads-database-id  db-id
                                             uploads-schema-name  nil
                                             uploads-table-prefix "uploaded_magic_"]
            (if (= driver/*driver* :mysql)
              (let [new-model (upload-example-csv! nil)
                    new-table (t2/select-one Table :db_id db-id)]
                (is (=? {:name #"(?i)example csv file(.*)"}
                        new-model))
                (is (=? {:name #"(?i)uploaded_magic_example(.*)"}
                        new-table))
                (if (= driver/*driver* :mysql)
                  (is (nil? (:schema new-table)))
                  (is (=? {:schema #"(?i)public"} new-table))))
              ;; Else, for drivers that support schemas
              (is (thrown-with-msg?
                   java.lang.Exception
                   #"^A schema has not been set."
                   (upload-example-csv! nil))))))))))

(deftest upload-csv!-failure-test
  ;; Just test with postgres because failure should be independent of the driver
  (mt/test-driver :postgres
    (mt/with-empty-db
      (let [db-id (u/the-id (mt/db))]
        (testing "Uploads must be enabled"
          (doseq [uploads-enabled-value [false nil]]
            (mt/with-temporary-setting-values [uploads-enabled      uploads-enabled-value
                                               uploads-database-id  db-id
                                               uploads-schema-name  "public"
                                               uploads-table-prefix "uploaded_magic_"]
              (is (thrown-with-msg?
                   java.lang.Exception
                   #"^Uploads are not enabled\.$"
                   (upload-example-csv! nil))))))
        (testing "Database ID must be set"
          (mt/with-temporary-setting-values [uploads-enabled      true
                                             uploads-database-id  nil
                                             uploads-schema-name  "public"
                                             uploads-table-prefix "uploaded_magic_"]
            (is (thrown-with-msg?
                 java.lang.Exception
                 #"^The uploads database does not exist\.$"
                 (upload-example-csv! nil)))))
        (testing "Database ID must be valid"
          (mt/with-temporary-setting-values [uploads-enabled      true
                                             uploads-database-id  -1
                                             uploads-schema-name  "public"
                                             uploads-table-prefix "uploaded_magic_"]
            (is (thrown-with-msg?
                 java.lang.Exception
                 #"^The uploads database does not exist\."
                 (upload-example-csv! nil)))))
        (testing "Uploads must be supported"
          (with-redefs [driver/database-supports? (constantly false)]
            (mt/with-temporary-setting-values [uploads-enabled      true
                                               uploads-database-id  db-id
                                               uploads-schema-name  "public"
                                               uploads-table-prefix "uploaded_magic_"]
              (is (thrown-with-msg?
                   java.lang.Exception
                   #"^Uploads are not supported on Postgres databases\."
                   (upload-example-csv! nil))))))
        (testing "User must have write permissions on the collection"
          (mt/with-non-admin-groups-no-root-collection-perms
            (mt/with-temporary-setting-values [uploads-enabled      true
                                               uploads-database-id  db-id
                                               uploads-schema-name  "public"
                                               uploads-table-prefix "uploaded_magic_"]
              (mt/with-current-user (mt/user->id :lucky)
                (is (thrown-with-msg?
                     java.lang.Exception
                     #"^You do not have curate permissions for this Collection\.$"
                     (upload-example-csv! nil)))))))))))

(defn- find-schema-filters-prop [driver]
  (first (filter (fn [conn-prop]
                   (= :schema-filters (keyword (:type conn-prop))))
                 (driver/connection-properties driver))))

(deftest upload-csv!-schema-does-not-sync-test
  ;; Just test with postgres because failure should be independent of the driver
  (mt/test-driver :postgres
    (mt/with-empty-db
      (let [driver             (driver.u/database->driver (mt/db))
            schema-filter-prop (find-schema-filters-prop driver)
            filter-type-prop   (keyword (str (:name schema-filter-prop) "-type"))
            patterns-type-prop (keyword (str (:name schema-filter-prop) "-patterns"))]
        (t2/update! Database (mt/id) {:details (-> (mt/db)
                                                   :details
                                                   (assoc filter-type-prop "exclusion"
                                                          patterns-type-prop "public"))})
        (mt/with-temporary-setting-values [uploads-enabled     true
                                           uploads-database-id (mt/id)
                                           uploads-schema-name "public"]
          (testing "Upload should fail if table can't be found after sync, for example because of schema filters"
            (try (upload-example-csv! nil)
                 (catch Exception e
                   (is (= {:status-code 422}
                          (ex-data e)))
                   (is (re-matches #"^The schema public is not syncable\.$"
                                   (.getMessage e))))))
          (testing "\nThe table should be deleted"
            (is (false? (let [details (mt/dbdef->connection-details driver/*driver* :db {:database-name (:name (mt/db))})]
                          (-> (jdbc/query (sql-jdbc.conn/connection-details->spec driver/*driver* details)
                                          ["SELECT EXISTS (SELECT 1 FROM information_schema.tables WHERE table_schema = 'public')"])
                              first :exists))))))))))

(deftest csv-upload-snowplow-test
  (mt/test-driver :h2
    (mt/with-empty-db
      (let [db-id (u/the-id (mt/db))]
        (mt/with-temporary-setting-values [uploads-enabled      true
                                           uploads-database-id  db-id
                                           uploads-schema-name  "PUBLIC"
                                           uploads-table-prefix nil]
          (snowplow-test/with-fake-snowplow-collector
            (upload-example-csv! nil)
            (is (=? {:data {"model_id"        pos?
                            "size_mb"         3.910064697265625E-5
                            "num_columns"     2
                            "num_rows"        2
                            "upload_seconds"  pos?
                            "event"           "csv_upload_successful"}
                     :user-id (str (mt/user->id :rasta))}
                    (last (snowplow-test/pop-event-data-and-user-id!))))
            (with-redefs [upload/load-from-csv! (fn [_ _ _ _]
                                                  (throw (Exception.)))]
              (try (upload-example-csv! nil)
                   (catch Throwable _
                     nil))
              (is (= {:data {"size_mb"     3.910064697265625E-5
                             "num_columns" 2
                             "num_rows"    2
                             "event"       "csv_upload_failed"}
                      :user-id (str (mt/user->id :rasta))}
                     (last (snowplow-test/pop-event-data-and-user-id!)))))))))))<|MERGE_RESOLUTION|>--- conflicted
+++ resolved
@@ -38,15 +38,8 @@
    [metabase.models.moderation-review :as moderation-review]
    [metabase.models.permissions :as perms]
    [metabase.models.permissions-group :as perms-group]
-<<<<<<< HEAD
    [metabase.models.revision :as revision]
    [metabase.public-settings.premium-features-test :as premium-features-test]
-=======
-   [metabase.models.revision :as revision :refer [Revision]]
-   [metabase.models.user :refer [User]]
-   [metabase.public-settings.premium-features-test
-    :as premium-features-test]
->>>>>>> 37b2cc85
    [metabase.query-processor :as qp]
    [metabase.query-processor.async :as qp.async]
    [metabase.query-processor.card :as qp.card]
