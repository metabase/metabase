--- conflicted
+++ resolved
@@ -5123,7 +5123,6 @@
             type: mysql,mariadb
 
   - changeSet:
-<<<<<<< HEAD
       id: v49.00-059
       author: qnkhuat
       comment: Added 0.49.0 - unify type of time columns
@@ -5131,8 +5130,7 @@
         - customChange:
             class: "metabase.db.custom_migrations.UnifyTimeColumnsType"
 
- # >>>>>>>>>> DO NOT ADD NEW MIGRATIONS BELOW THIS LINE! ADD THEM ABOVE <<<<<<<<<<
-=======
+  - changeSet:
       id: v49.00-060
       author: qnkhuat
       comment: >-
@@ -5155,8 +5153,6 @@
             type: mysql,mariadb
 
   # >>>>>>>>>> DO NOT ADD NEW MIGRATIONS BELOW THIS LINE! ADD THEM ABOVE <<<<<<<<<<
->>>>>>> a1769aeb
-
 
 ########################################################################################################################
 #
