(ns metabase.driver.common
  "Shared definitions and helper functions for use across different drivers."
  (:require [clj-time.coerce :as tcoerce]
            [clj-time.core :as time]
            [clj-time.format :as tformat]
            [clojure.string :as str]
            [clojure.tools.logging :as log]
            [metabase.driver :as driver]
            [metabase.driver.util :as driver.u]
            [metabase.models.setting :as setting]
            [metabase.public-settings :as public-settings]
            [metabase.query-processor.context.default :as context.default]
            [metabase.query-processor.store :as qp.store]
            [metabase.util :as u]
            [metabase.util.i18n :refer [deferred-tru trs tru]]
            [schema.core :as s])
  (:import java.text.SimpleDateFormat
           org.joda.time.DateTime
           org.joda.time.format.DateTimeFormatter))

(def connection-error-messages
  "Generic error messages that drivers should return in their implementation of `humanize-connection-error-message`."
  {:cannot-connect-check-host-and-port
   (str (deferred-tru "Hmm, we couldn''t connect to the database.")
        " "
        (deferred-tru "Make sure your host and port settings are correct"))

   :ssh-tunnel-auth-fail
   (str (deferred-tru "We couldn''t connect to the ssh tunnel host.")
        " "
        (deferred-tru "Check the username, password."))

   :ssh-tunnel-connection-fail
   (str (deferred-tru "We couldn''t connect to the ssh tunnel host.")
        " "
        (deferred-tru "Check the hostname and port."))

   :database-name-incorrect
   (deferred-tru "Looks like the database name is incorrect.")

   :invalid-hostname
   (str (deferred-tru "It looks like your host is invalid.")
        " "
        (deferred-tru "Please double-check it and try again."))

   :password-incorrect
   (deferred-tru "Looks like your password is incorrect.")

   :password-required
   (deferred-tru "Looks like you forgot to enter your password.")

   :username-incorrect
   (deferred-tru "Looks like your username is incorrect.")

   :username-or-password-incorrect
   (deferred-tru "Looks like the username or password is incorrect.")

   :certificate-not-trusted
   (deferred-tru "Server certificate not trusted - did you specify the correct SSL certificate chain?")

   :requires-ssl
   (deferred-tru "Server appears to require SSL - please enable SSL above")})

;; TODO - we should rename these from `default-*-details` to `default-*-connection-property`

(def default-host-details
  "Map of the db host details field, useful for `connection-properties` implementations"
  {:name         "host"
   :display-name (deferred-tru "Host")
   :helper-text (deferred-tru "Your database's IP address (e.g. 98.137.149.56) or its domain name (e.g. esc.mydatabase.com).")
   :placeholder  "name.database.com"})

(def default-port-details
  "Map of the db port details field, useful for `connection-properties` implementations. Implementations should assoc a
  `:placeholder` key."
  {:name         "port"
   :display-name (deferred-tru "Port")
   :type         :integer})

(def default-user-details
  "Map of the db user details field, useful for `connection-properties` implementations"
  {:name         "user"
   :display-name (deferred-tru "Username")
   :placeholder  (deferred-tru "username")
   :required     true})

(def default-password-details
  "Map of the db password details field, useful for `connection-properties` implementations"
  {:name         "password"
   :display-name (deferred-tru "Password")
   :type         :password
   :placeholder  "••••••••"})

(def default-dbname-details
  "Map of the db name details field, useful for `connection-properties` implementations"
  {:name         "dbname"
   :display-name (deferred-tru "Database name")
   :placeholder  (deferred-tru "birds_of_the_world")
   :required     true})

(def default-ssl-details
  "Map of the db ssl details field, useful for `connection-properties` implementations"
  {:name         "ssl"
   :display-name (deferred-tru "Use a secure connection (SSL)")
   :type         :boolean
   :default      false})

(def additional-options
  "Map of the db `additional-options` details field, useful for `connection-properties` implementations. Should assoc a
  `:placeholder` key"
  {:name         "additional-options"
   :display-name (deferred-tru "Additional JDBC connection string options")
   :visible-if   {"advanced-options" true}})

(def ssh-tunnel-preferences
  "Configuration parameters to include in the add driver page on drivers that
  support ssh tunnels"
  [{:name         "tunnel-enabled"
    :display-name (deferred-tru "Use an SSH tunnel")
    :placeholder  (deferred-tru "Enable this ssh tunnel?")
    :type         :boolean
    :default      false}
   {:name         "tunnel-host"
    :display-name (deferred-tru "SSH tunnel host")
    :helper-text  (deferred-tru "The hostname that you use to connect to connect to SSH tunnels.")
    :placeholder  "hostname"
    :required     true
    :visible-if   {"tunnel-enabled" true}}
   {:name         "tunnel-port"
    :display-name (deferred-tru "SSH tunnel port")
    :type         :integer
    :default      22
    :required     false
    :visible-if   {"tunnel-enabled" true}}
   {:name         "tunnel-user"
    :display-name (deferred-tru "SSH tunnel username")
    :helper-text  (deferred-tru "The username you use to login to your SSH tunnel.")
    :placeholder  "username"
    :required     true
    :visible-if   {"tunnel-enabled" true}}
   ;; this is entirely a UI flag
   {:name         "tunnel-auth-option"
    :display-name (deferred-tru "SSH Authentication")
    :type         :select
    :options      [{:name (deferred-tru "SSH Key") :value "ssh-key"}
                   {:name (deferred-tru "Password") :value "password"}]
    :default      "ssh-key"
    :visible-if   {"tunnel-enabled" true}}
   {:name         "tunnel-pass"
    :display-name (deferred-tru "SSH tunnel password")
    :type         :password
    :placeholder  "******"
    :visible-if   {"tunnel-auth-option" "password"}}
   {:name         "tunnel-private-key"
    :display-name (deferred-tru "SSH private key to connect to the tunnel")
    :type         :string
    :placeholder  (deferred-tru "Paste the contents of an ssh private key here")
    :required     true
    :visible-if   {"tunnel-auth-option" "ssh-key"}}
   {:name         "tunnel-private-key-passphrase"
    :display-name (deferred-tru "Passphrase for SSH private key")
    :type         :password
    :placeholder  "******"
    :visible-if   {"tunnel-auth-option" "ssh-key"}}])

(def advanced-options-start
  "Map representing the start of the advanced option section in a DB connection form. Fields in this section should
  have their visibility controlled using the `visible-if` property."
  {:name    "advanced-options"
   :type    :section
   :default false})

(def auto-run-queries
  "Map representing the `auto-run-queries` option in a DB connection form."
  {:name         "auto_run_queries"
   :type         :boolean
   :default      true
   :display-name (deferred-tru "Rerun queries for simple explorations")
   :description  (str (deferred-tru "We execute the underlying query when you explore data using Summarize or Filter.")
                      " "
                      (deferred-tru "This is on by default but you can turn it off if performance is slow."))
   :visible-if   {"advanced-options" true}})

(def let-user-control-scheduling
  "Map representing the `let-user-control-scheduling` option in a DB connection form."
  {:name         "let-user-control-scheduling"
   :type         :boolean
   :display-name (deferred-tru "Choose when syncs and scans happen")
   :description  (deferred-tru "This enables Metabase to scan for additional field values during syncs allowing smarter behavior, like improved auto-binning on your bar charts.")
   :visible-if   {"advanced-options" true}})

(def metadata-sync-schedule
  "Map representing the `schedules.metadata_sync` option in a DB connection form, which should be only visible if
  `let-user-control-scheduling` is enabled."
  {:name "schedules.metadata_sync"
   :display-name (deferred-tru "Database syncing")
   :description  (str (deferred-tru "This is a lightweight process that checks for updates to this database’s schema.")
                      " "
                      (deferred-tru "In most cases, you should be fine leaving this set to sync hourly."))
   :visible-if   {"let-user-control-scheduling" true}})

(def cache-field-values-schedule
  "Map representing the `schedules.cache_field_values` option in a DB connection form, which should be only visible if
  `let-user-control-scheduling` is enabled."
  {:name "schedules.cache_field_values"
   :display-name (deferred-tru "Scanning for Filter Values")
   :description  (str (deferred-tru "Metabase can scan the values present in each field in this database to enable checkbox filters in dashboards and questions. This can be a somewhat resource-intensive process, particularly if you have a very large database.")
                      " "
                      (deferred-tru "When should Metabase automatically scan and cache field values?"))
   :visible-if   {"let-user-control-scheduling" true}})

(def refingerprint
  "Map representing the `refingerprint` option in a DB connection form."
  {:name         "refingerprint"
   :type         :boolean
   :display-name (deferred-tru "Periodically refingerprint tables")
   :description  (deferred-tru "This enables Metabase to scan for additional field values during syncs allowing smarter behavior, like improved auto-binning on your bar charts.")
   :visible-if   {"advanced-options" true}})

(def default-advanced-options
  "Vector containing the three most common options present in the advanced option section of the DB connection form."
  [auto-run-queries let-user-control-scheduling metadata-sync-schedule cache-field-values-schedule refingerprint])

(def default-options
  "Default options listed above, keyed by name. These keys can be listed in the plugin manifest to specify connection
  properties for drivers shipped as separate modules, e.g.:

    connection-properties:
      - db-name
      - host

  See the [plugin manifest reference](https://github.com/metabase/metabase/wiki/Metabase-Plugin-Manifest-Reference)
  for more details."
  {:dbname                   default-dbname-details
   :host                     default-host-details
   :password                 default-password-details
   :port                     default-port-details
   :ssl                      default-ssl-details
   :user                     default-user-details
   :ssh-tunnel               ssh-tunnel-preferences
   :additional-options       additional-options
   :advanced-options-start   advanced-options-start
   :default-advanced-options default-advanced-options})

(def cloud-ip-address-info
  "Map of the `cloud-ip-address-info` info field. The getter is invoked and converted to a `:placeholder` value prior
  to being returned to the client, in [[metabase.driver.util/connection-props-server->client]]."
  {:name   "cloud-ip-address-info"
   :type   :info
   :getter (fn []
             (when-let [ips (public-settings/cloud-gateway-ips)]
               (str (deferred-tru "If your database is behind a firewall, you may need to allow connections from our Metabase Cloud IP addresses:")
                    "\n"
                    (str/join " - " (public-settings/cloud-gateway-ips)))))})

(def default-connection-info-fields
  "Default definitions for informational banners that can be included in a database connection form. These keys can be
  added to the plugin manifest as connection properties, similar to the keys in the `default-options` map."
  {:cloud-ip-address-info cloud-ip-address-info})


;;; +----------------------------------------------------------------------------------------------------------------+
;;; |                                           Fetching Current Timezone                                            |
;;; +----------------------------------------------------------------------------------------------------------------+

(defprotocol ^:private ^:deprecated ParseDateTimeString
  (^:private parse
   ^DateTime [this date-time-str]
   "Parse the `date-time-str` and return a `DateTime` instance."))

(extend-protocol ParseDateTimeString
  DateTimeFormatter
  (parse [formatter date-time-str]
    (tformat/parse formatter date-time-str)))

;; Java's SimpleDateFormat is more flexible on what it accepts for a time zone identifier. As an example, CEST is not
;; recognized by Joda's DateTimeFormatter but is recognized by Java's SimpleDateFormat. This defrecord is used to
;; dispatch parsing for SimpleDateFormat instances. Dispatching off of the SimpleDateFormat directly wouldn't be good
;; as it's not threadsafe. This will always create a new SimpleDateFormat instance and discard it after parsing the
;; date
(defrecord ^:private ^:deprecated ThreadSafeSimpleDateFormat [format-str]
  ParseDateTimeString
  (parse [_ date-time-str]
    (let [sdf         (SimpleDateFormat. format-str)
          parsed-date (.parse sdf date-time-str)
          joda-tz     (-> sdf .getTimeZone .getID time/time-zone-for-id)]
      (time/to-time-zone (tcoerce/from-date parsed-date) joda-tz))))

(defn ^:deprecated create-db-time-formatters
  "Creates date formatters from `DATE-FORMAT-STR` that will preserve the offset/timezone information. Will return a
  JodaTime date formatter and a core Java SimpleDateFormat. Results of this are threadsafe and can safely be def'd."
  [date-format-str]
  [(.withOffsetParsed ^DateTimeFormatter (tformat/formatter date-format-str))
   (ThreadSafeSimpleDateFormat. date-format-str)])

(defn- ^:deprecated first-successful-parse
  "Attempt to parse `time-str` with each of `date-formatters`, returning the first successful parse. If there are no
  successful parses throws the exception that the last formatter threw."
  ^DateTime [date-formatters time-str]
  (or (some #(u/ignore-exceptions (parse % time-str)) date-formatters)
      (doseq [formatter (reverse date-formatters)]
        (parse formatter time-str))))

(defmulti ^:deprecated current-db-time-native-query
  "Return a native query that will fetch the current time (presumably as a string) used by the `current-db-time`
  implementation below.

  DEPRECATED — `metabase.driver/current-db-time`, the method this function provides an implementation for, is itself
  deprecated. Implement `metabase.driver/db-default-timezone` instead directly."
  {:arglists '([driver])}
  driver/dispatch-on-initialized-driver
  :hierarchy #'driver/hierarchy)

(defmulti ^:deprecated current-db-time-date-formatters
  "Return JODA time date formatters to parse the current time returned by `current-db-time-native-query`. Used by
  `current-db-time` implementation below. You can use `create-db-time-formatters` provided by this namespace to create
  formatters for a date format string.

  DEPRECATED — `metabase.driver/current-db-time`, the method this function provides an implementation for, is itself
  deprecated. Implement `metabase.driver/db-default-timezone` instead directly."
  {:arglists '([driver])}
  driver/dispatch-on-initialized-driver
  :hierarchy #'driver/hierarchy)

(defn ^:deprecated current-db-time
  "Implementation of `driver/current-db-time` using the `current-db-time-native-query` and
  `current-db-time-date-formatters` multimethods defined above. Execute a native query for the current time, and parse
  the results using the date formatters, preserving the timezone. To use this implementation, you must implement the
  aforementioned multimethods; no default implementation is provided.

  DEPRECATED — `metabase.driver/current-db-time`, the method this function provides an implementation for, is itself
  deprecated. Implement `metabase.driver/db-default-timezone` instead directly."
  ^org.joda.time.DateTime [driver database]
  {:pre [(map? database)]}
  (driver/with-driver driver
    (let [native-query    (current-db-time-native-query driver)
          date-formatters (current-db-time-date-formatters driver)
          settings        (when-let [report-tz (driver.u/report-timezone-if-supported driver)]
                            {:settings {:report-timezone report-tz}})
          time-str        (try
                            ;; need to initialize the store since we're calling `execute-reducible-query` directly
                            ;; instead of going thru normal QP pipeline
                            (qp.store/with-store
                              (qp.store/fetch-and-store-database! (u/the-id database))
                              (let [query {:database (u/the-id database), :native {:query native-query}}
                                    reduce (fn [metadata reducible-rows]
                                             (transduce
                                              identity
                                              (fn
                                                ([] nil)
                                                ([row] (first row))
                                                ([_ row] (reduced row)))
                                              reducible-rows))]
                                (driver/execute-reducible-query driver query (context.default/default-context) reduce)))
                            (catch Exception e
                              (throw
                               (Exception.
                                (format "Error querying database '%s' for current time" (:name database)) e))))]
      (try
        (when time-str
          (first-successful-parse date-formatters time-str))
        (catch Exception e
          (throw
           (Exception.
            (str
             (tru "Unable to parse date string ''{0}'' for database engine ''{1}''"
                  time-str (-> database :engine name))) e)))))))


;;; +----------------------------------------------------------------------------------------------------------------+
;;; |                                               Class -> Base Type                                               |
;;; +----------------------------------------------------------------------------------------------------------------+

(defn class->base-type
  "Return the `Field.base_type` that corresponds to a given class returned by the DB.
   This is used to infer the types of results that come back from native queries."
  [klass]
  (condp #(isa? %2 %1) klass
    Boolean                        :type/Boolean
    Double                         :type/Float
    Float                          :type/Float
    Integer                        :type/Integer
    Long                           :type/Integer
    java.math.BigDecimal           :type/Decimal
    java.math.BigInteger           :type/BigInteger
    Number                         :type/Number
    String                         :type/Text
    ;; java.sql types and Joda-Time types should be considered DEPRECATED
    java.sql.Date                  :type/Date
    java.sql.Timestamp             :type/DateTime
    java.util.Date                 :type/Date
    DateTime                       :type/DateTime
    java.util.UUID                 :type/UUID
    clojure.lang.IPersistentMap    :type/Dictionary
    clojure.lang.IPersistentVector :type/Array
    java.time.LocalDate            :type/Date
    java.time.LocalTime            :type/Time
    java.time.LocalDateTime        :type/DateTime
    ;; `OffsetTime` and `OffsetDateTime` should be mapped to one of `type/TimeWithLocalTZ`/`type/TimeWithZoneOffset`
    ;; and `type/DateTimeWithLocalTZ`/`type/DateTimeWithZoneOffset` respectively. We can't really tell how they're
    ;; stored in the DB based on class alone, so drivers should return more specific types where possible. See
    ;; discussion in the `metabase.types` namespace.
    java.time.OffsetTime           :type/TimeWithTZ
    java.time.OffsetDateTime       :type/DateTimeWithTZ
    java.time.ZonedDateTime        :type/DateTimeWithZoneID
    java.time.Instant              :type/Instant
    ;; TODO - this should go in the Postgres driver implementation of this method rather than here
    org.postgresql.util.PGobject   :type/*
    ;; all-NULL columns in DBs like Mongo w/o explicit types
    nil                            :type/*
    (do
      (log/warn (trs "Don''t know how to map class ''{0}'' to a Field base_type, falling back to :type/*." klass))
      :type/*)))

(def ^:private column-info-sample-size
  "Number of result rows to sample when when determining base type."
  100)

(defn values->base-type
  "Transducer that given a sequence of `values`, returns the most common base type."
  []
  ((comp (filter some?) (take column-info-sample-size) (map class))
   (fn
     ([]
      (doto (java.util.HashMap.)
        (.put nil 0)))                  ; fallback to keep `max-key` happy if no values
     ([^java.util.HashMap freqs, klass]
      (.put freqs klass (inc (.getOrDefault freqs klass 0)))
      freqs)
     ([freqs]
      (->> freqs
           (apply max-key val)
           key
           class->base-type)))))

(def ^:private days-of-week
  [:monday :tuesday :wednesday :thursday :friday :saturday :sunday])

(defn start-of-week->int
  "Returns the int value for the current :start-of-week setting value, which ranges from 0 (:monday) to 6 (:sunday).
  If the :start-of-week setting does not have a value, then `nil` is returned."
  {:added "0.42.0"}
  []
  (when-let [v (setting/get-keyword :start-of-week)]
    (.indexOf ^clojure.lang.PersistentVector days-of-week v)))

(s/defn start-of-week-offset :- s/Int
  "Return the offset for start of week to have the week start on `setting/start-of-week` given  `driver`."
  [driver]
  (let [db-start-of-week     (.indexOf ^clojure.lang.PersistentVector days-of-week (driver/db-start-of-week driver))
<<<<<<< HEAD
        target-start-of-week (start-of-week->int)
=======
        target-start-of-week (.indexOf ^clojure.lang.PersistentVector days-of-week (setting/get-value-of-type :keyword :start-of-week))
>>>>>>> c4f12a09
        delta                (int (- target-start-of-week db-start-of-week))]
    (* (Integer/signum delta)
       (- 7 (Math/abs delta)))))<|MERGE_RESOLUTION|>--- conflicted
+++ resolved
@@ -441,18 +441,14 @@
   If the :start-of-week setting does not have a value, then `nil` is returned."
   {:added "0.42.0"}
   []
-  (when-let [v (setting/get-keyword :start-of-week)]
+  (when-let [v (setting/get-value-of-type :keyword :start-of-week)]
     (.indexOf ^clojure.lang.PersistentVector days-of-week v)))
 
 (s/defn start-of-week-offset :- s/Int
   "Return the offset for start of week to have the week start on `setting/start-of-week` given  `driver`."
   [driver]
   (let [db-start-of-week     (.indexOf ^clojure.lang.PersistentVector days-of-week (driver/db-start-of-week driver))
-<<<<<<< HEAD
         target-start-of-week (start-of-week->int)
-=======
-        target-start-of-week (.indexOf ^clojure.lang.PersistentVector days-of-week (setting/get-value-of-type :keyword :start-of-week))
->>>>>>> c4f12a09
         delta                (int (- target-start-of-week db-start-of-week))]
     (* (Integer/signum delta)
        (- 7 (Math/abs delta)))))