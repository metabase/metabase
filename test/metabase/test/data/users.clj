--- conflicted
+++ resolved
@@ -11,7 +11,7 @@
    [metabase.util.malli :as mu]
    [metabase.util.malli.schema :as ms]
    [toucan2.core :as t2]
-   [toucan2.tools.with-temp])
+   [toucan2.tools.with-temp :as t2.with-temp])
   (:import
    (clojure.lang ExceptionInfo)))
 
@@ -188,9 +188,8 @@
     (let [user-id (u/the-id user)]
       (when-not (t2/exists? :model/User :id user-id)
         (throw (ex-info "User does not exist" {:user user})))
-      #_{:clj-kondo/ignore [:discouraged-var]}
-      (toucan2.tools.with-temp/with-temp [:model/Session {session-id :id} {:id      (str (random-uuid))
-                                                                           :user_id user-id}]
+      (t2.with-temp/with-temp [:model/Session {session-id :id} {:id      (str (random-uuid))
+                                                                :user_id user-id}]
         (apply the-client session-id args)))))
 
 (def ^{:arglists '([test-user-name-or-user-or-id method expected-status-code? endpoint
@@ -230,16 +229,9 @@
     (u/the-id test-user-name-or-user-id)))
 
 (defn do-with-group-for-user [group test-user-name-or-user-id f]
-<<<<<<< HEAD
-  #_{:clj-kondo/ignore [:discouraged-var]}
-  (toucan2.tools.with-temp/with-temp [PermissionsGroup           group group
-                                      PermissionsGroupMembership _     {:group_id (u/the-id group)
-                                                                        :user_id  (test-user-name-or-user-id->user-id test-user-name-or-user-id)}]
-=======
   (t2.with-temp/with-temp [:model/PermissionsGroup           group group
                            :model/PermissionsGroupMembership _     {:group_id (u/the-id group)
                                                                     :user_id  (test-user-name-or-user-id->user-id test-user-name-or-user-id)}]
->>>>>>> 8d23fd74
     (f group)))
 
 (defmacro with-group
