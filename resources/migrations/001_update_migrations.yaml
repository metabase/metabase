--- conflicted
+++ resolved
@@ -4070,7 +4070,36 @@
         - sql: DELETE FROM core_user WHERE id = 13371338;
 
   - changeSet:
-<<<<<<< HEAD
+      id: v48.00-056
+      author: noahmoss
+      comment: 'Adjust view_log schema for Audit Log v2'
+      changes:
+        - addColumn:
+            tableName: view_log
+            columns:
+              - column:
+                  name: has_access
+                  type: boolean
+                  constraints:
+                    nullable: true
+                  remarks: 'Whether the user who initiated the view had read access to the item being viewed.'
+
+  - changeSet:
+      id: v48.00-057
+      author: noahmoss
+      comment: 'Adjust view_log schema for Audit Log v2'
+      changes:
+        - addColumn:
+            tableName: view_log
+            columns:
+              - column:
+                  name: context
+                  type: varchar(32)
+                  constraints:
+                    nullable: true
+                  remarks: 'The context of the view, can be collection, question, or dashboard. Only for cards.'
+
+  - changeSet:
       id: v49.00-000
       author: qnkhuat
       comment: Remove leagcy pulses
@@ -4079,37 +4108,6 @@
       # pulse has been deprecated in v38(~2.5 years ago), even the UI to view it is broken
       # so we don't need to worry about recovering it on rollback
       rollback:
-=======
-      id: v48.00-056
-      author: noahmoss
-      comment: 'Adjust view_log schema for Audit Log v2'
-      changes:
-        - addColumn:
-            tableName: view_log
-            columns:
-              - column:
-                  name: has_access
-                  type: boolean
-                  constraints:
-                    nullable: true
-                  remarks: 'Whether the user who initiated the view had read access to the item being viewed.'
-
-  - changeSet:
-      id: v48.00-057
-      author: noahmoss
-      comment: 'Adjust view_log schema for Audit Log v2'
-      changes:
-        - addColumn:
-            tableName: view_log
-            columns:
-              - column:
-                  name: context
-                  type: varchar(32)
-                  constraints:
-                    nullable: true
-                  remarks: 'The context of the view, can be collection, question, or dashboard. Only for cards.'
-
->>>>>>> 887e8bf4
 
   # >>>>>>>>>> DO NOT ADD NEW MIGRATIONS BELOW THIS LINE! ADD THEM ABOVE <<<<<<<<<<
 
