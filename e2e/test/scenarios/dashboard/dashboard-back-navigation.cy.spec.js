--- conflicted
+++ resolved
@@ -297,17 +297,7 @@
         cy.findByText("Sleep card").should("be.visible");
       });
 
-<<<<<<< HEAD
-    it("should preserve filter value when navigating between the dashboard and the question", () => {
-      createDashboardWithSlowCard();
-      cy.get("@dashboardId").then(visitDashboard);
-
-      cy.get("@dashcardQuery.all").should("have.length", 1);
-
-      filterWidget().findByPlaceholderText("sleep").type("{backspace}5{enter}");
-=======
       filterWidget().findByPlaceholderText("sleep").should("have.value", "1");
->>>>>>> 895305ba
 
       // cached data is used, no re-fetching should happen
       cy.get("@dashcardQuery.all").should("have.length", 2);
