import cx from "classnames";
<<<<<<< HEAD
=======
import type React from "react";
import { useUnmount } from "react-use";
>>>>>>> 5260e2a3
import { t } from "ttag";

import {
  SdkError,
  SdkLoader,
} from "embedding-sdk/components/private/PublicComponentWrapper";
import { QuestionTitle } from "embedding-sdk/components/private/QuestionTitle";
import { ResetButton } from "embedding-sdk/components/private/ResetButton";
import { useInteractiveQuestionContext } from "embedding-sdk/components/public/InteractiveQuestion/context";
import CS from "metabase/css/core/index.css";
import { useDispatch } from "metabase/lib/redux";
import {
  navigateToNewCardInsideQB,
  updateQuestion,
} from "metabase/query_builder/actions";
import QueryVisualization from "metabase/query_builder/components/QueryVisualization";
<<<<<<< HEAD
import { QuestionFiltersHeader } from "metabase/query_builder/components/view/ViewHeader/components";
import { Box, Flex, Group, Stack } from "metabase/ui";
=======
import { ViewHeaderContainer } from "metabase/query_builder/components/view/ViewHeader/ViewTitleHeader.styled";
import {
  DashboardBackButton,
  QuestionFiltersHeader,
} from "metabase/query_builder/components/view/ViewHeader/components";
import {
  getCard,
  getFirstQueryResult,
  getQueryResults,
  getQuestion,
  getUiControls,
} from "metabase/query_builder/selectors";
import { Box, Group, Stack } from "metabase/ui";
import { getEmbeddingMode } from "metabase/visualizations/click-actions/lib/modes";

const returnNull = () => null;
>>>>>>> 5260e2a3

interface InteractiveQuestionResultProps {
  withTitle?: boolean;
  customTitle?: React.ReactNode;
<<<<<<< HEAD
=======
  isOpenedFromDashboard?: boolean;

>>>>>>> 5260e2a3
  height?: string | number;
}

export const InteractiveQuestionResult = ({
  height,
<<<<<<< HEAD
}: InteractiveQuestionResultProps): React.ReactElement => {
  const dispatch = useDispatch();

  const {
    card,
    defaultHeight,
    isQueryRunning,
    isQuestionLoading,
    mode,
    queryResults,
    question,
    result,
    uiControls,
    onReset,
    onNavigateBack,
    withResetButton,
    withTitle,
    customTitle,
  } = useInteractiveQuestionContext();
=======
  withResetButton,
  onResetButtonClick,
  withTitle,
  customTitle,
  isOpenedFromDashboard = false,
}: InteractiveQuestionResultProps): React.ReactElement => {
  const dispatch = useDispatch();

  const globalPlugins = useSdkSelector(getPlugins);
  const question = useSelector(getQuestion);
  const card = useSelector(getCard);
  const result = useSelector(getFirstQueryResult);
  const uiControls = useSelector(getUiControls);
  const queryResults = useSelector(getQueryResults);
  const { isRunning: isQueryRunning } = uiControls;

  useUnmount(() => {
    dispatch(resetQB());
  });
>>>>>>> 5260e2a3

  if (isQuestionLoading || isQueryRunning) {
    return <SdkLoader />;
  }

  if (!question || !queryResults) {
    return <SdkError message={t`Question not found`} />;
  }

  return (
    <Box
      className={cx(CS.flexFull, CS.fullWidth)}
      h={height ?? defaultHeight}
      bg="var(--mb-color-bg-question)"
    >
      <Stack h="100%">
        <ViewHeaderContainer data-testid="qb-header" isNavBarOpen={false}>
          {isOpenedFromDashboard && (
            <DashboardBackButton noLink onClick={onNavigateBack} />
          )}

          {withTitle && (customTitle || <QuestionTitle question={question} />)}

<<<<<<< HEAD
          {withResetButton && <ResetButton onClick={() => onReset?.()} />}
        </Flex>
=======
          {withResetButton && <ResetButton onClick={onResetButtonClick} />}
        </ViewHeaderContainer>
>>>>>>> 5260e2a3

        {QuestionFiltersHeader.shouldRender({
          question,
          queryBuilderMode: uiControls.queryBuilderMode,
          isObjectDetail: false,
        }) && (
          <QuestionFiltersHeader
            expanded
            question={question}
            updateQuestion={(...args) => dispatch(updateQuestion(...args))}
          />
        )}

        <Group h="100%" pos="relative" align="flex-start">
          <QueryVisualization
            className={cx(CS.flexFull, CS.fullWidth, CS.fullHeight)}
            question={question}
            rawSeries={[{ card, data: result && result.data }]}
            isRunning={isQueryRunning}
            isObjectDetail={false}
            isResultDirty={false}
            isNativeEditorOpen={false}
            result={result}
            noHeader
            mode={mode}
            navigateToNewCardInsideQB={(props: any) => {
              dispatch(navigateToNewCardInsideQB(props));
            }}
            onNavigateBack={onNavigateBack}
          />
        </Group>
      </Stack>
    </Box>
  );
};<|MERGE_RESOLUTION|>--- conflicted
+++ resolved
@@ -1,9 +1,4 @@
 import cx from "classnames";
-<<<<<<< HEAD
-=======
-import type React from "react";
-import { useUnmount } from "react-use";
->>>>>>> 5260e2a3
 import { t } from "ttag";
 
 import {
@@ -20,42 +15,21 @@
   updateQuestion,
 } from "metabase/query_builder/actions";
 import QueryVisualization from "metabase/query_builder/components/QueryVisualization";
-<<<<<<< HEAD
-import { QuestionFiltersHeader } from "metabase/query_builder/components/view/ViewHeader/components";
-import { Box, Flex, Group, Stack } from "metabase/ui";
-=======
 import { ViewHeaderContainer } from "metabase/query_builder/components/view/ViewHeader/ViewTitleHeader.styled";
 import {
+  QuestionFiltersHeader,
   DashboardBackButton,
-  QuestionFiltersHeader,
 } from "metabase/query_builder/components/view/ViewHeader/components";
-import {
-  getCard,
-  getFirstQueryResult,
-  getQueryResults,
-  getQuestion,
-  getUiControls,
-} from "metabase/query_builder/selectors";
 import { Box, Group, Stack } from "metabase/ui";
-import { getEmbeddingMode } from "metabase/visualizations/click-actions/lib/modes";
-
-const returnNull = () => null;
->>>>>>> 5260e2a3
 
 interface InteractiveQuestionResultProps {
-  withTitle?: boolean;
-  customTitle?: React.ReactNode;
-<<<<<<< HEAD
-=======
   isOpenedFromDashboard?: boolean;
-
->>>>>>> 5260e2a3
   height?: string | number;
 }
 
 export const InteractiveQuestionResult = ({
   height,
-<<<<<<< HEAD
+  isOpenedFromDashboard,
 }: InteractiveQuestionResultProps): React.ReactElement => {
   const dispatch = useDispatch();
 
@@ -75,27 +49,6 @@
     withTitle,
     customTitle,
   } = useInteractiveQuestionContext();
-=======
-  withResetButton,
-  onResetButtonClick,
-  withTitle,
-  customTitle,
-  isOpenedFromDashboard = false,
-}: InteractiveQuestionResultProps): React.ReactElement => {
-  const dispatch = useDispatch();
-
-  const globalPlugins = useSdkSelector(getPlugins);
-  const question = useSelector(getQuestion);
-  const card = useSelector(getCard);
-  const result = useSelector(getFirstQueryResult);
-  const uiControls = useSelector(getUiControls);
-  const queryResults = useSelector(getQueryResults);
-  const { isRunning: isQueryRunning } = uiControls;
-
-  useUnmount(() => {
-    dispatch(resetQB());
-  });
->>>>>>> 5260e2a3
 
   if (isQuestionLoading || isQueryRunning) {
     return <SdkLoader />;
@@ -119,13 +72,8 @@
 
           {withTitle && (customTitle || <QuestionTitle question={question} />)}
 
-<<<<<<< HEAD
-          {withResetButton && <ResetButton onClick={() => onReset?.()} />}
-        </Flex>
-=======
-          {withResetButton && <ResetButton onClick={onResetButtonClick} />}
+          {withResetButton && onReset && <ResetButton onClick={onReset} />}
         </ViewHeaderContainer>
->>>>>>> 5260e2a3
 
         {QuestionFiltersHeader.shouldRender({
           question,
