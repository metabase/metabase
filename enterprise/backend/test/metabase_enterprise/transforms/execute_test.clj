(ns ^:mb/driver-tests metabase-enterprise.transforms.execute-test
  (:require
   [clojure.test :refer :all]
   [medley.core :as m]
   [metabase-enterprise.transforms.execute :as transforms.execute]
   [metabase-enterprise.transforms.query-test-util :as query-test-util]
   [metabase-enterprise.transforms.test-dataset :as transforms-dataset]
   [metabase-enterprise.transforms.test-util :refer [with-transform-cleanup!]]
   [metabase.driver :as driver]
   [metabase.driver.sql-jdbc.connection :as sql-jdbc.conn]
   [metabase.lib.core :as lib]
   [metabase.lib.metadata :as lib.metadata]
   [metabase.query-processor :as qp]
   [metabase.sync.core :as sync]
   [metabase.test :as mt]
   [toucan2.core :as t2]
   [toucan2.util :as u]))

(set! *warn-on-reflection* true)

(defn- make-query
  "Create a query using the shared test utility.
   Maintains the same signature for compatibility with existing tests."
  ([source-table]
   (query-test-util/make-query {:source-table source-table}))
  ([source-table source-column constraint-fn & constraint-params]
   (query-test-util/make-query
    {:source-table  source-table
     :source-column source-column
     :filter-fn     constraint-fn
     :filter-values constraint-params})))

(defn- wait-for-table
  [table-name timeout-ms]
  (let [mp    (mt/metadata-provider)
        limit (+ (System/currentTimeMillis) timeout-ms)]
    (loop []
      (Thread/sleep 200)
      (when (> (System/currentTimeMillis) limit)
        (throw (ex-info "table has not been created" {:table-name table-name, :timeout-ms timeout-ms})))
      (or (m/find-first (comp #{table-name} :name) (lib.metadata/tables mp))
          (recur)))))

(deftest execute-test
  (mt/test-drivers (mt/normal-drivers-with-feature :transforms/table)
    (mt/dataset transforms-dataset/transforms-test
      (let [target-type "table"
            schema      (t2/select-one-fn :schema :model/Table (mt/id :transforms_products))]
        (with-transform-cleanup! [{table1-name :name :as target1} {:type   target-type
                                                                   :schema schema
                                                                   :name   "g_products"}
                                  {table2-name :name :as target2} {:type   target-type
                                                                   :schema schema
                                                                   :name   "gizmo_products"}]
          (let [table-name (t2/select-one-fn :name :model/Table (mt/id :transforms_products))
                t1-query (make-query table-name "category" lib/starts-with "G")]
            (mt/with-temp [:model/Transform t1 {:name   "transform1"
                                                :source {:type  :query
                                                         :query t1-query}
                                                :target target1}]
              (transforms.execute/run-mbql-transform! t1 {:run-method :manual})
              (let [table1   (wait-for-table table1-name 10000)
                    t2-query (make-query table1 "category" lib/= "Gizmo")]
                (mt/with-temp [:model/Transform t2 {:name   "transform2"
                                                    :source {:type  :query
                                                             :query t2-query}
                                                    :target target2}]
                  (transforms.execute/run-mbql-transform! t2 {:run-method :cron})
                  (let [table2      (wait-for-table table2-name 10000)
                        check-query (lib/aggregate (make-query table2) (lib/count))
                        query-result (qp/process-query check-query)]
                    ;; The transforms-test dataset has exactly 4 Gizmo products (IDs 6, 8, 12, 14)
                    ;; First transform filters for categories starting with "G" (Gadget and Gizmo)
                    ;; Second transform filters for category = "Gizmo", resulting in 4 products
                    (is (= [[4]]
                           (mt/formatted-rows [int] query-result)))
                    (is (= [{:name "count"}]
                           (map #(select-keys % [:name])
                                (mt/cols query-result))))))))))))))

(deftest execute-test-aggregation-query
  (mt/test-drivers (mt/normal-driver-select {:+features [:transforms/table :left-join]})
    (mt/dataset transforms-dataset/transforms-test
      (let [target-type "table"
            schema      (t2/select-one-fn :schema :model/Table (mt/id :transforms_products))]
        (with-transform-cleanup! [no-limit-table {:type   target-type
                                                  :schema schema
                                                  :name   "widgets_daily_no_limit"}
                                  limit-table {:type   target-type
                                               :schema schema
                                               :name   "widgets_daily_limit"}]
          (let [mp (mt/metadata-provider)
                transforms-products (lib.metadata/table mp (mt/id :transforms_products))
                transforms-orders (lib.metadata/table mp (mt/id :transforms_orders))
                products-id (lib.metadata/field mp (mt/id :transforms_products :id))
                orders-product-id (lib.metadata/field mp (mt/id :transforms_orders :product_id))
                products-category (lib.metadata/field mp (mt/id :transforms_products :category))
                orders-total (lib.metadata/field mp (mt/id :transforms_orders :total))
                orders-order-date (lib.metadata/field mp (mt/id :transforms_orders :order_date))
<<<<<<< HEAD
                aggregated-query (-> (lib/query mp transforms-products)
                                     (lib/join (lib/join-clause transforms-orders
                                                                [(lib/= products-id orders-product-id)]))
                                     (lib/filter (lib/= products-category "Widget"))
                                     (lib/filter (lib/not-null orders-total))
                                     (lib/aggregate (lib/sum orders-total))
                                     (lib/breakout (lib/with-temporal-bucket
                                                     orders-order-date :day))
                                     (as-> <> (lib/order-by <> (lib/aggregation-ref <> 0) :desc))
                                     (lib/limit 5))]
            (mt/with-temp [:model/Transform transform {:name   "transform"
                                                       :source {:type  :query
                                                                :query aggregated-query}
                                                       :target target-table}]
              (transforms.execute/run-mbql-transform! transform {:run-method :manual})
              (let [table-result      (wait-for-table (:name target-table) 10000)
                    query-result (->> (lib/query mp table-result)
                                      (qp/process-query)
                                      (mt/formatted-rows [str 2.0])
                                      (sort-by second >)
                                      vec)]
                (is (= [["2024-01-24T00:00:00Z" 104.97]
                        ["2024-01-22T00:00:00Z" 49.98]
                        ["2024-01-15T00:00:00Z" 39.98]
                        ["2024-01-21T00:00:00Z" 19.99]
                        ["2024-01-23T00:00:00Z" 14.99]]
                       query-result))))))))))

(deftest transform-schema-created-if-needed-test
  (mt/test-drivers (mt/normal-driver-select {:+features [:transforms/table :schemas]})
    (mt/dataset transforms-dataset/transforms-test
      (let [target-type "table"
            schema      (str "transform_schema_" (mt/random-name))]
        (with-transform-cleanup! [target-table {:type   target-type
                                                :schema schema
                                                :name   "widget_products"}]
          (let [mp (mt/metadata-provider)
                transforms-products (lib.metadata/table mp (mt/id :transforms_products))
                products-category (lib.metadata/field mp (mt/id :transforms_products :category))
                products-id (lib.metadata/field mp (mt/id :transforms_products :id))
                query (-> (lib/query mp transforms-products)
                          (lib/filter (lib/= products-category "Widget"))
                          (lib/order-by products-id :asc))]
            (mt/with-temp [:model/Transform transform {:name   "transform"
                                                       :source {:type  :query
                                                                :query query}
                                                       :target target-table}]
              (transforms.execute/run-mbql-transform! transform {:run-method :manual})
              (let [table-result      (wait-for-table (:name target-table) 10000)
                    query-result (->> (lib/query mp table-result)
                                      (qp/process-query)
                                      (mt/formatted-rows [int str str 2.0 str])
                                      (sort-by first <))]
                (is (= [[1 "Widget A" "Widget" 19.99 "2024-01-01T10:00:00Z"]
                        [7 "Widget B" "Widget" 24.99 "2024-01-07T10:00:00Z"]
                        [9 "Widget C" "Widget" 14.99 "2024-01-09T10:00:00Z"]
                        [10 "Widget D" "Widget" 34.99 "2024-01-10T10:00:00Z"]
                        [15 "Widget E" "Widget" 44.99 "2024-01-15T10:00:00Z"]]
                       query-result))))))))))

(deftest sqlserver-without-limit-errors-test
  (mt/test-driver :sqlserver
    (mt/dataset transforms-dataset/transforms-test
      (let [target-type "table"
            schema      (t2/select-one-fn :schema :model/Table (mt/id :transforms_products))]
        (with-transform-cleanup! [target-table {:type   target-type
                                                :schema schema
                                                :name   "prodcuts_count"}]
          (let [mp (mt/metadata-provider)
                transforms-products (lib.metadata/table mp (mt/id :transforms_products))
                products-id (lib.metadata/field mp (mt/id :transforms_products :id))
                query (-> (lib/query mp transforms-products)
                          (lib/aggregate (lib/count))
                          (lib/order-by products-id :asc))]
            (mt/with-temp [:model/Transform transform {:name   "transform"
                                                       :source {:type  :query
                                                                :query query}
                                                       :target target-table}]
              (is (thrown-with-msg?
                   clojure.lang.ExceptionInfo
                   #"The ORDER BY clause is invalid in views, inline functions, derived tables, subqueries, and common table expressions, unless TOP, OFFSET or FOR XML is also specified."
                   (transforms.execute/run-mbql-transform! transform {:run-method :manual}))))))))))

;; TODO(rileythomp, 2025-08-28): Make this test driver agnostic
(deftest no-create-schema-permissions-test
  (mt/test-driver :postgres
    (mt/dataset transforms-dataset/transforms-test
      (let [details (:details (mt/db))
            password (:password details)
            no-schema-user (u/lower-case-en (mt/random-name))
            spec (sql-jdbc.conn/db->pooled-connection-spec (mt/id))]
        (try
          (driver/execute-raw-queries! driver/*driver* spec
                                       [[(format "CREATE ROLE %s WITH LOGIN PASSWORD '%s';" no-schema-user password)]
                                        [(format "REVOKE CREATE ON DATABASE \"%s\" FROM %s;" (:db details) no-schema-user)]
                                        [(format "GRANT USAGE ON SCHEMA public TO %s;" no-schema-user)]
                                        [(format "GRANT SELECT ON ALL TABLES IN SCHEMA public TO %s;" no-schema-user)]
                                        [(format "GRANT CREATE ON SCHEMA public TO %s;" no-schema-user)]])
          (mt/with-temp [:model/Database db {:engine :postgres
                                             :details (assoc details
                                                             :user no-schema-user)}]
            (mt/with-db db
              (sync/sync-database! db {:scan :schema})
              (let [target-type "table"
                    mp (mt/metadata-provider)
                    transforms-products (lib.metadata/table mp (mt/id :transforms_products))
                    products-category (lib.metadata/field mp (mt/id :transforms_products :category))
                    products-id (lib.metadata/field mp (mt/id :transforms_products :id))
                    query (-> (lib/query mp transforms-products)
                              (lib/filter (lib/= products-category "Widget"))
                              (lib/order-by products-id :asc))]
                (testing "user without create schema permissions should be able to create tables in existing schema"
                  (let [schema      (t2/select-one-fn :schema :model/Table (mt/id :transforms_products))]
                    (with-transform-cleanup! [target-table {:type   target-type
                                                            :schema schema
                                                            :name   "widget_products"}]
                      (mt/with-temp [:model/Transform transform {:name   "transform"
                                                                 :source {:type  :query
                                                                          :query query}
                                                                 :target target-table}]
                        (transforms.execute/run-mbql-transform! transform {:run-method :manual})
                        (let [table-result      (wait-for-table (:name target-table) 10000)
                              query-result (->> (lib/query mp table-result)
                                                (qp/process-query)
                                                (mt/formatted-rows [int str str 2.0 str])
                                                (sort-by first <))]
                          (is (= [[1 "Widget A" "Widget" 19.99 "2024-01-01T10:00:00Z"]
                                  [7 "Widget B" "Widget" 24.99 "2024-01-07T10:00:00Z"]
                                  [9 "Widget C" "Widget" 14.99 "2024-01-09T10:00:00Z"]
                                  [10 "Widget D" "Widget" 34.99 "2024-01-10T10:00:00Z"]
                                  [15 "Widget E" "Widget" 44.99 "2024-01-15T10:00:00Z"]]
                                 query-result)))))))
                (testing "user without create schema permissions should not be able to create a new schema"
                  (let [schema      (str "transform_schema_" (mt/random-name))]
                    (with-transform-cleanup! [target-table {:type   target-type
                                                            :schema schema
                                                            :name   "widget_products"}]
                      (mt/with-temp [:model/Transform transform {:name   "transform"
                                                                 :source {:type  :query
                                                                          :query query}
                                                                 :target target-table}]

                        (is (thrown-with-msg?
                             clojure.lang.ExceptionInfo
                             #"ERROR: permission denied for database transforms-test"
                             (transforms.execute/run-mbql-transform! transform {:run-method :manual}))))))))))
          (finally
            (driver/execute-raw-queries! driver/*driver* spec
                                         [[(format "DROP OWNED BY %s;" no-schema-user)]
                                          [(format "DROP ROLE IF EXISTS %s;" no-schema-user)]])))))))
=======
                query-no-limit (-> (lib/query mp transforms-products)
                                   (lib/join (lib/join-clause transforms-orders
                                                              [(lib/= products-id orders-product-id)]))
                                   (lib/filter (lib/= products-category "Widget"))
                                   (lib/filter (lib/not-null orders-total))
                                   (lib/aggregate (lib/sum orders-total))
                                   (lib/breakout (lib/with-temporal-bucket
                                                   orders-order-date :day))
                                   (as-> <> (lib/order-by <> (lib/aggregation-ref <> 0) :desc)))]
            (mt/with-temp [:model/Transform transform-no-limit {:name   "transform"
                                                                :source {:type  :query
                                                                         :query query-no-limit}
                                                                :target no-limit-table}
                           :model/Transform transform-limit {:name   "transform"
                                                             :source {:type  :query
                                                                      :query (lib/limit query-no-limit 5)}
                                                             :target limit-table}]
              (doseq [transform [transform-no-limit transform-limit]]
                (transforms.execute/run-mbql-transform! transform {:run-method :manual})
                (let [table-name (-> transform :target :name)
                      table-result (wait-for-table table-name 10000)
                      query-result (->> (lib/query mp table-result)
                                        (qp/process-query)
                                        (mt/formatted-rows [str 2.0])
                                        (sort-by second >)
                                        vec)]
                  (is (= [["2024-01-24T00:00:00Z" 104.97]
                          ["2024-01-22T00:00:00Z" 49.98]
                          ["2024-01-15T00:00:00Z" 39.98]
                          ["2024-01-21T00:00:00Z" 19.99]
                          ["2024-01-23T00:00:00Z" 14.99]]
                         query-result)))))))))))
>>>>>>> 0e229c4e
<|MERGE_RESOLUTION|>--- conflicted
+++ resolved
@@ -97,34 +97,38 @@
                 products-category (lib.metadata/field mp (mt/id :transforms_products :category))
                 orders-total (lib.metadata/field mp (mt/id :transforms_orders :total))
                 orders-order-date (lib.metadata/field mp (mt/id :transforms_orders :order_date))
-<<<<<<< HEAD
-                aggregated-query (-> (lib/query mp transforms-products)
-                                     (lib/join (lib/join-clause transforms-orders
-                                                                [(lib/= products-id orders-product-id)]))
-                                     (lib/filter (lib/= products-category "Widget"))
-                                     (lib/filter (lib/not-null orders-total))
-                                     (lib/aggregate (lib/sum orders-total))
-                                     (lib/breakout (lib/with-temporal-bucket
-                                                     orders-order-date :day))
-                                     (as-> <> (lib/order-by <> (lib/aggregation-ref <> 0) :desc))
-                                     (lib/limit 5))]
-            (mt/with-temp [:model/Transform transform {:name   "transform"
-                                                       :source {:type  :query
-                                                                :query aggregated-query}
-                                                       :target target-table}]
-              (transforms.execute/run-mbql-transform! transform {:run-method :manual})
-              (let [table-result      (wait-for-table (:name target-table) 10000)
-                    query-result (->> (lib/query mp table-result)
-                                      (qp/process-query)
-                                      (mt/formatted-rows [str 2.0])
-                                      (sort-by second >)
-                                      vec)]
-                (is (= [["2024-01-24T00:00:00Z" 104.97]
-                        ["2024-01-22T00:00:00Z" 49.98]
-                        ["2024-01-15T00:00:00Z" 39.98]
-                        ["2024-01-21T00:00:00Z" 19.99]
-                        ["2024-01-23T00:00:00Z" 14.99]]
-                       query-result))))))))))
+                query-no-limit (-> (lib/query mp transforms-products)
+                                   (lib/join (lib/join-clause transforms-orders
+                                                              [(lib/= products-id orders-product-id)]))
+                                   (lib/filter (lib/= products-category "Widget"))
+                                   (lib/filter (lib/not-null orders-total))
+                                   (lib/aggregate (lib/sum orders-total))
+                                   (lib/breakout (lib/with-temporal-bucket
+                                                   orders-order-date :day))
+                                   (as-> <> (lib/order-by <> (lib/aggregation-ref <> 0) :desc)))]
+            (mt/with-temp [:model/Transform transform-no-limit {:name   "transform"
+                                                                :source {:type  :query
+                                                                         :query query-no-limit}
+                                                                :target no-limit-table}
+                           :model/Transform transform-limit {:name   "transform"
+                                                             :source {:type  :query
+                                                                      :query (lib/limit query-no-limit 5)}
+                                                             :target limit-table}]
+              (doseq [transform [transform-no-limit transform-limit]]
+                (transforms.execute/run-mbql-transform! transform {:run-method :manual})
+                (let [table-name (-> transform :target :name)
+                      table-result (wait-for-table table-name 10000)
+                      query-result (->> (lib/query mp table-result)
+                                        (qp/process-query)
+                                        (mt/formatted-rows [str 2.0])
+                                        (sort-by second >)
+                                        vec)]
+                  (is (= [["2024-01-24T00:00:00Z" 104.97]
+                          ["2024-01-22T00:00:00Z" 49.98]
+                          ["2024-01-15T00:00:00Z" 39.98]
+                          ["2024-01-21T00:00:00Z" 19.99]
+                          ["2024-01-23T00:00:00Z" 14.99]]
+                         query-result)))))))))))
 
 (deftest transform-schema-created-if-needed-test
   (mt/test-drivers (mt/normal-driver-select {:+features [:transforms/table :schemas]})
@@ -157,29 +161,6 @@
                         [10 "Widget D" "Widget" 34.99 "2024-01-10T10:00:00Z"]
                         [15 "Widget E" "Widget" 44.99 "2024-01-15T10:00:00Z"]]
                        query-result))))))))))
-
-(deftest sqlserver-without-limit-errors-test
-  (mt/test-driver :sqlserver
-    (mt/dataset transforms-dataset/transforms-test
-      (let [target-type "table"
-            schema      (t2/select-one-fn :schema :model/Table (mt/id :transforms_products))]
-        (with-transform-cleanup! [target-table {:type   target-type
-                                                :schema schema
-                                                :name   "prodcuts_count"}]
-          (let [mp (mt/metadata-provider)
-                transforms-products (lib.metadata/table mp (mt/id :transforms_products))
-                products-id (lib.metadata/field mp (mt/id :transforms_products :id))
-                query (-> (lib/query mp transforms-products)
-                          (lib/aggregate (lib/count))
-                          (lib/order-by products-id :asc))]
-            (mt/with-temp [:model/Transform transform {:name   "transform"
-                                                       :source {:type  :query
-                                                                :query query}
-                                                       :target target-table}]
-              (is (thrown-with-msg?
-                   clojure.lang.ExceptionInfo
-                   #"The ORDER BY clause is invalid in views, inline functions, derived tables, subqueries, and common table expressions, unless TOP, OFFSET or FOR XML is also specified."
-                   (transforms.execute/run-mbql-transform! transform {:run-method :manual}))))))))))
 
 ;; TODO(rileythomp, 2025-08-28): Make this test driver agnostic
 (deftest no-create-schema-permissions-test
@@ -247,38 +228,4 @@
           (finally
             (driver/execute-raw-queries! driver/*driver* spec
                                          [[(format "DROP OWNED BY %s;" no-schema-user)]
-                                          [(format "DROP ROLE IF EXISTS %s;" no-schema-user)]])))))))
-=======
-                query-no-limit (-> (lib/query mp transforms-products)
-                                   (lib/join (lib/join-clause transforms-orders
-                                                              [(lib/= products-id orders-product-id)]))
-                                   (lib/filter (lib/= products-category "Widget"))
-                                   (lib/filter (lib/not-null orders-total))
-                                   (lib/aggregate (lib/sum orders-total))
-                                   (lib/breakout (lib/with-temporal-bucket
-                                                   orders-order-date :day))
-                                   (as-> <> (lib/order-by <> (lib/aggregation-ref <> 0) :desc)))]
-            (mt/with-temp [:model/Transform transform-no-limit {:name   "transform"
-                                                                :source {:type  :query
-                                                                         :query query-no-limit}
-                                                                :target no-limit-table}
-                           :model/Transform transform-limit {:name   "transform"
-                                                             :source {:type  :query
-                                                                      :query (lib/limit query-no-limit 5)}
-                                                             :target limit-table}]
-              (doseq [transform [transform-no-limit transform-limit]]
-                (transforms.execute/run-mbql-transform! transform {:run-method :manual})
-                (let [table-name (-> transform :target :name)
-                      table-result (wait-for-table table-name 10000)
-                      query-result (->> (lib/query mp table-result)
-                                        (qp/process-query)
-                                        (mt/formatted-rows [str 2.0])
-                                        (sort-by second >)
-                                        vec)]
-                  (is (= [["2024-01-24T00:00:00Z" 104.97]
-                          ["2024-01-22T00:00:00Z" 49.98]
-                          ["2024-01-15T00:00:00Z" 39.98]
-                          ["2024-01-21T00:00:00Z" 19.99]
-                          ["2024-01-23T00:00:00Z" 14.99]]
-                         query-result)))))))))))
->>>>>>> 0e229c4e
+                                          [(format "DROP ROLE IF EXISTS %s;" no-schema-user)]])))))))