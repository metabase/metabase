(ns metabase.lib.native
  "Functions for working with native queries."
  (:require
   [clojure.core.match :refer [match]]
   [clojure.set :as set]
   [clojure.string :as str]
   [medley.core :as m]
   [metabase.lib.metadata :as lib.metadata]
   [metabase.lib.parse :as lib.parse]
   [metabase.lib.query :as lib.query]
   [metabase.lib.schema :as lib.schema]
   [metabase.lib.schema.common :as common]
   [metabase.lib.schema.id :as lib.schema.id]
   [metabase.lib.schema.metadata :as lib.schema.metadata]
   [metabase.lib.schema.template-tag :as lib.schema.template-tag]
   [metabase.lib.template-tags :as lib.template-tags]
   [metabase.lib.util :as lib.util]
   [metabase.util.humanization :as u.humanization]
   [metabase.util.i18n :as i18n]
   [metabase.util.malli :as mu]
   [metabase.util.malli.registry :as mr]))

(def ^:private variable-tag-regex
  #"\{\{\s*([A-Za-z0-9_\.]+)\s*\}\}")

(def ^:private snippet-tag-regex
  #"\{\{\s*(snippet:\s*[^}]+)\s*\}\}")

(def ^:private card-tag-regex
  #"\{\{\s*(#([0-9]*)(-[a-z0-9-]*)?)\s*\}\}")

(def ^:private tag-regexes
  [variable-tag-regex snippet-tag-regex card-tag-regex])

(defn- tag-name->card-id [tag-name]
  (when-let [[_ id-str] (re-matches #"^#(\d+)(-[a-z0-9-]*)?$" tag-name)]
    (parse-long id-str)))

(defn- tag-name->snippet-name [tag-name]
  (when (str/starts-with? tag-name "snippet:")
    (str/trim (subs tag-name (count "snippet:")))))

(defn- finish-tag [{tag-name :name :as tag}]
  (merge tag
         (when-let [card-id (tag-name->card-id tag-name)]
           {:type    :card
            :card-id card-id})
         (when-let [snippet-name (tag-name->snippet-name tag-name)]
           {:type         :snippet
            :snippet-name snippet-name})
         (when-not (:display-name tag)
           {:display-name (u.humanization/name->human-readable-name :simple tag-name)})))

(defn- fresh-tag [tag-name]
  (finish-tag
   {:type :text
    :name tag-name
    :id   (str (random-uuid))}))

(defn recognize-template-tags
  "Finds and returns all template tags in query-text.

  Does not traverse into snippets or assign snippet-ids."
  [query-text]
  (let [parsed (lib.parse/parse {} query-text)]
    (loop [found {}
           [current & more] (vec parsed)]
      (match [current]
        [nil] found
        [_ :guard string?] (recur found more)
        [{:type ::lib.parse/param
          :name tag-name}] (let [full-tag         (str "{{" tag-name "}}")
                                 [_ matched-name] (some #(re-matches % full-tag) tag-regexes)]
                             (recur (cond-> found
                                      (and matched-name (not (found matched-name))) (assoc matched-name (fresh-tag matched-name)))
                                    more))
        [{:type ::lib.parse/optional
          :contents contents}] (recur found (apply conj more contents))))))

(defn- rename-template-tag
  [existing-tags old-name new-name]
  (let [old-tag       (get existing-tags old-name)
        display-name  (if (= (:display-name old-tag)
                             (u.humanization/name->human-readable-name :simple old-name))
                        ;; Replace the display name if it was the default; keep it if customized.
                        (u.humanization/name->human-readable-name :simple new-name)
                        (:display-name old-tag))
        new-tag       (-> old-tag
                          (dissoc :snippet-name :card-id :snippet-id)
                          (assoc :display-name display-name
                                 :name         new-name))]
    (-> existing-tags
        (dissoc old-name)
        (assoc new-name new-tag))))

(defn- unify-template-tags
  [query-tags query-tag-names existing-tags existing-tag-names]
  (let [new-tags (set/difference query-tag-names existing-tag-names)
        old-tags (set/difference existing-tag-names query-tag-names)
        tags     (if (= 1 (count new-tags) (count old-tags))
                   ;; With exactly one change, we treat it as a rename.
                   (rename-template-tag existing-tags (first old-tags) (first new-tags))
                   ;; With more than one change, just drop the old ones and add the new.
                   (merge (m/remove-keys old-tags existing-tags)
                          (m/filter-keys new-tags query-tags)))]
    (update-vals tags finish-tag)))

(defn- snippet-names [template-tags]
  (keep #(when (= (:type %) :snippet)
           (:snippet-name %))
        (vals template-tags)))

(defn- extract-snippet-tags [metadata-providerable template-tags]
  (loop [[snippet-name & more-snippet-names] (snippet-names template-tags)
         seen #{}
         tags {}]
    (cond
      (nil? snippet-name) tags
      (seen snippet-name) (recur more-snippet-names seen tags)
      :else (let [snippet-tags (->> (lib.metadata/native-query-snippet-by-name metadata-providerable snippet-name)
                                    :template-tags)]
              (recur (apply conj more-snippet-names (snippet-names snippet-tags))
                     (conj seen snippet-name)
                     (merge tags snippet-tags))))))

(defn- add-snippet-ids [metadata-providerable template-tags]
  (update-vals template-tags
               (fn [{tag-type :type, :keys [snippet-name], :as tag}]
                 (cond-> tag
                   ;; A snippet can be referenced by a previous name. If it cannot be found, preserve the previous `snippet-id`.
                   (= tag-type :snippet) (m/assoc-some :snippet-id
                                                       (:id (lib.metadata/native-query-snippet-by-name metadata-providerable snippet-name)))))))

(mu/defn extract-template-tags :- ::lib.schema.template-tag/template-tag-map
  "Extract the template tags from a native query's text.

  If the optional map of existing tags previously parsed is given, this will reuse the existing tags where
  they match up with the new one (in particular, it will preserve the UUIDs).

  Given the text of a native query, extract a possibly-empty set of template tag strings from it.

  These looks like mustache templates. For variables, we only allow alphanumeric characters, eg. `{{foo}}`.
  For snippets they start with `snippet:`, eg. `{{ snippet: arbitrary text here }}`.
  And for card references either `{{ #123 }}` or with the optional human label `{{ #123-card-title-slug }}`.

  Invalid patterns are simply ignored, so something like `{{&foo!}}` is just disregarded.

  This finds in tags from snippets and assigns snippet-ids."
  ([metadata-providerable :- ::lib.schema.metadata/metadata-providerable
    query-text            :- ::common/non-blank-string]
   (extract-template-tags metadata-providerable query-text nil))
  ([metadata-providerable :- ::lib.schema.metadata/metadata-providerable
    query-text            :- ::common/non-blank-string
    existing-tags         :- [:maybe ::lib.schema.template-tag/template-tag-map]]
   (let [direct-tags        (recognize-template-tags query-text)
         query-tags         (merge direct-tags (extract-snippet-tags metadata-providerable direct-tags))
         query-tag-names    (not-empty (set (keys query-tags)))
         existing-tag-names (not-empty (set (keys existing-tags)))]
     (if (or query-tag-names existing-tag-names)
       ;; If there's at least some tags, unify them.
       (->> (unify-template-tags query-tags query-tag-names existing-tags existing-tag-names)
            (add-snippet-ids metadata-providerable))
       ;; Otherwise just an empty map, no tags.
       {}))))

(defn- assert-native-query [stage]
  (assert (= (:lib/type stage) :mbql.stage/native) (i18n/tru "Must be a native query")))

(def ^:private all-native-extra-keys
  #{:collection})

(mr/def ::native-extras
  [:map
   [:collection {:optional true} ::common/non-blank-string]])

(mu/defn required-native-extras :- set?
  "Returns the extra keys that are required for this database's native queries, for example `:collection` name is
  needed for MongoDB queries."
  [metadata-providerable :- ::lib.schema.metadata/metadata-providerable]
  (cond-> #{}
    (lib.metadata/database-supports? metadata-providerable :native-requires-specified-collection)
    (conj :collection)))

(mu/defn with-native-extras :- ::lib.schema/query
  "Updates the extras required for the db to run this query.
   The first stage must be a native type. Will ignore extras not in `required-native-extras`"
  [query :- ::lib.schema/query
   native-extras :- [:maybe ::native-extras]]
  (let [required-extras (required-native-extras query)]
    (lib.util/update-query-stage
     query 0
     (fn [stage]
       (let [extras-to-remove (set/difference all-native-extra-keys required-extras)
             stage-without-old-extras (apply dissoc stage extras-to-remove)
             result (merge stage-without-old-extras (select-keys native-extras required-extras))
             missing-keys (set/difference required-extras (set (keys native-extras)))]
         (assert-native-query (lib.util/query-stage query 0))
         (assert (empty? missing-keys)
                 (i18n/tru "Missing extra, required keys for native query: {0}"
                           (pr-str missing-keys)))
         result)))))

(mu/defn native-query :- ::lib.schema/query
  "Create a new native query.

  Native in this sense means a pMBQL query with a first stage that is a native query."
  ([metadata-providerable     :- ::lib.schema.metadata/metadata-providerable
    sql-or-other-native-query :- ::common/non-blank-string]
   (native-query metadata-providerable sql-or-other-native-query nil nil))

  ([metadata-providerable     :- ::lib.schema.metadata/metadata-providerable
    sql-or-other-native-query :- ::common/non-blank-string
    results-metadata          :- [:maybe ::lib.schema.metadata/stage]
    native-extras             :- [:maybe ::native-extras]]
<<<<<<< HEAD
   (let [tags (extract-template-tags metadata-providerable sql-or-other-native-query)]
     (-> (lib.query/query-with-stages metadata-providerable
                                      [{:lib/type           :mbql.stage/native
                                        :lib/stage-metadata results-metadata
                                        :template-tags      tags
                                        :native             sql-or-other-native-query}])
         (with-native-extras native-extras)))))
=======
   (let [tags (extract-template-tags sql-or-other-native-query)]
     (cond-> (lib.query/query-with-stages metadata-providerable
                                          [{:lib/type           :mbql.stage/native
                                            :lib/stage-metadata results-metadata
                                            :template-tags      tags
                                            :native             sql-or-other-native-query}])
       native-extras (with-native-extras native-extras)))))
>>>>>>> fde1fa71

(mu/defn with-different-database :- ::lib.schema/query
  "Changes the database for this query. The first stage must be a native type.
   Native extras must be provided if the new database requires it."
  [query :- ::lib.schema/query
   metadata-provider :- ::lib.schema.metadata/metadata-providerable]
  (assert-native-query (lib.util/query-stage query 0))
  (let [stages-without-fields (->> (:stages query)
                                   (mapv (fn [stage]
                                           (update stage :template-tags update-vals #(dissoc % :dimension)))))]
    (lib.query/query-with-stages metadata-provider stages-without-fields)))

(mu/defn native-extras :- [:maybe ::native-extras]
  "Returns the extra keys for native queries associated with this query."
  [query :- ::lib.schema/query]
  (not-empty (select-keys (lib.util/query-stage query 0) (required-native-extras query))))

(mu/defn with-native-query :- ::lib.schema/query
  "Update the raw native query, the first stage must already be a native type.
   Replaces templates tags"
  [query :- ::lib.schema/query
   inner-query :- ::common/non-blank-string]
  (lib.util/update-query-stage
   query 0
   (fn [{existing-tags :template-tags :as stage}]
     (assert-native-query stage)
     (assoc stage
            :native inner-query
            :template-tags (extract-template-tags query inner-query existing-tags)))))

;;; TODO (Cam 7/16/25) -- this really doesn't seem to do what I'd expect, maybe we should rename it something like
;;; `with-replaced-template-tags`
(mu/defn with-template-tags :- ::lib.schema/query
  "Updates the native query's template tags."
  [query :- ::lib.schema/query
   tags  :- ::lib.schema.template-tag/template-tag-map]
  (lib.util/update-query-stage
   query 0
   (fn [{existing-tags :template-tags :as stage}]
     (assert-native-query stage)
     (let [valid-tags (keys existing-tags)]
       (assoc stage :template-tags
              (merge existing-tags (select-keys tags valid-tags)))))))

(mu/defn raw-native-query :- ::common/non-blank-string
  "Returns the native query string"
  [query :- ::lib.schema/query]
  (:native (lib.util/query-stage query 0)))

(mu/defn template-tags :- [:maybe ::lib.schema.template-tag/template-tag-map]
  "Returns the native query's template tags"
  [query :- ::lib.schema/query]
  (:template-tags (lib.util/query-stage query 0)))

(mu/defn native-query-card-ids :- [:maybe [:set {:min 1} ::lib.schema.id/card]]
  "Returns the card IDs from the template tags of the native query of `query`."
  [query :- ::lib.schema/query]
  (lib.template-tags/template-tags->card-ids (template-tags query)))

(mu/defn template-tags-referenced-cards :- [:maybe [:sequential ::lib.schema.metadata/card]]
  "Returns Card instances referenced by the given native `query`."
  [query :- ::lib.schema/query]
  (mapv
   (fn [card-id]
     (lib.metadata/card query card-id))
   (native-query-card-ids query)))

(mu/defn native-query-snippet-ids :- [:maybe [:set {:min 1} ::lib.schema.id/native-query-snippet]]
  "Returns the card IDs from the template tags of the native query of `query`."
  [query :- ::lib.schema/query]
  (lib.template-tags/template-tags->snippet-ids (template-tags query)))

(mu/defn has-template-tag-variables? :- :boolean
  "Tests whether `query` has any template-tag variables.

  That is, any `:template-tags` values with `:type` other than `:snippet` or `:card`."
  [query :- ::lib.schema/query]
  (letfn [(variable-tag? [{tag-type :type}]
            (not (#{:snippet :card} tag-type)))]
    (boolean (some variable-tag? (vals (template-tags query))))))

(mu/defn has-write-permission :- :boolean
  "Returns whether the database has native write permissions.
   This is only filled in by [[metabase.warehouses.api/add-native-perms-info]]
   and added to metadata when pulling a database from the list of dbs in js."
  [query :- ::lib.schema/query]
  (assert-native-query (lib.util/query-stage query 0))
  (= :write (:native-permissions (lib.metadata/database query))))

(defmethod lib.query/can-run-method :mbql.stage/native
  [query _card-type]
  (and
   (set/subset? (required-native-extras query)
                (set (keys (native-extras query))))
   (not (str/blank? (raw-native-query query)))
   (every? #(if (#{:dimension :temporal-unit} (:type %))
              (:dimension %)
              true)
           (vals (template-tags query)))))

(mu/defn engine :- [:maybe :keyword]
  "Returns the database engine.
   Must be a native query"
  [query :- ::lib.schema/query]
  (assert-native-query (lib.util/query-stage query 0))
  (:engine (lib.metadata/database query)))<|MERGE_RESOLUTION|>--- conflicted
+++ resolved
@@ -212,23 +212,13 @@
     sql-or-other-native-query :- ::common/non-blank-string
     results-metadata          :- [:maybe ::lib.schema.metadata/stage]
     native-extras             :- [:maybe ::native-extras]]
-<<<<<<< HEAD
    (let [tags (extract-template-tags metadata-providerable sql-or-other-native-query)]
-     (-> (lib.query/query-with-stages metadata-providerable
-                                      [{:lib/type           :mbql.stage/native
-                                        :lib/stage-metadata results-metadata
-                                        :template-tags      tags
-                                        :native             sql-or-other-native-query}])
-         (with-native-extras native-extras)))))
-=======
-   (let [tags (extract-template-tags sql-or-other-native-query)]
      (cond-> (lib.query/query-with-stages metadata-providerable
                                           [{:lib/type           :mbql.stage/native
                                             :lib/stage-metadata results-metadata
                                             :template-tags      tags
                                             :native             sql-or-other-native-query}])
        native-extras (with-native-extras native-extras)))))
->>>>>>> fde1fa71
 
 (mu/defn with-different-database :- ::lib.schema/query
   "Changes the database for this query. The first stage must be a native type.
