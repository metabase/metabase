(ns metabase.lib.field
  (:require
   [metabase.lib.common :as lib.common]
   [metabase.lib.convert :as lib.convert]
   [metabase.lib.dispatch :as lib.dispatch]
   [metabase.lib.join :as lib.join]
   [metabase.lib.metadata :as lib.metadata]
   [metabase.lib.metadata.calculation :as lib.metadata.calculation]
   [metabase.lib.normalize :as lib.normalize]
   [metabase.lib.options :as lib.options]
   [metabase.lib.schema :as lib.schema]
   [metabase.lib.schema.common :as lib.schema.common]
   [metabase.lib.schema.id :as lib.schema.id]
   [metabase.lib.schema.ref]
   [metabase.lib.temporal-bucket :as lib.temporal-bucket]
   [metabase.lib.util :as lib.util]
   [metabase.shared.util.i18n :as i18n]
   [metabase.util.humanization :as u.humanization]
   [metabase.util.malli :as mu]))

(comment metabase.lib.schema.ref/keep-me)

(defn- normalize-binning-options [opts]
  (lib.normalize/normalize-map
   opts
   keyword
   {:strategy keyword}))

(defn- normalize-field-options [opts]
  (lib.normalize/normalize-map
   opts
   keyword
   {:temporal-unit keyword
    :binning       normalize-binning-options}))

(defmethod lib.normalize/normalize :field
  [[tag opts id-or-name]]
  [(keyword tag) (normalize-field-options opts) id-or-name])

(mu/defn ^:private resolve-field-id :- lib.metadata/ColumnMetadata
  "Integer Field ID: get metadata from the metadata provider. This is probably not 100% the correct thing to do if
  this isn't the first stage of the query, but we can fix that behavior in a follow-on"
  [query         :- ::lib.schema/query
   _stage-number :- :int
   field-id      :- ::lib.schema.id/field]
  (lib.metadata/field query field-id))

(mu/defn ^:private resolve-field-name :- lib.metadata/ColumnMetadata
  "String column name: get metadata from the previous stage, if it exists, otherwise if this is the first stage and we
  have a native query or a Saved Question source query or whatever get it from our results metadata."
  [query        :- ::lib.schema/query
   stage-number :- :int
   column-name  :- ::lib.schema.common/non-blank-string]
  (or (some (fn [column]
              (when (= (:name column) column-name)
                column))
            (let [stage (if-let [previous-stage-number (lib.util/previous-stage-number query stage-number)]
                          (lib.util/query-stage query previous-stage-number)
                          (lib.util/query-stage query stage-number))]
              (get-in stage [:lib/stage-metadata :columns])))
      (throw (ex-info (i18n/tru "Invalid :field clause: column {0} does not exist" (pr-str column-name))
                      {:name         column-name
                       :query        query
                       :stage-number stage-number}))))

(mu/defn resolve-field-metadata :- lib.metadata/ColumnMetadata
  "Resolve metadata for a `:field` ref."
  [query                                        :- ::lib.schema/query
   stage-number                                 :- :int
   [_field _opts id-or-name, :as _field-clause] :- :mbql.clause/field]
  (if (integer? id-or-name)
    (resolve-field-id query stage-number id-or-name)
    (resolve-field-name query stage-number id-or-name)))

(mu/defn ^:private add-parent-column-metadata
  "If this is a nested column, add metadata about the parent column."
  [query    :- ::lib.schema/query
   metadata :- lib.metadata/ColumnMetadata]
  (let [parent-metadata     (lib.metadata/field query (:parent_id metadata))
        {parent-name :name} (cond->> parent-metadata
                              (:parent_id parent-metadata) (add-parent-column-metadata query))]
    (update metadata :name (fn [field-name]
                             (str parent-name \. field-name)))))

(defmethod lib.metadata.calculation/metadata :metadata/field
  [_query _stage-number field-metadata]
  field-metadata)

;;; TODO -- base type should be affected by `temporal-unit`, right?
(defmethod lib.metadata.calculation/metadata :field
  [query stage-number [_tag {:keys [base-type temporal-unit], :as opts} :as field-ref]]
  (let [field-metadata (resolve-field-metadata query stage-number field-ref)
        metadata       (merge
                        {:lib/type  :metadata/field
                         :field_ref field-ref}
                        field-metadata
                        {:display_name (or (:display-name opts)
                                           (lib.metadata.calculation/display-name query stage-number field-ref))}
                        (when base-type
                          {:base_type base-type})
                        (when temporal-unit
                          {:unit temporal-unit}))]
    (cond->> metadata
      (:parent_id metadata) (add-parent-column-metadata query))))

(defmethod lib.metadata.calculation/type-of-method :field
  [query stage-number field-ref]
  (if-let [field-metadata (resolve-field-metadata query stage-number field-ref)]
    (lib.metadata.calculation/type-of query stage-number field-metadata)
    :type/*))

;;; this lives here as opposed to [[metabase.lib.metadata]] because that namespace is more of an interface namespace
;;; and moving this there would cause circular references.
(defmethod lib.metadata.calculation/display-name-method :metadata/field
  [query stage-number {field-display-name :display_name
                       field-name         :name
                       temporal-unit      :unit
                       join-alias         :source_alias
                       :as                _field-metadata}]
  (let [field-display-name (or field-display-name
                               (u.humanization/name->human-readable-name :simple field-name))
        join-display-name  (when join-alias
                             (let [join (lib.join/resolve-join query stage-number join-alias)]
                               (lib.metadata.calculation/display-name query stage-number join)))
        display-name       (if join-display-name
                             (str join-display-name " → " field-display-name)
                             field-display-name)]
    (if temporal-unit
      (lib.util/format "%s (%s)" display-name (name temporal-unit))
      display-name)))

(defmethod lib.metadata.calculation/display-name-method :field
  [query stage-number [_field {:keys [join-alias temporal-unit], :as _opts} _id-or-name, :as field-clause]]
  (if-let [field-metadata (cond-> (resolve-field-metadata query stage-number field-clause)
                            join-alias    (assoc :source_alias join-alias)
                            temporal-unit (assoc :unit temporal-unit))]
    (lib.metadata.calculation/display-name query stage-number field-metadata)
    ;; mostly for the benefit of JS, which does not enforce the Malli schemas.
    (i18n/tru "[Unknown Field]")))

(defmulti ^:private ->field
  {:arglists '([query stage-number field])}
  (fn [_query _stage-number field]
    (lib.dispatch/dispatch-value field)))

(defmethod ->field :field
  [_query _stage-number field-clause]
  field-clause)

(defmethod ->field :metadata/field
  [_query _stage-number {base-type :base_type, field-id :id, field-name :name, field-ref :field_ref, :as _field-metadata}]
  (cond-> (or (when field-ref
                (lib.convert/->pMBQL field-ref))
              [:field {} (or field-id
                             field-name)])
    base-type (lib.options/update-options assoc :base-type base-type)
    true      lib.options/ensure-uuid))

(defmethod ->field :dispatch-type/integer
  [query _stage-number field-id]
  (lib.metadata/field query field-id))

;;; Pass in a function that takes `query` and `stage-number` to support ad-hoc usage in tests etc
(defmethod ->field :dispatch-type/fn
  [query stage-number f]
  (f query stage-number))

(defmethod lib.temporal-bucket/temporal-bucket* :field
  [[_field options id-or-name] unit]
  [:field (assoc options :temporal-unit unit) id-or-name])

(mu/defn field :- :mbql.clause/field
  "Create a `:field` clause."
  ([query x]
   (->field query -1 x))
  ([query stage-number x]
   (->field query stage-number x)))

(defmethod lib.join/with-join-alias-method :field
  [field-ref join-alias]
  (lib.options/update-options field-ref assoc :join-alias join-alias))

<<<<<<< HEAD
(defmethod lib.common/->op-arg :metadata/field
  [query stage-number field-metadata]
  (field query stage-number field-metadata))
=======
(defn fields
  "Specify the `:fields` for a query."
  ([xs]
   (fn [query stage-number]
     (fields query stage-number xs)))

  ([query xs]
   (fields query -1 xs))

  ([query stage-number xs]
   (let [xs (mapv #(->field query stage-number %)
                  xs)]
     (lib.util/update-query-stage query stage-number assoc :fields xs))))
>>>>>>> b40ed34d
<|MERGE_RESOLUTION|>--- conflicted
+++ resolved
@@ -1,6 +1,5 @@
 (ns metabase.lib.field
   (:require
-   [metabase.lib.common :as lib.common]
    [metabase.lib.convert :as lib.convert]
    [metabase.lib.dispatch :as lib.dispatch]
    [metabase.lib.join :as lib.join]
@@ -180,11 +179,6 @@
   [field-ref join-alias]
   (lib.options/update-options field-ref assoc :join-alias join-alias))
 
-<<<<<<< HEAD
-(defmethod lib.common/->op-arg :metadata/field
-  [query stage-number field-metadata]
-  (field query stage-number field-metadata))
-=======
 (defn fields
   "Specify the `:fields` for a query."
   ([xs]
@@ -197,5 +191,4 @@
   ([query stage-number xs]
    (let [xs (mapv #(->field query stage-number %)
                   xs)]
-     (lib.util/update-query-stage query stage-number assoc :fields xs))))
->>>>>>> b40ed34d
+     (lib.util/update-query-stage query stage-number assoc :fields xs))))