import cx from "classnames";
import { Component, type ForwardedRef, createRef, forwardRef } from "react";
import { ResizableBox, type ResizableBoxProps } from "react-resizable";
import _ from "underscore";

import ExplicitSize from "metabase/components/ExplicitSize";
import Modal from "metabase/components/Modal";
import Databases from "metabase/entities/databases";
import SnippetCollections from "metabase/entities/snippet-collections";
import Snippets from "metabase/entities/snippets";
import SnippetFormModal from "metabase/query_builder/components/template_tags/SnippetFormModal";
import type { QueryModalType } from "metabase/query_builder/constants";
import { Flex } from "metabase/ui";
import * as Lib from "metabase-lib";
import type Question from "metabase-lib/v1/Question";
import type NativeQuery from "metabase-lib/v1/queries/NativeQuery";
import type {
  CardId,
  Collection,
  DatabaseId,
  NativeQuerySnippet,
  ParameterId,
  TableId,
} from "metabase-types/api";

import { ResponsiveParametersList } from "../ResponsiveParametersList";

import {
  CodeMirrorEditor,
  type CodeMirrorEditorProps,
  type CodeMirrorEditorRef,
} from "./CodeMirrorEditor";
import DataSourceSelectors from "./DataSourceSelectors";
import S from "./NativeQueryEditor.module.css";
import type { Features as SidebarFeatures } from "./NativeQueryEditorSidebar";
import { NativeQueryEditorSidebar } from "./NativeQueryEditorSidebar";
import { RightClickPopover } from "./RightClickPopover";
import { VisibilityToggler } from "./VisibilityToggler";
import { MIN_HEIGHT_LINES } from "./constants";
import type { SelectionRange } from "./types";
import {
  calcInitialEditorHeight,
  formatQuery,
  getEditorLineHeight,
  getMaxAutoSizeLines,
} from "./utils";

type OwnProps = typeof NativeQueryEditor.defaultProps & {
  question: Question;
  query: NativeQuery;

  nativeEditorSelectedText?: string;
  modalSnippet?: NativeQuerySnippet;
  viewHeight: number;

  isOpen?: boolean;
  isInitiallyOpen?: boolean;
  isNativeEditorOpen: boolean;
  isRunnable: boolean;
  isRunning: boolean;
  isResultDirty: boolean;

  isShowingDataReference: boolean;
  isShowingTemplateTagsEditor: boolean;
  isShowingSnippetSidebar: boolean;

  readOnly?: boolean;
  enableRun?: boolean;
  canChangeDatabase?: boolean;
  hasTopBar?: boolean;
  hasParametersList?: boolean;
  hasEditingSidebar?: boolean;
  sidebarFeatures?: SidebarFeatures;
  resizable?: boolean;
  resizableBoxProps?: Partial<Omit<ResizableBoxProps, "axis">>;

  editorContext?: "question";

  handleResize: () => void;
  setDatasetQuery: (query: NativeQuery) => Promise<Question>;
  runQuestionQuery: (opts?: {
    overrideWithQuestion?: Question;
    shouldUpdateUrl?: boolean;
  }) => void;
  setNativeEditorSelectedRange: (range: SelectionRange) => void;
  openDataReferenceAtQuestion: (id: CardId) => void;
  openSnippetModalWithSelectedText: () => void;
  insertSnippet: (snippet: NativeQuerySnippet) => void;
  setIsNativeEditorOpen?: (isOpen: boolean) => void;
  setParameterValue: (parameterId: ParameterId, value: string) => void;
  setParameterValueToDefault: (parameterId: ParameterId) => void;
  onOpenModal: (modalType: QueryModalType) => void;
  toggleDataReference: () => void;
  toggleTemplateTagsEditor: () => void;
  toggleSnippetSidebar: () => void;
  cancelQuery?: () => void;
  closeSnippetModal: () => void;
  onSetDatabaseId?: (id: DatabaseId) => void;
};

interface ExplicitSizeProps {
  width: number;
  height: number;
}

interface EntityLoaderProps {
  snippets?: NativeQuerySnippet[];
  snippetCollections?: Collection[];
}

type Props = OwnProps &
  ExplicitSizeProps &
  EntityLoaderProps &
<<<<<<< HEAD
  EditorProps & { forwardedRef: ForwardedRef<HTMLDivElement> };
=======
  Omit<CodeMirrorEditorProps, "query">;
>>>>>>> 0d0a53e0

interface NativeQueryEditorState {
  initialHeight: number;
  isSelectedTextPopoverOpen: boolean;
  mobileShowParameterList: boolean;
  isPromptInputVisible: boolean;
}

export class NativeQueryEditor extends Component<
  Props,
  NativeQueryEditorState
> {
  resizeBox = createRef<HTMLDivElement & ResizableBox>();
  editor = createRef<CodeMirrorEditorRef>();

  constructor(props: Props) {
    super(props);

    const { query, viewHeight } = props;
    this.state = {
      initialHeight: calcInitialEditorHeight({ query, viewHeight }),
      isSelectedTextPopoverOpen: false,
      mobileShowParameterList: false,
      isPromptInputVisible: false,
    };
  }

  static defaultProps = {
    isOpen: false,
    enableRun: true,
    canChangeDatabase: true,
    resizable: true,
    sidebarFeatures: {
      dataReference: true,
      variables: true,
      snippets: true,
      promptInput: true,
    },
  };

  UNSAFE_componentWillMount() {
    const { question, setIsNativeEditorOpen, isInitiallyOpen } = this.props;

    if (typeof isInitiallyOpen !== "undefined") {
      setIsNativeEditorOpen?.(isInitiallyOpen);
      return;
    }

    setIsNativeEditorOpen?.(!question || !question.isSaved());
  }

  componentDidMount() {
    document.addEventListener("keydown", this.handleKeyDown);
    this.focus();
  }

  onChange = (queryText: string) => {
    const { query, setDatasetQuery } = this.props;
    if (query.queryText() !== queryText) {
      setDatasetQuery(
        query
          .setQueryText(queryText)
          .updateSnippetsWithIds(this.props.snippets),
      );
    }
  };

  componentWillUnmount() {
    document.removeEventListener("keydown", this.handleKeyDown);
  }

  componentDidUpdate(prevProps: Props) {
    if (
      this.state.isSelectedTextPopoverOpen &&
      !this.props.nativeEditorSelectedText &&
      prevProps.nativeEditorSelectedText
    ) {
      // close selected text popover if text is deselected
      this.setState({ isSelectedTextPopoverOpen: false });
    }
  }

  handleKeyDown = (e: KeyboardEvent) => {
    const { isRunning, cancelQuery, enableRun } = this.props;

    if (e.key === "Enter" && (e.metaKey || e.ctrlKey)) {
      if (isRunning && cancelQuery) {
        cancelQuery();
      } else if (enableRun) {
        this.runQuery();
      }
    }
  };

  runQuery = () => {
    this.props.cancelQuery?.();
    const { query, runQuestionQuery } = this.props;

    // if any text is selected, just run that
    const selectedText = this.props.nativeEditorSelectedText;

    if (selectedText) {
      const temporaryQuestion = query.setQueryText(selectedText).question();

      runQuestionQuery({
        overrideWithQuestion: temporaryQuestion,
        shouldUpdateUrl: false,
      });
    } else if (query.canRun()) {
      runQuestionQuery();
    }
  };

  focus() {
    if (this.props.readOnly) {
      return;
    }
    this.editor.current?.focus();
  }

  toggleEditor = () => {
    this.props.setIsNativeEditorOpen?.(!this.props.isNativeEditorOpen);
  };

  // Change the Database we're currently editing a query for.
  setDatabaseId = (databaseId: DatabaseId) => {
    const { query, setDatasetQuery, question, onSetDatabaseId } = this.props;

    if (question.databaseId() !== databaseId) {
      setDatasetQuery(query.setDatabaseId(databaseId).setDefaultCollection());

      onSetDatabaseId?.(databaseId);
      this.focus();
    }
  };

  setTableId = (tableId: TableId) => {
    const { query, setDatasetQuery } = this.props;
    const table = query.metadata().table(tableId);
    if (table && table.name !== query.collection()) {
      setDatasetQuery(query.setCollectionName(table.name));
    }
  };

  setParameterIndex = (parameterId: ParameterId, parameterIndex: number) => {
    const { query, setDatasetQuery } = this.props;
    setDatasetQuery(query.setParameterIndex(parameterId, parameterIndex));
  };

  handleFilterButtonClick = () => {
    this.setState({
      mobileShowParameterList: !this.state.mobileShowParameterList,
    });
  };

  togglePromptVisibility = () => {
    this.setState(prev => ({
      isPromptInputVisible: !prev.isPromptInputVisible,
    }));
  };

  handleRightClickSelection = () => {
    this.setState({ isSelectedTextPopoverOpen: true });
  };

  _updateSize(doc: string) {
    const { viewHeight } = this.props;

    const element = this.resizeBox.current;

    if (!doc || !element) {
      return;
    }

    const lines = doc.split("\n").length;
    const newHeight = getEditorLineHeight(
      Math.max(
        Math.min(lines, getMaxAutoSizeLines(viewHeight)),
        MIN_HEIGHT_LINES,
      ),
    );

    if (newHeight > element.offsetHeight) {
      element.style.height = `${newHeight}px`;
    }
  }

  handleQueryGenerated = (queryText: string) => {
    this.onChange(queryText);
    this.focus();
  };

  formatQuery = async () => {
    const { question } = this.props;
    const query = question.query();
    const engine = Lib.engine(query);
    const queryText = Lib.rawNativeQuery(query);

    if (!engine) {
      // no engine found, do nothing
      return;
    }

    const formattedQuery = await formatQuery(queryText, engine);
    this.onChange(formattedQuery);
    this.focus();
  };

  render() {
    const {
      question,
      query,
      setParameterValue,
      readOnly,
      isNativeEditorOpen,
      openSnippetModalWithSelectedText,
      openDataReferenceAtQuestion,
      hasParametersList = true,
      hasTopBar = true,
      hasEditingSidebar = true,
      resizableBoxProps = {},
      snippetCollections = [],
      resizable,
      editorContext = "question",
      setDatasetQuery,
      setNativeEditorSelectedRange,
      sidebarFeatures,
      canChangeDatabase,
      setParameterValueToDefault,
    } = this.props;

    const parameters = query.question().parameters();

    const dragHandle = resizable ? (
      <div className={S.dragHandleContainer}>
        <div className={S.dragHandle} />
      </div>
    ) : null;

    const canSaveSnippets = snippetCollections.some(
      collection => collection.can_write,
    );

    return (
      <div
        className={S.queryEditor}
        data-testid="native-query-editor-container"
        ref={this.props.forwardedRef}
      >
        {hasTopBar && (
          <Flex align="center" data-testid="native-query-top-bar">
            {canChangeDatabase && (
              <DataSourceSelectors
                isNativeEditorOpen={isNativeEditorOpen}
                query={query}
                question={question}
                readOnly={readOnly}
                setDatabaseId={this.setDatabaseId}
                setTableId={this.setTableId}
                editorContext={editorContext}
              />
            )}
            {hasParametersList && (
              <ResponsiveParametersList
                question={question}
                parameters={parameters}
                setParameterValue={setParameterValue}
                setParameterIndex={this.setParameterIndex}
                setParameterValueToDefault={setParameterValueToDefault}
                enableParameterRequiredBehavior
              />
            )}
            {query.hasWritePermission() &&
              !query.question().isArchived() &&
              this.props.setIsNativeEditorOpen && (
                <VisibilityToggler
                  isOpen={isNativeEditorOpen}
                  readOnly={!!readOnly}
                  toggleEditor={this.toggleEditor}
                />
              )}
          </Flex>
        )}
        <ResizableBox
          ref={this.resizeBox}
          height={this.state.initialHeight}
          className={cx(S.resizableBox, isNativeEditorOpen && S.open)}
          minConstraints={[Infinity, getEditorLineHeight(MIN_HEIGHT_LINES)]}
          axis="y"
          handle={dragHandle}
          resizeHandles={["s"]}
          {...resizableBoxProps}
          onResizeStop={(e, data) => {
            this.props.handleResize();
            if (typeof resizableBoxProps?.onResizeStop === "function") {
              resizableBoxProps.onResizeStop(e, data);
            }
          }}
        >
          <>
            <CodeMirrorEditor
              ref={this.editor}
              query={question.query()}
              readOnly={readOnly}
              onChange={this.onChange}
              onSelectionChange={setNativeEditorSelectedRange}
              onCursorMoveOverCardTag={openDataReferenceAtQuestion}
              onRightClickSelection={this.handleRightClickSelection}
            />

            {hasEditingSidebar && !readOnly && (
              <NativeQueryEditorSidebar
                runQuery={this.runQuery}
                features={sidebarFeatures}
                onShowPromptInput={this.togglePromptVisibility}
                onFormatQuery={this.formatQuery}
                {...this.props}
              />
            )}
          </>
        </ResizableBox>

        <RightClickPopover
          isOpen={this.state.isSelectedTextPopoverOpen}
          openSnippetModalWithSelectedText={openSnippetModalWithSelectedText}
          runQuery={this.runQuery}
          target={() => this.editor.current?.getSelectionTarget()}
          canSaveSnippets={canSaveSnippets}
        />

        {this.props.modalSnippet && (
          <Modal onClose={this.props.closeSnippetModal}>
            <SnippetFormModal
              snippet={this.props.modalSnippet}
              onCreate={this.props.insertSnippet}
              onUpdate={(newSnippet, oldSnippet) => {
                if (newSnippet.name !== oldSnippet.name) {
                  setDatasetQuery(query.updateSnippetNames([newSnippet]));
                }
              }}
              onClose={this.props.closeSnippetModal}
            />
          </Modal>
        )}
      </div>
    );
  }
}

const NativeQueryEditorRefWrapper = forwardRef<HTMLDivElement, Props>(
  function _NativeQueryEditorRefWrapper(props, ref) {
    return <NativeQueryEditor {...props} forwardedRef={ref} />;
  },
);

// eslint-disable-next-line import/no-default-export -- deprecated usage
export default _.compose(
  Databases.loadList({ loadingAndErrorWrapper: false }),
  Snippets.loadList({ loadingAndErrorWrapper: false }),
  SnippetCollections.loadList({ loadingAndErrorWrapper: false }),
  ExplicitSize(),
)(NativeQueryEditorRefWrapper);<|MERGE_RESOLUTION|>--- conflicted
+++ resolved
@@ -1,5 +1,5 @@
 import cx from "classnames";
-import { Component, type ForwardedRef, createRef, forwardRef } from "react";
+import { Component, createRef } from "react";
 import { ResizableBox, type ResizableBoxProps } from "react-resizable";
 import _ from "underscore";
 
@@ -111,11 +111,7 @@
 type Props = OwnProps &
   ExplicitSizeProps &
   EntityLoaderProps &
-<<<<<<< HEAD
-  EditorProps & { forwardedRef: ForwardedRef<HTMLDivElement> };
-=======
   Omit<CodeMirrorEditorProps, "query">;
->>>>>>> 0d0a53e0
 
 interface NativeQueryEditorState {
   initialHeight: number;
@@ -363,7 +359,6 @@
       <div
         className={S.queryEditor}
         data-testid="native-query-editor-container"
-        ref={this.props.forwardedRef}
       >
         {hasTopBar && (
           <Flex align="center" data-testid="native-query-top-bar">
@@ -465,16 +460,10 @@
   }
 }
 
-const NativeQueryEditorRefWrapper = forwardRef<HTMLDivElement, Props>(
-  function _NativeQueryEditorRefWrapper(props, ref) {
-    return <NativeQueryEditor {...props} forwardedRef={ref} />;
-  },
-);
-
 // eslint-disable-next-line import/no-default-export -- deprecated usage
 export default _.compose(
+  ExplicitSize(),
   Databases.loadList({ loadingAndErrorWrapper: false }),
   Snippets.loadList({ loadingAndErrorWrapper: false }),
   SnippetCollections.loadList({ loadingAndErrorWrapper: false }),
-  ExplicitSize(),
-)(NativeQueryEditorRefWrapper);+)(NativeQueryEditor);