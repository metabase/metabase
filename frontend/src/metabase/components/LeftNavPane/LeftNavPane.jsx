/* eslint-disable react/prop-types */
import { Link, IndexLink } from "react-router";
import { t } from "ttag";

export function LeftNavPaneItem({ name, path, index = false }) {
  return (
    <li>
      {index ? (
        <IndexLink
          to={path}
          className="AdminList-item flex align-center justify-between no-decoration"
          activeClassName="selected"
        >
          {name}
        </IndexLink>
      ) : (
        <Link
          to={path}
          className="AdminList-item flex align-center justify-between no-decoration"
          activeClassName="selected"
        >
          {name}
        </Link>
      )}
    </li>
  );
}

export function LeftNavPaneItemBack({ path }) {
  return (
    <li>
      <Link
        to={path}
        className="AdminList-item flex align-center justify-between no-decoration link text-bold"
      >
        &lt; {t`Back`}
      </Link>
    </li>
  );
}

export function LeftNavPane({ children }) {
  return (
<<<<<<< HEAD
    <aside className="MetadataEditor-table-list AdminList flex-no-shrink">
=======
    <div
      data-testid="admin-left-nav-pane"
      className={cx("MetadataEditor-table-list AdminList flex-no-shrink", {
        "full-height": fullHeight,
      })}
    >
>>>>>>> 8d5179df
      <ul className="AdminList-items pt1" aria-label="admin-list-items">
        {children}
      </ul>
    </aside>
  );
}<|MERGE_RESOLUTION|>--- conflicted
+++ resolved
@@ -41,16 +41,10 @@
 
 export function LeftNavPane({ children }) {
   return (
-<<<<<<< HEAD
-    <aside className="MetadataEditor-table-list AdminList flex-no-shrink">
-=======
-    <div
+    <aside
       data-testid="admin-left-nav-pane"
-      className={cx("MetadataEditor-table-list AdminList flex-no-shrink", {
-        "full-height": fullHeight,
-      })}
+      className="MetadataEditor-table-list AdminList flex-no-shrink"
     >
->>>>>>> 8d5179df
       <ul className="AdminList-items pt1" aria-label="admin-list-items">
         {children}
       </ul>
