--- conflicted
+++ resolved
@@ -119,11 +119,7 @@
     }%)`;
   }
 
-<<<<<<< HEAD
-  return `color-mix(in srgb, var(--mb-color-bg-dashboard), var(--mb-color-embed-bg-color-override, var(--mb-color-bg-white))  ${
-=======
   return `color-mix(in srgb, var(--mb-color-bg-white), var(--mb-color-bg-dashboard)  ${
->>>>>>> 195e89f8
     isSticky ? 15 : 100
   }%)`;
 }
