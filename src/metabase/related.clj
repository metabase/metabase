(ns metabase.related
  "Related entities recommendations."
  (:require
   [clojure.set :as set]
   [medley.core :as m]
   [metabase.api.common :as api]
   [metabase.mbql.normalize :as mbql.normalize]
   [metabase.models.card :refer [Card]]
   [metabase.models.collection :refer [Collection]]
   [metabase.models.dashboard :refer [Dashboard]]
   [metabase.models.dashboard-card :refer [DashboardCard]]
   [metabase.models.field :refer [Field]]
   [metabase.models.interface :as mi]
   [metabase.models.metric :refer [Metric]]
   [metabase.models.query :refer [Query]]
   [metabase.models.segment :refer [Segment]]
   [metabase.models.table :refer [Table]]
   [metabase.query-processor.util :as qp.util]
   [schema.core :as s]
   [toucan.db :as db]
   [toucan2.core :as t2]))

(def ^:private ^Long max-best-matches        3)
(def ^:private ^Long max-serendipity-matches 2)
(def ^:private ^Long max-matches             (+ max-best-matches
                                                max-serendipity-matches))

(def ^:private ContextBearingForm
  [(s/one (s/constrained (s/cond-pre s/Str s/Keyword)
                         (comp #{:field :metric :segment}
                               qp.util/normalize-token))
          "head")
   s/Any])

(defn- collect-context-bearing-forms
  [form]
  (let [form (mbql.normalize/normalize-fragment [:query :filter] form)]
    (into #{}
          (comp (remove (s/checker ContextBearingForm))
                (map #(update % 0 qp.util/normalize-token)))
          (tree-seq sequential? identity form))))

(defmulti definition
  "Return the relevant parts of a given entity's definition. Relevant parts are those that carry semantic meaning, and
  especially context-bearing forms."
  {:arglists '([instance])}
  mi/model)

(defmethod definition Card
  [card]
  (-> card
      :dataset_query
      :query
      ((juxt :breakout :aggregation :expressions :fields))))

(defmethod definition Metric
  [metric]
  (-> metric :definition ((juxt :aggregation :filter))))

(defmethod definition Segment
  [segment]
  (-> segment :definition :filter))

(defmethod definition Field
  [field]
  [[:field-id (:id field)]])

(defn- similarity
  "How similar are entities `a` and `b` based on a structural comparison of their
   definition (MBQL).
   For the purposes of finding related entites we are only interested in
   context-bearing subforms (field, segment, and metric references). We also
   don't care about generalizations (less context-bearing forms) and refinements
   (more context-bearing forms), so we just check if the less specifc form is a
   subset of the more specific one."
  [a b]
  (let [context-a (-> a definition collect-context-bearing-forms)
        context-b (-> b definition collect-context-bearing-forms)]
    (/ (count (set/intersection context-a context-b))
       (max (min (count context-a) (count context-b)) 1))))

(defn- rank-by-similarity
  [reference entities]
  (->> entities
       (remove #{reference})
       (map #(assoc % :similarity (similarity reference %)))
       (sort-by :similarity >)))

(defn- interesting-mix
  "Create an interesting mix of matches. The idea is to have a balanced mix
   between close (best) matches and more diverse matches to cover a wider field
   of intents."
  [matches]
  (let [[best rest] (split-at max-best-matches matches)]
    (concat best (->> rest shuffle (take max-serendipity-matches)))))

(def ^:private ^{:arglists '([entities])} filter-visible
  (partial filter (fn [{:keys [archived visibility_type active] :as entity}]
                    (and (some? entity)
                         (or (nil? visibility_type)
                             (= (qp.util/normalize-token visibility_type) :normal))
                         (not archived)
                         (not= active false)
                         (mi/can-read? entity)))))

(defn- metrics-for-table
  [table]
  (filter-visible (db/select Metric
                    :table_id (:id table)
                    :archived false)))

(defn- segments-for-table
  [table]
  (filter-visible (db/select Segment
                    :table_id (:id table)
                    :archived false)))

(defn- linking-to
  [table]
  (->> (db/select-field :fk_target_field_id Field
         :table_id           (:id table)
         :fk_target_field_id [:not= nil]
         :active             true)
<<<<<<< HEAD
       (map (comp (partial t2/select-one Table :id)
                  :table_id
                  (partial t2/select-one Field :id)))
=======
       (map (comp (partial db/select-one Table :id)
                  :table_id
                  (partial db/select-one Field :id)))
>>>>>>> 334854b5
       distinct
       filter-visible
       (take max-matches)))

(defn- linked-from
  [table]
  (if-let [fields (not-empty (db/select-field :id Field
                               :table_id (:id table)
                               :active   true))]
    (->> (db/select-field :table_id Field
           :fk_target_field_id [:in fields]
           :active             true)
<<<<<<< HEAD
         (map (partial t2/select-one Table :id))
=======
         (map (partial db/select-one Table :id))
>>>>>>> 334854b5
         filter-visible
         (take max-matches))
    []))

(defn- cards-sharing-dashboard
  [card]
  (if-let [dashboards (not-empty (db/select-field :dashboard_id DashboardCard
                                   :card_id (:id card)))]
    (->> (db/select-field :card_id DashboardCard
           :dashboard_id [:in dashboards]
           :card_id      [:not= (:id card)])
<<<<<<< HEAD
         (map (partial t2/select-one Card :id))
=======
         (map (partial db/select-one Card :id))
>>>>>>> 334854b5
         filter-visible
         (take max-matches))
    []))

(defn- similar-questions
  [card]
  (->> (db/select Card
         :table_id (:table_id card)
         :archived false)
       filter-visible
       (rank-by-similarity card)
       (filter (comp pos? :similarity))))

(defn- canonical-metric
  [card]
  (->> (db/select Metric
         :table_id (:table_id card)
         :archived false)
       filter-visible
       (m/find-first (comp #{(-> card :dataset_query :query :aggregation)}
                           :aggregation
                           :definition))))

(defn- recently-modified-dashboards
  []
  (->> (db/select-field :model_id 'Revision
         :model     "Dashboard"
         :user_id   api/*current-user-id*
         {:order-by [[:timestamp :desc]]})
<<<<<<< HEAD
       (map (partial t2/select-one Dashboard :id))
=======
       (map (partial db/select-one Dashboard :id))
>>>>>>> 334854b5
       filter-visible
       (take max-serendipity-matches)))

(defn- recommended-dashboards
  [cards]
  (let [recent           (recently-modified-dashboards)
        card->dashboards (->> (apply db/select [DashboardCard :card_id :dashboard_id]
                                     (cond-> []
                                       (seq cards)
                                       (concat [:card_id [:in (map :id cards)]])

                                       (seq recent)
                                       (concat [:dashboard_id [:not-in recent]])))
                              (group-by :card_id))
        best             (->> cards
                              (mapcat (comp card->dashboards :id))
                              distinct
                              ;; TODO -- extremely naughty to be doing a separate select for every single Dashboard ID
<<<<<<< HEAD
                              (map (partial t2/select-one Dashboard :id))
=======
                              (map (partial db/select-one Dashboard :id))
>>>>>>> 334854b5
                              filter-visible
                              (take max-best-matches))]
    (concat best recent)))

(defn- recommended-collections
  [cards]
  (->> cards
       (m/distinct-by :collection_id)
       interesting-mix
<<<<<<< HEAD
       (keep (comp (partial t2/select-one Collection :id) :collection_id))
=======
       (keep (comp (partial db/select-one Collection :id) :collection_id))
>>>>>>> 334854b5
       filter-visible))

(defmulti related
  "Return related entities."
  {:arglists '([entity])}
  mi/model)

(defmethod related Card
  [card]
  (let [table             (db/select-one Table :id (:table_id card))
        similar-questions (similar-questions card)]
    {:table             table
     :metrics           (->> table
                             metrics-for-table
                             (rank-by-similarity card)
                             interesting-mix)
     :segments          (->> table
                             segments-for-table
                             (rank-by-similarity card)
                             interesting-mix)
     :dashboard-mates   (cards-sharing-dashboard card)
     :similar-questions (interesting-mix similar-questions)
     :canonical-metric  (canonical-metric card)
     :dashboards        (recommended-dashboards similar-questions)
     :collections       (recommended-collections similar-questions)}))

(defmethod related Query
  [query]
  (related (mi/instance Card query)))

(defmethod related Metric
  [metric]
  (let [table (db/select-one Table :id (:table_id metric))]
    {:table    table
     :metrics  (->> table
                    metrics-for-table
                    (rank-by-similarity metric)
                    interesting-mix)
     :segments (->> table
                    segments-for-table
                    (rank-by-similarity metric)
                    interesting-mix)}))

(defmethod related Segment
  [segment]
  (let [table (db/select-one Table :id (:table_id segment))]
    {:table       table
     :metrics     (->> table
                       metrics-for-table
                       (rank-by-similarity segment)
                       interesting-mix)
     :segments    (->> table
                       segments-for-table
                       (rank-by-similarity segment)
                       interesting-mix)
     :linked-from (linked-from table)}))

(defmethod related Table
  [table]
  (let [linking-to  (linking-to table)
        linked-from (linked-from table)]
    {:segments    (segments-for-table table)
     :metrics     (metrics-for-table table)
     :linking-to  linking-to
     :linked-from linked-from
     :tables      (->> (db/select Table
                         :db_id           (:db_id table)
                         :schema          (:schema table)
                         :id              [:not= (:id table)]
                         :visibility_type nil
                         :active          true)
                       (remove (set (concat linking-to linked-from)))
                       filter-visible
                       interesting-mix)}))

(defmethod related Field
  [field]
  (let [table (db/select-one Table :id (:table_id field))]
    {:table    table
     :segments (->> table
                    segments-for-table
                    (rank-by-similarity field)
                    interesting-mix)
     :metrics  (->> table
                    metrics-for-table
                    (rank-by-similarity field)
                    (filter (comp pos? :similarity))
                    interesting-mix)
     :fields   (->> (db/select Field
                      :table_id        (:id table)
                      :id              [:not= (:id field)]
                      :visibility_type "normal"
                      :active          true)
                    filter-visible
                    interesting-mix)}))

(defmethod related Dashboard
  [dashboard]
<<<<<<< HEAD
  (let [cards (map (partial t2/select-one Card :id)
=======
  (let [cards (map (partial db/select-one Card :id)
>>>>>>> 334854b5
                   (db/select-field :card_id DashboardCard
                                    :dashboard_id (:id dashboard)))]
    {:cards (->> cards
                 (mapcat (comp similar-questions))
                 (remove (set cards))
                 distinct
                 filter-visible
                 interesting-mix)}))<|MERGE_RESOLUTION|>--- conflicted
+++ resolved
@@ -17,8 +17,7 @@
    [metabase.models.table :refer [Table]]
    [metabase.query-processor.util :as qp.util]
    [schema.core :as s]
-   [toucan.db :as db]
-   [toucan2.core :as t2]))
+   [toucan.db :as db]))
 
 (def ^:private ^Long max-best-matches        3)
 (def ^:private ^Long max-serendipity-matches 2)
@@ -121,15 +120,9 @@
          :table_id           (:id table)
          :fk_target_field_id [:not= nil]
          :active             true)
-<<<<<<< HEAD
-       (map (comp (partial t2/select-one Table :id)
-                  :table_id
-                  (partial t2/select-one Field :id)))
-=======
        (map (comp (partial db/select-one Table :id)
                   :table_id
                   (partial db/select-one Field :id)))
->>>>>>> 334854b5
        distinct
        filter-visible
        (take max-matches)))
@@ -142,11 +135,7 @@
     (->> (db/select-field :table_id Field
            :fk_target_field_id [:in fields]
            :active             true)
-<<<<<<< HEAD
-         (map (partial t2/select-one Table :id))
-=======
          (map (partial db/select-one Table :id))
->>>>>>> 334854b5
          filter-visible
          (take max-matches))
     []))
@@ -158,11 +147,7 @@
     (->> (db/select-field :card_id DashboardCard
            :dashboard_id [:in dashboards]
            :card_id      [:not= (:id card)])
-<<<<<<< HEAD
-         (map (partial t2/select-one Card :id))
-=======
          (map (partial db/select-one Card :id))
->>>>>>> 334854b5
          filter-visible
          (take max-matches))
     []))
@@ -192,11 +177,7 @@
          :model     "Dashboard"
          :user_id   api/*current-user-id*
          {:order-by [[:timestamp :desc]]})
-<<<<<<< HEAD
-       (map (partial t2/select-one Dashboard :id))
-=======
        (map (partial db/select-one Dashboard :id))
->>>>>>> 334854b5
        filter-visible
        (take max-serendipity-matches)))
 
@@ -215,11 +196,7 @@
                               (mapcat (comp card->dashboards :id))
                               distinct
                               ;; TODO -- extremely naughty to be doing a separate select for every single Dashboard ID
-<<<<<<< HEAD
-                              (map (partial t2/select-one Dashboard :id))
-=======
                               (map (partial db/select-one Dashboard :id))
->>>>>>> 334854b5
                               filter-visible
                               (take max-best-matches))]
     (concat best recent)))
@@ -229,11 +206,7 @@
   (->> cards
        (m/distinct-by :collection_id)
        interesting-mix
-<<<<<<< HEAD
-       (keep (comp (partial t2/select-one Collection :id) :collection_id))
-=======
        (keep (comp (partial db/select-one Collection :id) :collection_id))
->>>>>>> 334854b5
        filter-visible))
 
 (defmulti related
@@ -332,11 +305,7 @@
 
 (defmethod related Dashboard
   [dashboard]
-<<<<<<< HEAD
-  (let [cards (map (partial t2/select-one Card :id)
-=======
   (let [cards (map (partial db/select-one Card :id)
->>>>>>> 334854b5
                    (db/select-field :card_id DashboardCard
                                     :dashboard_id (:id dashboard)))]
     {:cards (->> cards
