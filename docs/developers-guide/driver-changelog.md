--- conflicted
+++ resolved
@@ -9,7 +9,6 @@
 - The MBQL schema in `metabase.mbql.schema` now uses [Malli](https://github.com/metosin/malli) instead of
   [Schema](https://github.com/plumatic/schema). If you were using this namespace in combination with Schema, you'll
   want to update your code to use Malli instead.
-<<<<<<< HEAD
   
 - Another driver feature has been added: `:table-privileges`. This feature signals whether we can store
   the table-level privileges for the database on database sync.
@@ -17,12 +16,6 @@
 - The multimethod `metabase.driver/current-user-table-privileges` has been added. This method is used to get 
   the set of privileges the database connection's current user has. It needs to be implemented if the database 
   supports the `:table-privileges` feature.
-=======
-
-- The multimethod `metabase.driver/current-user-table-privileges` has been added. This method is used to get
-  the set of privileges the database connection's current user has. It needs to be implemented if the database
-  supports the `:actions` feature.
->>>>>>> 481604ae
 
 - The following functions in `metabase.query-processor.store` (`qp.store`) are now deprecated
 
