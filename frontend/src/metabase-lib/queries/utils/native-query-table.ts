import _ from "underscore";

import type Table from "metabase-lib/metadata/Table";
import { getQuestionVirtualTableId } from "metabase-lib/metadata/utils/saved-questions";

import type NativeQuery from "../NativeQuery";
<<<<<<< HEAD

import { getDatasetTable } from "./nested-card-query-table";
=======
>>>>>>> 2f61b2d7

export function getNativeQueryTable(nativeQuery: NativeQuery): Table | null {
  const question = nativeQuery.question();
  const isDataset = question.isDataset() && question.isSaved();

  if (isDataset) {
    return question.metadata().table(getQuestionVirtualTableId(question.id()));
  }

  const database = question.database();
  const collection = nativeQuery.collection();
  if (database && collection) {
    return (
      _.findWhere(database.getTables(), {
        name: collection,
      }) || null
    );
  }

  // Native queries aren't always associated with a specific table
  return null;
}<|MERGE_RESOLUTION|>--- conflicted
+++ resolved
@@ -4,11 +4,6 @@
 import { getQuestionVirtualTableId } from "metabase-lib/metadata/utils/saved-questions";
 
 import type NativeQuery from "../NativeQuery";
-<<<<<<< HEAD
-
-import { getDatasetTable } from "./nested-card-query-table";
-=======
->>>>>>> 2f61b2d7
 
 export function getNativeQueryTable(nativeQuery: NativeQuery): Table | null {
   const question = nativeQuery.question();
