--- conflicted
+++ resolved
@@ -50,11 +50,7 @@
   PLUGIN_DB_ROUTING,
   PLUGIN_DEPENDENCIES,
   PLUGIN_METABOT,
-<<<<<<< HEAD
-=======
   PLUGIN_SUPPORT,
-  PLUGIN_TRANSFORMS,
->>>>>>> 28b5fb79
 } from "metabase/plugins";
 
 import { ModelPersistenceConfiguration } from "./performance/components/ModelPersistenceConfiguration";
