/* eslint "react/prop-types": "error" */

import PropTypes from "prop-types";
import { Component } from "react";
import _ from "underscore";

import { LoadingAndErrorWrapper } from "metabase/components/LoadingAndErrorWrapper";
import { Sidebar } from "metabase/dashboard/components/Sidebar";
import Pulses from "metabase/entities/pulses";
import {
  NEW_PULSE_TEMPLATE,
  cleanPulse,
  createChannel,
} from "metabase/lib/pulse";
import { connect } from "metabase/lib/redux";
import {
  AddEditEmailSidebar,
  AddEditSlackSidebar,
} from "metabase/notifications/AddEditSidebar/AddEditSidebar";
import { NewPulseSidebar } from "metabase/notifications/NewPulseSidebar";
import PulsesListSidebar from "metabase/notifications/PulsesListSidebar";
import {
  cancelEditingPulse,
  fetchPulseFormInput,
  saveEditingPulse,
  testPulse,
  updateEditingPulse,
} from "metabase/notifications/pulse/actions";
import {
  getEditingPulse,
  getPulseFormInput,
} from "metabase/notifications/pulse/selectors";
import { getUser, getUserIsAdmin } from "metabase/selectors/user";
import { UserApi } from "metabase/services";
import { isVisualizerDashboardCard } from "metabase/visualizer/utils";
import { isVirtualCardDisplayType } from "metabase-types/api/visualization";

export const CHANNEL_ICONS = {
  email: "mail",
  slack: "slack",
};

const EDITING_MODES = {
  ADD_EMAIL: "add-edit-email",
  ADD_SLACK: "add-edit-slack",
  NEW_PULSE: "new-pulse",
  LIST_PULSES: "list-pulses",
};

const CHANNEL_TYPES = {
  EMAIL: "email",
  SLACK: "slack",
};

const cardsFromDashboard = (dashboard) => {
  if (dashboard === undefined) {
    return [];
  }

  return dashboard.dashcards.map((card) => ({
    id: card.card.id,
    collection_id: card.card.collection_id,
    description: card.card.description,
    display: card.card.display,
    name: isVisualizerDashboardCard(card)
      ? card.visualization_settings.visualization.settings["card.title"]
      : card.card.name,
    include_csv: false,
    include_xls: false,
    dashboard_card_id: card.id,
    dashboard_id: dashboard.id,
    parameter_mappings: [], // card.parameter_mappings, //TODO: this ended up as "[]" ?
  }));
};

export const getSupportedCardsForSubscriptions = (dashboard) => {
  return cardsFromDashboard(dashboard).filter(
    (card) => !isVirtualCardDisplayType(card.display),
  );
};

const cardsToPulseCards = (cards, pulseCards) => {
<<<<<<< HEAD
  return cards.map(card => {
    const pulseCard =
      pulseCards.find(
        pc =>
          pc.id === card.id && pc.dashboard_card_id === card.dashboard_card_id,
      ) || card;
=======
  return cards.map((card) => {
    const pulseCard = pulseCards.find((pc) => pc.id === card.id) || card;
>>>>>>> 95afcd14
    return {
      ...card,
      format_rows: pulseCard.format_rows,
      pivot_results: pulseCard.pivot_results,
      include_csv: pulseCard.include_csv,
      include_xls: pulseCard.include_xls,
    };
  });
};

const getEditingPulseWithDefaults = (state, props) => {
  const pulse = getEditingPulse(state, props);
  const dashboardWrapper = state.dashboard;
  if (!pulse.name) {
    pulse.name = dashboardWrapper.dashboards[dashboardWrapper.dashboardId].name;
  }
  if (!pulse.dashboard_id) {
    pulse.dashboard_id =
      dashboardWrapper.dashboards[dashboardWrapper.dashboardId].id;
  }
  pulse.cards = cardsToPulseCards(
    getSupportedCardsForSubscriptions(props.dashboard),
    pulse.cards,
  );

  return pulse;
};

const mapStateToProps = (state, props) => ({
  isAdmin: getUserIsAdmin(state),
  pulse: getEditingPulseWithDefaults(state, props),
  formInput: getPulseFormInput(state, props),
  user: getUser(state),
});

const mapDispatchToProps = {
  updateEditingPulse,
  saveEditingPulse,
  cancelEditingPulse,
  fetchPulseFormInput,
  setPulseArchived: Pulses.actions.setArchived,
  testPulse,
};

class DashboardSubscriptionsSidebarInner extends Component {
  state = {
    editingMode: EDITING_MODES.LIST_PULSES,
    // use this to know where to go "back" to
    returnMode: [],
    isSaving: false,
    users: undefined,
  };

  static propTypes = {
    dashboard: PropTypes.object.isRequired,
    fetchPulseFormInput: PropTypes.func.isRequired,
    formInput: PropTypes.object.isRequired,
    initialCollectionId: PropTypes.number,
    isAdmin: PropTypes.bool,
    pulse: PropTypes.object.isRequired,
    saveEditingPulse: PropTypes.func.isRequired,
    testPulse: PropTypes.func.isRequired,
    updateEditingPulse: PropTypes.func.isRequired,
    cancelEditingPulse: PropTypes.func.isRequired,
    pulses: PropTypes.array,
    onCancel: PropTypes.func.isRequired,
    setPulseArchived: PropTypes.func.isRequired,
    params: PropTypes.object,
  };

  componentDidMount() {
    this.props.fetchPulseFormInput();
    this.fetchUsers();
  }

  componentDidUpdate(prevProps) {
    const { isAdmin } = this.props;

    if (!isAdmin) {
      this.forwardNonAdmins({ prevProps });
    }
  }

  fetchUsers = async () => {
    this.setState({ users: (await UserApi.list()).data });
  };

  forwardNonAdmins = ({ prevProps }) => {
    const { editingMode } = this.state;
    const { formInput, pulses: newPulses } = this.props;
    const { pulses: prevPulses } = prevProps;

    // prevent forwarding to add-pulse editingMode after creating a new pulse
    // when none existed previously
    if (newPulses?.length > 0 && prevPulses?.length === 0) {
      this.setState(() => {
        return {
          editingMode: EDITING_MODES.LIST_PULSES,
          returnMode: [],
        };
      });

      return;
    }

    const isEditingModeForwardable =
      editingMode === EDITING_MODES.NEW_PULSE ||
      (editingMode === EDITING_MODES.LIST_PULSES && newPulses?.length === 0);

    if (isEditingModeForwardable) {
      const emailConfigured = formInput?.channels?.email?.configured || false;
      const slackConfigured = formInput?.channels?.slack?.configured || false;

      const shouldForwardToAddEmail = emailConfigured && !slackConfigured;
      const shouldForwardToAddSlack = slackConfigured && !emailConfigured;

      if (shouldForwardToAddEmail) {
        this.setState(() => {
          return {
            editingMode: EDITING_MODES.ADD_EMAIL,
          };
        });
        this.setPulseWithChannel(CHANNEL_TYPES.EMAIL);

        return;
      }

      if (shouldForwardToAddSlack) {
        this.setState(() => {
          return {
            editingMode: EDITING_MODES.ADD_SLACK,
          };
        });
        this.setPulseWithChannel(CHANNEL_TYPES.SLACK);

        return;
      }
    }
  };

  setPulse = (pulse) => {
    this.props.updateEditingPulse(pulse);
  };

  setPulseWithChannel = (type) => {
    const { dashboard, formInput } = this.props;

    const channelSpec = formInput.channels[type];
    if (!channelSpec) {
      return;
    }

    const channel = createChannel(channelSpec);

    const newPulse = {
      ...NEW_PULSE_TEMPLATE,
      channels: [channel],
      cards: getSupportedCardsForSubscriptions(dashboard),
    };
    this.setPulse(newPulse);
  };

  onChannelPropertyChange = (index, name, value) => {
    const { pulse } = this.props;
    const channels = [...pulse.channels];

    channels[index] = { ...channels[index], [name]: value };

    this.setPulse({ ...pulse, channels });
  };

  // changedProp contains the schedule property that user just changed
  // newSchedule may contain also other changed properties as some property changes reset other properties
  onChannelScheduleChange = (index, newSchedule, changedProp) => {
    const { pulse } = this.props;
    const channels = [...pulse.channels];

    channels[index] = { ...channels[index], ...newSchedule };
    this.setPulse({ ...pulse, channels });
  };

  toggleSkipIfEmpty = () => {
    const { pulse } = this.props;
    this.setPulse({ ...pulse, skip_if_empty: !pulse.skip_if_empty });
  };

  setPulseParameters = (parameters) => {
    const { pulse } = this.props;

    this.setPulse({
      ...pulse,
      parameters,
    });
  };

  handleSave = async () => {
    const { pulse, dashboard, formInput } = this.props;
    const { isSaving } = this.state;

    if (isSaving) {
      return;
    }

    const cleanedPulse = cleanPulse(pulse, formInput.channels);
    cleanedPulse.name = dashboard.name;

    try {
      this.setState({ isSaving: true });
      await this.props.updateEditingPulse(cleanedPulse);
      await this.props.saveEditingPulse();
      this.setState({ editingMode: EDITING_MODES.LIST_PULSES, returnMode: [] });
    } finally {
      this.setState({ isSaving: false });
    }
  };

  createSubscription = () => {
    this.setState(({ editingMode, returnMode }) => {
      return {
        editingMode: EDITING_MODES.NEW_PULSE,
        returnMode: returnMode.concat([editingMode]),
      };
    });
  };

  editPulse = (pulse, channelType) => {
    this.setPulse(pulse);
    this.setState(({ editingMode, returnMode }) => {
      return {
        editingMode: "add-edit-" + channelType,
        returnMode: returnMode.concat([
          editingMode || EDITING_MODES.LIST_PULSES,
        ]),
      };
    });
  };

  handleArchive = async () => {
    await this.props.setPulseArchived(this.props.pulse, true);
    this.setState({ editingMode: EDITING_MODES.LIST_PULSES, returnMode: [] });
  };

  // Because you can navigate down the sidebar, we need to wrap
  // onCancel from props and either call that or reset back a screen
  onCancel = () => {
    const { cancelEditingPulse, onCancel } = this.props;
    const { returnMode } = this.state;
    if (returnMode.length) {
      // set the current mode back to what it should be
      this.setState({
        editingMode: returnMode[returnMode.length - 1],
        returnMode: returnMode.slice(0, -1),
      });
    } else {
      onCancel();
    }
    cancelEditingPulse();
  };

  render() {
    const { editingMode, users } = this.state;
    const { dashboard, formInput, pulse, pulses, testPulse } = this.props;

    const isLoading = !pulses || !users || !pulse || !formInput?.channels;

    if (isLoading) {
      return (
        <Sidebar>
          <LoadingAndErrorWrapper loading />
        </Sidebar>
      );
    }

    if (editingMode === EDITING_MODES.LIST_PULSES && pulses.length > 0) {
      return (
        <PulsesListSidebar
          pulses={pulses}
          formInput={formInput}
          createSubscription={this.createSubscription}
          onCancel={this.onCancel}
          editPulse={this.editPulse}
        />
      );
    }

    if (
      editingMode === EDITING_MODES.ADD_EMAIL &&
      pulse.channels &&
      pulse.channels.length > 0
    ) {
      const channelDetails = pulse.channels
        .map((c, i) => [c, i])
        .filter(
          ([c, i]) => c.enabled && c.channel_type === CHANNEL_TYPES.EMAIL,
        );
      // protection from a failure where the channels aren't loaded yet
      if (channelDetails.length === 0) {
        return <Sidebar />;
      }

      const [channel, index] = channelDetails[0];
      const channelSpec = formInput.channels.email;

      return (
        <AddEditEmailSidebar
          pulse={pulse}
          formInput={formInput}
          channel={channel}
          channelSpec={channelSpec}
          handleSave={this.handleSave}
          onCancel={this.onCancel}
          onChannelPropertyChange={_.partial(
            this.onChannelPropertyChange,
            index,
          )}
          onChannelScheduleChange={_.partial(
            this.onChannelScheduleChange,
            index,
          )}
          testPulse={testPulse}
          toggleSkipIfEmpty={this.toggleSkipIfEmpty}
          setPulse={this.setPulse}
          users={users}
          handleArchive={this.handleArchive}
          dashboard={dashboard}
          setPulseParameters={this.setPulseParameters}
        />
      );
    }

    if (
      editingMode === EDITING_MODES.ADD_SLACK &&
      pulse.channels &&
      pulse.channels.length > 0
    ) {
      const channelDetails = pulse.channels
        .map((c, i) => [c, i])
        .filter(
          ([c, i]) => c.enabled && c.channel_type === CHANNEL_TYPES.SLACK,
        );

      // protection from a failure where the channels aren't loaded yet
      if (channelDetails.length === 0) {
        return <Sidebar />;
      }

      const [channel, index] = channelDetails[0];
      const channelSpec = formInput.channels.slack;
      return (
        <AddEditSlackSidebar
          pulse={pulse}
          formInput={formInput}
          channel={channel}
          channelSpec={channelSpec}
          handleSave={this.handleSave}
          onCancel={this.onCancel}
          onChannelPropertyChange={_.partial(
            this.onChannelPropertyChange,
            index,
          )}
          onChannelScheduleChange={_.partial(
            this.onChannelScheduleChange,
            index,
          )}
          testPulse={testPulse}
          toggleSkipIfEmpty={this.toggleSkipIfEmpty}
          handleArchive={this.handleArchive}
          dashboard={dashboard}
          setPulseParameters={this.setPulseParameters}
        />
      );
    }

    if (editingMode === EDITING_MODES.NEW_PULSE || pulses.length === 0) {
      const emailConfigured = formInput?.channels?.email?.configured || false;
      const slackConfigured = formInput?.channels?.slack?.configured || false;

      return (
        <NewPulseSidebar
          onCancel={this.onCancel}
          emailConfigured={emailConfigured}
          slackConfigured={slackConfigured}
          onNewEmailPulse={() => {
            if (emailConfigured) {
              this.setState(({ returnMode }) => {
                return {
                  editingMode: EDITING_MODES.ADD_EMAIL,
                  returnMode: returnMode.concat([editingMode]),
                };
              });
              this.setPulseWithChannel(CHANNEL_TYPES.EMAIL);
            }
          }}
          onNewSlackPulse={() => {
            if (slackConfigured) {
              this.setState(({ returnMode }) => {
                return {
                  editingMode: EDITING_MODES.ADD_SLACK,
                  returnMode: returnMode.concat([editingMode]),
                };
              });
              this.setPulseWithChannel(CHANNEL_TYPES.SLACK);
            }
          }}
        />
      );
    }

    return <Sidebar />;
  }
}

const DashboardSubscriptionsSidebar = _.compose(
  Pulses.loadList({
    query: (state, { dashboard }) => ({ dashboard_id: dashboard.id }),
    loadingAndErrorWrapper: false,
  }),
  connect(mapStateToProps, mapDispatchToProps),
)(DashboardSubscriptionsSidebarInner);

export default DashboardSubscriptionsSidebar;<|MERGE_RESOLUTION|>--- conflicted
+++ resolved
@@ -80,17 +80,12 @@
 };
 
 const cardsToPulseCards = (cards, pulseCards) => {
-<<<<<<< HEAD
-  return cards.map(card => {
+  return cards.map((card) => {
     const pulseCard =
       pulseCards.find(
-        pc =>
+        (pc) =>
           pc.id === card.id && pc.dashboard_card_id === card.dashboard_card_id,
       ) || card;
-=======
-  return cards.map((card) => {
-    const pulseCard = pulseCards.find((pc) => pc.id === card.id) || card;
->>>>>>> 95afcd14
     return {
       ...card,
       format_rows: pulseCard.format_rows,
