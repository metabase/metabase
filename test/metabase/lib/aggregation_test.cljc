--- conflicted
+++ resolved
@@ -193,8 +193,7 @@
       (is (=? result-query
               (-> q
                   (lib/aggregate {:operator :sum
-<<<<<<< HEAD
-                                  :args [(lib.field/field q (lib.metadata/field q nil "VENUES" "CATEGORY_ID"))]})
+                                  :args [(lib/ref (lib.metadata/field q nil "VENUES" "CATEGORY_ID"))]})
                   (dissoc :lib/metadata)))))))
 
 (deftest ^:parallel type-of-sum-test
@@ -240,8 +239,4 @@
               :display_name "Sum of double-price"}]
             (lib/aggregations query)))
     (is (= :type/Integer
-           (lib/type-of query (first (lib/aggregations query)))))))
-=======
-                                  :args [(lib/ref (lib.metadata/field q nil "VENUES" "CATEGORY_ID"))]})
-                  (dissoc :lib/metadata)))))))
->>>>>>> 006d182f
+           (lib/type-of query (first (lib/aggregations query)))))))