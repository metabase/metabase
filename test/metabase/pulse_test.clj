(ns metabase.pulse-test
  "These are mostly Alerts test, dashboard subscriptions could be found in
  [[metabase.dashboard-subscription-test]]."
  (:require
   [clojure.java.io :as io]
   [clojure.string :as str]
   [clojure.test :refer :all]
   [metabase.channel.core :as channel]
   [metabase.channel.http-test :as channel.http-test]
   [metabase.email :as email]
   [metabase.integrations.slack :as slack]
   [metabase.models
    :refer [Card Collection Pulse PulseCard PulseChannel PulseChannelRecipient]]
   [metabase.models.permissions :as perms]
   [metabase.models.permissions-group :as perms-group]
   [metabase.models.pulse :as pulse]
   [metabase.public-settings :as public-settings]
   [metabase.pulse]
   [metabase.pulse.render :as render]
   [metabase.pulse.render.body :as body]
   [metabase.pulse.test-util :as pulse.test-util]
   [metabase.test :as mt]
   [metabase.test.util :as tu]
   [metabase.util :as u]
   [metabase.util.retry :as retry]
   [toucan2.core :as t2]
   [toucan2.tools.with-temp :as t2.with-temp]))

(set! *warn-on-reflection* true)

;;; +----------------------------------------------------------------------------------------------------------------+
;;; |                                               Util Fns & Macros                                                |
;;; +----------------------------------------------------------------------------------------------------------------+

(defn- rasta-alert-message
  [& [data]]
  (merge {:subject        "Alert: Test card has results"
          :recipients     #{"rasta@metabase.com"}
          :message-type   :attachments
          :recipient-type nil
          :message        [{pulse.test-util/card-name true}
                           ;; card static-viz
                           pulse.test-util/png-attachment
                           ;; icon
                           pulse.test-util/png-attachment]}
         data))

(defn do-with-pulse-for-card
  "Creates a Pulse and other relevant rows for a `card` (using `pulse` and `pulse-card` properties if specified), then
  invokes

    (f pulse)"
  [{:keys [pulse pulse-card channel pulse-channel card]
    :or   {pulse-channel :email}}
   f]
  (mt/with-temp [:model/Pulse        {pulse-id :id, :as pulse} (->> pulse
                                                                    (merge {:name            "Pulse Name"
                                                                            :alert_condition "rows"}))
                 :model/PulseCard    _ (merge {:pulse_id        pulse-id
                                               :card_id         (u/the-id card)
                                               :position        0}
                                              pulse-card)
                 ;; channel is currently only used for http
                 :model/Channel      {chn-id :id} (merge {:type    :channel/http
                                                          :details {:url         "https://metabase.com/testhttp"
                                                                    :auth-method "none"}}
                                                         channel)
                 :model/PulseChannel {pc-id :id} (case pulse-channel
                                                   :email
                                                   {:pulse_id pulse-id
                                                    :channel_type "email"}

                                                   :slack
                                                   {:pulse_id     pulse-id
                                                    :channel_type "slack"
                                                    :details      {:channel "#general"}}

                                                   :http
                                                   {:pulse_id     pulse-id
                                                    :channel_type "http"
                                                    :channel_id   chn-id})]
    (if (= pulse-channel :email)
      (t2.with-temp/with-temp [PulseChannelRecipient _ {:user_id          (pulse.test-util/rasta-id)
                                                        :pulse_channel_id pc-id}]
        (f pulse))
      (f pulse))))

(defmacro with-pulse-for-card
  "e.g.

    (with-pulse-for-card [pulse {:card my-card, :pulse pulse-properties, ...}]
      ...)"
  [[pulse-binding properties] & body]
  `(do-with-pulse-for-card ~properties (fn [~pulse-binding] ~@body)))

(defn- do-test!
  "Run a single Pulse test with a standard set of boilerplate. Creates Card, Pulse, and other related objects using
  `card`, `pulse`, `pulse-card` properties, then sends the Pulse; finally, test assertions in `assert` are invoked.
  `assert` can contain `:email` and/or `:slack` assertions, which are used to test an email and Slack version of that
  Pulse respectively. `:assert` functions have the signature

    (f object-ids send-pulse!-response)

  Example:

    (do-test
     {:card   {:dataset_query (mt/mbql-query checkins)}
      :assert {:slack (fn [{:keys [pulse-id]} response]
                        (is (= {:sent pulse-id}
                               response)))}})"
  [{:keys [card channel pulse pulse-card display fixture], assertions :assert}]
  {:pre [(map? assertions) ((some-fn :email :slack :http) assertions)]}
  (doseq [channel-type [:email :slack :http]
          :let         [f (get assertions channel-type)]
          :when        f]
    (assert (fn? f))
    (testing (format "sent to %s channel" channel-type)
      (mt/with-temp [Card          {card-id :id} (merge {:name    pulse.test-util/card-name
                                                         :display (or display :line)}
                                                        card)]
        (with-pulse-for-card [{pulse-id :id}
                              {:card          card-id
                               :pulse         pulse
                               :channel       channel
                               :pulse-card    pulse-card
                               :pulse-channel channel-type}]
          (letfn [(thunk* []
                    (f {:card-id card-id, :pulse-id pulse-id}
                       ((keyword "channel" (name channel-type))
                        (pulse.test-util/with-captured-channel-send-messages!
                          (mt/with-temporary-setting-values [site-url "https://metabase.com/testmb"]
                            (metabase.pulse/send-pulse! (t2/select-one :model/Pulse pulse-id)))))))
                  (thunk []
                    (if fixture
                      (fixture {:card-id card-id, :pulse-id pulse-id} thunk*)
                      (thunk*)))]
            (case channel-type
              (:http :email) (thunk)
              :slack (pulse.test-util/slack-test-setup! (thunk)))))))))

(defn- tests!
  "Convenience for writing multiple tests using `do-test`. `common` is a map of shared properties as passed to `do-test`
  that is deeply merged with the individual maps for each test. Other args are alternating `testing` context messages
  and properties as passed to `do-test`:

    (tests
     ;; shared properties used for both tests
     {:card {:dataset_query (mt/mbql-query)}}

     \"Test 1\"
     {:assert {:email (fn [_ _] (is ...))}}

     \"Test 2\"
     ;; override just the :display property of the Card
     {:card   {:display \"table\"}
      :assert {:email (fn [_ _] (is ...))}})"
  [common & {:as message->m}]
  (doseq [[message m] message->m]
    (testing message
      (do-test! (merge-with merge common m)))))

(def ^:private test-card-result {pulse.test-util/card-name true})
(def ^:private test-card-regex (re-pattern pulse.test-util/card-name))

(defn- produces-bytes? [{:keys [rendered-info]}]
  (when rendered-info
    (pos? (alength (or (render/png-from-render-info rendered-info 500)
                       (byte-array 0))))))

;;; +----------------------------------------------------------------------------------------------------------------+
;;; |                                                     Tests                                                      |
;;; +----------------------------------------------------------------------------------------------------------------+

(deftest basic-timeseries-test
  (do-test!
   {:card
    (merge
     (pulse.test-util/checkins-query-card {:breakout [!day.date]
                                           :limit 1})
     {:visualization_settings {:graph.dimensions ["DATE"]
                               :graph.metrics    ["count"]}})
    :assert
    {:email
     (fn [_ [email]]
       (is (= (rasta-alert-message)
              (mt/summarize-multipart-single-email email test-card-regex))))

     :slack
     (fn [{:keys [card-id]} [pulse-results]]
       (is (= {:channel-id "#general"
               :attachments
               [{:blocks [{:type "header", :text {:type "plain_text", :text "🔔 Test card", :emoji true}}]}
                {:title           pulse.test-util/card-name
                 :rendered-info   {:attachments false
                                   :content     true}
                 :title_link      (str "https://metabase.com/testmb/question/" card-id)
                 :attachment-name "image.png"
                 :channel-id      "FOO"
                 :fallback        pulse.test-util/card-name}]}
              (pulse.test-util/thunk->boolean pulse-results))))

     :http
     (fn [{:keys [card-id pulse-id]} [request]]
       (let [pulse (t2/select-one :model/Pulse pulse-id)
             card  (t2/select-one :model/Card card-id)]
         (is (=? {:body {:type               "alert"
                         :alert_id           pulse-id
                         :alert_creator_id   (mt/malli=? int?)
                         :alert_creator_name (t2/select-one-fn :common_name :model/User (:creator_id pulse))
                         :data               {:type          "question"
                                              :question_id   card-id
                                              :question_name (:name card)
                                              :question_url  (mt/malli=? [:fn #(str/ends-with? % (str card-id))])
                                              :visualization (mt/malli=? [:fn #(str/starts-with? % "data:image/png;base64")])
                                              :raw_data      {:cols ["DATE" "count"], :rows [["2013-01-03T00:00:00Z" 1]]}}
                         :sent_at            (mt/malli=? :any)}}
                 request))))}}))

(deftest basic-table-test
  (tests! {:display :table}
          "9 results, so no attachment"
          {:card    (pulse.test-util/checkins-query-card {:aggregation nil, :limit 9})

           :fixture
           (fn [_ thunk]
             (with-redefs [body/attached-results-text (pulse.test-util/wrap-function @#'body/attached-results-text)]
               (thunk)))

           :assert
           {:email
            (fn [_ [email]]
              (is (= (rasta-alert-message {:message [{pulse.test-util/card-name                            true
                                                      "More results have been included"                    false
                                                      "ID</th>"                                            true
                                                      "<a href=\\\"https://metabase.com/testmb/dashboard/" false}
                                                     pulse.test-util/png-attachment]})
                     (mt/summarize-multipart-single-email
                      email
                      test-card-regex
                      #"More results have been included"
                      #"ID</th>"
                      #"<a href=\"https://metabase.com/testmb/dashboard/"))))

            :slack
            (fn [{:keys [card-id]} [pulse-results]]
              (testing "\"more results in attachment\" text should not be present for Slack Pulses"
                (testing "Pulse results"
                  (is (= {:channel-id "#general"
                          :attachments
                          [{:blocks
                            [{:type "header", :text {:type "plain_text", :text "🔔 Test card", :emoji true}}]}
                           {:title           pulse.test-util/card-name
                            :rendered-info   {:attachments false
                                              :content     true}
                            :title_link      (str "https://metabase.com/testmb/question/" card-id)
                            :attachment-name "image.png"
                            :channel-id      "FOO"
                            :fallback        pulse.test-util/card-name}]}
                         (pulse.test-util/thunk->boolean pulse-results))))
                (testing "attached-results-text should be invoked exactly once"
                  (is (= 1
                         (count (pulse.test-util/input @#'body/attached-results-text)))))
                (testing "attached-results-text should return nil since it's a slack message"
                  (is (= [nil]
                         (pulse.test-util/output @#'body/attached-results-text))))))}}

          "11 rows in the results no longer causes a CSV attachment per issue #36441."
          {:card (pulse.test-util/checkins-query-card {:aggregation nil, :limit 11})

           :assert
           {:email
            (fn [_ [email]]
              (is (= (rasta-alert-message {:message [{pulse.test-util/card-name         true
                                                      "More results have been included" false
                                                      "ID</th>"                         true}
                                                     pulse.test-util/png-attachment]})
                     (mt/summarize-multipart-single-email
                      email
                      test-card-regex
                      #"More results have been included" #"ID</th>"))))}}))

(deftest csv-test
  (tests! {:pulse {}
           :card  (merge
                   (pulse.test-util/checkins-query-card {:breakout [!day.date]})
                   {:visualization_settings {:graph.dimensions ["DATE"]
                                             :graph.metrics    ["count"]}})}
          "alert with a CSV"
          {:pulse-card {:include_csv true}

           :assert
           {:email
            (fn [_ [email]]
              (is (= (rasta-alert-message {:message [test-card-result
                                                     pulse.test-util/png-attachment
                                                     pulse.test-util/png-attachment
                                                     pulse.test-util/csv-attachment]})
                     (mt/summarize-multipart-single-email email test-card-regex))))}}

          "With a \"rows\" type of pulse (table visualization) we should not include the CSV by default, per issue #36441"
          {:card {:display :table :dataset_query (mt/mbql-query checkins)}

           :assert
           {:email
            (fn [_ [email]]
        ;; There's no PNG with a table visualization, so only assert on one png (the dashboard icon)
              (is (= (rasta-alert-message {:message [{pulse.test-util/card-name true} pulse.test-util/png-attachment]})
                     (mt/summarize-multipart-single-email email test-card-regex))))}}))

(deftest xls-test
  (testing "If the pulse is already configured to send an XLS, no need to include a CSV"
    (do-test!
     {:card       {:dataset_query (mt/mbql-query checkins)}
      :pulse-card {:include_xls true}
      :display    :table

      :assert
      {:email
       (fn [_ [email]]
         (is (= ;; There's no PNG with a table visualization, so only assert on one png (the dashboard icon)
              (rasta-alert-message {:message [{pulse.test-util/card-name true}
                                              pulse.test-util/png-attachment
                                              pulse.test-util/xls-attachment]})
              (mt/summarize-multipart-single-email email test-card-regex))))}})))

;; Not really sure how this is significantly different from `xls-test`
(deftest xls-test-2
  (testing "Basic test, 1 card, 1 recipient, with XLS attachment"
    (do-test!
     {:card
      (merge
       (pulse.test-util/checkins-query-card {:breakout [!day.date]})
       {:visualization_settings {:graph.dimensions ["DATE"]
                                 :graph.metrics    ["count"]}})
      :pulse-card {:include_xls true}
      :assert
      {:email
       (fn [_ [email]]
         (is (= (rasta-alert-message {:message [{pulse.test-util/card-name true}
                                                pulse.test-util/png-attachment
                                                pulse.test-util/png-attachment
                                                pulse.test-util/xls-attachment]})
                (mt/summarize-multipart-single-email email test-card-regex))))}})))

(deftest ensure-constraints-test
  (testing "Validate pulse queries are limited by `default-query-constraints`"
    (do-test!
     {:card
      (pulse.test-util/checkins-query-card {:aggregation nil})
      :display :table

      :fixture
      (fn [_ thunk]
        (mt/with-temporary-setting-values [public-settings/download-row-limit 30]
          (thunk)))
      :pulse-card {:include_csv true}
      :assert
      {:email
       (fn [_ [email]]
         (is (= true (some? email))
             "Should have a message in the inbox")
         (when email
           (let [filename (-> email :message last :content)
                 exists?  (some-> filename io/file .exists)]
             (testing "File should exist"
               (is (= true
                      exists?)))
             (testing (str "tmp file = %s" filename)
               (testing "Slurp in the generated CSV and count the lines found in the file"
                 (when exists?
                   (testing "Should return 30 results (the redef'd limit) plus the header row"
                     (is (= 31
                            (-> (slurp filename) str/split-lines count))))))))))}})))

(deftest multiple-recipients-test
  (testing "Pulse should be sent to two recipients"
    (do-test!
     {:card
      (merge
       (pulse.test-util/checkins-query-card {:breakout [!day.date]})
       {:visualization_settings {:graph.dimensions ["DATE"]
                                 :graph.metrics    ["count"]}})

      :fixture
      (fn [{:keys [pulse-id]} thunk]
        (t2.with-temp/with-temp [PulseChannelRecipient _ {:user_id          (mt/user->id :crowberto)
                                                          :pulse_channel_id (t2/select-one-pk PulseChannel :pulse_id pulse-id)}]
          (thunk)))

      :assert
      {:email
       (fn [_ [email]]
         (is (= (rasta-alert-message {:recipients #{"rasta@metabase.com" "crowberto@metabase.com"}})
                (mt/summarize-multipart-single-email email test-card-regex))))}})))

;; this should be in dashboard subscriptions
#_(deftest empty-results-test
    (testing "Pulse where the card has no results"
      (tests! {:card (assoc (pulse.test-util/checkins-query-card {:filter   [:> $date "2017-10-24"]
                                                                  :breakout [!day.date]})
                            :visualization_settings {:graph.dimensions ["DATE"]
                                                     :graph.metrics    ["count"]})}
              "skip if empty = false"
              {:pulse    {:skip_if_empty false}
               :assert {:email (fn [_ [email]]
                                 (is (= (rasta-alert-email-2)
                                        (mt/summarize-multipart-single-email email test-card-regex))))}}

              "skip if empty = true"
              {:pulse    {:skip_if_empty true}
               :assert {:email (fn [_ emails]
                                 (is (empty? emails)))}})))

(deftest rows-alert-test
  (testing "Rows alert"
    (tests! {:pulse {:alert_condition "rows", :alert_first_only false}}
            "with data"
            {:card
             (merge
              (pulse.test-util/checkins-query-card {:breakout [!day.date]})
              {:visualization_settings {:graph.dimensions ["DATE"]
                                        :graph.metrics    ["count"]}})

             :assert
             {:email
              (fn [_ [email]]
                (is (= (rasta-alert-message {:message [{pulse.test-util/card-name true
                                                        "More results have been included" false}
                                                       pulse.test-util/png-attachment
                                                       pulse.test-util/png-attachment]})
                       (mt/summarize-multipart-single-email email test-card-regex #"More results have been included"))))

              :slack
              (fn [{:keys [card-id]} [result]]
                (is (= {:channel-id  "#general",
                        :attachments [{:blocks [{:type "header", :text {:type "plain_text", :text "🔔 Test card", :emoji true}}]}
                                      {:title           pulse.test-util/card-name
                                       :rendered-info   {:attachments false
                                                         :content     true}
                                       :title_link      (str "https://metabase.com/testmb/question/" card-id)
                                       :attachment-name "image.png"
                                       :channel-id      "FOO"
                                       :fallback        pulse.test-util/card-name}]}
                       (pulse.test-util/thunk->boolean result)))
                (is (every? produces-bytes? (rest (:attachments result)))))}}

            "with no data"
            {:card
             (pulse.test-util/checkins-query-card {:filter   [:> $date "2017-10-24"]
                                                   :breakout [!day.date]})
             :assert
             {:email
              (fn [_ emails]
                (is (empty? emails)))}}

            "too much data"
            {:card
             (pulse.test-util/checkins-query-card {:limit 21, :aggregation nil})
             :display :table

             :assert
             {:email
              (fn [_ [email]]
                (is (= (rasta-alert-message {:message [{pulse.test-util/card-name         true
                                                        "More results have been included" false
                                                        "ID</th>"                         true}
                                                       pulse.test-util/png-attachment]})
                       (mt/summarize-multipart-single-email email test-card-regex
                                                            #"More results have been included"
                                                            #"ID</th>"))))}}

            "with data and a CSV + XLS attachment"
            {:card
             (merge
              (pulse.test-util/checkins-query-card {:breakout [!day.date]})
              {:visualization_settings {:graph.dimensions ["DATE"]
                                        :graph.metrics    ["count"]}})

             :pulse-card {:include_csv true, :include_xls true}

             :assert
             {:email
              (fn [_ [email]]
                (is (= (rasta-alert-message {:message [test-card-result
                                                       pulse.test-util/png-attachment
                                                       pulse.test-util/png-attachment
                                                       pulse.test-util/csv-attachment
                                                       pulse.test-util/xls-attachment]})
                       (mt/summarize-multipart-single-email email test-card-regex))))}})))

(deftest alert-first-run-only-test
  (tests! {:pulse {:alert_condition "rows", :alert_first_only true}}
          "first run only with data"
          {:card
           (merge
            (pulse.test-util/checkins-query-card {:breakout [!day.date]})
            {:visualization_settings {:graph.dimensions ["DATE"]
                                      :graph.metrics    ["count"]}})

           :assert
           {:email
            (fn [{pulse-id :pulse-id} [email]]
              (is (= (rasta-alert-message)
                     (mt/summarize-multipart-single-email email test-card-regex))) ;#"stop sending you alerts")))
              (testing "Pulse should be deleted"
                (is (= false
                       (t2/exists? Pulse :id pulse-id)))))}}

          "first run alert with no data"
          {:card
           (pulse.test-util/checkins-query-card {:filter   [:> $date "2017-10-24"]
                                                 :breakout [!day.date]})

           :assert
           {:email
            (fn [{:keys [pulse-id]} emails]
              (is (empty? emails))
              (testing "Pulse should still exist"
                (is (= true
                       (t2/exists? Pulse :id pulse-id)))))}}))

(deftest above-goal-alert-test
  (testing "above goal alert"
    (tests! {:pulse {:alert_condition  "goal"
                     :alert_first_only false
                     :alert_above_goal true}}
            "with data"
            {:card
             (merge (pulse.test-util/checkins-query-card {:filter   [:between $date "2014-04-01" "2014-06-01"]
                                                          :breakout [!day.date]})
                    {:display                :line
                     :visualization_settings {:graph.show_goal  true
                                              :graph.goal_value 5.9
                                              :graph.dimensions ["DATE"]
                                              :graph.metrics    ["count"]}})

             :assert
             {:email
              (fn [_ [email]]
                (is (= (rasta-alert-message {:subject "Alert: Test card has reached its goal"})
                       (mt/summarize-multipart-single-email email test-card-regex))))}}

            "no data"
            {:card
             (merge (pulse.test-util/checkins-query-card {:filter   [:between $date "2014-02-01" "2014-04-01"]
                                                          :breakout [!day.date]})
                    {:display                :area
                     :visualization_settings {:graph.show_goal  true
                                              :graph.goal_value 5.9
                                              :graph.dimensions ["DATE"]
                                              :graph.metrics    ["count"]}})

             :assert
             {:email
              (fn [_ emails]
                (is (empty? emails)))}}

            "with progress bar"
            {:card
             (merge (pulse.test-util/venues-query-card "max")
                    {:display                :progress
                     :visualization_settings {:progress.goal    3
                                              :graph.dimensions ["DATE"]
                                              :graph.metrics    ["count"]}})

             :assert
             {:email
              (fn [_ [email]]
                (is (= (rasta-alert-message {:subject "Alert: Test card has reached its goal"})
                       (mt/summarize-multipart-single-email email test-card-regex))))}})))

(deftest below-goal-alert-test
  (testing "Below goal alert"
    (tests! {:pulse {:alert_condition  "goal"
                     :alert_first_only false
                     :alert_above_goal false}}
            "with data"
            {:card
             (merge (pulse.test-util/checkins-query-card {:filter   [:between $date "2014-02-12" "2014-02-17"]
                                                          :breakout [!day.date]})
                    {:visualization_settings {:graph.show_goal  true
                                              :graph.goal_value 1.1
                                              :graph.dimensions ["DATE"]
                                              :graph.metrics    ["count"]}})
             :display :line

             :assert
             {:email
              (fn [_ [email]]
                (is (= (rasta-alert-message {:subject "Alert: Test card has gone below its goal"})
                       (mt/summarize-multipart-single-email email test-card-regex))))}}

            "with no satisfying data"
            {:card
             (merge (pulse.test-util/checkins-query-card {:filter   [:between $date "2014-02-10" "2014-02-12"]
                                                          :breakout [!day.date]})
                    {:visualization_settings {:graph.show_goal  true
                                              :graph.goal_value 1.1
                                              :graph.dimensions ["DATE"]
                                              :graph.metrics    ["count"]}})
             :display :bar

             :assert
             {:email
              (fn [_ emails]
                (is (empty? emails)))}}

            "with progress bar"
            {:card
             (merge (pulse.test-util/venues-query-card "min")
                    {:display                :progress
                     :visualization_settings {:graph.show_goal  true
                                              :progress.goal    2
                                              :graph.dimensions ["DATE"]
                                              :graph.metrics    ["count"]}})

             :assert
             {:email
              (fn [_ [email]]
                (is (= (rasta-alert-message {:subject "Alert: Test card has gone below its goal"})
                       (mt/summarize-multipart-single-email email test-card-regex))))}})))

(deftest ^:parallel goal-met-test
  (let [alert-above-pulse {:alert_above_goal true}
        alert-below-pulse {:alert_above_goal false}
        progress-result   (fn [val] [{:card   {:display                :progress
                                               :visualization_settings {:progress.goal    5}}
                                      :result {:data {:rows [[val]]}}}])
        timeseries-result (fn [val] [{:card   {:display                :bar
                                               :visualization_settings {:graph.goal_value 5}}
                                      :result {:data {:cols [{:source :breakout}
                                                             {:name           "avg"
                                                              :source         :aggregation
                                                              :base_type      :type/Integer
                                                              :effective-type :type/Integer
                                                              :semantic_type  :type/Quantity}]
                                                      :rows [["2021-01-01T00:00:00Z" val]]}}}])
        goal-met?         (fn [pulse [first-result]] (#'metabase.pulse/goal-met? pulse [first-result]))]
    (testing "Progress bar"
      (testing "alert above"
        (testing "value below goal"  (is (= false (goal-met? alert-above-pulse (progress-result 4)))))
        (testing "value equals goal" (is (=  true (goal-met? alert-above-pulse (progress-result 5)))))
        (testing "value above goal"  (is (=  true (goal-met? alert-above-pulse (progress-result 6))))))
      (testing "alert below"
        (testing "value below goal"  (is (=  true (goal-met? alert-below-pulse (progress-result 4)))))
        (testing "value equals goal (#10899)" (is (= false (goal-met? alert-below-pulse (progress-result 5)))))
        (testing "value above goal"  (is (= false (goal-met? alert-below-pulse (progress-result 6)))))))
    (testing "Timeseries"
      (testing "alert above"
        (testing "value below goal"  (is (= false (goal-met? alert-above-pulse (timeseries-result 4)))))
        (testing "value equals goal" (is (=  true (goal-met? alert-above-pulse (timeseries-result 5)))))
        (testing "value above goal"  (is (=  true (goal-met? alert-above-pulse (timeseries-result 6))))))
      (testing "alert below"
        (testing "value below goal"  (is (=  true (goal-met? alert-below-pulse (timeseries-result 4)))))
        (testing "value equals goal" (is (= false (goal-met? alert-below-pulse (timeseries-result 5)))))
        (testing "value above goal"  (is (= false (goal-met? alert-below-pulse (timeseries-result 6)))))))))

(deftest native-query-with-user-specified-axes-test
  (testing "Native query with user-specified x and y axis"
    (t2.with-temp/with-temp [Card {card-id :id} {:name                   "Test card"
                                                 :dataset_query          {:database (mt/id)
                                                                          :type     :native
                                                                          :native   {:query (str "select count(*) as total_per_day, date as the_day "
                                                                                                 "from checkins "
                                                                                                 "group by date")}}
                                                 :display                :line
                                                 :visualization_settings {:graph.show_goal  true
                                                                          :graph.goal_value 5.9
                                                                          :graph.dimensions ["THE_DAY"]
                                                                          :graph.metrics    ["TOTAL_PER_DAY"]}}]
      (with-pulse-for-card [{pulse-id :id} {:card card-id, :pulse {:alert_condition  "goal"
                                                                   :alert_first_only false
                                                                   :alert_above_goal true}}]
        (let [channel-messsages (pulse.test-util/with-captured-channel-send-messages!
                                  (metabase.pulse/send-pulse! (pulse/retrieve-notification pulse-id)))]
          (is (= (rasta-alert-message {:subject "Alert: Test card has reached its goal"})
                 (mt/summarize-multipart-single-email (-> channel-messsages :channel/email first) test-card-regex))))))))

;; TODO should be in dashboard subscription test
#_(deftest dashboard-description-markdown-test
    (testing "Dashboard description renders markdown"
      (mt/with-temp [Card                  {card-id :id} {:name          "Test card"
                                                          :dataset_query {:database (mt/id)
                                                                          :type     :native
                                                                          :native   {:query "select * from checkins"}}
                                                          :display       :table}
                     Dashboard             {dashboard-id :id} {:description "# dashboard description"}
                     DashboardCard         {dashboard-card-id :id} {:dashboard_id dashboard-id
                                                                    :card_id      card-id}
                     Pulse                 {pulse-id :id} {:name         "Pulse Name"
                                                           :dashboard_id dashboard-id}
                     PulseCard             _ {:pulse_id          pulse-id
                                              :card_id           card-id
                                              :dashboard_card_id dashboard-card-id}
                     PulseChannel          {pc-id :id} {:pulse_id pulse-id}
                     PulseChannelRecipient _ {:user_id          (pulse.test-util/rasta-id)
                                              :pulse_channel_id pc-id}]
        (pulse.test-util/email-test-setup
         (metabase.pulse/send-pulse! (pulse/retrieve-notification pulse-id))
         (is (= (mt/email-to :rasta {:subject "Pulse Name"
                                     :body    {"<h1>dashboard description</h1>" true}
                                     :bcc?    true})
                (mt/regex-email-bodies #"<h1>dashboard description</h1>")))))))

(deftest nonuser-email-test
  (testing "Both users and Nonusers get an email, with unsubscribe text for nonusers"
    (mt/with-temp [Card                  {card-id :id} {:name          "Test card"
                                                        :dataset_query {:database (mt/id)
                                                                        :type     :native
                                                                        :native   {:query "select * from checkins"}}
                                                        :display       :table}
                   Pulse                 {pulse-id :id} {:name            "Pulse Name"
                                                         :alert_condition "rows"}
                   PulseCard             _ {:pulse_id pulse-id
                                            :card_id  card-id}
                   PulseChannel          {pc-id :id} {:pulse_id pulse-id
                                                      :details  {:emails ["nonuser@metabase.com"]}}
                   PulseChannelRecipient _ {:user_id          (pulse.test-util/rasta-id)
                                            :pulse_channel_id pc-id}]
      (pulse.test-util/email-test-setup!
       (metabase.pulse/send-pulse! (pulse/retrieve-notification pulse-id))
       (is (mt/received-email-body? :rasta #"Manage your subscriptions"))
       (is (mt/received-email-body? "nonuser@metabase.com" #"Unsubscribe"))))))

(deftest pulse-permissions-test
  (testing "Pulses should be sent with the Permissions of the user that created them."
    (letfn [(send-pulse-created-by-user!* [user-kw]
              (mt/with-temp [Collection coll {}
                             Card       card {:dataset_query (mt/mbql-query checkins
                                                               {:order-by [[:asc $id]]
                                                                :limit    1})
                                              :collection_id (:id coll)}]
                (perms/revoke-collection-permissions! (perms-group/all-users) coll)
                (pulse.test-util/send-pulse-created-by-user! user-kw card)))]
      (is (= [[1 "2014-04-07T00:00:00Z" 5 12]]
             (send-pulse-created-by-user!* :crowberto)))
      (testing "If the current user doesn't have permissions to execute the Card for a Pulse, an Exception should be thrown."
        (is (thrown-with-msg?
             clojure.lang.ExceptionInfo
             #"You do not have permissions to view Card [\d,]+."
             (send-pulse-created-by-user!* :rasta)))))))

(defn- get-positive-retry-metrics [^io.github.resilience4j.retry.Retry retry]
  (let [metrics (bean (.getMetrics retry))]
    (into {}
          (map (fn [field]
                 (let [n (metrics field)]
                   (when (pos? n)
                     [field n]))))
          [:numberOfFailedCallsWithRetryAttempt
           :numberOfFailedCallsWithoutRetryAttempt
           :numberOfSuccessfulCallsWithRetryAttempt
           :numberOfSuccessfulCallsWithoutRetryAttempt])))

(def ^:private fake-email-notification
  {:subject      "test-message"
   :recipients   ["whoever@example.com"]
   :message-type :text
   :message      "test message body"})

(defn ^:private test-retry-configuration
  []
  (assoc (#'retry/retry-configuration)
         :initial-interval-millis 1
         :max-attempts 2))

(deftest email-notification-retry-test
  (testing "send email succeeds w/o retry"
    (let [test-retry (retry/random-exponential-backoff-retry "test-retry" (test-retry-configuration))]
      (with-redefs [email/send-email!                      mt/fake-inbox-email-fn
                    retry/random-exponential-backoff-retry (constantly test-retry)]
        (mt/with-temporary-setting-values [email-smtp-host "fake_smtp_host"
                                           email-smtp-port 587]
          (mt/reset-inbox!)
          (#'metabase.pulse/send-retrying! 1 {:type :channel/email} fake-email-notification)
          (is (= {:numberOfSuccessfulCallsWithoutRetryAttempt 1}
                 (get-positive-retry-metrics test-retry)))
          (is (= 1 (count @mt/inbox)))))))
  (testing "send email succeeds hiding SMTP host not set error"
    (let [test-retry (retry/random-exponential-backoff-retry "test-retry" (test-retry-configuration))]
      (with-redefs [email/send-email!                      (fn [& _] (throw (ex-info "Bumm!" {:cause :smtp-host-not-set})))
                    retry/random-exponential-backoff-retry (constantly test-retry)]
        (mt/with-temporary-setting-values [email-smtp-host "fake_smtp_host"
                                           email-smtp-port 587]
          (mt/reset-inbox!)
          (#'metabase.pulse/send-retrying! 1 {:type :channel/email} fake-email-notification)
          (is (= {:numberOfSuccessfulCallsWithoutRetryAttempt 1}
                 (get-positive-retry-metrics test-retry)))
          (is (= 0 (count @mt/inbox)))))))
  (testing "send email fails b/c retry limit"
    (let [retry-config (assoc (test-retry-configuration) :max-attempts 1)
          test-retry (retry/random-exponential-backoff-retry "test-retry" retry-config)]
      (with-redefs [email/send-email!                      (tu/works-after 1 mt/fake-inbox-email-fn)
                    retry/random-exponential-backoff-retry (constantly test-retry)]
        (mt/with-temporary-setting-values [email-smtp-host "fake_smtp_host"
                                           email-smtp-port 587]
          (mt/reset-inbox!)
          (#'metabase.pulse/send-retrying! 1 {:type :channel/email} fake-email-notification)
          (is (= {:numberOfFailedCallsWithRetryAttempt 1}
                 (get-positive-retry-metrics test-retry)))
          (is (= 0 (count @mt/inbox)))))))
  (testing "send email succeeds w/ retry"
    (let [retry-config (assoc (test-retry-configuration) :max-attempts 2)
          test-retry   (retry/random-exponential-backoff-retry "test-retry" retry-config)]
      (with-redefs [email/send-email!                      (tu/works-after 1 mt/fake-inbox-email-fn)
                    retry/random-exponential-backoff-retry (constantly test-retry)]
        (mt/with-temporary-setting-values [email-smtp-host "fake_smtp_host"
                                           email-smtp-port 587]
          (mt/reset-inbox!)
          (#'metabase.pulse/send-retrying! 1 {:type :channel/email} fake-email-notification)
          (is (= {:numberOfSuccessfulCallsWithRetryAttempt 1}
                 (get-positive-retry-metrics test-retry)))
          (is (= 1 (count @mt/inbox))))))))

(def ^:private fake-slack-notification
  {:channel-id  "#test-channel"
   :message     "test message body"
   :attachments []})

(deftest slack-notification-retry-test
  (testing "post slack message succeeds w/o retry"
    (let [test-retry (retry/random-exponential-backoff-retry "test-retry" (test-retry-configuration))]
      (with-redefs [retry/random-exponential-backoff-retry (constantly test-retry)
                    slack/post-chat-message!               (constantly nil)]
        (#'metabase.pulse/send-retrying! 1 {:type :channel/slack} fake-slack-notification)
        (is (= {:numberOfSuccessfulCallsWithoutRetryAttempt 1}
               (get-positive-retry-metrics test-retry))))))
  (testing "post slack message succeeds hiding token error"
    (let [test-retry (retry/random-exponential-backoff-retry "test-retry" (test-retry-configuration))]
      (with-redefs [retry/random-exponential-backoff-retry (constantly test-retry)
                    slack/post-chat-message!               (fn [& _]
                                                             (throw (ex-info "Invalid token"
                                                                             {:errors {:slack-token "Invalid token"}})))]
        (#'metabase.pulse/send-retrying! 1 {:type :channel/slack} fake-slack-notification)
        (is (= {:numberOfSuccessfulCallsWithoutRetryAttempt 1}
               (get-positive-retry-metrics test-retry))))))
  (testing "post slack message fails b/c retry limit"
    (let [retry-config (assoc (test-retry-configuration) :max-attempts 1)
          test-retry   (retry/random-exponential-backoff-retry "test-retry" retry-config)]
      (with-redefs [slack/post-chat-message!               (tu/works-after 1 (constantly nil))
                    retry/random-exponential-backoff-retry (constantly test-retry)]
        (#'metabase.pulse/send-retrying! 1 {:type :channel/slack} fake-slack-notification)
        (is (= {:numberOfFailedCallsWithRetryAttempt 1}
               (get-positive-retry-metrics test-retry))))))
  (testing "post slack message succeeds with retry"
    (let [retry-config (assoc (test-retry-configuration) :max-attempts 2)
          test-retry   (retry/random-exponential-backoff-retry "test-retry" retry-config)]
      (with-redefs [slack/post-chat-message!               (tu/works-after 1 (constantly nil))
                    retry/random-exponential-backoff-retry (constantly test-retry)]
        (#'metabase.pulse/send-retrying! 1 {:type :channel/slack} fake-slack-notification)
        (is (= {:numberOfSuccessfulCallsWithRetryAttempt 1}
               (get-positive-retry-metrics test-retry)))))))

(defn- latest-task-history-entry
  [task-name]
  (t2/select-one-fn #(dissoc % :id :started_at :ended_at :duration)
                    :model/TaskHistory
                    {:order-by [[:started_at :desc]]
                     :where [:= :task (name task-name)]}))

(deftest send-channel-record-task-history-test
  (mt/with-temporary-setting-values [retry-max-attempts     4
                                     retry-initial-interval 1]
    (mt/with-model-cleanup [:model/TaskHistory]
      (let [pulse-id             (rand-int 10000)
            default-task-details {:pulse_id     pulse-id
                                  :channel_type "channel/slack"
                                  :channel_id   nil
                                  :retry_config {:max-attempts            4
                                                 :initial-interval-millis 1
                                                 :multiplier              2.0
                                                 :randomization-factor    0.1
                                                 :max-interval-millis     30000}}
            send!                #(#'metabase.pulse/send-retrying! pulse-id {:type :channel/slack} fake-slack-notification)]
        (testing "channel send task history task details include retry config"
          (with-redefs
           [channel/send! (constantly true)]
            (send!)
            (is (= {:task         "channel-send"
                    :db_id        nil
                    :status       :success
                    :task_details default-task-details}
                   (latest-task-history-entry :channel-send)))))

        (testing "retry errors are recorded when the task eventually succeeds"
          (with-redefs [channel/send! (tu/works-after 2 (constantly nil))]
            (send!)
            (is (=? {:task         "channel-send"
                     :db_id        nil
                     :status       :success
                     :task_details (merge default-task-details
                                          {:attempted_retries 2
                                           :retry_errors      (mt/malli=?
                                                               [:sequential {:min 2 :max 2}
                                                                [:map
                                                                 [:trace :any]
                                                                 [:cause :any]
                                                                 [:via :any]]])})}
                    (latest-task-history-entry :channel-send)))))

        (testing "retry errors are recorded when the task eventually fails"
<<<<<<< HEAD
         (with-redefs [channel/send! (tu/works-after 5 (constantly nil))]
           (send!)
           (is (=? {:task         "channel-send"
                    :db_id        nil
                    :status       :failed
                    :task_details {:original-info     default-task-details
                                   :attempted_retries 4
                                   :retry_errors      (mt/malli=?
                                                       [:sequential {:min 4 :max 4}
                                                        [:map
                                                         [:trace :any]
                                                         [:cause :any]
                                                         [:via :any]]])}}
                   (latest-task-history-entry :channel-send)))))))))
=======
          (with-redefs [channel/send! (tu/works-after 5 (constantly nil))]
            (send!)
            (is (=? {:task         "channel-send"
                     :db_id        nil
                     :status       :failed
                     :task_details {:original-info     default-task-details
                                    :attempted_retries 4
                                    :retry_errors      (mt/malli=?
                                                        [:sequential {:min 4 :max 4}
                                                         [:map
                                                          [:trace :any]
                                                          [:cause :any]
                                                          [:via :any]]])}}
                    (latest-task-history-entry :channel-send)))))))))
>>>>>>> a1d8face

(deftest alerts-do-not-remove-user-metadata
  (testing "Alerts that exist on a Model shouldn't remove metadata (#35091)."
    (mt/dataset test-data
      (let [q               {:database (mt/id)
                             :type     :query
                             :query
                             {:source-table (mt/id :reviews)
                              :aggregation  [[:count]]}}
            result-metadata [{:base_type         :type/Integer
                              :name              "count"
                              :display_name      "ASDF Count"
                              :description       "ASDF Some description"
                              :semantic_type     :type/Quantity
                              :source            :aggregation
                              :field_ref         [:aggregation 0]
                              :aggregation_index 0}]]
        (mt/with-temp [Card {card-id :id} {:display         :table
                                           :dataset_query   q
                                           :type            :model
                                           :result_metadata result-metadata}
                       Pulse {pulse-id :id :as p} {:name "Test Pulse" :alert_condition "rows"}
                       PulseCard _ {:pulse_id pulse-id
                                    :card_id  card-id}
                       PulseChannel _ {:channel_type :email
                                       :pulse_id     pulse-id
                                       :enabled      true}]
          (metabase.pulse/send-pulse! p)
          (testing "The custom columns defined in the result-metadata (:display_name and :description) are still present after the alert has run."
            (is (= (-> result-metadata
                       first
                       (select-keys [:display_name :description]))
                   (t2/select-one-fn
                    (comp #(select-keys % [:display_name :description]) first :result_metadata)
                    :model/Card :id card-id)))))))))

(deftest partial-channel-failure-will-deliver-all-that-success-test
  (testing "if a pulse is set to send to multiple channels and one of them fail, the other channels should still receive the message"
    (mt/with-temp
      [Card         {card-id :id}  (pulse.test-util/checkins-query-card {:breakout [!day.date]
                                                                         :limit    1})
       Pulse        {pulse-id :id} {:name "Test Pulse"
                                    :alert_condition "rows"}
       PulseCard    _              {:pulse_id pulse-id
                                    :card_id  card-id}
       PulseChannel _              {:pulse_id pulse-id
                                    :channel_type "email"
                                    :details      {:emails ["foo@metabase.com"]}}
       PulseChannel _              {:pulse_id     pulse-id
                                    :channel_type "slack"
                                    :details      {:channel "#general"}}]
      (let [original-render-noti (var-get #'channel/render-notification)]
        (with-redefs [channel/render-notification (fn [& args]
                                                    (if (= :channel/slack (:type (first args)))
                                                      (throw (ex-info "Slack failed" {}))
                                                      (apply original-render-noti args)))]
         ;; slack failed but email should still be sent
          (is (= {:channel/email 1}
                 (update-vals
                  (pulse.test-util/with-captured-channel-send-messages!
                    (metabase.pulse/send-pulse! (t2/select-one :model/Pulse pulse-id)))
                  count))))))))

(deftest alert-send-to-channel-e2e-test
  (testing "Send alert to http channel works e2e"
    (let [requests (atom [])
          endpoint (channel.http-test/make-route
                    :post "/test"
                    (fn [req]
                      (swap! requests conj req)))]
      (channel.http-test/with-server [url [endpoint]]
        (mt/with-temp
          [:model/Card         card           {:dataset_query (mt/mbql-query orders {:aggregation [[:count]]})}
           :model/Channel      channel        {:type    :channel/http
                                               :details {:url         (str url "/test")
                                                         :auth-method :none}}
           :model/Pulse        {pulse-id :id} {:name "Test Pulse"
                                               :alert_condition "rows"}
           :model/PulseCard    _              {:pulse_id pulse-id
                                               :card_id  (:id card)}
           :model/PulseChannel _              {:pulse_id pulse-id
                                               :channel_type "http"
                                               :channel_id   (:id channel)}]
          (metabase.pulse/send-pulse! (t2/select-one :model/Pulse pulse-id))
          (is (=? {:body {:alert_creator_id   (mt/user->id :rasta)
                          :alert_creator_name "Rasta Toucan"
                          :alert_id           pulse-id
                          :data               {:question_id   (:id card)
                                               :question_name (mt/malli=? string?)
                                               :question_url  (mt/malli=? string?)
                                               :raw_data      {:cols ["count"], :rows [[18760]]},
                                               :type          "question"
                                               :visualization (mt/malli=? [:fn #(str/starts-with? % "data:image/png;base64,")])}
                          :type               "alert"}}
                  (first @requests))))))))

(deftest do-not-send-alert-with-archived-card-test
  (mt/with-temp
    [:model/Card         {card-id :id}  {:archived      true
                                         :dataset_query (mt/mbql-query orders {:limit 1})}
     :model/Pulse        {pulse-id :id} {:name            "Test Pulse"
                                         :alert_condition "rows"}
     :model/PulseCard    _              {:pulse_id pulse-id
                                         :card_id  card-id}
     :model/PulseChannel _              {:pulse_id pulse-id
                                         :channel_type "email"
                                         :details      {:emails ["foo@metabase.com"]}}]
    (is (empty? (-> (pulse.test-util/with-captured-channel-send-messages!
                      (metabase.pulse/send-pulse! (pulse/retrieve-notification pulse-id)))
                    :channel/email)))))<|MERGE_RESOLUTION|>--- conflicted
+++ resolved
@@ -875,12 +875,12 @@
         (testing "channel send task history task details include retry config"
           (with-redefs
            [channel/send! (constantly true)]
-            (send!)
-            (is (= {:task         "channel-send"
-                    :db_id        nil
-                    :status       :success
-                    :task_details default-task-details}
-                   (latest-task-history-entry :channel-send)))))
+           (send!)
+           (is (= {:task         "channel-send"
+                   :db_id        nil
+                   :status       :success
+                   :task_details default-task-details}
+                  (latest-task-history-entry :channel-send)))))
 
         (testing "retry errors are recorded when the task eventually succeeds"
           (with-redefs [channel/send! (tu/works-after 2 (constantly nil))]
@@ -899,22 +899,6 @@
                     (latest-task-history-entry :channel-send)))))
 
         (testing "retry errors are recorded when the task eventually fails"
-<<<<<<< HEAD
-         (with-redefs [channel/send! (tu/works-after 5 (constantly nil))]
-           (send!)
-           (is (=? {:task         "channel-send"
-                    :db_id        nil
-                    :status       :failed
-                    :task_details {:original-info     default-task-details
-                                   :attempted_retries 4
-                                   :retry_errors      (mt/malli=?
-                                                       [:sequential {:min 4 :max 4}
-                                                        [:map
-                                                         [:trace :any]
-                                                         [:cause :any]
-                                                         [:via :any]]])}}
-                   (latest-task-history-entry :channel-send)))))))))
-=======
           (with-redefs [channel/send! (tu/works-after 5 (constantly nil))]
             (send!)
             (is (=? {:task         "channel-send"
@@ -929,7 +913,6 @@
                                                           [:cause :any]
                                                           [:via :any]]])}}
                     (latest-task-history-entry :channel-send)))))))))
->>>>>>> a1d8face
 
 (deftest alerts-do-not-remove-user-metadata
   (testing "Alerts that exist on a Model shouldn't remove metadata (#35091)."
