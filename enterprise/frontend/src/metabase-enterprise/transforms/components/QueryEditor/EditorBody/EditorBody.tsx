--- conflicted
+++ resolved
@@ -80,13 +80,10 @@
   onChangeModalSnippet,
   onChangeNativeEditorSelection,
   nativeEditorSelectedText,
-<<<<<<< HEAD
+  onOpenModal,
   proposedQuestion,
   onRejectProposed,
   onAcceptProposed,
-=======
-  onOpenModal,
->>>>>>> a67c48a0
 }: EditorBodyProps) {
   const [isResizing, setIsResizing] = useState(false);
   const reportTimezone = useSetting("report-timezone-long");
@@ -149,13 +146,10 @@
       }}
       setNativeEditorSelectedRange={onChangeNativeEditorSelection}
       nativeEditorSelectedText={nativeEditorSelectedText}
-<<<<<<< HEAD
+      onOpenModal={onOpenModal}
       proposedQuestion={proposedQuestion}
       onRejectProposed={onRejectProposed}
       onAcceptProposed={onAcceptProposed}
-=======
-      onOpenModal={onOpenModal}
->>>>>>> a67c48a0
     />
   ) : (
     <ResizableBox
