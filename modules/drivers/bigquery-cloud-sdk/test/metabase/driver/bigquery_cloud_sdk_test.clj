(ns ^:mb/driver-tests metabase.driver.bigquery-cloud-sdk-test
  (:require
   [clojure.core.async :as a]
   [clojure.string :as str]
   [clojure.test :refer :all]
   [clojure.walk :as walk]
   [metabase.config.core :as config]
   [metabase.driver :as driver]
   [metabase.driver.bigquery-cloud-sdk :as bigquery]
   [metabase.driver.bigquery-cloud-sdk.common :as bigquery.common]
   [metabase.driver.common.table-rows-sample :as table-rows-sample]
   [metabase.query-processor :as qp]
   [metabase.query-processor.compile :as qp.compile]
   [metabase.query-processor.pipeline :as qp.pipeline]
   [metabase.query-processor.store :as qp.store]
   [metabase.sync.core :as sync]
   [metabase.test :as mt]
   [metabase.test.data.bigquery-cloud-sdk :as bigquery.tx]
   [metabase.test.data.impl :as data.impl]
   [metabase.test.data.interface :as tx]
   [metabase.util :as u]
   [metabase.util.json :as json]
   [metabase.util.log :as log]
   [metabase.util.malli.schema :as ms]
   [metabase.util.random :as u.random]
   [metabase.warehouse-schema.models.field-values :as field-values]
   [toucan2.core :as t2])
  (:import
   (com.google.cloud.bigquery TableResult)))

(set! *warn-on-reflection* true)

(defn ^:private get-test-data-name
  []
  (bigquery.tx/test-dataset-id
   (tx/get-dataset-definition (or data.impl/*dbdef-used-to-create-db*
                                  (tx/default-dataset :bigquery-cloud-sdk)))))

(defn- fmt-table-name
  [table-name]
  (format "%s.%s" (get-test-data-name) table-name))

(defn- drop-table-if-exists!
  [table-name]
  (bigquery.tx/execute! (format "DROP TABLE IF EXISTS `%s`;" (fmt-table-name table-name))))

(defn- drop-mv-if-exists!
  [table-name]
  (bigquery.tx/execute! (format "DROP MATERIALIZED VIEW IF EXISTS `%s`;" (fmt-table-name table-name))))

(deftest sanity-check-test
  (mt/test-driver
    :bigquery-cloud-sdk
    (mt/dataset
      test-data
      (is (seq (mt/rows
                (mt/run-mbql-query orders)))))))

(deftest can-connect?-test
  (mt/test-driver :bigquery-cloud-sdk
    (let [db-details (:details (mt/db))
          fake-proj-id "definitely-not-a-real-project-id-way-no-how"
          fake-dataset-id "definitely-not-a-real-dataset-id-way-no-how"]
      (testing "can-connect? returns true in the happy path"
        (is (true? (driver/can-connect? :bigquery-cloud-sdk db-details))))
      (testing "can-connect? returns false for bogus credentials"
        (is (false? (driver/can-connect? :bigquery-cloud-sdk (assoc db-details :project-id fake-proj-id)))))
      (testing "can-connect? returns true for a valid dataset-id even with no tables"
        (with-redefs [bigquery/describe-database-tables (fn [& _]
                                                          [])]
          (is (true? (driver/can-connect? :bigquery-cloud-sdk db-details)))))
      (testing "can-connect? returns an appropriate exception message if no datasets are found"
        (is (thrown-with-msg? Exception
                              #"Looks like we cannot find any matching datasets."
                              (driver/can-connect? :bigquery-cloud-sdk
                                                   (assoc db-details :dataset-filters-patterns fake-dataset-id))))))))

(deftest table-rows-sample-test
  (mt/test-driver :bigquery-cloud-sdk
    (testing "without worrying about pagination"
      (is (= [[1 "Red Medicine"]
              [2 "Stout Burgers & Beers"]
              [3 "The Apple Pan"]
              [4 "Wurstküche"]
              [5 "Brite Spot Family Restaurant"]]
             (->> (table-rows-sample/table-rows-sample (t2/select-one :model/Table :id (mt/id :venues))
                                                       [(t2/select-one :model/Field :id (mt/id :venues :id))
                                                        (t2/select-one :model/Field :id (mt/id :venues :name))]
                                                       (constantly conj))
                  (sort-by first)
                  (take 5)))))

   ;; the initial dataset isn't realized until it's used the first time. because of that,
   ;; we don't care how many pages it took to load this dataset above. it will be a large
   ;; number because we're just tracking the number of times `get-query-results` gets invoked.

    (testing "with pagination"
      (let [pages-retrieved (atom 0)
            page-callback   (fn [] (swap! pages-retrieved inc))]
        (with-bindings {#'bigquery/*page-size*     25
                        #'bigquery/*page-callback* page-callback}
          (let [results (->> (table-rows-sample/table-rows-sample (t2/select-one :model/Table :id (mt/id :venues))
                                                                  [(t2/select-one :model/Field :id (mt/id :venues :id))
                                                                   (t2/select-one :model/Field :id (mt/id :venues :name))]
                                                                  (constantly conj))
                             (sort-by first)
                             (take 5))]
            (is (= [[1 "Red Medicine"]
                    [2 "Stout Burgers & Beers"]
                    [3 "The Apple Pan"]
                    [4 "Wurstküche"]
                    [5 "Brite Spot Family Restaurant"]]
                   (take 5 results)))
            (testing "results are not duplicated when pagination occurs (#45953)"
              (is (= (count results) (count (distinct results)))))
           ;; the `(sort-by)` above will cause the entire resultset to be realized, so
           ;; we want to make sure that it really did retrieve 25 rows per request
           ;; this only works if the timeout has been temporarily set to 0 (see above)

           ;; TODO Temporarily disabling due to flakiness (#33140)
            #_(is (= 4 @pages-retrieved))))))))

;; These look like the macros from metabase.query-processor-test.expressions-test
;; but conform to bigquery naming rules
(defn- calculate-bird-scarcity* [formula filter-clause]
  (mt/formatted-rows
   [2.0]
   (mt/dataset daily-bird-counts
     (mt/run-mbql-query bird-count
       {:expressions {"bird_scarcity" formula}
        :fields      [[:expression "bird_scarcity"]]
        :filter      filter-clause
        :order-by    [[:asc $date]]
        :limit       10}))))

(defmacro ^:private calculate-bird-scarcity [formula & [filter-clause]]
  `(mt/dataset ~'daily-bird-counts
     (mt/$ids ~'bird-count
       (calculate-bird-scarcity* ~formula ~filter-clause))))

(deftest nulls-and-zeroes-test
  (mt/test-driver :bigquery-cloud-sdk
    (testing (str "hey... expressions should work if they are just a Field! (Also, this lets us take a peek at the "
                  "raw values being used to calculate the formulas below, so we can tell at a glance if they're right "
                  "without referring to the EDN def)")
      (is (= [[nil] [0.0] [0.0] [10.0] [8.0] [5.0] [5.0] [nil] [0.0] [0.0]]
             #_:clj-kondo/ignore
             (calculate-bird-scarcity $count))))

    (testing (str "do expressions automatically handle division by zero? Should return `nil` in the results for places "
                  "where that was attempted")
      (is (= [[nil] [nil] [10.0] [12.5] [20.0] [20.0] [nil] [nil] [9.09] [7.14]]
             (calculate-bird-scarcity [:/ 100.0 $count]
                                      [:!= $count nil]))))

    (testing (str "do expressions handle division by `nil`? Should return `nil` in the results for places where that "
                  "was attempted")
      (is (= [[nil] [10.0] [12.5] [20.0] [20.0] [nil] [9.09] [7.14] [12.5] [7.14]]
             (calculate-bird-scarcity [:/ 100.0 $count]
                                      [:or
                                       [:= $count nil]
                                       [:!= $count 0]]))))

    (testing "can we handle BOTH NULLS AND ZEROES AT THE SAME TIME????"
      (is (= [[nil] [nil] [nil] [10.0] [12.5] [20.0] [20.0] [nil] [nil] [nil]]
             (calculate-bird-scarcity [:/ 100.0 $count]))))

    (testing "ok, what if we use multiple args to divide, and more than one is zero?"
      (is (= [[nil] [nil] [nil] [1.0] [1.56] [4.0] [4.0] [nil] [nil] [nil]]
             (calculate-bird-scarcity [:/ 100.0 $count $count]))))

    (testing "are nulls/zeroes still handled appropriately when nested inside other expressions?"
      (is (= [[nil] [nil] [nil] [20.0] [25.0] [40.0] [40.0] [nil] [nil] [nil]]
             (calculate-bird-scarcity [:* [:/ 100.0 $count] 2]))))

    (testing (str "if a zero is present in the NUMERATOR we should return ZERO and not NULL "
                  "(`0 / 10 = 0`; `10 / 0 = NULL`, at least as far as MBQL is concerned)")
      (is (= [[nil] [0.0] [0.0] [1.0] [0.8] [0.5] [0.5] [nil] [0.0] [0.0]]
             (calculate-bird-scarcity [:/ $count 10]))))

    (testing "can addition handle nulls & zeroes?"
      (is (= [[nil] [10.0] [10.0] [20.0] [18.0] [15.0] [15.0] [nil] [10.0] [10.0]]
             (calculate-bird-scarcity [:+ $count 10]))))

    (testing "can subtraction handle nulls & zeroes?"
      (is (= [[nil] [10.0] [10.0] [0.0] [2.0] [5.0] [5.0] [nil] [10.0] [10.0]]
             (calculate-bird-scarcity [:- 10 $count]))))

    (testing "can multiplications handle nulls & zeros?"
      (is (= [[nil] [0.0] [0.0] [10.0] [8.0] [5.0] [5.0] [nil] [0.0] [0.0]]
             (calculate-bird-scarcity [:* 1 $count]))))))

(deftest db-default-timezone-test
  (mt/test-driver :bigquery-cloud-sdk
    (is (= "UTC"
           (driver/db-default-timezone :bigquery-cloud-sdk (mt/db))))))

(def ^:private numeric-val "-1.2E20")
(def ^:private decimal-val "2.3E16")
(def ^:private bignumeric-val "-7.5E30")
(def ^:private bigdecimal-val "5.2E35")

(defn- bigquery-project-id []
  (-> (tx/db-test-env-var-or-throw :bigquery-cloud-sdk :service-account-json)
      bigquery.common/service-account-json->service-account-credential
      (.getProjectId)))

<<<<<<< HEAD
(defmacro with-bigquery-types-table [[table-name-binding] & body]
  `(do-with-temp-obj "table_%s"
                     (fn [tbl-nm#] [(str "CREATE TABLE `%s.%s` "
                                         "(numeric_col NUMERIC, "
                                         " decimal_col DECIMAL, "
                                         " bignumeric_col BIGNUMERIC, "
                                         " bigdecimal_col BIGDECIMAL, "
                                         " string255_col STRING(255), "
                                         " bytes32_col BYTES(32), "
                                         " numeric29_col NUMERIC(29), "
                                         " decimal29_col DECIMAL(29), "
                                         " bignumeric32_col BIGNUMERIC(32), "
                                         " bigdecimal76_col BIGDECIMAL(76,38))"
                                         "AS SELECT NUMERIC '%s', DECIMAL '%s', BIGNUMERIC '%s', BIGDECIMAL '%s', 'hello', "
                                         "  B'mybytes', NUMERIC '%s', DECIMAL '%s', BIGNUMERIC '%s', BIGDECIMAL '%s'")
                                    ~test-db-name
                                    tbl-nm#
                                    ~numeric-val
                                    ~decimal-val
                                    ~bignumeric-val
                                    ~bigdecimal-val
                                    ~numeric-val
                                    ~decimal-val
                                    ~bignumeric-val
                                    ~bigdecimal-val])
                     (fn [tbl-nm#] ["DROP TABLE IF EXISTS `%s.%s`" ~test-db-name tbl-nm#])
                     (fn [~(or table-name-binding '_)] ~@body)))

(deftest reducible-describe-fields-test
  (mt/test-driver :bigquery-cloud-sdk
    (mt/with-temp [:model/Database db
                   {:engine  :bigquery-cloud-sdk
                    :details (-> (:details (mt/db))
                                 (assoc :project-id "bigquery-public-data"
                                        :dataset-filters-type "inclusion"
                                        :dataset-filters-patterns "bls_qcew"))}]
      (mt/with-db db
        (let [orig-describe-dataset-fields-reducible @#'bigquery/describe-dataset-fields-reducible]
          (testing "describe-fields queries tables on demand"
            (let [invocation-count (atom 0)]
              (with-redefs [bigquery/num-table-partitions 4
                            bigquery/describe-dataset-fields-reducible
                            (fn [& args]
                              (swap! invocation-count inc)
                              (apply orig-describe-dataset-fields-reducible args))]
                (is (not= [] (into [] (take 10) (driver/describe-fields :bigquery-cloud-sdk (mt/db)))))
                (is (= 1 @invocation-count)))))
          (testing "describe-fields correctly partitions tables for a reducible result"
            (let [invocation-count (atom 0)]
              (with-redefs [bigquery/num-table-partitions 4
                            bigquery/describe-dataset-fields-reducible
                            (fn [& args]
                              (swap! invocation-count inc)
                              (apply orig-describe-dataset-fields-reducible args))]
                (is (<= 22000 (count (into [] (driver/describe-fields :bigquery-cloud-sdk (mt/db))))))
                (is (<= 20 @invocation-count))))))))))

(deftest sync-views-test
  (mt/test-driver :bigquery-cloud-sdk
    (with-view [#_:clj-kondo/ignore view-name]
      (is (contains? (:tables (driver/describe-database :bigquery-cloud-sdk (mt/db)))
                     {:schema test-db-name :name view-name :database_require_filter false})
          "`describe-database` should see the view")
      (is (= [{:name "id", :database-type "INTEGER" :base-type :type/Integer :database-position 0 :database-partitioned false :table-name view-name :table-schema test-db-name}
              {:name "venue_name", :database-type "STRING" :base-type :type/Text :database-position 1 :database-partitioned false :table-name view-name :table-schema test-db-name}
              {:name "category_name", :database-type "STRING" :base-type :type/Text :database-position 2 :database-partitioned false :table-name view-name :table-schema test-db-name}]
             (into [] (driver/describe-fields :bigquery-cloud-sdk (mt/db) {:table-names [view-name], :schema-names [test-db-name]})))
          "`describe-fields` should see the fields in the view")
      (sync/sync-database! (mt/db) {:scan :schema})

      (testing "describe-database"
        (qp.store/with-metadata-provider (mt/id)
          (is (= #{{:schema test-db-name
                    :name view-name
                    :database_require_filter false}}
                 (into #{}
                       (filter (comp #{view-name} :name))
                       (:tables (driver/describe-database :bigquery-cloud-sdk (mt/db))))))))

      (testing "We should be able to run queries against the view (#3414)"
        (is (= [[1 "Red Medicine" "Asian"]
                [2 "Stout Burgers & Beers" "Burger"]
                [3 "The Apple Pan" "Burger"]]
               (mt/rows
                (mt/run-mbql-query nil
                  {:source-table (mt/id view-name)
                   :order-by     [[:asc (mt/id view-name :id)]]}))))))))
=======
(deftest sync-views-test
  (mt/test-driver
    :bigquery-cloud-sdk
    (mt/with-temp-test-data [["categories"
                              [{:field-name "name" :base-type :type/Text}]
                              [["Asian"]
                               ["Burger"]]]
                             ["venues"
                              [{:field-name "name" :base-type :type/Text}
                               {:field-name "category_id" :base-type :type/Integer}]
                              [["Red Medicine" 1]
                               ["Stout Burgers & Beers" 2]
                               ["The Apple Pan" 2]]]]
      (let [view-name (format "view_%s" (mt/random-name))]
        (doseq [sql [(format (str "CREATE VIEW `%s.%s` AS "
                                  "SELECT v.id AS id, v.name AS venue_name, c.name AS category_name "
                                  "FROM `%s.%s.venues` v "
                                  "LEFT JOIN `%s.%s.categories` c "
                                  "ON v.category_id = c.id "
                                  "ORDER BY v.id ASC "
                                  "LIMIT 3")
                             (get-test-data-name)
                             view-name
                             (bigquery.tx/project-id)
                             (get-test-data-name)
                             (bigquery.tx/project-id)
                             (get-test-data-name))]]
          (bigquery.tx/execute! sql))
        (is (contains? (:tables (driver/describe-database :bigquery-cloud-sdk (mt/db)))
                       {:schema (get-test-data-name) :name view-name :database_require_filter false})
            "`describe-database` should see the view")
        (is (= [{:name "id", :database-type "INTEGER" :base-type :type/Integer :database-position 0 :database-partitioned false :table-name view-name :table-schema (get-test-data-name)}
                {:name "venue_name", :database-type "STRING" :base-type :type/Text :database-position 1 :database-partitioned false :table-name view-name :table-schema (get-test-data-name)}
                {:name "category_name", :database-type "STRING" :base-type :type/Text :database-position 2 :database-partitioned false :table-name view-name :table-schema (get-test-data-name)}]
               (driver/describe-fields :bigquery-cloud-sdk (mt/db) {:table-names [view-name], :schema-names [(get-test-data-name)]}))
            "`describe-fields` should see the fields in the view")
        (sync/sync-database! (mt/db) {:scan :schema})

        (testing "describe-database"
          (qp.store/with-metadata-provider (mt/id)
            (is (= #{{:schema (get-test-data-name)
                      :name view-name
                      :database_require_filter false}}
                   (into #{}
                         (filter (comp #{view-name} :name))
                         (:tables (driver/describe-database :bigquery-cloud-sdk (mt/db))))))))

        (testing "We should be able to run queries against the view (#3414)"
          (is (= [[1 "Red Medicine" "Asian"]
                  [2 "Stout Burgers & Beers" "Burger"]
                  [3 "The Apple Pan" "Burger"]]
                 (mt/rows
                  (mt/run-mbql-query nil
                    {:source-table (mt/id view-name)
                     :order-by     [[:asc (mt/id view-name :id)]]})))))))))
>>>>>>> cc7564e1

(deftest sync-materialized-view-test
  (mt/test-driver
    :bigquery-cloud-sdk
    (mt/dataset
      (tx/transformed-dataset-definition
       (str "mat-views-" (u.random/random-name))
       (data.impl/resolve-dataset-definition *ns* 'attempted-murders))
      (mt/db)
      (mt/with-model-cleanup [:model/Table]
        (let [view-name "mv_test_materialized_view"]
          (try
            (doseq [sql [(format "CREATE MATERIALIZED VIEW %s AS (
                                  SELECT num_crows, COUNT(id) as cnt FROM %s GROUP BY num_crows);"
                                 (fmt-table-name view-name)
                                 (fmt-table-name "attempts"))]]
              (bigquery.tx/execute! sql))
            (sync/sync-database! (mt/db) {:scan :schema})
            (testing "describe-database"
              (qp.store/with-metadata-provider (mt/id)
                (is (= #{{:schema (get-test-data-name)
                          :name view-name
                          :database_require_filter false}}
                       (into #{}
                             (filter (comp #{view-name} :name))
                             (:tables (driver/describe-database :bigquery-cloud-sdk (mt/db))))))))

            (testing "We should be able to run queries against the view (#3414)"
              (is (= [[1 3] [2 1] [3 3]]
                     (mt/rows
                      (mt/run-mbql-query nil
                        {:source-table (mt/id view-name)
                         :order-by     [[:asc (mt/id view-name :num_crows)]]
                         :limit        3})))))
            (finally
              (drop-mv-if-exists! view-name))))))))

(mt/defdataset nested-records
  [["records"
    [{:field-name     "name"
      :base-type      :type/Text
      :effective-type :type/Text}
     {:field-name     "r"
      :base-type      :type/Dictionary
      :nested-fields  [{:field-name     "a"
                        :base-type      :type/Integer}
                       {:field-name     "b"
                        :base-type      :type/Text}
                       {:field-name     "rr"
                        :base-type      :type/Dictionary
                        :nested-fields  [{:field-name "aa"
                                          :base-type :type/Integer}]}]}]
    [["foo" {"a" 1 "b" "a" "rr" {"aa" 10}}]
     ["bar" {"a" 2 "b" "b"}]
     ["baz" {"a" 3 "b" "c"}]]]])

(deftest sync-nested-fields-test
  (mt/test-driver
    :bigquery-cloud-sdk
    (mt/dataset
      nested-records
      (let [database (driver/describe-database :bigquery-cloud-sdk (mt/db))
            table (first (:tables database))]
        (is (=? {:name "records"} table))
        (is (=? [{:name "id"}
                 {:name "name"}
                 {:name "r"
                  :database-type "RECORD",
                  :base-type :type/Dictionary,
                  :database-position 2
                  :nested-fields [{:name "a",
                                   :database-type "INTEGER",
                                   :base-type :type/Integer,
                                   :database-position 2,
                                   :nfc-path ["r"]}
                                  {:name "b",
                                   :database-type "STRING",
                                   :base-type :type/Text,
                                   :database-position 2,
                                   :nfc-path ["r"]}
                                  {:name "rr",
                                   :database-type "RECORD",
                                   :base-type :type/Dictionary,
                                   :database-position 2,
                                   :nfc-path ["r"],
                                   :nested-fields
                                   [{:name "aa",
                                     :database-type "INTEGER",
                                     :base-type :type/Integer,
                                     :database-position 2,
                                     :nfc-path ["r" "rr"]}]}]}]
                (walk/postwalk
                 (fn [n]
                   (if (set? n)
                     (sort-by :name n)
                     n))
                 (into [] (driver/describe-fields :bigquery-cloud-sdk (mt/db) {:table-names [(:name table)]})))))))))

(deftest query-nested-fields-test
  (mt/test-driver
    :bigquery-cloud-sdk
    (mt/dataset
      nested-records
      (is (= {:columns ["r.a" "r.b" "r.rr.aa" "r.rr"]
              :rows [[1 "a" 10 {:aa 10}] [2 "b" nil nil] [3 "c" nil nil]]}
             (mt/rows+column-names
              (mt/run-mbql-query records
                {:fields [(mt/id :records :r :a)
                          (mt/id :records :r :b)
                          (mt/id :records :r :rr :aa)
                          (mt/id :records :r :rr)]})))))))

(deftest sync-table-with-required-filter-test
  (mt/test-driver
    :bigquery-cloud-sdk
    (mt/with-temp-test-data []
      (testing "tables that require a partition filters are synced correctly"
        (mt/with-model-cleanup [:model/Table]
          (let [table-name->is-filter-required? {"partition_by_range"              true
                                                 "partition_by_time"               true
                                                 "partition_by_ingestion_time"     true
                                                 "partition_by_range_not_required" false
                                                 "not_partitioned"                 false}]
            (try
              (doseq [sql [(format "CREATE TABLE %s (customer_id INT64)
                                    PARTITION BY RANGE_BUCKET(customer_id, GENERATE_ARRAY(0, 100, 10))
                                    OPTIONS (require_partition_filter = TRUE);"
                                   (fmt-table-name "partition_by_range"))
                           (format "CREATE TABLE %s (transaction_id INT64, transaction_time TIMESTAMP)
                                    PARTITION BY DATE(transaction_time)
                                    OPTIONS (require_partition_filter = TRUE);"
                                   (fmt-table-name "partition_by_time"))
                           (format "CREATE TABLE %s (transaction_id INT64)
                                    PARTITION BY _PARTITIONDATE
                                    OPTIONS (require_partition_filter = TRUE);"
                                   (fmt-table-name "partition_by_ingestion_time"))
                           (format "CREATE TABLE %s (customer_id INT64, transaction_date DATE)
                                    PARTITION BY RANGE_BUCKET(customer_id, GENERATE_ARRAY(0, 100, 10))
                                    OPTIONS (require_partition_filter = FALSE);"
                                   (fmt-table-name "partition_by_range_not_required"))
                           (format "CREATE TABLE %s (transaction_id INT64);"
                                   (fmt-table-name "not_partitioned"))]]
                (bigquery.tx/execute! sql))
              (sync/sync-database! (mt/db) {:scan :schema})

              (testing "describe-database"
                (qp.store/with-metadata-provider (mt/id)
                  (is (= #{{:schema (get-test-data-name)
                            :name "partition_by_ingestion_time",
                            :database_require_filter true}
                           {:schema (get-test-data-name), :name "partition_by_time", :database_require_filter true}
                           {:schema (get-test-data-name), :name "partition_by_range", :database_require_filter true}
                           {:schema (get-test-data-name),
                            :name "partition_by_range_not_required",
                            :database_require_filter false}}
                         (into #{}
                               (filter (comp #{"partition_by_range"
                                               "partition_by_time"
                                               "partition_by_ingestion_time"
                                               "partition_by_range_not_required"
                                               "partition_by_ingestion_time_not_required"} :name))
                               (:tables (driver/describe-database :bigquery-cloud-sdk (mt/db))))))))

              (testing "tables that require a filter are correctly identified"
                (is (= table-name->is-filter-required?
                       (t2/select-fn->fn :name :database_require_filter :model/Table
                                         :name [:in (keys table-name->is-filter-required?)]))))

              (testing "partitioned fields are correctly identified"
                (is (= {["not_partitioned"                 "transaction_id"]   false
                        ["partition_by_range_not_required" "customer_id"]      true
                        ["partition_by_range_not_required" "transaction_date"] false
                        ["partition_by_range"              "customer_id"]      true
                        ["partition_by_ingestion_time"     "transaction_id"]   false
                        ["partition_by_ingestion_time"     "_PARTITIONTIME"]   true
                        ["partition_by_ingestion_time"     "_PARTITIONDATE"]   true
                        ["partition_by_time"               "transaction_time"] true
                        ["partition_by_time"               "transaction_id"]   false}
                       (->> (t2/query {:select [[:table.name :table_name] [:field.name :field_name] :field.database_partitioned]
                                       :from   [[:metabase_field :field]]
                                       :join   [[:metabase_table :table] [:= :field.table_id :table.id]]
                                       :where  [:and [:= :table.db_id (mt/id)]
                                                [:in :table.name (keys table-name->is-filter-required?)]]})
                            (map (fn [{:keys [table_name field_name database_partitioned]}]
                                   [[table_name field_name] database_partitioned]))
                            (into {})))))

              (finally
                (doall (map drop-table-if-exists! (keys table-name->is-filter-required?)))
                nil))))))))

(deftest full-sync-partitioned-table-test
  (mt/test-driver
    :bigquery-cloud-sdk
    (mt/with-temp-test-data []
      (testing "Partitioned tables that require a partition filter can be synced"
        (mt/with-model-cleanup [:model/Table]
          (let [table-names  ["partition_by_range" "partition_by_time" "partition_by_datetime"
                              "partition_by_ingestion_time" "partition_by_ingestion_time_not_required"]
                mv-names     ["mv_partition_by_datetime" "mv_partition_by_range"]]
            (try
              (doseq [sql [(format "CREATE TABLE %s (customer_id INT64)
                                    PARTITION BY RANGE_BUCKET(customer_id, GENERATE_ARRAY(0, 100, 10))
                                    OPTIONS (require_partition_filter = TRUE);"
                                   (fmt-table-name "partition_by_range"))
                           (format "INSERT INTO %s (customer_id)
                                    VALUES (1), (2), (3);"
                                   (fmt-table-name "partition_by_range"))
                           (format "CREATE MATERIALIZED VIEW %s AS
                                    SELECT customer_id + 41 as vip_customer FROM %s WHERE customer_id = 1;"
                                   (fmt-table-name "mv_partition_by_range")
                                   (fmt-table-name "partition_by_range"))
                           (format "CREATE TABLE %s (company STRING, founded DATETIME)
                                    PARTITION BY DATE(founded)
                                    OPTIONS (require_partition_filter = TRUE);"
                                   (fmt-table-name "partition_by_datetime"))
                           (format "INSERT INTO %s (company, founded)
                                    VALUES ('Metabase', DATETIME('2014-10-10 00:00:00')),
                                    ('Tesla', DATETIME('2003-07-01 00:00:00')),
                                    ('Apple', DATETIME('1976-04-01 00:00:00'));"
                                   (fmt-table-name "partition_by_datetime"))
                           (format "CREATE MATERIALIZED VIEW %s AS
                                    SELECT company AS ev_company FROM %s WHERE founded = DATETIME('2003-07-01 00:00:00');"
                                   (fmt-table-name "mv_partition_by_datetime")
                                   (fmt-table-name "partition_by_datetime"))
                           (format "CREATE TABLE %s (name STRING, birthday TIMESTAMP)
                                    PARTITION BY DATE(birthday)
                                    OPTIONS (require_partition_filter = TRUE);"
                                   (fmt-table-name "partition_by_time"))
                           (format "INSERT INTO %s (name, birthday)
                                    VALUES ('Ngoc', TIMESTAMP('1998-04-17 00:00:00+00:00')),
                                    ('Quang', TIMESTAMP('1999-04-17 00:00:00+00:00')),
                                    ('Khuat', TIMESTAMP('1997-04-17 00:00:00+00:00'));"
                                   (fmt-table-name "partition_by_time"))
                           (format "CREATE TABLE %s (is_awesome BOOL)
                                    PARTITION BY _PARTITIONDATE
                                    OPTIONS (require_partition_filter = TRUE);"
                                   (fmt-table-name "partition_by_ingestion_time"))
                           (format "INSERT INTO %s (is_awesome)
                                    VALUES (true), (false);"
                                   (fmt-table-name "partition_by_ingestion_time"))
                           (format "CREATE TABLE %s (is_opensource BOOL)
                                    PARTITION BY _PARTITIONDATE;"
                                   (fmt-table-name "partition_by_ingestion_time_not_required"))
                           (format "INSERT INTO %s (is_opensource)
                                    VALUES (true), (false);"
                                   (fmt-table-name "partition_by_ingestion_time_not_required"))]]
                (bigquery.tx/execute! sql))
              (sync/sync-database! (mt/db))
              (let [table-ids     (t2/select-pks-vec :model/Table :db_id (mt/id) :name [:in (concat mv-names table-names)])
                    all-field-ids (t2/select-pks-vec :model/Field :table_id [:in table-ids])]
                (testing "all fields are fingerprinted"
                  (is (every? some? (t2/select-fn-vec :fingerprint :model/Field :id [:in all-field-ids]))))
                (testing "Field values are correctly synced"
                  ;; Manually activate Field values since they are not created during sync (#53387)
                  (doseq [field (t2/select :model/Field :id [:in all-field-ids])]
                    (field-values/get-or-create-full-field-values! field))
                  (is (= {"customer_id"   #{1 2 3}
                          "vip_customer"  #{42}
                          "name"          #{"Khuat" "Quang" "Ngoc"}
                          "company"       #{"Metabase" "Tesla" "Apple"}
                          "ev_company"    #{"Tesla"}
                          "is_awesome"    #{true false}
                          "is_opensource" #{true false}}
                         (->> (t2/query {:select [[:field.name :field-name] [:fv.values :values]]
                                         :from   [[:metabase_field :field]]
                                         :join   [[:metabase_fieldvalues :fv] [:= :field.id :fv.field_id]]
                                         :where  [:and [:in :field.table_id table-ids]
                                                  [:in :field.name ["customer_id" "vip_customer" "name" "is_awesome" "is_opensource" "company" "ev_company"]]]})
                              (map #(update % :values (comp set json/decode)))
                              (map (juxt :field-name :values))
                              (into {}))))))

              (testing "for ingestion time partitioned tables, we should sync the pseudocolumn _PARTITIONTIME and _PARTITIONDATE"
                (let [ingestion-time-partitioned-table-id (t2/select-one-pk :model/Table :db_id (mt/id)
                                                                            :name "partition_by_ingestion_time_not_required")]
                  (is (=? [{:name           "_PARTITIONTIME"
                            :database_type "TIMESTAMP"
                            :base_type     :type/DateTimeWithLocalTZ
                            :database_position 1}
                           {:name           "_PARTITIONDATE"
                            :database_type "DATE"
                            :base_type     :type/Date
                            :database_position 2}]
                          (t2/select :model/Field :table_id ingestion-time-partitioned-table-id
                                     :database_partitioned true {:order-by [[:name :desc]]}))))
                (testing "and query this table should return the column pseudocolumn as well"
                  (is (malli=
                       [:tuple :boolean ms/TemporalString ms/TemporalString]
                       (first (mt/rows (mt/run-mbql-query partition_by_ingestion_time_not_required {:limit 1})))))))
              (finally
                (doall (map drop-table-if-exists! table-names))
                (doall (map drop-mv-if-exists! mv-names))
                nil))))))))

(deftest sync-update-require-partition-option-test
  (mt/test-driver :bigquery-cloud-sdk
    (mt/with-temp-test-data []
      (testing "changing the partition option should be updated during sync"
        (mt/with-model-cleanup [:model/Table]
          (let [table-name "partitioned_table"]
            (try
              (bigquery.tx/execute! (format "CREATE TABLE %s (customer_id INT64)
                                             PARTITION BY RANGE_BUCKET(customer_id, GENERATE_ARRAY(0, 100, 10));"
                                            (fmt-table-name table-name)))
              (testing "sanity check that it's not required at first"
                (sync/sync-database! (mt/db) {:scan :schema})
                (is (false? (t2/select-one-fn :database_require_filter :model/Table :name table-name))))
              (testing "sync should update require filter and set it to true"
                (bigquery.tx/execute! (format "ALTER TABLE IF EXISTS %s
                                               SET OPTIONS(require_partition_filter = true);"
                                              (fmt-table-name table-name)))
                (sync/sync-database! (mt/db) {:scan :schema})
                (is (true? (t2/select-one-fn :database_require_filter :model/Table :name table-name :db_id (mt/id)))))
              (finally
                (drop-table-if-exists! table-name)))))))))

(deftest search-field-from-table-requires-a-filter-test
  (testing "#40673"
    (mt/test-driver :bigquery-cloud-sdk
      (mt/with-temp-test-data []
        (mt/with-model-cleanup [:model/Table]
          (let [partitioned-table "fv_partitioned_table"]
            (try
              (doseq [sql [(format "CREATE TABLE %s (id INT64, category STRING)
                                    PARTITION BY _PARTITIONDATE
                                    OPTIONS (require_partition_filter = TRUE);"
                                   (fmt-table-name partitioned-table))
                           (format "INSERT INTO %s (id, category)
                                    VALUES (1, \"coffee\"), (2, \"tea\"), (3, \"matcha\");"
                                   (fmt-table-name partitioned-table))]]
                (bigquery.tx/execute! sql))
              (sync/sync-database! (mt/db) {:scan :schema})
              (let [category-field-id (mt/id :fv_partitioned_table :category)]
                (t2/update! :model/Field category-field-id {:has_field_values :search})
                (t2/delete! :model/FieldValues :field_id category-field-id)
                (= [["coffee"]]
                   (mt/user-http-request :crowberto :get 200 (format "/field/%d/search/%d" category-field-id category-field-id)
                                         :value "co")))
              (finally
                (drop-table-if-exists! partitioned-table)))))))))

(deftest chain-filter-with-fields-from-table-requires-a-filter-test
  (testing "#40673"
    (mt/test-driver
      :bigquery-cloud-sdk
      (mt/with-temp-test-data []
        (mt/with-model-cleanup [:model/Table]
          (let [category-table-name "cf_category"
                product-table-name  "cf_product"]
            (try
              (doseq [sql [(format "CREATE TABLE %s (id INT64, category STRING, PRIMARY KEY(id) NOT ENFORCED)
                                    PARTITION BY _PARTITIONDATE
                                    OPTIONS (require_partition_filter = TRUE);"
                                   (fmt-table-name category-table-name))
                           (format "INSERT INTO %s (id, category)
                                    VALUES (1, \"coffee\"), (2, \"tea\");"
                                   (fmt-table-name category-table-name))
                           (format "CREATE TABLE %s (id INT64, category_id INT64, name STRING)
                                    PARTITION BY _PARTITIONDATE
                                    OPTIONS (require_partition_filter = TRUE);"
                                   (fmt-table-name product-table-name))
                           (format "ALTER TABLE %1$s
                                    ADD CONSTRAINT fk_product_category_id FOREIGN KEY (category_id)
                                    REFERENCES %2$s(id) NOT ENFORCED;"
                                   (fmt-table-name product-table-name)
                                   (fmt-table-name category-table-name))
                           (format "INSERT INTO %s (id, category_id, name)
                                    VALUES (1, 1, \"Americano\"), (2, 1, \"Cold brew\"), (3, 2, \"Herbal\"), (4, 2, \"Oolong\");"
                                   (fmt-table-name product-table-name))]]
                (bigquery.tx/execute! sql))
              (sync/sync-database! (mt/db) {:scan :schema})
              ;; Fake fk relationship for bigquery because apparently fk on bigquery is not a thing.
              ;; We want this to test whether chain filter add a filter on partitioned fields from joned tables.
              (t2/update! :model/Field (mt/id :cf_product :category_id) {:fk_target_field_id (mt/id :cf_category :id)})
              (mt/with-temp
                [:model/Card          card-category {:database_id   (mt/id)
                                                     :table_id      (mt/id :cf_category)
                                                     :dataset_query (mt/mbql-query cf_category)}
                 :model/Card          card-product  {:database_id   (mt/id)
                                                     :table_id      (mt/id :cf_product)
                                                     :dataset_query (mt/mbql-query cf_product)}
                 :model/Dashboard     dashboard     {:parameters [{:name "Category"
                                                                   :slug "category"
                                                                   :id   "_CATEGORY_"
                                                                   :type :string/=}
                                                                  {:name "Product Name"
                                                                   :slug "Product name"
                                                                   :id   "_NAME_"
                                                                   :type :string/=}]}
                 :model/DashboardCard _dashcard     {:card_id            (:id card-category)
                                                     :dashboard_id       (:id dashboard)
                                                     :parameter_mappings [{:parameter_id "_CATEGORY_"
                                                                           :card_id      (:id card-category)
                                                                           :target       [:dimension (mt/$ids $cf_category.category)]}]}
                 :model/DashboardCard _dashcard     {:card_id            (:id card-product)
                                                     :dashboard_id       (:id dashboard)
                                                     :parameter_mappings [{:parameter_id "_NAME_"
                                                                           :card_id      (:id card-product)
                                                                           :target       [:dimension (mt/$ids $cf_product.name)]}]}]

                (testing "chained filter works"
                  (is (= {:has_more_values false
                          :values          [["Americano"] ["Cold brew"]]}
                         (mt/user-http-request :crowberto :get 200 (format "/dashboard/%d/params/%s/values?%s=%s"
                                                                           (:id dashboard) "_NAME_" "_CATEGORY_" "coffee")))))
                (testing "getting values works"
                  (is (= {:has_more_values false
                          :values          [["Americano"] ["Cold brew"] ["Herbal"] ["Oolong"]]}
                         (mt/user-http-request :crowberto :get 200 (format "/dashboard/%d/params/%s/values" (:id dashboard) "_NAME_")))))
                (testing "searching values works"
                  (is (= {:has_more_values false
                          :values          [["Oolong"]]}
                         (mt/user-http-request :crowberto :get 200 (format "/dashboard/%d/params/%s/search/oo" (:id dashboard) "_NAME_"))))))

              (finally
                (doseq [table-name [product-table-name category-table-name]]
                  (drop-table-if-exists! table-name))))))))))

(deftest query-integer-pk-or-fk-test
  (mt/test-driver :bigquery-cloud-sdk
    (testing "We should be able to query a Table that has a :type/Integer column marked as a PK or FK"
      (is (= [[1 "Plato Yeshua" "2014-04-01T08:30:00Z"]]
             (mt/rows (mt/user-http-request :rasta :post 202 "dataset" (mt/mbql-query users {:limit 1, :order-by [[:asc $id]]}))))))))

(deftest return-errors-test
  (mt/test-driver :bigquery-cloud-sdk
    (testing "If a Query fails, we should return the error right away (#14918)"
      (is (thrown-with-msg?
           clojure.lang.ExceptionInfo
           #"Error executing query"
           (qp/process-query
            {:database (mt/id)
             :type     :native
             :native   {:query "SELECT abc FROM 123;"}}))))))

(deftest project-id-override-test
  (mt/test-driver :bigquery-cloud-sdk
    (testing "Querying a different project-id works"
      (mt/with-temp [:model/Database
                     {db-id :id :as temp-db}
                     {:engine  :bigquery-cloud-sdk
                      :details (-> (:details (mt/db))
                                   (assoc :project-id "bigquery-public-data"
                                          :dataset-filters-type "inclusion"
                                          :dataset-filters-patterns "chicago_taxi_trips"))}]
        (mt/with-db temp-db
          (testing " for sync"
            (sync/sync-database! temp-db {:scan :schema})
            (let [[tbl & more-tbl] (t2/select :model/Table :db_id db-id)]
              (is (some? tbl))
              (is (nil? more-tbl))
              (is (= "taxi_trips" (:name tbl)))
              ;; make sure all the fields for taxi_tips were synced
              (is (= 23 (t2/count :model/Field :table_id (u/the-id tbl))))))
          (testing " for querying"
            (is (= 23
                   (count (mt/first-row
                           (mt/run-mbql-query taxi_trips
                             {:filter [:= [:field (mt/id :taxi_trips :payment_type) nil]
                                       "Cash"]
                              :limit  1}))))))
          (testing " has project-id-from-credentials set correctly"
            (is (= (bigquery-project-id) (get-in temp-db [:details :project-id-from-credentials])))))))))

(deftest bigquery-specific-types-test
  (testing "Table with decimal types"
<<<<<<< HEAD
    (with-bigquery-types-table [#_:clj-kondo/ignore tbl-nm]
      (is (contains? (:tables (driver/describe-database :bigquery-cloud-sdk (mt/db)))
                     {:schema test-db-name :name tbl-nm :database_require_filter false})
          "`describe-database` should see the table")
      (is (= [{:base-type :type/Decimal
               :table-name tbl-nm
               :table-schema test-db-name
               :database-partitioned false
               :database-position 0
               :database-type "NUMERIC"
               :name "numeric_col"}
              {:base-type :type/Decimal
               :table-name tbl-nm
               :table-schema test-db-name
               :database-partitioned false
               :database-position 1
               :database-type "NUMERIC"
               :name "decimal_col"}
              {:base-type :type/Decimal
               :table-name tbl-nm
               :table-schema test-db-name
               :database-partitioned false
               :database-position 2
               :database-type "BIGNUMERIC"
               :name "bignumeric_col"}
              {:base-type :type/Decimal
               :table-name tbl-nm
               :table-schema test-db-name
               :database-partitioned false
               :database-position 3
               :database-type "BIGNUMERIC"
               :name "bigdecimal_col"}
              {:name "string255_col",
               :table-name tbl-nm
               :table-schema test-db-name
               :database-type "STRING",
               :base-type :type/Text,
               :database-partitioned false,
               :database-position 4}
              {:name "bytes32_col",
               :table-name tbl-nm,
               :table-schema test-db-name,
               :database-type "BYTES",
               :base-type :type/*,
               :database-partitioned false,
               :database-position 5}
              {:name "numeric29_col",
               :table-name tbl-nm,
               :table-schema test-db-name,
               :database-type "NUMERIC",
               :base-type :type/Decimal,
               :database-partitioned false,
               :database-position 6}
              {:name "decimal29_col",
               :table-name tbl-nm,
               :table-schema test-db-name,
               :database-type "NUMERIC",
               :base-type :type/Decimal,
               :database-partitioned false,
               :database-position 7}
              {:name "bignumeric32_col",
               :table-name tbl-nm
               :table-schema test-db-name
               :database-type "BIGNUMERIC",
               :base-type :type/Decimal,
               :database-partitioned false,
               :database-position 8}
              {:name "bigdecimal76_col",
               :table-name tbl-nm
               :table-schema test-db-name
               :database-type "BIGNUMERIC",
               :base-type :type/Decimal,
               :database-partitioned false,
               :database-position 9}]
             (into [] (driver/describe-fields :bigquery-cloud-sdk (mt/db) {:table-names [tbl-nm] :schema-names [test-db-name]})))
          "`describe-fields` should see the fields in the table")
      (sync/sync-database! (mt/db) {:scan :schema})
      (testing "We should be able to run queries against the table"
        (doseq [[col-nm param-v] [[:numeric_col (bigdec numeric-val)]
                                  [:decimal_col (bigdec decimal-val)]
                                  [:bignumeric_col (bigdec bignumeric-val)]
                                  [:bigdecimal_col (bigdec bigdecimal-val)]]]
          (testing (format "filtering against %s" col-nm))
          (is (= 1
                 (-> (mt/first-row
                      (mt/run-mbql-query nil
                        {:source-table (mt/id tbl-nm)
                         :aggregation  [[:count]]
                         :parameters   [{:name   col-nm
                                         :type   :number/=
                                         :target [:field (mt/id tbl-nm col-nm)]
                                         :value  [param-v]}]}))
                     first))))))))

(deftest sync-table-with-array-test
  (testing "Tables with RECORD and ARRAY (REPEATED) columns can be synced successfully"
    (do-with-temp-obj "table_array_type_%s"
                      (fn [tbl-nm] ["CREATE TABLE `%s.%s` AS SELECT 1 AS int_col,
                                     GENERATE_ARRAY(1,10) AS array_col,
                                     STRUCT('Sam' AS name) AS primary,
                                     [STRUCT('Rudisha' AS name)] AS participants"
                                    test-db-name
                                    tbl-nm])
                      (fn [tbl-nm] ["DROP TABLE IF EXISTS `%s.%s`" test-db-name tbl-nm])
                      (fn [tbl-nm]
                        (is (= [{:name "int_col" :database-type "INTEGER" :base-type :type/Integer :database-position 0 :database-partitioned false :table-name tbl-nm :table-schema test-db-name}
                                {:name "array_col" :database-type "ARRAY" :base-type :type/Array :database-position 1 :database-partitioned false :table-name tbl-nm :table-schema test-db-name}
                                {:name "primary",
                                 :table-name tbl-nm
                                 :table-schema test-db-name
                                 :database-type "RECORD",
                                 :base-type :type/Dictionary,
                                 :database-partitioned false,
                                 :database-position 2,
                                 :nested-fields
                                 #{{:name "name",
                                    :table-name tbl-nm
                                    :table-schema test-db-name
                                    :database-type "STRING",
                                    :base-type :type/Text,
                                    :nfc-path ["primary"],
                                    :database-position 2}}
                                 :visibility-type :details-only}
                                {:name "participants",
                                 :table-name tbl-nm
                                 :table-schema test-db-name
                                 :database-type "ARRAY",
                                 :base-type :type/Array,
                                 :database-partitioned false,
                                 :database-position 3}]
                               (into [] (driver/describe-fields :bigquery-cloud-sdk (mt/db) {:table-names [tbl-nm] :schema-names [test-db-name]})))
                            "`describe-fields` should detect the correct base-type for array type columns")))))
=======
    (mt/test-driver
      :bigquery-cloud-sdk
      (mt/with-temp-test-data []
        (mt/db)
        (let [tbl-nm (format "table_%s" (mt/random-name))]
          (bigquery.tx/execute!
           "CREATE TABLE `%s.%s`
             (numeric_col NUMERIC,
             decimal_col DECIMAL,
             bignumeric_col BIGNUMERIC,
             bigdecimal_col BIGDECIMAL,
             string255_col STRING(255),
             bytes32_col BYTES(32),
             numeric29_col NUMERIC(29),
             decimal29_col DECIMAL(29),
             bignumeric32_col BIGNUMERIC(32),
             bigdecimal76_col BIGDECIMAL(76,38))
             AS SELECT NUMERIC '%s', DECIMAL '%s', BIGNUMERIC '%s', BIGDECIMAL '%s', 'hello',
             B'mybytes', NUMERIC '%s', DECIMAL '%s', BIGNUMERIC '%s', BIGDECIMAL '%s'"
           (get-test-data-name)
           tbl-nm
           numeric-val
           decimal-val
           bignumeric-val
           bigdecimal-val
           numeric-val
           decimal-val
           bignumeric-val
           bigdecimal-val)
          (is (contains? (:tables (driver/describe-database :bigquery-cloud-sdk (mt/db)))
                         {:schema (get-test-data-name) :name tbl-nm :database_require_filter false})
              "`describe-database` should see the table")
          (is (= [{:base-type :type/Decimal
                   :table-name tbl-nm
                   :table-schema (get-test-data-name)
                   :database-partitioned false
                   :database-position 0
                   :database-type "NUMERIC"
                   :name "numeric_col"}
                  {:base-type :type/Decimal
                   :table-name tbl-nm
                   :table-schema (get-test-data-name)
                   :database-partitioned false
                   :database-position 1
                   :database-type "NUMERIC"
                   :name "decimal_col"}
                  {:base-type :type/Decimal
                   :table-name tbl-nm
                   :table-schema (get-test-data-name)
                   :database-partitioned false
                   :database-position 2
                   :database-type "BIGNUMERIC"
                   :name "bignumeric_col"}
                  {:base-type :type/Decimal
                   :table-name tbl-nm
                   :table-schema (get-test-data-name)
                   :database-partitioned false
                   :database-position 3
                   :database-type "BIGNUMERIC"
                   :name "bigdecimal_col"}
                  {:name "string255_col",
                   :table-name tbl-nm
                   :table-schema (get-test-data-name)
                   :database-type "STRING",
                   :base-type :type/Text,
                   :database-partitioned false,
                   :database-position 4}
                  {:name "bytes32_col",
                   :table-name tbl-nm,
                   :table-schema (get-test-data-name),
                   :database-type "BYTES",
                   :base-type :type/*,
                   :database-partitioned false,
                   :database-position 5}
                  {:name "numeric29_col",
                   :table-name tbl-nm,
                   :table-schema (get-test-data-name),
                   :database-type "NUMERIC",
                   :base-type :type/Decimal,
                   :database-partitioned false,
                   :database-position 6}
                  {:name "decimal29_col",
                   :table-name tbl-nm,
                   :table-schema (get-test-data-name),
                   :database-type "NUMERIC",
                   :base-type :type/Decimal,
                   :database-partitioned false,
                   :database-position 7}
                  {:name "bignumeric32_col",
                   :table-name tbl-nm
                   :table-schema (get-test-data-name)
                   :database-type "BIGNUMERIC",
                   :base-type :type/Decimal,
                   :database-partitioned false,
                   :database-position 8}
                  {:name "bigdecimal76_col",
                   :table-name tbl-nm
                   :table-schema (get-test-data-name)
                   :database-type "BIGNUMERIC",
                   :base-type :type/Decimal,
                   :database-partitioned false,
                   :database-position 9}]
                 (driver/describe-fields :bigquery-cloud-sdk (mt/db) {:table-names [tbl-nm] :schema-names [(get-test-data-name)]}))
              "`describe-fields` should see the fields in the table")
          (sync/sync-database! (mt/db) {:scan :schema})
          (testing "We should be able to run queries against the table"
            (doseq [[col-nm param-v] [[:numeric_col (bigdec numeric-val)]
                                      [:decimal_col (bigdec decimal-val)]
                                      [:bignumeric_col (bigdec bignumeric-val)]
                                      [:bigdecimal_col (bigdec bigdecimal-val)]]]
              (testing (format "filtering against %s" col-nm))
              (is (= 1
                     (-> (mt/first-row
                          (mt/run-mbql-query nil
                            {:source-table (mt/id tbl-nm)
                             :aggregation  [[:count]]
                             :parameters   [{:name   col-nm
                                             :type   :number/=
                                             :target [:field (mt/id tbl-nm col-nm)]
                                             :value  [param-v]}]}))
                         first))))))))))

(deftest sync-table-with-array-test
  (mt/test-driver
    :bigquery-cloud-sdk
    (testing "Tables with RECORD and ARRAY (REPEATED) columns can be synced successfully"
      (mt/with-temp-test-data []
        (let [tbl-nm (format "table_array_type_%s" (mt/random-name))]
          (doseq [sql [(format "CREATE TABLE `%s.%s` AS SELECT 1 AS int_col,
                                GENERATE_ARRAY(1,10) AS array_col,
                                STRUCT('Sam' AS name) AS primary,
                                [STRUCT('Rudisha' AS name)] AS participants"
                               (get-test-data-name)
                               tbl-nm)]]
            (bigquery.tx/execute! sql))
          (is (= [{:name "int_col" :database-type "INTEGER" :base-type :type/Integer :database-position 0 :database-partitioned false :table-name tbl-nm :table-schema (get-test-data-name)}
                  {:name "array_col" :database-type "ARRAY" :base-type :type/Array :database-position 1 :database-partitioned false :table-name tbl-nm :table-schema (get-test-data-name)}
                  {:name "primary",
                   :table-name tbl-nm
                   :table-schema (get-test-data-name)
                   :database-type "RECORD",
                   :base-type :type/Dictionary,
                   :database-partitioned false,
                   :database-position 2,
                   :nested-fields
                   #{{:name "name",
                      :table-name tbl-nm
                      :table-schema (get-test-data-name)
                      :database-type "STRING",
                      :base-type :type/Text,
                      :nfc-path ["primary"],
                      :database-position 2}}
                   :visibility-type :details-only}
                  {:name "participants",
                   :table-name tbl-nm
                   :table-schema (get-test-data-name)
                   :database-type "ARRAY",
                   :base-type :type/Array,
                   :database-partitioned false,
                   :database-position 3}]
                 (driver/describe-fields :bigquery-cloud-sdk (mt/db) {:table-names [tbl-nm] :schema-names [(get-test-data-name)]}))
              "`describe-fields` should detect the correct base-type for array type columns"))))))
>>>>>>> cc7564e1

(deftest sync-inactivates-old-duplicate-tables
  (testing "If on the new driver, then downgrade, then upgrade again (#21981)"
    (mt/test-driver :bigquery-cloud-sdk
      (mt/dataset avian-singles
        (try
          (let [synced-tables (t2/select :model/Table :db_id (mt/id))]
            (is (= 2 (count synced-tables)))
            (t2/insert! :model/Table (map #(dissoc % :id :entity_id :schema) synced-tables))
            (sync/sync-database! (mt/db) {:scan :schema})
            (let [synced-tables (t2/select :model/Table :db_id (mt/id))]
              (is (partial= {true [{:name "messages"} {:name "users"}]
                             false [{:name "messages"} {:name "users"}]}
                            (-> (group-by :active synced-tables)
                                (update-vals #(sort-by :name %)))))))
          (finally (t2/delete! :model/Table :db_id (mt/id) :active false)))))))

(deftest retry-certain-exceptions-test
  (mt/test-driver :bigquery-cloud-sdk
    (let [fake-execute-called (atom false)
          orig-fn             @#'bigquery/execute-bigquery]
      (testing "Retry functionality works as expected"
        (with-redefs [bigquery/execute-bigquery (fn [& args]
                                                  (if-not @fake-execute-called
                                                    (do (reset! fake-execute-called true)
                                                        ;; simulate a transient error being thrown
                                                        (throw (ex-info "Transient error" {:retryable? true})))
                                                    (apply orig-fn args)))]
          ;; run any other test that requires a successful query execution
          (table-rows-sample-test)
          ;; make sure that the fake exception was thrown, and thus the query execution was retried
          (is (true? @fake-execute-called)))))))

(deftest not-retry-cancellation-exception-test
  (mt/test-driver :bigquery-cloud-sdk
    (let [fake-execute-called (atom false)
          orig-fn        @#'bigquery/execute-bigquery]
      (testing "Should not retry query on cancellation"
        (with-redefs [bigquery/execute-bigquery (fn [& args]
                                                  (if (not @fake-execute-called)
                                                    (do (reset! fake-execute-called true)
                                                        ;; Simulate a cancellation happening
                                                        (throw (ex-info "Query cancelled" {::bigquery/cancelled? true})))
                                                    (apply orig-fn args)))]
          (try
            (qp/process-query {:native {:query "SELECT CURRENT_TIMESTAMP() AS notRetryCancellationExceptionTest"} :database (mt/id)
                               :type     :native})
            ;; If no exception is thrown, then the test should fail
            (is false "Query should have failed")
            (catch clojure.lang.ExceptionInfo e
              ;; Verify exception as expected
              (is (= "Query cancelled" (.getMessage e)))
              ;; make sure that the fake exception was thrown
              (is (true? @fake-execute-called)))))))))

(defn- future-thread-names []
  ;; kinda hacky but we don't control this thread pool
  (into #{} (comp (map (fn [^Thread t] (.getName t)))
                  (filter #(str/includes? % "clojure-agent-send-off-pool")))
        (.keySet (Thread/getAllStackTraces))))

(deftest query-cancel-test
  (mt/test-driver :bigquery-cloud-sdk
    (testing "BigQuery queries can be canceled successfully"
      (mt/with-open-channels [canceled-chan (a/promise-chan)]
        (binding [bigquery/*page-size*     1000 ; set a relatively small pageSize
                  bigquery/*page-callback* (fn []
                                             (log/debug "*page-callback* called, sending cancel message")
                                             (a/>!! canceled-chan ::cancel))]
          (try
            ;; there's a race. Some data might be processed, and if so we get the partial result
            (mt/dataset test-data
              (let [query     (mt/query orders)
                    rows      (mt/rows
                               (binding [qp.pipeline/*canceled-chan* canceled-chan]
                                 (mt/process-query query)))
                    row-count (count rows)]
                (log/debugf "Loaded %d rows before BigQuery query was canceled" row-count)
                (testing "Somewhere between 0 and the size of the orders table rows were loaded before cancellation"
                  (is (< 0 row-count 10000)))))
            (catch clojure.lang.ExceptionInfo e
              (is (= "Query cancelled"
                     (ex-message e))))))))
    (testing "Cancel thread does not leak"
      (mt/dataset test-data
        (let [query        (assoc-in (mt/query orders) [:query :limit] 2)
              count-before (count (future-thread-names))]
          (dotimes [_ 10]
            (mt/process-query query))
          (let [count-after (count (future-thread-names))]
            (is (< count-after (+ count-before 5))
                "unbounded thread growth!")))))))

(deftest later-page-fetch-returns-nil-test
  (mt/test-driver :bigquery-cloud-sdk
    (testing "BigQuery queries which fail on later pages are caught properly"
      (let [page-counter (atom 3)
            orig-exec    @#'bigquery/reducible-bigquery-results
            wrap-result  (fn wrap-result [^TableResult result]
                           (proxy [TableResult] []
                             (getSchema [] (.getSchema result))
                             (getValues [] (.getValues result))
                             (hasNextPage [] (.hasNextPage result))
                             (getNextPage []
                               (if (zero? @page-counter)
                                 nil
                                 (wrap-result (.getNextPage result))))))]
        (with-redefs [bigquery/reducible-bigquery-results (fn [page & args]
                                                            (apply orig-exec (wrap-result page) args))]
          (binding [bigquery/*page-size*     10 ; small pages so there are several
                    bigquery/*page-callback* (fn []
                                               (let [pages (swap! page-counter #(max (dec %) 0))]
                                                 (log/debugf "*page-callback counting down: %d to go" pages)))]
            (mt/dataset test-data
              (is (thrown-with-msg?
                   clojure.lang.ExceptionInfo
                   #"Cannot get next page from BigQuery"
                   (mt/process-query (mt/query orders)))))))))))

(deftest later-page-fetch-throws-test
  (mt/test-driver :bigquery-cloud-sdk
    (testing "BigQuery queries which fail on later pages are caught properly"
      (let [count-before (count (future-thread-names))
            page-counter (atom 3)
            orig-exec    @#'bigquery/reducible-bigquery-results
            wrap-result  (fn wrap-result [^TableResult result]
                           (proxy [TableResult] []
                             (getSchema [] (.getSchema result))
                             (getValues [] (.getValues result))
                             (hasNextPage [] (.hasNextPage result))
                             (getNextPage []
                               (if (zero? @page-counter)
                                 (throw (ex-info "onoes BigQuery failed to fetch a later page" {}))
                                 (wrap-result (.getNextPage result))))))]
        (with-redefs [bigquery/reducible-bigquery-results (fn [page & args]
                                                            (apply orig-exec (wrap-result page) args))]
          (dotimes [_ 10]
            (reset! page-counter 3)
            (binding [bigquery/*page-size*     100 ; small pages so there are several
                      bigquery/*page-callback* (fn []
                                                 (let [pages (swap! page-counter #(max (dec %) 0))]
                                                   (log/debugf "*page-callback counting down: %d to go" pages)))]
              (mt/dataset test-data
                (is (thrown-with-msg? Exception #"onoes BigQuery failed to fetch a later page"
                                      (mt/process-query (mt/query orders))))))))
        (testing "no thread leaks"
          (let [count-after (count (future-thread-names))]
            (is (< count-after (+ count-before 5)))))))))

(deftest cancel-page-test
  (mt/test-driver
    :bigquery-cloud-sdk
    (let [page-size 10
          max-rows 50000]
      (testing "Cancel happens after first page"
        (mt/with-open-channels [canceled-chan (a/promise-chan)]
          (binding [qp.pipeline/*canceled-chan* canceled-chan
                    bigquery/*page-size*     page-size
                    bigquery/*page-callback* (fn [] (a/put! canceled-chan true))]
            (mt/dataset test-data
              (is (thrown-with-msg?
                   Exception
                   #"Query cancelled"
                   (-> (mt/query orders {:query {:limit max-rows}})
                       mt/process-query))))))))))

(defn- synced-tables [db-attributes]
  (mt/with-temp [:model/Database db db-attributes]
    (sync/sync-database! db {:scan :schema})
    (t2/select :model/Table :db_id (u/the-id db))))

(deftest dataset-filtering-test
  (mt/test-driver :bigquery-cloud-sdk
    (testing "Filtering BigQuery connections for datasets works as expected"
      (mt/db) ;; force the creation of one test dataset
      (mt/dataset avian-singles
        (mt/db) ;; force the creation of another test dataset
        (let [;; This test is implemented in this way to avoid having to create new datasets, and to avoid
              ;; syncing most of the tables in the test DB.
              dataset-ids (#'bigquery/list-datasets (-> (mt/db)
                                                        :details
                                                        (dissoc :dataset-filters-type
                                                                :dataset-filters-patterns)))
              ;; get the first 4 characters of each dataset-id. The first 4 characters are used because the first 3 are
              ;; often used for bigquery dataset names e.g. `v4_test_data`
              prefixes (->> dataset-ids
                            (map (fn [dataset-id]
                                   (apply str (take 4 dataset-id)))))
              include-prefix (first prefixes)
              exclude-prefixes (rest prefixes)
              ;; inclusion-patterns selects the first dataset
              inclusion-patterns (str include-prefix "*")
              ;; exclusion-patterns excludes every dataset with exclude prefixes. It would exclude all other datasets
              ;; except ones that match the include-prefix, except there could be other tests creating new datasets for
              ;; the same test DB while this test is running, so we can't guarantee that the include-prefix will match all the
              ;; datasets
              exclusion-patterns (str/join "," (map #(str % "*") (set exclude-prefixes)))]
          (testing " with an inclusion filter"
            (let [tables (synced-tables {:name    "BigQuery Test DB with dataset inclusion filters"
                                         :engine  :bigquery-cloud-sdk
                                         :details (-> (mt/db)
                                                      :details
                                                      (assoc :dataset-filters-type "inclusion"
                                                             :dataset-filters-patterns inclusion-patterns))})]
              (is (seq tables))
              (doseq [{dataset-id :schema} tables]
                (is (str/starts-with? dataset-id include-prefix)))))
          (testing " with an exclusion filter"
            (let [tables (synced-tables {:name    "BigQuery Test DB with dataset inclusion filters"
                                         :engine  :bigquery-cloud-sdk
                                         :details (-> (mt/db)
                                                      :details
                                                      (assoc :dataset-filters-type "exclusion"
                                                             :dataset-filters-patterns exclusion-patterns))})]
              (testing "\ncheck that all synced tables do not start with any of the exclude prefixes"
                (doseq [{dataset-id :schema} tables]
                  (is (not (some #(str/starts-with? dataset-id %) exclude-prefixes)))))
              (testing "\ncheck that the dataset with the include prefix is not excluded"
                (is (some #(str/starts-with? (:schema %) include-prefix) tables))))))))))

(deftest normalize-away-dataset-id-test
  (mt/test-driver :bigquery-cloud-sdk
    (testing "Details should be normalized coming out of the DB, to switch hardcoded dataset-id to an inclusion filter"
      ;; chicken and egg problem; we need the temp DB ID in order to create temp tables, but the creation of this
      ;; temp DB will cause driver/normalize-db-details to fire
      (mt/with-temp [:model/Database db {:name    "Legacy BigQuery DB"
                                         :engine  :bigquery-cloud-sdk,
                                         :details {:dataset-id "my-dataset"
                                                   :service-account-json "{}"}}
                     :model/Table    table1 {:name "Table 1"
                                             :db_id (u/the-id db)}
                     :model/Table    table2 {:name "Table 2"
                                             :db_id (u/the-id db)}]
        (let [db-id      (u/the-id db)
              call-count (atom 0)
              orig-fn    @#'bigquery/convert-dataset-id-to-filters!]
          (with-redefs [bigquery/convert-dataset-id-to-filters! (fn [database dataset-id]
                                                                  (swap! call-count inc)
                                                                  (orig-fn database dataset-id))]
            ;; fetch the Database from app DB a few more times to ensure the normalization changes are only called once
            (doseq [_ (range 5)]
              (is (nil? (get-in (t2/select-one :model/Database :id db-id) [:details :dataset-id]))))
            ;; the convert-dataset-id-to-filters! fn should have only been called *once* (as a result of the select
            ;; that runs at the end of creating the temp object, above ^
            ;; it should have persisted the change that removes the dataset-id to the app DB, so the next time someone
            ;; queries the domain object, they should see that as having already been done
            ;; hence, assert it was not called anymore here
            (is (= 0 @call-count) "convert-dataset-id-to-filters! should not have been called any more times"))
          ;; now, so we need to manually update the temp DB again here, to force the "old" structure
          (let [updated? (pos? (t2/update! :model/Database db-id {:details {:dataset-id "my-dataset"}}))]
            (is updated?)
            (let [updated (t2/select-one :model/Database :id db-id)]
              (is (nil? (get-in updated [:details :dataset-id])))
              ;; the hardcoded dataset-id connection property should have now been turned into an inclusion filter
              (is (= "my-dataset" (get-in updated [:details :dataset-filters-patterns])))
              (is (= "inclusion" (get-in updated [:details :dataset-filters-type])))
              ;; and the existing tables should have been updated with that schema
              (is (= ["my-dataset" "my-dataset"]
                     (t2/select-fn-vec :schema :model/Table :id [:in [(u/the-id table1) (u/the-id table2)]]))))))))))

(deftest query-drive-external-tables
  (mt/test-driver :bigquery-cloud-sdk
    (testing "Google Sheets external tables can be queried via BigQuery (#4179)"
      ;; link to the underlying Google sheet, which everyone in the Google domain should have edit permission on
      ;; https://docs.google.com/spreadsheets/d/1ETIY759w8Xd8ZXcL-IullMxWjKdO-sKSIUOfG1KYh8U/edit?usp=sharing
      ;; the service account to which our CI credentials are associated:
      ;;   metabase-ci@metabase-bigquery-ci.iam.gserviceaccount.com
      ;; was given View permission to this sheet (via the Drive UI), and was ALSO given BigQuery Data Viewer
      ;; permission in the BigQuery UI under the project (`metabase-bigquery-ci`), dataset (`google_drive_dataset`),
      ;; and table (`metabase_ci_bigquery_sheet`)
      (is (= [[1 "foo" "bar"]
              [2 "alice" "bob"]
              [3 "x" "y"]]
             (-> {:query
                  "SELECT * FROM `metabase-bigquery-ci.google_drive_dataset.metabase_ci_bigquery_sheet` ORDER BY `id`"}
                 mt/native-query
                 qp/process-query
                 mt/rows))))))

(deftest ^:parallel datetime-truncate-field-literal-form-test
  (mt/test-driver :bigquery-cloud-sdk
    (testing "Field literal forms should get datetime-truncated correctly (#20806)"
      (let [query (mt/mbql-query nil
                    {:source-query {:native (str/join
                                             \newline
                                             ["SELECT date"
                                              "FROM unnest(generate_date_array('2021-01-01', '2021-01-15')) date"])}
                     :breakout    [[:field "date" {:temporal-unit :week, :base-type :type/Date}]]
                     :aggregation [[:count]]})]
        (mt/with-native-query-testing-context query
          (is (= [["2020-12-27T00:00:00Z" 2]
                  ["2021-01-03T00:00:00Z" 7]
                  ["2021-01-10T00:00:00Z" 6]]
                 (mt/rows
                  (qp/process-query query)))))))))

(defn- pretty-sql-lines [sql]
  (str/split-lines (driver/prettify-native-form :bigquery-cloud-sdk sql)))

(deftest ^:parallel format-sql-test
  (mt/test-driver :bigquery-cloud-sdk
    (testing "native queries are compiled and formatted without whitespace errors (#30676)"
      (is (= (->> ["SELECT"
                   "  COUNT(*) AS `count`"
                   "FROM"
                   (format "  `%s.venues`" (get-test-data-name))]
                  ;; re-format the SQL in case formatting has changed once we have the correct test db name in place.
                  str/join
                  pretty-sql-lines)
             (->> (mt/mbql-query venues {:aggregation [:count]})
                  qp.compile/compile-with-inline-parameters
                  :query
                  pretty-sql-lines))))))

(deftest fingerprint-and-bin-bigdecimal-test
  (mt/test-driver
    :bigquery-cloud-sdk
    (mt/dataset
      (mt/dataset-definition
       "bigthings"
       ["bigthings"
        [{:field-name "bd" :base-type :type/Decimal}]
        [[12345678901234567890.1234567890M]
         [22345678901234567890.1234567890M]
         [32345678901234567890.1234567890M]]])

      ;; Must sync field values
      (sync/sync-database! (mt/db))
      (is (= "BIGNUMERIC"
             (t2/select-one-fn :database_type :model/Field :id (mt/id :bigthings :bd))))
      (is (= [[12000000000000000000M 1]
              [21000000000000000000M 1]
              [30000000000000000000M 1]]
             (mt/rows
              (mt/run-mbql-query bigthings
                {:aggregation [[:count]]
                 :breakout [[:field %bigthings.bd
                             {:type :type/Decimal
                              :binning {:strategy "default"}}]]})))))))

(deftest bigquery-process-stop-test
  (mt/test-driver
    :bigquery-cloud-sdk
    (sync/sync-database! (mt/db) {:scan :schema})
    (let [before-names (future-thread-names)]
      (doseq [:let [callbacks (atom 0)]
              [stop-tag stopper] [[:exception #(throw (Exception. "My Exception"))]
                                  [:cancelled #(a/>!! qp.pipeline/*canceled-chan* true)]]
              [tag callback] [[:initial-query stopper]
                              [:during-page #(when (>= (swap! callbacks inc) 2)
                                               (stopper))]]]
        (testing (format "%s %s" tag stop-tag)
          (reset! callbacks 0)
          (binding [bigquery/*page-callback* callback
                    bigquery/*page-size* 10]
            (let [query  {:database (mt/id)
                          :type "native"
                          :native {:query (format "select * from `%s.orders` limit 100" (get-test-data-name))}}
                  result (mt/user-http-request :crowberto :post 202 "dataset" query)]
              (is (= "failed" (:status result)))
              (is (= (if (= :cancelled stop-tag) "Query cancelled" "My Exception")
                     (:error result)))))))
      (is (< (count before-names) (+ (count (future-thread-names)) 5))))))

(deftest alternate-host-test
  (mt/test-driver :bigquery-cloud-sdk
    (testing "Alternate BigQuery host can be configured"
      (mt/with-temp [:model/Database {:as temp-db}
                     {:engine  :bigquery-cloud-sdk
                      :details (-> (:details (mt/db))
                                   (assoc :host "bigquery.example.com"))}]
        (let [client (#'bigquery/database-details->client (:details temp-db))]
          (is (= "bigquery.example.com"
                 (.getHost (.getOptions client)))
              "BigQuery client should be configured with alternate host"))))))

(deftest user-agent-is-set-test
  (mt/test-driver :bigquery-cloud-sdk
    (testing "User agent is set for bigquery requests"
      (let [client (#'bigquery/database-details->client (:details (mt/db)))
            mb-version (:tag config/mb-version-info)
            run-mode   (name config/run-mode)
            user-agent (format "Metabase/%s (GPN:Metabase; %s)" mb-version run-mode)]
        (is (= user-agent
               (-> client .getOptions .getUserAgent)))))))

(deftest timestamp-precision-test
  (mt/test-driver :bigquery-cloud-sdk
    (let [sql (str "select"
                   " timestamp '2024-12-11 16:23:55.123456 UTC' col_timestamp,"
                   " datetime  '2024-12-11T16:23:55.123456' col_datetime")
          query {:database (mt/id)
                 :type :native
                 :native {:query sql}}]
      (is (=? [["2024-12-11T16:23:55.123456Z" #"2024-12-11T16:23:55.123456.*"]]
              (-> (qp/process-query query)
                  mt/rows))))))<|MERGE_RESOLUTION|>--- conflicted
+++ resolved
@@ -205,35 +205,6 @@
       bigquery.common/service-account-json->service-account-credential
       (.getProjectId)))
 
-<<<<<<< HEAD
-(defmacro with-bigquery-types-table [[table-name-binding] & body]
-  `(do-with-temp-obj "table_%s"
-                     (fn [tbl-nm#] [(str "CREATE TABLE `%s.%s` "
-                                         "(numeric_col NUMERIC, "
-                                         " decimal_col DECIMAL, "
-                                         " bignumeric_col BIGNUMERIC, "
-                                         " bigdecimal_col BIGDECIMAL, "
-                                         " string255_col STRING(255), "
-                                         " bytes32_col BYTES(32), "
-                                         " numeric29_col NUMERIC(29), "
-                                         " decimal29_col DECIMAL(29), "
-                                         " bignumeric32_col BIGNUMERIC(32), "
-                                         " bigdecimal76_col BIGDECIMAL(76,38))"
-                                         "AS SELECT NUMERIC '%s', DECIMAL '%s', BIGNUMERIC '%s', BIGDECIMAL '%s', 'hello', "
-                                         "  B'mybytes', NUMERIC '%s', DECIMAL '%s', BIGNUMERIC '%s', BIGDECIMAL '%s'")
-                                    ~test-db-name
-                                    tbl-nm#
-                                    ~numeric-val
-                                    ~decimal-val
-                                    ~bignumeric-val
-                                    ~bigdecimal-val
-                                    ~numeric-val
-                                    ~decimal-val
-                                    ~bignumeric-val
-                                    ~bigdecimal-val])
-                     (fn [tbl-nm#] ["DROP TABLE IF EXISTS `%s.%s`" ~test-db-name tbl-nm#])
-                     (fn [~(or table-name-binding '_)] ~@body)))
-
 (deftest reducible-describe-fields-test
   (mt/test-driver :bigquery-cloud-sdk
     (mt/with-temp [:model/Database db
@@ -263,37 +234,6 @@
                 (is (<= 22000 (count (into [] (driver/describe-fields :bigquery-cloud-sdk (mt/db))))))
                 (is (<= 20 @invocation-count))))))))))
 
-(deftest sync-views-test
-  (mt/test-driver :bigquery-cloud-sdk
-    (with-view [#_:clj-kondo/ignore view-name]
-      (is (contains? (:tables (driver/describe-database :bigquery-cloud-sdk (mt/db)))
-                     {:schema test-db-name :name view-name :database_require_filter false})
-          "`describe-database` should see the view")
-      (is (= [{:name "id", :database-type "INTEGER" :base-type :type/Integer :database-position 0 :database-partitioned false :table-name view-name :table-schema test-db-name}
-              {:name "venue_name", :database-type "STRING" :base-type :type/Text :database-position 1 :database-partitioned false :table-name view-name :table-schema test-db-name}
-              {:name "category_name", :database-type "STRING" :base-type :type/Text :database-position 2 :database-partitioned false :table-name view-name :table-schema test-db-name}]
-             (into [] (driver/describe-fields :bigquery-cloud-sdk (mt/db) {:table-names [view-name], :schema-names [test-db-name]})))
-          "`describe-fields` should see the fields in the view")
-      (sync/sync-database! (mt/db) {:scan :schema})
-
-      (testing "describe-database"
-        (qp.store/with-metadata-provider (mt/id)
-          (is (= #{{:schema test-db-name
-                    :name view-name
-                    :database_require_filter false}}
-                 (into #{}
-                       (filter (comp #{view-name} :name))
-                       (:tables (driver/describe-database :bigquery-cloud-sdk (mt/db))))))))
-
-      (testing "We should be able to run queries against the view (#3414)"
-        (is (= [[1 "Red Medicine" "Asian"]
-                [2 "Stout Burgers & Beers" "Burger"]
-                [3 "The Apple Pan" "Burger"]]
-               (mt/rows
-                (mt/run-mbql-query nil
-                  {:source-table (mt/id view-name)
-                   :order-by     [[:asc (mt/id view-name :id)]]}))))))))
-=======
 (deftest sync-views-test
   (mt/test-driver
     :bigquery-cloud-sdk
@@ -328,7 +268,7 @@
         (is (= [{:name "id", :database-type "INTEGER" :base-type :type/Integer :database-position 0 :database-partitioned false :table-name view-name :table-schema (get-test-data-name)}
                 {:name "venue_name", :database-type "STRING" :base-type :type/Text :database-position 1 :database-partitioned false :table-name view-name :table-schema (get-test-data-name)}
                 {:name "category_name", :database-type "STRING" :base-type :type/Text :database-position 2 :database-partitioned false :table-name view-name :table-schema (get-test-data-name)}]
-               (driver/describe-fields :bigquery-cloud-sdk (mt/db) {:table-names [view-name], :schema-names [(get-test-data-name)]}))
+               (into [] (driver/describe-fields :bigquery-cloud-sdk (mt/db) {:table-names [view-name], :schema-names [(get-test-data-name)]})))
             "`describe-fields` should see the fields in the view")
         (sync/sync-database! (mt/db) {:scan :schema})
 
@@ -349,7 +289,6 @@
                   (mt/run-mbql-query nil
                     {:source-table (mt/id view-name)
                      :order-by     [[:asc (mt/id view-name :id)]]})))))))))
->>>>>>> cc7564e1
 
 (deftest sync-materialized-view-test
   (mt/test-driver
@@ -817,140 +756,6 @@
 
 (deftest bigquery-specific-types-test
   (testing "Table with decimal types"
-<<<<<<< HEAD
-    (with-bigquery-types-table [#_:clj-kondo/ignore tbl-nm]
-      (is (contains? (:tables (driver/describe-database :bigquery-cloud-sdk (mt/db)))
-                     {:schema test-db-name :name tbl-nm :database_require_filter false})
-          "`describe-database` should see the table")
-      (is (= [{:base-type :type/Decimal
-               :table-name tbl-nm
-               :table-schema test-db-name
-               :database-partitioned false
-               :database-position 0
-               :database-type "NUMERIC"
-               :name "numeric_col"}
-              {:base-type :type/Decimal
-               :table-name tbl-nm
-               :table-schema test-db-name
-               :database-partitioned false
-               :database-position 1
-               :database-type "NUMERIC"
-               :name "decimal_col"}
-              {:base-type :type/Decimal
-               :table-name tbl-nm
-               :table-schema test-db-name
-               :database-partitioned false
-               :database-position 2
-               :database-type "BIGNUMERIC"
-               :name "bignumeric_col"}
-              {:base-type :type/Decimal
-               :table-name tbl-nm
-               :table-schema test-db-name
-               :database-partitioned false
-               :database-position 3
-               :database-type "BIGNUMERIC"
-               :name "bigdecimal_col"}
-              {:name "string255_col",
-               :table-name tbl-nm
-               :table-schema test-db-name
-               :database-type "STRING",
-               :base-type :type/Text,
-               :database-partitioned false,
-               :database-position 4}
-              {:name "bytes32_col",
-               :table-name tbl-nm,
-               :table-schema test-db-name,
-               :database-type "BYTES",
-               :base-type :type/*,
-               :database-partitioned false,
-               :database-position 5}
-              {:name "numeric29_col",
-               :table-name tbl-nm,
-               :table-schema test-db-name,
-               :database-type "NUMERIC",
-               :base-type :type/Decimal,
-               :database-partitioned false,
-               :database-position 6}
-              {:name "decimal29_col",
-               :table-name tbl-nm,
-               :table-schema test-db-name,
-               :database-type "NUMERIC",
-               :base-type :type/Decimal,
-               :database-partitioned false,
-               :database-position 7}
-              {:name "bignumeric32_col",
-               :table-name tbl-nm
-               :table-schema test-db-name
-               :database-type "BIGNUMERIC",
-               :base-type :type/Decimal,
-               :database-partitioned false,
-               :database-position 8}
-              {:name "bigdecimal76_col",
-               :table-name tbl-nm
-               :table-schema test-db-name
-               :database-type "BIGNUMERIC",
-               :base-type :type/Decimal,
-               :database-partitioned false,
-               :database-position 9}]
-             (into [] (driver/describe-fields :bigquery-cloud-sdk (mt/db) {:table-names [tbl-nm] :schema-names [test-db-name]})))
-          "`describe-fields` should see the fields in the table")
-      (sync/sync-database! (mt/db) {:scan :schema})
-      (testing "We should be able to run queries against the table"
-        (doseq [[col-nm param-v] [[:numeric_col (bigdec numeric-val)]
-                                  [:decimal_col (bigdec decimal-val)]
-                                  [:bignumeric_col (bigdec bignumeric-val)]
-                                  [:bigdecimal_col (bigdec bigdecimal-val)]]]
-          (testing (format "filtering against %s" col-nm))
-          (is (= 1
-                 (-> (mt/first-row
-                      (mt/run-mbql-query nil
-                        {:source-table (mt/id tbl-nm)
-                         :aggregation  [[:count]]
-                         :parameters   [{:name   col-nm
-                                         :type   :number/=
-                                         :target [:field (mt/id tbl-nm col-nm)]
-                                         :value  [param-v]}]}))
-                     first))))))))
-
-(deftest sync-table-with-array-test
-  (testing "Tables with RECORD and ARRAY (REPEATED) columns can be synced successfully"
-    (do-with-temp-obj "table_array_type_%s"
-                      (fn [tbl-nm] ["CREATE TABLE `%s.%s` AS SELECT 1 AS int_col,
-                                     GENERATE_ARRAY(1,10) AS array_col,
-                                     STRUCT('Sam' AS name) AS primary,
-                                     [STRUCT('Rudisha' AS name)] AS participants"
-                                    test-db-name
-                                    tbl-nm])
-                      (fn [tbl-nm] ["DROP TABLE IF EXISTS `%s.%s`" test-db-name tbl-nm])
-                      (fn [tbl-nm]
-                        (is (= [{:name "int_col" :database-type "INTEGER" :base-type :type/Integer :database-position 0 :database-partitioned false :table-name tbl-nm :table-schema test-db-name}
-                                {:name "array_col" :database-type "ARRAY" :base-type :type/Array :database-position 1 :database-partitioned false :table-name tbl-nm :table-schema test-db-name}
-                                {:name "primary",
-                                 :table-name tbl-nm
-                                 :table-schema test-db-name
-                                 :database-type "RECORD",
-                                 :base-type :type/Dictionary,
-                                 :database-partitioned false,
-                                 :database-position 2,
-                                 :nested-fields
-                                 #{{:name "name",
-                                    :table-name tbl-nm
-                                    :table-schema test-db-name
-                                    :database-type "STRING",
-                                    :base-type :type/Text,
-                                    :nfc-path ["primary"],
-                                    :database-position 2}}
-                                 :visibility-type :details-only}
-                                {:name "participants",
-                                 :table-name tbl-nm
-                                 :table-schema test-db-name
-                                 :database-type "ARRAY",
-                                 :base-type :type/Array,
-                                 :database-partitioned false,
-                                 :database-position 3}]
-                               (into [] (driver/describe-fields :bigquery-cloud-sdk (mt/db) {:table-names [tbl-nm] :schema-names [test-db-name]})))
-                            "`describe-fields` should detect the correct base-type for array type columns")))))
-=======
     (mt/test-driver
       :bigquery-cloud-sdk
       (mt/with-temp-test-data []
@@ -1053,7 +858,7 @@
                    :base-type :type/Decimal,
                    :database-partitioned false,
                    :database-position 9}]
-                 (driver/describe-fields :bigquery-cloud-sdk (mt/db) {:table-names [tbl-nm] :schema-names [(get-test-data-name)]}))
+                 (into [] (driver/describe-fields :bigquery-cloud-sdk (mt/db) {:table-names [tbl-nm] :schema-names [(get-test-data-name)]})))
               "`describe-fields` should see the fields in the table")
           (sync/sync-database! (mt/db) {:scan :schema})
           (testing "We should be able to run queries against the table"
@@ -1111,9 +916,8 @@
                    :base-type :type/Array,
                    :database-partitioned false,
                    :database-position 3}]
-                 (driver/describe-fields :bigquery-cloud-sdk (mt/db) {:table-names [tbl-nm] :schema-names [(get-test-data-name)]}))
+                 (into [] (driver/describe-fields :bigquery-cloud-sdk (mt/db) {:table-names [tbl-nm] :schema-names [(get-test-data-name)]})))
               "`describe-fields` should detect the correct base-type for array type columns"))))))
->>>>>>> cc7564e1
 
 (deftest sync-inactivates-old-duplicate-tables
   (testing "If on the new driver, then downgrade, then upgrade again (#21981)"
