(ns metabase.sample-data
  (:require
   [clojure.java.io :as io]
   [clojure.string :as str]
   [metabase.models.database :refer [Database]]
   [metabase.plugins :as plugins]
   [metabase.sync :as sync]
   [metabase.util.files :as u.files]
   [metabase.util.i18n :refer [trs]]
   [metabase.util.log :as log]
   [ring.util.codec :as codec]
   [toucan2.core :as t2])
  (:import
   (java.net URL)))

(set! *warn-on-reflection* true)

(def ^:private ^String sample-database-name     "Sample Database")
(def ^:private ^String sample-database-filename "sample-database.db.mv.db")

;; Reuse the plugins directory for the destination to extract the sample database because it's pretty much guaranteed
;; to exist and be writable.
(defn- target-path
  []
  (u.files/append-to-path (plugins/plugins-dir) sample-database-filename))

(defn- process-sample-db-path
  [base-path]
  (-> base-path
      (str/replace #"\.mv\.db$" "")        ; strip the .mv.db suffix from the path
      codec/url-decode                     ; for some reason the path can get URL-encoded so we decode it here
      (str ";USER=GUEST;PASSWORD=guest"))) ; specify the GUEST user account created for the DB

(defn- jar-db-details
  [^URL resource]
  (-> (.getPath resource)
      (str/replace #"^file:" "zip:") ; to connect to an H2 DB inside a JAR just replace file: with zip: (this doesn't
                                     ;   do anything when running from the Clojure CLI, which has no `file:` prefix)
      process-sample-db-path))

(defn- extract-sample-database!
  []
  (u.files/with-open-path-to-resource [sample-db-path sample-database-filename]
    (let [dest-path (target-path)]
      (u.files/copy-file! sample-db-path dest-path)
      (-> (str "file:" dest-path)
          process-sample-db-path))))

(defn- try-to-extract-sample-database!
  "Tries to extract the sample database out of the JAR (for performance) and then returns a db-details map
   containing a path to the copied database."
  []
  (let [resource (io/resource sample-database-filename)]
    (when-not resource
      (throw (Exception. (trs "Sample database DB file ''{0}'' cannot be found."
                              sample-database-filename))))
    {:db
     (if-not (:temp (plugins/plugins-dir-info))
       (extract-sample-database!)
       (do
         ;; If the plugins directory is a temp directory, fall back to reading the DB directly from the JAR until a
         ;; working plugins directory is available. (We want to ensure the sample DB is in a stable location.)
         (log/warn (str "Sample database could not be extracted to the plugins directory,"
                        "which may result in slow startup times. "
                        "Please set MB_PLUGINS_DIR to a writable directory and restart Metabase."))
         (jar-db-details resource)))}))

(defn extract-and-sync-sample-database!
  "Adds the sample database as a Metabase DB if it doesn't already exist. If it does exist in the app DB,
  we update its details."
  []
<<<<<<< HEAD
  (try
    (log/info (trs "Loading sample database"))
    (let [details (try-to-extract-sample-database!)
          db (if (t2/exists? Database :is_sample true)
               (t2/select-one Database (first (t2/update-returning-pks! Database :is_sample true {:details details})))
               (first (t2/insert-returning-instances! Database
                                                      :name      sample-database-name
                                                      :details   details
                                                      :engine    :h2
                                                      :is_sample true)))]
      (log/debug "Syncing Sample Database...")
      (sync/sync-database! db))
    (log/debug "Finished adding Sample Database.")
    (catch Throwable e
      (log/error e (trs "Failed to load sample database")))))
=======
  (when-not (t2/exists? Database :is_sample true)
    (try
      (log/info "Loading sample database")
      (let [details (try-to-extract-sample-database!)]
        (log/debug "Syncing Sample Database...")
        (sync/sync-database! (first (t2/insert-returning-instances! Database
                                                                    :name      sample-database-name
                                                                    :details   details
                                                                    :engine    :h2
                                                                    :is_sample true))))
      (log/debug "Finished adding Sample Database.")
      (catch Throwable e
        (log/error e "Failed to load sample database")))))
>>>>>>> 2a8e19b2

(defn update-sample-database-if-needed!
  "Update the path to the sample database DB if it exists in case the JAR has moved."
  ([]
   (update-sample-database-if-needed! (t2/select-one Database :is_sample true)))

  ([sample-db]
   (when sample-db
     (let [intended (try-to-extract-sample-database!)]
       (when (not= (:details sample-db) intended)
         (t2/update! Database (:id sample-db) {:details intended}))))))<|MERGE_RESOLUTION|>--- conflicted
+++ resolved
@@ -69,9 +69,8 @@
   "Adds the sample database as a Metabase DB if it doesn't already exist. If it does exist in the app DB,
   we update its details."
   []
-<<<<<<< HEAD
   (try
-    (log/info (trs "Loading sample database"))
+    (log/info "Loading sample database")
     (let [details (try-to-extract-sample-database!)
           db (if (t2/exists? Database :is_sample true)
                (t2/select-one Database (first (t2/update-returning-pks! Database :is_sample true {:details details})))
@@ -84,22 +83,7 @@
       (sync/sync-database! db))
     (log/debug "Finished adding Sample Database.")
     (catch Throwable e
-      (log/error e (trs "Failed to load sample database")))))
-=======
-  (when-not (t2/exists? Database :is_sample true)
-    (try
-      (log/info "Loading sample database")
-      (let [details (try-to-extract-sample-database!)]
-        (log/debug "Syncing Sample Database...")
-        (sync/sync-database! (first (t2/insert-returning-instances! Database
-                                                                    :name      sample-database-name
-                                                                    :details   details
-                                                                    :engine    :h2
-                                                                    :is_sample true))))
-      (log/debug "Finished adding Sample Database.")
-      (catch Throwable e
-        (log/error e "Failed to load sample database")))))
->>>>>>> 2a8e19b2
+      (log/error e "Failed to load sample database"))))
 
 (defn update-sample-database-if-needed!
   "Update the path to the sample database DB if it exists in case the JAR has moved."
