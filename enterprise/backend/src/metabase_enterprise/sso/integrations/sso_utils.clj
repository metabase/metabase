--- conflicted
+++ resolved
@@ -4,13 +4,8 @@
    [metabase-enterprise.sso.integrations.sso-settings :as sso-settings]
    [metabase.api.common :as api]
    [metabase.channel.email.messages :as messages]
-<<<<<<< HEAD
-   [metabase.events :as events]
+   [metabase.events.core :as events]
    [metabase.notification.core :as notification]
-=======
-   [metabase.events.core :as events]
-   [metabase.notification.events.notification :as events.notification]
->>>>>>> c1763bd9
    [metabase.settings.deprecated-grab-bag :as public-settings]
    [metabase.sso.core :as sso]
    [metabase.util :as u]
