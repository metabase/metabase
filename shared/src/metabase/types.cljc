(ns metabase.types
  "The Metabase Hierarchical Type System (MHTS). This is a hierarchy where types derive from one or more parent types,
  which in turn derive from their own parents. This makes it possible to add new types without needing to add
  corresponding mappings in the frontend or other places. For example, a Database may want a type called something
  like `:type/CaseInsensitiveText`; we can add this type as a derivative of `:type/Text` and everywhere else can
  continue to treat it as such until further notice.

  There are a few different keyword hierarchies below:

  ### Data (Base/Effective) Types -- keys starting with `:type/` and deriving from `:type/*`, but not `:Semantic/*` or `:Relation/*`

  The 'base type' represents the actual data type of the column in the data warehouse. The 'effective type' is the
  data type we treat this column as; it may be the same as base type or something different if the column has a
  coercion strategy (see below). Example: a `VARCHAR` column might have a base type of `:type/Text`, but store
  ISO-8601 timestamps; we might choose to interpret this column as a timestamp column by giving it an effective type
  of `:type/DateTime` and the coercion strategy `:Coercion/ISO8601->DateTime`

  ### Coercion Strategies -- keys starting with `:Coercion/`

  These strategies tell us how to coerce a column from its base type to it effective type when the two differ. For
  example, `:Coercion/ISO8601->DateTime` can be used to tell us how to interpret a `VARCHAR` column (base type =
  `:type/Text`) as a `:type/DateTime` column (effective type). This depends of the database, but we might do something
  like using a `parse_timestamp()` function whenever we fetch this column.

  ### Semantic Types -- types starting with `:type/*` and deriving from `:Semantic/*`

  NOTE: In the near future we plan to rename the semantic types so they start with `:Semantic/` rather than `:type/`.

  These types represent the semantic meaning/interpretation/purpose of a column in the data warehouse, for example
  `:type/UpdatedTimestamp`. This affects things like how we display this column or how we generate Automagic
  Dashboards. How is this different from Base/Effective type? Suppose we have an `updated_at` `TIMESTAMP` column; its
  data type is `TIMESTAMP` and thus its base type would be `:type/DateTime`. There is no such thing as an
  `UPDATED_AT_TIMESTAMP` data type; the fact that this column is used to record update timestamps is purely a semantic
  one.

  :Semantic types descend from data type(s) that are allowed to have this semantic type. For example,
  `:type/UpdatedTimestamp` descends from `:type/DateTime`, which means a column with an effective type of
  `:type/DateTime` can have a semantic type of`:type/UpdatedTimestamp`; however a `:type/Boolean` cannot -- this
  would make no sense. (Unless maybe `false` meant `1970-01-01T00:00:00Z` and `true` meant `1970-01-01T00:00:01Z`, but
  I think we can agree that's dumb.)

  ### Relation Type -- types starting with `:type/*` and deriving from `:Relation/*`

  NOTE: As with Semantic types, in the near future we'll change the relation types so they all start with `:Relation/`.

  Types that have to do with whether this column is a primary key or foreign key. These are currently stored in the
  `semantic_type` column, but we'll split them out into a separate `relation_type` column in the future.

  ### Entity Types -- keys starting with `:entity/`

  These are used to record the semantic purpose of a Table."
  #?@(:clj
      [(:require
        [clojure.set :as set]
        [metabase.types.coercion-hierarchies :as coercion-hierarchies])]
      :cljs
      [(:require
        [clojure.set :as set]
        [metabase.shared.util :as shared.u]
        [metabase.types.coercion-hierarchies :as coercion-hierarchies])]))

;;; Table (entity) Types

(derive :entity/GenericTable :entity/*)
(derive :entity/UserTable :entity/GenericTable)
(derive :entity/CompanyTable :entity/GenericTable)
(derive :entity/TransactionTable :entity/GenericTable)
(derive :entity/ProductTable :entity/GenericTable)
(derive :entity/SubscriptionTable :entity/GenericTable)
(derive :entity/EventTable :entity/GenericTable)
(derive :entity/GoogleAnalyticsTable :entity/GenericTable)


;;; Numeric Types

(derive :type/Number :type/*)

(derive :type/Integer :type/Number)
(derive :type/BigInteger :type/Integer)

(derive :type/Quantity :Semantic/*)
(derive :type/Quantity :type/Integer)

;; `:type/Float` means any number with a decimal place! It doesn't explicitly mean a 32-bit or 64-bit floating-point
;; number. That's why there's no `:type/Double`.
(derive :type/Float :type/Number)
;; `:type/Decimal` means a column that is actually stored as an arbitrary-precision decimal type, e.g. `BigDecimal` or
;; `DECIMAL`. For fixed-precision columns, just use `:type/Float`
(derive :type/Decimal :type/Float)

(derive :type/Share :Semantic/*)
(derive :type/Share :type/Float)

;; `:type/Currency` -- an actual currency data type, for example Postgres `money`.
;; `:type/Currency` -- a column that should be interpreted as money.
;;
;; `money` (base type `:type/Currency`) columns will likely have a semantic type `:type/Currency` or a descendant
;; thereof like `:type/Income`, but other floating-point data type columns can be interpreted as currency as well;
;; a `DECIMAL` (base type `:type/Decimal`) column can also have a semantic type `:type/Currency`.
(derive :type/Currency :type/Decimal)
(derive :type/Currency :Semantic/*)
(derive :type/Income :type/Currency)
(derive :type/Discount :type/Currency)
(derive :type/Price :type/Currency)
(derive :type/GrossMargin :type/Currency)
(derive :type/Cost :type/Currency)

;; :type/Location -- anything having to do with a location, e.g. country, city, or coordinates.
(derive :type/Location :Semantic/*)
(derive :type/Coordinate :type/Location)
(derive :type/Coordinate :type/Float)
(derive :type/Latitude :type/Coordinate)
(derive :type/Longitude :type/Coordinate)

(derive :type/Score :Semantic/*)
(derive :type/Score :type/Number)

(derive :type/Duration :Semantic/*)
(derive :type/Duration :type/Number)

;;; Text Types

(derive :type/Text :type/*)

(derive :type/UUID :type/Text)

(derive :type/URL :Semantic/*)
(derive :type/URL :type/Text)
(derive :type/ImageURL :type/URL)
(derive :type/AvatarURL :type/ImageURL)

(derive :type/Email :Semantic/*)
(derive :type/Email :type/Text)

;; Semantic types deriving from `:type/Category` should be marked as 'category' Fields during sync, i.e. they
;; should have their FieldValues cached and synced. See
;; `metabase.sync.analyze.classifiers.category/field-should-be-category?`
(derive :type/Category :Semantic/*)
(derive :type/Enum :Semantic/*)

(derive :type/Address :type/Location)

(derive :type/City :type/Address)
(derive :type/City :type/Category)
(derive :type/City :type/Text)

(derive :type/State :type/Address)
(derive :type/State :type/Category)
(derive :type/State :type/Text)

(derive :type/Country :type/Address)
(derive :type/Country :type/Category)
(derive :type/Country :type/Text)

(derive :type/ZipCode :type/Address)
(derive :type/ZipCode :type/Text)

(derive :type/Name :type/Category)
(derive :type/Name :type/Text)
(derive :type/Title :type/Category)
(derive :type/Title :type/Text)

(derive :type/Description :Semantic/*)
(derive :type/Description :type/Text)
(derive :type/Comment :Semantic/*)
(derive :type/Comment :type/Text)

(derive :type/PostgresEnum :type/Text)

;;; DateTime Types

(derive :type/Temporal :type/*)

(derive :type/Date :type/Temporal)
;; You could have Dates with TZ info but it's not supported by JSR-310 so we'll not worry about that for now.

(derive :type/Time :type/Temporal)
(derive :type/TimeWithTZ :type/Time)
(derive :type/TimeWithLocalTZ :type/TimeWithTZ)    ; a column that is timezone-aware, but normalized to UTC or another offset at rest.
(derive :type/TimeWithZoneOffset :type/TimeWithTZ) ; a column that stores its timezone offset

(derive :type/DateTime :type/Temporal)
(derive :type/DateTimeWithTZ :type/DateTime)
(derive :type/DateTimeWithLocalTZ :type/DateTimeWithTZ)    ; a column that is timezone-aware, but normalized to UTC or another offset at rest.
(derive :type/DateTimeWithZoneOffset :type/DateTimeWithTZ) ; a column that stores its timezone offset, e.g. `-08:00`
(derive :type/DateTimeWithZoneID :type/DateTimeWithTZ)     ; a column that stores its timezone ID, e.g. `US/Pacific`

;; An `Instant` is a timestamp in (milli-)seconds since the epoch, UTC. Since it doesn't store TZ information, but is
;; normalized to UTC, it is a DateTimeWithLocalTZ
;;
;; `Instant` if differentiated from other `DateTimeWithLocalTZ` columns in the same way `java.time.Instant` is
;; different from `java.time.OffsetDateTime`;
(derive :type/Instant :type/DateTimeWithLocalTZ)


;; TODO -- shouldn't we have a `:type/LocalDateTime` as well?

(derive :type/CreationTemporal :Semantic/*)
(derive :type/CreationTimestamp :type/CreationTemporal)
(derive :type/CreationTimestamp :type/DateTime)
(derive :type/CreationTime :type/CreationTemporal)
(derive :type/CreationTime :type/Time)
(derive :type/CreationDate :type/CreationTemporal)
(derive :type/CreationDate :type/Date)

(derive :type/JoinTemporal :Semantic/*)
(derive :type/JoinTimestamp :type/JoinTemporal)
(derive :type/JoinTimestamp :type/DateTime)
(derive :type/JoinTime :type/JoinTemporal)
(derive :type/JoinTime :type/Time)
(derive :type/JoinDate :type/JoinTemporal)
(derive :type/JoinDate :type/Date)

(derive :type/CancelationTemporal :Semantic/*)
(derive :type/CancelationTimestamp :type/CancelationTemporal)
(derive :type/CancelationTimestamp :type/DateTime)
(derive :type/CancelationTime :type/CancelationTemporal)
(derive :type/CancelationTime :type/Date)
(derive :type/CancelationDate :type/CancelationTemporal)
(derive :type/CancelationDate :type/Date)

(derive :type/DeletionTemporal :Semantic/*)
(derive :type/DeletionTimestamp :type/DeletionTemporal)
(derive :type/DeletionTimestamp :type/DateTime)
(derive :type/DeletionTime :type/DeletionTemporal)
(derive :type/DeletionTime :type/Time)
(derive :type/DeletionDate :type/DeletionTemporal)
(derive :type/DeletionDate :type/Date)

(derive :type/UpdatedTemporal :Semantic/*)
(derive :type/UpdatedTimestamp :type/UpdatedTemporal)
(derive :type/UpdatedTimestamp :type/DateTime)
(derive :type/UpdatedTime :type/UpdatedTemporal)
(derive :type/UpdatedTime :type/Time)
(derive :type/UpdatedDate :type/UpdatedTemporal)
(derive :type/UpdatedDate :type/Date)

(derive :type/Birthdate :Semantic/*)
(derive :type/Birthdate :type/Date)


;;; Other

(derive :type/Boolean :type/*)
(derive :type/DruidHyperUnique :type/*)

;;; Text-Like Types: Things that should be displayed as text for most purposes but that *shouldn't* support advanced
;;; filter options like starts with / contains

(derive :type/TextLike :type/*)
(derive :type/MongoBSONID :type/TextLike)
;; IP address can be either a data type e.g. Postgres `inet` or a semantic type e.g. a `text` column that has IP
;; addresses
(derive :type/IPAddress :type/TextLike)
(derive :type/IPAddress :Semantic/*)

;;; Structured/Collections

(derive :type/Collection :type/*)
(derive :type/Structured :type/*)

(derive :type/Dictionary :type/Collection)
(derive :type/Array :type/Collection)

;; `:type/JSON` currently means a column that is JSON data, e.g. a Postgres JSON column
(derive :type/JSON :type/Structured)
(derive :type/JSON :type/Collection)

;; `:type/XML` -- an actual native XML data column
(derive :type/XML :type/Structured)
(derive :type/XML :type/Collection)

;; `:type/Structured` columns are ones that are stored as text, but should be treated as a `:type/Collection`
;; column (e.g. JSON or XML). These should probably be coercion strategies instead, e.g.
;;
;;    base type         = :type/Text
;;    coercion strategy = :Coercion/SerializedJSON
;;    effective type    = :type/JSON
;;
;; but for the time being we'll have to live with these being "weird" semantic types.
(derive :type/Structured :Semantic/*)
(derive :type/Structured :type/Text)

(derive :type/SerializedJSON :type/Structured)
(derive :type/XML :type/Structured)

;; Other

(derive :type/User :Semantic/*)
(derive :type/Author :type/User)
(derive :type/Owner :type/User)

(derive :type/Product :type/Category)
(derive :type/Company :type/Category)
(derive :type/Subscription :type/Category)

(derive :type/Source :type/Category)

;;; Relation types

(derive :type/FK :Relation/*)
(derive :type/PK :Relation/*)

;;; Coercion strategies

(derive :Coercion/String->Temporal :Coercion/*)
(derive :Coercion/ISO8601->Temporal :Coercion/String->Temporal)
(derive :Coercion/ISO8601->DateTime :Coercion/ISO8601->Temporal)
(derive :Coercion/ISO8601->Time :Coercion/ISO8601->Temporal)
(derive :Coercion/ISO8601->Date :Coercion/ISO8601->Temporal)

(derive :Coercion/YYYYMMDDHHMMSSString->Temporal :Coercion/String->Temporal)

(derive :Coercion/Bytes->Temporal :Coercion/*)
(derive :Coercion/YYYYMMDDHHMMSSBytes->Temporal :Coercion/Bytes->Temporal)

(derive :Coercion/Number->Temporal :Coercion/*)
(derive :Coercion/UNIXTime->Temporal :Coercion/Number->Temporal)
(derive :Coercion/UNIXSeconds->DateTime :Coercion/UNIXTime->Temporal)
(derive :Coercion/UNIXMilliSeconds->DateTime :Coercion/UNIXTime->Temporal)
(derive :Coercion/UNIXMicroSeconds->DateTime :Coercion/UNIXTime->Temporal)

;;; ---------------------------------------------------- Util Fns ----------------------------------------------------

(defn- types->parents
  "Return a map of various types to their parent types.

  This is intended for export to the frontend as part of `MetabaseBootstrap` so it can build its own implementation of
  `isa?`."
  ([] (types->parents :type/*))
  ([root]
   (into {} (for [t (descendants root)]
              {t (parents t)}))))

(defn temporal-field?
  "True if a Metabase `Field` instance has a temporal base or semantic type, i.e. if this Field represents a value
  relating to a moment in time."
  {:arglists '([field])}
  [{base-type :base_type, effective-type :effective_type}]
  (some #(isa? % :type/Temporal) [base-type effective-type]))

<<<<<<< HEAD
(def ^:private coercions
  "A map from types to maps of conversions to resulting effective types:

  eg:
  {:type/Text   {:Coercion/ISO8601->Date     :type/Date
                 :Coercion/ISO8601->DateTime :type/DateTime
                 :Coercion/ISO8601->Time     :type/Time}}"
  ;; Decimal seems out of place but that's the type that oracle uses Number which we map to Decimal. Not sure if
  ;; that's an intentional mapping or not. But it does mean that lots of extra columns will be offered a conversion
  ;; (think Price being offerred to be interpreted as a date)
  (let [numeric-types [:type/BigInteger :type/Integer :type/Decimal]]
    (reduce #(assoc %1 %2 {:Coercion/UNIXMicroSeconds->DateTime :type/Instant
                           :Coercion/UNIXMilliSeconds->DateTime :type/Instant
                           :Coercion/UNIXSeconds->DateTime      :type/Instant})
            {:type/Text   {:Coercion/ISO8601->Date                  :type/Date
                           :Coercion/ISO8601->DateTime              :type/DateTime
                           :Coercion/ISO8601->Time                  :type/Time
                           :Coercion/YYYYMMDDHHMMSSString->Temporal :type/DateTime}
             :type/*      {:Coercion/YYYYMMDDHHMMSSBytes->Temporal  :type/DateTime}}
            numeric-types)))
=======
#?(:cljs
   (defn ^:export isa
     "Is `x` the same as, or a descendant type of, `y`?"
     [x y]
     (isa? (keyword x) (keyword y))))

#?(:cljs
   (def ^:export TYPE
     "A map of Type name (as string, without `:type/` namespace) -> qualified type name as string

         {\"Temporal\" \"type/Temporal\", ...}"
     (clj->js (into {} (for [tyype (distinct (mapcat descendants [:type/* :Semantic/* :Relation/*]))]
                         [(name tyype) (shared.u/qualified-name tyype)])))))

(coercion-hierarchies/define-types! :Coercion/UNIXMicroSeconds->DateTime #{:type/Integer :type/Decimal} :type/Instant)
(coercion-hierarchies/define-types! :Coercion/UNIXMilliSeconds->DateTime #{:type/Integer :type/Decimal} :type/Instant)
(coercion-hierarchies/define-types! :Coercion/UNIXSeconds->DateTime      #{:type/Integer :type/Decimal} :type/Instant)
(coercion-hierarchies/define-types! :Coercion/ISO8601->Date              :type/Text                     :type/Date)
(coercion-hierarchies/define-types! :Coercion/ISO8601->DateTime          :type/Text                     :type/DateTime)
(coercion-hierarchies/define-types! :Coercion/ISO8601->Time              :type/Text                     :type/Time)

(defn is-coercible-from?
  "Whether `coercion-strategy` is allowed for `base-type`."
  [coercion-strategy base-type]
  (isa? (coercion-hierarchies/base-type-hierarchy) base-type coercion-strategy))

(defn is-coercible-to?
  "Whether `coercion-strategy` coerces to `effective-type` or some subtype thereof."
  [coercion-strategy effective-type]
  (isa? (coercion-hierarchies/effective-type-hierarchy) coercion-strategy effective-type))

(defn is-coercible?
  "Whether `coercion-strategy` is allowed for `base-type` and coerces to `effective-type` or some subtype thereof."
  [coercion-strategy base-type effective-type]
  (and (is-coercible-from? coercion-strategy base-type)
       (is-coercible-to? coercion-strategy effective-type)))

(defn coercion-possibilities
  "Possible coercions for a base type, returned as a map of `effective-type -> #{coercion-strategy}`"
  [base-type]
  (let [base-type-hierarchy      (coercion-hierarchies/base-type-hierarchy)
        effective-type-hierarchy (coercion-hierarchies/effective-type-hierarchy)]
    (->> (for [strategy       (ancestors base-type-hierarchy base-type)
               :when          (isa? strategy :Coercion/*)
               :let           [effective-types (parents effective-type-hierarchy strategy)]
               effective-type effective-types
               :when          (not (isa? effective-type :Coercion/*))]
           {effective-type #{strategy}})
         (reduce (partial merge-with set/union))
         not-empty)))
>>>>>>> 5caf4de8

(defn ^:export is_coerceable
  "Returns a boolean of whether a field base-type has any coercion strategies available."
  [base-type]
  (boolean (not-empty (coercion-possibilities (keyword base-type)))))

(defn effective-type-for-coercion
  "The effective type resulting from a coercion."
  [coercion]
<<<<<<< HEAD
  ;;todo: unify this with the coercions map above
  (get {:Coercion/ISO8601->Date                  :type/Date
        :Coercion/ISO8601->DateTime              :type/DateTime
        :Coercion/ISO8601->Time                  :type/Time
        :Coercion/UNIXMicroSeconds->DateTime     :type/Instant
        :Coercion/UNIXMilliSeconds->DateTime     :type/Instant
        :Coercion/UNIXSeconds->DateTime          :type/Instant
        :Coercion/YYYYMMDDHHMMSSString->Temporal :type/DateTime
        :Coercion/YYYYMMDDHHMMSSBytes->Temporal  :type/DateTime}
       (keyword coercion)))

(defn ^:export coercions-for-type
=======
  (coercion-hierarchies/effective-type-for-strategy coercion))

(defn ^:export coercions_for_type
>>>>>>> 5caf4de8
  "Coercions available for a type. In cljs will return a js array of strings like [\"Coercion/ISO8601->Time\" ...]. In
  clojure will return a sequence of keywords."
   [base-type]
  (let [applicable (into () (comp (distinct) cat)
                         (vals (coercion-possibilities (keyword base-type))))]
     #?(:cljs
        (clj->js (map (fn [kw] (str (namespace kw) "/" (name kw)))
                      applicable))
        :clj
        applicable)))<|MERGE_RESOLUTION|>--- conflicted
+++ resolved
@@ -339,28 +339,6 @@
   [{base-type :base_type, effective-type :effective_type}]
   (some #(isa? % :type/Temporal) [base-type effective-type]))
 
-<<<<<<< HEAD
-(def ^:private coercions
-  "A map from types to maps of conversions to resulting effective types:
-
-  eg:
-  {:type/Text   {:Coercion/ISO8601->Date     :type/Date
-                 :Coercion/ISO8601->DateTime :type/DateTime
-                 :Coercion/ISO8601->Time     :type/Time}}"
-  ;; Decimal seems out of place but that's the type that oracle uses Number which we map to Decimal. Not sure if
-  ;; that's an intentional mapping or not. But it does mean that lots of extra columns will be offered a conversion
-  ;; (think Price being offerred to be interpreted as a date)
-  (let [numeric-types [:type/BigInteger :type/Integer :type/Decimal]]
-    (reduce #(assoc %1 %2 {:Coercion/UNIXMicroSeconds->DateTime :type/Instant
-                           :Coercion/UNIXMilliSeconds->DateTime :type/Instant
-                           :Coercion/UNIXSeconds->DateTime      :type/Instant})
-            {:type/Text   {:Coercion/ISO8601->Date                  :type/Date
-                           :Coercion/ISO8601->DateTime              :type/DateTime
-                           :Coercion/ISO8601->Time                  :type/Time
-                           :Coercion/YYYYMMDDHHMMSSString->Temporal :type/DateTime}
-             :type/*      {:Coercion/YYYYMMDDHHMMSSBytes->Temporal  :type/DateTime}}
-            numeric-types)))
-=======
 #?(:cljs
    (defn ^:export isa
      "Is `x` the same as, or a descendant type of, `y`?"
@@ -381,6 +359,8 @@
 (coercion-hierarchies/define-types! :Coercion/ISO8601->Date              :type/Text                     :type/Date)
 (coercion-hierarchies/define-types! :Coercion/ISO8601->DateTime          :type/Text                     :type/DateTime)
 (coercion-hierarchies/define-types! :Coercion/ISO8601->Time              :type/Text                     :type/Time)
+
+(coercion-hierarchies/define-types! :Coercion/YYYYMMDDHHMMSSBytes->Temporal :type/*                     :type/DateTime)
 
 (defn is-coercible-from?
   "Whether `coercion-strategy` is allowed for `base-type`."
@@ -411,7 +391,7 @@
            {effective-type #{strategy}})
          (reduce (partial merge-with set/union))
          not-empty)))
->>>>>>> 5caf4de8
+
 
 (defn ^:export is_coerceable
   "Returns a boolean of whether a field base-type has any coercion strategies available."
@@ -421,24 +401,9 @@
 (defn effective-type-for-coercion
   "The effective type resulting from a coercion."
   [coercion]
-<<<<<<< HEAD
-  ;;todo: unify this with the coercions map above
-  (get {:Coercion/ISO8601->Date                  :type/Date
-        :Coercion/ISO8601->DateTime              :type/DateTime
-        :Coercion/ISO8601->Time                  :type/Time
-        :Coercion/UNIXMicroSeconds->DateTime     :type/Instant
-        :Coercion/UNIXMilliSeconds->DateTime     :type/Instant
-        :Coercion/UNIXSeconds->DateTime          :type/Instant
-        :Coercion/YYYYMMDDHHMMSSString->Temporal :type/DateTime
-        :Coercion/YYYYMMDDHHMMSSBytes->Temporal  :type/DateTime}
-       (keyword coercion)))
-
-(defn ^:export coercions-for-type
-=======
   (coercion-hierarchies/effective-type-for-strategy coercion))
 
 (defn ^:export coercions_for_type
->>>>>>> 5caf4de8
   "Coercions available for a type. In cljs will return a js array of strings like [\"Coercion/ISO8601->Time\" ...]. In
   clojure will return a sequence of keywords."
    [base-type]
