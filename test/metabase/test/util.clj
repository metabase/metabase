--- conflicted
+++ resolved
@@ -1552,13 +1552,11 @@
     ~timeout-ms
     (fn ~'poll-body [] ~@body)))
 
-<<<<<<< HEAD
 (methodical/defmethod =?/=?-diff [(Class/forName "[B") (Class/forName "[B")]
   [expected actual]
   (=?/=?-diff (seq expected) (seq actual)))
-=======
+
 (defn random-string
   "Returns a string of `n` random alphanumeric characters."
   [n]
-  (apply str (take n (repeatedly #(rand-nth "abcdefghijklmnopqrstuvwxyzABCDEFGHIJKLMNOPQRSTUVWXYZ0123456789")))))
->>>>>>> 4d83649c
+  (apply str (take n (repeatedly #(rand-nth "abcdefghijklmnopqrstuvwxyzABCDEFGHIJKLMNOPQRSTUVWXYZ0123456789")))))