/* eslint-disable react/prop-types */
import React from "react";
import { connect } from "react-redux";
import { createSelector } from "reselect";
import _ from "underscore";

import entityType from "./EntityType";
import { createMemoizedSelector } from "metabase/lib/redux";
import LoadingAndErrorWrapper from "metabase/components/LoadingAndErrorWrapper";

// props that shouldn't be passed to children in order to properly stack
const CONSUMED_PROPS = [
  "entityType",
  "entityId",
  "entityQuery",
  "entityAlias",
  // "reload", // Masked by `reload` function. Should we rename that?
  "wrapped",
  "properties",
  "loadingAndErrorWrapper",
  "selectorName",
];

// NOTE: Memoize entityQuery so we don't re-render even if a new but identical
// object is created. This works because entityQuery must be JSON serializable
const getMemoizedEntityQuery = createMemoizedSelector(
  (state, entityQuery) => entityQuery,
  entityQuery => entityQuery,
);

@entityType()
@connect(
  (
    state,
    { entityDef, entityId, entityQuery, selectorName = "getObject", ...props },
  ) => {
    if (typeof entityId === "function") {
      entityId = entityId(state, props);
    }
    if (typeof entityQuery === "function") {
      entityQuery = entityQuery(state, props);
    }

    return {
      entityId,
      entityQuery: getMemoizedEntityQuery(state, entityQuery),
      object: entityDef.selectors[selectorName](state, { entityId }),
      fetched: entityDef.selectors.getFetched(state, { entityId }),
      loading: entityDef.selectors.getLoading(state, { entityId }),
      error: entityDef.selectors.getError(state, { entityId }),
    };
  },
)
export default class EntityObjectLoader extends React.Component {
  static defaultProps = {
    loadingAndErrorWrapper: true,
    reload: false,
    wrapped: false,
    dispatchApiErrorEvent: true,
  };

  _getWrappedObject;

  constructor(props) {
    super(props);

    this._getWrappedObject = createSelector(
      [
        props => props.object,
        props => props.dispatch,
        props => props.entityDef,
      ],
      (object, dispatch, entityDef) =>
        object && entityDef.wrapEntity(object, dispatch),
    );
  }

  UNSAFE_componentWillMount() {
<<<<<<< HEAD
    const { entityId, entityQuery, fetch } = this.props;
    if (entityId != null) {
      fetch(
        { id: entityId, ...entityQuery },
        { reload: this.props.reload, properties: this.props.properties },
=======
    const { entityId, fetch, dispatchApiErrorEvent } = this.props;
    if (entityId != null) {
      fetch(
        { id: entityId },
        {
          reload: this.props.reload,
          properties: this.props.properties,
          noEvent: !dispatchApiErrorEvent,
        },
>>>>>>> 33dd2115
      );
    }
  }
  UNSAFE_componentWillReceiveProps(nextProps) {
    if (
      nextProps.entityId !== this.props.entityId &&
      nextProps.entityId != null
    ) {
      nextProps.fetch(
        { id: nextProps.entityId, ...nextProps.entityQuery },
        { reload: nextProps.reload, properties: nextProps.properties },
      );
    }
  }
  renderChildren = () => {
    let {
      children,
      entityDef,
      entityAlias,
      wrapped,
      object,
      ...props
    } = this.props; // eslint-disable-line no-unused-vars

    if (wrapped) {
      object = this._getWrappedObject(this.props);
    }

    return children({
      ..._.omit(props, ...CONSUMED_PROPS),
      object,
      // alias the entities name:
      [entityAlias || entityDef.nameOne]: object,
      reload: this.reload,
      remove: this.remove,
    });
  };
  render() {
    const { entityId, fetched, error, loadingAndErrorWrapper } = this.props;
    return loadingAndErrorWrapper ? (
      <LoadingAndErrorWrapper
        loading={!fetched && entityId != null}
        error={error}
        noWrapper
      >
        {this.renderChildren}
      </LoadingAndErrorWrapper>
    ) : (
      this.renderChildren()
    );
  }

  reload = () => {
    return this.props.fetch(
      { id: this.props.entityId },
      {
        reload: true,
        properties: this.props.properties,
        noEvent: !this.props.dispatchApiErrorEvent,
      },
    );
  };

  remove = () => {
    return this.props.delete(this.props.object);
  };
}

export const entityObjectLoader = eolProps =>
  // eslint-disable-line react/display-name
  ComposedComponent =>
    // eslint-disable-next-line react/display-name
    props => (
      <EntityObjectLoader {...props} {...eolProps}>
        {childProps => (
          <ComposedComponent
            {..._.omit(props, ...CONSUMED_PROPS)}
            {...childProps}
          />
        )}
      </EntityObjectLoader>
    );<|MERGE_RESOLUTION|>--- conflicted
+++ resolved
@@ -76,23 +76,15 @@
   }
 
   UNSAFE_componentWillMount() {
-<<<<<<< HEAD
-    const { entityId, entityQuery, fetch } = this.props;
+    const { entityId, entityQuery, fetch, dispatchApiErrorEvent } = this.props;
     if (entityId != null) {
       fetch(
         { id: entityId, ...entityQuery },
-        { reload: this.props.reload, properties: this.props.properties },
-=======
-    const { entityId, fetch, dispatchApiErrorEvent } = this.props;
-    if (entityId != null) {
-      fetch(
-        { id: entityId },
         {
           reload: this.props.reload,
           properties: this.props.properties,
           noEvent: !dispatchApiErrorEvent,
         },
->>>>>>> 33dd2115
       );
     }
   }
