--- conflicted
+++ resolved
@@ -270,7 +270,35 @@
                                      30.0]]}]}
               query')))))
 
-<<<<<<< HEAD
+(deftest ^:parallel chart-legend-click-test
+  (testing "chart legend clicks have no `column` set, but should still work (#35343)"
+    (let [query    (-> (lib/query meta/metadata-provider (meta/table-metadata :orders))
+                       (lib/aggregate (lib/count))
+                       (lib/breakout (meta/field-metadata :products :category))
+                       (lib/breakout (meta/field-metadata :orders :created-at)))
+          columns  (lib/returned-columns query)
+          category (m/find-first #(= (:name %) "CATEGORY") columns)
+          context  {:column     nil
+                    :column-ref nil
+                    :value      nil
+                    :dimensions [{:column     category
+                                  :column-ref (lib/ref category)
+                                  :value      "Gadget"}]}
+          drills   (lib.drill-thru/available-drill-thrus query context)
+          drill    (m/find-first #(= (:type %) :drill-thru/underlying-records)
+                                 drills)]
+      (is (=? {:type       :drill-thru/underlying-records
+               :row-count  2
+               :table-name "Orders"
+               :dimensions [{}]}
+              drill))
+      (is (=? {:lib/type :mbql/query
+               :stages [{:filters     [[:= {} [:field {} (meta/id :products :category)] "Gadget"]]
+                         :aggregation (symbol "nil #_\"key is not present.\"")
+                         :breakout    (symbol "nil #_\"key is not present.\"")
+                         :fields      (symbol "nil #_\"key is not present.\"")}]}
+              (lib.drill-thru/drill-thru query -1 drill))))))
+
 (deftest ^:parallel negative-aggregation-values-display-info-test
   (testing "should use the default row count for aggregations with negative values (#36143)"
     (let [query     (-> (lib/query meta/metadata-provider (meta/table-metadata :orders))
@@ -308,34 +336,4 @@
         (is (=? {:type       :drill-thru/underlying-records
                  :row-count  2
                  :table-name "Orders"}
-                (lib/display-info query -1 drill)))))))
-=======
-(deftest ^:parallel chart-legend-click-test
-  (testing "chart legend clicks have no `column` set, but should still work (#35343)"
-    (let [query    (-> (lib/query meta/metadata-provider (meta/table-metadata :orders))
-                       (lib/aggregate (lib/count))
-                       (lib/breakout (meta/field-metadata :products :category))
-                       (lib/breakout (meta/field-metadata :orders :created-at)))
-          columns  (lib/returned-columns query)
-          category (m/find-first #(= (:name %) "CATEGORY") columns)
-          context  {:column     nil
-                    :column-ref nil
-                    :value      nil
-                    :dimensions [{:column     category
-                                  :column-ref (lib/ref category)
-                                  :value      "Gadget"}]}
-          drills   (lib.drill-thru/available-drill-thrus query context)
-          drill    (m/find-first #(= (:type %) :drill-thru/underlying-records)
-                                 drills)]
-      (is (=? {:type       :drill-thru/underlying-records
-               :row-count  2
-               :table-name "Orders"
-               :dimensions [{}]}
-              drill))
-      (is (=? {:lib/type :mbql/query
-               :stages [{:filters     [[:= {} [:field {} (meta/id :products :category)] "Gadget"]]
-                         :aggregation (symbol "nil #_\"key is not present.\"")
-                         :breakout    (symbol "nil #_\"key is not present.\"")
-                         :fields      (symbol "nil #_\"key is not present.\"")}]}
-              (lib.drill-thru/drill-thru query -1 drill))))))
->>>>>>> 0521497a
+                (lib/display-info query -1 drill)))))))