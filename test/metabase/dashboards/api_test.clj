--- conflicted
+++ resolved
@@ -3995,11 +3995,7 @@
                    {:query (format "insert into types (%s) values ({{%s}})"
                                    (u/upper-case-en field-name)
                                    field-name)
-<<<<<<< HEAD
-                    :template-tags {field-name {:id field-name :name field-name :type :text :display-name field-name}}})})
-=======
-                    :template-tags {field-name {:id field-name :name field-name :type :text :display_name field-name}}})})
->>>>>>> 1561702b
+                    :template-tags {field-name {:id field-name, :name field-name, :type :text, :display-name field-name}}})})
 
 (deftest dashcard-action-execution-type-test
   (mt/test-drivers (disj (mt/normal-drivers-with-feature :actions) :mysql)
