(ns metabase-enterprise.sandbox.query-processor.middleware.row-level-restrictions-test
  (:require [clojure.core.async :as a]
            [clojure.string :as str]
            [clojure.test :refer :all]
            [honeysql.core :as hsql]
            [medley.core :as m]
            [metabase-enterprise.sandbox.models.group-table-access-policy :refer [GroupTableAccessPolicy]]
            [metabase-enterprise.sandbox.query-processor.middleware.row-level-restrictions :as row-level-restrictions]
            [metabase-enterprise.sandbox.test-util :as mt.tu]
            [metabase.api.common :as api]
            [metabase.driver :as driver]
            [metabase.driver.sql.query-processor :as sql.qp]
            [metabase.mbql.normalize :as normalize]
            [metabase.mbql.util :as mbql.u]
            [metabase.models :refer [Card Collection Field Table]]
            [metabase.models.permissions :as perms]
            [metabase.models.permissions-group :as perms-group]
            [metabase.query-processor :as qp]
            [metabase.query-processor.middleware.cache-test :as cache-test]
            [metabase.query-processor.util :as qputil]
            [metabase.test :as mt]
            [metabase.test.data.env :as tx.env]
            [metabase.test.util :as tu]
            [metabase.util :as u]
            [metabase.util.honeysql-extensions :as hx]
            [schema.core :as s]
            [toucan.db :as db]))

;;; +----------------------------------------------------------------------------------------------------------------+
;;; |                                      SHARED GTAP DEFINITIONS & HELPER FNS                                      |
;;; +----------------------------------------------------------------------------------------------------------------+

(defn- identifier
  ([table-key]
   (mt/with-everything-store
     (sql.qp/->honeysql (or driver/*driver* :h2) (Table (mt/id table-key)))))

  ([table-key field-key]
   (mt/with-everything-store
     (sql.qp/->honeysql (or driver/*driver* :h2) (Field (mt/id table-key field-key))))))

(defn- venues-category-mbql-gtap-def []
  {:query      (mt/mbql-query venues)
   :remappings {:cat ["variable" [:field-id (mt/id :venues :category_id)]]}})

(defn- venues-price-mbql-gtap-def []
  {:query      (mt/mbql-query venues)
   :remappings {:price ["variable" [:field-id (mt/id :venues :price)]]}})

(defn- checkins-user-mbql-gtap-def []
  {:query      (mt/mbql-query checkins {:filter [:> $date "2014-01-01"]})
   :remappings {:user ["variable" [:field-id (mt/id :checkins :user_id)]]}})

(defn- format-honeysql [honeysql]
  (let [honeysql (cond-> honeysql
                   (= driver/*driver* :sqlserver)
                   (assoc :modifiers ["TOP 1000"])

                   ;; SparkSQL has to have an alias source table (or at least our driver is written as if it has to
                   ;; have one.) HACK
                   (= driver/*driver* :sparksql)
                   (update :from (fn [[table]]
                                   [[table (sql.qp/->honeysql :sparksql
                                             (hx/identifier :table-alias @(resolve 'metabase.driver.sparksql/source-table-alias)))]])))]
    (first (hsql/format honeysql, :quoting (sql.qp/quote-style driver/*driver*), :allow-dashed-names? true))))

(defn- venues-category-native-gtap-def []
  (driver/with-driver (or driver/*driver* :h2)
    (assert (driver/supports? driver/*driver* :native-parameters))
    {:query (mt/native-query
              {:query
               (format-honeysql
                {:select   [:*]
                 :from     [(identifier :venues)]
                 :where    [:= (identifier :venues :category_id) (hsql/raw "{{cat}}")]
                 :order-by [(identifier :venues :id)]})

               :template_tags
               {:cat {:name "cat" :display_name "cat" :type "number" :required true}}})
     :remappings {:cat ["variable" ["template-tag" "cat"]]}}))

(defn- parameterized-sql-with-join-gtap-def []
  (driver/with-driver (or driver/*driver* :h2)
    (assert (driver/supports? driver/*driver* :native-parameters))
    {:query (mt/native-query
              {:query
               (format-honeysql
                {:select    [(identifier :checkins :id)
                             (identifier :checkins :user_id)
                             (identifier :venues :name)
                             (identifier :venues :category_id)]
                 :from      [(identifier :checkins)]
                 :left-join [(identifier :venues)
                             [:= (identifier :checkins :venue_id) (identifier :venues :id)]]
                 :where     [:= (identifier :checkins :user_id) (hsql/raw "{{user}}")]
                 :order-by  [[(identifier :checkins :id) :asc]]})

               :template_tags
               {"user" {:name         "user"
                        :display-name "User ID"
                        :type         :number
                        :required     true}}})
     :remappings {:user ["variable" ["template-tag" "user"]]}}))

(defn- venue-names-native-gtap-def []
  {:query (mt/native-query
            {:query
             (format-honeysql
              {:select   [(identifier :venues :name)]
               :from     [(identifier :venues)]
               :order-by [(identifier :venues :id)]})})})

(defn- run-venues-count-query []
  (mt/format-rows-by [int]
    (mt/rows
      (mt/run-mbql-query venues {:aggregation [[:count]]}))))

(defn- run-checkins-count-broken-out-by-price-query []
  (mt/format-rows-by [#(some-> % int) int]
    (mt/rows
      (mt/run-mbql-query checkins
        {:aggregation [[:count]]
         :order-by    [[:asc $venue_id->venues.price]]
         :breakout    [$venue_id->venues.price]}))))


;;; +----------------------------------------------------------------------------------------------------------------+
;;; |                                                MIDDLEWARE TESTS                                                |
;;; +----------------------------------------------------------------------------------------------------------------+

(deftest all-table-ids-test
  (testing (str "make sure that `all-table-ids` can properly find all Tables in the query, even in cases where a map "
                "has a `:source-table` and some of its children also have a `:source-table`"))
  (is (= (mt/$ids nil
           #{$$checkins $$venues $$users $$categories})
         (#'row-level-restrictions/all-table-ids
          (mt/mbql-query nil
            {:source-table $$checkins
             :joins        [{:source-table $$venues}
                            {:source-query {:source-table $$users
                                            :joins        [{:source-table $$categories}]}}]})))))

(defn- remove-metadata [m]
  (mbql.u/replace m
    (_ :guard (every-pred map? :source-metadata))
    (remove-metadata (dissoc &match :source-metadata))))

(defn- apply-row-level-permissions [query]
  (-> (mt/with-everything-store
        (mt/test-qp-middleware row-level-restrictions/apply-row-level-permissions (normalize/normalize query)))
      :pre
      remove-metadata))

(deftest middleware-test
  (testing "Make sure the middleware does the correct transformation given the GTAPs we have"
    (mt/with-gtaps {:gtaps      {:checkins (checkins-user-mbql-gtap-def)
                                 :venues   (dissoc (venues-price-mbql-gtap-def) :query)}
                    :attributes {"user" 5, "price" 1}}
      (testing "Should add a filter for attributes-only GTAP"
        (is (= (mt/query checkins
<<<<<<< HEAD
                 {:type  :query
                  :query {:source-query {:source-table $$checkins
                                         :fields       [$id !default.$date $user_id $venue_id]
                                         :filter       [:and
                                                        [:> $date [:absolute-datetime #t "2014-01-01T00:00Z[UTC]" :default]]
                                                        [:=
                                                         $user_id
                                                         [:value 5 {:base_type     :type/Integer
                                                                    :semantic_type :type/FK
                                                                    :database_type "INTEGER"
                                                                    :name          "USER_ID"}]]]
                                         :gtap?        true}
                          :joins        [{:source-query
                                          {:source-table $$venues
                                           :fields       [$venues.id $venues.name $venues.category_id
                                                          $venues.latitude $venues.longitude $venues.price]
                                           :filter       [:=
                                                          $venues.price
                                                          [:value 1 {:base_type     :type/Integer
                                                                     :semantic_type :type/Category
                                                                     :database_type "INTEGER"
                                                                     :name          "PRICE"}]]
                                           :gtap?        true}
                                          :alias     "v"
                                          :strategy  :left-join
                                          :condition [:= $venue_id &v.venues.id]}]
                          :aggregation  [[:count]]}})
=======
                 {:type       :query
                  :query      {:source-query {:source-table $$checkins
                                              :fields       [$id !default.$date $user_id $venue_id]
                                              :filter       [:and
                                                             [:> $date [:absolute-datetime #t "2014-01-01T00:00Z[UTC]" :default]]
                                                             [:=
                                                              $user_id
                                                              [:value 5 {:base_type     :type/Integer
                                                                         :special_type  :type/FK
                                                                         :database_type "INTEGER"
                                                                         :name          "USER_ID"}]]]
                                              ::row-level-restrictions/gtap?        true}
                               :joins        [{:source-query
                                               {:source-table $$venues
                                                :fields       [$venues.id $venues.name $venues.category_id
                                                               $venues.latitude $venues.longitude $venues.price]
                                                :filter       [:=
                                                               $venues.price
                                                               [:value 1 {:base_type     :type/Integer
                                                                          :special_type  :type/Category
                                                                          :database_type "INTEGER"
                                                                          :name          "PRICE"}]]
                                                ::row-level-restrictions/gtap?        true}
                                               :alias     "v"
                                               :strategy  :left-join
                                               :condition [:= $venue_id &v.venues.id]}]
                               :aggregation  [[:count]]}})
>>>>>>> f65890ad
               (apply-row-level-permissions
                (mt/mbql-query checkins
                  {:aggregation [[:count]]
                   :joins       [{:source-table $$venues
                                  :alias        "v"
                                  :strategy     :left-join
                                  :condition    [:= $venue_id &v.venues.id]}]}))))))

    (testing "Should substitute appropriate value in native query"
      (mt.tu/with-gtaps {:gtaps      {:venues (venues-category-native-gtap-def)}
                         :attributes {"cat" 50}}
        (is (= (mt/query nil
                 {:database (mt/id)
                  :type     :query
                  :query    {:aggregation  [[:count]]
                             :source-query {:native (str "SELECT * FROM \"PUBLIC\".\"VENUES\" "
                                                         "WHERE \"PUBLIC\".\"VENUES\".\"CATEGORY_ID\" = 50 "
                                                         "ORDER BY \"PUBLIC\".\"VENUES\".\"ID\"")
                                            :params []}}})
               (apply-row-level-permissions
                (mt/mbql-query venues
                  {:aggregation [[:count]]}))))))))


;;; +----------------------------------------------------------------------------------------------------------------+
;;; |                                                END-TO-END TESTS                                                |
;;; +----------------------------------------------------------------------------------------------------------------+

(deftest e2e-test
  (mt/test-drivers (mt/normal-drivers-with-feature :nested-queries)
    (testing "When querying with full permissions, no changes should be made"
      (mt/with-gtaps {:gtaps      {:venues (venues-category-mbql-gtap-def)}
                      :attributes {"cat" 50}}
        (perms/grant-permissions! &group (perms/table-query-path (Table (mt/id :venues))))
        (is (= [[100]]
               (run-venues-count-query)))))

    (testing (str "Basic test around querying a table by a user with segmented only permissions and a GTAP question that "
                  "is a native query")
      (mt/with-gtaps {:gtaps      {:venues (venues-category-native-gtap-def)}
                      :attributes {"cat" 50}}
        (is (= [[10]]
               (run-venues-count-query)))))

    (testing (str "Basic test around querying a table by a user with segmented only permissions and a GTAP question that "
                  "is MBQL")
      (mt/with-gtaps {:gtaps      {:venues (venues-category-mbql-gtap-def)}
                      :attributes {"cat" 50}}
        (is (= [[10]]
               (run-venues-count-query)))))

    (testing (str "When processing a query that requires a user attribute and that user attribute isn't there, throw an "
                  "exception letting the user know it's missing")
      (is (thrown-with-msg?
           clojure.lang.ExceptionInfo
           #"Query requires user attribute `cat`"
           (mt/with-gtaps {:gtaps      {:venues (venues-category-mbql-gtap-def)}
                           :attributes {"something_random" 50}}
             (mt/run-mbql-query venues {:aggregation [[:count]]})))))

    (testing "Another basic test, same as above, but with a numeric string that needs to be coerced"
      (mt/with-gtaps {:gtaps      {:venues (venues-category-mbql-gtap-def)}
                      :attributes {"cat" "50"}}
        (is (= [[10]]
               (run-venues-count-query)))))

    (testing "Another basic test, this one uses a stringified float for the login attribute"
      (mt/with-gtaps {:gtaps      {:venues {:query      (mt/mbql-query venues)
                                            :remappings {:cat ["variable" [:field-id (mt/id :venues :latitude)]]}}}
                      :attributes {"cat" "34.1018"}}
        (is (= [[3]]
               (run-venues-count-query)))))

    (testing "Tests that users can have a different parameter name in their query than they have in their user attributes"
      (mt/with-gtaps {:gtaps      {:venues {:query      (:query (venues-category-native-gtap-def))
                                            :remappings {:something.different ["variable" ["template-tag" "cat"]]}}}
                      :attributes {"something.different" 50}}
        (is (= [[10]]
               (run-venues-count-query)))))

    (testing "Make sure that you can still use a SQL-based GTAP without needing to have SQL read perms for the Database"
      (is (= [["Red Medicine"] ["Stout Burgers & Beers"]]
             (mt/rows
               (mt/with-gtaps {:gtaps {:venues (venue-names-native-gtap-def)}}
                 (mt/run-mbql-query venues {:limit 2}))))))

    (testing (str "When no card_id is included in the GTAP, should default to a query against the table, with the GTAP "
                  "criteria applied")
      (mt/with-gtaps {:gtaps      {:venues (dissoc (venues-category-mbql-gtap-def) :query)}
                      :attributes {"cat" 50}}
        (is (= [[10]]
               (run-venues-count-query)))))

    (testing "Same test as above but make sure we coerce a numeric string correctly"
      (mt/with-gtaps {:gtaps      {:venues (dissoc (venues-category-mbql-gtap-def) :query)}
                      :attributes {"cat" "50"}}
        (is (= [[10]]
               (run-venues-count-query)))))

    (testing "Users with view access to the related collection should bypass segmented permissions"
      (mt/with-temp-copy-of-db
        (mt/with-temp* [Collection [collection]
                        Card       [card        {:collection_id (u/the-id collection)}]]
          (mt.tu/with-group [group]
            (perms/revoke-permissions! (perms-group/all-users) (mt/id))
            (perms/grant-collection-read-permissions! group collection)
            (mt/with-test-user :rasta
              (is (= 1
                     (count
                      (mt/rows
                        (qp/process-query
                         {:database (mt/id)
                          :type     :query
                          :query    {:source-table (mt/id :venues)
                                     :limit        1}
                          :info     {:card-id    (u/the-id card)
                                     :query-hash (byte-array 0)}}))))))))))

    (testing (str "This test isn't covering a row level restrictions feature, but rather checking it it doesn't break "
                  "querying of a card as a nested query. Part of the row level perms check is looking at the table (or "
                  "card) to see if row level permissions apply. This was broken when it wasn't expecting a card and "
                  "only expecting resolved source-tables")
      (mt/with-temp Card [card {:dataset_query (mt/mbql-query venues)}]
        (mt/with-test-user :rasta
          (is (= [[100]]
                 (mt/format-rows-by [int]
                   (mt/rows
                     (qp/process-query
                      {:database (mt/id)
                       :type     :query
                       :query    {:source-table (format "card__%s" (u/the-id card))
                                  :aggregation  [["count"]]}}))))))))))

;; Test that we can follow FKs to related tables and breakout by columns on those related tables. This test has
;; several things wrapped up which are detailed below

(defn- row-level-restrictions-fk-drivers
  "Drivers to test row-level restrictions against foreign keys with. Includes BigQuery, which for whatever reason does
  not normally have FK tests ran for it."
  []
  (cond-> (mt/normal-drivers-with-feature :nested-queries :foreign-keys)
    (@tx.env/test-drivers :bigquery) (conj :bigquery)))

;; HACK - Since BigQuery doesn't formally support foreign keys (meaning we can't sync them automatically), FK tests
;; are disabled by default for BigQuery. We really want to test them here! The macros below let us "fake" FK support
;; for BigQuery.
(defn- do-enable-bigquery-fks [f]
  (let [supports? driver/supports?]
    (with-redefs [driver/supports? (fn [driver feature]
                                     (if (= [driver feature] [:bigquery :foreign-keys])
                                       true
                                       (supports? driver feature)))]
      (f))))

(defmacro ^:private enable-bigquery-fks [& body]
  `(do-enable-bigquery-fks (fn [] ~@body)))

(defn- do-with-bigquery-fks [f]
  (if-not (= driver/*driver* :bigquery)
    (f)
    (tu/with-temp-vals-in-db Field (mt/id :checkins :user_id) {:fk_target_field_id (mt/id :users :id)
<<<<<<< HEAD
                                                               :semantic_type      "type/FK"}
      (tu/with-temp-vals-in-db Field (mt/id :checkins :venue_id) {:fk_target_field_id (mt/id :venues :id)
                                                                  :semantic_type      "type/FK"}
=======
                                                               :special_type       "type/FK"}
      (tu/with-temp-vals-in-db Field (mt/id :checkins :venue_id) {:fk_target_field_id (mt/id :venues :id)
                                                                  :special_type       "type/FK"}
>>>>>>> f65890ad
        (f)))))

(defmacro ^:private with-bigquery-fks [& body]
  `(do-with-bigquery-fks (fn [] ~@body)))

(deftest e2e-fks-test
  (mt/test-drivers (row-level-restrictions-fk-drivers)
    (enable-bigquery-fks
     (testing (str "1 - Creates a GTAP filtering question, looking for any checkins happening on or after 2014\n"
                   "2 - Apply the `user` attribute, looking for only our user (i.e. `user_id` =  5)\n"
                   "3 - Checkins are related to Venues, query for checkins, grouping by the Venue's price\n"
                   "4 - Order by the Venue's price to ensure a predictably ordered response")
       (mt/with-gtaps {:gtaps      {:checkins (checkins-user-mbql-gtap-def)
                                    :venues   nil}
                       :attributes {"user" 5}}
         (with-bigquery-fks
           (is (= [[1 10] [2 36] [3 4] [4 5]]
                  (run-checkins-count-broken-out-by-price-query))))))

     (testing (str "Test that we're able to use a GTAP for an FK related table. For this test, the user has segmented "
                   "permissions on checkins and venues, so we need to apply a GTAP to the original table (checkins) in "
                   "addition to the related table (venues). This test uses a GTAP question for both tables")
       (mt/with-gtaps {:gtaps      {:checkins (checkins-user-mbql-gtap-def)
                                    :venues   (venues-price-mbql-gtap-def)}
                       :attributes {"user" 5, "price" 1}}
         (with-bigquery-fks
           (is (= #{[nil 45] [1 10]}
                  (set (run-checkins-count-broken-out-by-price-query)))))))

     (testing "Test that the FK related table can be a \"default\" GTAP, i.e. a GTAP where the `card_id` is nil"
       (mt/with-gtaps {:gtaps      {:checkins (checkins-user-mbql-gtap-def)
                                    :venues   (dissoc (venues-price-mbql-gtap-def) :query)}
                       :attributes {"user" 5, "price" 1}}
         (with-bigquery-fks
           (is (= #{[nil 45] [1 10]}
                  (set (run-checkins-count-broken-out-by-price-query)))))))

     (testing (str "Test that we have multiple FK related, segmented tables. This test has checkins with a GTAP "
                   "question with venues and users having the default GTAP and segmented permissions")
       (mt/with-gtaps {:gtaps      {:checkins (checkins-user-mbql-gtap-def)
                                    :venues   (dissoc (venues-price-mbql-gtap-def) :query)
                                    :users    {:remappings {:user ["variable" [:field-id (mt/id :users :id)]]}}}
                       :attributes {"user" 5, "price" 1}}
         (with-bigquery-fks
           (is (= #{[nil "Quentin Sören" 45] [1 "Quentin Sören" 10]}
                  (set
                   (mt/format-rows-by [#(when % (int %)) str int]
                     (mt/rows
                       (mt/run-mbql-query checkins
                         {:aggregation [[:count]]
                          :order-by    [[:asc $venue_id->venues.price]]
                          :breakout    [$venue_id->venues.price $user_id->users.name]}))))))))))))

(defn- run-query-returning-remark [run-query-fn]
  (let [remark (atom nil)
        orig   qputil/query->remark]
    (with-redefs [qputil/query->remark (fn [driver outer-query]
                                         (u/prog1 (orig driver outer-query)
                                           (reset! remark <>)))]
      (let [results (run-query-fn)]
        (or (some-> @remark (str/replace #"queryHash: \w+" "queryHash: <hash>"))
            (println "NO REMARK FOUND:\n" (u/pprint-to-str 'red results))
            (throw (ex-info "No remark found!" {:results results})))))))

(deftest remark-test
  (testing "make sure GTAP queries still include ID of user who ran them in the remark"
    (mt/with-gtaps {:gtaps      {:venues (venues-category-mbql-gtap-def)}
                    :attributes {"cat" 50}}
      (is (= (format "Metabase:: userID: %d queryType: MBQL queryHash: <hash>" (mt/user->id :rasta))
             (run-query-returning-remark
              (fn []
                (mt/user-http-request :rasta :post "dataset" (mt/mbql-query venues {:aggregation [[:count]]})))))))))

(deftest breakouts-test
  (mt/test-drivers (row-level-restrictions-fk-drivers)
    (testing "Make sure that if a GTAP is in effect we can still do stuff like breakouts (#229)"
      (mt/with-gtaps {:gtaps      {:venues (venues-category-native-gtap-def)}
                      :attributes {"cat" 50}}
        (is (= [[1 6] [2 4]]
               (mt/format-rows-by [int int]
                 (mt/rows
                   (mt/run-mbql-query venues
                     {:aggregation [[:count]]
                      :breakout    [$price]})))))))))

(deftest sql-with-join-test
  (mt/test-drivers (row-level-restrictions-fk-drivers)
    (testing (str "If we use a parameterized SQL GTAP that joins a Table the user doesn't have access to, does it "
                  "still work? (EE #230) If we pass the query in directly without anything that would require nesting "
                  "it, it should work")
      (is (= [[2  1]
              [72 1]]
             (mt/format-rows-by [int int identity int]
               (mt/rows
                 (mt/with-gtaps {:gtaps      {:checkins (parameterized-sql-with-join-gtap-def)}
                                 :attributes {"user" 1}}
                   (mt/run-mbql-query checkins
                     {:limit 2})))))))

    (testing (str "EE #230: If we modify the query in a way that would cause the original to get nested as a source query, "
                  "do things work?")
      (is (= [[5 69]]
             (mt/format-rows-by [int int]
               (mt/rows
                 (mt/with-gtaps {:gtaps      {:checkins (parameterized-sql-with-join-gtap-def)}
                                 :attributes {"user" 5}}
                   (mt/run-mbql-query checkins
                     {:aggregation [[:count]]
                      :breakout    [$user_id]})))))))))

(deftest correct-metadata-test
  (testing (str "We should return the same metadata as the original Table when running a query against a sandboxed "
                "Table (EE #390)\n")
    (let [cols          (fn []
                          (mt/cols
                            (mt/run-mbql-query venues
                              {:order-by [[:asc $id]]
                               :limit    2})))
          original-cols (cols)
          ;; `with-gtaps` copies the test DB so this function will update the IDs in `original-cols` so they'll match
          ;; up with the current copy
          expected-cols (fn []
                          (for [col  original-cols
                                :let [id (mt/id :venues (keyword (str/lower-case (:name col))))]]
                            (assoc col
                                   :id id
                                   :table_id (mt/id :venues)
                                   :field_ref [:field-id id])))]
      (testing "A query with a simple attributes-based sandbox should have the same metadata"
        (mt/with-gtaps {:gtaps      {:venues (dissoc (venues-category-mbql-gtap-def) :query)}
                        :attributes {"cat" 50}}
            (is (= (expected-cols)
                   (cols)))))

      (testing "A query with an equivalent MBQL query sandbox should have the same metadata"
        (mt/with-gtaps {:gtaps      {:venues (venues-category-mbql-gtap-def)}
                        :attributes {"cat" 50}}
            (is (= (expected-cols)
                   (cols)))))

      (testing "A query with an equivalent native query sandbox should have the same metadata"
        (mt/with-gtaps {:gtaps {:venues {:query (mt/native-query
                                                  {:query
                                                   (str "SELECT ID, NAME, CATEGORY_ID, LATITUDE, LONGITUDE, PRICE "
                                                        "FROM VENUES "
                                                        "WHERE CATEGORY_ID = {{cat}}")

                                                   :template_tags
                                                   {:cat {:name "cat" :display_name "cat" :type "number" :required true}}})
                                         :remappings {:cat ["variable" ["template-tag" "cat"]]}}}
                        :attributes {"cat" 50}}
          (is (= (expected-cols)
                 (cols)))))

      (testing (str "If columns are added/removed/reordered we should still merge in metadata for the columns we're "
                    "able to match from the original Table")
        (mt/with-gtaps {:gtaps {:venues {:query (mt/native-query
                                                  {:query
                                                   (str "SELECT NAME, ID, LONGITUDE, PRICE, 1 AS ONE "
                                                        "FROM VENUES "
                                                        "WHERE CATEGORY_ID = {{cat}}")

                                                   :template_tags
                                                   {:cat {:name "cat" :display_name "cat" :type "number" :required true}}})
                                         :remappings {:cat ["variable" ["template-tag" "cat"]]}}}
                        :attributes {"cat" 50}}
          (let [[id-col name-col _ _ longitude-col price-col] (expected-cols)]
              (is (= [name-col id-col longitude-col price-col]
                     (cols)))))))))

(deftest sql-with-joins-test
  (testing "Should be able to use a Saved Question with no source Metadata as a GTAP (EE #525)"
    (mt/with-gtaps (mt/$ids
                     {:gtaps      {:venues   {:query      (mt/native-query
                                                            {:query         (str "SELECT DISTINCT VENUES.* "
                                                                                 "FROM VENUES "
                                                                                 "LEFT JOIN CHECKINS"
                                                                                 "       ON CHECKINS.VENUE_ID = VENUES.ID "
                                                                                 "WHERE CHECKINS.USER_ID IN ({{sandbox}})")
                                                             :template-tags {"sandbox"
                                                                             {:name         "sandbox"
                                                                              :display-name "Sandbox"
                                                                              :type         :text}}})
                                              :remappings {"user_id" [:variable [:template-tag "sandbox"]]}}
                                   :checkins {:remappings {"user_id" [:dimension $checkins.user_id]}}}
                      :attributes {"user_id" 1}})
      (is (= [[2 "2014-09-18T00:00:00Z"  1 31 31 "Bludso's BBQ"         5 33.8894 -118.207 2]
              [72 "2015-04-18T00:00:00Z" 1  1  1 "Red Medicine"         4 10.0646 -165.374 3]
              [80 "2013-12-27T00:00:00Z" 1 99 99 "Golden Road Brewing" 10 34.1505 -118.274 2]]
             (mt/rows
               (mt/run-mbql-query checkins
                 {:joins    [{:fields       :all
                              :source-table $$venues
                              :condition    [:= $venue_id [:joined-field "Venue" $venues.id]]
                              :alias        "Venue"}]
                  :order-by [[:asc $id]]
                  :limit    3})))))))

(deftest run-sql-queries-to-infer-columns-test
  (testing "Run SQL queries to infer the columns when used as GTAPS (#13716)\n"
    (testing "Should work with SQL queries that return less columns than there were in the original Table\n"
      (mt/with-gtaps (mt/$ids
                       {:gtaps      {:venues   {:query      (mt/native-query
                                                              {:query         (str "SELECT DISTINCT VENUES.ID, VENUES.NAME "
                                                                                   "FROM VENUES "
                                                                                   "WHERE VENUES.ID IN ({{sandbox}})")
                                                               :template-tags {"sandbox"
                                                                               {:name         "sandbox"
                                                                                :display-name "Sandbox"
                                                                                :type         :text}}})
                                                :remappings {"venue_id" [:variable [:template-tag "sandbox"]]}}
                                     :checkins {}}
                        :attributes {"venue_id" 1}})
        (let [venues-gtap-card-id (db/select-one-field :card_id GroupTableAccessPolicy
                                    :group_id (:id &group)
                                    :table_id (mt/id :venues))]
          (is (integer? venues-gtap-card-id))
          (testing "GTAP Card should not yet current have result_metadata"
            (is (= nil
                   (db/select-one-field :result_metadata Card :id venues-gtap-card-id))))
          (testing "Should be able to run the query"
            (is (= [[1 "Red Medicine" 1 "Red Medicine"]]
                   (mt/rows
                     (mt/run-mbql-query venues
                       {:fields   [$id $name] ; joined fields get appended automatically because we specify :all :below
                        :joins    [{:fields       :all
                                    :source-table $$venues
                                    :condition    [:= $id [:joined-field "Venue" $id]]
                                    :alias        "Venue"}]
                        :order-by [[:asc $id]]
                        :limit    3})))))
          (testing "After running the query the first time, result_metadata should have been saved for the GTAP Card"
            (is (schema= [(s/one {:name         (s/eq "ID")
                                  :base_type    (s/eq :type/BigInteger)
                                  :display_name (s/eq "ID")
                                  s/Keyword     s/Any}
                                 "ID col")
                          (s/one {:name         (s/eq "NAME")
                                  :base_type    (s/eq :type/Text)
                                  :display_name (s/eq "Name")
                                  s/Keyword     s/Any}
                                 "NAME col")]
                         (db/select-one-field :result_metadata Card :id venues-gtap-card-id)))))))))

(deftest run-queries-to-infer-columns-error-on-column-type-changes-test
  (testing "If we have to run a query to infer columns (see above) we should validate column constraints (#14099)\n"
    (letfn [(do-with-sql-gtap [sql f]
              (mt/with-gtaps (mt/$ids
                               {:gtaps      {:venues   {:query      (mt/native-query
                                                                      {:query         sql
                                                                       :template-tags {"sandbox"
                                                                                       {:name         "sandbox"
                                                                                        :display-name "Sandbox"
                                                                                        :type         :text}}})
                                                        :remappings {"venue_id" [:variable [:template-tag "sandbox"]]}}
                                             :checkins {}}
                                :attributes {"venue_id" 1}})
                (let [venues-gtap-card-id (db/select-one-field :card_id GroupTableAccessPolicy
                                            :group_id (:id &group)
                                            :table_id (mt/id :venues))]
                  (is (integer? venues-gtap-card-id))
                  (testing "GTAP Card should not yet current have result_metadata"
                    (is (= nil
                           (db/select-one-field :result_metadata Card :id venues-gtap-card-id))))
                  (f {:run-query (fn []
                                   (mt/run-mbql-query venues
                                     {:fields   [$id $name]
                                      :joins    [{:fields       :all
                                                  :source-table $$venues
                                                  :condition    [:= $id [:joined-field "Venue" $id]]
                                                  :alias        "Venue"}]
                                      :order-by [[:asc $id]]
                                      :limit    3}))}))))]
      (testing "Removing columns should be ok."
        (do-with-sql-gtap
         (str "SELECT ID, NAME "
              "FROM VENUES "
              "WHERE ID IN ({{sandbox}})")
         (fn [{:keys [run-query]}]
           (testing "Query without weird stuff going on should work"
             (is (= [[1 "Red Medicine" 1 "Red Medicine"]]
                    (mt/rows (run-query))))))))

      (testing "Don't allow people to change the types of columns in the original Table"
        (do-with-sql-gtap
         (str "SELECT ID, 100 AS NAME "
              "FROM VENUES "
              "WHERE ID IN ({{sandbox}})")
         (fn [{:keys [run-query]}]
           (testing "Should throw an Exception when running the query"
             (is (thrown-with-msg?
                  clojure.lang.ExceptionInfo
                  #"Sandbox Questions can't return columns that have different types than the Table they are sandboxing"
                  (run-query))))))

        (testing "Should be ok if you change the type of the column to a *SUBTYPE* of the original Type"
          (do-with-sql-gtap
           (str "SELECT cast(ID AS bigint) AS ID, NAME "
                "FROM VENUES "
                "WHERE ID IN ({{sandbox}})")
           (fn [{:keys [run-query]}]
             (testing "Should throw an Exception when running the query"
               (is (= [[1 "Red Medicine" 1 "Red Medicine"]]
                      (mt/rows (run-query))))))))))))

(deftest dont-cache-sandboxes-test
  (cache-test/with-mock-cache [save-chan]
    (mt/with-gtaps {:gtaps      {:venues (venues-category-mbql-gtap-def)}
                    :attributes {"cat" 50}}
      (letfn [(run-query []
                (qp/process-query (assoc (mt/mbql-query venues {:aggregation [[:count]]})
                                         :cache-ttl 100)))]
        (testing "Run the query, should not be cached"
          (let [result (run-query)]
            (is (= nil
                   (:cached result)))
            (is (= [[10]]
                   (mt/rows result)))))
        (testing "Cache entry should be saved within 5 seconds"
          (let [[_ chan] (a/alts!! [save-chan (a/timeout 5000)])]
            (is (= save-chan
                   chan))))

        (testing "Run it again, should be cached"
          (let [result (run-query)]
            (is (= true
                   (:cached result)))
            (is (= [[10]]
                   (mt/rows result)))))
        (testing "Run the query with different User attributes, should not get the cached result"
          (mt.tu/with-user-attributes :rasta {"cat" 40}
            ;; re-bind current user so updated attributes come in to effect
            (mt/with-test-user :rasta
              (is (= {"cat" 40}
                     (:login_attributes @api/*current-user*)))
              (let [result (run-query)]
                (is (= nil
                       (:cached result)))
                (is (= [[9]]
                       (mt/rows result)))))))))))



(deftest remapped-fks-test
  (testing "Sandboxing should work with remapped FK columns (#14629)"
    (mt/dataset sample-dataset
      ;; set up GTAP against reviews
      (mt/with-gtaps (mt/$ids reviews
                       {:gtaps      {:reviews {:remappings {"user_id" [:dimension $product_id]}}}
                        :attributes {"user_id" 1}})
        ;; grant full data perms for products
        (perms/grant-permissions! (perms-group/all-users) (perms/object-path
                                                           (mt/id)
                                                           (db/select-one-field :schema Table :id (mt/id :products))
                                                           (mt/id :products)))
        (mt/with-test-user :rasta
          (testing "Sanity check: should be able to query products"
            (is (schema= {:status   (s/eq :completed)
                          s/Keyword s/Any}
                         (mt/run-mbql-query products {:limit 10}))))
          (testing "Try the sandbox without remapping in place"
            (let [result (mt/run-mbql-query reviews {:order-by [[:asc $id]]})]
              (is (schema= {:status    (s/eq :completed)
                            :row_count (s/eq 8)
                            s/Keyword  s/Any}
                           result))
              (is (= [1
                      1
                      "christ"
                      5
                      (str "Ad perspiciatis quis et consectetur. Laboriosam fuga voluptas ut et modi ipsum. Odio et "
                           "eum numquam eos nisi. Assumenda aut magnam libero maiores nobis vel beatae officia.")
                      "2018-05-15T20:25:48.517Z"]
                     (first (mt/rows result))))))
          (testing "Ok, add remapping and it should still work"
            (mt/with-column-remappings [reviews.product_id products.title]
              (let [result (mt/run-mbql-query reviews {:order-by [[:asc $id]]})]
                (is (schema= {:status    (s/eq :completed)
                              :row_count (s/eq 8)
                              s/Keyword  s/Any}
                             result))
                (is (= [1
                        1
                        "christ"
                        5
                        (str "Ad perspiciatis quis et consectetur. Laboriosam fuga voluptas ut et modi ipsum. Odio et "
                             "eum numquam eos nisi. Assumenda aut magnam libero maiores nobis vel beatae officia.")
                        "2018-05-15T20:25:48.517Z"
                        "Rustic Paper Wallet"] ; <- Includes the remapped column
                       (first (mt/rows result))))))))))))

(deftest drill-thru-on-joins-test
  (testing "should work on questions with joins, with sandboxed target table, where target fields cannot be filtered (#13642)"
    ;; Sandbox ORDERS and PRODUCTS
    (mt/dataset sample-dataset
      (mt/with-gtaps (mt/$ids nil
                       {:gtaps      {:orders   {:remappings {:user_id [:dimension $orders.user_id]}}
                                     :products {:remappings {:user_cat [:dimension $products.category]}}}
                        :attributes {:user_id  "1"
                                     :user_cat "Widget"}})
        ;; create query with joins
        (let [query (mt/mbql-query orders
                      {:aggregation [[:count]]
                       :breakout    [[:joined-field "products" $products.category]]
                       :joins       [{:fields       :all
                                      :source-table $$products
                                      :condition    [:= $product_id [:joined-field "products" $products.id]]
                                      :alias        "products"}]
                       :limit       10})]
          (testing "Should be able to run the query"
            (is (schema= {:data      {:rows     (s/eq [[nil 5] ["Widget" 6]])
                                      s/Keyword s/Any}
                          :status    (s/eq :completed)
                          :row_count (s/eq 2)
                          s/Keyword  s/Any}
                         (qp/process-query query))))
          (testing "should be able to save the query as a Card and run it"
            (mt/with-temp* [Collection [{collection-id :id}]
                            Card       [{card-id :id} {:dataset_query query, :collection_id collection-id}]]
              (perms/grant-collection-read-permissions! &group collection-id)
              (is (schema= {:data      {:rows     (s/eq [[nil 5] ["Widget" 6]])
                                        s/Keyword s/Any}
                            :status    (s/eq "completed")
                            :row_count (s/eq 2)
                            s/Keyword  s/Any}
                           (mt/user-http-request :rasta :post 202 (format "card/%d/query" card-id))))))
          (letfn [(test-drill-thru []
                    (testing "Drill-thru question should work"
                      (let [drill-thru-query
                            (mt/mbql-query orders
                              {:filter [:= $products.category "Widget"]
                               :joins  [{:fields       :all
                                         :source-table $$products
                                         :condition    [:= $product_id [:joined-field "products" $products.id]]
                                         :alias        "products"}]
                               :limit  10})

                            test-preprocessing
                            (fn []
                              (testing "`resolve-joined-fields` middleware should infer `:joined-field` correctly"
                                (is (= [:=
                                        [:joined-field "products" [:field-id (mt/id :products :category)]]
                                        [:value "Widget" {:base_type     :type/Text
                                                          :special_type  (db/select-one-field :special_type Field
                                                                           :id (mt/id :products :category))
                                                          :database_type "VARCHAR"
                                                          :name          "CATEGORY"}]]
                                       (get-in (qp/query->preprocessed drill-thru-query) [:query :filter])))))]
                        (testing "As an admin"
                          (mt/with-test-user :crowberto
                            (test-preprocessing)
                            (is (schema= {:status    (s/eq :completed)
                                          :row_count (s/eq 10)
                                          s/Keyword  s/Any}
                                         (qp/process-query drill-thru-query)))))
                        (testing "As a sandboxed user"
                          (test-preprocessing)
                          (is (schema= {:status    (s/eq :completed)
                                        :row_count (s/eq 6)
                                        s/Keyword  s/Any}
                                       (qp/process-query drill-thru-query)))))))]
            (test-drill-thru)
            (mt/with-column-remappings [orders.product_id products.title]
              (test-drill-thru))))))))

(deftest drill-thru-on-implicit-joins-test
  (testing "drill-through should work on implicit joined tables with sandboxes should have correct metadata (#13641)"
    (mt/dataset sample-dataset
      ;; create Sandbox on ORDERS
      (mt/with-gtaps (mt/$ids nil
                       {:gtaps      {:orders {:remappings {:user_id [:dimension $orders.user_id]}}}
                        :attributes {:user_id "1"}})
        ;; make sure the sandboxed group can still access the Products table, which is referenced below.
        (perms/grant-permissions! &group (perms/object-path (mt/id) "PUBLIC" (mt/id :products)))
        (letfn [(do-tests []
                  ;; create a query based on the sandboxed Table
                  (testing "should be able to run the query. Results should come back with correct metadata"
                    (let [query (mt/mbql-query orders
                                  {:aggregation [[:count]]
                                   :breakout    [$product_id->products.category]
                                   :order-by    [[:asc $product_id->products.category]]
                                   :limit       5})]
                      (letfn [(test-metadata []
                                (is (schema= {:status   (s/eq :completed)
                                              :data     {:results_metadata
                                                         {:columns  [(s/one {:name      (s/eq "CATEGORY")
                                                                             :field_ref (s/eq (mt/$ids $orders.product_id->products.category))
                                                                             s/Keyword  s/Any}
                                                                            "results metadata for products.category")
                                                                     (s/one {:name      (s/eq "count")
                                                                             :field_ref (s/eq [:aggregation 0])
                                                                             s/Keyword  s/Any}
                                                                            "results metadata for count aggregation")]
                                                          s/Keyword s/Any}
                                                         s/Keyword s/Any}
                                              s/Keyword s/Any}
                                             (qp/process-query query))))]
                        (testing "as an admin"
                          (mt/with-test-user :crowberto
                            (test-metadata)))
                        (testing "as a sandboxed user"
                          (test-metadata)))))
                  (testing "Drill-thru question should work"
                    (letfn [(test-drill-thru-query []
                              (is (schema= {:status   (s/eq :completed)
                                            s/Keyword s/Any}
                                           (mt/run-mbql-query orders
                                             {:filter   [:= $product_id->products.category "Doohickey"]
                                              :order-by [[:asc $product_id->products.category]]
                                              :limit    5}))))]
                      (testing "as admin"
                        (mt/with-test-user :crowberto
                          (test-drill-thru-query)))
                      (testing "as sandboxed user"
                        (test-drill-thru-query)))))]
          (do-tests)
          (mt/with-column-remappings [orders.product_id products.title]
            (do-tests)))))))

(defn- set-query-metadata-for-gtap-card! [group table-name param-name param-value]
  (let [card-id (db/select-one-field :card_id GroupTableAccessPolicy :group_id (u/the-id group), :table_id (mt/id table-name))
        query   (db/select-one-field :dataset_query Card :id (u/the-id card-id))
        results (mt/with-test-user :crowberto
                  (qp/process-query (assoc query :parameters [{:type   :category
                                                               :target [:variable [:template-tag param-name]]
                                                               :value  param-value}])))
        metadata (get-in results [:data :results_metadata :columns])]
    (is (seq metadata))
    (db/update! Card card-id :result_metadata metadata)))

(defn- unset-query-metadata-for-gtap-card! [group table-name]
  (let [card-id (db/select-one-field :card_id GroupTableAccessPolicy :group_id (u/the-id group), :table_id (mt/id table-name))]
    (db/update! Card card-id :result_metadata nil)))

(deftest native-fk-remapping-test
  (testing "FK remapping should still work for questions with native sandboxes (EE #520)"
    (mt/dataset sample-dataset
      (let [mbql-sandbox-results (mt/with-gtaps {:gtaps      (mt/$ids
                                                               {:orders   {:remappings {"user_id" [:dimension $orders.user_id]}}
                                                                :products {:remappings {"user_cat" [:dimension $products.category]}}})
                                                 :attributes {"user_id" 1, "user_cat" "Widget"}}
                                   (mt/with-column-remappings [orders.product_id products.title]
                                     (mt/run-mbql-query orders)))]
        (doseq [orders-gtap-card-has-metadata?   [true false]
                products-gtap-card-has-metadata? [true false]]
          (testing (format "\nwith GTAP metadata for Orders? %s Products? %s"
                           (pr-str orders-gtap-card-has-metadata?)
                           (pr-str products-gtap-card-has-metadata?))
            (mt/with-gtaps {:gtaps      {:orders   {:query      (mt/native-query
                                                                  {:query         "SELECT * FROM ORDERS WHERE USER_ID={{uid}} AND TOTAL > 10"
                                                                   :template-tags {"uid" {:display-name "User ID"
                                                                                          :id           "1"
                                                                                          :name         "uid"
                                                                                          :type         :number}}})
                                                    :remappings {"user_id" [:variable [:template-tag "uid"]]}}
                                         :products {:query      (mt/native-query
                                                                  {:query         "SELECT * FROM PRODUCTS WHERE CATEGORY={{cat}} AND PRICE > 10"
                                                                   :template-tags {"cat" {:display-name "Category"
                                                                                          :id           "2"
                                                                                          :name         "cat"
                                                                                          :type         :text}}})
                                                    :remappings {"user_cat" [:variable [:template-tag "cat"]]}}}
                            :attributes {"user_id" "1", "user_cat" "Widget"}}
              (when orders-gtap-card-has-metadata?
                (set-query-metadata-for-gtap-card! &group :orders "uid" 1))
              (when products-gtap-card-has-metadata?
                (set-query-metadata-for-gtap-card! &group :products "cat" "Widget"))
              (mt/with-column-remappings [orders.product_id products.title]
                (testing "Sandboxed results should be the same as they would be if the sandbox was MBQL"
                  (letfn [(format-col [col]
                            (dissoc col :field_ref :id :table_id :fk_field_id))
                          (format-results [results]
                            (-> results
                                (update-in [:data :cols] (partial map format-col))
                                (m/dissoc-in [:data :native_form])
                                (m/dissoc-in [:data :results_metadata :checksum])
                                (update-in [:data :results_metadata :columns] (partial map format-col))))]
                    (is (= (format-results mbql-sandbox-results)
                           (format-results (mt/run-mbql-query orders))))))

                (testing "Should be able to run a query against Orders"
                  (is (= [[1 1 14 37.65 2.07 39.72 nil "2019-02-11T21:40:27.892Z" 2 "Awesome Concrete Shoes"]]
                         (mt/rows (mt/run-mbql-query orders {:limit 1})))))))))))))<|MERGE_RESOLUTION|>--- conflicted
+++ resolved
@@ -158,35 +158,6 @@
                     :attributes {"user" 5, "price" 1}}
       (testing "Should add a filter for attributes-only GTAP"
         (is (= (mt/query checkins
-<<<<<<< HEAD
-                 {:type  :query
-                  :query {:source-query {:source-table $$checkins
-                                         :fields       [$id !default.$date $user_id $venue_id]
-                                         :filter       [:and
-                                                        [:> $date [:absolute-datetime #t "2014-01-01T00:00Z[UTC]" :default]]
-                                                        [:=
-                                                         $user_id
-                                                         [:value 5 {:base_type     :type/Integer
-                                                                    :semantic_type :type/FK
-                                                                    :database_type "INTEGER"
-                                                                    :name          "USER_ID"}]]]
-                                         :gtap?        true}
-                          :joins        [{:source-query
-                                          {:source-table $$venues
-                                           :fields       [$venues.id $venues.name $venues.category_id
-                                                          $venues.latitude $venues.longitude $venues.price]
-                                           :filter       [:=
-                                                          $venues.price
-                                                          [:value 1 {:base_type     :type/Integer
-                                                                     :semantic_type :type/Category
-                                                                     :database_type "INTEGER"
-                                                                     :name          "PRICE"}]]
-                                           :gtap?        true}
-                                          :alias     "v"
-                                          :strategy  :left-join
-                                          :condition [:= $venue_id &v.venues.id]}]
-                          :aggregation  [[:count]]}})
-=======
                  {:type       :query
                   :query      {:source-query {:source-table $$checkins
                                               :fields       [$id !default.$date $user_id $venue_id]
@@ -214,7 +185,6 @@
                                                :strategy  :left-join
                                                :condition [:= $venue_id &v.venues.id]}]
                                :aggregation  [[:count]]}})
->>>>>>> f65890ad
                (apply-row-level-permissions
                 (mt/mbql-query checkins
                   {:aggregation [[:count]]
@@ -227,13 +197,13 @@
       (mt.tu/with-gtaps {:gtaps      {:venues (venues-category-native-gtap-def)}
                          :attributes {"cat" 50}}
         (is (= (mt/query nil
-                 {:database (mt/id)
-                  :type     :query
-                  :query    {:aggregation  [[:count]]
-                             :source-query {:native (str "SELECT * FROM \"PUBLIC\".\"VENUES\" "
-                                                         "WHERE \"PUBLIC\".\"VENUES\".\"CATEGORY_ID\" = 50 "
-                                                         "ORDER BY \"PUBLIC\".\"VENUES\".\"ID\"")
-                                            :params []}}})
+                 {:database   (mt/id)
+                  :type       :query
+                  :query      {:aggregation  [[:count]]
+                               :source-query {:native (str "SELECT * FROM \"PUBLIC\".\"VENUES\" "
+                                                           "WHERE \"PUBLIC\".\"VENUES\".\"CATEGORY_ID\" = 50 "
+                                                           "ORDER BY \"PUBLIC\".\"VENUES\".\"ID\"")
+                                              :params []}}})
                (apply-row-level-permissions
                 (mt/mbql-query venues
                   {:aggregation [[:count]]}))))))))
@@ -376,15 +346,9 @@
   (if-not (= driver/*driver* :bigquery)
     (f)
     (tu/with-temp-vals-in-db Field (mt/id :checkins :user_id) {:fk_target_field_id (mt/id :users :id)
-<<<<<<< HEAD
-                                                               :semantic_type      "type/FK"}
-      (tu/with-temp-vals-in-db Field (mt/id :checkins :venue_id) {:fk_target_field_id (mt/id :venues :id)
-                                                                  :semantic_type      "type/FK"}
-=======
                                                                :special_type       "type/FK"}
       (tu/with-temp-vals-in-db Field (mt/id :checkins :venue_id) {:fk_target_field_id (mt/id :venues :id)
                                                                   :special_type       "type/FK"}
->>>>>>> f65890ad
         (f)))))
 
 (defmacro ^:private with-bigquery-fks [& body]
