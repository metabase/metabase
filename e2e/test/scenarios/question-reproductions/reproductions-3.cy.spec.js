--- conflicted
+++ resolved
@@ -41,11 +41,7 @@
   assertQueryBuilderRowCount,
 } from "e2e/support/helpers";
 
-<<<<<<< HEAD
 const { ORDERS, ORDERS_ID, PRODUCTS, PRODUCTS_ID, PEOPLE, PEOPLE_ID } =
-=======
-const { ORDERS, ORDERS_ID, PEOPLE, PEOPLE_ID, PRODUCTS, PRODUCTS_ID } =
->>>>>>> 55fed903
   SAMPLE_DATABASE;
 
 describe("issue 32625, issue 31635", () => {
