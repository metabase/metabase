--- conflicted
+++ resolved
@@ -18,11 +18,7 @@
   actionButtons?: ReactNode;
   width?: number;
   getHref?: () => string | undefined;
-<<<<<<< HEAD
-  onChangeCardAndRun?: OnChangeCardAndRun;
-=======
   onChangeCardAndRun?: OnChangeCardAndRun | null;
->>>>>>> 04705315
 }
 
 const ChartCaption = ({
@@ -42,13 +38,7 @@
   const canSelectTitle = cardIds.size === 1 && onChangeCardAndRun;
 
   const handleSelectTitle = useCallback(() => {
-<<<<<<< HEAD
     onChangeCardAndRun?.({ nextCard: card });
-=======
-    onChangeCardAndRun?.({
-      nextCard: card,
-    });
->>>>>>> 04705315
   }, [card, onChangeCardAndRun]);
 
   return (
