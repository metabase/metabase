--- conflicted
+++ resolved
@@ -3,12 +3,7 @@
 import type { FilterItem } from "./types";
 
 export function getFilterItems(query: Lib.Query): FilterItem[] {
-<<<<<<< HEAD
-  const stageIndexes = Lib.filterStageIndexes(query);
-=======
   const stageIndexes = Lib.stageIndexes(query);
-
->>>>>>> 49cfe358
   return stageIndexes.flatMap(stageIndex => {
     const filters = Lib.filters(query, stageIndex);
     return filters.map(filter => ({ filter, stageIndex }));
