--- conflicted
+++ resolved
@@ -10,14 +10,10 @@
   (:import
    (metabase.driver.common.parameters Optional Param)))
 
-<<<<<<< HEAD
+(set! *warn-on-reflection* true)
+
 (def ^:private StringOrToken  (s/cond-pre s/Str {:token s/Keyword
                                                  :text  s/Str}))
-=======
-(set! *warn-on-reflection* true)
-
-(def ^:private StringOrToken  (s/cond-pre s/Str (s/enum :optional-begin :param-begin :optional-end :param-end)))
->>>>>>> 2fefc98d
 
 (def ^:private ParsedToken (s/cond-pre s/Str Param Optional))
 
