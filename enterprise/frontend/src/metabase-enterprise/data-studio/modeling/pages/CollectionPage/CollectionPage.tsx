--- conflicted
+++ resolved
@@ -36,12 +36,7 @@
     error: itemsError,
   } = useListCollectionItemsQuery({
     id: params.collectionId,
-<<<<<<< HEAD
     models: ["dataset", "metric", "table"],
-    include_editable_data_model: true,
-=======
-    models: ["dataset", "metric"],
->>>>>>> 7a98f93a
   });
   const items = data?.data ?? [];
   const isLoading = isLoadingCollection || isLoadingItems;
