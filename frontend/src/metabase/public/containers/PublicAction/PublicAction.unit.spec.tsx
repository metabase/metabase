import React from "react";
import { Route } from "react-router";
import fetchMock from "fetch-mock";
import userEvent from "@testing-library/user-event";

import {
  renderWithProviders,
  screen,
  waitFor,
  waitForElementToBeRemoved,
} from "__support__/ui";

import type {
  ParametersForActionExecution,
  PublicWritebackAction,
} from "metabase-types/api";
import {
  createMockActionParameter,
  createMockPublicAction,
} from "metabase-types/api/mocks";

import PublicApp from "../PublicApp";
import PublicAction from "./PublicActionLoader";

const TEST_PUBLIC_ID = "test-public-id";

const SIZE_PARAMETER = createMockActionParameter({
  id: "size",
  name: "Size",
  type: "number/=",
  slug: "size",
  target: ["variable", ["template-tag", "size"]],
});

const COLOR_PARAMETER = createMockActionParameter({
  id: "color",
  name: "Color",
  type: "string/=",
  slug: "color",
  target: ["variable", ["template-tag", "color"]],
});

const TEST_ACTION = createMockPublicAction({
  name: "Giving out t-shirts",
  parameters: [SIZE_PARAMETER, COLOR_PARAMETER],
});

type ExecuteActionRequestBody = {
  parameters: ParametersForActionExecution;
};

async function setup({
  action = TEST_ACTION,
  shouldFetchFail = false,
  shouldExecutionFail = false,
}: {
  action?: PublicWritebackAction;
  expectedRequestBody?: ExecuteActionRequestBody;
  shouldFetchFail?: boolean;
  shouldExecutionFail?: boolean;
} = {}) {
  fetchMock.get(`path:/api/public/action/${TEST_PUBLIC_ID}`, {
    status: shouldFetchFail ? 404 : 200,
    body: shouldFetchFail ? { message: "Not found" } : action,
  });

  const executionResponse = shouldExecutionFail
    ? { message: "Something's off" }
    : { "rows-affected": [1] };

  fetchMock.post(`path:/api/public/action/${TEST_PUBLIC_ID}/execute`, {
    status: shouldExecutionFail ? 400 : 200,
    body: executionResponse,
  });

  renderWithProviders(
    <Route
      path="/public/action/:uuid"
      component={props => (
        <PublicApp {...props}>
          <PublicAction {...props} />
        </PublicApp>
      )}
    />,
    {
      mode: "public",
      initialRoute: `/public/action/${TEST_PUBLIC_ID}`,
      withRouter: true,
    },
  );

  await waitForElementToBeRemoved(() =>
    screen.queryByTestId("loading-spinner"),
  );
}

describe("PublicAction", () => {
  it("shows acton form", async () => {
    await setup();

    expect(
      screen.getByRole("heading", { name: TEST_ACTION.name }),
    ).toBeInTheDocument();
    expect(screen.getByLabelText(SIZE_PARAMETER.name)).toBeInTheDocument();
    expect(screen.getByLabelText(COLOR_PARAMETER.name)).toBeInTheDocument();
<<<<<<< HEAD
    expect(screen.getByRole("button", { name: "Run" })).toBeInTheDocument();
=======
    expect(
      screen.getByRole("button", { name: TEST_ACTION.name }),
    ).toBeInTheDocument();
>>>>>>> 118cfa2a
  });

  it("should allow to submit a clean form if all parameters are optional", async () => {
    await setup();
<<<<<<< HEAD
    expect(screen.getByRole("button", { name: "Run" })).toBeEnabled();
=======
    expect(
      screen.getByRole("button", { name: TEST_ACTION.name }),
    ).toBeEnabled();
>>>>>>> 118cfa2a
  });

  it("doesn't let to submit until required parameters are filled", async () => {
    const action = {
      ...TEST_ACTION,
      parameters: [SIZE_PARAMETER, { ...COLOR_PARAMETER, required: true }],
    };
    await setup({ action });

    userEvent.type(screen.getByLabelText("Size"), "42");
<<<<<<< HEAD
    expect(screen.getByRole("button", { name: "Run" })).toBeDisabled();

    userEvent.type(screen.getByLabelText("Color"), "metablue");
    await waitFor(() =>
      expect(screen.getByRole("button", { name: "Run" })).toBeEnabled(),
=======
    expect(
      screen.getByRole("button", { name: TEST_ACTION.name }),
    ).toBeDisabled();

    userEvent.type(screen.getByLabelText("Color"), "metablue");
    await waitFor(() =>
      expect(
        screen.getByRole("button", { name: TEST_ACTION.name }),
      ).toBeEnabled(),
>>>>>>> 118cfa2a
    );
  });

  it("submits form correctly", async () => {
    await setup({
      expectedRequestBody: {
        parameters: {
          [SIZE_PARAMETER.id]: "42",
          [COLOR_PARAMETER.id]: "metablue",
        },
      },
    });

    userEvent.type(screen.getByLabelText("Size"), "42");
    userEvent.type(screen.getByLabelText("Color"), "metablue");
<<<<<<< HEAD
    userEvent.click(screen.getByRole("button", { name: "Run" }));
=======
    userEvent.click(screen.getByRole("button", { name: TEST_ACTION.name }));
>>>>>>> 118cfa2a

    await waitFor(() => {
      expect(
        fetchMock.done(`path:/api/public/action/${TEST_PUBLIC_ID}/execute`),
      ).toBe(true);
    });
  });

  it("shows a message on successful submit", async () => {
    await setup();

    userEvent.type(screen.getByLabelText("Size"), "42");
    userEvent.type(screen.getByLabelText("Color"), "metablue");
<<<<<<< HEAD
    userEvent.click(screen.getByRole("button", { name: "Run" }));
=======
    userEvent.click(screen.getByRole("button", { name: TEST_ACTION.name }));
>>>>>>> 118cfa2a

    expect(
      await screen.findByText(`${TEST_ACTION.name} ran successfully`),
    ).toBeInTheDocument();
    expect(screen.queryByText(TEST_ACTION.name)).not.toBeInTheDocument();
    expect(screen.queryByRole("form")).not.toBeInTheDocument();
  });

  it("shows error if can't fetch action", async () => {
    await setup({ shouldExecutionFail: true });

    userEvent.type(screen.getByLabelText("Size"), "42");
    userEvent.type(screen.getByLabelText("Color"), "metablue");
<<<<<<< HEAD
    userEvent.click(screen.getByRole("button", { name: "Run" }));
=======
    userEvent.click(screen.getByRole("button", { name: TEST_ACTION.name }));
>>>>>>> 118cfa2a

    expect(await screen.findByText("Something's off")).toBeInTheDocument();
  });

  it("shows error if action fails", async () => {
    await setup({ shouldFetchFail: true });
    expect(screen.getByText("Not found")).toBeInTheDocument();
    expect(screen.queryByRole("form")).not.toBeInTheDocument();
  });

  it("handles actions without parameters", async () => {
    await setup({
      action: { ...TEST_ACTION, parameters: [] },
      expectedRequestBody: { parameters: {} },
    });

<<<<<<< HEAD
    expect(screen.getByText(TEST_ACTION.name)).toBeInTheDocument();
    userEvent.click(screen.getByRole("button", { name: "Run" }));
=======
    expect(
      screen.getByRole("heading", { name: TEST_ACTION.name }),
    ).toBeInTheDocument();
    userEvent.click(screen.getByRole("button", { name: TEST_ACTION.name }));
>>>>>>> 118cfa2a
    await waitFor(() =>
      expect(
        fetchMock.done(`path:/api/public/action/${TEST_PUBLIC_ID}/execute`),
      ).toBe(true),
    );
  });
});<|MERGE_RESOLUTION|>--- conflicted
+++ resolved
@@ -103,24 +103,16 @@
     ).toBeInTheDocument();
     expect(screen.getByLabelText(SIZE_PARAMETER.name)).toBeInTheDocument();
     expect(screen.getByLabelText(COLOR_PARAMETER.name)).toBeInTheDocument();
-<<<<<<< HEAD
-    expect(screen.getByRole("button", { name: "Run" })).toBeInTheDocument();
-=======
     expect(
       screen.getByRole("button", { name: TEST_ACTION.name }),
     ).toBeInTheDocument();
->>>>>>> 118cfa2a
   });
 
   it("should allow to submit a clean form if all parameters are optional", async () => {
     await setup();
-<<<<<<< HEAD
-    expect(screen.getByRole("button", { name: "Run" })).toBeEnabled();
-=======
     expect(
       screen.getByRole("button", { name: TEST_ACTION.name }),
     ).toBeEnabled();
->>>>>>> 118cfa2a
   });
 
   it("doesn't let to submit until required parameters are filled", async () => {
@@ -131,13 +123,6 @@
     await setup({ action });
 
     userEvent.type(screen.getByLabelText("Size"), "42");
-<<<<<<< HEAD
-    expect(screen.getByRole("button", { name: "Run" })).toBeDisabled();
-
-    userEvent.type(screen.getByLabelText("Color"), "metablue");
-    await waitFor(() =>
-      expect(screen.getByRole("button", { name: "Run" })).toBeEnabled(),
-=======
     expect(
       screen.getByRole("button", { name: TEST_ACTION.name }),
     ).toBeDisabled();
@@ -147,7 +132,6 @@
       expect(
         screen.getByRole("button", { name: TEST_ACTION.name }),
       ).toBeEnabled(),
->>>>>>> 118cfa2a
     );
   });
 
@@ -163,11 +147,7 @@
 
     userEvent.type(screen.getByLabelText("Size"), "42");
     userEvent.type(screen.getByLabelText("Color"), "metablue");
-<<<<<<< HEAD
-    userEvent.click(screen.getByRole("button", { name: "Run" }));
-=======
-    userEvent.click(screen.getByRole("button", { name: TEST_ACTION.name }));
->>>>>>> 118cfa2a
+    userEvent.click(screen.getByRole("button", { name: TEST_ACTION.name }));
 
     await waitFor(() => {
       expect(
@@ -181,11 +161,7 @@
 
     userEvent.type(screen.getByLabelText("Size"), "42");
     userEvent.type(screen.getByLabelText("Color"), "metablue");
-<<<<<<< HEAD
-    userEvent.click(screen.getByRole("button", { name: "Run" }));
-=======
-    userEvent.click(screen.getByRole("button", { name: TEST_ACTION.name }));
->>>>>>> 118cfa2a
+    userEvent.click(screen.getByRole("button", { name: TEST_ACTION.name }));
 
     expect(
       await screen.findByText(`${TEST_ACTION.name} ran successfully`),
@@ -199,11 +175,7 @@
 
     userEvent.type(screen.getByLabelText("Size"), "42");
     userEvent.type(screen.getByLabelText("Color"), "metablue");
-<<<<<<< HEAD
-    userEvent.click(screen.getByRole("button", { name: "Run" }));
-=======
-    userEvent.click(screen.getByRole("button", { name: TEST_ACTION.name }));
->>>>>>> 118cfa2a
+    userEvent.click(screen.getByRole("button", { name: TEST_ACTION.name }));
 
     expect(await screen.findByText("Something's off")).toBeInTheDocument();
   });
@@ -220,15 +192,10 @@
       expectedRequestBody: { parameters: {} },
     });
 
-<<<<<<< HEAD
-    expect(screen.getByText(TEST_ACTION.name)).toBeInTheDocument();
-    userEvent.click(screen.getByRole("button", { name: "Run" }));
-=======
     expect(
       screen.getByRole("heading", { name: TEST_ACTION.name }),
     ).toBeInTheDocument();
     userEvent.click(screen.getByRole("button", { name: TEST_ACTION.name }));
->>>>>>> 118cfa2a
     await waitFor(() =>
       expect(
         fetchMock.done(`path:/api/public/action/${TEST_PUBLIC_ID}/execute`),
