--- conflicted
+++ resolved
@@ -15,11 +15,7 @@
   padding-left: 1.325rem;
   padding-right: 1rem;
   border-bottom: 1px solid
-<<<<<<< HEAD
-    ${props => (props.isNavBarOpen ? color("border") : "transparent")};
-=======
     ${props => (props.isNavBarOpen ? "var(--mb-color-border)" : "transparent")};
->>>>>>> 2bfaab28
   background-color: var(--mb-color-bg-white);
   transition: border-bottom-color 200ms ease;
 `;
