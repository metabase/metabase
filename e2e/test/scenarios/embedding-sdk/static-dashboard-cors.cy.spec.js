--- conflicted
+++ resolved
@@ -86,11 +86,7 @@
       });
     });
 
-<<<<<<< HEAD
-    cy.get("#metabase-sdk-root").within(() => {
-=======
     getSdkRoot().within(() => {
->>>>>>> cfe32222
       cy.findByText(
         "Failed to fetch the user, the session might be invalid.",
       ).should("be.visible");
@@ -150,11 +146,7 @@
       });
     });
 
-<<<<<<< HEAD
-    cy.get("#metabase-sdk-root").within(() => {
-=======
     getSdkRoot().within(() => {
->>>>>>> cfe32222
       cy.findByText(
         "Failed to fetch the user, the session might be invalid.",
       ).should("be.visible");
