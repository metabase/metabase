--- conflicted
+++ resolved
@@ -59,11 +59,7 @@
         {newEntityObject.uncopied?.length > 0
           ? t`Duplicated ${entityObject.model}, but couldn't duplicate some questions`
           : t`Duplicated ${entityObject.model}`}
-<<<<<<< HEAD
-        <Link className={cx("link", CS.textBold, "ml1")} to={newEntityUrl}>
-=======
-        <Link className={cx(CS.link, "text-bold ml1")} to={newEntityUrl}>
->>>>>>> 1ba18765
+        <Link className={cx(CS.link, CS.textBold, "ml1")} to={newEntityUrl}>
           {t`See it`}
         </Link>
       </div>,
