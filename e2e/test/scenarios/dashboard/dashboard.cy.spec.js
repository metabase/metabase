--- conflicted
+++ resolved
@@ -193,10 +193,7 @@
     visitDashboard(1);
     cy.icon("pencil").click();
     openQuestionsSidebar();
-<<<<<<< HEAD
-=======
-    // eslint-disable-next-line no-unscoped-text-selectors -- deprecated usage
->>>>>>> 8a5abd51
+    // eslint-disable-next-line no-unscoped-text-selectors -- deprecated usage
     cy.findByText("Orders, Count").click();
     saveDashboard();
 
@@ -238,10 +235,7 @@
     // add previously created question to it
     cy.icon("pencil").click();
     openQuestionsSidebar();
-<<<<<<< HEAD
-=======
-    // eslint-disable-next-line no-unscoped-text-selectors -- deprecated usage
->>>>>>> 8a5abd51
+    // eslint-disable-next-line no-unscoped-text-selectors -- deprecated usage
     cy.findByText("11007").click();
 
     // add first filter
