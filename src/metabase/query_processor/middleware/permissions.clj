--- conflicted
+++ resolved
@@ -83,14 +83,9 @@
     (log/tracef "Checking query permissions. Current user permissions = %s"
                 (pr-str (data-perms/permissions-for-user *current-user-id*)))
     (when (= perms/audit-db-id database-id)
-<<<<<<< HEAD
       (check-audit-db-permissions outer-query))
-    (let [card-id (or *card-id* (:qp/source-card-id outer-query))]
-=======
-     (check-audit-db-permissions outer-query))
-    (let [card-id (or *card-id* (::fetch-source-query/source-card-id outer-query))
+    (let [card-id (or *card-id* (:qp/source-card-id outer-query))
           required-perms (query-perms/required-perms outer-query :already-preprocessed? true)]
->>>>>>> e7b238b9
       (cond
         card-id
         (do
