--- conflicted
+++ resolved
@@ -13,12 +13,7 @@
 } from "embedding-sdk/store/reducer";
 import type { SDKConfig } from "embedding-sdk/types";
 import type { MetabaseTheme } from "embedding-sdk/types/theme";
-<<<<<<< HEAD
-=======
-import { colors } from "metabase/lib/colors";
-import type { ColorName } from "metabase/lib/colors/types";
 import { setOptions } from "metabase/redux/embed";
->>>>>>> 0278b8d2
 import { EmotionCacheProvider } from "metabase/styled-components/components/EmotionCacheProvider";
 
 import "metabase/css/vendor.css";
