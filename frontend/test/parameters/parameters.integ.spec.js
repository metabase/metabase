<<<<<<< HEAD
jest.mock("metabase/components/ExplicitSize");

// Converted from an old Selenium E2E test
=======
jest.mock("metabase/query_builder/components/NativeQueryEditor");

import { mount } from "enzyme";

>>>>>>> e9cdecfe
import {
  createSavedQuestion,
  createDashboard,
  createTestStore,
  useSharedAdminLogin,
  logout,
<<<<<<< HEAD
  createTestStore,
  createDashboard,
  restorePreviousLogin,
=======
>>>>>>> e9cdecfe
  waitForRequestToComplete,
  waitForAllRequestsToComplete,
  cleanup,
} from "__support__/integrated_tests";
<<<<<<< HEAD

import _ from "underscore";
import jwt from "jsonwebtoken";

import { click, clickButton, setInputValue } from "__support__/enzyme_utils";
=======
>>>>>>> e9cdecfe

import jwt from "jsonwebtoken";

<<<<<<< HEAD
import { LOAD_CURRENT_USER } from "metabase/redux/user";
import {
  INITIALIZE_SETTINGS,
  UPDATE_SETTING,
  updateSetting,
} from "metabase/admin/settings/settings";
import SettingToggle from "metabase/admin/settings/components/widgets/SettingToggle";
import Toggle from "metabase/components/Toggle";
import EmbeddingLegalese from "metabase/admin/settings/components/widgets/EmbeddingLegalese";
import {
  CREATE_PUBLIC_LINK,
  INITIALIZE_QB,
  API_CREATE_QUESTION,
  QUERY_COMPLETED,
  RUN_QUERY,
  SET_QUERY_MODE,
  setDatasetQuery,
  UPDATE_EMBEDDING_PARAMS,
  UPDATE_ENABLE_EMBEDDING,
  UPDATE_TEMPLATE_TAG,
} from "metabase/query_builder/actions";
import NativeQueryEditor from "metabase/query_builder/components/NativeQueryEditor";
import { delay } from "metabase/lib/promise";
import TagEditorSidebar from "metabase/query_builder/components/template_tags/TagEditorSidebar";
import { getQuery } from "metabase/query_builder/selectors";
import {
  ADD_PARAM_VALUES,
  FETCH_TABLE_METADATA,
} from "metabase/redux/metadata";
import {
  FETCH_DASHBOARD_CARD_DATA,
  FETCH_CARD_DATA,
} from "metabase/dashboard/dashboard";
import RunButton from "metabase/query_builder/components/RunButton";
import Scalar from "metabase/visualizations/visualizations/Scalar";
import Parameters from "metabase/parameters/components/Parameters";
import CategoryWidget from "metabase/parameters/components/widgets/CategoryWidget";
import ParameterFieldWidget from "metabase/parameters/components/widgets/ParameterFieldWidget";
import TextWidget from "metabase/parameters/components/widgets/TextWidget.jsx";
import SaveQuestionModal from "metabase/containers/SaveQuestionModal";
import { LOAD_COLLECTIONS } from "metabase/questions/collections";
import SharingPane from "metabase/public/components/widgets/SharingPane";
import { EmbedTitle } from "metabase/public/components/widgets/EmbedModalContent";
import PreviewPane from "metabase/public/components/widgets/PreviewPane";
import CopyWidget from "metabase/components/CopyWidget";
import ListSearchField from "metabase/components/ListSearchField";
import * as Urls from "metabase/lib/urls";
import QuestionEmbedWidget from "metabase/query_builder/containers/QuestionEmbedWidget";
import EmbedWidget from "metabase/public/components/widgets/EmbedWidget";

import { CardApi, DashboardApi, SettingsApi } from "metabase/services";

const PEOPLE_TABLE_ID = 2;
const PEOPLE_ID_FIELD_ID = 13;

async function updateQueryText(store, queryText) {
  // We don't have Ace editor so we have to trigger the Redux action manually
  const newDatasetQuery = getQuery(store.getState())
    .updateQueryText(queryText)
    .datasetQuery();
=======
import { FETCH_DASHBOARD } from "metabase/dashboard/dashboard";
import { fetchTableMetadata } from "metabase/redux/metadata";
import { getMetadata } from "metabase/selectors/metadata";

import ParameterWidget from "metabase/parameters/components/ParameterWidget";
import FieldValuesWidget from "metabase/components/FieldValuesWidget";
import ParameterFieldWidget from "metabase/parameters/components/widgets/ParameterFieldWidget";
import TokenField from "metabase/components/TokenField";

import * as Urls from "metabase/lib/urls";
import Question from "metabase-lib/lib/Question";
>>>>>>> e9cdecfe

import {
  CardApi,
  DashboardApi,
  SettingsApi,
  MetabaseApi,
} from "metabase/services";

const ORDER_USER_ID_FIELD_ID = 7;
const PEOPLE_ID_FIELD_ID = 13;
const PEOPLE_NAME_FIELD_ID = 16;
const PEOPLE_SOURCE_FIELD_ID = 18;

const METABASE_SECRET_KEY =
  "24134bd93e081773fb178e8e1abb4e8a973822f7e19c872bd92c8d5a122ef63f";

describe("parameters", () => {
  let question, dashboard;

  beforeAll(async () => {
    useSharedAdminLogin();

    // enable public sharing
    await SettingsApi.put({ key: "enable-public-sharing", value: true });
    cleanup.fn(() =>
      SettingsApi.put({ key: "enable-public-sharing", value: false }),
    );

    await SettingsApi.put({ key: "enable-embedding", value: true });
    cleanup.fn(() =>
      SettingsApi.put({ key: "enable-embedding", value: false }),
    );

    await SettingsApi.put({
      key: "embedding-secret-key",
      value: METABASE_SECRET_KEY,
    });

    await MetabaseApi.field_dimension_update({
      fieldId: ORDER_USER_ID_FIELD_ID,
      type: "external",
      name: "User ID",
      human_readable_field_id: PEOPLE_NAME_FIELD_ID,
    });
    cleanup.fn(() =>
      MetabaseApi.field_dimension_delete({
        fieldId: ORDER_USER_ID_FIELD_ID,
      }),
    );

    // set each of these fields to have "has_field_values" = "search"
    for (const fieldId of [
      ORDER_USER_ID_FIELD_ID,
      PEOPLE_ID_FIELD_ID,
      PEOPLE_NAME_FIELD_ID,
    ]) {
      const field = await MetabaseApi.field_get({
        fieldId: fieldId,
      });
      await MetabaseApi.field_update({
        id: fieldId,
        has_field_values: "search",
      });
      cleanup.fn(() => MetabaseApi.field_update(field));
    }

    const store = await createTestStore();
    await store.dispatch(fetchTableMetadata(1));
    const metadata = getMetadata(store.getState());

    let unsavedQuestion = Question.create({
      databaseId: 1,
      metadata,
    })
      .setDatasetQuery({
        type: "native",
        database: 1,
        native: {
          query:
            "SELECT COUNT(*) FROM people WHERE {{id}} AND {{name}} AND {{source}} /* AND {{user_id}} */",
          template_tags: {
            id: {
              id: "1",
              name: "id",
              display_name: "ID",
              type: "dimension",
              dimension: ["field-id", PEOPLE_ID_FIELD_ID],
              widget_type: "id",
            },
            name: {
              id: "2",
              name: "name",
              display_name: "Name",
              type: "dimension",
              dimension: ["field-id", PEOPLE_NAME_FIELD_ID],
              widget_type: "category",
            },
            source: {
              id: "3",
              name: "source",
              display_name: "Source",
              type: "dimension",
              dimension: ["field-id", PEOPLE_SOURCE_FIELD_ID],
              widget_type: "category",
            },
            user_id: {
              id: "4",
              name: "user_id",
              display_name: "User",
              type: "dimension",
              dimension: ["field-id", ORDER_USER_ID_FIELD_ID],
              widget_type: "id",
            },
          },
        },
        parameters: [],
      })
      .setDisplay("scalar")
      .setDisplayName("Test Question");
    question = await createSavedQuestion(unsavedQuestion);
    cleanup.fn(() =>
      CardApi.update({
        id: question.id(),
        archived: true,
      }),
    );

    // create a dashboard
    dashboard = await createDashboard({
      name: "Test Dashboard",
      description: null,
      parameters: [
        { name: "ID", slug: "id", id: "1", type: "id" },
        { name: "Name", slug: "name", id: "2", type: "category" },
        { name: "Source", slug: "source", id: "3", type: "category" },
        { name: "User", slug: "user_id", id: "4", type: "id" },
      ],
    });
    cleanup.fn(() =>
      DashboardApi.update({
        id: dashboard.id,
        archived: true,
      }),
    );

    const dashcard = await DashboardApi.addcard({
      dashId: dashboard.id,
      cardId: question.id(),
    });
    await DashboardApi.reposition_cards({
      dashId: dashboard.id,
      cards: [
        {
          id: dashcard.id,
          card_id: question.id(),
          row: 0,
          col: 0,
          sizeX: 4,
          sizeY: 4,
          series: [],
          visualization_settings: {},
          parameter_mappings: [
            {
              parameter_id: "1",
              card_id: question.id(),
              target: ["dimension", ["template-tag", "id"]],
            },
            {
              parameter_id: "2",
              card_id: question.id(),
              target: ["dimension", ["template-tag", "name"]],
            },
            {
              parameter_id: "3",
              card_id: question.id(),
              target: ["dimension", ["template-tag", "source"]],
            },
            {
              parameter_id: "4",
              card_id: question.id(),
              target: ["dimension", ["template-tag", "user_id"]],
            },
          ],
        },
      ],
    });
  });

  describe("private questions", () => {
    let app, store;
    it("should be possible to view a private question", async () => {
      useSharedAdminLogin();

      store = await createTestStore();
      store.pushPath(Urls.question(question.id()) + "?id=1");
      app = mount(store.getAppContainer());

      await waitForRequestToComplete("GET", /^\/api\/card\/\d+/);
      expect(app.find(".Header-title-name").text()).toEqual("Test Question");

      // wait for the query to load
      await waitForRequestToComplete("POST", /^\/api\/card\/\d+\/query/);
    });
    sharedParametersTests(() => ({ app, store }));
  });

  describe("public questions", () => {
    let app, store;
    it("should be possible to view a public question", async () => {
      useSharedAdminLogin();
      const publicQuestion = await CardApi.createPublicLink({
        id: question.id(),
      });

      logout();

      store = await createTestStore({ publicApp: true });
      store.pushPath(Urls.publicQuestion(publicQuestion.uuid) + "?id=1");
      app = mount(store.getAppContainer());

      await waitForRequestToComplete("GET", /^\/api\/[^\/]*\/card/);
      expect(app.find(".EmbedFrame-header .h4").text()).toEqual(
        "Test Question",
      );

      // wait for the query to load
      await waitForRequestToComplete(
        "GET",
        /^\/api\/public\/card\/[^\/]+\/query/,
      );
    });
    sharedParametersTests(() => ({ app, store }));
  });

  describe("embed questions", () => {
    let app, store;
    it("should be possible to view a embedded question", async () => {
      useSharedAdminLogin();
      await CardApi.update({
        id: question.id(),
        embedding_params: {
          id: "enabled",
          name: "enabled",
          source: "enabled",
          user_id: "enabled",
        },
        enable_embedding: true,
      });

      logout();

      const token = jwt.sign(
        {
          resource: { question: question.id() },
          params: {},
        },
        METABASE_SECRET_KEY,
      );

      store = await createTestStore({ embedApp: true });
      store.pushPath(Urls.embedCard(token) + "?id=1");
      app = mount(store.getAppContainer());

      await waitForRequestToComplete("GET", /\/card\/[^\/]+/);

      expect(app.find(".EmbedFrame-header .h4").text()).toEqual(
        "Test Question",
      );

      // wait for the query to load
      await waitForRequestToComplete(
        "GET",
        /^\/api\/embed\/card\/[^\/]+\/query/,
      );
    });
    sharedParametersTests(() => ({ app, store }));
  });

  describe("private dashboards", () => {
    let app, store;
    it("should be possible to view a private dashboard", async () => {
      useSharedAdminLogin();

      store = await createTestStore();
      store.pushPath(Urls.dashboard(dashboard.id) + "?id=1");
      app = mount(store.getAppContainer());

      await store.waitForActions([FETCH_DASHBOARD]);
      expect(app.find(".DashboardHeader .Entity h2").text()).toEqual(
        "Test Dashboard",
      );

      // wait for the query to load
      await waitForRequestToComplete("POST", /^\/api\/card\/[^\/]+\/query/);

      // wait for required field metadata to load
      await waitForRequestToComplete("GET", /^\/api\/field\/[^\/]+/);
    });
    sharedParametersTests(() => ({ app, store }));
  });

  describe("public dashboards", () => {
    let app, store;
    it("should be possible to view a public dashboard", async () => {
      useSharedAdminLogin();
      const publicDash = await DashboardApi.createPublicLink({
        id: dashboard.id,
      });

      logout();

      store = await createTestStore({ publicApp: true });
      store.pushPath(Urls.publicDashboard(publicDash.uuid) + "?id=1");
      app = mount(store.getAppContainer());

      await store.waitForActions([FETCH_DASHBOARD]);
      expect(app.find(".EmbedFrame-header .h4").text()).toEqual(
        "Test Dashboard",
      );

      // wait for the query to load
      await waitForRequestToComplete(
        "GET",
        /^\/api\/public\/dashboard\/[^\/]+\/card\/[^\/]+/,
      );
    });
    sharedParametersTests(() => ({ app, store }));
  });

  describe("embed dashboards", () => {
    let app, store;
    it("should be possible to view a embed dashboard", async () => {
      useSharedAdminLogin();
      await DashboardApi.update({
        id: dashboard.id,
        embedding_params: {
          id: "enabled",
          name: "enabled",
          source: "enabled",
          user_id: "enabled",
        },
        enable_embedding: true,
      });

      logout();

<<<<<<< HEAD
      // I think it's cleanest to restore the login here so that there are no surprises if you want to add tests
      // that expect that we're already logged in
      afterAll(() => restorePreviousLogin());
    });
  });

  describe("dashboards", () => {
    let publicDashUrl = null;
    let embedDashUrl = null;
    let dashboardId = null;
    let sqlCardId = null;
    let mbqlCardId = null;

    it("should allow creating a public/embedded Dashboard with parameters", async () => {
      // create a Dashboard
      const dashboard = await createDashboard({
        name: "Test Dashboard",
        parameters: [
          { name: "Num", slug: "num", id: "537e37b4", type: "category" },
          {
            name: "People ID",
            slug: "people_id",
            id: "22486e00",
            type: "people_id",
          },
        ],
      });
      dashboardId = dashboard.id;

      // create the 2 Cards we will need
      const sqlCard = await CardApi.create({
        name: "SQL Card",
        display: "scalar",
        visualization_settings: {},
        dataset_query: {
          database: 1,
          type: "native",
          native: {
            query: "SELECT {{num}} AS num",
            template_tags: {
              num: {
                name: "num",
                display_name: "Num",
                type: "number",
                required: true,
                default: 1,
              },
            },
          },
        },
      });
      sqlCardId = sqlCard.id;

      const mbqlCard = await CardApi.create({
        name: "MBQL Card",
        display: "scalar",
        visualization_settings: {},
        dataset_query: {
          database: 1,
          type: "query",
          query: {
            source_table: PEOPLE_TABLE_ID,
            aggregation: ["count"],
          },
        },
      });
      mbqlCardId = mbqlCard.id;

      // add the two Cards to the Dashboard
      const sqlDashcard = await DashboardApi.addcard({
        dashId: dashboard.id,
        cardId: sqlCard.id,
      });
      const mbqlDashcard = await DashboardApi.addcard({
        dashId: dashboard.id,
        cardId: mbqlCard.id,
      });

      // wire up the params for the Cards
      await DashboardApi.reposition_cards({
        dashId: dashboard.id,
        cards: [
          {
            id: sqlDashcard.id,
            card_id: sqlCard.id,
            row: 0,
            col: 0,
            sizeX: 4,
            sizeY: 4,
            series: [],
            visualization_settings: {},
            parameter_mappings: [
              {
                card_id: sqlCard.id,
                target: ["variable", ["template-tag", "num"]],
                parameter_id: "537e37b4",
              },
            ],
          },
          {
            id: mbqlDashcard.id,
            card_id: mbqlCard.id,
            row: 0,
            col: 4,
            sizeX: 4,
            sizeY: 4,
            series: [],
            visualization_settings: {},
            parameter_mappings: [
              {
                card_id: mbqlCard.id,
                target: ["dimension", ["field-id", PEOPLE_ID_FIELD_ID]],
                parameter_id: "22486e00",
              },
            ],
          },
        ],
      });

      // make the Dashboard public + save the URL
      const publicDash = await DashboardApi.createPublicLink({
        id: dashboard.id,
      });
      publicDashUrl = getRelativeUrlWithoutHash(
        Urls.publicDashboard(publicDash.uuid),
      );

      // make the Dashboard embeddable + make params editable + save the URL
      await DashboardApi.update({
        id: dashboard.id,
        embedding_params: {
          num: "enabled",
          people_id: "enabled",
        },
        enable_embedding: true,
      });

      const settings = await SettingsApi.list();
      const secretKey = _.findWhere(settings, { key: "embedding-secret-key" })
        .value;

      const token = jwt.sign(
        {
          resource: {
            dashboard: dashboard.id,
          },
          params: {},
        },
        secretKey,
=======
      const token = jwt.sign(
        {
          resource: { dashboard: dashboard.id },
          params: {},
        },
        METABASE_SECRET_KEY,
      );

      store = await createTestStore({ embedApp: true });
      store.pushPath(Urls.embedDashboard(token) + "?id=1");
      app = mount(store.getAppContainer());

      await store.waitForActions([FETCH_DASHBOARD]);

      expect(app.find(".EmbedFrame-header .h4").text()).toEqual(
        "Test Dashboard",
      );

      // wait for the query to load
      await waitForRequestToComplete(
        "GET",
        /^\/api\/embed\/dashboard\/[^\/]+\/dashcard\/\d+\/card\/\d+/,
>>>>>>> e9cdecfe
      );
      embedDashUrl = Urls.embedDashboard(token);
    });

    describe("as an anonymous user", () => {
      beforeAll(() => logout());

      async function runSharedDashboardTests(store, dashUrl) {
        store.pushPath(dashUrl);

        const app = mount(store.getAppContainer());

        // I think this means we *wait* for the Cards to load?
        await store.waitForActions([
          FETCH_DASHBOARD_CARD_DATA,
          FETCH_CARD_DATA,
        ]);

        // We need to wait for the API requests to finish or something like that.
        // TODO - what's the right way to do this without using a stupid DELAY?
        await delay(1000);

        const getValueOfSqlCard = () =>
          app
            .update()
            .find(Scalar)
            .find(".ScalarValue")
            .at(0)
            .text();
        const getValueOfMbqlCard = () =>
          app
            .update()
            .find(Scalar)
            .find(".ScalarValue")
            .at(1)
            .text();

        const setParam = async (paramIndex, newValue) => {
          app
            .update()
            .find(TextWidget)
            .at(paramIndex)
            .props()
            .setValue(newValue);

          // TODO - not sure what the correct way to wait for the cards to reload is
          await store.waitForActions([
            FETCH_DASHBOARD_CARD_DATA,
            FETCH_CARD_DATA,
          ]);
          waitForRequestToComplete("GET", /.*/);
          await delay(500);
        };

        // check that initial value of SQL Card is 1
        expect(getValueOfSqlCard()).toBe("1");

        // check that initial value of People Count MBQL Card is 2500 (or whatever people.count is supposed to be)
        expect(getValueOfMbqlCard()).toBe("2,500");

        // now set the SQL param to '50' & wait for Dashboard to reload. check that value of SQL Card is updated
        await setParam(0, "50");
        expect(getValueOfSqlCard()).toBe("50");

        // now set our MBQL param' & wait for Dashboard to reload. check that value of the MBQL Card is updated
        await setParam(1, "40");
        expect(getValueOfMbqlCard()).toBe("1");
      }

      it("should handle parameters in public Dashboards correctly", async () => {
        if (!publicDashUrl)
          throw new Error(
            "This test fails because test setup code didn't produce a public Dashboard URL.",
          );

        const publicUrlTestStore = await createTestStore({ publicApp: true });
        await runSharedDashboardTests(publicUrlTestStore, publicDashUrl);
      });

      it("should handle parameters in embedded Dashboards correctly", async () => {
        if (!embedDashUrl)
          throw new Error(
            "This test fails because test setup code didn't produce a embedded Dashboard URL.",
          );

        const embedUrlTestStore = await createTestStore({ embedApp: true });
        await runSharedDashboardTests(embedUrlTestStore, embedDashUrl);
      });
      afterAll(restorePreviousLogin);
    });
<<<<<<< HEAD

    afterAll(() => {
      // delete the Dashboard & Cards we created
      DashboardApi.update({
        id: dashboardId,
        archived: true,
      });
      CardApi.update({
        id: sqlCardId,
        archived: true,
      });
      CardApi.update({
        id: mbqlCardId,
        archived: true,
      });
    });
  });

  afterAll(async () => {
    const store = await createTestStore();

    // Disable public sharing and embedding after running tests
    await store.dispatch(
      updateSetting({ key: "enable-public-sharing", value: false }),
    );
    await store.dispatch(
      updateSetting({ key: "enable-embedding", value: false }),
    );
=======
    sharedParametersTests(() => ({ app, store }));
  });

  afterAll(cleanup);
});

async function sharedParametersTests(getAppAndStore) {
  let app;
  beforeEach(() => {
    const info = getAppAndStore();
    app = info.app;
  });

  it("should have 4 ParameterFieldWidgets", async () => {
    await waitForAllRequestsToComplete();

    expect(app.find(ParameterWidget).length).toEqual(4);
    expect(app.find(ParameterFieldWidget).length).toEqual(4);
  });

  it("open 4 FieldValuesWidgets", async () => {
    // click each parameter to open the widget
    app.find(ParameterFieldWidget).map(widget => widget.simulate("click"));

    const widgets = app.find(FieldValuesWidget);
    expect(widgets.length).toEqual(4);
  });

  // it("should have the correct field and searchField", () => {
  //   const widgets = app.find(FieldValuesWidget);
  //   expect(
  //     widgets.map(widget => {
  //       const { field, searchField } = widget.props();
  //       return [field && field.id, searchField && searchField.id];
  //     }),
  //   ).toEqual([
  //     [PEOPLE_ID_FIELD_ID, PEOPLE_NAME_FIELD_ID],
  //     [PEOPLE_NAME_FIELD_ID, PEOPLE_NAME_FIELD_ID],
  //     [PEOPLE_SOURCE_FIELD_ID, PEOPLE_SOURCE_FIELD_ID],
  //     [ORDER_USER_ID_FIELD_ID, PEOPLE_NAME_FIELD_ID],
  //   ]);
  // });

  it("should have the correct values", () => {
    const widgets = app.find(FieldValuesWidget);
    const values = widgets.map(
      widget =>
        widget
          .find("ul") // first ul is options
          .at(0)
          .find("li")
          .map(li => li.text())
          .slice(0, -1), // the last item is the input, remove it
    );
    expect(values).toEqual([
      ["Adelia Eichmann - 1"], // remapped value
      [],
      [],
      [],
    ]);
  });

  it("should have the correct placeholders", () => {
    const widgets = app.find(FieldValuesWidget);
    const placeholders = widgets.map(
      widget => widget.find(TokenField).props().placeholder,
    );
    expect(placeholders).toEqual([
      "Search by Name or enter an ID",
      "Search by Name",
      "Search the list",
      "Search by Name or enter an ID",
    ]);
  });

  it("should allow searching PEOPLE.ID by PEOPLE.NAME", async () => {
    const widget = app.find(FieldValuesWidget).at(0);
    // tests `search` endpoint
    expect(widget.find("li").length).toEqual(1 + 1);
    widget.find("input").simulate("change", { target: { value: "Aly" } });
    await waitForRequestToComplete("GET", /\/field\/.*\/search/);
    expect(widget.find("li").length).toEqual(1 + 1 + 6);
  });
  it("should allow searching PEOPLE.NAME by PEOPLE.NAME", async () => {
    const widget = app.find(FieldValuesWidget).at(1);
    // tests `search` endpoint
    expect(widget.find("li").length).toEqual(1);
    widget.find("input").simulate("change", { target: { value: "Aly" } });
    await waitForRequestToComplete("GET", /\/field\/.*\/search/);
    expect(widget.find("li").length).toEqual(1 + 6);
  });
  it("should show values for PEOPLE.SOURCE", async () => {
    const widget = app.find(FieldValuesWidget).at(2);
    // tests `values` endpoint
    // NOTE: no need for waitForRequestToComplete because it was previously loaded?
    // await waitForRequestToComplete("GET", /\/field\/.*\/values/);
    expect(widget.find("li").length).toEqual(1 + 5); // 5 options + 1 for the input
  });
  it("should allow searching ORDER.USER_ID by PEOPLE.NAME", async () => {
    const widget = app.find(FieldValuesWidget).at(3);
    // tests `search` endpoint
    expect(widget.find("li").length).toEqual(1);
    widget.find("input").simulate("change", { target: { value: "Aly" } });
    await waitForRequestToComplete("GET", /\/field\/.*\/search/);
    expect(widget.find("li").length).toEqual(1 + 6);
>>>>>>> e9cdecfe
  });
}<|MERGE_RESOLUTION|>--- conflicted
+++ resolved
@@ -1,102 +1,20 @@
-<<<<<<< HEAD
-jest.mock("metabase/components/ExplicitSize");
-
-// Converted from an old Selenium E2E test
-=======
 jest.mock("metabase/query_builder/components/NativeQueryEditor");
 
 import { mount } from "enzyme";
 
->>>>>>> e9cdecfe
 import {
   createSavedQuestion,
   createDashboard,
   createTestStore,
   useSharedAdminLogin,
   logout,
-<<<<<<< HEAD
-  createTestStore,
-  createDashboard,
-  restorePreviousLogin,
-=======
->>>>>>> e9cdecfe
   waitForRequestToComplete,
   waitForAllRequestsToComplete,
   cleanup,
 } from "__support__/integrated_tests";
-<<<<<<< HEAD
-
-import _ from "underscore";
+
 import jwt from "jsonwebtoken";
 
-import { click, clickButton, setInputValue } from "__support__/enzyme_utils";
-=======
->>>>>>> e9cdecfe
-
-import jwt from "jsonwebtoken";
-
-<<<<<<< HEAD
-import { LOAD_CURRENT_USER } from "metabase/redux/user";
-import {
-  INITIALIZE_SETTINGS,
-  UPDATE_SETTING,
-  updateSetting,
-} from "metabase/admin/settings/settings";
-import SettingToggle from "metabase/admin/settings/components/widgets/SettingToggle";
-import Toggle from "metabase/components/Toggle";
-import EmbeddingLegalese from "metabase/admin/settings/components/widgets/EmbeddingLegalese";
-import {
-  CREATE_PUBLIC_LINK,
-  INITIALIZE_QB,
-  API_CREATE_QUESTION,
-  QUERY_COMPLETED,
-  RUN_QUERY,
-  SET_QUERY_MODE,
-  setDatasetQuery,
-  UPDATE_EMBEDDING_PARAMS,
-  UPDATE_ENABLE_EMBEDDING,
-  UPDATE_TEMPLATE_TAG,
-} from "metabase/query_builder/actions";
-import NativeQueryEditor from "metabase/query_builder/components/NativeQueryEditor";
-import { delay } from "metabase/lib/promise";
-import TagEditorSidebar from "metabase/query_builder/components/template_tags/TagEditorSidebar";
-import { getQuery } from "metabase/query_builder/selectors";
-import {
-  ADD_PARAM_VALUES,
-  FETCH_TABLE_METADATA,
-} from "metabase/redux/metadata";
-import {
-  FETCH_DASHBOARD_CARD_DATA,
-  FETCH_CARD_DATA,
-} from "metabase/dashboard/dashboard";
-import RunButton from "metabase/query_builder/components/RunButton";
-import Scalar from "metabase/visualizations/visualizations/Scalar";
-import Parameters from "metabase/parameters/components/Parameters";
-import CategoryWidget from "metabase/parameters/components/widgets/CategoryWidget";
-import ParameterFieldWidget from "metabase/parameters/components/widgets/ParameterFieldWidget";
-import TextWidget from "metabase/parameters/components/widgets/TextWidget.jsx";
-import SaveQuestionModal from "metabase/containers/SaveQuestionModal";
-import { LOAD_COLLECTIONS } from "metabase/questions/collections";
-import SharingPane from "metabase/public/components/widgets/SharingPane";
-import { EmbedTitle } from "metabase/public/components/widgets/EmbedModalContent";
-import PreviewPane from "metabase/public/components/widgets/PreviewPane";
-import CopyWidget from "metabase/components/CopyWidget";
-import ListSearchField from "metabase/components/ListSearchField";
-import * as Urls from "metabase/lib/urls";
-import QuestionEmbedWidget from "metabase/query_builder/containers/QuestionEmbedWidget";
-import EmbedWidget from "metabase/public/components/widgets/EmbedWidget";
-
-import { CardApi, DashboardApi, SettingsApi } from "metabase/services";
-
-const PEOPLE_TABLE_ID = 2;
-const PEOPLE_ID_FIELD_ID = 13;
-
-async function updateQueryText(store, queryText) {
-  // We don't have Ace editor so we have to trigger the Redux action manually
-  const newDatasetQuery = getQuery(store.getState())
-    .updateQueryText(queryText)
-    .datasetQuery();
-=======
 import { FETCH_DASHBOARD } from "metabase/dashboard/dashboard";
 import { fetchTableMetadata } from "metabase/redux/metadata";
 import { getMetadata } from "metabase/selectors/metadata";
@@ -108,7 +26,6 @@
 
 import * as Urls from "metabase/lib/urls";
 import Question from "metabase-lib/lib/Question";
->>>>>>> e9cdecfe
 
 import {
   CardApi,
@@ -455,157 +372,6 @@
 
       logout();
 
-<<<<<<< HEAD
-      // I think it's cleanest to restore the login here so that there are no surprises if you want to add tests
-      // that expect that we're already logged in
-      afterAll(() => restorePreviousLogin());
-    });
-  });
-
-  describe("dashboards", () => {
-    let publicDashUrl = null;
-    let embedDashUrl = null;
-    let dashboardId = null;
-    let sqlCardId = null;
-    let mbqlCardId = null;
-
-    it("should allow creating a public/embedded Dashboard with parameters", async () => {
-      // create a Dashboard
-      const dashboard = await createDashboard({
-        name: "Test Dashboard",
-        parameters: [
-          { name: "Num", slug: "num", id: "537e37b4", type: "category" },
-          {
-            name: "People ID",
-            slug: "people_id",
-            id: "22486e00",
-            type: "people_id",
-          },
-        ],
-      });
-      dashboardId = dashboard.id;
-
-      // create the 2 Cards we will need
-      const sqlCard = await CardApi.create({
-        name: "SQL Card",
-        display: "scalar",
-        visualization_settings: {},
-        dataset_query: {
-          database: 1,
-          type: "native",
-          native: {
-            query: "SELECT {{num}} AS num",
-            template_tags: {
-              num: {
-                name: "num",
-                display_name: "Num",
-                type: "number",
-                required: true,
-                default: 1,
-              },
-            },
-          },
-        },
-      });
-      sqlCardId = sqlCard.id;
-
-      const mbqlCard = await CardApi.create({
-        name: "MBQL Card",
-        display: "scalar",
-        visualization_settings: {},
-        dataset_query: {
-          database: 1,
-          type: "query",
-          query: {
-            source_table: PEOPLE_TABLE_ID,
-            aggregation: ["count"],
-          },
-        },
-      });
-      mbqlCardId = mbqlCard.id;
-
-      // add the two Cards to the Dashboard
-      const sqlDashcard = await DashboardApi.addcard({
-        dashId: dashboard.id,
-        cardId: sqlCard.id,
-      });
-      const mbqlDashcard = await DashboardApi.addcard({
-        dashId: dashboard.id,
-        cardId: mbqlCard.id,
-      });
-
-      // wire up the params for the Cards
-      await DashboardApi.reposition_cards({
-        dashId: dashboard.id,
-        cards: [
-          {
-            id: sqlDashcard.id,
-            card_id: sqlCard.id,
-            row: 0,
-            col: 0,
-            sizeX: 4,
-            sizeY: 4,
-            series: [],
-            visualization_settings: {},
-            parameter_mappings: [
-              {
-                card_id: sqlCard.id,
-                target: ["variable", ["template-tag", "num"]],
-                parameter_id: "537e37b4",
-              },
-            ],
-          },
-          {
-            id: mbqlDashcard.id,
-            card_id: mbqlCard.id,
-            row: 0,
-            col: 4,
-            sizeX: 4,
-            sizeY: 4,
-            series: [],
-            visualization_settings: {},
-            parameter_mappings: [
-              {
-                card_id: mbqlCard.id,
-                target: ["dimension", ["field-id", PEOPLE_ID_FIELD_ID]],
-                parameter_id: "22486e00",
-              },
-            ],
-          },
-        ],
-      });
-
-      // make the Dashboard public + save the URL
-      const publicDash = await DashboardApi.createPublicLink({
-        id: dashboard.id,
-      });
-      publicDashUrl = getRelativeUrlWithoutHash(
-        Urls.publicDashboard(publicDash.uuid),
-      );
-
-      // make the Dashboard embeddable + make params editable + save the URL
-      await DashboardApi.update({
-        id: dashboard.id,
-        embedding_params: {
-          num: "enabled",
-          people_id: "enabled",
-        },
-        enable_embedding: true,
-      });
-
-      const settings = await SettingsApi.list();
-      const secretKey = _.findWhere(settings, { key: "embedding-secret-key" })
-        .value;
-
-      const token = jwt.sign(
-        {
-          resource: {
-            dashboard: dashboard.id,
-          },
-          params: {},
-        },
-        secretKey,
-=======
       const token = jwt.sign(
         {
           resource: { dashboard: dashboard.id },
@@ -628,127 +394,8 @@
       await waitForRequestToComplete(
         "GET",
         /^\/api\/embed\/dashboard\/[^\/]+\/dashcard\/\d+\/card\/\d+/,
->>>>>>> e9cdecfe
-      );
-      embedDashUrl = Urls.embedDashboard(token);
-    });
-
-    describe("as an anonymous user", () => {
-      beforeAll(() => logout());
-
-      async function runSharedDashboardTests(store, dashUrl) {
-        store.pushPath(dashUrl);
-
-        const app = mount(store.getAppContainer());
-
-        // I think this means we *wait* for the Cards to load?
-        await store.waitForActions([
-          FETCH_DASHBOARD_CARD_DATA,
-          FETCH_CARD_DATA,
-        ]);
-
-        // We need to wait for the API requests to finish or something like that.
-        // TODO - what's the right way to do this without using a stupid DELAY?
-        await delay(1000);
-
-        const getValueOfSqlCard = () =>
-          app
-            .update()
-            .find(Scalar)
-            .find(".ScalarValue")
-            .at(0)
-            .text();
-        const getValueOfMbqlCard = () =>
-          app
-            .update()
-            .find(Scalar)
-            .find(".ScalarValue")
-            .at(1)
-            .text();
-
-        const setParam = async (paramIndex, newValue) => {
-          app
-            .update()
-            .find(TextWidget)
-            .at(paramIndex)
-            .props()
-            .setValue(newValue);
-
-          // TODO - not sure what the correct way to wait for the cards to reload is
-          await store.waitForActions([
-            FETCH_DASHBOARD_CARD_DATA,
-            FETCH_CARD_DATA,
-          ]);
-          waitForRequestToComplete("GET", /.*/);
-          await delay(500);
-        };
-
-        // check that initial value of SQL Card is 1
-        expect(getValueOfSqlCard()).toBe("1");
-
-        // check that initial value of People Count MBQL Card is 2500 (or whatever people.count is supposed to be)
-        expect(getValueOfMbqlCard()).toBe("2,500");
-
-        // now set the SQL param to '50' & wait for Dashboard to reload. check that value of SQL Card is updated
-        await setParam(0, "50");
-        expect(getValueOfSqlCard()).toBe("50");
-
-        // now set our MBQL param' & wait for Dashboard to reload. check that value of the MBQL Card is updated
-        await setParam(1, "40");
-        expect(getValueOfMbqlCard()).toBe("1");
-      }
-
-      it("should handle parameters in public Dashboards correctly", async () => {
-        if (!publicDashUrl)
-          throw new Error(
-            "This test fails because test setup code didn't produce a public Dashboard URL.",
-          );
-
-        const publicUrlTestStore = await createTestStore({ publicApp: true });
-        await runSharedDashboardTests(publicUrlTestStore, publicDashUrl);
-      });
-
-      it("should handle parameters in embedded Dashboards correctly", async () => {
-        if (!embedDashUrl)
-          throw new Error(
-            "This test fails because test setup code didn't produce a embedded Dashboard URL.",
-          );
-
-        const embedUrlTestStore = await createTestStore({ embedApp: true });
-        await runSharedDashboardTests(embedUrlTestStore, embedDashUrl);
-      });
-      afterAll(restorePreviousLogin);
-    });
-<<<<<<< HEAD
-
-    afterAll(() => {
-      // delete the Dashboard & Cards we created
-      DashboardApi.update({
-        id: dashboardId,
-        archived: true,
-      });
-      CardApi.update({
-        id: sqlCardId,
-        archived: true,
-      });
-      CardApi.update({
-        id: mbqlCardId,
-        archived: true,
-      });
-    });
-  });
-
-  afterAll(async () => {
-    const store = await createTestStore();
-
-    // Disable public sharing and embedding after running tests
-    await store.dispatch(
-      updateSetting({ key: "enable-public-sharing", value: false }),
-    );
-    await store.dispatch(
-      updateSetting({ key: "enable-embedding", value: false }),
-    );
-=======
+      );
+    });
     sharedParametersTests(() => ({ app, store }));
   });
 
@@ -854,6 +501,5 @@
     widget.find("input").simulate("change", { target: { value: "Aly" } });
     await waitForRequestToComplete("GET", /\/field\/.*\/search/);
     expect(widget.find("li").length).toEqual(1 + 6);
->>>>>>> e9cdecfe
   });
 }