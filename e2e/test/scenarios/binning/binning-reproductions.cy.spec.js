--- conflicted
+++ resolved
@@ -172,13 +172,9 @@
       cy.findByRole("option", { name: "CREATED_AT" }).click();
     });
 
-<<<<<<< HEAD
     getNotebookStep("summarize").findByText(
-      "Question 4 - Product → Created At: Month",
+      "Question 5 - Product → Created At: Month",
     );
-=======
-    getNotebookStep("summarize").findByText("Question 5 → Created At: Month");
->>>>>>> 70772211
 
     visualize();
     cy.get("circle");
