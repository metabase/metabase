--- conflicted
+++ resolved
@@ -45,32 +45,12 @@
         link: Urls.accountSettings(),
         event: `Navbar;Profile Dropdown;Edit Profile`,
       },
-<<<<<<< HEAD
-      ...(MetabaseSettings.isHosted() &&
-        admin && [
-          {
-            title: t`Manage Metabase Cloud`,
-            link: MetabaseSettings.storeUrl("login"),
-            event: `Navbar;Profile Dropdown;ManageHosting ${tag}`,
-            externalLink: true,
-          },
-        ]),
-      ...(admin && [
-        {
-          title: adminContext ? t`Exit admin` : t`Admin`,
-          icon: null,
-          link: adminContext ? "/" : "/admin",
-          event: `Navbar;Profile Dropdown;${
-            adminContext ? "Exit Admin" : "Enter Admin"
-          }`,
-=======
       MetabaseSettings.isHosted() &&
         admin && {
           title: t`Manage Metabase Cloud`,
           link: MetabaseSettings.storeUrl("login"),
           event: `Navbar;Profile Dropdown;ManageHosting ${tag}`,
           externalLink: true,
->>>>>>> 0c4f3dc7
         },
       admin && {
         title: adminContext ? t`Exit admin` : t`Admin`,
