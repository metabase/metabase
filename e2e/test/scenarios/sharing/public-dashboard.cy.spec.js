import {
  restore,
  visitDashboard,
  visitPublicDashboard,
  filterWidget,
  popover,
  openNewPublicLinkDropdown,
  createPublicDashboardLink,
  dashboardParametersContainer,
  goToTab,
} from "e2e/support/helpers";

import { SAMPLE_DATABASE } from "e2e/support/cypress_sample_database";

const { PRODUCTS } = SAMPLE_DATABASE;

const questionDetails = {
  name: "sql param",
  native: {
    query: "select count(*) from products where {{c}}",
    "template-tags": {
      c: {
        id: "e126f242-fbaa-1feb-7331-21ac59f021cc",
        name: "c",
        "display-name": "Category",
        type: "dimension",
        dimension: ["field", PRODUCTS.CATEGORY, null],
        default: null,
        "widget-type": "category",
      },
    },
  },
  display: "scalar",
};

const textFilter = {
  id: "1",
  type: "string/=",
  name: "Text",
  slug: "text",
  sectionId: "string",
};

const unusedFilter = {
  id: "2",
  type: "number/=",
  name: "Number",
  slug: "number",
  sectionId: "number",
};

const tab1 = {
  id: 1,
  name: "Tab 1",
};

const tab2 = {
  id: 2,
  name: "Tab 2",
};

const dashboardDetails = {
  parameters: [textFilter, unusedFilter],
  tabs: [tab1, tab2],
};

const PUBLIC_DASHBOARD_REGEX =
  /\/public\/dashboard\/[0-9a-fA-F]{8}\b-[0-9a-fA-F]{4}\b-[0-9a-fA-F]{4}\b-[0-9a-fA-F]{4}\b-[0-9a-fA-F]{12}$/;

const COUNT_ALL = "200";
const COUNT_DOOHICKEY = "42";

const USERS = {
  "admin user": () => cy.signInAsAdmin(),
  "user with no permissions": () => cy.signIn("none"),
  "anonymous user": () => cy.signOut(),
};

describe("scenarios > public > dashboard", () => {
  beforeEach(() => {
    restore();
    cy.signInAsAdmin();

    cy.request("PUT", "/api/setting/enable-public-sharing", { value: true });

    cy.intercept("/api/dashboard/*/public_link").as("publicLink");

    cy.createNativeQuestionAndDashboard({
      questionDetails,
      dashboardDetails,
    }).then(
      ({
        body: { id, card_id, dashboard_id, dashboard_tab_id },
        dashboardTabs,
      }) => {
        cy.wrap(dashboard_id).as("dashboardId");
        // Connect filter to the card
        cy.request("PUT", `/api/dashboard/${dashboard_id}`, {
          tabs: dashboardTabs,
          dashcards: [
            {
              id,
              dashboard_tab_id,
              card_id,
              row: 0,
              col: 0,
              size_x: 8,
              size_y: 6,
              parameter_mappings: [
                {
                  parameter_id: textFilter.id,
                  card_id,
                  target: ["dimension", ["template-tag", "c"]],
                },
              ],
            },
          ],
        });
      },
    );
  });

  it("should allow users to create public dashboards", () => {
    cy.get("@dashboardId").then(id => {
      visitDashboard(id);
    });

    openNewPublicLinkDropdown("dashboard");

    cy.wait("@publicLink").then(({ response }) => {
      expect(response.body.uuid).not.to.be.null;

      cy.findByTestId("public-link-input").should("be.visible");
      cy.findByTestId("public-link-input").then($input => {
        expect($input.val()).to.match(PUBLIC_DASHBOARD_REGEX);
      });
    });
  });

  it("should only allow non-admin users to see a public link if one has already been created", () => {
    cy.get("@dashboardId").then(id => {
      createPublicDashboardLink(id);
      cy.signOut();
    });

    cy.signInAsNormalUser().then(() => {
      cy.get("@dashboardId").then(id => {
        visitDashboard(id);
      });

      cy.icon("share").click();

      cy.findByTestId("public-link-popover-content").within(() => {
        cy.findByText("Public link").should("be.visible");
        cy.findByTestId("public-link-input").then($input =>
          expect($input.val()).to.match(PUBLIC_DASHBOARD_REGEX),
        );
        cy.findByText("Remove public URL").should("not.exist");
      });
    });
  });

  Object.entries(USERS).map(([userType, setUser]) =>
    describe(`${userType}`, () => {
      it(`should be able to view public dashboards`, () => {
        cy.get("@dashboardId").then(id => {
          cy.request("POST", `/api/dashboard/${id}/public_link`).then(
            ({ body: { uuid } }) => {
              setUser();
              cy.visit(`/public/dashboard/${uuid}`);
            },
          );
        });

        cy.get(".ScalarValue").should("have.text", COUNT_ALL);

        filterWidget().click();
        popover().within(() => {
          cy.findByText("Doohickey").click();
          cy.button("Add filter").click();
        });

        cy.get(".ScalarValue").should("have.text", COUNT_DOOHICKEY);
      });
    }),
  );

  it("should respect 'disable auto-apply filters' in a public dashboard", () => {
    cy.get("@dashboardId").then(id => {
      cy.request("PUT", `/api/dashboard/${id}`, {
        auto_apply_filters: false,
      });

      visitPublicDashboard(id);
    });

    cy.get(".ScalarValue").should("have.text", COUNT_ALL);
    cy.button("Apply").should("not.exist");

    filterWidget().click();
    popover().within(() => {
      cy.findByText("Doohickey").click();
      cy.button("Add filter").click();
    });

    cy.get(".ScalarValue").should("have.text", COUNT_ALL);

    cy.button("Apply").should("be.visible").click();
    cy.button("Apply").should("not.exist");
    cy.get(".ScalarValue").should("have.text", COUNT_DOOHICKEY);
  });

<<<<<<< HEAD
  it("should respect dashboard width setting in a public dashboard", () => {
=======
  it("should only display filters mapped to cards on the selected tab", () => {
>>>>>>> ea05f6ff
    cy.get("@dashboardId").then(id => {
      visitPublicDashboard(id);
    });

<<<<<<< HEAD
    // new dashboards should default to 'fixed' width
    cy.findByTestId("fixed-width-container").should(
      "have.css",
      "max-width",
      "1048px",
    );

    // toggle full-width
    cy.get("@dashboardId").then(id => {
      cy.signInAsAdmin();
      cy.request("PUT", `/api/dashboard/${id}`, {
        width: "full",
      });
      visitPublicDashboard(id);
    });

    cy.findByTestId("fixed-width-container").should(
      "not.have.css",
      "max-width",
      "1048px",
    );
=======
    dashboardParametersContainer().within(() => {
      cy.findByText(textFilter.name).should("be.visible");
      cy.findByText(unusedFilter.name).should("not.exist");
    });

    goToTab(tab2.name);

    dashboardParametersContainer().within(() => {
      cy.findByText(textFilter.name).should("not.exist");
      cy.findByText(unusedFilter.name).should("not.exist");
    });
>>>>>>> ea05f6ff
  });
});<|MERGE_RESOLUTION|>--- conflicted
+++ resolved
@@ -210,16 +210,29 @@
     cy.get(".ScalarValue").should("have.text", COUNT_DOOHICKEY);
   });
 
-<<<<<<< HEAD
+  it("should only display filters mapped to cards on the selected tab", () => {
+    cy.get("@dashboardId").then(id => {
+      visitPublicDashboard(id);
+    });
+
+    dashboardParametersContainer().within(() => {
+      cy.findByText(textFilter.name).should("be.visible");
+      cy.findByText(unusedFilter.name).should("not.exist");
+    });
+
+    goToTab(tab2.name);
+
+    dashboardParametersContainer().within(() => {
+      cy.findByText(textFilter.name).should("not.exist");
+      cy.findByText(unusedFilter.name).should("not.exist");
+    });
+  });
+
   it("should respect dashboard width setting in a public dashboard", () => {
-=======
-  it("should only display filters mapped to cards on the selected tab", () => {
->>>>>>> ea05f6ff
-    cy.get("@dashboardId").then(id => {
-      visitPublicDashboard(id);
-    });
-
-<<<<<<< HEAD
+    cy.get("@dashboardId").then(id => {
+      visitPublicDashboard(id);
+    });
+
     // new dashboards should default to 'fixed' width
     cy.findByTestId("fixed-width-container").should(
       "have.css",
@@ -241,18 +254,5 @@
       "max-width",
       "1048px",
     );
-=======
-    dashboardParametersContainer().within(() => {
-      cy.findByText(textFilter.name).should("be.visible");
-      cy.findByText(unusedFilter.name).should("not.exist");
-    });
-
-    goToTab(tab2.name);
-
-    dashboardParametersContainer().within(() => {
-      cy.findByText(textFilter.name).should("not.exist");
-      cy.findByText(unusedFilter.name).should("not.exist");
-    });
->>>>>>> ea05f6ff
   });
 });