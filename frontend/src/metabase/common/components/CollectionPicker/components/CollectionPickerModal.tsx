--- conflicted
+++ resolved
@@ -105,21 +105,11 @@
       ]
     : [];
 
-<<<<<<< HEAD
-  const tabs: [
-    EntityPickerTab<
-      CollectionPickerItem["id"],
-      CollectionPickerItem["model"],
-      CollectionPickerItem
-    >,
-  ] = [
-=======
   const tabs: EntityPickerTab<
     CollectionPickerItem["id"],
     CollectionPickerItem["model"],
     CollectionPickerItem
   >[] = [
->>>>>>> 859b0a10
     {
       id: "collections-tab",
       displayName: t`Collections`,
