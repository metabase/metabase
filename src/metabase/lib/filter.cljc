--- conflicted
+++ resolved
@@ -248,11 +248,7 @@
          col (when-let [i (lib.equality/index-of-closest-matching-metadata query first-arg columns)]
                (nth columns i))]
      (clojure.core/or (m/find-first #(clojure.core/= (:short %) op)
-<<<<<<< HEAD
                                     (lib.filter.operator/filter-operators col))
-                      (lib.filter.operator/operator-def op)))))
-=======
-                                    (lib.filter.operator/filter-operators (ref->col col-ref)))
                       (lib.filter.operator/operator-def op)))))
 
 
@@ -306,5 +302,4 @@
                                  (lib.filter.operator/operator-def op))
       :options  options
       :column   (some-> col add-column-operators)
-      :args     (vec rest-args)})))
->>>>>>> f72e985e
+      :args     (vec rest-args)})))