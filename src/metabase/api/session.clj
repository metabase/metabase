--- conflicted
+++ resolved
@@ -364,13 +364,8 @@
         (throw (ex-info (tru "Email for pulse-id doesn't exist.")
                         {:type        type
                          :status-code 400}))))
-<<<<<<< HEAD
-      (events/publish-event! :event/subscription-unsubscribe {:details {:email email}})
-      {:status :success :title (:name (pulse/retrieve-notification pulse-id :archived false))}))
-=======
     (events/publish-event! :event/subscription-unsubscribe {:details {:email email}})
     {:status :success :title (:name (pulse/retrieve-notification pulse-id :archived false))}))
->>>>>>> 739877d2
 
 (api/defendpoint POST "/pulse/unsubscribe/undo"
   "Allow non-users to undo an unsubscribe from pulses/subscriptions, with the hash given through email."
