--- conflicted
+++ resolved
@@ -34,21 +34,10 @@
   onChange,
   ...props
 }: Props) => {
-<<<<<<< HEAD
-  const comparableIdFields = idFields.filter((idField) => {
-    return areFieldsComparable(idField, field);
-  });
-  const hasIdFields = comparableIdFields.length > 0;
-  const includeSchema = hasMultipleSchemas(comparableIdFields);
-  const data = getData(comparableIdFields, includeSchema);
-
-  const getField = (fieldId: FieldId | null) => {
-    const option = data.find((option) => parseValue(option.value) === fieldId);
-=======
   const { comparableIdFields, hasIdFields, data, optionsByFieldId } =
     useMemo(() => {
       const comparableIdFields = idFields.filter((idField) => {
-        return idField.isComparableWith(field);
+        return areFieldsComparable(idField, field);
       });
       const hasIdFields = comparableIdFields.length > 0;
       const includeSchema = hasMultipleSchemas(comparableIdFields);
@@ -65,7 +54,6 @@
       return null;
     }
     const option = optionsByFieldId[fieldId];
->>>>>>> b1852e2d
     return option?.field;
   };
 
