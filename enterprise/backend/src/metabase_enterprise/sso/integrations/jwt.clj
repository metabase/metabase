(ns metabase-enterprise.sso.integrations.jwt
  "Implementation of the JWT backend for sso"
  (:require
   [buddy.sign.jwt :as jwt]
   [clojure.string :as str]
   [java-time.api :as t]
   [metabase-enterprise.sso.api.interface :as sso.i]
   [metabase-enterprise.sso.integrations.sso-settings :as sso-settings]
   [metabase-enterprise.sso.integrations.sso-utils :as sso-utils]
   [metabase.embed.settings :as embed.settings]
<<<<<<< HEAD
   [metabase.models.session :as session]
   [metabase.premium-features.core :as premium-features]
   [metabase.request.core :as request]
   [metabase.sso.core :as sso]
=======
   [metabase.integrations.common :as integrations.common]
   [metabase.premium-features.core :as premium-features]
   [metabase.request.core :as request]
   [metabase.session.models.session :as session]
>>>>>>> 1e1a8ffa
   [metabase.util.i18n :refer [tru]]
   [ring.util.response :as response])
  (:import
   (java.net URLEncoder)))

(set! *warn-on-reflection* true)

(defn fetch-or-create-user!
  "Returns a session map for the given `email`. Will create the user if needed."
  [first-name last-name email user-attributes]
  (when-not (sso-settings/jwt-enabled)
    (throw
     (IllegalArgumentException.
      (str (tru "Can't create new JWT user when JWT is not configured")))))
  (let [user {:first_name       first-name
              :last_name        last-name
              :email            email
              :sso_source       :jwt
              :login_attributes user-attributes}]
    (or (sso-utils/fetch-and-update-login-attributes! user)
        (sso-utils/check-user-provisioning :jwt)
        (sso-utils/create-new-sso-user! user))))

(def ^:private ^{:arglists '([])} jwt-attribute-email
  (comp keyword sso-settings/jwt-attribute-email))

(def ^:private ^{:arglists '([])} jwt-attribute-firstname
  (comp keyword sso-settings/jwt-attribute-firstname))

(def ^:private ^{:arglists '([])} jwt-attribute-lastname
  (comp keyword sso-settings/jwt-attribute-lastname))

(def ^:private ^{:arglists '([])} jwt-attribute-groups
  (comp keyword sso-settings/jwt-attribute-groups))

(def ^:private registered-claims
  "Registered claims in the JWT standard which we should not interpret as login attributes"
  [:iss :iat :sub :aud :exp :nbf :jti])

(defn- jwt-data->login-attributes [jwt-data]
  (apply dissoc
         jwt-data
         (jwt-attribute-email)
         (jwt-attribute-firstname)
         (jwt-attribute-lastname)
         registered-claims))

;; JWTs use seconds since Epoch, not milliseconds since Epoch for the `iat` and `max_age` time. 3 minutes is the time
;; used by Zendesk for their JWT SSO, so it seemed like a good place for us to start
(def ^:private ^:const three-minutes-in-seconds 180)

(defn- group-names->ids
  "Translate a user's group names to a set of MB group IDs using the configured mappings"
  [group-names]
  (set
   (mapcat (sso-settings/jwt-group-mappings)
           (map keyword group-names))))

(defn- all-mapped-group-ids
  "Returns the set of all MB group IDs that have configured mappings"
  []
  (-> (sso-settings/jwt-group-mappings)
      vals
      flatten
      set))

(defn- sync-groups!
  "Sync a user's groups based on mappings configured in the JWT settings"
  [user jwt-data]
  (when (sso-settings/jwt-group-sync)
    (when-let [groups-attribute (jwt-attribute-groups)]
      (when-let [group-names (get jwt-data groups-attribute)]
        (sso/sync-group-memberships! user
                                     (group-names->ids group-names)
                                     (all-mapped-group-ids))))))

(defn- session-data
  [jwt {{redirect :return_to} :params, :as request}]
  (let [redirect-url (or redirect (URLEncoder/encode "/"))]
    (sso-utils/check-sso-redirect redirect-url)
    (let [jwt-data     (try
                         (jwt/unsign jwt (sso-settings/jwt-shared-secret)
                                     {:max-age three-minutes-in-seconds})
                         (catch Throwable e
                           (throw
                            (ex-info (ex-message e)
                                     {:status      "error-jwt-bad-unsigning"
                                      :status-code 401}))))
          login-attrs  (jwt-data->login-attributes jwt-data)
          email        (get jwt-data (jwt-attribute-email))
          first-name   (get jwt-data (jwt-attribute-firstname))
          last-name    (get jwt-data (jwt-attribute-lastname))
          user         (fetch-or-create-user! first-name last-name email login-attrs)
          session      (session/create-session! :sso user (request/device-info request))]
      (sync-groups! user jwt-data)
      {:session session, :redirect-url redirect-url, :jwt-data jwt-data})))

(defn- check-jwt-enabled []
  (when-not (sso-settings/jwt-configured)
    (throw
     (ex-info (tru "JWT SSO has not been configured")
              {:status      "error-sso-jwt-not-configured"
               :status-code 402})))
  (when-not (sso-settings/jwt-enabled)
    (throw
     (ex-info (tru "JWT SSO has not been enabled")
              {:status      "error-sso-jwt-disabled"
               :status-code 402})))
  true)

(defn ^:private generate-response-token
  [session jwt-data]
  (if-not (embed.settings/enable-embedding-sdk)
    (throw
     (ex-info (tru "SDK Embedding is disabled. Enable it in the Embedding settings.")
              {:status      "error-embedding-sdk-disabled"
               :status-code 402}))
    (response/response
     {:status :ok
      :id     (:id session)
      :exp    (:exp jwt-data)
      :iat    (:iat jwt-data)})))

(defn ^:private redirect-to-idp
  [idp redirect]
  (let [return-to-param (if (str/includes? idp "?") "&return_to=" "?return_to=")]
    (response/redirect
     (str idp
          (when redirect
            (str return-to-param redirect))))))

(defn ^:private handle-jwt-authentication
  [{:keys [session redirect-url jwt-data]} token request]
  (if token
    (generate-response-token session jwt-data)
    (request/set-session-cookies request (response/redirect redirect-url) session (t/zoned-date-time (t/zone-id "GMT")))))

(defmethod sso.i/sso-get :jwt
  [{{:keys [jwt redirect token] :or {token nil}} :params, :as request}]
  (premium-features/assert-has-feature :sso-jwt (tru "JWT-based authentication"))
  (check-jwt-enabled)
  (if jwt
    (handle-jwt-authentication (session-data jwt request) token request)
    (redirect-to-idp (sso-settings/jwt-identity-provider-uri) redirect)))

(defmethod sso.i/sso-post :jwt
  [_]
  (throw
   (ex-info (tru "POST not valid for JWT SSO requests")
            {:status "error-post-jwt-not-valid" :status-code 501})))<|MERGE_RESOLUTION|>--- conflicted
+++ resolved
@@ -8,17 +8,9 @@
    [metabase-enterprise.sso.integrations.sso-settings :as sso-settings]
    [metabase-enterprise.sso.integrations.sso-utils :as sso-utils]
    [metabase.embed.settings :as embed.settings]
-<<<<<<< HEAD
-   [metabase.models.session :as session]
    [metabase.premium-features.core :as premium-features]
    [metabase.request.core :as request]
    [metabase.sso.core :as sso]
-=======
-   [metabase.integrations.common :as integrations.common]
-   [metabase.premium-features.core :as premium-features]
-   [metabase.request.core :as request]
-   [metabase.session.models.session :as session]
->>>>>>> 1e1a8ffa
    [metabase.util.i18n :refer [tru]]
    [ring.util.response :as response])
   (:import
