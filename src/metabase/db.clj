(ns metabase.db
  "High-level functions for setting up the Metabase application database. Additional functions can be found in
  sub-namespaces:

  * [[metabase.db.connection]] - functions for getting the application database type (e.g. `:h2`) and a
    [[clojure.java.jdbc]] spec for it; dynamic variable for rebinding it

  * [[metabase.db.connection-pool-setup]] - functions for creating a connection pool for the application database

  * [[metabase.db.data-migrations]] - Clojure-land data migration definitions and functions for running them

  * [[metabase.db.data-source]] - Implementations of [[javax.sql.DataSource]] for raw connection strings and
    broken-out db details. See [[metabase.db.env/broken-out-details]] for more details about what 'broken-out details'
    means.

  * [[metabase.db.env]] - functions for getting application database connection information from environment variables

  * [[metabase.db.jdbc-protocols]] - implementations of [[clojure.java.jdbc]] protocols for the Metabase application
    database

  * [[metabase.db.liquibase]] - high-level Clojure wrapper around relevant parts of the Liquibase API

  * [[metabase.db.setup]] - code related to setting up the application DB -- verifying the connection and running
    migrations -- and for setting it up as the default Toucan connection

  * [[metabase.db.spec]] - util functions for creating JDBC specs for supported application DB types from connection
    details maps

  * [[metabase.db.util]] - general util functions for Toucan/HoneySQL queries against the application DB"
  (:require [metabase.config :as config]
            [metabase.db.connection :as mdb.connection]
            [metabase.db.setup :as mdb.setup]
            [potemkin :as p]))

;; TODO - determine if we *actually* need to import any of these
;;
;; These are mostly here as a convenience to avoid having to rework a bunch of existing code. It's better to use these
;; functions directly where applicable.
(p/import-vars
 [mdb.connection
  db-type
  quoting-style])

<<<<<<< HEAD
(defn db-is-set-up?
  "True if the Metabase DB is setup and ready."
  []
  (get @(mdb.connection/cache) ::setup-finished? false))
=======
;; TODO -- consider whether we can just do this automatically when `getConnection` is called on
;; [[mdb.connection/*application-db*]] (or its data source)
(defn db-is-set-up?
  "True if the Metabase DB is setup and ready."
  []
  (= @(:status mdb.connection/*application-db*) ::setup-finished))
>>>>>>> cc4c3bad

(defn setup-db!
  "Do general preparation of database by validating that we can connect. Caller can specify if we should run any pending
  database migrations. If DB is already set up, this function will no-op. Thread-safe."
  []
  (when-not (db-is-set-up?)
<<<<<<< HEAD
    (locking (mdb.connection/cache)
=======
    (locking (:status mdb.connection/*application-db*)
>>>>>>> cc4c3bad
      (when-not (db-is-set-up?)
        (let [db-type       (mdb.connection/db-type)
              data-source   (mdb.connection/data-source)
              auto-migrate? (config/config-bool :mb-db-automigrate)]
          (mdb.setup/setup-db! db-type data-source auto-migrate?))
<<<<<<< HEAD
        (swap! (mdb.connection/cache) assoc ::setup-finished? true))))
=======
        (reset! (:status mdb.connection/*application-db*) ::setup-finished))))
>>>>>>> cc4c3bad
  :done)<|MERGE_RESOLUTION|>--- conflicted
+++ resolved
@@ -41,38 +41,23 @@
   db-type
   quoting-style])
 
-<<<<<<< HEAD
-(defn db-is-set-up?
-  "True if the Metabase DB is setup and ready."
-  []
-  (get @(mdb.connection/cache) ::setup-finished? false))
-=======
 ;; TODO -- consider whether we can just do this automatically when `getConnection` is called on
 ;; [[mdb.connection/*application-db*]] (or its data source)
 (defn db-is-set-up?
   "True if the Metabase DB is setup and ready."
   []
   (= @(:status mdb.connection/*application-db*) ::setup-finished))
->>>>>>> cc4c3bad
 
 (defn setup-db!
   "Do general preparation of database by validating that we can connect. Caller can specify if we should run any pending
   database migrations. If DB is already set up, this function will no-op. Thread-safe."
   []
   (when-not (db-is-set-up?)
-<<<<<<< HEAD
-    (locking (mdb.connection/cache)
-=======
     (locking (:status mdb.connection/*application-db*)
->>>>>>> cc4c3bad
       (when-not (db-is-set-up?)
         (let [db-type       (mdb.connection/db-type)
               data-source   (mdb.connection/data-source)
               auto-migrate? (config/config-bool :mb-db-automigrate)]
           (mdb.setup/setup-db! db-type data-source auto-migrate?))
-<<<<<<< HEAD
-        (swap! (mdb.connection/cache) assoc ::setup-finished? true))))
-=======
         (reset! (:status mdb.connection/*application-db*) ::setup-finished))))
->>>>>>> cc4c3bad
   :done)