(ns metabase.lib.drill-thru-test
  (:require
   [clojure.test :refer [deftest is testing]]
   [malli.core :as mc]
   [malli.error :as me]
   [medley.core :as m]
   [metabase.lib.core :as lib]
   [metabase.lib.drill-thru.test-util :as lib.drill-thru.tu]
   [metabase.lib.field :as-alias lib.field]
   [metabase.lib.schema :as lib.schema]
   [metabase.lib.test-metadata :as meta]
   [metabase.util :as u]
   [metabase.util.log :as log]
   #?@(:cljs ([metabase.test-runner.assert-exprs.approximately-equal]))))

#?(:cljs (comment metabase.test-runner.assert-exprs.approximately-equal/keep-me))

(defn by-name [cols column-name]
  (first (filter #(= (:name %) column-name) cols)))

(def ^:private orders-query
  (lib/query meta/metadata-provider (meta/table-metadata :orders)))

(defn- basic-context
  [column value]
  {:column     column
   :column-ref (lib/ref column)
   :value      value})

(defn- row-for [table col-values]
  (mapv (fn [[col value]]
          (basic-context (meta/field-metadata table col) value))
        col-values))

(def ^:private orders-row
  (row-for :orders
           [[:id         2]
            [:user-id    1]
            [:product-id 123]
            [:subtotal   110.93]
            [:tax        6.10]
            [:total      117.03]
            [:discount   nil]
            [:created-at "2018-05-15T08:04:04.58Z"]
            [:quantity   3]]))

(def ^:private products-query
  (lib/query meta/metadata-provider (meta/table-metadata :products)))

(def ^:private products-row
  (row-for :products
           [[:id         118]
            [:ean        "5291392809646"]
            [:title      "Synergistic Rubber Shoes"]
            [:category   "Gadget"]
            [:vendor     "Herta Skiles and Sons"]
            [:price      38.42]
            [:rating     3.5]
            [:created-at "2016-10-19T12:34:56.789Z"]]))

(def ^:private reviews-query
  (lib/query meta/metadata-provider (meta/table-metadata :reviews)))

(def ^:private reviews-row
  (row-for :reviews
           [[:id         4]
            [:product-id 1]
            [:reviewer   "barbara-shields"]
            [:rating     4]
            [:body       "lorem ipsum"]
            [:created-at "2023-11-13T10:29:43.394Z"]]))

(defn- drill-thru-test-args [drill]
  (case (:type drill)
    ;; filter-op value
    :drill-thru/column-filter
    (concat
     (when-let [initial-op (:initial-op drill)]
       [[(:short initial-op) 1]])
     [["!=" 2]])

    :drill-thru/summarize-column
    (for [ag (:aggregations drill)]
      [ag])

    :drill-thru/quick-filter
    (for [operator (:operators drill)]
      [(:name operator)])

    :drill-thru/column-extract
    (for [extraction (:extractions drill)]
      [(:tag extraction)])

    [nil]))

(def ^:private test-drill-applications-max-depth 1)

(defn- test-drill-applications
  "Test that we can actually apply a given drill to a query."
  ([query context]
   (test-drill-applications query context 0))

  ([query context depth]
   (testing "\nTest drill applications"
     (doseq [drill (lib/available-drill-thrus query -1 context)
             args  (drill-thru-test-args drill)]
       (condp = (:type drill)
         :drill-thru/pivot
         (log/warn "drill-thru-method is not yet implemented for :drill-thru/pivot (#33559)")

         ;; Expected to throw - not intended that drill-thru should be called directly for these drills.
         :drill-thru/compare-aggregations
         (testing (str "\ndrill =\n" (u/pprint-to-str drill)
                       "throws when [drill-thru] called")
           (is (thrown-with-msg?
                 #?(:clj clojure.lang.ExceptionInfo :cljs cljs.core.ExceptionInfo)
                 #"Do not call drill-thru for "
                 (apply lib/drill-thru query -1 drill args))))

         (testing (str "\nquery =\n" (u/pprint-to-str query)
                       "\ndrill =\n" (u/pprint-to-str drill)
                       "\nargs =\n" (u/pprint-to-str args))
           (try
             (let [query' (apply lib/drill-thru query -1 drill args)]
               (is (not (me/humanize (mc/validate ::lib.schema/query query'))))
               (when (< (inc depth) test-drill-applications-max-depth)
                 (testing (str "\n\nDEPTH = " (inc depth) "\n\nquery =\n" (u/pprint-to-str query'))
                   (test-drill-applications query' context (inc depth)))))
             (catch #?(:clj Throwable :cljs :default) e
               (is (not e))))))))))

(deftest ^:parallel table-view-available-drill-thrus-headers-pk-test
  (testing "column headers: click on"
    (testing "primary key - column filter (default: Is), sort, summarize (distinct only)"
      (let [context (basic-context (meta/field-metadata :orders :id) nil)]
        (is (=? [{:lib/type   :metabase.lib.drill-thru/drill-thru
                  :type       :drill-thru/column-filter
                  :column     (meta/field-metadata :orders :id)
                  :initial-op {:short := :display-name-variant :default}}
                 {:lib/type        :metabase.lib.drill-thru/drill-thru
                  :type            :drill-thru/sort
                  :column          (meta/field-metadata :orders :id)
                  :sort-directions [:asc :desc]}
                 {:lib/type     :metabase.lib.drill-thru/drill-thru
                  :type         :drill-thru/summarize-column
                  :column       (meta/field-metadata :orders :id)
                  :aggregations [:distinct]}]
                (lib/available-drill-thrus orders-query -1 context)))
        (test-drill-applications orders-query context)))))

(deftest ^:parallel table-view-available-drill-thrus-headers-fk-test
  (testing "column headers: click on"
    (testing "foreign key - distribution, column filter (default: Is), sort, summarize (distinct only)"
      (let [context (basic-context (meta/field-metadata :orders :user-id) nil)]
        (is (=? [{:lib/type   :metabase.lib.drill-thru/drill-thru
                  :type       :drill-thru/column-filter
                  :column     (meta/field-metadata :orders :user-id)
                  :initial-op {:short := :display-name-variant :default}}
                 {:lib/type :metabase.lib.drill-thru/drill-thru
                  :type     :drill-thru/distribution
                  :column   (meta/field-metadata :orders :user-id)}
                 {:lib/type        :metabase.lib.drill-thru/drill-thru
                  :type            :drill-thru/sort
                  :column          (meta/field-metadata :orders :user-id)
                  :sort-directions [:asc :desc]}
                 {:lib/type     :metabase.lib.drill-thru/drill-thru
                  :type         :drill-thru/summarize-column
                  :column       (meta/field-metadata :orders :user-id)
                  :aggregations [:distinct]}]
                (lib/available-drill-thrus orders-query -1 context)))
        (test-drill-applications orders-query context)))))

(deftest ^:parallel table-view-available-drill-thrus-headers-numeric-column-test
  (testing "column headers: click on"
    (testing "numeric column - distribution, column filter (default: Equal To), sort, summarize (all 3), summarize by time"
      (let [context (basic-context (meta/field-metadata :orders :subtotal) nil)]
        (is (=? [{:lib/type   :metabase.lib.drill-thru/drill-thru
                  :type       :drill-thru/column-filter
                  :column     (meta/field-metadata :orders :subtotal)
                  :initial-op {:short := :display-name-variant :equal-to}}
                 {:lib/type :metabase.lib.drill-thru/drill-thru
                  :type     :drill-thru/distribution
                  :column   (meta/field-metadata :orders :subtotal)}
                 {:lib/type        :metabase.lib.drill-thru/drill-thru
                  :type            :drill-thru/sort
                  :column          (meta/field-metadata :orders :subtotal)
                  :sort-directions [:asc :desc]}
                 {:lib/type     :metabase.lib.drill-thru/drill-thru
                  :type         :drill-thru/summarize-column
                  :column       (meta/field-metadata :orders :subtotal)
                  :aggregations [:distinct :sum :avg]}
                 {:lib/type :metabase.lib.drill-thru/drill-thru
                  :type     :drill-thru/summarize-column-by-time
                  :column   (meta/field-metadata :orders :subtotal)
                  :breakout (meta/field-metadata :orders :created-at)
                  :unit     :month}]
                (lib/available-drill-thrus orders-query -1 context)))
        (test-drill-applications orders-query context)))))

(deftest ^:parallel table-view-available-drill-thrus-headers-date-column-test
  (testing "column headers: click on"
    (testing "date column - distribution, column filter (no default), sort, summarize (distinct only)"
      (let [context (basic-context (meta/field-metadata :orders :created-at) nil)]
        (is (=? [{:lib/type   :metabase.lib.drill-thru/drill-thru
                  :type       :drill-thru/column-filter
                  :column     (meta/field-metadata :orders :created-at)
                  :initial-op nil}
                 {:lib/type :metabase.lib.drill-thru/drill-thru
                  :type     :drill-thru/distribution
                  :column   (meta/field-metadata :orders :created-at)}
                 {:lib/type        :metabase.lib.drill-thru/drill-thru
                  :type            :drill-thru/sort
                  :column          (meta/field-metadata :orders :created-at)
                  :sort-directions [:asc :desc]}
                 {:lib/type     :metabase.lib.drill-thru/drill-thru
                  :type         :drill-thru/summarize-column
                  :column       (meta/field-metadata :orders :created-at)
                  :aggregations [:distinct]}
                 {:lib/type     :metabase.lib.drill-thru/drill-thru
                  :type         :drill-thru/column-extract
                  :query        orders-query
                  :stage-number -1
                  :extractions  (partial mc/validate [:sequential [:map [:tag keyword?]]])}]
                (lib/available-drill-thrus orders-query -1 context)))
        (test-drill-applications orders-query context)))))

(deftest ^:parallel table-view-available-drill-thrus-headers-sorted-column-test
  (testing "column headers: click on"
    (testing "a sorted column"
      (let [expected [{:lib/type   :metabase.lib.drill-thru/drill-thru
                       :type       :drill-thru/column-filter
                       :column     (meta/field-metadata :orders :subtotal)
                       :initial-op {:short := :display-name-variant :equal-to}}
                      {:lib/type :metabase.lib.drill-thru/drill-thru
                       :type     :drill-thru/distribution
                       :column   (meta/field-metadata :orders :subtotal)}
                      {:lib/type        :metabase.lib.drill-thru/drill-thru
                       :type            :drill-thru/sort
                       :column          (meta/field-metadata :orders :subtotal)
                       ;; Starting off empty.
                       :sort-directions []}
                      {:lib/type     :metabase.lib.drill-thru/drill-thru
                       :type         :drill-thru/summarize-column
                       :column       (meta/field-metadata :orders :subtotal)
                       :aggregations [:distinct :sum :avg]}
                      {:lib/type :metabase.lib.drill-thru/drill-thru
                       :type     :drill-thru/summarize-column-by-time
                       :column   (meta/field-metadata :orders :subtotal)
                       :breakout (meta/field-metadata :orders :created-at)}]]
        (doseq [[sort-dir other-option] [[:asc :desc]
                                         [:desc :asc]]]
          (testing (str "which is " sort-dir " and the sort drill only offers " other-option)
            (let [query (-> orders-query
                            (lib/order-by -1 (meta/field-metadata :orders :subtotal) sort-dir))
                  context (basic-context (meta/field-metadata :orders :subtotal) nil)]
              (is (=? (assoc-in expected [2 :sort-directions] [other-option])
                      (lib/available-drill-thrus query -1 context)))
              (test-drill-applications query context))))))))

(deftest ^:parallel table-view-available-drill-thrus-fk-value-test
  (testing "table values: click on"
    (testing "foreign key - FK filter and FK details"
      (let [context (merge (basic-context (meta/field-metadata :orders :user-id) 1)
                           {:row orders-row})]
        (is (=? [{:lib/type :metabase.lib.drill-thru/drill-thru
                  :type     :drill-thru/fk-filter
                  :filter   [:= {:lib/uuid string?}
                             [:field {:lib/uuid string?} (meta/id :orders :user-id)]
                             1]}
                 {:lib/type  :metabase.lib.drill-thru/drill-thru
                  :type      :drill-thru/fk-details
                  :column    (meta/field-metadata :orders :user-id)
                  :object-id 1
                  :many-pks? false}]
                (lib/available-drill-thrus orders-query -1 context)))
        (test-drill-applications orders-query context)))))

(deftest ^:parallel table-view-available-drill-thrus-numeric-value-test
  (testing "table values: click on"
    (testing "numeric value - numeric quick filters and object details *for the PK column*"
      (let [context (merge (basic-context (meta/field-metadata :orders :subtotal) 110.93)
                           {:row orders-row})]
        (is (=? [{:lib/type  :metabase.lib.drill-thru/drill-thru
                  :type      :drill-thru/zoom
                  :column    (meta/field-metadata :orders :id) ; It should correctly find the PK column
                  :object-id (-> orders-row first :value)      ; And its value
                  :many-pks? false}
                 {:lib/type  :metabase.lib.drill-thru/drill-thru
                  :type      :drill-thru/quick-filter
                  :operators (for [[op label] [[:<  "<"]
                                               [:>  ">"]
                                               [:=  "="]
                                               [:!= "≠"]]]
                               {:name   label
                                :filter [op {:lib/uuid string?}
                                         [:field {:lib/uuid string?} (meta/id :orders :subtotal)]
                                         110.93]})}]
                (lib/available-drill-thrus orders-query -1 context)))
        (test-drill-applications orders-query context)))))

(deftest ^:parallel table-view-available-drill-thrus-category-value-test
  (testing "table values: click on"
    (testing "category/enum value - filter is/is not, and object details *for the PK column*"
      (let [context (merge (basic-context (meta/field-metadata :products :category) "Gadget")
                           {:row products-row})]
        (is (=? [{:lib/type  :metabase.lib.drill-thru/drill-thru
                  :type      :drill-thru/zoom
                  :column    (meta/field-metadata :products :id) ; It should correctly find the PK column
                  :object-id (-> products-row first :value)      ; And its value
                  :many-pks? false}
                 {:lib/type  :metabase.lib.drill-thru/drill-thru
                  :type      :drill-thru/quick-filter
                  :operators (for [[op label] [[:=  "="]
                                               [:!= "≠"]]]
                               {:name   label
                                :filter [op {:lib/uuid string?}
                                         [:field {:lib/uuid string?} (meta/id :products :category)]
                                         "Gadget"]})}]
                (lib/available-drill-thrus products-query -1 context)))
        (test-drill-applications products-query context)))))

(deftest ^:parallel table-view-available-drill-thrus-string-value-test
  (testing "table values: click on"
    (testing "string value - filter (not) equal, and object details *for the PK column*"
      (let [context (merge (basic-context (meta/field-metadata :products :vendor) "Herta Skiles and Sons")
                           {:row products-row})]
        (is (=? [{:lib/type  :metabase.lib.drill-thru/drill-thru
                  :type      :drill-thru/zoom
                  :column    (meta/field-metadata :products :id) ; It should correctly find the PK column
                  :object-id (-> products-row first :value)      ; And its value
                  :many-pks? false}
                 {:lib/type  :metabase.lib.drill-thru/drill-thru
                  :type      :drill-thru/quick-filter
                  :operators (for [[op label] [[:=  "="]
                                               [:!= "≠"]]]
                               {:name   label
                                :filter [op {:lib/uuid string?}
                                         [:field {:lib/uuid string?} (meta/id :products :vendor)]
                                         "Herta Skiles and Sons"]})}]
                (lib/available-drill-thrus products-query -1 context)))
        (test-drill-applications products-query context)))))

(deftest ^:parallel table-view-available-drill-thrus-description-value-test
  (testing "table values: click on"
    (testing "description value - filter contains, does-not-contain, and object details *for the PK column*"
      (let [context (merge (basic-context (meta/field-metadata :reviews :body) "lorem ipsum")
                           {:row reviews-row})]
        (is (=? [{:lib/type  :metabase.lib.drill-thru/drill-thru
                  :type      :drill-thru/zoom
                  :column    (meta/field-metadata :reviews :id) ; It should correctly find the PK column
                  :object-id (-> reviews-row first :value)      ; And its value
                  :many-pks? false}
                 {:lib/type  :metabase.lib.drill-thru/drill-thru
                  :type      :drill-thru/quick-filter
                  :operators (for [[op label] [[:contains "contains"]
                                               [:does-not-contain "does-not-contain"]]]
                               {:name   label
                                :filter [op {:lib/uuid string?}
                                         [:field {:lib/uuid string?} (meta/id :reviews :body)]
                                         "lorem ipsum"]})}]
                (lib/available-drill-thrus reviews-query -1 context)))
        (test-drill-applications reviews-query context)))))

(deftest ^:parallel table-view-available-drill-thrus-null-value-test
  (testing "table values: click on"
    (testing "NULL value - basic quick filters and object details *for the PK column*"
      (let [context (merge (basic-context (meta/field-metadata :orders :discount) :null)
                           {:row orders-row})]
        (is (=? [{:lib/type  :metabase.lib.drill-thru/drill-thru
                  :type      :drill-thru/zoom
                  :column    (meta/field-metadata :orders :id) ; It should correctly find the PK column
                  :object-id (-> orders-row first :value)      ; And its value
                  :many-pks? false}
                 {:lib/type  :metabase.lib.drill-thru/drill-thru
                  :type      :drill-thru/quick-filter
                  :operators (for [[op label] [[:is-null  "="]
                                               [:not-null "≠"]]]
                               {:name   label
                                :filter [op {:lib/uuid string?}
                                         [:field {:lib/uuid string?} (meta/id :orders :discount)]]})}]
                (lib/available-drill-thrus orders-query -1 context)))
        (test-drill-applications orders-query context)))))

(deftest ^:parallel table-view-available-drill-thrus-date-value-test
  (testing "table values: click on"
    (testing "date value - date quick filters and object details *for the PK column*"
      (let [context (merge (basic-context (meta/field-metadata :orders :created-at) "2018-05-15T08:04:04.58Z")
                           {:row orders-row})]
        (is (=? [{:lib/type  :metabase.lib.drill-thru/drill-thru
                  :type      :drill-thru/zoom
                  :column    (meta/field-metadata :orders :id) ; It should correctly find the PK column
                  :object-id (-> orders-row first :value)      ; And its value
                  :many-pks? false}
                 {:lib/type  :metabase.lib.drill-thru/drill-thru
                  :type      :drill-thru/quick-filter
                  :operators (for [[op label] [[:<  "<"]
                                               [:>  ">"]
                                               [:=  "="]
                                               [:!= "≠"]]]
                               {:name   label
                                :filter [op {:lib/uuid string?}
                                         [:field {:lib/uuid string?} (meta/id :orders :created-at)]
                                         "2018-05-15T08:04:04.58Z"]})}]
                (lib/available-drill-thrus orders-query -1 context)))
        (test-drill-applications orders-query context)))))

(def ^:private orders-count-aggregation-breakout-on-created-at-by-month-query
  "ORDERS + count aggregation + breakout on CREATED_AT by month query"
  (-> (lib/query meta/metadata-provider (meta/table-metadata :orders))
      (lib/aggregate (lib/count))
      (lib/breakout (lib/with-temporal-bucket (meta/field-metadata :orders :created-at) :month))))

(deftest ^:parallel timeseries-breakout-table-view-available-drill-thrus-test
  (testing "ORDERS + count aggregation + breakout on CREATED_AT by month query"
    (testing "options for CREATED_AT column + value"
      (let [query             orders-count-aggregation-breakout-on-created-at-by-month-query
            count-column      (m/find-first #(= (:name %) "count")
                                            (lib/returned-columns orders-count-aggregation-breakout-on-created-at-by-month-query))
            _                 (assert count-column)
            created-at-column (m/find-first #(= (:name %) "CREATED_AT")
                                            (lib/returned-columns orders-count-aggregation-breakout-on-created-at-by-month-query))
            _                 (assert created-at-column)
            row               [(basic-context created-at-column "2018-05-01T00:00:00Z")
                               (basic-context count-column 457)]
            expected-drills   {:automatic-insights {:lib/type   :metabase.lib.drill-thru/drill-thru
                                                    :type       :drill-thru/automatic-insights
                                                    :column-ref some?
                                                    :dimensions [{:column     {:name                     "CREATED_AT"
                                                                               ::lib.field/temporal-unit :month}
                                                                  :column-ref some?
                                                                  :value      "2018-05-01T00:00:00Z"}]}
                               :quick-filter       {:lib/type  :metabase.lib.drill-thru/drill-thru
                                                    :type      :drill-thru/quick-filter
                                                    :operators [{:name "<"}
                                                                {:name ">"}
                                                                {:name "="}
                                                                {:name "≠"}]}
                               :underlying-records {:lib/type   :metabase.lib.drill-thru/drill-thru
                                                    :type       :drill-thru/underlying-records
                                                    :row-count  pos-int?
                                                    :table-name "Orders"}
                               :zoom-in.timeseries {:lib/type     :metabase.lib.drill-thru/drill-thru
                                                    :display-name "See this month by week"
                                                    :type         :drill-thru/zoom-in.timeseries
                                                    :dimension    {:column     {:name                     "CREATED_AT"
                                                                                ::lib.field/temporal-unit :month}
                                                                   :column-ref some?
                                                                   :value      "2018-05-01T00:00:00Z"}
                                                    :next-unit    :week}
                               :pivot              {:lib/type :metabase.lib.drill-thru/drill-thru
                                                    :type     :drill-thru/pivot
                                                    :pivots   {:category sequential?
                                                               :location sequential?
                                                               :time     (symbol "nil #_\"key is not present.\"")}}}]
        (let [context (merge (basic-context count-column 123)
                             {:row row})]
          (testing (str "\ncontext =\n" (u/pprint-to-str context))
            (is (=? (map expected-drills [:pivot :underlying-records])
                    (lib/available-drill-thrus query -1 context)))
            (test-drill-applications query context)))
        (testing "with :dimensions"
          (let [context (merge (basic-context count-column 457)
                               {:row        row
                                :dimensions [(basic-context created-at-column "2018-05-01T00:00:00Z")]})]
            (testing (str "\ncontext =\n" (u/pprint-to-str context))
              (is (=? (map expected-drills [:automatic-insights :pivot :quick-filter :underlying-records
                                            :zoom-in.timeseries])
                      (lib/available-drill-thrus query -1 context)))
              (test-drill-applications query context))))))))

(deftest ^:parallel count-aggregation-table-view-available-drill-thrus-test
  (testing "ORDERS + count aggregation + breakout on CREATED_AT by month query"
    (testing "options for COUNT column + value"
      (let [query   orders-count-aggregation-breakout-on-created-at-by-month-query
            column  (m/find-first #(= (:name %) "count")
                                  (lib/returned-columns orders-count-aggregation-breakout-on-created-at-by-month-query))
            _       (assert column)
            context (merge (basic-context column 10)
                           {:row [(basic-context (meta/field-metadata :orders :created-at) "2018-05")
                                  (basic-context column 10)]})]
        (testing (str "\ncontext =\n" (u/pprint-to-str context))
          (is (=? [{:lib/type :metabase.lib.drill-thru/drill-thru
                    :type     :drill-thru/pivot
                    :pivots   {:category [{:name "NAME"}
                                          {:name "SOURCE"}
                                          {:name "TITLE"}
                                          {:name "CATEGORY"}
                                          {:name "VENDOR"}]
                               :location [{:name "CITY"}
                                          {:name "STATE"}
                                          {:name "ZIP"}]}}
                   {:lib/type   :metabase.lib.drill-thru/drill-thru
                    :type       :drill-thru/underlying-records
                    :row-count  pos-int?
                    :table-name "Orders"
                    :dimensions nil
                    :column-ref [:aggregation {} #_uuid string?]}]
                  (lib/available-drill-thrus query -1 context)))
          (test-drill-applications query context))))))

(deftest ^:parallel table-view-available-drill-thrus-aggregate-column-header-test
  (let [query (-> (lib/query meta/metadata-provider (meta/table-metadata :orders))
                  (lib/aggregate (lib/count))
                  (lib/aggregate (lib/sum (meta/field-metadata :orders :tax)))
                  (lib/aggregate (lib/max (meta/field-metadata :orders :discount)))
                  (lib/breakout (meta/field-metadata :orders :product-id))
                  (lib/breakout (-> (meta/field-metadata :orders :created-at)
                                    (lib/with-temporal-bucket :month))))]
    (testing "Drills for count aggregation"
      (let [count-col (m/find-first (fn [col]
                                      (= (:display-name col) "Count"))
                                    (lib/returned-columns query))]
        (is (some? count-col))
        (let [context {:column     count-col
                       :column-ref (lib/ref count-col)
                       :value      nil}]
          (is (=? [{:type   :drill-thru/column-filter
                    :column {:name "count"}
                    :initial-op {:display-name-variant :equal-to
                                 :short :=}}
                   {:type   :drill-thru/sort
                    :column {:name "count"}}
                   {:type   :drill-thru/compare-aggregations
<<<<<<< HEAD
                    :column {:name "count"}}]
=======
                    :aggregation [:count {}]}]
>>>>>>> e430b776
                  (lib/available-drill-thrus query -1 context)))
          (test-drill-applications query context))))
    (testing "Drills for max(discount) aggregation"
      (let [max-of-discount-col (m/find-first (fn [col]
                                                (= (:display-name col) "Max of Discount"))
                                              (lib/returned-columns query))]
        (is (some? max-of-discount-col))
        (let [context {:column     max-of-discount-col
                       :column-ref (lib/ref max-of-discount-col)
                       :value      nil}]
          (is (=? [{:type   :drill-thru/column-filter,
                    :column {:display-name "Max of Discount"}
                    :initial-op {:display-name-variant :equal-to
                                 :short :=}}
                   {:type   :drill-thru/sort
                    :column {:display-name "Max of Discount"}}
                   {:type   :drill-thru/compare-aggregations
<<<<<<< HEAD
                    :column {:display-name "Max of Discount"}}]
=======
                    :aggregation [:max {} [:field {} (meta/id :orders :discount)]]}]
>>>>>>> e430b776
                  (lib/available-drill-thrus query -1 context)))
          (test-drill-applications query context))))))

(deftest ^:parallel line-chart-available-drill-thrus-time-series-point-test
  (testing "line chart: click on"
    (testing "time series data point - underlying records, date zoom, pivot by non-date, automatic insights"
      (let [query        (-> (lib/query meta/metadata-provider (meta/table-metadata :orders))
                             (lib/aggregate (lib/sum (meta/field-metadata :orders :subtotal)))
                             (lib/breakout (lib/with-temporal-bucket
                                             (meta/field-metadata :orders :created-at)
                                             :month)))
            columns      (lib/returned-columns query)
            sum          (by-name columns "sum")
            breakout     (by-name columns "CREATED_AT")
            sum-dim      {:column     sum
                          :column-ref (lib/ref sum)
                          :value      42295.12}
            breakout-dim {:column     breakout
                          :column-ref (first (lib/breakouts query))
                          :value      "2024-11-01T00:00:00Z"}
            context      (merge sum-dim
                                {:row   [breakout-dim sum-dim]
                                 :dimensions [breakout-dim]})]
        (is (=? [{:lib/type   :metabase.lib.drill-thru/drill-thru
                  :type       :drill-thru/automatic-insights
                  :dimensions [breakout-dim]
                  :column-ref (:column-ref sum-dim)}
                 {:lib/type   :metabase.lib.drill-thru/drill-thru
                  :type       :drill-thru/pivot
                  :pivots     {:category (repeat 5 {})
                               :location (repeat 3 {})}}
                 {:lib/type   :metabase.lib.drill-thru/drill-thru
                  :type       :drill-thru/quick-filter
                  :operators [{:name "<"}
                              {:name ">"}
                              {:name "="}
                              {:name "≠"}]}
                 {:lib/type   :metabase.lib.drill-thru/drill-thru
                  :type       :drill-thru/underlying-records
                  :row-count  (:value sum-dim)
                  :dimensions [breakout-dim]
                  :column-ref (:column-ref sum-dim)}
                 {:lib/type   :metabase.lib.drill-thru/drill-thru
                  :type       :drill-thru/zoom-in.timeseries
                  :dimension  breakout-dim}]
                (lib/available-drill-thrus query -1 context)))
        (test-drill-applications query context)))))

;; TODO: Restore this test once zoom-in and underlying-records are checked properly.
;; Tech debt issue: #39373
#_
(deftest ^:parallel histogram-available-drill-thrus-test
  (testing "histogram breakout view"
    (testing "broken out by state - click a state - underlying, zoom in, pivot (non-location), automatic insights, quick filter"
      (let [query (-> (lib/query meta/metadata-provider (meta/table-metadata :people))
                      (lib/aggregate (lib/count))
                      (lib/breakout (meta/field-metadata :people :state)))
            row   [{:column-name "STATE" :value "Wisconsin"} ; Yes, the full name here, not WI.
                   {:column-name "count" :value 87}]
            cols  (lib.metadata.calculation/visible-columns query)]
        (is (=? [{:lib/type :metabase.lib.drill-thru/drill-thru,
                  :type :drill-thru/pivot,
                  :pivots {:category [(by-name cols "NAME")
                                      (by-name cols "SOURCE")]
                           :time     [(by-name cols "BIRTH_DATE")
                                      (by-name cols "CREATED_AT")]}}
                 {:lib/type :metabase.lib.drill-thru/drill-thru
                  :type     :drill-thru/quick-filter
                  :operators (for [[op label] [[:<  "<"]
                                               [:>  ">"]
                                               [:=  "="]
                                               [:!= "≠"]]]
                               {:name label
                                :filter [op {:lib/uuid string?}
                                         [:aggregation {:lib/uuid string?} (-> query
                                                                               lib/aggregations
                                                                               first
                                                                               lib.options/uuid)]
                                         87]})}
                 {:lib/type   :metabase.lib.drill-thru/drill-thru
                  :type       :drill-thru/underlying-records
                  :row-count  87
                  :table-name "People"}
                 {:lib/type  :metabase.lib.drill-thru/drill-thru
                  :type      :drill-thru/zoom
                  :column    (meta/field-metadata :people :state)
                  :object-id "WI"
                  :many-pks? false}]
                (lib/available-drill-thrus query -1 {:column     (-> query
                                                                     lib.metadata.calculation/returned-columns
                                                                     (by-name "count"))
                                                     :value      87
                                                     :row        row
                                                     :dimensions [{:column-name "STATE" :value "WI"}]})))))))




;;;
;;; The tests below are adapted from frontend/src/metabase-lib/drills.unit.spec.ts
;;;

(deftest ^:parallel available-drill-thrus-test-1
  (lib.drill-thru.tu/test-available-drill-thrus
   {:click-type  :cell
    :query-type  :unaggregated
    :column-name "ID"
    :expected    [{:type      :drill-thru/zoom
                   :object-id (get-in lib.drill-thru.tu/test-queries ["ORDERS" :unaggregated :row "ID"])
                   :many-pks? false}]}))

(deftest ^:parallel available-drill-thrus-test-2
  (lib.drill-thru.tu/test-available-drill-thrus
   {:click-type  :cell
    :query-type  :unaggregated
    :column-name "USER_ID"
    :expected    [{:type :drill-thru/fk-filter}
                  {:type      :drill-thru/fk-details
                   :object-id (get-in lib.drill-thru.tu/test-queries ["ORDERS" :unaggregated :row "USER_ID"])
                   :many-pks? false}]}))

(deftest ^:parallel available-drill-thrus-test-3
  (lib.drill-thru.tu/test-available-drill-thrus
   {:click-type  :cell
    :query-type  :unaggregated
    :column-name "SUBTOTAL"
    :expected    [{:type      :drill-thru/zoom
                   :object-id (get-in lib.drill-thru.tu/test-queries ["ORDERS" :unaggregated :row "ID"])
                   :many-pks? false}
                  {:type :drill-thru/quick-filter, :operators [{:name "<"}
                                                               {:name ">"}
                                                               {:name "="}
                                                               {:name "≠"}]}]}))

(deftest ^:parallel available-drill-thrus-test-4
  (lib.drill-thru.tu/test-available-drill-thrus
   {:click-type  :cell
    :query-type  :unaggregated
    :column-name "CREATED_AT"
    :expected    [{:type      :drill-thru/zoom
                   :object-id (get-in lib.drill-thru.tu/test-queries ["ORDERS" :unaggregated :row "ID"])
                   :many-pks? false}
                  {:type :drill-thru/quick-filter, :operators [{:name "<"}
                                                               {:name ">"}
                                                               {:name "="}
                                                               {:name "≠"}]}]}))

(deftest ^:parallel available-drill-thrus-test-5
  (lib.drill-thru.tu/test-available-drill-thrus
   {:click-type  :header
    :query-type  :unaggregated
    :column-name "ID"
    :expected    [{:type :drill-thru/column-filter, :initial-op {:short :=}}
                  {:type :drill-thru/sort, :sort-directions [:asc :desc]}
                  {:type :drill-thru/summarize-column, :aggregations [:distinct]}]}))

(deftest ^:parallel available-drill-thrus-test-6
  (lib.drill-thru.tu/test-available-drill-thrus
   {:click-type  :header
    :query-type  :unaggregated
    :column-name "PRODUCT_ID"
    :expected    [{:type :drill-thru/column-filter, :initial-op {:short :=}}
                  {:type :drill-thru/distribution}
                  {:type :drill-thru/sort, :sort-directions [:asc :desc]}
                  {:type :drill-thru/summarize-column, :aggregations [:distinct]}]}))

(deftest ^:parallel available-drill-thrus-test-7
  (lib.drill-thru.tu/test-available-drill-thrus
   {:click-type  :header
    :query-type  :unaggregated
    :column-name "SUBTOTAL"
    :expected    [{:type :drill-thru/column-filter, :initial-op {:short :=}}
                  {:type :drill-thru/distribution}
                  {:type :drill-thru/sort, :sort-directions [:asc :desc]}
                  {:type :drill-thru/summarize-column, :aggregations [:distinct :sum :avg]}
                  {:type :drill-thru/summarize-column-by-time}]}))

(deftest ^:parallel available-drill-thrus-test-8
  (lib.drill-thru.tu/test-available-drill-thrus
   {:click-type  :header
    :query-type  :unaggregated
    :column-name "CREATED_AT"
    :expected    [{:type :drill-thru/column-filter, :initial-op nil}
                  {:type :drill-thru/distribution}
                  {:type :drill-thru/sort, :sort-directions [:asc :desc]}
                  {:type :drill-thru/summarize-column, :aggregations [:distinct]}
                  {:type        :drill-thru/column-extract
                   :extractions (partial mc/validate [:sequential [:map
                                                                   [:tag          keyword?]
                                                                   [:display-name string?]]])}]}))

(deftest ^:parallel available-drill-thrus-test-9
  (testing (str "fk-filter should not get returned for non-fk column (#34440) "
                "fk-details should not get returned for non-fk column (#34441) "
                "underlying-records should only get shown once for aggregated query (#34439)"))
  (lib.drill-thru.tu/test-available-drill-thrus
   {:click-type  :cell
    :query-type  :aggregated
    :column-name "count"
    :expected    [{:type :drill-thru/automatic-insights
                   :dimensions [{:column {:name "PRODUCT_ID"}}
                                {:column {:name "CREATED_AT"}}]}
                  {:type      :drill-thru/quick-filter
                   :operators [{:name "<"}
                               {:name ">"}
                               {:name "="}
                               {:name "≠"}]}
                  {:type       :drill-thru/underlying-records
                   :row-count  77
                   :table-name "Orders"}
                  {:display-name "See this month by week"
                   :type         :drill-thru/zoom-in.timeseries}]}))

(deftest ^:parallel available-drill-thrus-test-10
  (testing (str "fk-filter should not get returned for non-fk column (#34440) "
                "fk-details should not get returned for non-fk column (#34441) "
                "underlying-records should only get shown once for aggregated query (#34439)")
    (lib.drill-thru.tu/test-available-drill-thrus
     {:click-type  :cell
      :query-type  :aggregated
      :column-name "max"
      :expected    [{:type :drill-thru/automatic-insights
                     :dimensions [{:column {:name "PRODUCT_ID"}}
                                  {:column {:name "CREATED_AT"}}]}
                    {:type :drill-thru/quick-filter, :operators [{:name "="}
                                                                 {:name "≠"}]}
                    {:type :drill-thru/underlying-records, :row-count 2, :table-name "Orders"}
                    {:type :drill-thru/zoom-in.timeseries, :display-name "See this month by week"}]})))

;; FIXME: quick-filter gets returned for non-metric column (#34443)
(deftest ^:parallel available-drill-thrus-test-11
  #_(lib.drill-thru.tu/test-available-drill-thrus
     {:click-type  :cell
      :query-type  :aggregated
      :column-name "PRODUCT_ID"
      :expected    [{:type :drill-thru/fk-filter}
                    {:type :drill-thru/fk-details, :object-id 3, :many-pks? false}
                    {:row-count 2, :table-name "Orders", :type :drill-thru/underlying-records}]}))

;; FIXME: quick-filter gets returned for non-metric column (#34443)
(deftest ^:parallel available-drill-thrus-test-12
  #_(lib.drill-thru.tu/test-available-drill-thrus
     {:click-type  :cell
      :query-type  :aggregated
      :column-name "CREATED_AT"
      :expected    [{:type :drill-thru/quick-filter, :operators [{:name "<"}
                                                                 {:name ">"}
                                                                 {:name "="}
                                                                 {:name "≠"}]}
                    {:row-count 3, :table-name "Orders", :type :drill-thru/underlying-records}]}))

;; FIXME: for some reason the results for aggregated query are not correct (#34223, #34341)
(deftest ^:parallel available-drill-thrus-test-13
  (testing "We expect column-filter and sort drills, but get distribution and summarize-column"
    #_(lib.drill-thru.tu/test-available-drill-thrus
       {:click-type  :header
        :query-type  :aggregated
        :column-name "count"
        :expected    [{:initial-op {:short :=}, :type :drill-thru/column-filter}
                      {:sort-directions [:asc :desc], :type :drill-thru/sort}]})))

;; FIXME: for some reason the results for aggregated query are not correct (#34223, #34341)
(deftest ^:parallel available-drill-thrus-test-14
  (testing "We expect column-filter and sort drills, but get distribution and summarize-column"
    #_(lib.drill-thru.tu/test-available-drill-thrus
       {:click-type  :header
        :query-type  :aggregated
        :column-name "PRODUCT_ID"
        :expected    [{:initial-op {:short :=}, :type :drill-thru/column-filter}
                      {:sort-directions [:asc :desc], :type :drill-thru/sort}]})))

;; FIXME: for some reason the results for aggregated query are not correct (#34223, #34341)
(deftest ^:parallel available-drill-thrus-test-15
  (testing "We expect column-filter and sort drills, but get distribution and summarize-column"
    #_(lib.drill-thru.tu/test-available-drill-thrus
       {:click-type  :header
        :query-type  :aggregated
        :column-name "CREATED_AT"
        :expected    [{:type       :drill-thru/column-filter
                       :initial-op {:short :=}}
                      {:type            :drill-thru/sort
                       :sort-directions [:asc :desc]}]})))<|MERGE_RESOLUTION|>--- conflicted
+++ resolved
@@ -521,11 +521,7 @@
                    {:type   :drill-thru/sort
                     :column {:name "count"}}
                    {:type   :drill-thru/compare-aggregations
-<<<<<<< HEAD
-                    :column {:name "count"}}]
-=======
                     :aggregation [:count {}]}]
->>>>>>> e430b776
                   (lib/available-drill-thrus query -1 context)))
           (test-drill-applications query context))))
     (testing "Drills for max(discount) aggregation"
@@ -543,11 +539,7 @@
                    {:type   :drill-thru/sort
                     :column {:display-name "Max of Discount"}}
                    {:type   :drill-thru/compare-aggregations
-<<<<<<< HEAD
-                    :column {:display-name "Max of Discount"}}]
-=======
                     :aggregation [:max {} [:field {} (meta/id :orders :discount)]]}]
->>>>>>> e430b776
                   (lib/available-drill-thrus query -1 context)))
           (test-drill-applications query context))))))
 
