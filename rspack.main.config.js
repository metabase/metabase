--- conflicted
+++ resolved
@@ -252,11 +252,7 @@
     splitChunks: {
       cacheGroups: {
         vendors: {
-<<<<<<< HEAD
-          test: /[\\/]node_modules[\\/](?!(sql-formatter|jspdf|html2canvas-pro|csv-parse|csv-stringify)[\\/])/,
-=======
-          test: /[\\/]node_modules[\\/](?!(sql-formatter|jspdf|html2canvas|html2canvas-pro)[\\/])/,
->>>>>>> 96750294
+          test: /[\\/]node_modules[\\/](?!(sql-formatter|jspdf|html2canvas|html2canvas-pro|csv-parse|csv-stringify)[\\/])/,
           chunks: "all",
           name: "vendor",
         },
