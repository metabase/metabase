--- conflicted
+++ resolved
@@ -139,9 +139,6 @@
     dispatch(push(Urls.transform(transform.id)));
   };
 
-  // const queryLimit =
-  //   transform.source["source-incremental-strategy"]?.["query-limit"];
-
   return (
     <AdminSettingsLayout fullWidth>
       {source.type === "python" ? (
@@ -195,69 +192,4 @@
       />
     </AdminSettingsLayout>
   );
-<<<<<<< HEAD
-}
-
-interface TransformEditorBodyProps {
-  transform: Transform;
-  initialSource: TransformSource;
-  proposedSource?: TransformSource;
-  isSaving?: boolean;
-  onChange?: (source: DraftTransformSource) => void;
-  onSave: (source: TransformSource) => void;
-  onCancel: () => void;
-  onRejectProposed?: () => void;
-  onAcceptProposed?: (source: TransformSource) => void;
-}
-
-function TransformEditorBody({
-  transform,
-  initialSource,
-  proposedSource,
-  isSaving,
-  onChange,
-  onSave,
-  onCancel,
-  onRejectProposed,
-  onAcceptProposed,
-}: TransformEditorBodyProps) {
-  if (initialSource.type === "python") {
-    return (
-      <PLUGIN_TRANSFORMS_PYTHON.TransformEditor
-        transform={transform}
-        initialSource={initialSource}
-        proposedSource={
-          proposedSource?.type === "python" ? proposedSource : undefined
-        }
-        isNew={false}
-        isSaving={isSaving}
-        onChange={onChange}
-        onSave={onSave}
-        onCancel={onCancel}
-        onRejectProposed={onRejectProposed}
-        onAcceptProposed={onAcceptProposed}
-      />
-    );
-  }
-
-  return (
-    <QueryEditor
-      initialSource={initialSource}
-      transform={transform}
-      isNew={false}
-      isSaving={isSaving}
-      onSave={onSave}
-      onChange={onChange}
-      onCancel={onCancel}
-      proposedSource={
-        proposedSource?.type === "query" ? proposedSource : undefined
-      }
-      onRejectProposed={onRejectProposed}
-      onAcceptProposed={onAcceptProposed}
-      // @bronsa: TransformId and queryLimit were removed here.
-      // Did we need those?
-    />
-  );
-=======
->>>>>>> b9df4f2f
 }