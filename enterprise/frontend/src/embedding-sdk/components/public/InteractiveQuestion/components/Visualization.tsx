--- conflicted
+++ resolved
@@ -2,16 +2,13 @@
 import { t } from "ttag";
 
 import {
-<<<<<<< HEAD
   SdkError,
   SdkLoader,
 } from "embedding-sdk/components/private/PublicComponentWrapper";
-import { useInteractiveQuestionContext } from "embedding-sdk/components/public/InteractiveQuestion/context/context";
-=======
+import {
   useInteractiveQuestionContext,
   useInteractiveQuestionData,
 } from "embedding-sdk/components/public/InteractiveQuestion/context";
->>>>>>> c065f71b
 import CS from "metabase/css/core/index.css";
 import { useDispatch } from "metabase/lib/redux";
 import { navigateToNewCardInsideQB } from "metabase/query_builder/actions";
@@ -20,17 +17,11 @@
 export const QuestionVisualization = () => {
   const dispatch = useDispatch();
 
-<<<<<<< HEAD
-  const {
-    card,
-    isQueryRunning,
-    mode,
-    onNavigateBack,
-    question,
-    result,
-    isQuestionLoading,
-    queryResults,
-  } = useInteractiveQuestionContext();
+  const { card, isQueryRunning, queryResults, question, result } =
+    useInteractiveQuestionData();
+
+  const { mode, isQuestionLoading, onNavigateBack } = useInteractiveQuestionContext();
+  
 
   if (isQuestionLoading || isQueryRunning) {
     return <SdkLoader />;
@@ -39,12 +30,6 @@
   if (!question || !queryResults) {
     return <SdkError message={t`Question not found`} />;
   }
-=======
-  const { card, isQueryRunning, question, result } =
-    useInteractiveQuestionData();
-
-  const { mode, onNavigateBack } = useInteractiveQuestionContext();
->>>>>>> c065f71b
 
   return (
     <QueryVisualization
