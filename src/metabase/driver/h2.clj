--- conflicted
+++ resolved
@@ -133,14 +133,6 @@
       (when (instance? SessionLocal session)
         (Parser. session)))))
 
-<<<<<<< HEAD
-(mu/defn ^:private classify-query :- [:map
-                                      [:command-types [:vector pos-int?]]
-                                      [:remaining-sql [:maybe :string]]]
-  "Takes an h2 db id, and a query, returns the command-classes+types (see: ), and any remaining sql.
-
-  - Each `command-type` corresponds to a value in org.h2.command.CommandInterface, and match the commands in order.
-=======
 (mu/defn ^:private classify-query :- [:maybe
                                       [:map
                                        [:command-types [:vector pos-int?]]
@@ -152,13 +144,11 @@
   If the h2 parser cannot be built, returns `nil`.
 
   - Each `command-type` corresponds to a value in org.h2.command.CommandInterface, and match the commands from `query` in order.
->>>>>>> cf016b29
   - `remaining-sql` is a nillable sql string that is unable to be classified without running preceding queries first.
     Usually if `remaining-sql` exists we will deny the query."
   [database query]
   (when-let [h2-parser (make-h2-parser database)]
     (try
-<<<<<<< HEAD
       (let [command-list      (.prepareCommand h2-parser query)
             command-list-type (.getCommandType ^org.h2.command.CommandList command-list)
             command-types     (cond-> [command-list-type]
@@ -170,22 +160,12 @@
         {:command-types command-types
          ;; when there is no remaining sql: return nil for remaining-sql
          :remaining-sql (get-field command-list "remaining" nil)})
-=======
-      (let [command            (.prepareCommand h2-parser query)
-            first-command-type (.getCommandType command)
-            command-types      (cond-> [first-command-type]
-                                 (not (instance? org.h2.command.CommandContainer command))
-                                 (into
-                                  (map #(.getType ^org.h2.command.Prepared %))
-                                  ;; when there are no fields: return no commands
-                                  (get-field command "commands" [])))]
-        {:command-types command-types
-         ;; when there is no remaining sql: return nil for remaining-sql
-         :remaining-sql (get-field command "remaining" nil)})
->>>>>>> cf016b29
       ;; only valid queries can be classified.
       (catch org.h2.message.DbException _
         {:command-types [] :remaining-sql nil}))))
+
+;; TODO: black-list RUNSCRIPT, and a bunch more -- but they're not technically ddl. Should be simple to build off of [[classify-query]].
+;; e.g.: similar to contains-ddl? but instead of cmd-type-ddl? use: #(#{CommandInterface/RUNSCRIPT} %)
 
 (defn- cmd-type-ddl? [cmd-type]
   ;; Command types are organized with all DDL commands listed first, so all ddl commands are before ALTER_SEQUENCE.
@@ -198,7 +178,13 @@
      (or (some cmd-type-ddl? cmd-type-nums)
          (some? remaining-sql)))))
 
-<<<<<<< HEAD
+(defn- check-disallow-ddl-commands [{:keys [database] {:keys [query]} :native}]
+  (when query
+    (when-let [query-classification (classify-query database query)]
+      (when (contains-ddl? query-classification)
+        (throw (ex-info "IllegalArgument: DDL commands are not allowed to be used with h2."
+                        {:classification query-classification}))))))
+
 (defn- read-only-statements? [{:keys [command-types remaining-sql]}]
   (let [cmd-type-nums command-types]
     (boolean
@@ -207,30 +193,11 @@
                     CommandInterface/CALL} cmd-type-nums)
           (nil? remaining-sql)))))
 
-;; TODO: black-list RUNSCRIPT, and a bunch more -- but they're not technically ddl. Should be simple to build off of [[classify-query]].
-;; e.g.: similar to contains-ddl? but instead of cmd-type-ddl? use: #(#{CommandInterface/RUNSCRIPT} %)
-
-(defn- check-disallow-ddl-commands [{:keys [database] {:keys [query]} :native :as in}]
-  (let [query-classification (classify-query database query)]
-    (when (and query (contains-ddl? query-classification))
-      (throw (ex-info "IllegalArgument: DDL commands are not allowed to be used with h2."
-                      {:classification query-classification})))))
-
 (defn- check-read-only-statements [{:keys [database] {:keys [query]} :native}]
   (when query
     (let [query-classification (classify-query database query)]
       (when-not (read-only-statements? query-classification)
         (throw (ex-info "Only SELECT statements are allowed in a native query."
-=======
-;; TODO: black-list RUNSCRIPT, and a bunch more -- but they're not technically ddl. Should be simple to build off of [[classify-query]].
-;; e.g.: similar to contains-ddl? but instead of cmd-type-ddl? use: #(#{CommandInterface/RUNSCRIPT} %)
-
-(defn- check-disallow-ddl-commands [{:keys [database] {:keys [query]} :native}]
-  (when query
-    (when-let [query-classification (classify-query database query)]
-      (when (contains-ddl? query-classification)
-        (throw (ex-info "IllegalArgument: DDL commands are not allowed to be used with h2."
->>>>>>> cf016b29
                         {:classification query-classification}))))))
 
 (defmethod driver/execute-reducible-query :h2
