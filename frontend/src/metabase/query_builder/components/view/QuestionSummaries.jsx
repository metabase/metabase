--- conflicted
+++ resolved
@@ -15,17 +15,13 @@
 );
 
 const SummarizeButton = props => (
-<<<<<<< HEAD
-  <ViewButton medium icon="insight" color={color("accent1")} {...props} />
-=======
   <ViewButton
     medium
     icon="insight"
-    color={colors["accent1"]}
+    color={color("accent1")}
     labelBreakpoint="sm"
     {...props}
   />
->>>>>>> 8ff7dc2e
 );
 
 export default function QuestionSummaries({
