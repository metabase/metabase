(ns metabase.driver.common.parameters.dates
  "Shared code for handling datetime parameters, used by both MBQL and native params implementations."
  (:require
   [clojure.string :as str]
<<<<<<< HEAD
   [java-time :as t]
   [metabase.mbql.schema :as mbql.s]
   [metabase.mbql.util :as mbql.u]
   [metabase.models.params :as params]
=======
   [java-time.api :as t]
   [medley.core :as m]
   [metabase.legacy-mbql.schema :as mbql.s]
   [metabase.legacy-mbql.util :as mbql.u]
   [metabase.lib.schema.parameter :as lib.schema.parameter]
>>>>>>> 2d98cd74
   [metabase.query-processor.error-type :as qp.error-type]
   [metabase.util.date-2 :as u.date]
   [metabase.util.i18n :refer [tru]]
   [metabase.util.malli :as mu]
   [metabase.util.malli.schema :as ms])
  (:import
   (java.time.temporal Temporal)))

(set! *warn-on-reflection* true)

(def ^:private temporal-units-regex #"(millisecond|second|minute|hour|day|week|month|quarter|year)")

(def date-exclude-regex
  "Regex to match date exclusion values, e.g. exclude-days-Mon, exclude-months-Jan, etc."
  (re-pattern (str "exclude-" temporal-units-regex #"s-([-\p{Alnum}]+)")))

(mu/defn date-type?
  "Is param type `:date` or some subtype like `:date/month-year`?"
  [param-type :- :keyword]
  (= (get-in lib.schema.parameter/types [param-type :type]) :date))

(defn not-single-date-type?
  "Does date `param-type` represent a range of dates, rather than a single absolute date? (The value may be relative,
  such as `past30days`, or absolute, such as `2020-01`.)"
  [param-type]
  (and (date-type? param-type)
       (not (#{:date/single :date} param-type))))

(defn exclusion-date-type
  "When date `param-type` represent an exclusion of dates returns the temporal unit that's excluded."
  [param-type value]
  (when (and (date-type? param-type)
             (string? value))
    (some->> (re-matches date-exclude-regex value)
             second
             keyword)))

;; Both in MBQL and SQL parameter substitution a field value is compared to a date range, either relative or absolute.
;; Currently the field value is casted to a day (ignoring the time of day), so the ranges should have the same
;; granularity level.
;;
;; See https://github.com/metabase/metabase/pull/4607#issuecomment-290884313 how we could support
;; hour/minute granularity in field parameter queries.

(defn- day-range
  [start end]
  {:start start :end end :unit :day})

(defn- comparison-range
  ([t unit]
   (comparison-range t t unit :day))

  ([start end unit]
   (comparison-range start end unit :day))

  ([start end unit resolution]
   (merge
    (u.date/comparison-range start unit :>= {:resolution resolution})
    (u.date/comparison-range end   unit :<= {:resolution resolution, :end :inclusive})
    {:unit unit})))

(defn- second-range
  [start end]
  (comparison-range start end :second :second))

(defn- minute-range
  [start end]
  (comparison-range start end :minute :minute))

(defn- hour-range
  [start end]
  (comparison-range start end :hour :hour))

(defn- week-range [start end]
  (comparison-range start end :week))

(defn- month-range [start end]
  (comparison-range start end :month))

(defn- year-range [start end]
  (comparison-range start end :year))

(defn- relative-quarter-range
  [start end]
  (comparison-range start end :quarter))

(defn- absolute-quarter-range
  [quarter year]
  (let [year-quarter (t/year-quarter year (case quarter
                                            "Q1" 1
                                            "Q2" 2
                                            "Q3" 3
                                            "Q4" 4))]
    {:start (.atDay year-quarter 1)
     :end   (.atEndOfQuarter year-quarter)
     :unit  :quarter}))

(def ^:private operations-by-date-unit
  {"second"  {:unit-range second-range
              :to-period  t/seconds}
   "minute"  {:unit-range minute-range
              :to-period  t/minutes}
   "hour"    {:unit-range hour-range
              :to-period  t/hours}
   "day"     {:unit-range day-range
              :to-period  t/days}
   "week"    {:unit-range week-range
              :to-period  t/weeks}
   "month"   {:unit-range month-range
              :to-period  t/months}
   "quarter" {:unit-range relative-quarter-range
              :to-period  (comp t/months (partial * 3))}
   "year"    {:unit-range year-range
              :to-period  t/years}})

(defn- maybe-reduce-resolution [unit dt]
  (if (contains? #{"second" "minute" "hour"} unit)
    dt
    ; for units that are a day or longer, convert back to LocalDate
    (t/local-date dt)))

;;; +----------------------------------------------------------------------------------------------------------------+
;;; |                                              DATE STRING DECODERS                                              |
;;; +----------------------------------------------------------------------------------------------------------------+

;; For parsing date strings and producing either a date range (for raw SQL parameter substitution) or a MBQL clause

(defn- expand-parser-groups
  [group-label group-value]
  (when group-value
    (case group-label
      :unit (conj (seq (get operations-by-date-unit group-value))
                  [group-label group-value])
      (:int-value :int-value-1) [[group-label (Integer/parseInt group-value)]]
      (:date :date-1 :date-2) [[group-label (u.date/parse group-value)]]
      [[group-label group-value]])))

(mu/defn ^:private regex->parser :- fn?
  "Takes a regex and labels matching the regex capturing groups. Returns a parser which takes a parameter value,
  validates the value against regex and gives a map of labels and group values. Respects the following special label
  names:

      :unit – finds a matching date unit and merges date unit operations to the result
      :int-value, :int-value-1 – converts the group value to integer
      :date, :date1, date2 – converts the group value to absolute date"
  [regex :- [:fn {:error/message "regular expression"} m/regexp?] group-labels]
  (fn [param-value]
    (when-let [regex-result (re-matches regex param-value)]
      (into {} (mapcat expand-parser-groups group-labels (rest regex-result))))))

;; Decorders consist of:
;; 1) Parser which tries to parse the date parameter string
;; 2) Range decoder which takes the parser output and produces a date range relative to the given datetime
;; 3) Filter decoder which takes the parser output and produces a mbql clause for a given mbql field reference

(def ^:private relative-suffix-regex (re-pattern (format "(|~|-from-([0-9]+)%ss)" temporal-units-regex)))

(defn- include-current?
  "Adding a tilde (~) at the end of a past<n><unit>s filter means we should include the current time-unit (e.g. year, day,
  week, or month)."
  [relative-suffix]
  (= "~" relative-suffix))

(defn- with-temporal-unit-if-field
  [clause unit]
  (cond-> clause
    (mbql.u/is-clause? :field clause) (mbql.u/with-temporal-unit unit)))

(def ^:private relative-date-string-decoders
  [{:parser #(= % "today")
    :range  (fn [_ dt]
              (let [dt-res (t/local-date dt)]
                {:start dt-res,
                 :end   dt-res
                 :unit  :day}))
    :filter (fn [_ field-clause]
              [:= (with-temporal-unit-if-field field-clause :day) [:relative-datetime :current]])}

   {:parser #(= % "yesterday")
    :range  (fn [_ dt]
              (let [dt-res (t/local-date dt)]
                {:start (t/minus dt-res (t/days 1))
                 :end   (t/minus dt-res (t/days 1))
                 :unit  :day}))
    :filter (fn [_ field-clause]
              [:= (with-temporal-unit-if-field field-clause :day) [:relative-datetime -1 :day]])}

   ;; Adding a tilde (~) at the end of a past<n><unit>s filter means we should include the current day/etc.
   ;; e.g. past30days  = past 30 days, not including partial data for today ({:include-current false})
   ;;      past30days~ = past 30 days, *including* partial data for today   ({:include-current true}).
   ;; Adding a -from-<n><unit>s suffix at the end of the filter means we want to offset the range in the
   ;; case of past filters into the past, in the case of next filters into the future.
   ;; The implementation below uses the fact that if the relative suffix is not empty, then the
   ;; include-current flag is true.
   {:parser (regex->parser (re-pattern (str #"past([0-9]+)" temporal-units-regex #"s" relative-suffix-regex))
                           [:int-value :unit :relative-suffix :int-value-1 :unit-1])
    :range  (fn [{:keys [unit int-value unit-range to-period relative-suffix unit-1 int-value-1]} dt]
              (let [dt-offset (cond-> dt
                                unit-1 (t/minus ((get-in operations-by-date-unit [unit-1 :to-period]) int-value-1)))
                    dt-resolution (maybe-reduce-resolution unit dt-offset)]
                (unit-range (t/minus dt-resolution (to-period int-value))
                            (t/minus dt-resolution (to-period (if (include-current? relative-suffix) 0 1))))))

    :filter (fn [{:keys [unit int-value relative-suffix unit-1 int-value-1]} field-clause]
              (if unit-1
                [:between
                 [:+ field-clause [:interval int-value-1 (keyword unit-1)]]
                 [:relative-datetime (- int-value) (keyword unit)]
                 [:relative-datetime 0 (keyword unit)]]
                [:time-interval field-clause (- int-value) (keyword unit) {:include-current (include-current? relative-suffix)}]))}

   {:parser (regex->parser (re-pattern (str #"next([0-9]+)" temporal-units-regex #"s" relative-suffix-regex))
                           [:int-value :unit :relative-suffix :int-value-1 :unit-1])
    :range  (fn [{:keys [unit int-value unit-range to-period relative-suffix unit-1 int-value-1]} dt]
              (let [dt-offset (cond-> dt
                                unit-1 (t/plus ((get-in operations-by-date-unit [unit-1 :to-period]) int-value-1)))
                    dt-resolution (maybe-reduce-resolution unit dt-offset)]
                (unit-range (t/plus dt-resolution (to-period (if (include-current? relative-suffix) 0 1)))
                            (t/plus dt-resolution (to-period int-value)))))
    :filter (fn [{:keys [unit int-value relative-suffix unit-1 int-value-1]} field-clause]
              (if unit-1
                [:between
                 [:+ field-clause [:interval (- int-value-1) (keyword unit-1)]]
                 [:relative-datetime 0 (keyword unit)]
                 [:relative-datetime int-value (keyword unit)]]
                [:time-interval field-clause int-value (keyword unit) {:include-current (include-current? relative-suffix)}]))}

   {:parser (regex->parser (re-pattern (str #"last" temporal-units-regex))
                           [:unit])
    :range  (fn [{:keys [unit unit-range to-period]} dt]
              (let [last-unit (t/minus (maybe-reduce-resolution unit dt) (to-period 1))]
                (unit-range last-unit last-unit)))
    :filter (fn [{:keys [unit]} field-clause]
              [:time-interval field-clause :last (keyword unit)])}

   {:parser (regex->parser (re-pattern (str #"this" temporal-units-regex))
                           [:unit])
    :range  (fn [{:keys [unit unit-range]} dt]
              (let [dt-adj (maybe-reduce-resolution unit dt)]
                (unit-range dt-adj dt-adj)))
    :filter (fn [{:keys [unit]} field-clause]
              [:time-interval field-clause :current (keyword unit)])}])

(defn- ->iso-8601-date [t]
  (t/format :iso-local-date t))

(defn- ->iso-8601-date-time [t]
  (t/format :iso-local-date-time t))


;; TODO - using `range->filter` so much below seems silly. Why can't we just bucket the field and use `:=` clauses?
(defn- range->filter
  [{:keys [start end]} field-clause]
  [:between (with-temporal-unit-if-field field-clause :day) (->iso-8601-date start) (->iso-8601-date end)])

(def ^:private short-day->day
  {"Mon" :monday
   "Tue" :tuesday
   "Wed" :wednesday
   "Thu" :thursday
   "Fri" :friday
   "Sat" :saturday
   "Sun" :sunday})

(def ^:private short-month->month
  (into {}
        (map-indexed (fn [i m] [m (inc i)]))
        ["Jan" "Feb" "Mar" "Apr" "May" "Jun" "Jul" "Aug" "Sep" "Oct" "Nov" "Dec"]))

(defn- parse-int-in-range [s min-val max-val]
  (try
    (let [i (Integer/parseInt s)]
      (when (<= min-val i max-val)
        i))
    (catch NumberFormatException _)))

(defn- excluded-datetime [unit date exclusion]
  (let [year (t/year date)]
    (case unit
      :hour (when-let [hour (parse-int-in-range exclusion 0 23)]
              (format "%sT%02d:00:00Z" date hour))
      :day (when-let [day (short-day->day exclusion)]
             (str (t/adjust date :next-or-same-day-of-week day)))
      :month (when-let [month (short-month->month exclusion)]
               (format "%s-%02d-01" year month))
      :quarter (when-let [quarter (parse-int-in-range exclusion 1 4)]
                 (format "%s-%02d-01" year (inc (* 3 (dec quarter)))))
      nil)))

(def ^:private excluded-temporal-unit
  {:hour    :hour-of-day
   :day     :day-of-week
   :month   :month-of-year
   :quarter :quarter-of-year})

(defn- absolute-date->unit
  [date-string]
  (if (str/includes? date-string "T")
    ;; on the UI you can specify the time up to the minute, so we use minute here
    :minute
    :day))

(def ^:private absolute-date-string-decoders
  ;; year and month
  [{:parser (regex->parser #"([0-9]{4}-[0-9]{2})" [:date])
    :range  (fn [{:keys [date]} _]
              (month-range date date))
    :filter (fn [{:keys [date]} field-clause]
              (range->filter (month-range date date) field-clause))}
   ;; quarter year
   {:parser (regex->parser #"(Q[1-4]{1})-([0-9]{4})" [:quarter :year])
    :range  (fn [{:keys [quarter year]} _]
              (absolute-quarter-range quarter (Integer/parseInt year)))
    :filter (fn [{:keys [quarter year]} field-clause]
              (range->filter (absolute-quarter-range quarter (Integer/parseInt year))
                             field-clause))}
   ;; single day
   {:parser (regex->parser #"([0-9-T:]+)" [:date])
    :range  (fn [{:keys [date]} _]
              {:start date :end date :unit (absolute-date->unit date)})
    :filter (fn [{:keys [date]} field-clause]
              (let [iso8601date (->iso-8601-date date)]
                [:= (with-temporal-unit-if-field field-clause :day) iso8601date]))}
   ;; day range
   {:parser (regex->parser #"([0-9-T]+)~([0-9-T]+)" [:date-1 :date-2])
    :range  (fn [{:keys [date-1 date-2]} _]
              {:start date-1 :end date-2 :unit (absolute-date->unit date-1)})
    :filter (fn [{:keys [date-1 date-2]} field-clause]
              [:between (with-temporal-unit-if-field field-clause :day) (->iso-8601-date date-1) (->iso-8601-date date-2)])}
   ;; datetime range
   {:parser (regex->parser #"([0-9-T:]+)~([0-9-T:]+)" [:date-1 :date-2])
    :range  (fn [{:keys [date-1 date-2]} _]
              {:start date-1, :end date-2 :unit (absolute-date->unit date-1)})
    :filter (fn [{:keys [date-1 date-2]} field-clause]
              [:between (with-temporal-unit-if-field field-clause :default)
               (->iso-8601-date-time date-1)
               (->iso-8601-date-time date-2)])}
   ;; before day
   {:parser (regex->parser #"~([0-9-T:]+)" [:date])
    :range  (fn [{:keys [date]} _]
              {:end date :unit (absolute-date->unit date)})
    :filter (fn [{:keys [date]} field-clause]
              [:< (with-temporal-unit-if-field field-clause :day) (->iso-8601-date date)])}
   ;; after day
   {:parser (regex->parser #"([0-9-T:]+)~" [:date])
    :range  (fn [{:keys [date]} _]
              {:start date :unit (absolute-date->unit date)})
    :filter (fn [{:keys [date]} field-clause]
              [:> (with-temporal-unit-if-field field-clause :day) (->iso-8601-date date)])}
   ;; exclusions
   {:parser (regex->parser date-exclude-regex [:unit :exclusions])
    :filter (fn [{:keys [unit exclusions]} field-clause]
              (let [unit (keyword unit)
                    exclusions (map (partial excluded-datetime unit (t/local-date))
                                    (str/split exclusions #"-"))]
                (when (and (seq exclusions) (every? some? exclusions))
                  (into [:!= (with-temporal-unit-if-field field-clause (excluded-temporal-unit unit))] exclusions))))}])

(def ^:private all-date-string-decoders
  (concat relative-date-string-decoders absolute-date-string-decoders))

(mu/defn ^:private execute-decoders
  "Returns the first successfully decoded value, run through both parser and a range/filter decoder depending on
  `decoder-type`. This generates an *inclusive* range by default. The range is adjusted to be exclusive as needed: see
  dox for [[date-string->range]] for more details."
  [decoders
   decoder-type :- [:enum :range :filter]
   decoder-param
   date-string :- :string]
  (some (fn [{parser :parser, parser-result-decoder decoder-type}]
          (when-let [parser-result (and parser-result-decoder (parser date-string))]
            (parser-result-decoder parser-result decoder-param)))
        decoders))

(def ^:private TemporalUnit
  (into [:enum] u.date/add-units))

(def ^:private TemporalRange
  [:map
   [:start {:optional true} [:fn #(instance? Temporal %)]]
   [:end   {:optional true} [:fn #(instance? Temporal %)]]
   [:unit                   TemporalUnit]])

(mu/defn ^:private adjust-inclusive-range-if-needed :- [:maybe TemporalRange]
  "Make an inclusive date range exclusive as needed."
<<<<<<< HEAD
  [{:keys [start end]} :- (s/maybe TemporalRange)
   {:keys [inclusive-start? inclusive-end?], :as _options}]
  (merge
   (when start
     {:start (if inclusive-start?
               start
               (u.date/add start :day -1))})
   (when end
     {:end (if inclusive-end?
             end
             (u.date/add end :day 1))})))
=======
  [{:keys [inclusive-start? inclusive-end?]} temporal-range :- [:maybe TemporalRange]]
  (-> temporal-range
      (m/update-existing :start #(if inclusive-start?
                                   %
                                   (u.date/add % (case (:unit temporal-range)
                                                   (:year :quarter :month :week :day)
                                                   :day
                                                   (:unit temporal-range)) -1)))
      (m/update-existing :end #(if inclusive-end?
                                 %
                                 (u.date/add % (case (:unit temporal-range)
                                                   (:year :quarter :month :week :day)
                                                   :day
                                                   (:unit temporal-range)) 1)))))
>>>>>>> 2d98cd74

(def ^:private DateStringRange
  "Schema for a valid date range returned by `date-string->range`."
  [:and [:map {:closed true}
         [:start {:optional true} ms/NonBlankString]
         [:end   {:optional true} ms/NonBlankString]]
   [:fn {:error/message "must have either :start or :end"}
    (fn [{:keys [start end]}]
      (or start end))]
   [:fn {:error/message ":start must come before :end"}
    (fn [{:keys [start end]}]
      (or (not start)
          (not end)
          (not (pos? (compare start end)))))]])

(defn- format-date-range
  [date-range]
  (-> date-range
      (m/update-existing :start u.date/format)
      (m/update-existing :end u.date/format)
      (dissoc :unit)))

(mu/defn date-string->range :- DateStringRange
  "Takes a string description of a date range such as `lastmonth` or `2016-07-15~2016-08-6` and returns a map with
  `:start` and/or `:end` keys, as ISO-8601 *date* strings. By default, `:start` and `:end` are inclusive,

  e.g:
    (date-string->range \"past2days\") ; -> {:start \"2020-01-20\", :end \"2020-01-21\"}

  intended for use with SQL like

    WHERE date(some_column) BETWEEN date '2020-01-20' AND date '2020-01-21'

  which is *INCLUSIVE*. If the filter clause you're generating is not inclusive, pass the `:inclusive-start?` or
  `:inclusive-end?` options as needed to generate an appropriate range.

  Note that some ranges are open-ended on one side, and will have only a `:start` or an `:end`."
  ;; 1-arg version returns inclusive start/end; 2-arg version can adjust as needed
  ([date-string]
   (date-string->range date-string nil))

  ([date-string  :- ms/NonBlankString
    {:keys [inclusive-start? inclusive-end?]
     :or   {inclusive-start? true inclusive-end? true}}]
   (let [options {:inclusive-start? inclusive-start?, :inclusive-end? inclusive-end?}
         now (t/local-date-time)]
     ;; Relative dates respect the given time zone because a notion like "last 7 days" might mean a different range of
     ;; days depending on the user timezone
<<<<<<< HEAD
     (or (-> (execute-decoders relative-date-string-decoders :range now date-string)
             (adjust-inclusive-range-if-needed options)
             (update-vals u.date/format))
         ;; Absolute date ranges don't need the time zone conversion because in SQL the date ranges are compared
         ;; against the db field value that is casted granularity level of a day in the db time zone
         (-> (execute-decoders absolute-date-string-decoders :range nil date-string)
             (adjust-inclusive-range-if-needed options)
             (update-vals u.date/format))
=======
     (or (->> (execute-decoders relative-date-string-decoders :range now date-string)
              (adjust-inclusive-range-if-needed options)
              format-date-range)
         ;; Absolute date ranges don't need the time zone conversion because in SQL the date ranges are compared
         ;; against the db field value that is casted granularity level of a day in the db time zone
         (->> (execute-decoders absolute-date-string-decoders :range nil date-string)
              (adjust-inclusive-range-if-needed options)
              format-date-range)
>>>>>>> 2d98cd74
         ;; if both of the decoders above fail, then the date string is invalid
         (throw (ex-info (tru "Don''t know how to parse date param ''{0}'' — invalid format" date-string)
                         {:param date-string
                          :type  qp.error-type/invalid-parameter}))))))

(mu/defn date-string->filter :- mbql.s/Filter
  "Takes a string description of a *date* (not datetime) range such as 'lastmonth' or '2016-07-15~2016-08-6' and
   returns a corresponding MBQL filter clause for a given field reference."
  [date-string :- :string
   field       :- [:or ms/PositiveInt mbql.s/Field]]
  (or (execute-decoders all-date-string-decoders :filter (mbql.u/wrap-field-id-if-needed field) date-string)
      (throw (ex-info (tru "Don''t know how to parse date string {0}" (pr-str date-string))
                      {:type        qp.error-type/invalid-parameter
                       :date-string date-string}))))<|MERGE_RESOLUTION|>--- conflicted
+++ resolved
@@ -2,18 +2,11 @@
   "Shared code for handling datetime parameters, used by both MBQL and native params implementations."
   (:require
    [clojure.string :as str]
-<<<<<<< HEAD
-   [java-time :as t]
-   [metabase.mbql.schema :as mbql.s]
-   [metabase.mbql.util :as mbql.u]
-   [metabase.models.params :as params]
-=======
    [java-time.api :as t]
    [medley.core :as m]
    [metabase.legacy-mbql.schema :as mbql.s]
    [metabase.legacy-mbql.util :as mbql.u]
    [metabase.lib.schema.parameter :as lib.schema.parameter]
->>>>>>> 2d98cd74
    [metabase.query-processor.error-type :as qp.error-type]
    [metabase.util.date-2 :as u.date]
    [metabase.util.i18n :refer [tru]]
@@ -399,19 +392,6 @@
 
 (mu/defn ^:private adjust-inclusive-range-if-needed :- [:maybe TemporalRange]
   "Make an inclusive date range exclusive as needed."
-<<<<<<< HEAD
-  [{:keys [start end]} :- (s/maybe TemporalRange)
-   {:keys [inclusive-start? inclusive-end?], :as _options}]
-  (merge
-   (when start
-     {:start (if inclusive-start?
-               start
-               (u.date/add start :day -1))})
-   (when end
-     {:end (if inclusive-end?
-             end
-             (u.date/add end :day 1))})))
-=======
   [{:keys [inclusive-start? inclusive-end?]} temporal-range :- [:maybe TemporalRange]]
   (-> temporal-range
       (m/update-existing :start #(if inclusive-start?
@@ -426,7 +406,6 @@
                                                    (:year :quarter :month :week :day)
                                                    :day
                                                    (:unit temporal-range)) 1)))))
->>>>>>> 2d98cd74
 
 (def ^:private DateStringRange
   "Schema for a valid date range returned by `date-string->range`."
@@ -475,16 +454,6 @@
          now (t/local-date-time)]
      ;; Relative dates respect the given time zone because a notion like "last 7 days" might mean a different range of
      ;; days depending on the user timezone
-<<<<<<< HEAD
-     (or (-> (execute-decoders relative-date-string-decoders :range now date-string)
-             (adjust-inclusive-range-if-needed options)
-             (update-vals u.date/format))
-         ;; Absolute date ranges don't need the time zone conversion because in SQL the date ranges are compared
-         ;; against the db field value that is casted granularity level of a day in the db time zone
-         (-> (execute-decoders absolute-date-string-decoders :range nil date-string)
-             (adjust-inclusive-range-if-needed options)
-             (update-vals u.date/format))
-=======
      (or (->> (execute-decoders relative-date-string-decoders :range now date-string)
               (adjust-inclusive-range-if-needed options)
               format-date-range)
@@ -493,7 +462,6 @@
          (->> (execute-decoders absolute-date-string-decoders :range nil date-string)
               (adjust-inclusive-range-if-needed options)
               format-date-range)
->>>>>>> 2d98cd74
          ;; if both of the decoders above fail, then the date string is invalid
          (throw (ex-info (tru "Don''t know how to parse date param ''{0}'' — invalid format" date-string)
                          {:param date-string
