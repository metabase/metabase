(ns metabase.db.connection-test
  (:require
   [clojure.test :refer :all]
   [metabase.db.connection :as mdb.connection]
   [metabase.test :as mt]
   [metabase.test.fixtures :as fixtures]
<<<<<<< HEAD
   [toucan2.core :as t2])
=======
   [toucan2.connection :as t2.connection]
   [toucan2.core :as t2]
   [toucan2.tools.with-temp :as t2.with-temp])
>>>>>>> 8d23fd74
  (:import
   (java.sql Connection)
   (java.util.concurrent Semaphore)))

(set! *warn-on-reflection* true)

(use-fixtures
  :once
  (fixtures/initialize :db))

(deftest nested-transaction-test
  (let [user-1                    (mt/random-email)
        user-2                    (mt/random-email)
        user-exists?              (fn [email]
                                    (t2/exists? :model/User :email email))
        create-user!              (fn [email]
                                    (t2/insert! :model/User (assoc (mt/with-temp-defaults :model/User) :email email)))
        transaction-exception     (Exception. "(Abort the current transaction)")
        is-transaction-exception? (fn is-transaction-exception? [e]
                                    (or (identical? e transaction-exception)
                                        (some-> (ex-cause e) is-transaction-exception?)))
        do-in-transaction         (fn [thunk]
                                    (try
                                      (t2/with-transaction []
                                        (thunk))
                                      (catch Throwable e
                                        (when-not (is-transaction-exception? e)
                                          (throw e)))))]
    (testing "inside transaction"
      (do-in-transaction
       (fn []
         (create-user! user-1)
         (is (user-exists? user-1))
         (testing "inside nested transaction"
           ;; do this on a separate thread to make sure we're not deadlocking, see
           ;; https://github.com/seancorfield/next-jdbc/issues/244
           (let [futur (future
                         (do-in-transaction
                          (fn []
                            (create-user! user-2)
                            (is (user-exists? user-2))
                            (throw transaction-exception))))]
             (is (not= ::timed-out
                       (deref futur 1000 ::timed-out)))))
         (testing "nested transaction aborted"
           (is (user-exists? user-1))
           (is (not (user-exists? user-2)))
           (throw transaction-exception)))))

    (testing "top-level transaction aborted"
      (is (not (user-exists? user-1)))
      (is (not (user-exists? user-2))))

    (testing "make sure we set autocommit back after the transaction"
      (t2/with-connection [^java.sql.Connection conn]
        (t2/with-transaction [_t-conn conn]
          ;; dummy op
          (is (false? (.getAutoCommit conn))))
        (is (true? (.getAutoCommit conn)))))

    (testing "throw error when trying to create nested transaction when nested-transaction-rule=:prohibit"
      (t2/with-connection [conn]
        (t2/with-transaction [t-conn conn]
          (is (thrown-with-msg?
               clojure.lang.ExceptionInfo
               #"Attempted to create nested transaction with :nested-transaction-rule set to :prohibit"
               (t2/with-transaction [_ t-conn {:nested-transaction-rule :prohibit}]))))))

    (testing "reuse transaction when creating nested transaction with nested-transaction-rule=:ignore"
      (is (not (user-exists? user-1)))
      (try
        ;; the top-level transaction cleans up everything
        (t2/with-transaction []
          ;; This transaction doesn't modify the DB. It catches the exception
          ;; from the nested transaction and sees its change because the nested
          ;; transaction doesn't set any new savepoint.
          (t2/with-transaction [t-conn]
            (try
              (t2/with-transaction [_ t-conn {:nested-transaction-rule :ignore}]
                ;; Create a user...
                (create-user! user-1)
                (is (user-exists? user-1))
                ;; and fail.
                (throw transaction-exception))
              (catch Exception e
                (when-not (is-transaction-exception? e)
                  (throw e)))))
          ;; this user has not been rolled back because of :ignore
          (is (user-exists? user-1))
          (throw transaction-exception))
        (catch Exception e
          (when-not (is-transaction-exception? e)
            (throw e))))
      (is (not (user-exists? user-1))))

    (testing "nested transaction anomalies -- this is not desired behavior"
      (testing "commit and rollback"
        (try
          (t2/with-transaction []
            (let [finished1 (Semaphore. 0)
                  finished2 (Semaphore. 0)
                  futur1 (future
                           (do-in-transaction
                            (fn []
                              (create-user! user-1)
                              (is (user-exists? user-1))
                              (.release finished1)
                              (.acquire finished2)
                              (throw transaction-exception))))
                  futur2 (future
                           (.acquire finished1)
                           (do-in-transaction
                            (fn []
                              ;; can see uncommited change
                              (is (user-exists? user-1))
                              (create-user! user-2)
                              (is (user-exists? user-2))))
                           (.release finished2))]
              @futur2
              @futur1)
            (is (not (user-exists? user-1)))
            ;; "committed" change has been rolled back
            (is (not (user-exists? user-2)))
            (throw transaction-exception))
          (catch Exception e
            (when-not (is-transaction-exception? e)
              (throw e))))))))

(deftest ^:parallel transaction-isolation-level-test
  (testing "We should always use READ_COMMITTED for the app DB (#44505)"
    (with-open [conn (.getConnection mdb.connection/*application-db*)]
      (is (= java.sql.Connection/TRANSACTION_READ_COMMITTED
             (.getTransactionIsolation conn))))))

(deftest rollback-error-handling
  (testing "rollback error handling"
    (let [mock-conn (reify Connection
                      (rollback [_ _savepoint]
                        (throw (ex-info "Rollback error" {})))
                      (setAutoCommit [_ _])
                      (getAutoCommit [_] true)
                      (setSavepoint [_])
                      (commit [_]))]
      (binding [t2.connection/*current-connectable* mock-conn]
        (let [e (is (thrown? Exception
                             (t2/with-transaction [_t-conn] (throw (ex-info "Original error" {})))))]
          (is (= "Error rolling back after previous error: Original error" (ex-message e)))
          (is (= "Rollback error" (-> e ex-data :rollback-error ex-message)))
          (is (= "Original error" (-> e ex-cause ex-message))))))))<|MERGE_RESOLUTION|>--- conflicted
+++ resolved
@@ -4,13 +4,9 @@
    [metabase.db.connection :as mdb.connection]
    [metabase.test :as mt]
    [metabase.test.fixtures :as fixtures]
-<<<<<<< HEAD
-   [toucan2.core :as t2])
-=======
    [toucan2.connection :as t2.connection]
    [toucan2.core :as t2]
    [toucan2.tools.with-temp :as t2.with-temp])
->>>>>>> 8d23fd74
   (:import
    (java.sql Connection)
    (java.util.concurrent Semaphore)))
@@ -27,7 +23,7 @@
         user-exists?              (fn [email]
                                     (t2/exists? :model/User :email email))
         create-user!              (fn [email]
-                                    (t2/insert! :model/User (assoc (mt/with-temp-defaults :model/User) :email email)))
+                                    (t2/insert! :model/User (assoc (t2.with-temp/with-temp-defaults :model/User) :email email)))
         transaction-exception     (Exception. "(Abort the current transaction)")
         is-transaction-exception? (fn is-transaction-exception? [e]
                                     (or (identical? e transaction-exception)
