--- conflicted
+++ resolved
@@ -4,11 +4,7 @@
 
 import { useGetCollectionQuery } from "metabase/api";
 import { MoveModal } from "metabase/containers/MoveModal";
-<<<<<<< HEAD
-import Collections, { ROOT_COLLECTION } from "metabase/entities/collections";
-=======
 import { ROOT_COLLECTION } from "metabase/entities/collections";
->>>>>>> ce493525
 import Dashboards from "metabase/entities/dashboards";
 import { color } from "metabase/lib/colors";
 import * as Urls from "metabase/lib/urls";
@@ -61,22 +57,6 @@
   collectionId,
 }: {
   collectionId: CollectionId;
-<<<<<<< HEAD
-}) => (
-  <ToastRoot>
-    <Icon
-      name="collection"
-      style={{ marginInlineEnd: "0.25rem" }}
-      color="text-white"
-    />
-    {c("{0} is a location where the dashboard was moved to")
-      .jt`Dashboard moved to ${(
-      <Collections.Link
-        key="link"
-        id={collectionId}
-        style={{ marginInlineStart: ".25em" }}
-        color={color("brand")}
-=======
 }) => {
   const { data: collection } = useGetCollectionQuery({ id: collectionId });
 
@@ -86,7 +66,6 @@
         name="collection"
         style={{ marginInlineEnd: "0.25rem" }}
         color="text-white"
->>>>>>> ce493525
       />
       {c("{0} is a location where the dashboard was moved to")
         .jt`Dashboard moved to ${
