/* eslint-disable react/prop-types */
import cx from "classnames";
import { Component } from "react";
import { t } from "ttag";
import _ from "underscore";

import AdminHeader from "metabase/components/AdminHeader";
import PaginationControls from "metabase/components/PaginationControls";
import Link from "metabase/core/components/Link";
import Tooltip from "metabase/core/components/Tooltip";
import AdminS from "metabase/css/admin.module.css";
import CS from "metabase/css/core/index.css";
import Database from "metabase/entities/databases";
import Task from "metabase/entities/tasks";

import {
  InfoIcon,
  SectionControls,
  SectionHeader,
  SectionRoot,
  SectionTitle,
} from "./TasksApp.styled";

// Please preserve the following 2 @ calls in this order.
// Otherwise @Database.loadList overrides pagination props
// that come from @Task.LoadList

class TasksAppInner extends Component {
  render() {
    const {
      tasks,
      databases,
      page,
      pageSize,
      onNextPage,
      onPreviousPage,
      children,
    } = this.props;
    const databaseByID = {};
    // index databases by id for lookup
    for (const db of databases) {
      databaseByID[db.id] = db;
    }
    return (
      <SectionRoot>
        <SectionHeader>
          <SectionTitle>
            <AdminHeader title={t`Troubleshooting logs`} />
            <Tooltip
              tooltip={t`Trying to get to the bottom of something? This section shows logs of Metabase's background tasks, which can help shed light on what's going on.`}
            >
              <InfoIcon name="info" />
            </Tooltip>
          </SectionTitle>
          <SectionControls>
            <PaginationControls
              onPreviousPage={onPreviousPage}
              onNextPage={onNextPage}
              page={page}
              pageSize={pageSize}
              itemsLength={tasks.length}
            />
          </SectionControls>
        </SectionHeader>

        <table className={cx(AdminS.ContentTable, CS.mt2)}>
          <thead>
            <tr>
              <th>{t`Task`}</th>
              <th>{t`DB Name`}</th>
              <th>{t`DB Engine`}</th>
              <th>{t`Started at`}</th>
              <th>{t`Ended at`}</th>
              <th>{t`Duration (ms)`}</th>
              <th>{t`Details`}</th>
            </tr>
          </thead>
          <tbody>
            {tasks.map(task => {
              const db = task.db_id ? databaseByID[task.db_id] : null;
              const name = db ? db.name : null;
              const engine = db ? db.engine : null;
              // only want unknown if there is a db on the task and we don't have info
              return (
                <tr key={task.id}>
                  <td className={CS.textBold}>{task.task}</td>
                  <td>{task.db_id ? name || t`Unknown name` : null}</td>
                  <td>{task.db_id ? engine || t`Unknown engine` : null}</td>
                  <td>{task.started_at}</td>
                  <td>{task.ended_at}</td>
                  <td>{task.duration}</td>
                  <td>
                    <Link
<<<<<<< HEAD
                      className={cx("link", CS.textBold)}
=======
                      className={cx(CS.link, "text-bold")}
>>>>>>> 1ba18765
                      to={`/admin/troubleshooting/tasks/${task.id}`}
                    >{t`View`}</Link>
                  </td>
                </tr>
              );
            })}
          </tbody>
        </table>
        {
          // render 'children' so that the invididual task modals show up
          children
        }
      </SectionRoot>
    );
  }
}

const TasksApp = _.compose(
  Database.loadList(),
  Task.loadList({
    pageSize: 50,
  }),
)(TasksAppInner);

export default TasksApp;<|MERGE_RESOLUTION|>--- conflicted
+++ resolved
@@ -91,11 +91,7 @@
                   <td>{task.duration}</td>
                   <td>
                     <Link
-<<<<<<< HEAD
-                      className={cx("link", CS.textBold)}
-=======
-                      className={cx(CS.link, "text-bold")}
->>>>>>> 1ba18765
+                      className={cx(CS.link, CS.textBold)}
                       to={`/admin/troubleshooting/tasks/${task.id}`}
                     >{t`View`}</Link>
                   </td>
