(ns metabase.lib.order-by-test
  (:require
   [clojure.test :refer [deftest is testing]]
   [medley.core :as m]
   [metabase.lib.convert :as lib.convert]
   [metabase.lib.core :as lib]
   [metabase.lib.metadata :as lib.metadata]
   [metabase.lib.metadata.calculation :as lib.metadata.calculation]
   [metabase.lib.query :as lib.query]
   [metabase.lib.test-metadata :as meta]
   [metabase.lib.test-util :as lib.tu]
   [metabase.lib.util :as lib.util]
   [metabase.util :as u]
   #?@(:cljs ([metabase.test-runner.assert-exprs.approximately-equal]))))

#?(:cljs (comment metabase.test-runner.assert-exprs.approximately-equal/keep-me))

(deftest ^:parallel order-by-test
  (is (=? {:database (meta/id)
           :type     :pipeline
           :stages   [{:lib/type     :mbql.stage/mbql
                       :source-table (meta/id :venues)
                       :order-by     [[:asc
                                       {:lib/uuid string?}
                                       [:field {:lib/uuid string?} (meta/id :venues :id)]]]}]}
          (-> (lib/query-for-table-name meta/metadata-provider "VENUES")
              (lib/order-by (lib/field "VENUES" "ID"))))))

(deftest ^:parallel threading-test
  (is (=? {:database (meta/id)
           :type     :pipeline
           :stages   [{:lib/type     :mbql.stage/mbql
                       :source-table (meta/id :venues)
                       :order-by     [[:asc
                                       {:lib/uuid string?}
                                       [:field {:lib/uuid string?} (meta/id :venues :id)]]]}]}
          (-> (lib/query-for-table-name meta/metadata-provider "VENUES")
              (lib/order-by (lib/field "VENUES" "ID"))
              (dissoc :lib/metadata)))))

(deftest ^:parallel threading-with-direction-test
  (is (=? {:database (meta/id)
           :type     :pipeline
           :stages   [{:lib/type     :mbql.stage/mbql
                       :source-table (meta/id :venues)
                       :order-by     [[:desc
                                       {:lib/uuid string?}
                                       [:field {:lib/uuid string?} (meta/id :venues :id)]]]}]}
          (-> (lib/query-for-table-name meta/metadata-provider "VENUES")
              (lib/order-by (lib/field "VENUES" "ID") :desc)
              (dissoc :lib/metadata)))))

(deftest ^:parallel specific-stage-test
  (is (=? {:lib/type :mbql/query
           :database (meta/id)
           :type     :pipeline
           :stages   [{:lib/type     :mbql.stage/mbql
                       :lib/options  {:lib/uuid string?}
                       :source-table (meta/id :venues)}
                      {:lib/type    :mbql.stage/mbql
                       :lib/options {:lib/uuid string?}
                       :order-by    [[:asc
                                      {:lib/uuid string?}
                                      [:field {:lib/uuid string?} (meta/id :venues :id)]]]}
                      {:lib/type    :mbql.stage/mbql
                       :lib/options {:lib/uuid string?}}]}
          (-> (lib/query meta/metadata-provider {:database (meta/id)
                                                 :type     :query
                                                 :query    {:source-query {:source-query {:source-table (meta/id :venues)}}}})
              (lib/order-by 1 (lib/field "VENUES" "ID") :asc)
              (dissoc :lib/metadata)))))

(deftest ^:parallel order-by-field-metadata-test
  (testing "Should be able to create an order by using raw Field metadata"
    (let [query (lib/query-for-table-name meta/metadata-provider "VENUES")]
      (is (=? [:asc
               {:lib/uuid string?}
               [:field {:lib/uuid string?} (meta/id :venues :id)]]
              (lib/order-by-clause query -1 (lib.metadata/field meta/metadata-provider nil "VENUES" "ID"))))
      (is (=? [:desc
               {:lib/uuid string?}
               [:field {:lib/uuid string?} (meta/id :venues :id)]]
              (lib/order-by-clause query -1 (lib.metadata/field meta/metadata-provider nil "VENUES" "ID") :desc))))))

(deftest ^:parallel append-order-by-field-metadata-test
  (testing "Should be able to add an order by using raw Field metadata"
    (let [query     (lib/query-for-table-name meta/metadata-provider "CATEGORIES")
          venues-id (lib.metadata/field query (meta/id :venues :id))]
      (is (=? {:database (meta/id)
               :stages   [{:lib/type     :mbql.stage/mbql
                           :source-table (meta/id :categories)
                           :order-by     [[:asc
                                           {:lib/uuid string?}
                                           [:field {:lib/uuid string?} (meta/id :venues :id)]]]}]}
              (lib/order-by query venues-id))))))

(deftest ^:parallel order-bys-test
  (is (=? [[:asc
            {:lib/uuid string?}
            [:field {:lib/uuid string?} (meta/id :venues :id)]]]
          (-> (lib/query-for-table-name meta/metadata-provider "VENUES")
              (lib/order-by (lib/field "VENUES" "ID"))
              lib/order-bys))))

;;; the following tests use raw legacy MBQL because they're direct ports of JavaScript tests from MLv1 and I wanted to
;;; make sure that given an existing query the expected description was generated correctly.

(defn- describe-legacy-query-order-by [query]
  (-> (lib.query/query meta/metadata-provider (lib.convert/->pMBQL query))
      (lib.metadata.calculation/describe-top-level-key -1 :order-by)))

(deftest ^:parallel describe-order-by-test
  (let [query {:database (meta/id)
               :type     :query
               :query    {:source-table (meta/id :venues)
                          :order-by     [[:asc [:field (meta/id :venues :category-id) nil]]]}}]
    (is (= "Sorted by Category ID ascending"
           (describe-legacy-query-order-by query)))))

(deftest ^:parallel describe-order-by-aggregation-reference-test
  (let [query {:database (meta/id)
               :type     :query
               :query    {:source-table (meta/id :venues)
                          :aggregation  [[:count]]
                          :breakout     [[:field (meta/id :venues :category-id) nil]]
                          :order-by     [[:asc [:aggregation 0]]]}}]
    (is (= "Sorted by Count ascending"
           (describe-legacy-query-order-by query)))))

(deftest ^:parallel orderable-columns-breakouts-test
  (testing "If query has aggregations and/or breakouts you can only order by those."
    (let [query (-> (lib/query-for-table-name meta/metadata-provider "VENUES")
                    (lib/aggregate (lib/sum (lib/field "VENUES" "PRICE")))
                    (lib/aggregate (lib/avg (lib/+ (lib/field "VENUES" "PRICE") 1)))
                    (lib/breakout (lib/field "VENUES" "CATEGORY_ID")))]
      (testing (lib.util/format "Query =\n%s" (u/pprint-to-str query))
        (is (=? [{:database_type      "INTEGER"
                  :semantic_type      :type/FK
                  :lib/type           :metadata/field
                  :table_id           (meta/id :venues)
                  :name               "CATEGORY_ID"
                  :has_field_values   :none
                  :lib/source         :source/breakouts
                  :fk_target_field_id (meta/id :categories :id)
                  :effective_type     :type/Integer
                  :id                 (meta/id :venues :category-id)
                  :display_name       "Category ID"
                  :base_type          :type/Integer}
                 {:lib/type     :metadata/field
                  :base_type    :type/Integer
                  :name         "sum_PRICE"
                  :display_name "Sum of Price"
                  :lib/source   :source/aggregations}
                 {:lib/type     :metadata/field
                  :base_type    :type/Float
                  :name         "avg_PRICE_plus_1"
                  :display_name "Average of Price + 1"
                  :lib/source   :source/aggregations}]
                (lib/orderable-columns query)))))))

(deftest ^:parallel orderable-columns-breakouts-with-expression-test
  (testing "If query has aggregations and/or breakouts you can only order by those (with an expression)"
    (let [query (-> (lib/query-for-table-name meta/metadata-provider "VENUES")
                    (lib/expression "Category ID + 1"  (lib/+ (lib/field "VENUES" "CATEGORY_ID") 1))
                    (lib/breakout [:expression {:lib/uuid (str (random-uuid))} "Category ID + 1"]))]
      (testing (lib.util/format "Query =\n%s" (u/pprint-to-str query))
        (is (=? [{:lib/type     :metadata/field
                  :name         "Category ID + 1"
                  :display_name "Category ID + 1"
                  :base_type    :type/Integer
                  :lib/source   :source/breakouts}]
                (lib/orderable-columns query)))))))

(deftest ^:parallel orderable-columns-test
  (let [query (lib/query-for-table-name meta/metadata-provider "VENUES")]
    (testing (lib.util/format "Query =\n%s" (u/pprint-to-str query))
      (is (=? [{:lib/type                 :metadata/field
                :name                     "ID"
                :display_name             "ID"
                :id                       (meta/id :venues :id)
                :table_id                 (meta/id :venues)
                :base_type                :type/BigInteger
                :lib/source-column-alias  "ID"
                :lib/desired-column-alias "ID"}
               {:lib/type                 :metadata/field
                :name                     "NAME"
                :display_name             "Name"
                :id                       (meta/id :venues :name)
                :table_id                 (meta/id :venues)
                :base_type                :type/Text
                :lib/source-column-alias  "NAME"
                :lib/desired-column-alias "NAME"}
               {:lib/type                 :metadata/field
                :name                     "CATEGORY_ID"
                :display_name             "Category ID"
                :id                       (meta/id :venues :category-id)
                :table_id                 (meta/id :venues)
                :lib/source-column-alias  "CATEGORY_ID"
                :lib/desired-column-alias "CATEGORY_ID"}
               {:lib/type                 :metadata/field
                :name                     "LATITUDE"
                :display_name             "Latitude"
                :id                       (meta/id :venues :latitude)
                :table_id                 (meta/id :venues)
                :base_type                :type/Float
                :lib/source-column-alias  "LATITUDE"
                :lib/desired-column-alias "LATITUDE"}
               {:lib/type                 :metadata/field
                :name                     "LONGITUDE"
                :display_name             "Longitude"
                :id                       (meta/id :venues :longitude)
                :table_id                 (meta/id :venues)
                :base_type                :type/Float
                :lib/source-column-alias  "LONGITUDE"
                :lib/desired-column-alias "LONGITUDE"}
               {:lib/type                 :metadata/field
                :name                     "PRICE"
                :display_name             "Price"
                :id                       (meta/id :venues :price)
                :table_id                 (meta/id :venues)
                :base_type                :type/Integer
                :lib/source-column-alias  "PRICE"
                :lib/desired-column-alias "PRICE"}
               {:lib/type                 :metadata/field
                :name                     "ID"
                :display_name             "ID"
                :id                       (meta/id :categories :id)
                :table_id                 (meta/id :categories)
                :base_type                :type/BigInteger
                :lib/source-column-alias  "ID"
                :lib/desired-column-alias "CATEGORIES__via__CATEGORY_ID__ID"}
               {:lib/type                 :metadata/field
                :name                     "NAME"
                :display_name             "Name"
                :id                       (meta/id :categories :name)
                :table_id                 (meta/id :categories)
                :base_type                :type/Text
                :lib/source-column-alias  "NAME"
                :lib/desired-column-alias "CATEGORIES__via__CATEGORY_ID__NAME"}]
              (lib/orderable-columns query))))))

(deftest ^:parallel orderable-expressions-test
  (testing "orderable-columns should include expressions"
    (let [query (-> (lib/query-for-table-name meta/metadata-provider "VENUES")
                    (lib/expression "Category ID + 1"  (lib/+ (lib/field "VENUES" "CATEGORY_ID") 1)))]
      (testing (lib.util/format "Query =\n%s" (u/pprint-to-str query))
        (is (=? [{:id (meta/id :venues :id) :name "ID"}
                 {:id (meta/id :venues :name) :name "NAME"}
                 {:id (meta/id :venues :category-id) :name "CATEGORY_ID"}
                 {:id (meta/id :venues :latitude) :name "LATITUDE"}
                 {:id (meta/id :venues :longitude) :name "LONGITUDE"}
                 {:id (meta/id :venues :price) :name "PRICE"}
                 {:lib/type     :metadata/field
                  :base_type    :type/Integer
                  :name         "Category ID + 1"
                  :display_name "Category ID + 1"
                  :lib/source   :source/expressions}
                 {:id (meta/id :categories :id) :name "ID"}
                 {:id (meta/id :categories :name) :name "NAME"}]
                (lib/orderable-columns query)))))))

(deftest ^:parallel orderable-expressions-exclude-boolean-expressions-test
  (testing "orderable-columns should filter out boolean expressions."
    (let [query (-> (lib/query-for-table-name meta/metadata-provider "VENUES")
                    (lib/expression "Name is empty?"  (lib/is-empty (lib/field "VENUES" "NAME"))))]
      (testing (lib.util/format "Query =\n%s" (u/pprint-to-str query))
        (is (=? [{:id (meta/id :venues :id) :name "ID"}
                 {:id (meta/id :venues :name) :name "NAME"}
                 {:id (meta/id :venues :category-id) :name "CATEGORY_ID"}
                 {:id (meta/id :venues :latitude) :name "LATITUDE"}
                 {:id (meta/id :venues :longitude) :name "LONGITUDE"}
                 {:id (meta/id :venues :price) :name "PRICE"}
                 {:id (meta/id :categories :id) :name "ID"}
                 {:id (meta/id :categories :name) :name "NAME"}]
                (lib/orderable-columns query)))))))

(deftest ^:parallel orderable-explicit-joins-test
  (testing "orderable-columns should include columns from explicit joins"
    (let [query (-> (lib/query-for-table-name meta/metadata-provider "VENUES")
                    (lib/join (-> (lib/join-clause
                                   (meta/table-metadata :categories)
                                   [(lib/=
                                      (lib/field "VENUES" "CATEGORY_ID")
                                      (lib/with-join-alias (lib/field "CATEGORIES" "ID") "Cat"))])
                                  (lib/with-join-alias "Cat")
                                  (lib/with-join-fields :all))))]
      (testing (lib.util/format "Query =\n%s" (u/pprint-to-str query))
        (is (=? [{:id (meta/id :venues :id) :name "ID"}
                 {:id (meta/id :venues :name) :name "NAME"}
                 {:id (meta/id :venues :category-id) :name "CATEGORY_ID"}
                 {:id (meta/id :venues :latitude) :name "LATITUDE"}
                 {:id (meta/id :venues :longitude) :name "LONGITUDE"}
                 {:id (meta/id :venues :price) :name "PRICE"}
                 {:lib/type     :metadata/field
                  :name         "ID"
                  :display_name "Categories → ID" ; should we be using the explicit alias we gave this join?
                  :source_alias "Cat"
                  :id           (meta/id :categories :id)
                  :table_id     (meta/id :categories)
                  :base_type    :type/BigInteger}
                 {:lib/type     :metadata/field
                  :name         "NAME"
                  :display_name "Categories → Name"
                  :source_alias "Cat"
                  :id           (meta/id :categories :name)
                  :table_id     (meta/id :categories)
                  :base_type    :type/Text}]
                (lib/orderable-columns query)))))))

(deftest ^:parallel orderable-columns-source-metadata-test
  (testing "orderable-columns should use metadata for source query."
    (let [query (lib.tu/query-with-card-source-table)]
      (testing (lib.util/format "Query =\n%s" (u/pprint-to-str query))
        (is (=? [{:name "ID"
                  :base_type :type/BigInteger}
                 {:name "NAME"
                  :base_type :type/Text}
                 {:name "CATEGORY_ID"
                  :base_type :type/Integer}
                 {:name "LATITUDE"
                  :base_type :type/Float}
                 {:name "LONGITUDE"
                  :base_type :type/Float}
                 {:name "PRICE"
                  :base_type :type/Integer}]
                (lib/orderable-columns query)))))))

(deftest ^:parallel orderable-columns-e2e-test
  (testing "Use the metadata returned by `orderable-columns` to add a new order-by to a query."
    (let [query (lib/query-for-table-name meta/metadata-provider "VENUES")]
      (is (=? {:lib/type :mbql/query
               :database (meta/id)
               :stages   [{:lib/type     :mbql.stage/mbql
                           :source-table (meta/id :venues)
                           :lib/options  {:lib/uuid string?}}]}
              query))
      (testing (lib.util/format "Query =\n%s" (u/pprint-to-str query))
        (let [orderable-columns (lib/orderable-columns query)
              col               (m/find-first #(= (:id %) (meta/id :venues :name)) orderable-columns)
              query'            (lib/order-by query col)]
          (is (=? {:lib/type :mbql/query
                   :database (meta/id)
                   :stages   [{:lib/type     :mbql.stage/mbql
                               :source-table (meta/id :venues)
                               :lib/options  {:lib/uuid string?}
                               :order-by     [[:asc
                                               {:lib/uuid string?}
                                               [:field {:lib/uuid string? :base-type :type/Text} (meta/id :venues :name)]]]}]}
                  query'))
          (is (=? [[:asc
                    {:lib/uuid string?}
                    [:field {:lib/uuid string? :base-type :type/Text} (meta/id :venues :name)]]]
                  (lib/order-bys query'))))))))

(deftest ^:parallel orderable-columns-with-join-test
  (is (=? [{:name                     "ID"
            :lib/source-column-alias  "ID"
            :lib/desired-column-alias "ID"
            :lib/source               :source/table-defaults}
           {:name                     "NAME"
            :lib/source-column-alias  "NAME"
            :lib/desired-column-alias "NAME"
            :lib/source               :source/table-defaults}
           {:name                     "CATEGORY_ID"
            :lib/source-column-alias  "CATEGORY_ID"
            :lib/desired-column-alias "CATEGORY_ID"
            :lib/source               :source/table-defaults}
           {:name                     "LATITUDE"
            :lib/source-column-alias  "LATITUDE"
            :lib/desired-column-alias "LATITUDE"
            :lib/source               :source/table-defaults}
           {:name                     "LONGITUDE"
            :lib/source-column-alias  "LONGITUDE"
            :lib/desired-column-alias "LONGITUDE"
            :lib/source               :source/table-defaults}
           {:name                     "PRICE"
            :lib/source-column-alias  "PRICE"
            :lib/desired-column-alias "PRICE"
            :lib/source               :source/table-defaults}
           {:name                     "ID"
            :lib/source-column-alias  "ID"
            :lib/desired-column-alias "Cat__ID"
            :lib/source               :source/joins}
           {:name                     "NAME"
            :lib/source-column-alias  "NAME"
            :lib/desired-column-alias "Cat__NAME"
            :lib/source               :source/joins}]
          (-> (lib/query-for-table-name meta/metadata-provider "VENUES")
              (lib/join (-> (lib/join-clause
                             (meta/table-metadata :categories)
                             (lib/=
                              (lib/field "VENUES" "CATEGORY_ID")
                              (lib/with-join-alias (lib/field "CATEGORIES" "ID") "Cat")))
                            (lib/with-join-alias "Cat")
                            (lib/with-join-fields :all)))
              (lib/fields [(lib/field "VENUES" "ID")
                           (lib/with-join-alias (lib/field "CATEGORIES" "ID") "Cat")])
              (lib/orderable-columns)))))

(deftest ^:parallel order-bys-with-duplicate-column-names-test
  (testing "Order by stuff should work with two different columns named ID (#29702)"
    (is (=? [{:id                       (meta/id :venues :id)
              :name                     "ID"
              :lib/source               :source/previous-stage
              :lib/type                 :metadata/field
              :base_type                :type/BigInteger
              :effective_type           :type/BigInteger
              :display_name             "ID"
              :table_id                 (meta/id :venues)
              :lib/source-column-alias  "ID"
              :lib/desired-column-alias "ID"}
             {:id                       (meta/id :categories :id)
              :name                     "ID"
              :lib/source               :source/previous-stage
              :lib/type                 :metadata/field
              :base_type                :type/BigInteger
              :effective_type           :type/BigInteger
              :display_name             "Categories → ID"
              :table_id                 (meta/id :categories)
              :lib/source-column-alias  "Cat__ID"
              :lib/desired-column-alias "Cat__ID"}]
            (-> (lib/query-for-table-name meta/metadata-provider "VENUES")
                (lib/join (-> (lib/join-clause
                               (meta/table-metadata :categories)
<<<<<<< HEAD
                               [(lib/=
                                  (lib/field "VENUES" "CATEGORY_ID")
                                  (lib/field "CATEGORIES" "ID"))])
=======
                               (lib/=
                                (lib/field "VENUES" "CATEGORY_ID")
                                (lib/with-join-alias (lib/field "CATEGORIES" "ID") "Cat")))
                              (lib/with-join-alias "Cat")
>>>>>>> 3b671c75
                              (lib/with-join-fields :all)))
                (lib/fields [(lib/field "VENUES" "ID")
                             (lib/with-join-alias (lib/field "CATEGORIES" "ID") "Cat")])
                (lib/append-stage)
                (lib/orderable-columns))))))

(deftest ^:parallel orderable-columns-exclude-already-sorted-columns-test
  (testing "orderable-columns should not return normal Fields already included in :order-by (#29807)"
    (let [query (lib/query-for-table-name meta/metadata-provider "VENUES")]
      (is (=? [{:display_name "ID",          :lib/source :source/table-defaults}
               {:display_name "Name",        :lib/source :source/table-defaults}
               {:display_name "Category ID", :lib/source :source/table-defaults}
               {:display_name "Latitude",    :lib/source :source/table-defaults}
               {:display_name "Longitude",   :lib/source :source/table-defaults}
               {:display_name "Price",       :lib/source :source/table-defaults}
               {:display_name "ID",          :lib/source :source/implicitly-joinable}
               {:display_name "Name",        :lib/source :source/implicitly-joinable}]
              (lib/orderable-columns query)))
      (let [query' (lib/order-by query (second (lib/orderable-columns query)))]
        (is (=? {:stages [{:order-by [[:asc {} [:field {} (meta/id :venues :name)]]]}]}
                query'))
        (is (=? [[:asc {} [:field {} (meta/id :venues :name)]]]
                (lib/order-bys query')))
        (is (=? [{:display_name "ID",          :lib/source :source/table-defaults}
                 {:display_name "Category ID", :lib/source :source/table-defaults}
                 {:display_name "Latitude",    :lib/source :source/table-defaults}
                 {:display_name "Longitude",   :lib/source :source/table-defaults}
                 {:display_name "Price",       :lib/source :source/table-defaults}
                 {:display_name "ID",          :lib/source :source/implicitly-joinable}
                 {:display_name "Name",        :lib/source :source/implicitly-joinable}]
                (lib/orderable-columns query')))
        (testing "Introduce a new stage"
          (let [query'' (lib/append-stage query')]
            (is (=? [{:display_name "ID",          :lib/source :source/previous-stage}
                     {:display_name "Name",        :lib/source :source/previous-stage}
                     {:display_name "Category ID", :lib/source :source/previous-stage}
                     {:display_name "Latitude",    :lib/source :source/previous-stage}
                     {:display_name "Longitude",   :lib/source :source/previous-stage}
                     {:display_name "Price",       :lib/source :source/previous-stage}
                     {:display_name "ID",          :lib/source :source/implicitly-joinable}
                     {:display_name "Name",        :lib/source :source/implicitly-joinable}]
                    (lib/orderable-columns query'')))))))))

(deftest ^:parallel orderable-columns-exclude-already-sorted-aggregation-test
  (testing "orderable-columns should not return aggregation refs that are already in :order-by (#29807)"
    (let [query (-> (lib/query-for-table-name meta/metadata-provider "VENUES")
                    (lib/aggregate (lib/sum (lib/field (meta/id :venues :price))))
                    (lib/aggregate (lib/sum (lib/field (meta/id :venues :id)))))]
      (is (=? [{:display_name "Sum of Price", :lib/source :source/aggregations}
               {:display_name "Sum of ID",    :lib/source :source/aggregations}]
              (lib/orderable-columns query)))
      (let [query' (lib/order-by query (first (lib/orderable-columns query)))]
        (is (=? [{:display_name "Sum of ID", :lib/source :source/aggregations}]
                (lib/orderable-columns query')))))))

(deftest ^:parallel orderable-columns-exclude-already-sorted-joined-columns-test
  (testing "orderable-columns should not return joined columns that are already in :order-by (#29807)"
    (let [query (-> (lib/query-for-table-name meta/metadata-provider "VENUES")
                    (lib/join (-> (lib/table (meta/id :categories))
                                  (lib/with-join-alias "Cat")
                                  (lib/with-join-fields :all))
                              (lib/= (lib/field (meta/id :venues :category-id))
                                     (-> (lib/field (meta/id :categories :id))
                                         (lib/with-join-alias "Cat")))))]
      (is (=? {:stages [{:joins
                         [{:stages    [{}]
                           :alias     "Cat"
                           :fields    :all
                           :condition [:=
                                       {}
                                       [:field {} (meta/id :venues :category-id)]
                                       [:field {:join-alias "Cat"} (meta/id :categories :id)]]}]}]}
              query))
      (is (=? [{:display_name "ID",                :lib/source :source/table-defaults}
               {:display_name "Name",              :lib/source :source/table-defaults}
               {:display_name "Category ID",       :lib/source :source/table-defaults}
               {:display_name "Latitude",          :lib/source :source/table-defaults}
               {:display_name "Longitude",         :lib/source :source/table-defaults}
               {:display_name "Price",             :lib/source :source/table-defaults}
               ;; implicitly joinable versions shouldn't be returned either, since we have an explicit join.
               {:display_name "Categories → ID",   :lib/source :source/joins}
               {:display_name "Categories → Name", :lib/source :source/joins}]
              (lib/orderable-columns query)))
      (let [query' (lib/order-by query (m/find-first #(= (:display_name %) "Categories → Name")
                                                     (lib/orderable-columns query)))]
        (is (=? [{:display_name "ID",                :lib/source :source/table-defaults}
                 {:display_name "Name",              :lib/source :source/table-defaults}
                 {:display_name "Category ID",       :lib/source :source/table-defaults}
                 {:display_name "Latitude",          :lib/source :source/table-defaults}
                 {:display_name "Longitude",         :lib/source :source/table-defaults}
                 {:display_name "Price",             :lib/source :source/table-defaults}
                 {:display_name "Categories → ID",   :lib/source :source/joins}]
                (lib/orderable-columns query')))))))

(deftest ^:parallel orderable-columns-exclude-already-sorted-implicitly-joinable-columns-test
  (testing "orderable-columns should not return implicitly joinable columns that are already in :order-by (#29807)"
    (let [query (lib/query-for-table-name meta/metadata-provider "VENUES")
          query (-> query
                    (lib/order-by (m/find-first #(= (:id %) (meta/id :categories :name))
                                   (lib/orderable-columns query))))]
      (is (=? {:stages [{:order-by [[:asc {} [:field
                                              {:source-field (meta/id :venues :category-id)}
                                              (meta/id :categories :name)]]]}]}
              query))
      (is (= "Venues, Sorted by Categories → Name ascending"
             (lib/describe-query query)))
      (is (=? [{:display_name "ID",          :lib/source :source/table-defaults}
               {:display_name "Name",        :lib/source :source/table-defaults}
               {:display_name "Category ID", :lib/source :source/table-defaults}
               {:display_name "Latitude",    :lib/source :source/table-defaults}
               {:display_name "Longitude",   :lib/source :source/table-defaults}
               {:display_name "Price",       :lib/source :source/table-defaults}
               {:display_name "ID",          :lib/source :source/implicitly-joinable}]
              (lib/orderable-columns query))))))

(deftest ^:parallel orderable-columns-exclude-already-sorted-expression-test
  (testing "orderable-columns should not return expressions that are already in :order-by (#29807)"
    (let [query (-> (lib/query-for-table-name meta/metadata-provider "VENUES")
                    (lib/expression "My Expression" (lib/+ 2 3)))]
      (is (=? [{:display_name "ID",            :lib/source :source/table-defaults}
               {:display_name "Name",          :lib/source :source/table-defaults}
               {:display_name "Category ID",   :lib/source :source/table-defaults}
               {:display_name "Latitude",      :lib/source :source/table-defaults}
               {:display_name "Longitude",     :lib/source :source/table-defaults}
               {:display_name "Price",         :lib/source :source/table-defaults}
               {:display_name "My Expression", :lib/source :source/expressions}
               {:display_name "ID",            :lib/source :source/implicitly-joinable}
               {:display_name "Name",          :lib/source :source/implicitly-joinable}]
              (lib/orderable-columns query)))
      (let [query' (lib/order-by query (m/find-first #(= (:display_name %) "My Expression")
                                                     (lib/orderable-columns query)))]
        (is (=? [{:display_name "ID",            :lib/source :source/table-defaults}
                 {:display_name "Name",          :lib/source :source/table-defaults}
                 {:display_name "Category ID",   :lib/source :source/table-defaults}
                 {:display_name "Latitude",      :lib/source :source/table-defaults}
                 {:display_name "Longitude",     :lib/source :source/table-defaults}
                 {:display_name "Price",         :lib/source :source/table-defaults}
                 {:display_name "ID",            :lib/source :source/implicitly-joinable}
                 {:display_name "Name",          :lib/source :source/implicitly-joinable}]
                (lib/orderable-columns query')))))))

(deftest ^:parallel order-by-expression-test
  (let [query (-> (lib/query-for-table-name meta/metadata-provider "VENUES")
                  (lib/expression "expr" (lib/absolute-datetime "2020" :month))
                  (lib/fields [(lib/field "VENUES" "ID")]))]
    (is (=? [{:id (meta/id :venues :id),          :name "ID",          :display_name "ID",          :lib/source :source/table-defaults}
             {:id (meta/id :venues :name),        :name "NAME",        :display_name "Name",        :lib/source :source/table-defaults}
             {:id (meta/id :venues :category-id), :name "CATEGORY_ID", :display_name "Category ID", :lib/source :source/table-defaults}
             {:id (meta/id :venues :latitude),    :name "LATITUDE",    :display_name "Latitude",    :lib/source :source/table-defaults}
             {:id (meta/id :venues :longitude),   :name "LONGITUDE",   :display_name "Longitude",   :lib/source :source/table-defaults}
             {:id (meta/id :venues :price),       :name "PRICE",       :display_name "Price",       :lib/source :source/table-defaults}
             {:name "expr", :display_name "expr", :lib/source :source/expressions}
             {:id (meta/id :categories :id),   :name "ID",   :display_name "ID",   :lib/source :source/implicitly-joinable}
             {:id (meta/id :categories :name), :name "NAME", :display_name "Name", :lib/source :source/implicitly-joinable}]
            (lib/orderable-columns query)))
    (let [expr (m/find-first #(= (:name %) "expr") (lib/orderable-columns query))]
      (is (=? {:lib/type   :metadata/field
               :lib/source :source/expressions
               :name       "expr"}
              expr))
      (let [updated-query (lib/order-by query expr)]
        (is (=? {:stages [{:order-by [[:asc {} [:expression {} "expr"]]]}]}
                updated-query))
        (testing "description"
          (is (= "Venues, Sorted by expr ascending"
                 (lib/describe-query updated-query))))))))

(deftest ^:parallel orderable-columns-display-info-test
  (let [query (lib/query-for-table-name meta/metadata-provider "VENUES")]
    (is (=? [{:semantic_type          :type/PK
              :is_calculated          false
              :table                  {:name "VENUES", :display_name "Venues"}
              :name                   "ID"
              :is_from_previous_stage false
              :is_implicitly_joinable false
              :effective_type         :type/BigInteger
              :is_from_join           false
              :display_name           "ID"}
             {:display_name "Name"}
             {:display_name "Category ID"}
             {:display_name "Latitude"}
             {:display_name "Longitude"}
             {:display_name "Price"}
             {:display_name "ID"}
             {:display_name "Name"}]
            (for [col (lib/orderable-columns query)]
              (lib/display-info query col))))))

(deftest ^:parallel order-bys-display-info-test
  (let [query             (lib/query-for-table-name meta/metadata-provider "VENUES")
        orderable-columns (lib/orderable-columns query)
        col               (m/find-first #(= (:id %) (meta/id :venues :name)) orderable-columns)
        _                 (is (some? col))
        query'            (lib/order-by query col)]
    (is (=? [{:name           "NAME"
              :display_name   "Name"
              :semantic_type  :type/Name
              :effective_type :type/Text
              :table          {:name "VENUES", :display_name "Venues"}
              :direction      :asc}]
            (for [order-by (lib/order-bys query')]
              (lib/display-info query' order-by))))))<|MERGE_RESOLUTION|>--- conflicted
+++ resolved
@@ -421,17 +421,11 @@
               :lib/desired-column-alias "Cat__ID"}]
             (-> (lib/query-for-table-name meta/metadata-provider "VENUES")
                 (lib/join (-> (lib/join-clause
-                               (meta/table-metadata :categories)
-<<<<<<< HEAD
-                               [(lib/=
-                                  (lib/field "VENUES" "CATEGORY_ID")
-                                  (lib/field "CATEGORIES" "ID"))])
-=======
-                               (lib/=
-                                (lib/field "VENUES" "CATEGORY_ID")
-                                (lib/with-join-alias (lib/field "CATEGORIES" "ID") "Cat")))
+                                (meta/table-metadata :categories)
+                                [(lib/=
+                                   (lib/field "VENUES" "CATEGORY_ID")
+                                   (lib/with-join-alias (lib/field "CATEGORIES" "ID") "Cat"))])
                               (lib/with-join-alias "Cat")
->>>>>>> 3b671c75
                               (lib/with-join-fields :all)))
                 (lib/fields [(lib/field "VENUES" "ID")
                              (lib/with-join-alias (lib/field "CATEGORIES" "ID") "Cat")])
