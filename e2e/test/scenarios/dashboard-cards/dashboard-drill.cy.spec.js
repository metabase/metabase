--- conflicted
+++ resolved
@@ -21,10 +21,7 @@
   queryBuilderMain,
   chartPathWithFillColor,
   echartsContainer,
-<<<<<<< HEAD
-=======
   entityPickerModal,
->>>>>>> 3ef60e9f
   testPairedTooltipValues,
 } from "e2e/support/helpers";
 
