import cx from "classnames";
import type { CSSProperties, ReactNode } from "react";
import { t } from "ttag";
import _ from "underscore";

import CS from "metabase/css/core/index.css";
import { Icon, Text } from "metabase/ui";
import type Database from "metabase-lib/v1/metadata/Database";
import type Field from "metabase-lib/v1/metadata/Field";
import type Table from "metabase-lib/v1/metadata/Table";

import {
  TextSchema,
  TriggerContainer,
  TriggerContainerIcon,
} from "./DataSelector.styled";

export function Trigger({
  className,
  style,
  showDropdownIcon = false,
  iconSize = 8,
  children,
  isMantine = false,
}: {
  className?: string;
  style?: CSSProperties;
  showDropdownIcon?: boolean;
  iconSize?: number;
  isMantine?: boolean;
  children: ReactNode;
}) {
  if (isMantine) {
    return (
      <TriggerContainer>
        {children}
        {showDropdownIcon && (
          <TriggerContainerIcon>
            <Icon name="chevrondown" size={iconSize} />
          </TriggerContainerIcon>
        )}
      </TriggerContainer>
    );
  }

  return (
    <span
      className={
        className || cx("px2 py2", CS.textBold, "cursor-pointer text-default")
      }
      style={style}
    >
      {children}
      {showDropdownIcon && (
        <Icon className="ml1" name="chevrondown" size={iconSize} />
      )}
    </span>
  );
}

export function FieldTrigger({
  database,
  field,
}: {
  database: Database;
  field: Field;
}) {
  if (!field || !field.table) {
    return <Text>{t`Select...`}</Text>;
  }
  const hasMultipleSchemas =
    _.uniq(database?.tables ?? [], t => t.schema_name).length > 1;

  return (
    <div>
      <TextSchema>
        {hasMultipleSchemas && field.table.schema_name + " > "}
        {field.table.display_name}
      </TextSchema>
      <Text lh="1.2rem">{field.display_name}</Text>
    </div>
  );
}

export function DatabaseTrigger({ database }: { database: Database }) {
  return database ? (
    <span
      className={cx(CS.textWrap, "text-grey", CS.noDecoration)}
      data-testid="selected-database"
    >
      {database.name}
    </span>
  ) : (
    <span
      className={cx("text-medium", CS.noDecoration)}
    >{t`Select a database`}</span>
  );
}

export function TableTrigger({ table }: { table: Table }) {
  return table ? (
<<<<<<< HEAD
    <span className={cx(CS.textWrap, "text-grey", CS.noDecoration)}>
=======
    <span
      className={cx("text-wrap text-grey", CS.noDecoration)}
      data-testid="selected-table"
    >
>>>>>>> bf2bb242
      {table.display_name || table.name}
    </span>
  ) : (
    <span
      className={cx("text-medium", CS.noDecoration)}
    >{t`Select a table`}</span>
  );
}<|MERGE_RESOLUTION|>--- conflicted
+++ resolved
@@ -46,7 +46,7 @@
   return (
     <span
       className={
-        className || cx("px2 py2", CS.textBold, "cursor-pointer text-default")
+        className || cx(CS.px2, CS.py2, CS.textBold, CS.cursorPointer, "text-default")
       }
       style={style}
     >
@@ -99,14 +99,10 @@
 
 export function TableTrigger({ table }: { table: Table }) {
   return table ? (
-<<<<<<< HEAD
-    <span className={cx(CS.textWrap, "text-grey", CS.noDecoration)}>
-=======
     <span
-      className={cx("text-wrap text-grey", CS.noDecoration)}
+      className={cx(CS.textWrap, "text-grey", CS.noDecoration)}
       data-testid="selected-table"
     >
->>>>>>> bf2bb242
       {table.display_name || table.name}
     </span>
   ) : (
