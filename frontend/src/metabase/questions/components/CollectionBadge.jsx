--- conflicted
+++ resolved
@@ -50,17 +50,11 @@
         }}
         data-metabase-event={`${analyticsContext};Collection Badge Click`}
       >
-<<<<<<< HEAD
-        <Flex align="center" className="text-medium text-brand-hover">
-          <Icon name={object.getIcon()} mr={1} size={13} />
-          <h4 className="text-bold">{object.name}</h4>
-=======
         <Flex align="center">
           <Icon name={object.getIcon()} mr={1} />
           <h5 className="text-uppercase text-wrap" style={{ fontWeight: 900 }}>
             {object.name}
           </h5>
->>>>>>> 050031f7
         </Flex>
       </Link>
     );
