--- conflicted
+++ resolved
@@ -151,11 +151,7 @@
     }
   };
 
-<<<<<<< HEAD
   const defaultRightSection = (
-=======
-  const info = isFocused ? (
->>>>>>> badf8b95
     <Tooltip
       label={
         <>
@@ -167,9 +163,10 @@
     >
       <Icon name="info_filled" fill={color("text-light")} />
     </Tooltip>
-  ) : (
-    <span />
-  );
+  );
+
+  const finalRightSection =
+    typeof rightSection === "undefined" ? defaultRightSection : rightSection;
 
   return (
     <MultiSelect
@@ -185,9 +182,7 @@
       onBlur={handleBlur}
       onSearchChange={handleSearchChange}
       onPaste={handlePaste}
-      rightSection={
-        typeof rightSection === "undefined" ? defaultRightSection : rightSection
-      }
+      rightSection={isFocused ? finalRightSection : null}
     />
   );
 }
