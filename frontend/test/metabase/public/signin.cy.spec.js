import { restore, signOut, USERS } from "__support__/cypress";
describe("sign in", () => {
  before(restore);
  beforeEach(signOut);

  it("should redirect to  /auth/login", () => {
    cy.visit("/");
    cy.url().should("contain", "auth/login");
  });

<<<<<<< HEAD
  it("should display an error for incorrect passwords", () => {
    cy.visit("/");
    cy.get('[name="username"]').type(USERS.admin.username);
    cy.get('[name="password"]').type("INVALID" + USERS.admin.password);
    cy.get(".Button").click();
    cy.contains("did not match stored password");
  });

  it("should display same error for unknown users", () => {
    cy.visit("/");
    cy.get('[name="username"]').type("INVALID" + USERS.admin.username);
    cy.get('[name="password"]').type(USERS.admin.password);
    cy.get(".Button").click();
=======
    cy.findByLabelText("Email address").type("bobby@metabase.com");
    cy.findByLabelText("Password").type("password"); // invalid password
    cy.findByText("Sign in").click();
>>>>>>> f7e4135b
    cy.contains("did not match stored password");
  });

  it("should greet users after successful login", () => {
<<<<<<< HEAD
    cy.visit("/");
    cy.get('[name="username"]').type(USERS.admin.username);
    cy.get('[name="password"]').type(USERS.admin.password);
    cy.get(".Button").click();
    cy.contains(/[a-z ]+, Bobby/i);
=======
    cy.visit("/auth/login");
    cy.findByLabelText("Email address").type("bob@metabase.com");
    cy.findByLabelText("Password").type("12341234"); // valid
    cy.findByText("Sign in").click();
    cy.contains(/[a-z ]+, Bob/i);
>>>>>>> f7e4135b
  });
});<|MERGE_RESOLUTION|>--- conflicted
+++ resolved
@@ -8,41 +8,27 @@
     cy.url().should("contain", "auth/login");
   });
 
-<<<<<<< HEAD
   it("should display an error for incorrect passwords", () => {
     cy.visit("/");
-    cy.get('[name="username"]').type(USERS.admin.username);
-    cy.get('[name="password"]').type("INVALID" + USERS.admin.password);
-    cy.get(".Button").click();
+    cy.findByLabelText("Email address").type(USERS.admin.username);
+    cy.findByLabelText("Password").type("INVALID" + USERS.admin.password);
+    cy.findByText("Sign in").click();
     cy.contains("did not match stored password");
   });
 
-  it("should display same error for unknown users", () => {
+  it("should display same error for unknown users (to avoid leaking the existence of accounts)", () => {
     cy.visit("/");
-    cy.get('[name="username"]').type("INVALID" + USERS.admin.username);
-    cy.get('[name="password"]').type(USERS.admin.password);
-    cy.get(".Button").click();
-=======
-    cy.findByLabelText("Email address").type("bobby@metabase.com");
-    cy.findByLabelText("Password").type("password"); // invalid password
+    cy.findByLabelText("Email address").type("INVALID" + USERS.admin.username);
+    cy.findByLabelText("Password").type(USERS.admin.password);
     cy.findByText("Sign in").click();
->>>>>>> f7e4135b
     cy.contains("did not match stored password");
   });
 
   it("should greet users after successful login", () => {
-<<<<<<< HEAD
-    cy.visit("/");
-    cy.get('[name="username"]').type(USERS.admin.username);
-    cy.get('[name="password"]').type(USERS.admin.password);
-    cy.get(".Button").click();
-    cy.contains(/[a-z ]+, Bobby/i);
-=======
     cy.visit("/auth/login");
-    cy.findByLabelText("Email address").type("bob@metabase.com");
-    cy.findByLabelText("Password").type("12341234"); // valid
+    cy.findByLabelText("Email address").type(USERS.admin.username);
+    cy.findByLabelText("Password").type(USERS.admin.password);
     cy.findByText("Sign in").click();
     cy.contains(/[a-z ]+, Bob/i);
->>>>>>> f7e4135b
   });
 });