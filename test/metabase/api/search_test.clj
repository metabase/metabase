--- conflicted
+++ resolved
@@ -930,7 +930,6 @@
            (is (= "Content Management or Official Collections is a paid feature not currently available to your instance. Please upgrade to use it. Learn more at metabase.com/upgrade/"
                   (mt/user-http-request :crowberto :get 402 "search" :q search-term :verified true)))))))))
 
-<<<<<<< HEAD
 (deftest created-at-api-test
   (let [search-term "created-at-filtering"]
     (with-search-items-in-root-collection search-term
@@ -1037,7 +1036,7 @@
          (test-search "thisyear" new-result)
          (test-search "past1years-from-12months" old-result)
          (test-search "today" new-result))))))
-=======
+
 (deftest available-models-should-be-independent-of-models-param-test
   (testing "if a search request includes `models` params, the `available_models` from the response should not be restricted by it"
    (let [search-term "Available models"]
@@ -1058,5 +1057,4 @@
                (set (mt/user-http-request :crowberto :get 200 "search/models" :q search-term :models "card"))))
 
         (is (= #{"dashboard" "dataset" "segment" "collection" "action" "metric" "card"}
-               (set (mt/user-http-request :crowberto :get 200 "search/models" :q search-term :models "card" :models "dashboard")))))))))
->>>>>>> f6f0bc94
+               (set (mt/user-http-request :crowberto :get 200 "search/models" :q search-term :models "card" :models "dashboard")))))))))