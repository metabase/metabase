import type { ReactNode } from "react";

import type { SdkIframeEmbedSetupSettings } from "metabase-enterprise/embedding_iframe_sdk_setup/types";

import type { InputSettingType } from "./actions";
import type { DashboardId } from "./dashboard";
import type { DatabaseId } from "./database";
import type { GroupId } from "./group";
import type { UserId } from "./user";

export interface FormattingSettings {
  "type/Temporal"?: DateFormattingSettings;
  "type/Number"?: NumberFormattingSettings;
  "type/Currency"?: CurrencyFormattingSettings;
}

export interface DateFormattingSettings {
  date_style?: string;
  date_separator?: string;
  date_abbreviate?: boolean;
  time_style?: string;
}

export interface NumberFormattingSettings {
  number_separators?: string;
}

export interface CurrencyFormattingSettings {
  currency?: string;
  currency_style?: string;
  currency_in_header?: boolean;
}

export const engineKeys = [
  "athena",
  "bigquery-cloud-sdk",
  "clickhouse",
  "databricks",
  "druid-jdbc",
  "druid",
  "mysql",
  "oracle",
  "postgres",
  "presto-jdbc",
  "redshift",
  "snowflake",
  "sparksql",
  "sqlite",
  "sqlserver",
  "starburst",
  "vertica",
] as const;

export const providerNames = [
  "Aiven",
  "Amazon RDS",
  "Azure",
  "Crunchy Data",
  "DigitalOcean",
  "Fly.io",
  "Neon",
  "PlanetScale",
  "Railway",
  "Render",
  "Scaleway",
  "Supabase",
  "Timescale",
] as const;

export type DatabaseProviderName = (typeof providerNames)[number];

export type DatabaseProvider = {
  name: DatabaseProviderName;
  pattern: string;
};

export type EngineKey = (typeof engineKeys)[number];

export interface Engine {
  "driver-name": string;
  "details-fields"?: EngineField[];
  source: EngineSource;
  "superseded-by": string | null;
  "extra-info": {
    "db-routing-info": {
      text: string;
    };
    providers?: DatabaseProvider[];
  } | null;
}

export interface EngineField {
  name: string;
  type?: EngineFieldType;
  "display-name"?: string;
  description?: string;
  "helper-text"?: string;
  placeholder?: unknown;
  required?: boolean;
  default?: unknown;
  options?: EngineFieldOption[];
  "visible-if"?: Record<string, unknown>;
  "treat-before-posting"?: EngineFieldTreatType;
}

export type EngineFieldType =
  | "string"
  | "password"
  | "text"
  | "integer"
  | "boolean"
  | "select"
  | "textFile"
  | "info"
  | "section"
  | "hidden";

export type EngineFieldTreatType = "base64";

export interface EngineFieldOption {
  name: string;
  value: string;
}

export interface EngineSource {
  type: "official" | "community";
  contact: EngineSourceContact | null;
}

export interface EngineSourceContact {
  name?: string;
  address?: string;
}

export interface ScheduleSettings {
  schedule_type?: ScheduleType | null;
  schedule_day?: ScheduleDayType | null;
  schedule_frame?: ScheduleFrameType | null;
  schedule_hour?: number | null;
  schedule_minute?: number | null;
}

export type ScheduleType =
  | "every_n_minutes"
  | "hourly"
  | "daily"
  | "weekly"
  | "monthly"
  // 'cron' type implies usage of more complex expressions represented
  // by raw cron string.
  | "cron";

export type ScheduleDayType =
  | "sun"
  | "mon"
  | "tue"
  | "wed"
  | "thu"
  | "fri"
  | "sat";

export type ScheduleFrameType = "first" | "mid" | "last";

export interface FontFile {
  src: string;
  fontWeight: number;
  fontFormat: FontFormat;
}

export type FontFormat = "woff" | "woff2" | "truetype";

export interface Version {
  tag?: string;
}

export interface VersionInfoRecord {
  version: string; // tag
  released?: string; // year-month-day
  patch?: boolean;
  highlights?: string[];
  announcement_url?: string;
}

export interface VersionInfo {
  nightly?: VersionInfoRecord;
  beta?: VersionInfoRecord;
  latest?: VersionInfoRecord;
  older?: VersionInfoRecord[];
}

export type LocaleData = [string, string];

export type LoadingMessage =
  | "doing-science"
  | "running-query"
  | "loading-results";

export type TokenStatusStatus = "unpaid" | "past-due" | "invalid" | string;

export type GdrivePayload = {
  status: "not-connected" | "syncing" | "active" | "paused" | "error";
  url?: string;
  message?: string; // only for errors
  created_at?: number;
  created_by_id?: UserId;
  sync_started_at?: number;
  last_sync_at?: number;
  next_sync_at?: number;
  error_message?: string;
  db_id?: number;
  error?: string;
};

const tokenStatusFeatures = [
  "advanced-config",
  "advanced-permissions",
  "audit-app",
  "cache-granular-controls",
  "collection-cleanup",
  "config-text-file",
  "content-management",
  "content-translation",
  "content-verification",
  "dashboard-subscription-filters",
  "database-auth-providers",
  "disable-password-login",
  "email-allow-list",
  "email-restrict-recipients",
  "embedding-sdk",
  "embedding",
  "embedding-simple",
  "embedding-hub",
  "hosting",
  "metabase-store-managed",
  "metabot-v3",
  "no-upsell",
  "offer-metabase-ai",
  "official-collections",
  "query-reference-validation",
  "question-error-logs",
  "refresh-token-features",
  "sandboxes",
  "scim",
  "serialization",
  "session-timeout-config",
  "snippet-collections",
  "sso-google",
  "sso-jwt",
  "sso-ldap",
  "sso-saml",
  "sso",
  "upload-management",
  "whitelabel",
] as const;

export type TokenStatusFeature = (typeof tokenStatusFeatures)[number];

interface TokenStatusStoreUsers {
  email: string;
}

export interface TokenStatus {
  status: TokenStatusStatus;
  valid: boolean;
  "valid-thru"?: string;
  "error-details"?: string;
  trial?: boolean;
  features?: TokenStatusFeature[];
  "store-users"?: TokenStatusStoreUsers[];
}

export type DayOfWeekId =
  | "sunday"
  | "monday"
  | "tuesday"
  | "wednesday"
  | "thursday"
  | "friday"
  | "saturday";

export const tokenFeatures = [
  "attached_dwh",
  "advanced_permissions",
  "audit_app",
  "cache_granular_controls",
  "cloud_custom_smtp",
  "content_translation",
  "content_verification",
  "disable_password_login",
  "embedding",
  "embedding_sdk",
  "embedding_simple",
  "hosting",
  "official_collections",
  "sandboxes",
  "scim",
  "sso_google",
  "sso_jwt",
  "sso_ldap",
  "sso_saml",
  "session_timeout_config",
  "whitelabel",
  "serialization",
  "dashboard_subscription_filters",
  "snippet_collections",
  "email_allow_list",
  "email_restrict_recipients",
  "upload_management",
  "collection_cleanup",
  "cache_preemptive",
  "metabot_v3",
  "offer_metabase_ai",
  "ai_sql_fixer",
  "ai_sql_generation",
  "ai_entity_analysis",
  "database_routing",
  "development_mode",
  "etl_connections",
  "etl_connections_pg",
  "table_data_editing",
  "documents",
  "semantic_search",
  "transforms",
] as const;

export type TokenFeature = (typeof tokenFeatures)[number];
export type TokenFeatures = Record<TokenFeature, boolean>;

export type PasswordComplexity = {
  total?: number;
  digit?: number;
};

export type SessionCookieSameSite = "lax" | "strict" | "none";

export interface SettingDefinition<
  Key extends EnterpriseSettingKey = EnterpriseSettingKey,
> {
  key: Key;
  env_name?: string;
  is_env_setting?: boolean;
  value?: EnterpriseSettingValue<Key>;
  default?: EnterpriseSettingValue<Key>;
  display_name?: string;
  description?: string | ReactNode | null;
  type?: InputSettingType;
}

export type SettingDefinitionMap<
  T extends EnterpriseSettingKey = EnterpriseSettingKey,
> = {
  [K in T]: SettingDefinition<K>;
};

export interface OpenAiModel {
  id: string;
  owned_by: string;
}

export type HelpLinkSetting = "metabase" | "hidden" | "custom";

export type AutocompleteMatchStyle = "off" | "prefix" | "substring";

export interface UploadsSettings {
  db_id: number | null;
  schema_name: string | null;
  table_prefix: string | null;
}

export type CustomGeoJSONMap = {
  name: string;
  url: string;
  region_key: string;
  region_name: string;
  builtin?: boolean;
};

export type CustomGeoJSONSetting = Record<string, CustomGeoJSONMap>;

interface InstanceSettings {
  "admin-email": string | null;
  "email-from-address-override": string | null;
  "email-smtp-host-override": string | null;
  "email-smtp-port-override": 465 | 587 | 2525 | null;
  "email-smtp-security-override": "ssl" | "tls" | "starttls" | null;
  "email-smtp-username-override": string | null;
  "email-smtp-password-override": string | null;
  "email-from-name": string | null;
  "email-from-address": string | null;
  "email-reply-to": string[] | null;
  "email-smtp-host": string | null;
  "email-smtp-port": number | null;
  "email-smtp-security": "none" | "ssl" | "tls" | "starttls" | null;
  "email-smtp-username": string | null;
  "email-smtp-password": string | null;
  "enable-embedding": boolean;
  "enable-embedding-static": boolean;
  "enable-embedding-sdk": boolean;
  "enable-embedding-simple": boolean;
  "enable-embedding-interactive": boolean;
  "enable-nested-queries": boolean;
  "enable-public-sharing": boolean;
  "enable-xrays": boolean;
  "example-dashboard-id": number | null;
  "has-sample-database?"?: boolean; // Careful! This can be undefined during setup!
  "instance-creation": string;
  "read-only-mode": boolean;
  "search-typeahead-enabled": boolean;
  "show-homepage-data": boolean;
  "show-homepage-pin-message": boolean;
  "show-homepage-xrays": boolean;
  "site-name": string;
  "site-uuid": string;
  "smtp-override-enabled": boolean;
  "subscription-allowed-domains": string | null;
  "uploads-settings": UploadsSettings;
  "user-visibility": string | null;
  "query-analysis-enabled": boolean;
}

export type EmbeddingHomepageDismissReason =
  | "dismissed-done"
  | "dismissed-run-into-issues"
  | "dismissed-not-interested-now";
export type EmbeddingHomepageStatus =
  | EmbeddingHomepageDismissReason
  | "visible"
  | "hidden";

interface AdminSettings {
  "active-users-count"?: number;
  "custom-geojson-enabled": boolean;
  "deprecation-notice-version"?: string;
  "disable-cors-on-localhost": boolean;
  "embedding-secret-key"?: string;
  "redirect-all-requests-to-https": boolean;
  "query-caching-min-ttl": number;
  "query-caching-ttl-ratio": number;
  "google-auth-auto-create-accounts-domain": string | null;
  "google-auth-configured": boolean;
  "premium-embedding-token": string | null;
  "other-sso-enabled?"?: boolean; // yes the question mark is in the variable name
  "show-database-syncing-modal": boolean;
  "token-status": TokenStatus | null;
  "version-info"?: VersionInfo | null;
  "last-acknowledged-version": string | null;
  "show-static-embed-terms": boolean | null;
  "show-sdk-embed-terms": boolean | null;
  "show-simple-embed-terms": boolean | null;
  "system-timezone"?: string;
  "embedding-homepage": EmbeddingHomepageStatus;
  "setup-license-active-at-setup": boolean;
  "embedding-hub-test-embed-snippet-created": boolean;
  "embedding-hub-production-embed-snippet-created": boolean;
  "store-url": string;
  gsheets: Partial<GdrivePayload>;
  "license-token-missing-banner-dismissal-timestamp"?: Array<string>;
}
interface SettingsManagerSettings {
  "bcc-enabled?": boolean;
  "ee-openai-api-key"?: string;
  "openai-api-key": string | null;
  "openai-available-models"?: OpenAiModel[];
  "openai-model": string | null;
  "openai-organization": string | null;
  "session-cookie-samesite": SessionCookieSameSite;
  "slack-app-token": string | null;
  "slack-bug-report-channel": string | null;
  "slack-token": string | null;
  "slack-token-valid?": boolean;
}

type PrivilegedSettings = AdminSettings & SettingsManagerSettings;

interface PublicSettings {
  "allowed-iframe-hosts": string;
  "analytics-uuid": string;
  "anon-tracking-enabled": boolean;
  "application-font": string;
  "application-font-files": FontFile[] | null;
  "application-name": string;
  "application-favicon-url": string;
  "available-fonts": string[];
  "available-locales": LocaleData[] | null;
  "available-timezones": string[] | null;
  "bug-reporting-enabled": boolean;
  "check-for-updates": boolean;
  "cloud-gateway-ips": string[] | null;
  "custom-formatting": FormattingSettings;
  "custom-geojson": CustomGeoJSONSetting;
  "custom-homepage": boolean;
  "custom-homepage-dashboard": DashboardId | null;
  "development-mode?": boolean;
  "ee-ai-features-enabled"?: boolean;
  "email-configured?": boolean;
  "embedding-app-origin": string | null;
  "embedding-app-origins-sdk": string | null;
  "embedding-app-origins-interactive": string | null;
  "enable-password-login": boolean;
  "enable-pivoted-exports": boolean;
  "enable-sandboxes?": boolean;
  engines: Record<EngineKey, Engine>;
  "google-auth-client-id": string | null;
  "google-auth-enabled": boolean;
  "has-user-setup": boolean;
  "help-link": HelpLinkSetting;
  "help-link-custom-destination": string;
  "humanization-strategy": "simple" | "none";
  "hide-embed-branding?": boolean;
  "is-hosted?": boolean;
  "jwt-identity-provider-uri"?: string | null;
  "ldap-configured?": boolean;
  "ldap-enabled": boolean;
  "ldap-host": string | null;
  "ldap-port": number;
  "ldap-security": "none" | "ssl" | "starttls" | null;
  "ldap-bind-dn": string | null;
  "ldap-password": string | null;
  "ldap-user-base": string | null;
  "ldap-user-filter": string | null;
  "ldap-attribute-email": string | null;
  "ldap-attribute-firstname": string | null;
  "ldap-attribute-lastname": string | null;
  "ldap-group-sync": boolean;
  "ldap-group-base": string | null;
  "ldap-group-mappings": Record<string /*ldap group name */, GroupId[]> | null;
  "ldap-group-membership-filter"?: string;
  "ldap-user-provisioning-enabled?": boolean;
  "loading-message": LoadingMessage;
  "map-tile-server-url": string;
  "native-query-autocomplete-match-style": AutocompleteMatchStyle;
  "other-sso-enabled?": boolean | null; // TODO: FIXME! This is an enterprise-only setting!
  "password-complexity": PasswordComplexity;
  "persisted-models-enabled": boolean;
  "persisted-model-refresh-cron-schedule": string;
  "report-timezone": string | null;
  "report-timezone-long": string;
  "report-timezone-short": string;
  "session-cookies": boolean | null;
  "setup-token": string | null;
  "show-metabase-links": boolean;
  "show-metabot": boolean;
  "show-google-sheets-integration": boolean;
  "site-locale": string;
  "site-url": string;
  "snowplow-enabled": boolean;
  "snowplow-url": string;
  "start-of-week": DayOfWeekId;
  "token-features": TokenFeatures;
  version: Version;
  "version-info-last-checked": string | null;
  "airgap-enabled": boolean;
  "non-table-chart-generated": boolean;
}

export type UserSettings = {
  "dismissed-excel-pivot-exports-banner"?: boolean;
  "dismissed-collection-cleanup-banner"?: boolean;
  "dismissed-browse-models-banner"?: boolean;
  "dismissed-custom-dashboard-toast"?: boolean;
  "last-used-native-database-id"?: number | null;
  "notebook-native-preview-shown"?: boolean;
  "notebook-native-preview-sidebar-width"?: number | null;
  "expand-browse-in-nav"?: boolean;
  "expand-bookmarks-in-nav"?: boolean;
  "browse-filter-only-verified-models"?: boolean;
  "browse-filter-only-verified-metrics"?: boolean;
  "show-updated-permission-modal": boolean;
  "show-updated-permission-banner": boolean;
  "trial-banner-dismissal-timestamp"?: string | null;
  "sdk-iframe-embed-setup-settings"?: Pick<
    SdkIframeEmbedSetupSettings,
    "theme" | "useExistingUserSession"
  > | null;
};

/**
 * Important distinction between `null` and `undefined` settings values.
 *  - `null` means that the setting actually has a value of `null`.
 *  - `undefined` means that the setting is not available in a certain context.
 *
 * Further longer explanation:
 *
 * Clojure doesn't have `undefined`. It uses `nil` to set (the default) value to (JS) `null`.
 * This can backfire on frontend if we are not aware of this distinction!
 *
 * Do not use `undefined` when checking for a setting value! Use `null` instead.
 * Use `undefined` only when checking does the setting (key) exist in a certain context.
 *
 * Contexts / Scopes:
 * Settings types are divided into contexts to make this more explicit:
 *  - `PublicSettings` will always be available to everyone.
 *  - `InstanceSettings` are settings that are available to all **authenticated** users.
 *  - `AdminSettings` are settings that are available only to **admins**.
 *  - `SettingsManagerSettings` are settings that are available only to **settings managers**.
 *  - `UserSettings` are settings that are available only to **regular users**.
 *
 * Each new scope is more strict than the previous one.
 *
 * To further complicate things, there are two endpoints for fetching settings:
 *  - `GET /api/setting` that _can only be used by admins!_
 *  - `GET /api/session/properties` that can be used by any user, but some settings might be omitted (unavailable).
 *
 * SettingsApi will return `403` for non-admins, while SessionApi will return `200`!
 */
export type Settings = InstanceSettings &
  PublicSettings &
  UserSettings &
  PrivilegedSettings;

export type SettingKey = keyof Settings;

export type SettingValue<Key extends SettingKey = SettingKey> = Settings[Key];

export type ColorSettings = Record<string, string>;

export type IllustrationSettingValue = "default" | "none" | "custom";
export type TimeoutValue = { amount: number; unit: string };

export type SearchEngineSettingValue = "semantic" | "appdb" | "in-place";

export type DatabaseReplicationConnections = Record<
  DatabaseId,
  { connection_id: string }
>;

export interface EnterpriseSettings extends Settings {
  "application-colors"?: ColorSettings | null;
  "application-logo-url"?: string;
  "login-page-illustration"?: IllustrationSettingValue;
  "login-page-illustration-custom"?: string;
  "landing-page-illustration"?: IllustrationSettingValue;
  "landing-page-illustration-custom"?: string;
  "no-data-illustration"?: IllustrationSettingValue;
  "no-data-illustration-custom"?: string;
  "no-object-illustration"?: IllustrationSettingValue;
  "no-object-illustration-custom"?: string;
  "landing-page"?: string;
  "ee-ai-features-enabled"?: boolean;
  "ee-openai-api-key"?: string;
  "ee-openai-model"?: string;
  "session-timeout": TimeoutValue | null;
  "search-engine": SearchEngineSettingValue | null;
  "scim-enabled"?: boolean | null;
  "scim-base-url"?: string;
  "send-new-sso-user-admin-email?"?: boolean;
  "jwt-configured"?: boolean;
  "jwt-enabled"?: boolean;
  "jwt-user-provisioning-enabled?": boolean;
  "jwt-identity-provider-uri": string | null;
  "jwt-shared-secret": string | null;
  "jwt-attribute-email": string | null;
  "jwt-attribute-firstname": string | null;
  "jwt-attribute-lastname": string | null;
  "jwt-attribute-groups": string | null;
  "jwt-group-sync": boolean | null;
  "saml-enabled": boolean;
  "saml-configured": boolean;
  "saml-user-provisioning-enabled?": boolean;
  "saml-identity-provider-uri": string | null;
  "saml-identity-provider-issuer": string | null;
  "saml-identity-provider-certificate": string | null;
  "saml-application-name": string | null;
  "saml-keystore-path": string | null;
  "saml-keystore-password": string | null;
  "saml-keystore-alias": string | null;
  "saml-attribute-email": string | null;
  "saml-attribute-firstname": string | null;
  "saml-attribute-lastname": string | null;
  "saml-attribute-group": string | null;
  "saml-group-sync": boolean | null;
  "saml-group-mappings": Record<string, GroupId[]> | null;
  "database-replication-enabled": boolean | null;
  "database-replication-connections"?: DatabaseReplicationConnections | null;
<<<<<<< HEAD
  "python-execution-server-url"?: string | null;
  "python-storage-s-3-endpoint"?: string | null;
  "python-storage-s-3-region"?: string | null;
  "python-storage-s-3-bucket"?: string | null;
  "python-storage-s-3-access-key"?: string | null;
  "python-storage-s-3-secret-key"?: string | null;
  "python-storage-s-3-container-endpoint"?: string | null;
  "python-storage-s-3-path-style-access"?: boolean | null;
=======
  "embedding-hub-test-embed-snippet-created": boolean;
  "embedding-hub-production-embed-snippet-created": boolean;
>>>>>>> 3275cb9a
  /**
   * @deprecated
   */
  application_logo_url?: string;
}

export type EnterpriseSettingKey = keyof EnterpriseSettings;
export type EnterpriseSettingValue<
  Key extends EnterpriseSettingKey = EnterpriseSettingKey,
> = EnterpriseSettings[Key];<|MERGE_RESOLUTION|>--- conflicted
+++ resolved
@@ -672,7 +672,6 @@
   "saml-group-mappings": Record<string, GroupId[]> | null;
   "database-replication-enabled": boolean | null;
   "database-replication-connections"?: DatabaseReplicationConnections | null;
-<<<<<<< HEAD
   "python-execution-server-url"?: string | null;
   "python-storage-s-3-endpoint"?: string | null;
   "python-storage-s-3-region"?: string | null;
@@ -681,10 +680,8 @@
   "python-storage-s-3-secret-key"?: string | null;
   "python-storage-s-3-container-endpoint"?: string | null;
   "python-storage-s-3-path-style-access"?: boolean | null;
-=======
   "embedding-hub-test-embed-snippet-created": boolean;
   "embedding-hub-production-embed-snippet-created": boolean;
->>>>>>> 3275cb9a
   /**
    * @deprecated
    */
