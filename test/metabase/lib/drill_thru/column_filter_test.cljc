(ns metabase.lib.drill-thru.column-filter-test
  (:require
   #?@(:cljs ([metabase.test-runner.assert-exprs.approximately-equal]))
   [clojure.test :refer [deftest is testing]]
   [medley.core :as m]
   [metabase.lib.core :as lib]
   [metabase.lib.drill-thru.test-util :as lib.drill-thru.tu]
   [metabase.lib.drill-thru.test-util.canned :as canned]
   [metabase.lib.metadata :as lib.metadata]
   [metabase.lib.test-metadata :as meta]
   [metabase.lib.test-util :as lib.tu]))

#?(:cljs (comment metabase.test-runner.assert-exprs.approximately-equal/keep-me))

(deftest ^:parallel column-filter-availability-test
  (testing "column-filter is available for any header click, and nothing else"
    (canned/canned-test
     :drill-thru/column-filter
     (fn [test-case _context {:keys [click]}]
       (and (= click :header)
            (not (:native? test-case)))))))

(def ^:private key-ops
  [{:lib/type :operator/filter, :short :=,        :display-name-variant :default}
   {:lib/type :operator/filter, :short :!=,       :display-name-variant :default}
   {:lib/type :operator/filter, :short :>,        :display-name-variant :default}
   {:lib/type :operator/filter, :short :<,        :display-name-variant :default}
   {:lib/type :operator/filter, :short :between,  :display-name-variant :default}
   {:lib/type :operator/filter, :short :>=,       :display-name-variant :default}
   {:lib/type :operator/filter, :short :<=,       :display-name-variant :default}
   {:lib/type :operator/filter, :short :is-null,  :display-name-variant :is-empty}
   {:lib/type :operator/filter, :short :not-null, :display-name-variant :not-empty}])

(def ^:private number-ops
  (-> key-ops
      (assoc-in [0 :display-name-variant] :equal-to)
      (assoc-in [1 :display-name-variant] :not-equal-to)))

(def ^:private temporal-ops
  [{:lib/type :operator/filter, :short :!=,       :display-name-variant :excludes}
   {:lib/type :operator/filter, :short :=,        :display-name-variant :default}
   {:lib/type :operator/filter, :short :<,        :display-name-variant :before}
   {:lib/type :operator/filter, :short :>,        :display-name-variant :after}
   {:lib/type :operator/filter, :short :between,  :display-name-variant :default}
   {:lib/type :operator/filter, :short :is-null,  :display-name-variant :is-empty}
   {:lib/type :operator/filter, :short :not-null, :display-name-variant :not-empty}])

(def ^:private text-ops
  [{:lib/type :operator/filter, :short :=,        :display-name-variant :default}
   {:lib/type :operator/filter, :short :!=,       :display-name-variant :default}
   {:lib/type :operator/filter, :short :>,        :display-name-variant :default}
   {:lib/type :operator/filter, :short :<,        :display-name-variant :default}
   {:lib/type :operator/filter, :short :between,  :display-name-variant :default}
   {:lib/type :operator/filter, :short :>=,       :display-name-variant :default}
   {:lib/type :operator/filter, :short :<=,       :display-name-variant :default}
   {:lib/type :operator/filter, :short :is-null,  :display-name-variant :is-empty}
   {:lib/type :operator/filter, :short :not-null, :display-name-variant :not-empty}])

(deftest ^:parallel returns-column-filter-test-1
  (lib.drill-thru.tu/test-returns-drill
   {:drill-type  :drill-thru/column-filter
    :click-type  :header
    :query-type  :unaggregated
    :column-name "ID"
    :expected    {:type       :drill-thru/column-filter
                  :initial-op {:short :=}
                  :column     {:operators key-ops}}}))

(deftest ^:parallel returns-column-filter-test-2
  (lib.drill-thru.tu/test-returns-drill
   {:drill-type  :drill-thru/column-filter
    :click-type  :header
    :query-type  :unaggregated
    :column-name "USER_ID"
    :expected    {:type       :drill-thru/column-filter
                  :initial-op {:short :=}
                  :column     {:operators key-ops}}}))

(deftest ^:parallel returns-column-filter-test-3
  (lib.drill-thru.tu/test-returns-drill
   {:drill-type  :drill-thru/column-filter
    :click-type  :header
    :query-type  :unaggregated
    :column-name "TAX"
    :expected    {:type       :drill-thru/column-filter
                  :initial-op {:short :=}
                  :column     {:operators number-ops}}}))

(deftest ^:parallel returns-column-filter-test-4
  (lib.drill-thru.tu/test-returns-drill
   {:drill-type  :drill-thru/column-filter
    :click-type  :header
    :query-type  :unaggregated
    :column-name "DISCOUNT"
    :expected    {:type       :drill-thru/column-filter
                  :initial-op {:short :=}
                  :column     {:operators number-ops}}}))

(deftest ^:parallel returns-column-filter-test-5
  (lib.drill-thru.tu/test-returns-drill
   {:drill-type  :drill-thru/column-filter
    :click-type  :header
    :query-type  :unaggregated
    :column-name "CREATED_AT"
    :expected    {:type       :drill-thru/column-filter
                  :initial-op nil
                  :column     {:operators temporal-ops}}}))

(deftest ^:parallel returns-column-filter-test-6
  (lib.drill-thru.tu/test-returns-drill
   {:drill-type  :drill-thru/column-filter
    :click-type  :header
    :query-type  :unaggregated
    :column-name "QUANTITY"
    :expected    {:type       :drill-thru/column-filter
                  :initial-op {:short :=}
                  :column     {:operators number-ops}}}))

(deftest ^:parallel returns-column-filter-test-7
  (lib.drill-thru.tu/test-returns-drill
   {:drill-type  :drill-thru/column-filter
    :click-type  :header
    :query-type  :aggregated
    :column-name "PRODUCT_ID"
    :expected    {:type       :drill-thru/column-filter
                  :initial-op {:short :=}
                  :column     {:operators key-ops}}}))

(deftest ^:parallel returns-column-filter-test-8
  (lib.drill-thru.tu/test-returns-drill
   {:drill-type  :drill-thru/column-filter
    :click-type  :header
    :query-type  :aggregated
    :column-name "PRODUCT_ID"
    :expected    {:type       :drill-thru/column-filter
                  :initial-op {:short :=}
                  :column     {:operators key-ops}}}))

(deftest ^:parallel returns-column-filter-test-9
  (lib.drill-thru.tu/test-returns-drill
   {:drill-type  :drill-thru/column-filter
    :click-type  :header
    :query-type  :aggregated
    :column-name "CREATED_AT"
    :expected    {:type       :drill-thru/column-filter
                  :initial-op nil
                  :column     {:operators temporal-ops}}}))

(deftest ^:parallel returns-column-filter-test-10
  (testing "column-filter should be available for aggregated query metric column (#34223)"
    (lib.drill-thru.tu/test-returns-drill
     {:drill-type  :drill-thru/column-filter
      :click-type  :header
      :query-type  :aggregated
      :column-name "count"
      :expected    {:type       :drill-thru/column-filter
                    :initial-op {:short :=}
                    :column     {:operators number-ops}}})))

(deftest ^:parallel returns-column-filter-test-11
  (testing "column-filter should be available for aggregated query metric column (#34223)"
    (lib.drill-thru.tu/test-returns-drill
     {:drill-type  :drill-thru/column-filter
      :click-type  :header
      :query-type  :aggregated
      :column-name "max"
      :expected    {:type       :drill-thru/column-filter
                    :initial-op {:short :=}
                    :column     {:operators number-ops}}})))

(deftest ^:parallel column-filter-not-returned-for-nil-dimension-test
  (testing "column-filter should not be returned for nil dimension values (#49740, #51741)"
    (lib.drill-thru.tu/test-drill-not-returned
     {:drill-type  :drill-thru/column-filter
      :click-type  :cell
      :query-type  :aggregated
      :column-name "max"
      :custom-row  #(assoc % "CREATED_AT" nil)})))

(deftest ^:parallel aggregation-adds-extra-stage-test
  (testing "filtering an aggregation column adds an extra stage"
    (let [query       (-> (lib/query meta/metadata-provider (meta/table-metadata :orders))
                          (lib/aggregate (lib/count))
                          (lib/breakout (meta/field-metadata :products :category)))
          [_category
           count-col] (lib/returned-columns query)
          new-stage   (lib/append-stage query)]
      (is (=? {:lib/type     :metabase.lib.drill-thru/drill-thru
               :type         :drill-thru/column-filter
               :query        new-stage
               :stage-number -1
               :column       (->> new-stage
                                  lib/filterable-columns
                                  (m/find-first #(= (:name %) "count")))}
              (->> {:column     count-col
                    :column-ref (lib/ref count-col)
                    :value      nil}
                   (lib/available-drill-thrus query -1)
                   (m/find-first #(= (:type %) :drill-thru/column-filter))))))))

(deftest ^:parallel aggregation-existing-extra-stage-test
  (testing "filtering an aggregation column uses an existing later stage"
    (let [query       (-> (lib/query meta/metadata-provider (meta/table-metadata :orders))
                          (lib/aggregate (lib/count))
                          (lib/breakout (meta/field-metadata :products :category))
                          (lib/append-stage))
          [_category
           count-col] (lib/returned-columns query 0 (-> query :stages first))] ;; NOTE: columns of the first stage
      (is (=? {:lib/type     :metabase.lib.drill-thru/drill-thru
               :type         :drill-thru/column-filter
               :query        query
               :stage-number 1
               :column       (-> query lib/returned-columns second)}
              (->> {:column     count-col
                    :column-ref (lib/ref count-col)
                    :value      nil}
                   (lib/available-drill-thrus query 0)
                   (m/find-first #(= (:type %) :drill-thru/column-filter))))))))

(deftest ^:parallel no-aggregation-no-extra-stage-test
  (testing "filtering a non-aggregation column does not add another stage"
    (let [query      (lib/query meta/metadata-provider (meta/table-metadata :orders))
          subtotal   (m/find-first #(= (:name %) "SUBTOTAL")
                                   (lib/returned-columns query))]
      (is (=? {:lib/type     :metabase.lib.drill-thru/drill-thru
               :type         :drill-thru/column-filter
               :query        query
               :stage-number -1
               ;; The filterable-columns counterpart is returned, not the plain column.
               :column       {:lib/type  :metadata/column
                              :name      "SUBTOTAL"
                              :id        (meta/id :orders :subtotal)
                              :operators (fn [ops]
                                           (every? (every-pred map? #(= (:lib/type %) :operator/filter)) ops))}}
              (->> {:column     subtotal
                    :column-ref (lib/ref subtotal)
                    :value      nil}
                   (lib/available-drill-thrus query -1)
                   (m/find-first #(= (:type %) :drill-thru/column-filter))))))))

(deftest ^:parallel column-filter-unavailable-for-broken-ref-test
  (testing "do not return column filter drill when the corresponding filterable column cannot be found"
    (let [query      (lib/query meta/metadata-provider (meta/table-metadata :orders))
          subtotal   (m/find-first #(= (:name %) "SUBTOTAL") (lib/returned-columns query))]
      (is (nil?
           (->> {:column     subtotal
                 :column-ref [:field {:lib/uuid (str (random-uuid))} 999]
                 :value      nil}
                (lib/available-drill-thrus query -1)
                (m/find-first #(= (:type %) :drill-thru/column-filter))))))))

(deftest ^:parallel native-models-with-renamed-columns-test
  (testing "Generate sane queries for native query models with renamed columns (#22715 #36583)"
    (let [card-eid          (lib/random-ident)
          metadata-provider (-> {:name                   "Card 5"
                                 :result-metadata        [{:description        "This is a unique ID for the product. It is also called the “Invoice number” or “Confirmation number” in customer facing emails and screens."
                                                           :semantic_type      :type/PK
                                                           :name               "ID"
                                                           :settings           nil
                                                           :fk_target_field_id nil
                                                           :field_ref          [:field "ID" {:base-type :type/Integer}]
                                                           :effective_type     :type/Integer
                                                           :id                 (meta/id :orders :id)
                                                           :visibility_type    :normal
                                                           :display_name       "ID"
                                                           :fingerprint        nil
                                                           :base_type          :type/Integer}
                                                          {:description        "The date and time an order was submitted."
                                                           :semantic_type      :type/CreationTimestamp
                                                           :name               "ALIAS_CREATED_AT"
                                                           :settings           nil
                                                           :fk_target_field_id nil
                                                           :field_ref          [:field "ALIAS_CREATED_AT" {:base-type :type/DateTime}]
                                                           :effective_type     :type/DateTime
                                                           :id                 (meta/id :orders :created-at)
                                                           :visibility_type    :normal
                                                           :display_name       "Created At"
                                                           :fingerprint        {:global {:distinct-count 1, :nil% 0.0}
                                                                                :type   #:type{:DateTime {:earliest "2023-12-08T23:49:58.310952Z", :latest "2023-12-08T23:49:58.310952Z"}}}
                                                           :base_type          :type/DateTime}]
                                 :database-id            (meta/id)
                                 :query-type             :native
                                 :dataset-query          {:database (meta/id)
                                                          :native   {:query "select 1 as \"ID\", current_timestamp::datetime as \"ALIAS_CREATED_AT\"", :template-tags {}}
                                                          :type     :native}
                                 :id                     5
                                 :entity-id              card-eid
                                 :parameter-mappings     []
                                 :display                :table
                                 :visualization-settings {:table.pivot_column "ID", :table.cell_column "ALIAS_CREATED_AT"}
                                 :parameters             []}
                                lib.tu/as-model
                                lib.tu/metadata-provider-with-mock-card)
          query             (lib/query metadata-provider (lib.metadata/card metadata-provider 5))
          _                 (is (=? {:stages [{:lib/type :mbql.stage/mbql, :source-card 5}]}
                                    query))
          col-created-at    (m/find-first #(= (:name %) "ALIAS_CREATED_AT")
                                          (lib/returned-columns query))
          _                 (is (some? col-created-at))
          context           {:column     col-created-at
                             :column-ref (lib/ref col-created-at)
                             :value      nil}
          drill             (m/find-first #(= (:type %) :drill-thru/column-filter)
                                          (lib/available-drill-thrus query context))]
      (is (=? {:lib/type :metabase.lib.drill-thru/drill-thru
               :type     :drill-thru/column-filter
               :column   {:name      "ALIAS_CREATED_AT"
                          :operators [{:short :!=}
                                      {:short :=}
                                      {:short :<}
                                      {:short :>}
                                      {:short :between}
                                      {:short :is-null}
                                      {:short :not-null}]}}
              drill))
      (testing "VERY IMPORTANT! UPDATED QUERY NEEDS TO USE A NOMINAL FIELD LITERAL REF, SINCE COLUMN NAME IS DIFFERENT!"
        (is (=? {:stages [{:source-card 5
                           :filters     [[:=
                                          {}
                                          [:field {} "ALIAS_CREATED_AT"]
                                          [:relative-datetime {} :current :day]]]}]}
                (lib/drill-thru query -1 nil drill "=" (lib/relative-datetime :current :day))))))))

(deftest ^:parallel column-filter-join-alias-test
  (testing "an input column with `:source-alias` and no `:join-alias` should work properly (#36861)"
    (let [query     (-> (lib/query meta/metadata-provider (meta/table-metadata :orders))
                        (lib/join (lib/join-clause (meta/table-metadata :products)
                                                   [(lib/= (meta/field-metadata :orders :product-id)
                                                           (meta/field-metadata :products :id))])))
          columns   (lib/returned-columns query)
          category  (-> (m/find-first #(= (:name %) "CATEGORY") columns)
<<<<<<< HEAD
                        (dissoc :metabase.lib.join/join-alias)
                        (assoc :lib/source :source/fields))
=======
                        (dissoc :join-alias :metabase.lib.join/join-alias :lib/source))
>>>>>>> 427982c9
          context   {:column     category
                     :column-ref (lib/ref category)
                     :value      nil}
          drills    (lib/available-drill-thrus query -1 context)
          colfilter (m/find-first #(= (:type %) :drill-thru/column-filter) drills)]
      (is (= "Products" (:source-alias category)))
      (is (= "Products" (-> context :column-ref second :join-alias)))
      (is (some? (:column colfilter))))))

(deftest ^:parallel string-pk-filters-test
  (testing "string PKs and FKs should get the same filter options as a regular string column (#40665)"
    (let [provider  (lib.tu/merged-mock-metadata-provider
                     meta/metadata-provider
                     {:fields [{:id        (meta/id :orders :id)
                                :base-type :type/Text}
                               {:id        (meta/id :orders :product-id)
                                :base-type :type/Text}]})
          query     (lib/query provider (lib.metadata/table provider (meta/id :orders)))
          columns   (lib/returned-columns query)
          pk        (m/find-first #(= (:name %) "ID") columns)
          fk        (m/find-first #(= (:name %) "PRODUCT_ID") columns)
          colfilter (fn [column]
                      (let [context {:column     column
                                     :column-ref (lib/ref column)
                                     :value      nil}
                            drills  (lib/available-drill-thrus query -1 context)]
                        (m/find-first #(= (:type %) :drill-thru/column-filter) drills)))]
      (is (=? {:type :drill-thru/column-filter
               :initial-op {:short :=}
               :column     {:operators text-ops}}
              (colfilter pk)))
      (is (=? {:type :drill-thru/column-filter
               :initial-op {:short :=}
               :column     {:operators text-ops}}
              (colfilter fk))))))

(deftest ^:parallel structured-column-operators-test
  (testing "different structured column types get appropriate operators"
    (let [provider (lib.tu/merged-mock-metadata-provider
                    meta/metadata-provider
                    {:fields [{:id            (meta/id :products :vendor)
                               :base-type     :type/Text
                               :semantic-type :type/SerializedJSON} ; text-based JSON (base type = text)
                              {:id             (meta/id :products :category)
                               :base-type      :type/JSON ; native JSON type
                               :effective-type :type/JSON
                               :semantic-type  nil}]})
          query (lib/query provider (meta/table-metadata :products))
          columns (lib/returned-columns query)

          serialized-json-col (m/find-first #(= (:name %) "VENDOR") columns)
          native-json-col (m/find-first #(= (:name %) "CATEGORY") columns)

          get-drill-operators (fn [column]
                                (let [context {:column     column
                                               :column-ref (lib/ref column)
                                               :value      nil}
                                      drill (->> (lib/available-drill-thrus query -1 context)
                                                 (m/find-first #(= (:type %) :drill-thru/column-filter)))]
                                  (when drill
                                    (->> (:column drill)
                                         :operators
                                         (mapv :short)))))]
      (testing "SerializedJSON (string-based) gets full text operators"
        (is (= #{:= :!= :contains :does-not-contain :is-empty :not-empty :starts-with :ends-with}
               (set (get-drill-operators serialized-json-col)))))

      (testing "native JSON gets only default operators"
        (is (= #{:is-null :not-null}
               (set (get-drill-operators native-json-col))))))))

(deftest ^:parallel applies-column-filter-test-structured
  (testing "applying column-filter to structured JSON columns"
    (lib.drill-thru.tu/test-drill-application
     {:click-type     :header
      :query-type     :unaggregated
      :query-table    "PRODUCTS"
      :column-name    "VENDOR"
      :drill-type     :drill-thru/column-filter
      :expected       {:type       :drill-thru/column-filter
                       :initial-op {:short :=}
                       :column     {:lib/type :metadata/column
                                    :name "VENDOR"}}
      :drill-args     ["contains" "Acme"]
      :custom-query   (-> (lib.tu/merged-mock-metadata-provider
                           meta/metadata-provider
                           {:fields [{:id (meta/id :products :vendor)
                                      :semantic-type :type/SerializedJSON}]})
                          (lib/query (meta/table-metadata :products)))
      :expected-query {:stages
                       [{:filters
                         [[:contains {}
                           [:field {}
                            (lib.drill-thru.tu/field-key= (meta/id :products :vendor) "VENDOR")]
                           "Acme"]]}]}})))

;; TODO: Bring back this test. It doesn't work in CLJ due to the inconsistencies noted in #38558.
#_(deftest ^:parallel leaky-model-ref-test
    (testing "input `:column-ref` must be used for the drill, in case a model leaks metadata like `:join-alias` (#38034)"
      (let [query      (lib/query lib.tu/metadata-provider-with-mock-cards (:model/products-and-reviews (lib.tu/mock-cards)))
            retcols    (lib/returned-columns query)
            by-id      (m/index-by :id retcols)
            reviews-id (by-id (meta/id :reviews :id))
            _ (is (some? reviews-id))
            context    {:column reviews-id
                        :value  nil
                        :column-ref (-> reviews-id
                                        lib/ref
                                        ((fn [r] (prn r) r))
                                        (lib.options/update-options select-keys [:lib/uuid :base-type]))}
            drills     (lib/available-drill-thrus query -1 context)]
        (lib.drill-thru.tu/test-returns-drill
         {:drill-type   :drill-thru/column-filter
          :click-type   :header
          :query-type   :unaggregated
          :column-name  "ID_2"
          :custom-query query
          :expected     {:type       :drill-thru/column-filter
                         :initial-op {:short :=}
                         :column     {:lib/type :metadata/column}}}))))<|MERGE_RESOLUTION|>--- conflicted
+++ resolved
@@ -329,12 +329,7 @@
                                                            (meta/field-metadata :products :id))])))
           columns   (lib/returned-columns query)
           category  (-> (m/find-first #(= (:name %) "CATEGORY") columns)
-<<<<<<< HEAD
-                        (dissoc :metabase.lib.join/join-alias)
-                        (assoc :lib/source :source/fields))
-=======
                         (dissoc :join-alias :metabase.lib.join/join-alias :lib/source))
->>>>>>> 427982c9
           context   {:column     category
                      :column-ref (lib/ref category)
                      :value      nil}
