--- conflicted
+++ resolved
@@ -13,45 +13,27 @@
 (import 'metabase.pulse.render.common.NumericWrapper)
 
 (defn- bar-th-style []
-<<<<<<< HEAD
-  (merge (style/font-style) {:font-size :12.5px
-                             :font-weight     700
-                             :color           style/color-gray-4
-                             :border-bottom   (str "1px solid " style/color-header-row-border)
-                             :padding-top     :20px
-                             :padding-bottom  :5px}))
-
-(defn- bar-td-style []
-  (merge (style/font-style) {:font-size      :12.5px
-                       :font-weight    700
-                       :text-align     :left
-                       :color          style/color-text-dark
-                       :border-bottom  (str "1px solid " style/color-body-row-border)
-                       :height         :36px
-                       :width          :106px
-                       :padding-right  :0.5em
-                       :padding-left   :0.5em}))
-=======
   (merge
    (style/font-style)
-   {:font-size :14.22px
+   {:font-size :12.5px
     :font-weight     700
     :color           style/color-gray-4
-    :border-bottom   (str "1px solid " style/color-row-border)
+    :border-bottom   (str "1px solid " style/color-header-row-border)
     :padding-top     :20px
     :padding-bottom  :5px}))
 
 (defn- bar-td-style []
   (merge
    (style/font-style)
-   {:font-size      :14.22px
-    :font-weight    400
+   {:font-size      :12.5px
+    :font-weight    700
     :text-align     :left
+    :color          style/color-text-dark
+    :border-bottom  (str "1px solid " style/color-body-row-border)
+    :height         :36px
+    :width          :106px
     :padding-right  :0.5em
-    :padding-left   :0.5em
-    :padding-top    :4px
-    :padding-bottom :4px}))
->>>>>>> 2c2da5d5
+    :padding-left   :0.5em}))
 
 (defn- bar-th-style-numeric []
   (merge (style/font-style) (bar-th-style) {:text-align :right}))
