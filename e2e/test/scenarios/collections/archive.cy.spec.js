--- conflicted
+++ resolved
@@ -1,12 +1,4 @@
-<<<<<<< HEAD
-import {
-  createAndArchiveDashboard,
-  getCollectionIdFromSlug,
-  restore,
-} from "e2e/support/helpers";
-=======
-import { restore } from "e2e/support/helpers";
->>>>>>> 6e5b6a7b
+import { createAndArchiveDashboard, restore } from "e2e/support/helpers";
 import { SAMPLE_DATABASE } from "e2e/support/cypress_sample_database";
 import { FIRST_COLLECTION_ID } from "e2e/support/cypress_sample_instance_data";
 
@@ -24,42 +16,6 @@
     cy.signInAsAdmin();
   });
 
-<<<<<<< HEAD
-  it("should hide read-only archived items (metabase#24018)", () => {
-    const READ_ONLY_NAME = "read-only dashboard";
-    const CURATEABLE_NAME = "curate-able dashboard";
-
-    // setup archive with read-only collection items
-    createAndArchiveDashboard({
-      name: READ_ONLY_NAME,
-      collection_id: null,
-    });
-
-    // setup archive with curate-able collection items (user created items)
-    cy.signIn("readonly");
-
-    createAndArchiveDashboard({
-      name: CURATEABLE_NAME,
-      collection_id: 6,
-    });
-
-    // assert on desired behavior for read-only user
-    cy.visit("/archive");
-
-    cy.get("main").within(() => {
-      cy.findByText(READ_ONLY_NAME).should("not.exist");
-      cy.findByText(CURATEABLE_NAME).should("be.visible");
-    });
-
-    // assert on desired behavior for admin user
-    cy.signInAsAdmin();
-    cy.visit("/archive");
-
-    cy.get("main").within(() => {
-      cy.findByText(READ_ONLY_NAME).should("be.visible");
-      cy.findByText(CURATEABLE_NAME).should("be.visible");
-    });
-=======
   it("should allow user to unarchive, delete, and undo archive of items", () => {
     const DASHBOARD_NAME = "ARCHIVED DASHBOARD";
 
@@ -183,7 +139,42 @@
     cy.log("Cannot delete collections");
     cy.findByTestId(`archive-item-${COLLECTION_NAME}`).should("exist");
     cy.findByTestId(`archive-item-${QUESTION_NAME}`).should("not.exist");
->>>>>>> 6e5b6a7b
+  });
+
+  it("should hide read-only archived items (metabase#24018)", () => {
+    const READ_ONLY_NAME = "read-only dashboard";
+    const CURATEABLE_NAME = "curate-able dashboard";
+
+    // setup archive with read-only collection items
+    createAndArchiveDashboard({
+      name: READ_ONLY_NAME,
+      collection_id: null,
+    });
+
+    // setup archive with curate-able collection items (user created items)
+    cy.signIn("readonly");
+
+    createAndArchiveDashboard({
+      name: CURATEABLE_NAME,
+      collection_id: 6,
+    });
+
+    // assert on desired behavior for read-only user
+    cy.visit("/archive");
+
+    cy.get("main").within(() => {
+      cy.findByText(READ_ONLY_NAME).should("not.exist");
+      cy.findByText(CURATEABLE_NAME).should("be.visible");
+    });
+
+    // assert on desired behavior for admin user
+    cy.signInAsAdmin();
+    cy.visit("/archive");
+
+    cy.get("main").within(() => {
+      cy.findByText(READ_ONLY_NAME).should("be.visible");
+      cy.findByText(CURATEABLE_NAME).should("be.visible");
+    });
   });
 
   it("should load initially hidden archived items on scroll (metabase#24213)", () => {
