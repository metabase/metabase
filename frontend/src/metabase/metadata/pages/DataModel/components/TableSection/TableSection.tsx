import { t } from "ttag";

import {
  useUpdateTableFieldsOrderMutation,
  useUpdateTableMutation,
} from "metabase/api";
import { useToast } from "metabase/common/hooks";
import {
  DiscardTableFieldValuesButton,
  FieldOrderPicker,
  NameDescriptionInput,
  RescanTableFieldsButton,
  SortableFieldList,
} from "metabase/metadata/components";
<<<<<<< HEAD
import { Flex, Stack, Text } from "metabase/ui";
=======
import { Box, Flex, Stack, Switch, Text } from "metabase/ui";
>>>>>>> 5faddc65
import type { FieldId, Table } from "metabase-types/api";

import type { RouteParams } from "../../types";
import { getUrl, parseRouteParams } from "../../utils";

import S from "./TableSection.module.css";

interface Props {
  params: RouteParams;
  table: Table;
}

export const TableSection = ({ params, table }: Props) => {
  const { fieldId, ...parsedParams } = parseRouteParams(params);
  const [updateTable] = useUpdateTableMutation();
  const [updateTableFieldsOrder] = useUpdateTableFieldsOrderMutation();
  const [sendToast] = useToast();

  return (
<<<<<<< HEAD
    <Stack gap="lg">
      <NameDescriptionInput
        description={table.description ?? ""}
        descriptionPlaceholder={t`Give this table a description`}
        name={table.display_name}
        namePlaceholder={t`Give this table a name`}
        onDescriptionChange={async (description) => {
          await updateTable({ id: table.id, description });
          confirm(t`Table description updated`);
        }}
        onNameChange={async (name) => {
          await updateTable({ id: table.id, display_name: name });
          confirm(t`Table name updated`);
        }}
      />

      <Stack gap="sm">
        <Flex align="flex-end" gap="md" justify="space-between">
          <Text fw="bold" size="sm">{t`Fields`}</Text>
=======
    <Stack gap={0} p="xl" pt={0}>
      <Box
        bg="accent-gray-light"
        className={S.header}
        pb="lg"
        pos="sticky"
        pt="xl"
        top={0}
      >
        <NameDescriptionInput
          description={table.description ?? ""}
          descriptionPlaceholder={t`Give this table a description`}
          name={table.display_name}
          nameIcon="table2"
          namePlaceholder={t`Give this table a name`}
          onDescriptionChange={async (description) => {
            await updateTable({ id: table.id, description });

            sendToast({
              icon: "check",
              message: t`Table description updated`,
            });
          }}
          onNameChange={async (name) => {
            await updateTable({ id: table.id, display_name: name });

            sendToast({
              icon: "check",
              message: t`Table name updated`,
            });
          }}
        />
      </Box>

      <Stack gap="lg">
        <Stack gap="sm">
          <Text fw="bold" size="sm">{t`Table visibility`}</Text>

          <Switch
            checked={table.visibility_type === "hidden"}
            label={t`Hide this table`}
            size="sm"
            onChange={async (event) => {
              const visibilityType = event.target.checked ? "hidden" : null;
              await updateTable({
                id: table.id,
                visibility_type: visibilityType,
              });

              sendToast({
                icon: "check",
                message: t`Table visibility updated`,
              });
            }}
          />
        </Stack>

        <Stack gap="sm">
          <Flex align="flex-end" gap="md" justify="space-between">
            <Text fw="bold" size="sm">{t`Fields`}</Text>

            <FieldOrderPicker
              value={table.field_order}
              onChange={async (fieldOrder) => {
                await updateTable({
                  id: table.id,
                  field_order: fieldOrder,
                });

                sendToast({
                  icon: "check",
                  message: t`Field order updated`,
                });
              }}
            />
          </Flex>

          <SortableFieldList
            activeFieldId={fieldId}
            getFieldHref={(fieldId) => getUrl({ ...parsedParams, fieldId })}
            table={table}
            onChange={async (fieldOrder) => {
              await updateTableFieldsOrder({
                id: table.id,
                // in this context field id will never be a string because it's a raw table field, so it's ok to cast
                field_order: fieldOrder as FieldId[],
              });
>>>>>>> 5faddc65

              sendToast({
                icon: "check",
                message: t`Field order updated`,
              });
            }}
          />
        </Stack>

        <Stack gap="sm">
          <Text c="text-secondary" mb="md" mt="lg" size="sm" ta="center">
            {/* eslint-disable-next-line no-literal-metabase-strings -- Admin settings */}
            {t`Metabase can scan the values in this table to enable checkbox filters in dashboards and questions.`}
          </Text>

          <RescanTableFieldsButton tableId={table.id} />

          <DiscardTableFieldValuesButton tableId={table.id} />
        </Stack>
      </Stack>
    </Stack>
  );
};<|MERGE_RESOLUTION|>--- conflicted
+++ resolved
@@ -12,11 +12,7 @@
   RescanTableFieldsButton,
   SortableFieldList,
 } from "metabase/metadata/components";
-<<<<<<< HEAD
-import { Flex, Stack, Text } from "metabase/ui";
-=======
-import { Box, Flex, Stack, Switch, Text } from "metabase/ui";
->>>>>>> 5faddc65
+import { Box, Flex, Stack, Text } from "metabase/ui";
 import type { FieldId, Table } from "metabase-types/api";
 
 import type { RouteParams } from "../../types";
@@ -36,27 +32,6 @@
   const [sendToast] = useToast();
 
   return (
-<<<<<<< HEAD
-    <Stack gap="lg">
-      <NameDescriptionInput
-        description={table.description ?? ""}
-        descriptionPlaceholder={t`Give this table a description`}
-        name={table.display_name}
-        namePlaceholder={t`Give this table a name`}
-        onDescriptionChange={async (description) => {
-          await updateTable({ id: table.id, description });
-          confirm(t`Table description updated`);
-        }}
-        onNameChange={async (name) => {
-          await updateTable({ id: table.id, display_name: name });
-          confirm(t`Table name updated`);
-        }}
-      />
-
-      <Stack gap="sm">
-        <Flex align="flex-end" gap="md" justify="space-between">
-          <Text fw="bold" size="sm">{t`Fields`}</Text>
-=======
     <Stack gap={0} p="xl" pt={0}>
       <Box
         bg="accent-gray-light"
@@ -93,28 +68,6 @@
 
       <Stack gap="lg">
         <Stack gap="sm">
-          <Text fw="bold" size="sm">{t`Table visibility`}</Text>
-
-          <Switch
-            checked={table.visibility_type === "hidden"}
-            label={t`Hide this table`}
-            size="sm"
-            onChange={async (event) => {
-              const visibilityType = event.target.checked ? "hidden" : null;
-              await updateTable({
-                id: table.id,
-                visibility_type: visibilityType,
-              });
-
-              sendToast({
-                icon: "check",
-                message: t`Table visibility updated`,
-              });
-            }}
-          />
-        </Stack>
-
-        <Stack gap="sm">
           <Flex align="flex-end" gap="md" justify="space-between">
             <Text fw="bold" size="sm">{t`Fields`}</Text>
 
@@ -144,7 +97,6 @@
                 // in this context field id will never be a string because it's a raw table field, so it's ok to cast
                 field_order: fieldOrder as FieldId[],
               });
->>>>>>> 5faddc65
 
               sendToast({
                 icon: "check",
