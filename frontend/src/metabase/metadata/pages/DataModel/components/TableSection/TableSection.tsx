--- conflicted
+++ resolved
@@ -11,13 +11,9 @@
   NameDescriptionInput,
   SortableFieldList,
 } from "metabase/metadata/components";
-<<<<<<< HEAD
-import { Box, Group, Loader, Stack, Text } from "metabase/ui";
-=======
 import { useMetadataToasts } from "metabase/metadata/hooks";
 import { getRawTableFieldId } from "metabase/metadata/utils/field";
-import { Box, Button, Group, Icon, Loader, Stack, Text } from "metabase/ui";
->>>>>>> 2505c039
+import { Box, Group, Loader, Stack, Text } from "metabase/ui";
 import type { FieldId, Table, TableFieldOrder } from "metabase-types/api";
 
 import type { RouteParams } from "../../types";
