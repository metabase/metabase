--- conflicted
+++ resolved
@@ -509,13 +509,8 @@
 
 (def ^:private model->deleted-descendants
   ;; Note that these refer to the table names, not the search-model names.
-<<<<<<< HEAD
-  {"collection"        #{"action" "model_index_value" "report_card"}
-   "core_user"         #{"action" "collection" "model_index_value" "report_card" "report_dashboard" "segment"}
-=======
   {"core_user"         (cond-> #{"action" "collection" "model_index_value" "report_card" "report_dashboard" "segment"}
                          config/ee-available? (conj "document"))
->>>>>>> 1ddff04b
    "model_index"       #{"model_index_value"}
    "metabase_database" #{"action" "metabase_table" "model_index_value" "report_card" "segment"}
    "metabase_table"    #{"action" "model_index_value" "report_card" "segment"}
