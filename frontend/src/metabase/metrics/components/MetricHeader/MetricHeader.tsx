import type { Location } from "history";
import type { ReactNode } from "react";
import { t } from "ttag";

import { useUpdateCardMutation } from "metabase/api";
import {
  PaneHeader,
  PaneHeaderInput,
  type PaneHeaderTab,
  PaneHeaderTabs,
  PanelHeaderTitle,
} from "metabase/data-studio/components/PaneHeader";
import { useSelector } from "metabase/lib/redux";
import * as Urls from "metabase/lib/urls";
import { useMetadataToasts } from "metabase/metadata/hooks";
import { PLUGIN_DEPENDENCIES } from "metabase/plugins";
import { getMetadata } from "metabase/selectors/metadata";
import { getLocation } from "metabase/selectors/routing";
import * as Lib from "metabase-lib";
import type Metadata from "metabase-lib/v1/metadata/Metadata";
import type { Card } from "metabase-types/api";

import { NAME_MAX_LENGTH } from "../../constants";

type MetricHeaderProps = {
  card: Card;
  actions?: ReactNode;
  className?: string;
};

export function MetricHeader({ card, actions, className }: MetricHeaderProps) {
  return (
    <PaneHeader
<<<<<<< HEAD
      title={
        card.can_write ? (
          <MetricNameInput card={card} />
        ) : (
          <PanelHeaderTitle>{card.name}</PanelHeaderTitle>
        )
      }
      tabs={<MetricTabs card={card} />}
=======
      icon="metric"
      title={<MetricNameInput card={card} />}
      tabs={card != null && <MetricTabs card={card} />}
>>>>>>> 066a466f
      actions={actions}
      className={className}
      p="xl"
    />
  );
}

type MetricNameInputProps = {
  card: Card;
  onChangeName?: (name: string) => void;
};

function MetricNameInput({ card }: MetricNameInputProps) {
  const [updateCard] = useUpdateCardMutation();
  const { sendSuccessToast, sendErrorToast } = useMetadataToasts();

  const handleChangeName = async (newName: string) => {
    const { error } = await updateCard({
      id: card.id,
      name: newName,
    });

    if (error) {
      sendErrorToast(t`Failed to update metric name`);
    } else {
      sendSuccessToast(t`Metric name updated`);
    }
  };

  return (
    <PaneHeaderInput
      initialValue={card.name}
      maxLength={NAME_MAX_LENGTH}
      onChange={handleChangeName}
    />
  );
}

type MetricTabsProps = {
  card: Card;
};

function MetricTabs({ card }: MetricTabsProps) {
  const metadata = useSelector(getMetadata);
  const location = useSelector(getLocation);
  const tabs = getTabs(card, metadata, location);
  return <PaneHeaderTabs tabs={tabs} />;
}

function getTabs(
  card: Card,
  metadata: Metadata,
  { pathname }: Location,
): PaneHeaderTab[] {
  const tabs: PaneHeaderTab[] = [
    {
      label: t`Overview`,
      to: Urls.dataStudioMetric(card.id),
      isSelected: Urls.dataStudioMetric(card.id) === pathname,
    },
  ];

  if (card.can_write) {
    const query = Lib.fromJsQueryAndMetadata(metadata, card.dataset_query);
    const queryInfo = Lib.queryDisplayInfo(query);

    if (queryInfo.isEditable) {
      tabs.push({
        label: t`Query`,
        to: Urls.dataStudioMetricQuery(card.id),
        isSelected: Urls.dataStudioMetricQuery(card.id) === pathname,
      });
    }
  }

  if (PLUGIN_DEPENDENCIES.isEnabled) {
    tabs.push({
      label: t`Dependencies`,
      to: Urls.dataStudioMetricDependencies(card.id),
      isSelected: Urls.dataStudioMetricDependencies(card.id) === pathname,
    });
  }

  return tabs;
}<|MERGE_RESOLUTION|>--- conflicted
+++ resolved
@@ -31,7 +31,7 @@
 export function MetricHeader({ card, actions, className }: MetricHeaderProps) {
   return (
     <PaneHeader
-<<<<<<< HEAD
+      icon="metric"
       title={
         card.can_write ? (
           <MetricNameInput card={card} />
@@ -40,11 +40,6 @@
         )
       }
       tabs={<MetricTabs card={card} />}
-=======
-      icon="metric"
-      title={<MetricNameInput card={card} />}
-      tabs={card != null && <MetricTabs card={card} />}
->>>>>>> 066a466f
       actions={actions}
       className={className}
       p="xl"
