--- conflicted
+++ resolved
@@ -1,11 +1,7 @@
 import styled from "styled-components";
 import { Flex } from "grid-styled";
 
-<<<<<<< HEAD
-import { color, darken, lighten } from "metabase/lib/colors";
-=======
-import { alpha, color, lighten } from "metabase/lib/colors";
->>>>>>> fb383fe5
+import { alpha, color, darken, lighten } from "metabase/lib/colors";
 
 import IconButtonWrapper from "metabase/components/IconButtonWrapper";
 import LoadingSpinner from "metabase/components/LoadingSpinner";
@@ -26,10 +22,11 @@
     : color("accent4");
 }
 
-<<<<<<< HEAD
 function getBackground(model, disabled) {
   return disabled
     ? color("border")
+    : model === "dataset"
+    ? alpha(color("accent2"), 0.08)
     : model === "dashboard"
     ? color("brand")
     : color("brand-light");
@@ -38,23 +35,11 @@
 function getForeground(model, disabled) {
   return disabled
     ? darken(color("border"), 0.38)
+    : model === "dataset"
+    ? color("accent2")
     : model === "dashboard"
     ? color("white")
     : color("brand");
-=======
-function getBackground(model) {
-  if (model === "dataset") {
-    return alpha(color("accent2"), 0.08);
-  }
-  return model === "dashboard" ? color("brand") : color("brand-light");
-}
-
-function getForeground(model) {
-  if (model === "dataset") {
-    return color("accent2");
-  }
-  return model === "dashboard" ? color("white") : color("brand");
->>>>>>> fb383fe5
 }
 
 export const EntityIconWrapper = styled(IconButtonWrapper)`
