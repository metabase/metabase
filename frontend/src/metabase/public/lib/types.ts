import type { Card, Dashboard } from "metabase-types/api";

export type EmbedModalStep = "application" | "legalese" | null;

export type EmbedResource = (Card | Dashboard) & {
  embedding_params?: EmbeddingParametersSettings | null;
};

export type EmbedResourceType = "dashboard" | "question";

export type EmbedResourceParameter = {
  id: string;
  name: string;
  slug: string;
  type: string;
  required?: boolean;
  default?: unknown;
};

<<<<<<< HEAD
export type EmbeddingParametersOptions = "disabled" | "enabled" | "locked";

export type EmbeddingParametersSettings = Record<
  string,
  EmbeddingParametersOptions
>;
=======
export type EmbeddingParameterVisibility = "disabled" | "enabled" | "locked";

export type EmbeddingParameters = Record<string, EmbeddingParameterVisibility>;
>>>>>>> 140a5322

export type EmbeddingParametersValues = Record<string, string>;

export type EmbeddingDisplayOptions = {
  font: null | string;
  theme: "light" | "night" | "transparent";
  bordered: boolean;
  titled: boolean;
  hide_download_button: boolean | null;
};

export type CodeSampleParameters = {
  siteUrl: string;
  secretKey: string;
  resourceType: EmbedResourceType;
  resourceId: EmbedResource["id"];
  params: EmbeddingParametersValues;
  displayOptions: EmbeddingDisplayOptions;
};

export type ClientCodeSampleConfig = {
  id: string;
  name: string;
  source: string;
  mode: string;
};

export type ServerCodeSampleConfig = {
  id: string;
  name: string;
  source: string;
  parametersSource: string;
  getIframeQuerySource: string;
  mode: string;
  embedOption?: string;
};

export type CodeSampleOption = ClientCodeSampleConfig | ServerCodeSampleConfig;<|MERGE_RESOLUTION|>--- conflicted
+++ resolved
@@ -3,7 +3,7 @@
 export type EmbedModalStep = "application" | "legalese" | null;
 
 export type EmbedResource = (Card | Dashboard) & {
-  embedding_params?: EmbeddingParametersSettings | null;
+  embedding_params?: EmbeddingParameters | null;
 };
 
 export type EmbedResourceType = "dashboard" | "question";
@@ -17,18 +17,9 @@
   default?: unknown;
 };
 
-<<<<<<< HEAD
-export type EmbeddingParametersOptions = "disabled" | "enabled" | "locked";
-
-export type EmbeddingParametersSettings = Record<
-  string,
-  EmbeddingParametersOptions
->;
-=======
 export type EmbeddingParameterVisibility = "disabled" | "enabled" | "locked";
 
 export type EmbeddingParameters = Record<string, EmbeddingParameterVisibility>;
->>>>>>> 140a5322
 
 export type EmbeddingParametersValues = Record<string, string>;
 
