--- conflicted
+++ resolved
@@ -69,12 +69,8 @@
               cy.createDashboard().then(({ body }) => {
                 visitAndEditDashboard(body.id);
               });
-<<<<<<< HEAD
               openQuestionsSidebar();
-=======
-              cy.icon("add").last().click();
               // eslint-disable-next-line no-unscoped-text-selectors -- deprecated usage
->>>>>>> e6374476
               cy.findByText("Orders, Count").click();
               saveDashboard();
               openRevisionHistory();
