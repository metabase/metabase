/* @flow */

import React, { Component } from "react";
import { withRouter } from "react-router";

import { IFRAMED, initializeIframeResizer } from "metabase/lib/dom";
import { parseHashOptions } from "metabase/lib/browser";

import MetabaseSettings from "metabase/lib/settings";

import TitleAndDescription from "metabase/components/TitleAndDescription";
import Parameters from "metabase/parameters/components/Parameters";
import LogoBadge from "./LogoBadge";

import cx from "classnames";

import "./EmbedFrame.css";

const DEFAULT_OPTIONS = {
  bordered: IFRAMED,
  titled: true,
};

import type { DashboardWithCards } from "metabase-types/types/Dashboard";
import type { Parameter } from "metabase-types/types/Parameter";

type Props = {
  className?: string,
  children?: any,
  actionButtons?: any[],
  name?: string,
  description?: string,
  dashboard?: DashboardWithCards,
  location: { query: { [key: string]: string }, hash: string },
  parameters?: Parameter[],
  parameterValues?: { [key: string]: string },
  setParameterValue: (id: string, value: string) => void,
};

type State = {
  innerScroll: boolean,
};

@withRouter
export default class EmbedFrame extends Component {
  props: Props;
  state: State = {
    innerScroll: true,
  };

  componentWillMount() {
    initializeIframeResizer(() => this.setState({ innerScroll: false }));
  }

  render() {
    const {
      className,
      children,
      description,
      actionButtons,
      location,
      parameters,
      parameterValues,
      setParameterValue,
    } = this.props;
    const { innerScroll } = this.state;

    const showFooter = !MetabaseSettings.hideEmbedBranding() || actionButtons;

    const { bordered, titled, theme, hide_parameters } = {
      ...DEFAULT_OPTIONS,
      ...parseHashOptions(location.hash),
    };

    const name = titled ? this.props.name : null;

    return (
      <div
        className={cx("EmbedFrame flex flex-column", className, {
          spread: innerScroll,
          "bordered rounded shadowed": bordered,
          [`Theme--${theme}`]: !!theme,
        })}
      >
        <div
          className={cx("flex flex-column flex-full relative", {
            "scroll-y": innerScroll,
          })}
        >
          {name || (parameters && parameters.length > 0) ? (
            <div className="EmbedFrame-header flex align-center p1 sm-p2 lg-p3">
<<<<<<< HEAD
              {/* {name && <div className="h4 text-bold sm-h3 md-h2">{name}</div>} */}
=======
              {name && (
                <TitleAndDescription title={name} description={description} />
              )}
>>>>>>> 854f5317
              {parameters && parameters.length > 0 ? (
                <div className="flex ml-auto">
                  <Parameters
                    dashboard={this.props.dashboard}
                    parameters={parameters.map(p => ({
                      ...p,
                      value: parameterValues && parameterValues[p.id],
                    }))}
                    query={location.query}
                    setParameterValue={setParameterValue}
                    syncQueryString
                    hideParameters={hide_parameters}
                    isQB
                  />
                </div>
              ) : null}
            </div>
          ) : null}
          <div className="flex flex-column relative full flex-full">
            {children}
          </div>
        </div>
        {showFooter && (
          <div className="EmbedFrame-footer p1 md-p2 lg-p3 border-top flex-no-shrink flex align-center">
            {actionButtons && (
              <div className="flex-align-right text-medium">
                {actionButtons}
              </div>
            )}
          </div>
        )}
      </div>
    );
  }
}<|MERGE_RESOLUTION|>--- conflicted
+++ resolved
@@ -89,13 +89,7 @@
         >
           {name || (parameters && parameters.length > 0) ? (
             <div className="EmbedFrame-header flex align-center p1 sm-p2 lg-p3">
-<<<<<<< HEAD
-              {/* {name && <div className="h4 text-bold sm-h3 md-h2">{name}</div>} */}
-=======
-              {name && (
-                <TitleAndDescription title={name} description={description} />
-              )}
->>>>>>> 854f5317
+              {/*name && (<TitleAndDescription title={name} description={description} />) */}
               {parameters && parameters.length > 0 ? (
                 <div className="flex ml-auto">
                   <Parameters
