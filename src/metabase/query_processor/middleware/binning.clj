--- conflicted
+++ resolved
@@ -215,19 +215,11 @@
         (catch Throwable e
           (throw (ex-info (.getMessage e) {:clause &match} e)))))))
 
-<<<<<<< HEAD
-=======
-(defn- update-binning-strategy* [{query-type :type, :as query}]
-  (if (= query-type :native)
-    query
-    (update query :query update-binning-strategy-in-inner-query)))
-
->>>>>>> 28d29274
 (defn update-binning-strategy
   "When a binned field is found, it might need to be updated if a relevant query criteria affects the min/max value of
   the binned field. This middleware looks for that criteria, then updates the related min/max values and calculates
   the bin-width based on the criteria values (or global min/max information)."
-  [{query-type :type, inner-query :query, :as query}]
+  [{query-type :type, :as query}]
   (if (= query-type :native)
     query
     (update query :query update-binning-strategy-in-inner-query)))