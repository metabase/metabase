--- conflicted
+++ resolved
@@ -76,24 +76,6 @@
   ^String [timestamp-string]
   (-> timestamp-string parse-instant str))
 
-(defn test-run
-  [transform-id]
-  (let [resp      (mt/user-http-request :crowberto :post 202 (format "ee/transform/%s/run" transform-id))
-        timeout-s 10 ; 10 seconds is our timeout to finish execution and sync
-        limit     (+ (System/currentTimeMillis) (* timeout-s 1000))]
-    (is (=? {:message "Transform run started"}
-            resp))
-    (loop [last-resp nil]
-      (when (> (System/currentTimeMillis) limit)
-        (throw (ex-info (str "Transform run timed out after " timeout-s " seconds") {:resp last-resp})))
-      (let [resp   (mt/user-http-request :crowberto :get 200 (format "ee/transform/%s" transform-id))
-            status (some-> resp :last_run :status keyword)]
-        (when-not (contains? #{:started :succeeded} status)
-          (throw (ex-info (str "Transform run failed with status " status) {:resp resp :status status})))
-        (when-not (some? (:table resp))
-          (Thread/sleep 100)
-          (recur resp))))))
-
 (defn wait-for-table
   "Wait for a table to appear in metadata, with timeout."
   [^String table-name timeout-ms]
@@ -108,8 +90,6 @@
                           {:table-name table-name :timeout-ms timeout-ms}))
           :else (do (Thread/sleep 100)
                     (recur)))))))
-<<<<<<< HEAD
-=======
 
 (defn test-run
   [transform-id]
@@ -129,7 +109,6 @@
           (Thread/sleep 100)
           (recur resp))))))
 
->>>>>>> 473e0780
 (defn get-test-schema
   "Get the schema from the products table in the test dataset.
    This is needed for databases like BigQuery that require a schema/dataset."
