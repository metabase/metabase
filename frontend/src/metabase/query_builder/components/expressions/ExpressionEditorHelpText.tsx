--- conflicted
+++ resolved
@@ -74,16 +74,11 @@
             <div data-ignore-outside-clicks>{description}</div>
 
             {args != null && (
-<<<<<<< HEAD
               <ArgumentsGrid
                 data-testid="expression-helper-popover-arguments"
                 data-ignore-outside-clicks
               >
-                {args.map(({ name, description: argDescription }, index) => (
-=======
-              <ArgumentsGrid data-testid="expression-helper-popover-arguments">
                 {args.map(({ name, description: argDescription }) => (
->>>>>>> efa2aca0
                   <React.Fragment key={name}>
                     <ArgumentTitle data-ignore-outside-clicks>
                       {name}
