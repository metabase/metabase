--- conflicted
+++ resolved
@@ -70,14 +70,10 @@
                               :schemas                                false
                               :uploads                                true
                               :identifiers-with-spaces                true
-<<<<<<< HEAD
                               :expressions/text                       true
                               :expressions/integer                    true
                               :expressions/date                       true
-=======
-                              :cast                                   true
                               :split-part                             true
->>>>>>> f07d1810
                               ;; MySQL doesn't let you have lag/lead in the same part of a query as a `GROUP BY`; to
                               ;; fully support `offset` we need to do some kooky query transformations just for MySQL
                               ;; and make this work.
