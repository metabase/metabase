import cx from "classnames";
import PropTypes from "prop-types";
import { t } from "ttag";

import HostingInfoLink from "metabase/admin/settings/components/widgets/HostingInfoLink";
import Text from "metabase/components/type/Text";
import ExternalLink from "metabase/core/components/ExternalLink";
import ButtonsS from "metabase/css/components/buttons.module.css";
import CS from "metabase/css/core/index.css";
import { useSelector } from "metabase/lib/redux";
import MetabaseSettings from "metabase/lib/settings";
import { getIsPaidPlan } from "metabase/selectors/settings";
import { Icon } from "metabase/ui";

import {
  HostingCTAContent,
  HostingCTAIconContainer,
  HostingCTARoot,
  NewVersionContainer,
  OnLatestVersionMessage,
} from "./VersionUpdateNotice.styled";

export default function VersionUpdateNotice() {
  const currentVersion = formatVersion(MetabaseSettings.currentVersion());

  if (MetabaseSettings.isHosted()) {
    return <CloudCustomers currentVersion={currentVersion} />;
  }

  if (MetabaseSettings.versionIsLatest()) {
    return <OnLatestVersion currentVersion={currentVersion} />;
  }

  if (MetabaseSettings.newVersionAvailable()) {
    return <NewVersionAvailable currentVersion={currentVersion} />;
  }

  return <div>{t`No successful checks yet.`}</div>;
}

function CloudCustomers({ currentVersion }) {
  return (
    <div>
      {t`Metabase Cloud keeps your instance up-to-date. You're currently on version ${currentVersion}. Thanks for being a customer!`}
    </div>
  );
}

CloudCustomers.propTypes = {
  currentVersion: PropTypes.string.isRequired,
};

function OnLatestVersion({ currentVersion }) {
  const isPaidPlan = useSelector(getIsPaidPlan);

  return (
    <div>
      <OnLatestVersionMessage>
        {t`You're running Metabase ${currentVersion} which is the latest and greatest!`}
      </OnLatestVersionMessage>
      {!isPaidPlan && <HostingCTA />}
    </div>
  );
}

OnLatestVersion.propTypes = {
  currentVersion: PropTypes.string.isRequired,
};

function NewVersionAvailable({ currentVersion }) {
  const latestVersion = MetabaseSettings.latestVersion();
  const versionInfo = MetabaseSettings.versionInfo();
  const isPaidPlan = useSelector(getIsPaidPlan);

  return (
    <div>
      <NewVersionContainer
        className={cx(
          CS.p2,
          CS.bordered,
          CS.rounded,
          "border-success",
          CS.flex,
          CS.flexRow,
          CS.alignCenter,
          CS.justifyBetween,
        )}
      >
<<<<<<< HEAD
        <span className={cx(CS.textWhite, CS.textBold)}>
=======
        <span className={cx("text-white", CS.textBold)}>
>>>>>>> 3fbfeddf
          {t`Metabase ${formatVersion(latestVersion)} is available.`}{" "}
          {t`You're running ${currentVersion}`}
        </span>
        <ExternalLink
          className={cx(
            ButtonsS.Button,
            ButtonsS.ButtonWhite,
            ButtonsS.ButtonMedium,
            CS.borderless,
          )}
          href={
            "https://www.metabase.com/docs/" +
            latestVersion +
            "/operations-guide/upgrading-metabase.html"
          }
        >
          {t`Update`}
        </ExternalLink>
      </NewVersionContainer>

      <div
        className={cx(
          CS.textMedium,
          CS.bordered,
          CS.rounded,
          CS.p2,
          CS.mt2,
          CS.overflowYScroll,
        )}
        style={{ height: 330 }}
      >
        <h3 className={cx("pb3", CS.textUppercase)}>{t`What's Changed:`}</h3>

        <Version version={versionInfo.latest} />

        {versionInfo.older &&
          versionInfo.older.map((version, index) => (
            <Version key={index} version={version} />
          ))}
      </div>

      {!isPaidPlan && <HostingCTA />}
    </div>
  );
}

NewVersionAvailable.propTypes = {
  currentVersion: PropTypes.string.isRequired,
};

function HostingCTA() {
  return (
    <HostingCTARoot
      className={cx(
        CS.rounded,
        CS.bgLight,
        CS.mt4,
        CS.textBrand,
        CS.py2,
        CS.px1,
      )}
    >
      <HostingCTAContent>
        <HostingCTAIconContainer
          className={cx(
            "circular",
            CS.bgMedium,
            CS.alignCenter,
            CS.justifyCenter,
            CS.ml1,
            CS.mr2,
          )}
        >
          <Icon name="cloud" size={24} />
        </HostingCTAIconContainer>
        <div>
<<<<<<< HEAD
          <Text
            className={cx(CS.textBrand, CS.mb0)}
          >{t`Want to have upgrades taken care of for you?`}</Text>
          <Text
            className={cx(CS.textBrand, CS.textBold)}
=======
          <Text className="text-brand mb0">{t`Want to have upgrades taken care of for you?`}</Text>
          <Text
            className={cx("text-brand", CS.textBold)}
>>>>>>> 3fbfeddf
          >{t`Migrate to Metabase Cloud.`}</Text>
        </div>
      </HostingCTAContent>
      <div className="pr1">
        <HostingInfoLink text={t`Learn more`} />
      </div>
    </HostingCTARoot>
  );
}

function Version({ version }) {
  if (!version) {
    return null;
  }

  return (
    <div className="pb3">
      <h3 className={CS.textMedium}>
        {formatVersion(version.version)}{" "}
        {version.patch ? "(" + t`patch release` + ")" : null}
      </h3>
      <ul style={{ listStyleType: "disc", listStylePosition: "inside" }}>
        {version.highlights &&
          version.highlights.map((highlight, index) => (
            <li key={index} style={{ lineHeight: "1.5" }} className="pl1">
              {highlight}
            </li>
          ))}
      </ul>
    </div>
  );
}

Version.propTypes = {
  version: PropTypes.object.isRequired,
};

function formatVersion(versionLabel = "") {
  return versionLabel.replace(/^v/, "");
}<|MERGE_RESOLUTION|>--- conflicted
+++ resolved
@@ -86,11 +86,7 @@
           CS.justifyBetween,
         )}
       >
-<<<<<<< HEAD
         <span className={cx(CS.textWhite, CS.textBold)}>
-=======
-        <span className={cx("text-white", CS.textBold)}>
->>>>>>> 3fbfeddf
           {t`Metabase ${formatVersion(latestVersion)} is available.`}{" "}
           {t`You're running ${currentVersion}`}
         </span>
@@ -167,17 +163,11 @@
           <Icon name="cloud" size={24} />
         </HostingCTAIconContainer>
         <div>
-<<<<<<< HEAD
           <Text
             className={cx(CS.textBrand, CS.mb0)}
           >{t`Want to have upgrades taken care of for you?`}</Text>
           <Text
             className={cx(CS.textBrand, CS.textBold)}
-=======
-          <Text className="text-brand mb0">{t`Want to have upgrades taken care of for you?`}</Text>
-          <Text
-            className={cx("text-brand", CS.textBold)}
->>>>>>> 3fbfeddf
           >{t`Migrate to Metabase Cloud.`}</Text>
         </div>
       </HostingCTAContent>
