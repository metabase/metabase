(ns metabase.models.recent-views-test
  (:require
   [clojure.string :as str]
   [clojure.test :refer :all]
   [java-time.api :as t]
   [metabase.models.data-permissions :as data-perms]
   [metabase.models.interface :as mi]
   [metabase.models.recent-views :as recent-views]
   [metabase.test :as mt]
   [metabase.util.log :as log]
   [toucan2.core :as t2]
   [toucan2.tools.with-temp :as t2.with-temp]))

(def test-user :rasta)

(defn- clear-test-user-recent-views
  []
  (log/infof "Clearing %s's recent views" (pr-str :rasta))
  (t2/delete! :model/RecentViews :user_id (mt/user->id :rasta)))

(use-fixtures
  :each (fn [f]
          (clear-test-user-recent-views)
          (f)))

(defn fixup [list-item]
  (-> list-item
      (update :parent_collection #(into {} %))
      (update :timestamp type)))

(defn recent-views
  ;; TODO: use context on backport
  ([user-id] (recent-views user-id nil))
<<<<<<< HEAD
  ([user-id context] (:recents (recent-views/get-recents user-id (or context [:views :selections])))))
=======
  ([user-id _context] (:recents (recent-views/get-list user-id))))
>>>>>>> 688a12e9

(deftest simple-get-list-card-test
  (mt/with-temp
    [:model/Database   {db-id :id}           {:name "test-data" :initial_sync_status "incomplete"}
     :model/Collection {coll-id :id}         {:name "my coll"}
     :model/Card       {card-id         :id} {:type "question" :name "name" :display "display" :collection_id coll-id :database_id db-id}]
    (recent-views/update-users-recent-views! (mt/user->id :rasta) :model/Card card-id :view)
    (is (= [{:description nil,
             :can_write true,
             :name "name",
             :parent_collection {:id coll-id, :name "my coll", :authority_level nil}
             :moderated_status nil,
             :id card-id,
             :display "display",
             :timestamp String
             :model :card
             :database_id db-id}]
           (mt/with-test-user :rasta
             (mapv fixup
                   (recent-views (mt/user->id :rasta))))))))

(deftest simple-get-list-dataset-test
  (mt/with-temp
    [:model/Database   {db-id :id}           {:name "test-data" :initial_sync_status "incomplete"}
     :model/Collection {coll-id :id} {:name "my coll"}
     :model/Card       {card-id         :id} {:type "model" :name "name" :display "display" :collection_id coll-id :database_id db-id}]
    (recent-views/update-users-recent-views! (mt/user->id :rasta) :model/Card card-id :view)
    (is (= [{:description nil,
             :can_write true,
             :name "name",
             :parent_collection {:id coll-id, :name "my coll", :authority_level nil}
             :moderated_status nil,
             :id card-id,
             :timestamp String
             :model :dataset
             :database_id db-id}]
           (mt/with-test-user :rasta
             (mapv fixup
                   (recent-views (mt/user->id :rasta))))))))

(deftest simple-get-list-metric-test
  (mt/with-temp
    [:model/Collection {coll-id :id} {:name "my coll"}
     :model/Database   {db-id :id}   {}
<<<<<<< HEAD
     :model/Card       {card-id :id} {:type "metric" :name "name" :display "display" :collection_id coll-id :database_id db-id}]
=======
     :model/Card       {card-id         :id} {:type "metric" :name "name" :display "display" :collection_id coll-id :database_id db-id}]
>>>>>>> 688a12e9
    (recent-views/update-users-recent-views! (mt/user->id :rasta) :model/Card card-id)
    (is (= [{:description nil,
             :can_write true,
             :name "name",
             :parent_collection {:id coll-id, :name "my coll", :authority_level nil},
             :moderated_status nil,
             :id card-id,
             :display "display",
             :timestamp java.lang.String,
             :model :metric}]
           (mt/with-test-user :rasta
             (mapv fixup
                   (recent-views (mt/user->id :rasta))))))))

(deftest simple-get-list-dashboard-test
  (mt/with-temp
    [:model/Collection {coll-id :id} {:name "my coll"}
     :model/Dashboard {dash-id         :id} {:name "name" :collection_id coll-id}]
    (recent-views/update-users-recent-views! (mt/user->id :rasta) :model/Dashboard dash-id :view)
    (is (= [{:description nil,
             :can_write true,
             :name "name",
             :parent_collection {:id coll-id, :name "my coll", :authority_level nil}
             :id dash-id,
             :timestamp String
             :model :dashboard}]
           (mt/with-test-user :rasta
             (mapv fixup
                   (recent-views (mt/user->id :rasta))))))))

(defn- ->location
  "Helper to turn some strings into a collection location path:"
  [& parents]
  (str/join "/" (concat [""] parents [""])))

(deftest simple-get-list-collection-test
  (mt/with-temp
    [:model/Collection {coll-id :id} {:name "parent coll"}
     :model/Collection {my-coll-id :id} {:name "name" :location (->location coll-id)}]
    (recent-views/update-users-recent-views! (mt/user->id :rasta) :model/Collection my-coll-id :view)
    (is (= [{:description nil
             :can_write true
             :name "name"
             :effective_location (->location coll-id)
             :parent_collection {:id coll-id, :name "parent coll", :authority_level nil}
             :id my-coll-id
             :timestamp String
             :authority_level nil
             :model :collection}]
           (mt/with-test-user :rasta
             (mapv fixup
                   (recent-views (mt/user->id :rasta))))))))

(deftest nested-collections-get-list-collection-test
  (mt/with-temp
    [:model/Collection {coll-id-a :id} {:name "great grandparent coll"}
     :model/Collection {coll-id-b :id} {:name "grandparent coll" :location (->location coll-id-a)}
     :model/Collection {coll-id-c :id} {:name "parent coll" :location (->location coll-id-a coll-id-b) :authority_level :official}
     :model/Collection {coll-id-d :id} {:name "record scratch, yep that's me coll" :location (->location coll-id-a coll-id-b coll-id-c)}]
    (recent-views/update-users-recent-views! (mt/user->id :rasta) :model/Collection coll-id-d :view)
    (is (= [{:id coll-id-d
             :description nil
             :can_write true
             :name "record scratch, yep that's me coll"
             :effective_location (->location coll-id-a coll-id-b coll-id-c)
             :parent_collection {:id coll-id-c, :name "parent coll", :authority_level :official}
             :timestamp String
             :authority_level nil
             :model :collection}]
           (mt/with-test-user :rasta
             (mapv fixup
                   (recent-views (mt/user->id :rasta))))))))

(deftest simple-get-list-table-test
  (mt/with-temp
    [:model/Database {db-id :id} {:name "test-data"}
     :model/Table {table-id :id} {:name "name" :db_id db-id}]
    (recent-views/update-users-recent-views! (mt/user->id :rasta) :model/Table table-id :view)
    (doseq [[read? write? expected] [[false true []]
                                     [false false []]
                                     [true false [{:description nil,
                                                   :can_write false,
                                                   :name "name",
                                                   :parent_collection {},
                                                   :id table-id,
                                                   :database {:id db-id, :name "test-data", :initial_sync_status "incomplete"},
                                                   :timestamp String,
                                                   :display_name "Name",
                                                   :table_schema nil
                                                   :model :table}]]
                                     [true true [{:description nil,
                                                  :can_write true,
                                                  :name "name",
                                                  :parent_collection {},
                                                  :id table-id,
                                                  :database {:id db-id, :name "test-data", :initial_sync_status "incomplete"},
                                                  :timestamp String,
                                                  :table_schema nil
                                                  :display_name "Name",
                                                  :model :table}]]]]
      (with-redefs [mi/can-read? (constantly read?)
                    mi/can-write? (constantly write?)]
        (is (= expected
               (mapv fixup
                     (mt/with-test-user :rasta
                       (recent-views (mt/user->id :rasta))))))))))

(deftest update-users-recent-views!-duplicates-test
  (testing "`update-users-recent-views!` prunes duplicates of a certain model.`"
    (mt/with-temp [:model/Card {card-id :id} {:type "question"}]
      ;; twenty five views
      (dotimes [_ 25] (recent-views/update-users-recent-views! (mt/user->id :rasta) :model/Card card-id :view))
      (is (= 0 (count (filter (comp #{:dataset} :model) (mt/with-test-user :rasta
                                                          (recent-views (mt/user->id :rasta)))))))
      (is (= 1 (count (filter (comp #{:card} :model)    (mt/with-test-user :rasta
                                                          (recent-views (mt/user->id :rasta))))))))))

(deftest recent-views-content-test
  (binding [recent-views/*recent-views-stored-per-user-per-model* 2]
    (testing "`update-users-recent-views!` prunes duplicates of all models.`"
      (mt/with-full-data-perms-for-all-users!
        (mt/with-temp
          [:model/Collection {parent-coll-id :id} {:name "parent"}
           :model/Database   {db-id :id} {:name "My DB"} ;; just needed for temp tables and card's db:

           :model/Card       {card-id :id} {:type "question" :name "my card" :description "this is my card" :collection_id parent-coll-id :database_id db-id}
           :model/Card       {model-id :id} {:type "model" :name "my model" :description "this is my model" :collection_id parent-coll-id :database_id db-id}
           :model/Card       {metric-id :id} {:type "metric" :name "my metric" :display "Metric" :collection_id parent-coll-id :database_id db-id}
           :model/Dashboard  {dashboard-id :id} {:name "my dash" :description "this is my dash" :collection_id parent-coll-id}
           :model/Collection {collection-id :id} {:name "my collection" :description "this is my collection" :location (->location parent-coll-id)}
           :model/Table      {table-id :id} {:name "tablet" :display_name "I am the table" :db_id db-id, :is_upload true}]
          (doseq [[model model-id] [[:model/Card card-id]
                                    [:model/Card model-id]
                                    [:model/Card metric-id]
                                    [:model/Dashboard dashboard-id]
                                    [:model/Collection collection-id]
                                    [:model/Table table-id]]]
            (recent-views/update-users-recent-views! (mt/user->id :rasta) model model-id))
          (is (= [{:id "ID",
                   :name "tablet",
                   :description nil,
                   :model :table,
                   :table_schema nil
                   :display_name "I am the table",
                   :can_write true,
                   :database {:id db-id, :name "My DB", :initial_sync_status "incomplete"}}
                  {:id "ID",
                   :name "my collection",
                   :description "this is my collection",
                   :effective_location (->location parent-coll-id)
                   :model :collection,
                   :can_write true,
                   :authority_level nil,
                   :parent_collection {:id "ID", :name "parent", :authority_level nil}}
                  {:id "ID",
                   :name "my dash",
                   :description "this is my dash",
                   :model :dashboard,
                   :can_write true,
                   :parent_collection {:id "ID", :name "parent", :authority_level nil}}
                  {:description nil,
                   :can_write true,
                   :name "my metric",
                   :parent_collection {:id "ID", :name "parent", :authority_level nil},
                   :moderated_status nil,
                   :id "ID",
                   :display "Metric",
                   :model :metric}
                  {:id "ID",
                   :name "my model",
                   :description "this is my model",
                   :model :dataset,
                   :can_write true,
                   :moderated_status nil,
                   :parent_collection {:id "ID", :name "parent", :authority_level nil}
                   :database_id db-id}
                  {:description "this is my card",
                   :can_write true,
                   :name "my card",
                   :parent_collection {:id "ID", :name "parent", :authority_level nil},
                   :moderated_status nil,
                   :id "ID",
                   :display "table",
                   :model :card
                   :database_id db-id}]
                 (mt/with-test-user :rasta
                   (with-redefs [mi/can-read? (constantly true)
                                 mi/can-write? (fn ([id] (not= id table-id))
                                                 ([_ _] true))]
                     (->> (recent-views (mt/user->id :rasta))
                          (mapv (fn [rv] (cond-> rv
<<<<<<< HEAD
                                          true                                       (assoc :id "ID")
                                          true                                       (dissoc :timestamp)
                                          (-> rv :database :id)                      (assoc-in [:database :id] db-id)
                                          (some-> rv :parent_collection)             (update :parent_collection #(into {} %))
                                          (some-> rv :parent_collection :id number?) (assoc-in [:parent_collection :id] "ID")))))))))
=======
                                           true                                       (assoc :id "ID")
                                           true                                       (dissoc :timestamp)
                                           (-> rv :database :id)                      (assoc-in [:database :id] db-id)
                                           (some-> rv :parent_collection)             (update :parent_collection #(into {} %))
                                           (some-> rv :parent_collection :id number?) (assoc-in [:parent_collection :id] "ID")))))))))
>>>>>>> 688a12e9
          "After inserting 2 views of each model, we should have 2 views PER each model.")))))

(deftest most-recent-dashboard-view-test
  (testing "The most recent dashboard view is never pruned"
    (binding [recent-views/*recent-views-stored-per-user-per-model* 1]
      (mt/with-temp
        [:model/Dashboard  {dashboard-id    :id} {}

         :model/Card       {card-id         :id} {:type "question"}
         :model/Card       {card-id-2       :id} {:type "question"}
         :model/Card       {card-id-3       :id} {:type "question"}
         :model/Card       {model-id        :id} {:type "model"}
         :model/Card       {model-id-2      :id} {:type "model"}
         :model/Card       {model-id-3      :id} {:type "model"}
         :model/Collection {collection-id   :id} {}
         :model/Collection {collection-id-2 :id} {}
         :model/Collection {collection-id-3 :id} {}
         :model/Database   {db-id           :id} {} ;; just needed for these temp tables
         :model/Table      {table-id        :id} {:db_id db-id, :is_upload true}
         :model/Table      {table-id-2      :id} {:db_id db-id, :is_upload true}
         :model/Table      {table-id-3      :id} {:db_id db-id, :is_upload true}]
        (recent-views/update-users-recent-views! (mt/user->id :rasta) :model/Dashboard dashboard-id :view)
        (doseq [[model model-ids] [[:model/Card       [card-id card-id-2 card-id-3]]
                                   [:model/Card       [model-id model-id-2 model-id-3]]
                                   [:model/Collection [collection-id collection-id-2 collection-id-3]]
                                   [:model/Table      [table-id table-id-2 table-id-3]]]]
          (doseq [model-id model-ids]
            (recent-views/update-users-recent-views! (mt/user->id :rasta) model model-id :view)
            (is (= [dashboard-id]
                   (keep #(when ((comp #{:dashboard} :model) %) (:id %))
                         (mt/with-test-user :rasta
                           (recent-views (mt/user->id :rasta))))))))))))

(deftest user-recent-views-dedupe-test
  (testing "The `user-recent-views` table should dedupe views of the same model"
    (t2.with-temp/with-temp [:model/Card      {model-id     :id} {:type "model"}
                             :model/Card      {model-id-2   :id} {:type "model"}
                             :model/Dashboard {dashboard-id :id} {}]
      ;; insert 6
      (recent-views/update-users-recent-views! (mt/user->id :rasta) :model/Card model-id :view)
      (recent-views/update-users-recent-views! (mt/user->id :rasta) :model/Card model-id :view)
      (recent-views/update-users-recent-views! (mt/user->id :rasta) :model/Card model-id-2 :view)
      (recent-views/update-users-recent-views! (mt/user->id :rasta) :model/Card model-id-2 :view)
      (recent-views/update-users-recent-views! (mt/user->id :rasta) :model/Dashboard dashboard-id :view)
      (recent-views/update-users-recent-views! (mt/user->id :rasta) :model/Dashboard dashboard-id :view)
      ;; can't read? can't see:
      (is (= 0 (count (recent-views (mt/user->id :rasta)))))

      (is (= 3 (count
                (mt/with-test-user :rasta
                  (recent-views (mt/user->id :rasta)))))))))

(deftest most-recently-viewed-dashboard-id-test
  (testing "`most-recently-viewed-dashboard-id` returns the ID of the most recently viewed dashboard in the last 24 hours"
    (t2.with-temp/with-temp [:model/Dashboard {dash-id :id} {}
                             :model/Dashboard {dash-id-2 :id} {}
                             :model/Dashboard {dash-id-3 :id} {}]
      (is (nil? (recent-views/most-recently-viewed-dashboard-id (mt/user->id :rasta))))

      (recent-views/update-users-recent-views! (mt/user->id :rasta) :model/Dashboard dash-id :view)
      (recent-views/update-users-recent-views! (mt/user->id :rasta) :model/Dashboard dash-id :view)
      (is (= dash-id (recent-views/most-recently-viewed-dashboard-id (mt/user->id :rasta))))

      (recent-views/update-users-recent-views! (mt/user->id :rasta) :model/Dashboard dash-id :view)
      (recent-views/update-users-recent-views! (mt/user->id :rasta) :model/Dashboard dash-id-2 :view)
      (is (= dash-id-2 (recent-views/most-recently-viewed-dashboard-id (mt/user->id :rasta))))

      (recent-views/update-users-recent-views! (mt/user->id :rasta) :model/Dashboard dash-id :view)
      (recent-views/update-users-recent-views! (mt/user->id :rasta) :model/Dashboard dash-id-3 :view)
      (is (= dash-id-3 (recent-views/most-recently-viewed-dashboard-id (mt/user->id :rasta))))

      (testing "archived dashboards are not returned (#45223)"
        (t2/update! :model/Dashboard dash-id-3 {:archived true})
        (is (= dash-id (recent-views/most-recently-viewed-dashboard-id (mt/user->id :rasta))))))))

(deftest id-pruning-test
  (mt/with-temp [:model/Database a-db     {}
                 :model/Table a-table     {:db_id (:id a-db)}
                 :model/Collection a-coll {}
                 :model/Card a-card       {:type "question" :table_id (mt/id :reviews)}
                 :model/Card a-model      {:type "model"    :table_id (mt/id :reviews)}
                 :model/Dashboard a-dash  {}

                 :model/RecentViews rv15  {:id 1336998, :user_id (mt/user->id :rasta), :model "card",       :model_id (:id a-model), :timestamp #t "1971-01-01T08:00+08:00"}
                 :model/RecentViews rv14  {:id 1336999, :user_id (mt/user->id :rasta), :model "card",       :model_id (:id a-model), :timestamp #t "1971-01-01T08:01+08:00"}
                 :model/RecentViews _rv13 {:id 1337000, :user_id (mt/user->id :rasta), :model "card",       :model_id (:id a-model), :timestamp #t "1971-01-01T08:02+08:00"}
                 :model/RecentViews rv12  {:id 1337001, :user_id (mt/user->id :rasta), :model "dashboard",  :model_id (:id a-dash),  :timestamp #t "1971-01-01T08:03+08:00"}
                 :model/RecentViews rv11  {:id 1337002, :user_id (mt/user->id :rasta), :model "dashboard",  :model_id (:id a-dash),  :timestamp #t "1972-11-31T18:02:00.001-06:00"}
                 :model/RecentViews _rv10 {:id 1337003, :user_id (mt/user->id :rasta), :model "dashboard",  :model_id (:id a-dash),  :timestamp #t "1973-01-01T01:01:00.003+01:00"}
                 :model/RecentViews rv9   {:id 1337004, :user_id (mt/user->id :rasta), :model "collection", :model_id (:id a-coll),  :timestamp #t "1974-01-01T06:22:59.999+06:30"}
                 :model/RecentViews _rv8  {:id 1337005, :user_id (mt/user->id :rasta), :model "collection", :model_id (:id a-coll),  :timestamp #t "1975-01-01T06:22:59.999+06:30"}
                 :model/RecentViews rv7   {:id 1337006, :user_id (mt/user->id :rasta), :model "table",      :model_id (:id a-table), :timestamp #t "1976-01-01T06:29:59.999+06:30"}
                 :model/RecentViews rv6   {:id 1337007, :user_id (mt/user->id :rasta), :model "table",      :model_id (:id a-table), :timestamp #t "1977-01-01T09:00+09:00"}
                 :model/RecentViews rv5   {:id 1337008, :user_id (mt/user->id :rasta), :model "table",      :model_id (:id a-table), :timestamp #t "1978-01-01T01:00:00.001+01:00"}
                 :model/RecentViews rv4   {:id 1337009, :user_id (mt/user->id :rasta), :model "table",      :model_id (:id a-table), :timestamp #t "1979-01-01T04:59:59.998+05:00"}
                 :model/RecentViews rv3   {:id 1337010, :user_id (mt/user->id :rasta), :model "table",      :model_id (:id a-table), :timestamp #t "1980-01-01T00:00Z"}
                 :model/RecentViews _rv2  {:id 1337011, :user_id (mt/user->id :rasta), :model "table",      :model_id (:id a-table), :timestamp #t "1981-01-01T05:59:59.999+06:00"}
                 :model/RecentViews rv1   {:id 1337012, :user_id (mt/user->id :rasta), :model "card",       :model_id (:id a-card),  :timestamp #t "1982-01-01T00:00Z"}
                 :model/RecentViews _rv0  {:id 1337013, :user_id (mt/user->id :rasta), :model "card",       :model_id (:id a-card),  :timestamp #t "1983-10-01T00:00Z"}]
    (let [query-result (mt/with-test-user :rasta (recent-views (mt/user->id :rasta)))]
      (is (apply t/after? (map (comp t/zoned-date-time :timestamp) query-result))
          "recent-views/get-list should be in chronological order, newest first:"))
    (let [ids-to-prune (#'recent-views/duplicate-model-ids (mt/user->id :rasta) :view)]
      (is (= #{(:id rv1)                                         ;; dupe cards
               (:id rv3) (:id rv4) (:id rv5) (:id rv6) (:id rv7) ;; dupe tables
               (:id rv9)                                         ;; dupe collections
               (:id rv11) (:id rv12)                             ;; dupe dashboards
               (:id rv14) (:id rv15)}                            ;; dupe models
             ids-to-prune)))))

(deftest test-recent-views-garbage-collection
  (mt/with-temp [:model/Card a-card {:type "question" :table_id (mt/id :reviews)}
                 :model/Card b-card {:type "question" :table_id (mt/id :reviews)}
                 :model/Card c-card {:type "question" :table_id (mt/id :reviews)}
                 :model/Card d-card {:type "question" :table_id (mt/id :reviews)}
                 :model/Card e-card {:type "question" :table_id (mt/id :reviews)}
                 :model/Card f-card {:type "question" :table_id (mt/id :reviews)}
                 :model/RecentViews _ {:id 1337000 :user_id (mt/user->id :rasta), :model "card", :model_id (:id a-card), :context "view", :timestamp #t "2000-10-01T00:00Z"}
                 :model/RecentViews _ {:id 1337001 :user_id (mt/user->id :rasta), :model "card", :model_id (:id b-card), :context "view", :timestamp #t "2001-10-01T00:00Z"}
                 :model/RecentViews _ {:id 1337002 :user_id (mt/user->id :rasta), :model "card", :model_id (:id c-card), :context "view", :timestamp #t "2002-10-01T00:00Z"}
                 :model/RecentViews _ {:id 1337003 :user_id (mt/user->id :rasta), :model "card", :model_id (:id d-card), :context "view", :timestamp #t "2003-10-01T00:00Z"}
                 :model/RecentViews _ {:id 1337004 :user_id (mt/user->id :rasta), :model "card", :model_id (:id e-card), :context "view", :timestamp #t "2004-10-01T00:00Z"}
                 :model/RecentViews _ {:id 1337005 :user_id (mt/user->id :rasta), :model "card", :model_id (:id f-card), :context "view", :timestamp #t "2005-10-01T00:00Z"}]
    (doseq [{:keys [ids-to-prune bucket-size]} [{:ids-to-prune [0 1 2 3 4 5] :bucket-size 0} ;; delete them all!
                                                {:ids-to-prune [0 1 2 3 4]   :bucket-size 1}
                                                {:ids-to-prune [0 1 2 3]     :bucket-size 2}
                                                {:ids-to-prune [0 1 2]       :bucket-size 3}
                                                {:ids-to-prune [0 1]         :bucket-size 4}
                                                {:ids-to-prune [0]           :bucket-size 5}
                                                {:ids-to-prune []            :bucket-size 6}
                                                {:ids-to-prune []            :bucket-size 7}]]
      (binding [recent-views/*recent-views-stored-per-user-per-model* bucket-size]
        (testing (str "Bucket size: " bucket-size)
          (is (= ids-to-prune
                 (vec (sort (map #(- % 1337000)
                                 (#'recent-views/overflowing-model-buckets (mt/user->id :rasta) :view)))))))))))

(deftest recent-views-for-non-existent-entity-test
  (testing "If a user views a model that doesn't exist, it should not be added to recent views"
    (mt/with-temp [:model/Database   a-db          {}
                   :model/Table      _             {:db_id (:id a-db)}
                   :model/Collection _             {}
                   :model/Dashboard  _             {}
                   :model/Card       {card-id :id} {:type "question"}]
      (recent-views/update-users-recent-views! (mt/user->id :rasta) :model/Card card-id :view)
      (let [before-ghosts (recent-views (mt/user->id :rasta))
            missing-card-id (inc (apply max (t2/select-pks-vec :model/Card)))
            missing-dashboard-id (inc (apply max (t2/select-pks-vec :model/Dashboard)))
            missing-collection-id (inc (apply max (t2/select-pks-vec :model/Collection)))
            missing-table-id (inc (apply max (t2/select-pks-vec :model/Table)))]
        (recent-views/update-users-recent-views! (mt/user->id :rasta) :model/Card missing-card-id :view)
        (is (= before-ghosts (recent-views (mt/user->id :rasta)))
            "If a user views a model that doesn't exist, it should not be added to recent views")
        (recent-views/update-users-recent-views! (mt/user->id :rasta) :model/Dashboard missing-dashboard-id :view)
        (is (= before-ghosts (recent-views (mt/user->id :rasta)))
            "If a user views a model that doesn't exist, it should not be added to recent views")
        (recent-views/update-users-recent-views! (mt/user->id :rasta) :model/Collection missing-collection-id :view)
        (is (= before-ghosts (recent-views (mt/user->id :rasta)))
            "If a user views a model that doesn't exist, it should not be added to recent views")
        (recent-views/update-users-recent-views! (mt/user->id :rasta) :model/Table missing-table-id :view)
        (is (= before-ghosts (recent-views (mt/user->id :rasta)))
            "If a user views a model that doesn't exist, it should not be added to recent views")))))

(deftest update-users-recent-views!-bucket-filling-test
  (binding [recent-views/*recent-views-stored-per-user-per-model* 2]
    (testing "`update-users-recent-views!` prunes duplicates of all models.`"
      (mt/with-temp
        [:model/Card       {card-id         :id} {:type "question"}
         :model/Card       {card-id-2       :id} {:type "question"}
         :model/Card       {card-id-3       :id} {:type "question"}

         :model/Card       {model-id        :id} {:type "model"}
         :model/Card       {model-id-2      :id} {:type "model"}
         :model/Card       {model-id-3      :id} {:type "model"}

         :model/Dashboard  {dashboard-id    :id} {}
         :model/Dashboard  {dashboard-id-2  :id} {}
         :model/Dashboard  {dashboard-id-3  :id} {}

         :model/Collection {collection-id   :id} {}
         :model/Collection {collection-id-2 :id} {}
         :model/Collection {collection-id-3 :id} {}

         :model/Database   {db-id           :id} {} ;; just needed for these temp tables
         :model/Table      {table-id        :id} {:db_id db-id, :is_upload true}
         :model/Table      {table-id-2      :id} {:db_id db-id, :is_upload true}
         :model/Table      {table-id-3      :id} {:db_id db-id, :is_upload true}]
        (doseq [[model out-model model-ids] [[:model/Card :card [card-id card-id-2 card-id-3]]
                                             [:model/Card :dataset [model-id model-id-2 model-id-3]]
                                             [:model/Dashboard :dashboard [dashboard-id dashboard-id-2 dashboard-id-3]]
                                             [:model/Collection :collection [collection-id collection-id-2 collection-id-3]]
                                             [:model/Table :table [table-id table-id-2 table-id-3]]]]
          (doseq [model-id model-ids]
            (recent-views/update-users-recent-views! (mt/user->id :rasta) model model-id :view))
          (testing (format "When user views %s %ss, the latest %s per model are kept. "
                           (count model-ids) model recent-views/*recent-views-stored-per-user-per-model*)
            (is (= 2 (count (filter (comp #{out-model} :model)
                                    (mt/with-test-user :rasta
                                      (with-redefs [data-perms/user-has-permission-for-table? (constantly true)]
                                        (recent-views (mt/user->id :rasta))))))))))
        (is
         (= {:card recent-views/*recent-views-stored-per-user-per-model*,
             :dataset recent-views/*recent-views-stored-per-user-per-model*,
             :dashboard recent-views/*recent-views-stored-per-user-per-model*,
             :collection recent-views/*recent-views-stored-per-user-per-model*,
             :table recent-views/*recent-views-stored-per-user-per-model*}
            (frequencies (map :model
                              (mt/with-test-user :rasta
                                (with-redefs [data-perms/user-has-permission-for-table? (constantly true)]
                                  (recent-views (mt/user->id :rasta)))))))
         "After inserting 3 views of each model, we should have 2 views PER each model.")))))

(deftest table-per-user-size-shrinks-or-grows-test
  (binding [recent-views/*recent-views-stored-per-user-per-model* 30]
    (testing "`update-users-recent-views!` prunes duplicates of all models.`"
      (mt/with-temp
        [:model/Card       {card-id         :id} {:type "question"}
         :model/Card       {card-id-2       :id} {:type "question"}
         :model/Card       {card-id-3       :id} {:type "question"}
         :model/Card       {card-id-4       :id} {:type "question"}

         :model/Card       {model-id        :id} {:type "model"}
         :model/Card       {model-id-2      :id} {:type "model"}
         :model/Card       {model-id-3      :id} {:type "model"}

         :model/Dashboard  {dashboard-id    :id} {}
         :model/Dashboard  {dashboard-id-2  :id} {}
         :model/Dashboard  {dashboard-id-3  :id} {}

         :model/Collection {collection-id   :id} {}
         :model/Collection {collection-id-2 :id} {}
         :model/Collection {collection-id-3 :id} {}

         :model/Database   {db-id           :id} {} ;; just needed for these temp tables
         :model/Table      {table-id        :id} {:db_id db-id, :active true}
         :model/Table      {table-id-2      :id} {:db_id db-id, :active true}
         :model/Table      {table-id-3      :id} {:db_id db-id, :active false}]
        (doseq [[model model-ids] [[:model/Card       [card-id card-id-2 card-id-3]]
                                   [:model/Card       [model-id model-id-2 model-id-3]]
                                   [:model/Dashboard  [dashboard-id dashboard-id-2 dashboard-id-3]]
                                   [:model/Collection [collection-id collection-id-2 collection-id-3]]
                                   [:model/Table      [table-id table-id-2 table-id-3]]]]

          (doseq [model-id model-ids]
            (recent-views/update-users-recent-views! (mt/user->id :rasta) model model-id :view)))
        (with-redefs [mi/can-read? (constantly true)
                      data-perms/user-has-permission-for-table? (constantly true)]
          (let [freqs (frequencies (map :model
                                        (with-redefs [data-perms/user-has-permission-for-table? (constantly true)]
                                          (mt/with-test-user :rasta (recent-views (mt/user->id :rasta))))))]
            (is (= 3 (:card freqs)))
            (is (= 3 (:dataset freqs)))
            (is (= 3 (:dashboard freqs)))
            (is (= 3 (:collection freqs)))
            (is (= 2 (:table freqs))))
          (binding [recent-views/*recent-views-stored-per-user-per-model* 2]
            (is (= 5
                   (count (set (recent-views/ids-to-prune (mt/user->id :rasta) :view)))))
            (recent-views/update-users-recent-views! (mt/user->id :rasta) :model/Card card-id-4 :view)
            (is (= {:card 2, :dataset 2, :dashboard 2, :collection 2, :table 1}
                   ;; The table with :active false should be pruned, but also won't be returned, hence 1 for table.
                   (frequencies (map :model
                                     (mt/with-test-user :rasta
                                       (recent-views (mt/user->id :rasta)))))))))))))

(deftest dedupe-context-test
  (mt/with-temp
    [:model/Card       {card-id         :id} {:type "question"}
     :model/Card       {card-id-2         :id} {:type "question"}]
    (doseq [ctx [:view :selection]]
      (recent-views/update-users-recent-views! (mt/user->id :rasta) :model/Card card-id ctx))
    (is (= 1 (count
              (mt/with-test-user :rasta
                (:recents (recent-views/get-recents (mt/user->id :rasta) [:selections :views]))))))
    (doseq [ctx [:view :selection]]
      (recent-views/update-users-recent-views! (mt/user->id :rasta) :model/Card card-id-2 ctx))
    (is (= 2 (count
              (mt/with-test-user :rasta
                (:recents (recent-views/get-recents (mt/user->id :rasta) [:selections :views]))))))))<|MERGE_RESOLUTION|>--- conflicted
+++ resolved
@@ -31,11 +31,7 @@
 (defn recent-views
   ;; TODO: use context on backport
   ([user-id] (recent-views user-id nil))
-<<<<<<< HEAD
   ([user-id context] (:recents (recent-views/get-recents user-id (or context [:views :selections])))))
-=======
-  ([user-id _context] (:recents (recent-views/get-list user-id))))
->>>>>>> 688a12e9
 
 (deftest simple-get-list-card-test
   (mt/with-temp
@@ -80,11 +76,7 @@
   (mt/with-temp
     [:model/Collection {coll-id :id} {:name "my coll"}
      :model/Database   {db-id :id}   {}
-<<<<<<< HEAD
      :model/Card       {card-id :id} {:type "metric" :name "name" :display "display" :collection_id coll-id :database_id db-id}]
-=======
-     :model/Card       {card-id         :id} {:type "metric" :name "name" :display "display" :collection_id coll-id :database_id db-id}]
->>>>>>> 688a12e9
     (recent-views/update-users-recent-views! (mt/user->id :rasta) :model/Card card-id)
     (is (= [{:description nil,
              :can_write true,
@@ -276,19 +268,11 @@
                                                  ([_ _] true))]
                      (->> (recent-views (mt/user->id :rasta))
                           (mapv (fn [rv] (cond-> rv
-<<<<<<< HEAD
                                           true                                       (assoc :id "ID")
                                           true                                       (dissoc :timestamp)
                                           (-> rv :database :id)                      (assoc-in [:database :id] db-id)
                                           (some-> rv :parent_collection)             (update :parent_collection #(into {} %))
                                           (some-> rv :parent_collection :id number?) (assoc-in [:parent_collection :id] "ID")))))))))
-=======
-                                           true                                       (assoc :id "ID")
-                                           true                                       (dissoc :timestamp)
-                                           (-> rv :database :id)                      (assoc-in [:database :id] db-id)
-                                           (some-> rv :parent_collection)             (update :parent_collection #(into {} %))
-                                           (some-> rv :parent_collection :id number?) (assoc-in [:parent_collection :id] "ID")))))))))
->>>>>>> 688a12e9
           "After inserting 2 views of each model, we should have 2 views PER each model.")))))
 
 (deftest most-recent-dashboard-view-test
