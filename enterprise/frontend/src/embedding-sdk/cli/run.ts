--- conflicted
+++ resolved
@@ -5,12 +5,8 @@
   getMetabaseInstanceSetupCompleteMessage,
 } from "./constants/messages";
 import {
-<<<<<<< HEAD
-=======
   addDatabaseConnectionStep,
-  addEmbeddingToken,
   checkIfReactProject,
->>>>>>> 92d61507
   checkIsDockerRunning,
   checkSdkAvailable,
   createApiKey,
@@ -19,19 +15,10 @@
   generateReactComponentFiles,
   pickDatabaseTables,
   pollMetabaseInstance,
+  setupLicense,
   setupMetabaseInstance,
   showMetabaseCliTitle,
   startLocalMetabaseContainer,
-<<<<<<< HEAD
-  checkIfReactProject,
-  checkSdkAvailable,
-  addDatabaseConnectionStep,
-  pickDatabaseTables,
-  createModelsAndXrays,
-  generateReactComponentFiles,
-  setupLicense,
-=======
->>>>>>> 92d61507
 } from "./steps";
 import type { CliState } from "./types/cli";
 import { printEmptyLines, printInfo } from "./utils/print";
