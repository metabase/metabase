import { IndexRoute, Route } from "react-router";

import {
  PLUGIN_DEPENDENCIES,
  PLUGIN_TRANSFORMS_PYTHON,
} from "metabase/plugins";

import { JobListPage } from "./pages/JobListPage";
import { JobPage } from "./pages/JobPage";
import { NewJobPage } from "./pages/NewJobPage";
import {
  NewCardTransformPage,
  NewNativeTransformPage,
  NewPythonTransformPage,
  NewQueryTransformPage,
} from "./pages/NewTransformPage";
import { RunListPage } from "./pages/RunListPage";
import { TransformDependenciesPage } from "./pages/TransformDependenciesPage";
import { TransformListPage } from "./pages/TransformListPage";
import { TransformQueryPage } from "./pages/TransformQueryPage";
import { TransformRunPage } from "./pages/TransformRunPage";
import { TransformTargetPage } from "./pages/TransformTargetPage";
import { TransformTopNavLayout } from "./pages/TransformTopNavLayout";

export function getDataStudioTransformRoutes() {
  return (
    <>
      <Route path="runs" component={TransformTopNavLayout}>
        <IndexRoute component={RunListPage} />
      </Route>
<<<<<<< HEAD

      <Route component={TransformSidebarLayout}>
        <IndexRoute component={TransformEmptyPage} />
        <Route path="jobs" component={JobEmptyPage} />
=======
      <Route>
        <IndexRoute component={TransformListPage} />
        <Route path="jobs" component={JobListPage} />
>>>>>>> 9e62f8c2
        <Route path="jobs/new" component={NewJobPage} />
        <Route path="jobs/:jobId" component={JobPage} />
        <Route path="new/query" component={NewQueryTransformPage} />
        <Route path="new/native" component={NewNativeTransformPage} />
        <Route path="new/card/:cardId" component={NewCardTransformPage} />
        {PLUGIN_TRANSFORMS_PYTHON.isEnabled && (
          <Route path="new/python" component={NewPythonTransformPage} />
        )}
        <Route path=":transformId" component={TransformQueryPage} />
        <Route path=":transformId/edit" component={TransformQueryPage} />
        <Route path=":transformId/run" component={TransformRunPage} />
        <Route path=":transformId/target" component={TransformTargetPage} />
        {PLUGIN_DEPENDENCIES.isEnabled && (
          <Route
            path=":transformId/dependencies"
            component={TransformDependenciesPage}
          >
            <IndexRoute component={PLUGIN_DEPENDENCIES.DependencyGraphPage} />
          </Route>
        )}
        {PLUGIN_TRANSFORMS_PYTHON.getPythonLibraryRoutes()}
      </Route>
    </>
  );
}<|MERGE_RESOLUTION|>--- conflicted
+++ resolved
@@ -28,16 +28,9 @@
       <Route path="runs" component={TransformTopNavLayout}>
         <IndexRoute component={RunListPage} />
       </Route>
-<<<<<<< HEAD
-
-      <Route component={TransformSidebarLayout}>
-        <IndexRoute component={TransformEmptyPage} />
-        <Route path="jobs" component={JobEmptyPage} />
-=======
       <Route>
         <IndexRoute component={TransformListPage} />
         <Route path="jobs" component={JobListPage} />
->>>>>>> 9e62f8c2
         <Route path="jobs/new" component={NewJobPage} />
         <Route path="jobs/:jobId" component={JobPage} />
         <Route path="new/query" component={NewQueryTransformPage} />
