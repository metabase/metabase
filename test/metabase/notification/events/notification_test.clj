(ns metabase.notification.events.notification-test
  (:require
   [clojure.test :refer :all]
   [metabase.events.core :as events]
   [metabase.events.schema :as events.schema]
   [metabase.notification.core :as notification]
   [metabase.notification.events.notification :as events.notification]
   [metabase.notification.models :as models.notification]
   [metabase.notification.send :as notification.send]
   [metabase.notification.test-util :as notification.tu]
   [metabase.test :as mt]
   [toucan2.core :as t2]))

(deftest supported-events-with-notification-will-be-sent-test
  (mt/with-model-cleanup [:model/Notification]
<<<<<<< HEAD
    (notification.tu/with-temporary-event-topics! #{:event/test-notification}
      (let [topic      :event/test-notification
            n-1        (models.notification/create-notification!
                        {:payload_type :notification/system-event
                         :active       true
                         :payload      {:event_name topic}}
                        nil
                        [])
            n-2         (models.notification/create-notification!
                         {:payload_type :notification/system-event
                          :active       true
                          :payload      {:event_name topic}}
                         nil
                         [])
            _inactive  (models.notification/create-notification!
                        {:payload_type :notification/system-event
                         :active       false
                         :payload      {:event_name topic}}
                        []
                        nil)
            sent-notis (atom [])]
        (testing "publishing event will send all the actively subscribed notifciations"
          (with-redefs [notification/send-notification!      (fn [notification] (swap! sent-notis conj notification))
                        events.notification/supported-topics #{:event/test-notification}]
            (events/publish-event! topic {::hi true})
            (is (=? [[(:id n-1) {::hi true}]
                     [(:id n-2) {::hi true}]]
                    (->> @sent-notis
                         (map (juxt :id :event_info))
                         (sort-by first))))))))))
=======
    (notification.tu/with-send-notification-sync
      (notification.tu/with-temporary-event-topics! #{:event/test-notification}
        (let [topic      :event/test-notification
              n-1        (models.notification/create-notification!
                          {:payload_type :notification/system-event
                           :active       true}
                          [{:type       :notification-subscription/system-event
                            :event_name topic}]
                          nil)
              n-2         (models.notification/create-notification!
                           {:payload_type :notification/system-event
                            :active       true}
                           [{:type       :notification-subscription/system-event
                             :event_name topic}]
                           nil)
              _inactive  (models.notification/create-notification!
                          {:payload_type :notification/system-event
                           :active       false}
                          [{:type       :notification-subscription/system-event
                            :event_name topic}]
                          nil)
              sent-notis (atom [])]
          (testing "publishing event will send all the actively subscribed notifciations"
            (with-redefs [notification.send/send-notification! (fn [notification] (swap! sent-notis conj notification))
                          events.notification/supported-topics #{:event/test-notification}]
              (events/publish-event! topic {::hi true})
              (is (=? [[(:id n-1) {:event_info {::hi true}}]
                       [(:id n-2) {:event_info {::hi true}}]]
                      (->> @sent-notis
                           (map (juxt :id :payload))
                           (sort-by first)))))))))))
>>>>>>> 8fc63096

(deftest unsupported-events-will-not-send-notification-test
  (mt/with-model-cleanup [:model/Notification]
    (notification.tu/with-temporary-event-topics! #{:event/unsupported-topic}
      (let [topic      :event/unsupported-topic
            sent-notis (atom #{})]
        (models.notification/create-notification!
         {:payload_type :notification/system-event
          :active       true
          :payload      {:event_name topic}}
         []
         nil)
        (testing "publish an event that is not supported for notifications will not send any notifications"
          (with-redefs
           [notification/send-notification!      (fn [notification] (swap! sent-notis conj notification))
            events.notification/supported-topics #{}]
            (events/publish-event! :event/unsupported-topic {::hi true})
            (is (empty? @sent-notis))))))))

(def user-hydra-model [:model/User :id :first_name])

#_(deftest hydrate-event-notifcation-test
    (doseq [[context schema value expected]
            [["single map"
              [:map
               (-> [:user_id :int] (#'events.schema/hydrated-schemas :user user-hydra-model))]
              {:user_id (mt/user->id :rasta)}
              {:user_id (mt/user->id :rasta)
               :user    (t2/select-one user-hydra-model (mt/user->id :rasta))}]
             ["seq of maps"
              [:sequential
               [:map
                (-> [:user_id :int] (#'events.schema/hydrated-schemas :user user-hydra-model))]]
              [{:user_id (mt/user->id :rasta)}
               {:user_id (mt/user->id :crowberto)}]
              [{:user_id (mt/user->id :rasta)
                :user    (t2/select-one user-hydra-model (mt/user->id :rasta))}
               {:user_id (mt/user->id :crowberto)
                :user    (t2/select-one user-hydra-model (mt/user->id :crowberto))}]]
             ["ignore keys that don't need hydration"
              [:map
               (-> [:user_id :int] (#'events.schema/hydrated-schemas :user user-hydra-model))
               [:topic   [:= :user-joined]]]
              {:user_id (mt/user->id :rasta)
               :topic   :user-joined}
              {:user_id (mt/user->id :rasta)
               :user    (t2/select-one user-hydra-model (mt/user->id :rasta))}]
             ["multiple hydration in the same map"
              [:map
               (-> [:user_id :int] (#'events.schema/hydrated-schemas :user user-hydra-model))
               (-> [:creator :int] (#'events.schema/hydrated-schemas :creator user-hydra-model))]
              {:user_id    (mt/user->id :rasta)
               :creator_id (mt/user->id :crowberto)}
              {:user_id    (mt/user->id :rasta)
               :user       (t2/select-one user-hydra-model (mt/user->id :rasta))
               :creator_id (mt/user->id :crowberto)
               :creator    (t2/select-one user-hydra-model (mt/user->id :rasta))}]
             ["respect the options"
              [:map
               (-> [:user_id {:optional true} :int] (#'events.schema/hydrated-schemas :user user-hydra-model))]
              {}
              {}]]]
      (testing context
        (= expected (#'events.notification/hydrate! schema value)))))

(deftest record-task-history-test
  (notification.tu/with-notification-testing-setup!
    (mt/with-temp [:model/Channel chn-1 (assoc notification.tu/default-can-connect-channel :name (mt/random-name))
                   :model/Channel chn-2 (assoc notification.tu/default-can-connect-channel :name (mt/random-name))]
      (notification.tu/with-temporary-event-topics! #{:event/testing}
        (doseq [_ (range 2)]
          (models.notification/create-notification! {:payload_type :notification/system-event
                                                     :payload      {:event_name :event/testing}
                                                     :condition    [:= 1 1]}
                                                    []
                                                    [{:channel_type notification.tu/test-channel-type
                                                      :channel_id   (:id chn-1)
                                                      :template_id  nil
                                                      :recipients   [{:type :notification-recipient/user
                                                                      :user_id (mt/user->id :crowberto)}]}
                                                     {:channel_type notification.tu/test-channel-type
                                                      :channel_id   (:id chn-2)
                                                      :template_id  nil
                                                      :recipients   [{:type :notification-recipient/user
                                                                      :user_id (mt/user->id :rasta)}]}]))
        (t2/select :model/NotificationSubscription)
        (t2/delete! :model/TaskHistory :task [:in ["notification-send" "channel-send" "notification-trigger"]])
        (events/publish-event! :event/testing {})
        (testing "each notification should have a task history, in which each channel-send will have a task history"
          (is (= {"notification-trigger" 1
                  "notification-send"    2 ; 2 notifications, each send to 2 channels
                  "channel-send"         4}
                 (as-> (t2/select :model/TaskHistory :task [:in ["notification-send" "channel-send" "notification-trigger"]]) th
                   (group-by :task th)
                   (update-vals th count)))))))))

(defmethod events.notification/notification-filter-for-topic :event/filter-by-table-id
  [_topic event-info]
  [:= :table_id (:table_id event-info)])

(deftest notification-filter-for-topic-test
  (mt/with-model-cleanup [:model/Notification]
    (notification.tu/with-temporary-event-topics! #{:event/filter-by-table-id}
      (let [noti-user      (:id (models.notification/create-notification! {:payload_type :notification/system-event
                                                                           :payload       {:event_name :event/filter-by-table-id
                                                                                           :table_id      (mt/id :users)}}
                                                                          []
                                                                          []))
            noti-product   (:id (models.notification/create-notification! {:payload_type :notification/system-event
                                                                           :payload       {:event_name :event/filter-by-table-id
                                                                                           :table_id      (mt/id :products)}}
                                                                          []
                                                                          []))]
        (testing "returns notification if filter matches"
          (is (= [noti-user] (map :id (#'events.notification/notifications-for-topic :event/filter-by-table-id {:table_id (mt/id :users)}))))
          (is (= [noti-product] (map :id (#'events.notification/notifications-for-topic :event/filter-by-table-id {:table_id (mt/id :products)})))))
        (testing "do not returns notification if filter does not match"
          (is (empty? (#'events.notification/notifications-for-topic :event/filter-by-table-id {})))
          (is (empty? (#'events.notification/notifications-for-topic :event/filter-by-table-id {:table_id (mt/id :orders)}))))))))<|MERGE_RESOLUTION|>--- conflicted
+++ resolved
@@ -13,7 +13,6 @@
 
 (deftest supported-events-with-notification-will-be-sent-test
   (mt/with-model-cleanup [:model/Notification]
-<<<<<<< HEAD
     (notification.tu/with-temporary-event-topics! #{:event/test-notification}
       (let [topic      :event/test-notification
             n-1        (models.notification/create-notification!
@@ -44,39 +43,6 @@
                     (->> @sent-notis
                          (map (juxt :id :event_info))
                          (sort-by first))))))))))
-=======
-    (notification.tu/with-send-notification-sync
-      (notification.tu/with-temporary-event-topics! #{:event/test-notification}
-        (let [topic      :event/test-notification
-              n-1        (models.notification/create-notification!
-                          {:payload_type :notification/system-event
-                           :active       true}
-                          [{:type       :notification-subscription/system-event
-                            :event_name topic}]
-                          nil)
-              n-2         (models.notification/create-notification!
-                           {:payload_type :notification/system-event
-                            :active       true}
-                           [{:type       :notification-subscription/system-event
-                             :event_name topic}]
-                           nil)
-              _inactive  (models.notification/create-notification!
-                          {:payload_type :notification/system-event
-                           :active       false}
-                          [{:type       :notification-subscription/system-event
-                            :event_name topic}]
-                          nil)
-              sent-notis (atom [])]
-          (testing "publishing event will send all the actively subscribed notifciations"
-            (with-redefs [notification.send/send-notification! (fn [notification] (swap! sent-notis conj notification))
-                          events.notification/supported-topics #{:event/test-notification}]
-              (events/publish-event! topic {::hi true})
-              (is (=? [[(:id n-1) {:event_info {::hi true}}]
-                       [(:id n-2) {:event_info {::hi true}}]]
-                      (->> @sent-notis
-                           (map (juxt :id :payload))
-                           (sort-by first)))))))))))
->>>>>>> 8fc63096
 
 (deftest unsupported-events-will-not-send-notification-test
   (mt/with-model-cleanup [:model/Notification]
