--- conflicted
+++ resolved
@@ -426,11 +426,7 @@
                                      AND
                                      ((PRODUCTS__via__PRODUCT_ID.CATEGORY = ?) OR (PRODUCTS__via__PRODUCT_ID.CATEGORY = ?))
                                      AND
-<<<<<<< HEAD
-                                     (ORDERS.CREATED_AT >= CAST (DATE_TRUNC ("year" DATEADD ("year" CAST (-2 AS long) CAST (NOW () AS datetime))) AS date))
-=======
                                      (ORDERS.CREATED_AT >= DATE_TRUNC ("year" DATEADD ("year" -2 NOW ())))
->>>>>>> 29ef29e9
                                      AND
                                      (ORDERS.CREATED_AT < CAST (DATE_TRUNC ("year" NOW ()) AS date))]}
                         AS source]
