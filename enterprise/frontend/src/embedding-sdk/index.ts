--- conflicted
+++ resolved
@@ -2,9 +2,5 @@
 export * from "./components/public";
 export * from "./lib/plugins";
 
-<<<<<<< HEAD
-export type { SDKConfigType } from "./types";
-export type { MetabaseTheme } from "./theme/types";
-=======
 export type { SDKConfig } from "./types";
->>>>>>> dd9e126b
+export type { MetabaseTheme } from "./theme/types";