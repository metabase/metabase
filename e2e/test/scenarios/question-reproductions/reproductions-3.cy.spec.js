import { WRITABLE_DB_ID, SAMPLE_DB_ID } from "e2e/support/cypress_data";
import { SAMPLE_DATABASE } from "e2e/support/cypress_sample_database";
import { NO_COLLECTION_PERSONAL_COLLECTION_ID } from "e2e/support/cypress_sample_instance_data";
import {
  restore,
  visualize,
  openTable,
  openOrdersTable,
  popover,
  modal,
  summarize,
  startNewQuestion,
  entityPickerModal,
  entityPickerModalTab,
  questionInfoButton,
  rightSidebar,
  getNotebookStep,
  visitQuestionAdhoc,
  openNotebook,
  queryBuilderHeader,
  cartesianChartCircle,
  filter,
  moveColumnDown,
  getDraggableElements,
  resetTestTable,
  getTable,
  resyncDatabase,
  createQuestion,
  saveQuestion,
  echartsContainer,
  newButton,
  appBar,
  openProductsTable,
  queryBuilderFooter,
  enterCustomColumnDetails,
  addCustomColumn,
  tableInteractive,
  createNativeQuestion,
  queryBuilderMain,
  leftSidebar,
  assertQueryBuilderRowCount,
  visitDashboard,
  getDashboardCard,
  testTooltipPairs,
  join,
<<<<<<< HEAD
  tableHeaderClick,
=======
  visitQuestion,
>>>>>>> d480a4d3
} from "e2e/support/helpers";

const { ORDERS, ORDERS_ID, PRODUCTS, PRODUCTS_ID, PEOPLE, PEOPLE_ID } =
  SAMPLE_DATABASE;

describe("issue 32625, issue 31635", () => {
  const CC_NAME = "Is Promotion";

  const QUESTION = {
    dataset_query: {
      type: "query",
      database: SAMPLE_DB_ID,
      query: {
        "source-table": ORDERS_ID,
        aggregation: [
          "distinct",
          ["field", ORDERS.PRODUCT_ID, { "base-type": "type/Integer" }],
        ],
        breakout: ["expression", CC_NAME],
        expressions: {
          [CC_NAME]: [
            "case",
            [[[">", ["field", ORDERS.DISCOUNT, null], 0], 1]],
            { default: 0 },
          ],
        },
      },
    },
  };
  beforeEach(() => {
    restore();
    cy.signInAsAdmin();
  });

  it("should remove dependent clauses when a clause is removed (metabase#32625, metabase#31635)", () => {
    visitQuestionAdhoc(QUESTION, { mode: "notebook" });

    getNotebookStep("expression")
      .findAllByTestId("notebook-cell-item")
      .first()
      .icon("close")
      .click();

    getNotebookStep("expression").should("not.exist");
    getNotebookStep("summarize").findByText(CC_NAME).should("not.exist");

    visualize();

    cy.findByTestId("query-builder-main").within(() => {
      cy.findByTestId("scalar-value").should("have.text", "200");
      cy.findByText("There was a problem with your question").should(
        "not.exist",
      );
    });
  });
});

describe("issue 32964", () => {
  const LONG_NAME = "A very long column name that will cause text overflow";

  const QUESTION = {
    dataset_query: {
      type: "query",
      database: SAMPLE_DB_ID,
      query: {
        "source-table": ORDERS_ID,
        expressions: {
          [LONG_NAME]: [
            "*",
            ["field", SAMPLE_DATABASE.ORDERS.SUBTOTAL, null],
            2,
          ],
        },
        aggregation: [["sum", ["expression", LONG_NAME]]],
        breakout: [
          [
            "field",
            SAMPLE_DATABASE.ORDERS.CREATED_AT,
            {
              "base-type": "type/DateTime",
              "temporal-unit": "week",
            },
          ],
        ],
      },
    },
  };
  beforeEach(() => {
    restore();
    cy.signInAsAdmin();
  });

  it("should not overflow chart settings sidebar with long column name (metabase#32964)", () => {
    visitQuestionAdhoc(QUESTION);
    cy.findByTestId("viz-settings-button").click();
    cy.findByTestId("sidebar-left").within(([sidebar]) => {
      const maxX = sidebar.getBoundingClientRect().right;
      cy.findByText(`Sum of ${LONG_NAME}`).then(([el]) => {
        const x = el.getBoundingClientRect().right;
        expect(x).to.be.lessThan(maxX);
      });
    });
  });
});

describe("issue 33079", () => {
  const questionDetails = {
    display: "line",
    query: {
      "source-table": ORDERS_ID,
      aggregation: [["count"]],
      breakout: [["field", ORDERS.CREATED_AT, { "temporal-unit": "month" }]],
    },
  };
  beforeEach(() => {
    restore();
    cy.signInAsAdmin();

    cy.intercept("POST", "/api/dataset").as("dataset");
    cy.request("GET", "/api/user/current").then(({ body: user }) => {
      cy.request("PUT", `/api/user/${user.id}`, { locale: "de" });
    });
  });

  it("underlying records drill should work in a non-English locale (metabase#33079)", () => {
    cy.createQuestion(questionDetails, { visitQuestion: true });
    cartesianChartCircle().eq(1).click({ force: true });
    popover()
      .findByText(/Order/) // See these Orders
      .click();
    cy.wait("@dataset");
    cy.findByTestId("question-row-count").should("contain", "19");
  });
});

describe("issue 34414", () => {
  const { INVOICES_ID } = SAMPLE_DATABASE;

  const INVOICE_MODEL_DETAILS = {
    name: "Invoices Model",
    query: { "source-table": INVOICES_ID },
    type: "model",
  };
  beforeEach(() => {
    restore();
    cy.signInAsNormalUser();
  });

  it("populate field values after re-adding filter on virtual table field (metabase#34414)", () => {
    cy.createQuestion(INVOICE_MODEL_DETAILS).then(response => {
      const modelId = response.body.id;

      visitQuestionAdhoc({
        dataset_query: {
          type: "query",
          database: SAMPLE_DB_ID,
          query: { "source-table": `card__${modelId}` },
        },
      });
    });

    openNotebook();
    filter({ mode: "notebook" });

    popover().within(() => {
      cy.findByText("Plan").click();
      assertPlanFieldValues();

      cy.log("Open filter again");
      cy.findByLabelText("Back").click();

      cy.log("Open plan field again");
      cy.findByText("Plan").click();

      assertPlanFieldValues();
    });
  });
});

function assertPlanFieldValues() {
  cy.findByText("Basic").should("be.visible");
  cy.findByText("Business").should("be.visible");
  cy.findByText("Premium").should("be.visible");
}

describe("issue 38176", () => {
  beforeEach(() => {
    restore();
    cy.signInAsNormalUser();
    cy.intercept("PUT", "/api/card/**").as("updateQuestion");
  });

  it("restoring a question to a previous version should preserve the variables (metabase#38176)", () => {
    cy.createNativeQuestion(
      {
        name: "38176",
        native: {
          query:
            'SELECT "COUNTRY" from "ACCOUNTS" WHERE country = {{ country }} LIMIT 5',
          "template-tags": {
            country: {
              type: "text",
              id: "dd06cd10-596b-41d0-9d6e-94e98ceaf989",
              name: "country",
              "display-name": "Country",
            },
          },
        },
      },
      { visitQuestion: true },
    );

    cy.findByPlaceholderText("Country").type("NL");

    cy.findByTestId("query-builder-main").button("Get Answer").click();

    questionInfoButton().click();
    rightSidebar().within(() => {
      cy.findByText("History");

      cy.findByPlaceholderText("Add description")
        .type("This is a question")
        .blur();

      cy.wait("@updateQuestion");
      cy.findByText(/added a description/i);
      cy.findByTestId("question-revert-button").click();

      cy.findByText(/reverted to an earlier version/i).should("be.visible");
    });

    cy.findAllByRole("gridcell").should("contain", "NL");
  });
});

describe("issue 38354", { tags: "@external" }, () => {
  const QUESTION_DETAILS = {
    query: {
      "source-table": ORDERS_ID,
      limit: 5,
    },
  };
  beforeEach(() => {
    restore();
    restore("postgres-12");
    cy.signInAsAdmin();
    cy.createQuestion(QUESTION_DETAILS, { visitQuestion: true });
  });

  it("should be possible to change source database (metabase#38354)", () => {
    openNotebook();
    getNotebookStep("data").findByTestId("data-step-cell").click();
    entityPickerModal().within(() => {
      cy.findByText("QA Postgres12").click();
      cy.findByText("Orders").click();
    });

    // optimization: add a limit so that query runs faster
    cy.button("Row limit").click();
    getNotebookStep("limit").findByPlaceholderText("Enter a limit").type("5");

    visualize();

    cy.findByTestId("query-builder-main")
      .findByText("There was a problem with your question")
      .should("not.exist");
    cy.get("[data-testid=cell-data]").should("contain", "37.65"); // assert visualization renders the data
  });
});

describe("issue 30056", () => {
  const questionDetails = {
    query: {
      "source-query": {
        "source-table": PEOPLE_ID,
        aggregation: [["count"]],
        breakout: [
          ["field", PEOPLE.LATITUDE, { "base-type": "type/Float" }],
          ["field", PEOPLE.LONGITUDE, { "base-type": "type/Float" }],
        ],
      },
      filter: [">", ["field", "count", { "base-type": "type/Integer" }], 2],
    },
  };

  beforeEach(() => {
    restore();
    cy.signInAsNormalUser();
  });

  it("should show table breadcrumbs for questions with post-aggregation filters (metabase#30056)", () => {
    createQuestion(questionDetails, { visitQuestion: true });
    // the name of the table is hidden after a few seconds with a CSS animation,
    // so check for "exist" only
    queryBuilderHeader().findByText("People").should("exist");
  });
});

describe("issue 39102", () => {
  const questionDetails = {
    name: "39102",
    query: {
      "source-query": {
        "source-table": ORDERS_ID,
        aggregation: ["count"],
        breakout: [["field", ORDERS.CREATED_AT, { "temporal-unit": "year" }]],
      },
      filter: [">", ["field", "count", { "base-type": "type/Integer" }], 1000],
      aggregation: ["count"],
    },
    type: "question",
  };
  beforeEach(() => {
    restore();
    cy.signInAsAdmin();
    cy.intercept("POST", "/api/dataset").as("dataset");
  });

  it("should be able to preview a multi-stage query (metabase#39102)", () => {
    cy.createQuestion(questionDetails, { visitQuestion: true });
    openNotebook();

    getNotebookStep("data", { stage: 0 }).icon("play").click();
    cy.wait("@dataset");
    cy.findByTestId("preview-root").within(() => {
      cy.findByText("Tax").should("be.visible");
      cy.icon("close").click();
    });

    getNotebookStep("summarize", { stage: 0 }).icon("play").click();
    cy.wait("@dataset");
    cy.findByTestId("preview-root").within(() => {
      cy.findByText("Count").should("be.visible");
      cy.findByText("3,610").should("be.visible");
      cy.findByText("744").should("be.visible");
      cy.icon("close").click();
    });

    getNotebookStep("filter", { stage: 1 }).icon("play").click();
    cy.wait("@dataset");
    cy.findByTestId("preview-root").within(() => {
      cy.findByText("Count").should("be.visible");
      cy.findByText("3,610").should("be.visible");
      cy.findByText("744").should("not.exist");
      cy.icon("close").click();
    });

    getNotebookStep("summarize", { stage: 1 }).icon("play").click();
    cy.wait("@dataset");
    cy.findByTestId("preview-root").within(() => {
      cy.findByText("Count").should("be.visible");
      cy.findByText("4").should("be.visible");
    });
  });
});

describe("issue 13814", () => {
  const questionDetails = {
    display: "scalar",
    query: {
      "source-table": ORDERS_ID,
      aggregation: [
        ["count", ["field", ORDERS.TAX, { "base-type": "type/Float" }]],
      ],
    },
  };

  beforeEach(() => {
    restore();
    cy.signInAsNormalUser();
  });

  it("should support specifying a field in 'count' MBQL clause even if the UI doesn't support it (metabase#13814)", () => {
    cy.log("verify that the API supports saving this MBQL");
    createQuestion(questionDetails).then(({ body: card }) =>
      visitQuestion(card.id),
    );

    cy.log("verify that the query is executed correctly");
    cy.findByTestId("scalar-value").findByText("18,760").should("be.visible");

    cy.log(
      "verify that the clause is displayed correctly and won't crash if updated",
    );
    openNotebook();
    getNotebookStep("summarize")
      .findByText("Count of Tax")
      .should("be.visible")
      .click();
    popover().findByText("Count of rows").click();
    getNotebookStep("summarize").findByText("Count").should("be.visible");
  });
});

describe("issue 39795", () => {
  beforeEach(() => {
    restore();
    cy.signInAsAdmin();

    //If you comment out this post, then the test will pass.
    cy.request("post", `/api/field/${ORDERS.PRODUCT_ID}/dimension`, {
      human_readable_field_id: PRODUCTS.TITLE,
      name: "Product ID",
      type: "external",
    });
  });

  it("should allow me to re-order even when a field is set with a different display value (metabase#39795)", () => {
    visitQuestionAdhoc({
      dataset_query: {
        database: SAMPLE_DB_ID,
        query: {
          "source-table": ORDERS_ID,
        },
        type: "query",
      },
    });
    cy.findByTestId("viz-settings-button").click();
    moveColumnDown(getDraggableElements().first(), 2);

    // We are not able to re-order because the dataset will also contain values a column for Product ID
    // This causes the isValid() check to fire, and you are always forced into the default value for table.columns
    getDraggableElements().eq(2).should("contain.text", "ID");
  });
});

describe("issue 40176", () => {
  const DIALECT = "postgres";
  const TABLE = "uuid_pk_table";
  beforeEach(() => {
    restore(`${DIALECT}-writable`);
    cy.signInAsAdmin();
    resetTestTable({ type: DIALECT, table: TABLE });
    resyncDatabase({
      dbId: WRITABLE_DB_ID,
      tableName: TABLE,
    });
  });

  it(
    "should allow filtering on UUID PK columns (metabase#40176)",
    { tags: "@external" },
    () => {
      getTable({ name: TABLE }).then(({ id: tableId }) => {
        visitQuestionAdhoc({
          display: "table",
          dataset_query: {
            database: WRITABLE_DB_ID,
            query: {
              "source-table": tableId,
            },
            type: "query",
          },
        });
      });
      openNotebook();
      cy.findByTestId("action-buttons").findByText("Filter").click();
      popover().within(() => {
        cy.findByText("ID").click();
        cy.findByLabelText("Filter value").type(
          "a0eebc99-9c0b-4ef8-bb6d-6bb9bd380a11",
        );
        cy.button("Add filter").click();
      });
      visualize();
      cy.findByTestId("question-row-count")
        .findByText("Showing 1 row")
        .should("be.visible");
    },
  );
});

describe("issue 40435", () => {
  beforeEach(() => {
    restore();
    cy.signInAsNormalUser();
    cy.intercept("PUT", "/api/card/*").as("updateCard");
  });

  it("should make new query columns visible by default (metabase#40435)", () => {
    openOrdersTable();
    openNotebook();
    getNotebookStep("data").button("Pick columns").click();
    popover().within(() => {
      cy.findByText("Select none").click();
      cy.findByText("User ID").click();
    });
    getNotebookStep("data").button("Pick columns").click();
    visualize();
    cy.findByTestId("viz-settings-button").click();
    cy.findByTestId("sidebar-left").within(() => {
      cy.findByTestId("ID-hide-button").click();
      cy.findByTestId("ID-show-button").click();
    });
    saveQuestion();

    openNotebook();
    getNotebookStep("data").button("Pick columns").click();
    popover().findByText("Product ID").click();
    queryBuilderHeader().findByText("Save").click();
    modal().last().findByText("Save").click();
    cy.wait("@updateCard");
    visualize();

    cy.findByRole("columnheader", { name: "ID" }).should("be.visible");
    cy.findByRole("columnheader", { name: "User ID" }).should("be.visible");
    cy.findByRole("columnheader", { name: "Product ID" }).should("be.visible");
  });
});

describe("issue 41381", () => {
  beforeEach(() => {
    restore();
    cy.signInAsNormalUser();
  });

  it("should show an error message when adding a constant-only custom expression (metabase#41381)", () => {
    openOrdersTable({ mode: "notebook" });
    addCustomColumn();
    enterCustomColumnDetails({ formula: "'Test'", name: "Constant" });
    popover().within(() => {
      cy.findByText("Invalid expression").should("be.visible");
      cy.button("Done").should("be.disabled");
    });
  });
});

describe(
  "issue 42010 -- Unable to filter by mongo id",
  { tags: "@mongo" },
  () => {
    beforeEach(() => {
      restore("mongo-5");
      cy.signInAsAdmin();

      cy.intercept("POST", "/api/dataset").as("dataset");
      cy.request(`/api/database/${WRITABLE_DB_ID}/schema/`).then(({ body }) => {
        const tableId = body.find(table => table.name === "orders").id;
        openTable({
          database: WRITABLE_DB_ID,
          table: tableId,
          limit: 2,
        });
      });
      cy.wait("@dataset");
    });

    it("should be possible to filter by Mongo _id column (metabase#40770, metabase#42010)", () => {
      cy.get("#main-data-grid")
        .findAllByRole("gridcell")
        .first()
        .then($cell => {
          // Ids are non-deterministic so we have to obtain the id from the cell, and store its value.
          const id = $cell.text();

          cy.log(
            "Scenario 1 - Make sure the simple mode filter is working correctly (metabase#40770)",
          );
          filter();

          cy.findByRole("dialog").within(() => {
            cy.findByPlaceholderText("Search by ID").type(id);
            cy.button("Apply filters").click();
          });

          cy.findByTestId("question-row-count").should(
            "have.text",
            "Showing 1 row",
          );
          removeFilter();

          cy.log(
            "Scenario 2 - Make sure filter is working in the notebook editor (metabase#42010)",
          );
          openNotebook();
          filter({ mode: "notebook" });

          popover()
            .findAllByRole("option")
            .first()
            .should("have.text", "ID")
            .click();

          cy.findByTestId("string-filter-picker").within(() => {
            cy.findByLabelText("Filter operator").should("have.value", "Is");
            cy.findByPlaceholderText("Search by ID").type(id);
            cy.button("Add filter").click();
          });

          cy.findByTestId("step-filter-0-0").within(() => {
            cy.findByText(`ID is ${id}`);

            cy.log(
              "Scenario 2.1 - Trigger the preview to make sure it reflects the filter correctly",
            );
            cy.icon("play").click();
          });

          // The preview should show only one row
          const ordersColumns = 10;
          cy.findByTestId("preview-root")
            .get("#main-data-grid")
            .findAllByTestId("cell-data")
            .should("have.length.at.most", ordersColumns);

          cy.log("Scenario 2.2 - Make sure we can visualize the data");
          visualize();
          cy.findByTestId("question-row-count").should(
            "have.text",
            "Showing 1 row",
          );
        });
    });
  },
);

function removeFilter() {
  cy.findByTestId("filter-pill").findByLabelText("Remove").click();
  cy.findByTestId("question-row-count").should("have.text", "Showing 2 rows");
}

describe("issue 33439", () => {
  beforeEach(() => {
    restore();
    cy.signInAsNormalUser();
  });

  it("should show an error message when trying to use convertTimezone on an unsupported db (metabase#33439)", () => {
    openOrdersTable({ mode: "notebook" });
    addCustomColumn();
    enterCustomColumnDetails({
      formula:
        'convertTimezone("2022-12-28T12:00:00", "Canada/Pacific", "Canada/Eastern")',
      name: "Date",
    });
    popover().within(() => {
      cy.findByText("Unsupported function convert-timezone");
      cy.button("Done").should("be.disabled");
    });
  });
});

describe("issue 42244", () => {
  const COLUMN_NAME = "Created At".repeat(5);

  beforeEach(() => {
    restore();
    cy.signInAsAdmin();
    cy.request("PUT", `/api/field/${ORDERS.CREATED_AT}`, {
      display_name: COLUMN_NAME,
    });
  });

  it("should allow to change the temporal bucket when the column name is long (metabase#42244)", () => {
    openOrdersTable({ mode: "notebook" });
    summarize({ mode: "notebook" });
    getNotebookStep("summarize")
      .findByText("Pick a column to group by")
      .click();
    popover().within(() => {
      cy.findByText(COLUMN_NAME).realHover();
      cy.findByText("by month").should("be.visible").click();
    });
    popover().last().findByText("Year").click();
    getNotebookStep("summarize")
      .findByText(`${COLUMN_NAME}: Year`)
      .should("be.visible");
  });
});

describe("issue 42957", () => {
  beforeEach(() => {
    restore();
    cy.signInAsAdmin();
  });

  it("does not show collections that contain models from different tabs (metabase#42957)", () => {
    createQuestion({
      name: "Model",
      type: "model",
      query: {
        "source-table": ORDERS_ID,
      },
    });

    cy.createCollection({ name: "Collection without models" }).then(
      ({ body: collection }) => {
        cy.wrap(collection.id).as("collectionId");
      },
    );

    cy.get("@collectionId").then(collectionId => {
      createQuestion({
        name: "Question",
        type: "question",
        query: {
          "source-table": ORDERS_ID,
        },
        collection_id: collectionId,
      });
    });

    startNewQuestion();
    entityPickerModal().within(() => {
      entityPickerModalTab("Models").click();

      cy.findByText("Collection without models").should("not.exist");
    });
  });
});

describe("issue 40064", () => {
  beforeEach(() => {
    restore();
    cy.signInAsNormalUser();
  });

  it("should be able to edit a custom column with the same name as one of the columns used in the expression (metabase#40064)", () => {
    createQuestion(
      {
        query: {
          "source-table": ORDERS_ID,
          expressions: {
            Tax: ["*", ["field", ORDERS.TAX, { "base-type": "type/Float" }], 2],
          },
          limit: 1,
        },
      },
      { visitQuestion: true },
    );

    cy.log("check the initial expression value");
    tableInteractive().findByText("4.14").should("be.visible");

    cy.log("update the expression and check the value");
    openNotebook();
    getNotebookStep("expression").findByText("Tax").click();
    enterCustomColumnDetails({ formula: "[Tax] * 3" });
    popover().button("Update").click();
    visualize();
    tableInteractive().findByText("6.21").should("be.visible");

    cy.log("rename the expression and make sure you cannot create a cycle");
    openNotebook();
    getNotebookStep("expression").findByText("Tax").click();
    enterCustomColumnDetails({ formula: "[Tax] * 3", name: "Tax3" });
    popover().button("Update").click();
    getNotebookStep("expression").findByText("Tax3").click();
    enterCustomColumnDetails({ formula: "[Tax3] * 3", name: "Tax3" });
    popover().within(() => {
      cy.findByText("Unknown Field: Tax3").should("be.visible");
      cy.button("Update").should("be.disabled");
    });
  });
});

describe.skip("issue 10493", () => {
  beforeEach(() => {
    restore();
    cy.intercept("POST", "/api/dataset").as("dataset");
    cy.signInAsAdmin();
  });

  it("should not reset chart axes after adding a new query stage (metabase#10493)", () => {
    visitQuestionAdhoc({
      display: "bar",
      dataset_query: {
        type: "query",
        database: SAMPLE_DB_ID,
        query: {
          aggregation: [["count"]],
          breakout: [
            [
              "field",
              ORDERS.QUANTITY,
              { "base-type": "type/Integer", binning: { strategy: "default" } },
            ],
          ],
          "source-table": ORDERS_ID,
        },
      },
    });

    filter();
    modal().within(() => {
      cy.findByText("Summaries").click();
      cy.findByTestId("filter-column-Count").within(() => {
        cy.findByPlaceholderText("Min").type("0");
        cy.findByPlaceholderText("Max").type("30000");
      });
      cy.button("Apply filters").click();
    });
    cy.wait("@dataset");

    echartsContainer().within(() => {
      // y axis
      cy.findByText("Count").should("exist");
      cy.findByText("21,000").should("exist");
      cy.findByText("3,000").should("exist");

      // x axis
      cy.findByText("Quantity").should("exist");
      cy.findByText("25").should("exist");
      cy.findByText("75").should("exist");
    });
  });
});

describe("issue 32020", () => {
  const question1Details = {
    name: "Q1",
    query: {
      "source-table": ORDERS_ID,
      aggregation: [
        ["sum", ["field", ORDERS.TOTAL, { "base-type": "type/Float" }]],
      ],
      breakout: [
        ["field", ORDERS.ID, { "base-type": "type/BigInteger" }],
        [
          "field",
          ORDERS.CREATED_AT,
          { "base-type": "type/DateTime", "temporal-unit": "month" },
        ],
      ],
    },
  };

  const question2Details = {
    name: "Q2",
    query: {
      "source-table": PEOPLE_ID,
      aggregation: [
        ["max", ["field", PEOPLE.LONGITUDE, { "base-type": "type/Float" }]],
      ],
      breakout: [
        ["field", PEOPLE.ID, { "base-type": "type/BigInteger" }],
        [
          "field",
          PEOPLE.CREATED_AT,
          { "base-type": "type/DateTime", "temporal-unit": "month" },
        ],
      ],
    },
  };

  beforeEach(() => {
    restore();
    cy.signInAsNormalUser();
    createQuestion(question1Details);
    createQuestion(question2Details);
  });

  it("should be possible to use aggregation columns from source and joined questions in aggregation (metabase#32020)", () => {
    startNewQuestion();

    cy.log("create joined question manually");
    entityPickerModal().within(() => {
      entityPickerModalTab("Saved questions").click();
      cy.findByText(question1Details.name).click();
    });
    join();
    entityPickerModal().within(() => {
      entityPickerModalTab("Saved questions").click();
      cy.findByText(question2Details.name).click();
    });
    popover().findByText("ID").click();
    popover().findByText("ID").click();

    cy.log("aggregation column from the source question");
    getNotebookStep("summarize")
      .findByText(/Pick the metric/)
      .click();
    popover().within(() => {
      cy.findByText("Sum of ...").click();
      cy.findByText("Sum of Total").click();
    });

    cy.log("aggregation column from the joined question");
    getNotebookStep("summarize").icon("add").click();
    popover().within(() => {
      cy.findByText("Sum of ...").click();
      cy.findByText(question2Details.name).click();
      cy.findByText("Max of Longitude").click();
    });

    cy.log("visualize and check results");
    visualize();
    tableInteractive().within(() => {
      cy.findByText("Sum of Sum of Total").should("be.visible");
      cy.findByText("Sum of Q2 → Max").should("be.visible");
    });
  });
});

describe("issue 44071", () => {
  const questionDetails = {
    name: "Test",
    query: { "source-table": ORDERS_ID },
    collection_id: NO_COLLECTION_PERSONAL_COLLECTION_ID,
  };

  beforeEach(() => {
    restore();
    cy.signIn("nocollection");
    createQuestion(questionDetails);
  });

  it("should be able to save questions based on another questions without collection access (metabase#44071)", () => {
    cy.visit("/");
    newButton("Question").click();
    entityPickerModal().within(() => {
      entityPickerModalTab("Saved questions").click();
      cy.findByText(/Personal Collection/).click();
      cy.findByText(questionDetails.name).click();
    });
    getNotebookStep("data")
      .findByText(questionDetails.name)
      .should("be.visible");
    saveQuestion();
    appBar()
      .findByText(/Personal Collection/)
      .should("be.visible");
  });
});

describe("issue 44415", () => {
  beforeEach(() => {
    restore();
    cy.signIn("admin");
    createQuestion(
      {
        query: {
          "source-table": ORDERS_ID,
          filter: [
            "and",
            [
              "not-null",
              ["field", ORDERS.DISCOUNT, { "base-type": "type/Float" }],
            ],
          ],
        },
        visualization_settings: {
          "table.columns": [
            {
              name: "ID",
              fieldRef: ["field", ORDERS.ID, null],
              enabled: true,
            },
            {
              name: "DISCOUNT",
              fieldRef: ["field", ORDERS.DISCOUNT, null],
              enabled: true,
            },
          ],
        },
      },
      { wrapId: true },
    );
  });

  it("should be able to edit a table question in the notebook editor before running its query (metabase#44415)", () => {
    cy.get("@questionId").then(questionId =>
      cy.visit(`/question/${questionId}/notebook`),
    );

    getNotebookStep("filter")
      .findAllByTestId("notebook-cell-item")
      .first()
      .icon("close")
      .click();

    getNotebookStep("filter").should("not.exist");

    visualize();

    cy.findByTestId("qb-filters-panel").should("not.exist");
    cy.get("@questionId").then(questionId => {
      cy.url().should("not.include", `/question/${questionId}`);
      cy.url().should("include", "question#");
    });
  });
});

describe("issue 37374", () => {
  const questionDetails = {
    query: {
      "source-table": PRODUCTS_ID,
      aggregation: [["count"]],
      breakout: [
        ["field", PRODUCTS.CATEGORY, { "base-type": "type/Text" }],
        ["field", PRODUCTS.VENDOR, { "base-type": "type/Text" }],
      ],
    },
  };

  beforeEach(() => {
    restore();
    cy.signInAsNormalUser();
    createQuestion(questionDetails, { wrapId: true });
    cy.signIn("nodata");
  });

  it("should allow to change the viz type to pivot without data access (metabase#37374)", () => {
    visitQuestion("@questionId");
    cy.intercept("POST", "/api/card/*/query").as("cardQuery");
    cy.intercept("POST", "/api/card/pivot/*/query").as("cardPivotQuery");

    cy.log("changing the viz type to pivot table and running the query works");
    cy.findByTestId("viz-type-button").click();
    cy.findByTestId("chart-type-sidebar")
      .findByTestId("Pivot Table-button")
      .click();
    cy.wait("@cardPivotQuery");
    cy.findByTestId("pivot-table").should("be.visible");

    cy.log("changing the viz type back to table and running the query works");
    cy.findByTestId("chart-type-sidebar").findByTestId("Table-button").click();
    cy.wait("@cardQuery");
    tableInteractive().should("be.visible");
  });
});

describe("issue 44532", () => {
  beforeEach(() => {
    restore();
    cy.signInAsAdmin();
    openProductsTable();
  });

  it("should update chart metrics and dimensions with each added breakout (metabase #44532)", () => {
    summarize();

    rightSidebar()
      .findByRole("listitem", { name: "Category" })
      .button("Add dimension")
      .click();
    cy.wait("@dataset");

    echartsContainer().within(() => {
      cy.findByText("Count").should("exist"); // y-axis
      cy.findByText("Category").should("exist"); // x-axis

      // x-axis values
      cy.findByText("Doohickey").should("exist");
      cy.findByText("Gadget").should("exist");
      cy.findByText("Gizmo").should("exist");
      cy.findByText("Widget").should("exist");
    });

    rightSidebar()
      .findByRole("listitem", { name: "Created At" })
      .button("Add dimension")
      .click();
    cy.wait("@dataset");

    cy.findByLabelText("Legend").within(() => {
      cy.findByText("Doohickey").should("exist");
      cy.findByText("Gadget").should("exist");
      cy.findByText("Gizmo").should("exist");
      cy.findByText("Widget").should("exist");
    });

    echartsContainer().within(() => {
      cy.findByText("Count").should("exist"); // y-axis
      cy.findByText("Created At").should("exist"); // x-axis

      // x-axis values
      cy.findByText("January 2023").should("exist");
      cy.findByText("January 2024").should("exist");
      cy.findByText("January 2025").should("exist");

      // previous x-axis values
      cy.findByText("Doohickey").should("not.exist");
      cy.findByText("Gadget").should("not.exist");
      cy.findByText("Gizmo").should("not.exist");
      cy.findByText("Widget").should("not.exist");
    });

    rightSidebar().button("Done").click();
    cy.wait("@dataset");

    cy.findByLabelText("Legend").within(() => {
      cy.findByText("Doohickey").should("exist");
      cy.findByText("Gadget").should("exist");
      cy.findByText("Gizmo").should("exist");
      cy.findByText("Widget").should("exist");
    });

    echartsContainer().within(() => {
      cy.findByText("Count").should("exist"); // y-axis
      cy.findByText("Created At").should("exist"); // x-axis

      // x-axis values
      cy.findByText("January 2023").should("exist");
      cy.findByText("January 2024").should("exist");
      cy.findByText("January 2025").should("exist");

      // previous x-axis values
      cy.findByText("Doohickey").should("not.exist");
      cy.findByText("Gadget").should("not.exist");
      cy.findByText("Gizmo").should("not.exist");
      cy.findByText("Widget").should("not.exist");
    });
  });
});

describe("issue 33441", () => {
  beforeEach(() => {
    restore();
    cy.signInAsNormalUser();
  });

  it("should show an error message for an incorrect date expression (metabase#33441)", () => {
    openOrdersTable({ mode: "notebook" });
    addCustomColumn();
    enterCustomColumnDetails({
      formula: 'datetimeDiff([Created At] , now, "days")',
      name: "Date",
    });
    popover().within(() => {
      cy.findByText("Invalid expression").should("be.visible");
      cy.button("Done").should("be.disabled");
    });
  });
});

describe("issue 31960", () => {
  const questionDetails = {
    query: {
      "source-table": ORDERS_ID,
      aggregation: [["count"]],
      breakout: [["field", ORDERS.CREATED_AT, { "temporal-unit": "week" }]],
    },
    display: "line",
    visualization_settings: {
      "graph.metrics": ["count"],
      "graph.dimensions": ["CREATED_AT"],
    },
  };

  // the dot that corresponds to July 10–16, 2022
  const dotIndex = 10;
  const rowCount = 11;

  beforeEach(() => {
    restore();
    cy.signInAsNormalUser();
  });

  it("should apply a date range filter for a query broken out by week (metabase#31960)", () => {
    cy.createDashboardWithQuestions({ questions: [questionDetails] }).then(
      ({ dashboard }) => {
        visitDashboard(dashboard.id);
      },
    );

    getDashboardCard().within(() => {
      cartesianChartCircle().eq(dotIndex).realHover();
    });
    testTooltipPairs([
      ["Created At:", "July 10–16, 2022"],
      ["Count:", String(rowCount)],
      ["Compared to previous week", "+10%"],
    ]);
    getDashboardCard().within(() => {
      cartesianChartCircle().eq(dotIndex).click({ force: true });
    });

    popover().findByText("See these Orders").click();
    cy.findByTestId("qb-filters-panel")
      .findByText("Created At is Jul 10–16, 2022")
      .should("be.visible");
    assertQueryBuilderRowCount(rowCount);
  });
});

describe("issue 43294", () => {
  const questionDetails = {
    display: "line",
    query: {
      "source-table": ORDERS_ID,
      aggregation: [["count"]],
      breakout: [["field", ORDERS.CREATED_AT, { "temporal-unit": "month" }]],
    },
    visualization_settings: {
      "graph.metrics": ["count"],
      "graph.dimensions": ["CREATED_AT"],
    },
  };

  beforeEach(() => {
    restore();
    cy.signInAsNormalUser();
  });

  it("should not overwrite viz settings with click actions in raw data mode (metabase#43294)", () => {
    createQuestion(questionDetails, { visitQuestion: true });
    queryBuilderFooter().findByLabelText("Switch to data").click();

    cy.log("compare action");
    cy.button("Add column").click();
    popover().findByText("Compare “Count” to previous months").click();
    popover().button("Done").click();

    cy.log("extract action");
    cy.button("Add column").click();
    popover().findByText("Extract part of column").click();
    popover().within(() => {
      cy.findByText("Created At: Month").click();
      cy.findByText("Year").click();
    });

    cy.log("combine action");
    cy.button("Add column").click();
    popover().findByText("Combine columns").click();
    popover().button("Done").click();

    cy.log("check visualization");
    queryBuilderFooter().findByLabelText("Switch to visualization").click();
    echartsContainer().within(() => {
      cy.findByText("Count").should("be.visible");
      cy.findByText("Created At").should("be.visible");
    });
  });
});

describe("issue 40399", () => {
  beforeEach(() => {
    restore();
    cy.signInAsAdmin();
  });

  it("should not show results from other stages in a stages preview (metabase#40399)", () => {
    createQuestion(
      {
        name: "40399",
        query: {
          "source-table": PRODUCTS_ID,
          joins: [
            {
              fields: "all",
              alias: "Orders",
              "source-table": ORDERS_ID,
              strategy: "left-join",
              condition: [
                "=",
                ["field", PRODUCTS.ID, null],
                ["field", ORDERS.PRODUCT_ID, { "join-alias": "Orders" }],
              ],
            },
          ],
          filter: ["=", ["field", PRODUCTS.CATEGORY, null], "Widget"],
        },
      },
      {
        visitQuestion: true,
      },
    );

    openNotebook();

    getNotebookStep("filter", { stage: 0 }).within(() => {
      cy.icon("play").click();
      cy.findByTestId("preview-root")
        .findAllByText("Widget")
        .should("be.visible");
    });

    getNotebookStep("join", { stage: 0 }).within(() => {
      cy.icon("play").click();
      cy.findByTestId("preview-root")
        .findAllByText("Gizmo")
        .should("be.visible");

      cy.findByTestId("preview-root").findByText("Widget").should("not.exist");
    });

    getNotebookStep("data", { stage: 0 }).within(() => {
      cy.icon("play").click();
      cy.findByTestId("preview-root")
        .findAllByText("Gizmo")
        .should("be.visible");

      cy.findByTestId("preview-root").findAllByText("Gizmo").should("exist");
      cy.findByTestId("preview-root").findAllByText("Widget").should("exist");
    });
  });
});

describe("issue 43057", () => {
  beforeEach(() => {
    restore();
    cy.signInAsNormalUser();
  });

  it("should differentiate between date and datetime filters with 00:00 time (metabase#43057)", () => {
    openOrdersTable();

    cy.log("set the date and verify the filter and results");
    cy.intercept("POST", "/api/dataset").as("dataset");
    tableHeaderClick("Created At");
    popover().within(() => {
      cy.findByText("Filter by this column").click();
      cy.findByText("Specific dates…").click();
      cy.findByText("On").click();
      cy.findByLabelText("Date").clear().type("November 18, 2024");
      cy.button("Add filter").click();
    });
    cy.wait("@dataset");
    assertQueryBuilderRowCount(16);
    cy.findByTestId("qb-filters-panel")
      .findByText("Created At is on Nov 18, 2024")
      .should("be.visible");

    cy.log("set time to 00:00 and verify the filter and results");
    cy.findByTestId("qb-filters-panel")
      .findByText("Created At is on Nov 18, 2024")
      .click();
    popover().within(() => {
      cy.button("Add time").click();
      cy.findByLabelText("Time").should("have.value", "00:00");
      cy.button("Update filter").click();
    });
    cy.wait("@dataset");
    assertQueryBuilderRowCount(1);
    cy.findByTestId("qb-filters-panel")
      .findByText("Created At is Nov 18, 2024, 12:00 AM")
      .should("be.visible");

    cy.log("remove time and verify the filter and results");
    cy.findByTestId("qb-filters-panel")
      .findByText("Created At is Nov 18, 2024, 12:00 AM")
      .click();
    popover().within(() => {
      cy.findByLabelText("Time").should("have.value", "00:00");
      cy.button("Remove time").click();
      cy.button("Update filter").click();
    });
    cy.wait("@dataset");
    assertQueryBuilderRowCount(16);
    cy.findByTestId("qb-filters-panel")
      .findByText("Created At is on Nov 18, 2024")
      .should("be.visible");
  });
});

describe("issue 19894", () => {
  beforeEach(() => {
    restore();
    cy.signInAsNormalUser();
  });

  it("should show all columns when using the join column selecter (metabase#19894)", () => {
    createQuestion(
      {
        name: "Q1",
        query: {
          "source-table": PRODUCTS_ID,
          aggregation: [["count"]],
          breakout: [["field", PRODUCTS.CATEGORY, null]],
        },
      },
      {
        wrapId: true,
      },
    );

    createQuestion({
      name: "Q2",
      query: {
        "source-table": PRODUCTS_ID,
        aggregation: [["sum", ["field", PRODUCTS.PRICE, null]]],
        breakout: [["field", PRODUCTS.CATEGORY, null]],
      },
    });

    createQuestion({
      name: "Q3",
      query: {
        "source-table": PRODUCTS_ID,
        aggregation: [["avg", ["field", PRODUCTS.RATING, null]]],
        breakout: [["field", PRODUCTS.CATEGORY, null]],
      },
    });

    startNewQuestion();

    modal().findByText("Saved questions").click();
    modal().findByText("Q1").click();

    cy.button("Join data").click();

    modal().findByText("Saved questions").click();
    modal().findByText("Q2").click();

    popover().findByText("Category").click();
    popover().findByText("Category").click();

    cy.button("Join data").click();

    modal().findByText("Saved questions").click();
    modal().findByText("Q3").click();

    popover().findByText("Category").should("be.visible");
    popover().findByText("Count").should("be.visible");

    popover().findByText("Q1").click();
    popover().findByText("Q2").click();

    popover().findByText("Category").should("be.visible");
    popover().findByText("Sum of Price").should("be.visible");

    popover().findByText("Q1").click();

    popover().findByText("Category").should("be.visible");
    popover().findByText("Count").should("be.visible");
  });
});

describe("issue 44637", () => {
  beforeEach(() => {
    restore();
    cy.signInAsNormalUser();
  });

  it("should not crash when rendering a line/bar chart with empty results (metabase#44637)", () => {
    createNativeQuestion(
      {
        native: {
          query: "SELECT '2023-01-01'::date, 2 FROM people WHERE false",
        },
      },
      { visitQuestion: true },
    );

    assertQueryBuilderRowCount(0);
    queryBuilderMain().findByText("No results!").should("exist");
    queryBuilderFooter().button("Visualization").click();
    leftSidebar().icon("bar").click();
    queryBuilderMain().within(() => {
      cy.findByText("No results!").should("exist");
      cy.findByText("Something's gone wrong").should("not.exist");
    });

    queryBuilderFooter().icon("calendar").click();
    rightSidebar().findByText("Add an event");
  });
});

describe("issue 44668", () => {
  beforeEach(() => {
    restore();
    cy.signInAsAdmin();
  });

  it("should not drop graph.metrics after adding a new query stage (metabase#44668)", () => {
    createQuestion(
      {
        display: "bar",
        query: {
          aggregation: [["count"]],
          breakout: [["field", PEOPLE.STATE, { "base-type": "type/Text" }]],
          "source-table": PEOPLE_ID,
          limit: 5,
        },
        visualization_settings: {
          "graph.metrics": ["count"],
          "graph.dimensions": ["STATE"],
        },
      },
      { visitQuestion: true },
    );

    openNotebook();

    cy.findAllByTestId("action-buttons").last().button("Custom column").click();
    enterCustomColumnDetails({
      formula: 'concat("abc_", [Count])',
      name: "Custom String",
    });
    popover().button("Done").click();

    getNotebookStep("expression", { stage: 1 }).icon("add").click();
    enterCustomColumnDetails({ formula: "[Count] * 2", name: "Custom Number" });
    popover().button("Done").click();

    visualize();

    echartsContainer().within(() => {
      cy.findByText("State").should("be.visible"); // x-axis
      cy.findByText("Count").should("be.visible"); // y-axis

      // x-axis values
      ["AK", "AL", "AR", "AZ", "CA"].forEach(state => {
        cy.findByText(state).should("be.visible");
      });
    });

    // Ensure custom columns weren't added as series automatically
    queryBuilderMain().findByLabelText("Legend").should("not.exist");

    cy.findByTestId("viz-settings-button").click();

    // Ensure can use Custom Number as series
    leftSidebar().findByText("Add another series").click();
    queryBuilderMain()
      .findByLabelText("Legend")
      .within(() => {
        cy.findByText("Count").should("exist");
        cy.findByText("Custom Number").should("exist");
      });
    leftSidebar().within(() => {
      cy.findByText("Add another series").should("not.exist");
      cy.findByText("Add series breakout").should("not.exist");
      cy.findByTestId("remove-Custom Number").click();
    });
    queryBuilderMain().findByLabelText("Legend").should("not.exist");

    leftSidebar().findByText("Add series breakout").click();
    popover().within(() => {
      cy.findByText("Count").should("exist");
      cy.findByText("Custom Number").should("exist");
      cy.findByText("Custom String").click();
    });
    queryBuilderMain()
      .findByLabelText("Legend")
      .within(() => {
        ["68", "56", "49", "20", "90"].forEach(value => {
          cy.findByText(`abc_${value}`).should("exist");
        });
      });
    leftSidebar().within(() => {
      cy.findByText("Add another series").should("not.exist");
      cy.findByText("Add series breakout").should("not.exist");
    });
  });
});<|MERGE_RESOLUTION|>--- conflicted
+++ resolved
@@ -43,11 +43,8 @@
   getDashboardCard,
   testTooltipPairs,
   join,
-<<<<<<< HEAD
+  visitQuestion,
   tableHeaderClick,
-=======
-  visitQuestion,
->>>>>>> d480a4d3
 } from "e2e/support/helpers";
 
 const { ORDERS, ORDERS_ID, PRODUCTS, PRODUCTS_ID, PEOPLE, PEOPLE_ID } =
