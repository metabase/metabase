--- conflicted
+++ resolved
@@ -1,10 +1,54 @@
 (ns metabase.types
   "The Metabase Hierarchical Type System (MHTS). This is a hierarchy where types derive from one or more parent types,
-<<<<<<< HEAD
-   which in turn derive from their own parents. This makes it possible to add new types without needing to add
-   corresponding mappings in the frontend or other places. For example, a Database may want a type called something
-   like `:type/CaseInsensitiveText`; we can add this type as a derivative of `:type/Text` and everywhere else can
-   continue to treat it as such until further notice."
+  which in turn derive from their own parents. This makes it possible to add new types without needing to add
+  corresponding mappings in the frontend or other places. For example, a Database may want a type called something
+  like `:type/CaseInsensitiveText`; we can add this type as a derivative of `:type/Text` and everywhere else can
+  continue to treat it as such until further notice.
+
+  There are a few different keyword hierarchies below:
+
+  ### Data (Base/Effective) Types -- keys starting with `:type/` and deriving from `:type/*`, but not `:Semantic/*` or `:Relation/*`
+
+  The 'base type' represents the actual data type of the column in the data warehouse. The 'effective type' is the
+  data type we treat this column as; it may be the same as base type or something different if the column has a
+  coercion strategy (see below). Example: a `VARCHAR` column might have a base type of `:type/Text`, but store
+  ISO-8601 timestamps; we might choose to interpret this column as a timestamp column by giving it an effective type
+  of `:type/DateTime` and the coercion strategy `:Coercion/ISO8601->DateTime`
+
+  ### Coercion Strategies -- keys starting with `:Coercion/`
+
+  These strategies tell us how to coerce a column from its base type to it effective type when the two differ. For
+  example, `:Coercion/ISO8601->DateTime` can be used to tell us how to interpret a `VARCHAR` column (base type =
+  `:type/Text`) as a `:type/DateTime` column (effective type). This depends of the database, but we might do something
+  like using a `parse_timestamp()` function whenever we fetch this column.
+
+  ### Semantic Types -- types starting with `:type/*` and deriving from `:Semantic/*`
+
+  NOTE: In the near future we plan to rename the semantic types so they start with `:Semantic/` rather than `:type/`.
+
+  These types represent the semantic meaning/interpretation/purpose of a column in the data warehouse, for example
+  `:type/UpdatedTimestamp`. This affects things like how we display this column or how we generate Automagic
+  Dashboards. How is this different from Base/Effective type? Suppose we have an `updated_at` `TIMESTAMP` column; its
+  data type is `TIMESTAMP` and thus its base type would be `:type/DateTime`. There is no such thing as an
+  `UPDATED_AT_TIMESTAMP` data type; the fact that this column is used to record update timestamps is purely a semantic
+  one.
+
+  :Semantic types descend from data type(s) that are allowed to have this semantic type. For example,
+  `:type/UpdatedTimestamp` descends from `:type/DateTime`, which means a column with an effective type of
+  `:type/DateTime` can have a semantic type of`:type/UpdatedTimestamp`; however a `:type/Boolean` cannot -- this
+  would make no sense. (Unless maybe `false` meant `1970-01-01T00:00:00Z` and `true` meant `1970-01-01T00:00:01Z`, but
+  I think we can agree that's dumb.)
+
+  ### Relation Type -- types starting with `:type/*` and deriving from `:Relation/*`
+
+  NOTE: As with Semantic types, in the near future we'll change the relation types so they all start with `:Relation/`.
+
+  Types that have to do with whether this column is a primary key or foreign key. These are currently stored in the
+  `semantic_type` column, but we'll split them out into a separate `relation_type` column in the future.
+
+  ### Entity Types -- keys starting with `:entity/`
+
+  These are used to record the semantic purpose of a Table."
   #?@(:clj
       [(:require
         [clojure.set :as set]
@@ -14,58 +58,6 @@
         [clojure.set :as set]
         [metabase.shared.util :as shared.u]
         [metabase.types.coercion-hierarchies :as coercion-hierarchies])]))
-=======
-  which in turn derive from their own parents. This makes it possible to add new types without needing to add
-  corresponding mappings in the frontend or other places. For example, a Database may want a type called something
-  like `:type/PostgresCaseInsensitiveText`; we can add this type as a derivative of `:type/Text` and everywhere else can
-  continue to treat it as such until further notice.
->>>>>>> 9700fe5b
-
-  There are a few different keyword hierarchies below:
-
-  ### Data (Base/Effective) Types -- keys starting with `:type/` and deriving from `:type/*`, but not `:Semantic/*` or `:Relation/*`
-
-  The 'base type' represents the actual data type of the column in the data warehouse. The 'effective type' is the
-  data type we treat this column as; it may be the same as base type or something different if the column has a
-  coercion strategy (see below). Example: a `VARCHAR` column might have a base type of `:type/Text`, but store
-  ISO-8601 timestamps; we might choose to interpret this column as a timestamp column by giving it an effective type
-  of `:type/DateTime` and the coercion strategy `:Coercion/ISO8601->DateTime`
-
-  ### Coercion Strategies -- keys starting with `:Coercion/`
-
-  These strategies tell us how to coerce a column from its base type to it effective type when the two differ. For
-  example, `:Coercion/ISO8601->DateTime` can be used to tell us how to interpret a `VARCHAR` column (base type =
-  `:type/Text`) as a `:type/DateTime` column (effective type). This depends of the database, but we might do something
-  like using a `parse_timestamp()` function whenever we fetch this column.
-
-  ### Semantic Types -- types starting with `:type/*` and deriving from `:Semantic/*`
-
-  NOTE: In the near future we plan to rename the semantic types so they start with `:Semantic/` rather than `:type/`.
-
-  These types represent the semantic meaning/interpretation/purpose of a column in the data warehouse, for example
-  `:type/UpdatedTimestamp`. This affects things like how we display this column or how we generate Automagic
-  Dashboards. How is this different from Base/Effective type? Suppose we have an `updated_at` `TIMESTAMP` column; its
-  data type is `TIMESTAMP` and thus its base type would be `:type/DateTime`. There is no such thing as an
-  `UPDATED_AT_TIMESTAMP` data type; the fact that this column is used to record update timestamps is purely a semantic
-  one.
-
-  :Semantic types descend from data type(s) that are allowed to have this semantic type. For example,
-  `:type/UpdatedTimestamp` descends from `:type/DateTime`, which means a column with an effective type of
-  `:type/DateTime` can have a semantic type of`:type/UpdatedTimestamp`; however a `:type/Boolean` cannot -- this
-  would make no sense. (Unless maybe `false` meant `1970-01-01T00:00:00Z` and `true` meant `1970-01-01T00:00:01Z`, but
-  I think we can agree that's dumb.)
-
-  ### Relation Type -- types starting with `:type/*` and deriving from `:Relation/*`
-
-  NOTE: As with Semantic types, in the near future we'll change the relation types so they all start with `:Relation/`.
-
-  Types that have to do with whether this column is a primary key or foreign key. These are currently stored in the
-  `semantic_type` column, but we'll split them out into a separate `relation_type` column in the future.
-
-  ### Entity Types -- keys starting with `:entity/`
-
-  These are used to record the semantic purpose of a Table."
-  (:require [metabase.shared.util :as shared.u]))
 
 ;;; Table (entity) Types
 
@@ -353,7 +345,7 @@
      "A map of Type name (as string, without `:type/` namespace) -> qualified type name as string
 
          {\"Temporal\" \"type/Temporal\", ...}"
-     (clj->js (into {} (for [tyype (descendants :type/*)]
+     (clj->js (into {} (for [tyype (distinct (mapcat descendants [:type/* :Semantic/* :Relation/*]))]
                          [(name tyype) (shared.u/qualified-name tyype)])))))
 
 (coercion-hierarchies/define-types! :Coercion/UNIXMicroSeconds->DateTime #{:type/Integer :type/Decimal} :type/Instant)
@@ -413,22 +405,4 @@
         (clj->js (map (fn [kw] (str (namespace kw) "/" (name kw)))
                       applicable))
         :clj
-<<<<<<< HEAD
-        applicable)))
-=======
-        applicable)))
-
-#?(:cljs
-   (defn ^:export isa
-     "Is `x` the same as, or a descendant type of, `y`?"
-     [x y]
-     (isa? (keyword x) (keyword y))))
-
-#?(:cljs
-   (def ^:export TYPE
-     "A map of Type name (as string, without `:type/` namespace) -> qualified type name as string
-
-         {\"Temporal\" \"type/Temporal\", ...}"
-     (clj->js (into {} (for [tyype (distinct (mapcat descendants [:type/* :Semantic/* :Relation/*]))]
-                         [(name tyype) (shared.u/qualified-name tyype)])))))
->>>>>>> 9700fe5b
+        applicable)))