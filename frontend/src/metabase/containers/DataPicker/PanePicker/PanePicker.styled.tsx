--- conflicted
+++ resolved
@@ -52,9 +52,5 @@
 export const RightPaneContainer = styled.div`
   display: flex;
   flex: 1;
-<<<<<<< HEAD
-  overflow-y: scroll;
-=======
   overflow-y: auto;
->>>>>>> 0e05d7ae
 `;