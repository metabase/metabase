--- conflicted
+++ resolved
@@ -112,11 +112,8 @@
     "server-text-width": "^1.0.2",
     "simple-statistics": "^3.0.0",
     "slugg": "^1.2.1",
-<<<<<<< HEAD
+    "sql-formatter": "^15.1.2",
     "stylis-plugin-extra-scope": "^0.3.0",
-=======
-    "sql-formatter": "^15.1.2",
->>>>>>> 19334990
     "tether": "^1.2.0",
     "tippy.js": "^6.3.5",
     "ttag": "1.7.21",
