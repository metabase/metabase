(ns metabase.upload-test
  (:require
   [clj-bom.core :as bom]
   [clojure.data.csv :as csv]
   [clojure.java.io :as io]
   [clojure.java.jdbc :as jdbc]
   [clojure.set :as set]
   [clojure.string :as str]
   [clojure.test :refer :all]
   [flatland.ordered.map :as ordered-map]
   [metabase.analytics.snowplow-test :as snowplow-test]
   [metabase.driver :as driver]
   [metabase.driver.ddl.interface :as ddl.i]
   [metabase.driver.mysql :as mysql]
   [metabase.driver.sql-jdbc.connection :as sql-jdbc.conn]
   [metabase.driver.util :as driver.u]
   [metabase.lib.core :as lib]
   [metabase.lib.metadata :as lib.metadata]
   [metabase.lib.metadata.jvm :as lib.metadata.jvm]
   [metabase.models :refer [Field]]
   [metabase.models.data-permissions :as data-perms]
   [metabase.models.interface :as mi]
   [metabase.models.permissions-group :as perms-group]
   [metabase.query-processor :as qp]
   [metabase.sync.sync-metadata.tables :as sync-tables]
   [metabase.test :as mt]
   [metabase.test.data.sql :as sql.tx]
   [metabase.upload :as upload]
   [metabase.upload.parsing :as upload-parsing]
   [metabase.upload.types :as upload-types]
   [metabase.util :as u]
   [toucan2.core :as t2])
  (:import
   (java.io File)))

(set! *warn-on-reflection* true)

(def ^:private bool-type         ::upload-types/boolean)
(def ^:private int-type          ::upload-types/int)
(def ^:private float-type        ::upload-types/float)
(def ^:private vchar-type        ::upload-types/varchar-255)
(def ^:private date-type         ::upload-types/date)
(def ^:private datetime-type     ::upload-types/datetime)
(def ^:private offset-dt-type    ::upload-types/offset-datetime)
(def ^:private text-type         ::upload-types/text)

(defn- local-infile-on? []
  (= "ON" (-> (sql-jdbc.conn/db->pooled-connection-spec (mt/db))
              (jdbc/query "show global variables like 'local_infile'")
              first
              :value)))

(defn- set-local-infile! [on?]
  (jdbc/query (sql-jdbc.conn/db->pooled-connection-spec (mt/db)) (str "set global local_infile = " (if on? 1 0))))

(defn- do-with-mysql-local-infile-on
  [thunk]
  (if (or (not= driver/*driver* :mysql)
          (local-infile-on?))
    (thunk)
    (try
      (set-local-infile! true)
      (thunk)
      (finally
        (set-local-infile! false)))))

(defn- do-with-mysql-local-infile-off
  [thunk]
  (if-not (and (= driver/*driver* :mysql)
               (local-infile-on?))
    (thunk)
    (try
      (set-local-infile! false)
      (thunk)
      (finally
        (set-local-infile! true)))))

(defn- do-with-mysql-local-infile-on-and-off
  "Helper for [[with-mysql-local-infile-on-and-off]]"
  [thunk]
  (if (not= driver/*driver* :mysql)
    (thunk)
    (do
      (testing "with local_infile on"
        (do-with-mysql-local-infile-on thunk))
      (testing "with local_infile off"
        (do-with-mysql-local-infile-off thunk)))))

(defmacro ^:private with-mysql-local-infile-on-and-off
  "Exectute the body with local_infile on, and then again with local_infile off"
  [& body]
  `(do-with-mysql-local-infile-on-and-off (fn [] ~@body)))

(defmacro ^:private with-mysql-local-infile-on
  "Exectute the body with local_infile on"
  [& body]
  `(do-with-mysql-local-infile-on (fn [] ~@body)))

(defmacro ^:private with-mysql-local-infile-off
  "Exectute the body with local_infile off"
  [& body]
  `(do-with-mysql-local-infile-off (fn [] ~@body)))

(defn sync-upload-test-table!
  "Creates a table in the app db and syncs it synchronously, setting is_upload=true. Returns the table instance.
  The result is identical to if the table was synced with [[metabase.sync/sync-database!]], but faster because it skips
  syncing every table in the test database."
  [& {:keys [database table-name schema-name]}]
  (let [table-name  (ddl.i/format-name driver/*driver* table-name)
        schema-name (or (some->> schema-name (ddl.i/format-name driver/*driver*))
                        (sql.tx/session-schema driver/*driver*))
        table       (sync-tables/create-or-reactivate-table! database {:name table-name :schema schema-name})]
    (t2/update! :model/Table (:id table) {:is_upload true})
    (binding [upload/*auxiliary-sync-steps* :synchronous]
      (#'upload/scan-and-sync-table! database table))
    (t2/select-one :model/Table (:id table))))

(defn csv-file-with
  "Create a temp csv file with the given content and return the file"
  (^File [rows]
   (csv-file-with rows "test"))
  (^File [rows file-prefix]
   (csv-file-with rows file-prefix io/writer))
  (^File [rows file-prefix writer-fn]
   (let [contents (str/join "\n" rows)
         csv-file (doto (File/createTempFile file-prefix ".csv")
                    (.deleteOnExit))]
     (with-open [^java.io.Writer w (writer-fn csv-file)]
       (.write w contents))
     csv-file)))

(defn- detect-schema-with-csv-rows
  "Calls detect-schema on rows from a CSV file. `rows` is a vector of strings"
  [rows]
  (with-open [reader (io/reader (csv-file-with rows))]
    (let [[header & rows] (csv/read-csv reader)]
      (#'upload/detect-schema (upload-parsing/get-settings) header rows))))

(deftest ^:parallel detect-schema-test
  (mt/test-drivers (mt/normal-drivers-with-feature :uploads)
    (testing "Well-formed CSV file"
      (is (=? {:name             vchar-type
               :age              int-type
               :favorite_pokemon vchar-type}
              (detect-schema-with-csv-rows
               ["Name, Age, Favorite Pokémon"
                "Tim, 12, Haunter"
                "Ryan, 97, Paras"]))))
    (testing "CSV missing data"
      (is (=? {:name       vchar-type
               :height     int-type
               :birth_year float-type}
              (detect-schema-with-csv-rows
               ["Name, Height, Birth Year"
                "Luke Skywalker, 172, -19"
                "Darth Vader, 202, -41.9"
                "Watto, 137"          ; missing column
                "Sebulba, 112,"])))) ; comma, but blank column
    (testing "Type coalescing"
      (is (=? {:name       vchar-type
               :height     float-type
               :birth_year vchar-type}
              (detect-schema-with-csv-rows
               ["Name, Height, Birth Year"
                "Rey Skywalker, 170, 15"
                "Darth Vader, 202.0, 41.9BBY"]))))
    (testing "Boolean coalescing"
      (is (=? {:name                    vchar-type
               :is_jedi_                bool-type
               :is_jedi__int_and_bools_ vchar-type
               :is_jedi__vc_            vchar-type}
              (detect-schema-with-csv-rows
               ["         Name, Is Jedi?, Is Jedi (int and bools), Is Jedi (VC)"
                "Rey Skywalker,      yes,                    true,            t"
                "  Darth Vader,      YES,                    TRUE,            Y"
                "        Grogu,        1,                    9001,    probably?"
                "     Han Solo,       no,                   FaLsE,            0"]))))
    (testing "Boolean and integers together"
      (is (=? {:vchar       vchar-type
               :bool        bool-type
               :bool_or_int bool-type
               :int         int-type}
              (detect-schema-with-csv-rows
               ["vchar,bool,bool-or-int,int"
                " true,true,          1,  1"
                "    1,   1,          0,  0"
                "    2,   0,          0,  0"
                "   no,  no,          1,  2"]))))
    (testing "Order is ensured"
      (let [header "a,b,c,d,e,f,g,h,i,j,k,l,m,n,o,p,q,r,s,t,u,v,w,x,y,z,zz,yy,xx,ww,vv,uu,tt,ss,rr,qq,pp,oo,nn,mm,ll,kk,jj,ii,hh,gg,ff,ee,dd,cc,bb,aa"]
        (is (= (map keyword (str/split header #","))
               (keys
                (detect-schema-with-csv-rows
                 [header
                  "Luke,ah'm,yer,da,,,missing,columns,should,not,matter"]))))))
    (testing "Empty contents (with header) are okay"
      (is (=? {:name     text-type
               :is_jedi_ text-type}
              (detect-schema-with-csv-rows
               ["Name, Is Jedi?"]))))
    (testing "Completely empty contents are okay"
      (is (=? {}
              (detect-schema-with-csv-rows
               [""]))))
    (testing "CSV missing data in the top row"
      (is (=? {:name       vchar-type
               :height     int-type
               :birth_year float-type}
              (detect-schema-with-csv-rows
               ["Name, Height, Birth Year"
                ;; missing column
                "Watto, 137"
                "Luke Skywalker, 172, -19"
                "Darth Vader, 202, -41.9"
                ;; comma, but blank column
                "Sebulba, 112,"]))))))

(deftest ^:parallel detect-schema-dates-test
  (mt/test-drivers (mt/normal-drivers-with-feature :uploads)
    (testing "Dates"
      (is (=? {:date         date-type
               :not_date     vchar-type
               :datetime     datetime-type
               :not_datetime vchar-type}
              (detect-schema-with-csv-rows
               ["Date      ,Not Date  ,Datetime           ,Not datetime       "
                "2022-01-01,2023-02-28,2022-01-01T00:00:00,2023-02-28T00:00:00"
                "2022-02-01,2023-02-29,2022-01-01T00:00:00,2023-02-29T00:00:00"]))))))

(deftest ^:parallel detect-schema-offset-datetimes-test
  (mt/test-drivers (mt/normal-drivers-with-feature :uploads)
    (testing "Dates"
      (is (=? {:offset_datetime offset-dt-type
               :not_datetime   vchar-type}
              (detect-schema-with-csv-rows
               ["Offset Datetime,Not Datetime"
                "2022-01-01T00:00:00-01:00,2023-02-28T00:00:00-01:00"
                "2022-01-01T00:00:00-01:00,2023-02-29T00:00:00-01:00"
                "2022-01-01T00:00:00Z,2023-02-29T00:00:00-01:00"]))))))

(deftest ^:parallel unique-table-name-test
  (mt/test-drivers (mt/normal-drivers-with-feature :uploads)
    (testing "File name is slugified"
      (is (=? #"my_file_name_\d+" (@#'upload/unique-table-name driver/*driver* "my file name"))))
    (testing "semicolons are removed"
      (is (nil? (re-find #";" (@#'upload/unique-table-name driver/*driver* "some text; -- DROP TABLE.csv")))))
    (testing "No collisions"
      (let [n 50
            names (repeatedly n (partial #'upload/unique-table-name driver/*driver* ""))]
        (is (= 50 (count (distinct names))))))))

(defn last-audit-event [topic]
  (t2/select-one [:model/AuditLog :topic :user_id :model :model_id :details]
                 :topic topic
                 {:order-by [[:id :desc]]}))

(defn create-from-csv-and-sync-with-defaults!
  "Creates a table from a CSV file and syncs using [[upload/create-from-csv-and-sync!]]. Returns the synced Table."
  [& {:keys [table-name file auxiliary-sync-steps]
      :or {table-name (mt/random-name)
           file (csv-file-with
                 ["id, name"
                  "1, Luke Skywalker"
                  "2, Darth Vader"]
                 "example csv file")
           ;; usually we don't care about analyze or field values for tests, so skip by default for speed
           auxiliary-sync-steps :never}}]
  (let [schema (sql.tx/session-schema driver/*driver*)
        db     (t2/select-one :model/Database (mt/id))]
    (binding [upload/*auxiliary-sync-steps* auxiliary-sync-steps]
      (:table (#'upload/create-from-csv-and-sync! {:db         db
                                                   :file       file
                                                   :schema     schema
                                                   :table-name table-name})))))

(defn upload-example-csv!
  "Upload a small CSV file to the given collection ID. `grant-permission?` controls whether the
  current user is granted data permissions to the database."
  [& {:keys [table-prefix collection-id grant-permission? uploads-enabled user-id db-id auxiliary-sync-steps csv-file-prefix file]
      :or {collection-id            nil ;; root collection
           grant-permission?        true
           uploads-enabled          true
           user-id                  (mt/user->id :rasta)
           db-id                    (mt/id)
           ;; usually we don't care about analyze or field values for tests, so skip by default for speed
           auxiliary-sync-steps     :never
           csv-file-prefix          "example csv file"}
      :as args}]
  (mt/with-discard-model-updates [:model/Database]
    (t2/update! :model/Database db-id {:uploads_enabled uploads-enabled})
    (mt/with-current-user user-id
      (let [file        (or file (csv-file-with
                                  ["id, name"
                                   "1, Luke Skywalker"
                                   "2, Darth Vader"]
                                  csv-file-prefix))
            db          (t2/select-one :model/Database db-id)
            schema-name (if (contains? args :schema-name)
                          (ddl.i/format-name driver/*driver* (:schema-name args))
                          (sql.tx/session-schema driver/*driver*))
            group-id    (u/the-id (perms-group/all-users))
            grant?      (and db
                             (not (mi/can-read? db))
                             grant-permission?)]
        (mt/with-restored-data-perms-for-group! group-id
          (when grant?
            (data-perms/set-database-permission! group-id db-id :perms/data-access :unrestricted)
            (data-perms/set-database-permission! group-id db-id :perms/create-queries :query-builder))
          (binding [upload/*auxiliary-sync-steps* auxiliary-sync-steps]
            (upload/create-csv-upload! {:collection-id collection-id
                                        :filename      csv-file-prefix
                                        :file          file
                                        :db-id         db-id
                                        :schema-name   schema-name
                                        :table-prefix  table-prefix})))))))

(defn do-with-uploads-allowed
  "Set uploads_enabled to true the current database, and as an admin user, run the thunk"
  [thunk]
  (mt/with-discard-model-updates [:model/Database]
    (t2/update! :model/Database (mt/id) {:uploads_enabled true})
    (mt/with-current-user (mt/user->id :crowberto)
      (thunk))))

(defmacro with-uploads-allowed [& body]
  `(do-with-uploads-allowed (fn [] ~@body)))

(defn do-with-uploads-disabled
  "Set uploads_enabled to true the current database, and as an admin user, run the thunk"
  [thunk]
  (mt/with-discard-model-updates [:model/Database]
    (t2/update! :model/Database (mt/id) {:uploads_enabled false})
    (mt/with-current-user (mt/user->id :crowberto)
      (thunk))))

(defmacro with-uploads-disabled [& body]
  `(do-with-uploads-disabled (fn [] ~@body)))

(defn do-with-upload-table! [table thunk]
  (try (thunk table)
       (finally
         (when (not= driver/*driver* :redshift) ; redshift tests flake when tables are dropped
           (driver/drop-table! driver/*driver*
                               (:db_id table)
                               (#'upload/table-identifier table))))))

(defn- table->card [table]
  (t2/select-one :model/Card :table_id (:id table)))

(defn- card->table [card]
  (t2/select-one :model/Table (:table_id card)))

(defmacro with-upload-table!
  "Execute `body` with a table created by evaluating the expression `create-table-expr`. `create-table-expr` must evaluate
  to a toucan Table instance. The instance is bound to `table-sym` in `body`. The table is cleaned up from both the test
  and app DB after the body executes.

    (with-upload-table [table (create-upload-table! ...)]
      ...)"
  {:style/indent 1}
  [[table-binding create-table-expr] & body]
  `(with-uploads-allowed
     (mt/with-model-cleanup [:model/Table]
       (do-with-upload-table! ~create-table-expr (fn [~table-binding] ~@body)))))

(deftest create-from-csv-table-name-test
  (testing "Can upload two files with the same name"
    (mt/test-drivers (mt/normal-drivers-with-feature :uploads)
      (let [csv-file-prefix "some file prefix"]
        (with-upload-table!
          [table-1 (card->table (upload-example-csv! :csv-file-prefix csv-file-prefix))]
          (with-upload-table!
            [table-2 (card->table (upload-example-csv! :csv-file-prefix csv-file-prefix))]
            (mt/with-current-user (mt/user->id :crowberto)
              (testing "tables are different between the two uploads"
                (is (some? (:id table-1)))
                (is (some? (:id table-2)))
                (is (not= (:id table-1)
                          (:id table-2)))))))))))

(defn- query [db-id source-table]
  (qp/process-query {:database db-id
                     :type     :query
                     :query    {:source-table source-table}}))

(defn- query-table [table]
  (query (:db_id table) (:id table)))

(defn- column-names-for-table
  [table]
  (->> (query-table table)
       mt/cols
       (map (comp u/lower-case-en :name))))

(defn- rows-for-table
  [table]
  (mt/rows (query-table table)))

(defn- rows-for-model [db-id model-id]
  (mt/rows (query db-id (str "card__" model-id))))

(def ^:private example-files
  {:comma      ["id    ,nulls,string ,bool ,number       ,date      ,datetime"
                "2\t   ,,          a ,true ,1.1\t        ,2022-01-01,2022-01-01T00:00:00"
                "\" 3\",,           b,false,\"$ 1,000.1\",2022-02-01,2022-02-01T00:00:00"]

   :semi-colon ["id    ;nulls;string ;bool ;number       ;date      ;datetime"
                "2\t   ;;          a ;true ;1.1\t        ;2022-01-01;2022-01-01T00:00:00"
                "\" 3\";;           b;false;\"$ 1,000.1\";2022-02-01;2022-02-01T00:00:00"]
   :tab        ["id    \tnulls\tstring \tbool \tnumber       \tdate      \tdatetime"
                "2   \t\t          a \ttrue \t1.1        \t2022-01-01\t2022-01-01T00:00:00"
                "\" 3\"\t\t           b\tfalse\t\"$ 1,000.1\"\t2022-02-01\t2022-02-01T00:00:00"]})

(defn- columns-with-auto-pk [columns]
  (cond-> columns
    (driver/database-supports? driver/*driver* :upload-with-auto-pk (mt/db))
    (#'upload/columns-with-auto-pk)))

(defn- header-with-auto-pk [header]
  (cond->> header
    (driver/database-supports? driver/*driver* :upload-with-auto-pk (mt/db))
    (cons @#'upload/auto-pk-column-name)))

(defn- rows-with-auto-pk [rows]
  (cond->> rows
    (driver/database-supports? driver/*driver* :upload-with-auto-pk (mt/db))
    (map-indexed (fn [i row] (cons (inc i) row)))))

(defn- column-position [table column-name]
  (t2/select-one-fn :database_position Field :%lower.name (u/lower-case-en column-name) :table_id (:id table)))

(deftest create-from-csv-test
  (doseq [[separator lines] example-files]
    (testing (format "Upload a CSV file with %s separators." separator)
      (mt/test-drivers (mt/normal-drivers-with-feature :uploads)
        (with-mysql-local-infile-on-and-off
          (with-upload-table!
            [table (create-from-csv-and-sync-with-defaults!
                    :file (csv-file-with lines)
                    :auxiliary-sync-steps :synchronous)]
            (testing "Table and Fields exist after sync"
              (is (=? (cond->> [["id" {:semantic_type :type/PK
                                       :base_type     :type/BigInteger}]
                                ["nulls" {:base_type :type/Text}]
                                ["string" {:base_type :type/Text}]
                                ["bool" {:base_type :type/Boolean}]
                                ["number" {:base_type :type/Float}]
                                ["date" {:base_type :type/Date}]
                                ["datetime" {:base_type :type/DateTime}]]
                        (driver/database-supports? driver/*driver* :upload-with-auto-pk (mt/db))
                        (cons ["_mb_row_id" {:semantic_type     :type/PK
                                             :base_type         :type/BigInteger}]))
                      (->> (t2/select :model/Field :table_id (:id table))
                           (sort-by :database_position)
                           (map (juxt (comp u/lower-case-en :name) identity))))))
            (testing "Check the data was uploaded into the table"
              (is (= 2
                     (count (rows-for-table table)))))))))))

(deftest create-from-csv-date-test
  (testing "Upload a CSV file with a datetime column"
    (mt/test-drivers (mt/normal-drivers-with-feature :uploads)
      (with-mysql-local-infile-on-and-off
        (with-upload-table!
          [table (create-from-csv-and-sync-with-defaults!
                  :file (csv-file-with ["datetime"
                                        "2022-01-01"
                                        "2022-01-01 00:00"
                                        "2022-01-01T00:00:00"
                                        "2022-01-01T00:00"]))]
          (testing "Fields exists after sync"
            (testing "Check the datetime column the correct base_type"
              (is (=? :type/DateTime
                      (t2/select-one-fn :base_type Field :%lower.name "datetime" :table_id (:id table)))))
            (is (some? table))))))))

(deftest create-from-csv-offset-datetime-test
  (testing "Upload a CSV file with an offset datetime column"
    (mt/test-drivers (mt/normal-drivers-with-feature :uploads)
      (with-mysql-local-infile-on-and-off
        (with-redefs [driver/db-default-timezone (constantly "Z")
                      upload/current-database    (constantly (mt/db))]
          (let [transpose  (fn [m] (apply mapv vector m))
                [csv-strs expected] (transpose [["2022-01-01T12:00:00-07"    "2022-01-01T19:00:00Z"]
                                                ["2022-01-01T12:00:00-07:00" "2022-01-01T19:00:00Z"]
                                                ["2022-01-01T12:00:00-07:30" "2022-01-01T19:30:00Z"]
                                                ["2022-01-01T12:00:00Z"      "2022-01-01T12:00:00Z"]
                                                ["2022-01-01T12:00:00-00:00" "2022-01-01T12:00:00Z"]
                                                ["2022-01-01T12:00:00+07"    "2022-01-01T05:00:00Z"]
                                                ["2022-01-01T12:00:00+07:00" "2022-01-01T05:00:00Z"]
                                                ["2022-01-01T12:00:00+07:30" "2022-01-01T04:30:00Z"]])]
            (testing "Fields exists after sync"
              (with-upload-table!
                [table (create-from-csv-and-sync-with-defaults!
                        :file (csv-file-with (into ["offset_datetime"] csv-strs)))]
                (testing "Check the offset datetime column the correct base_type"
                  (is (=? :type/DateTimeWithLocalTZ
                          (t2/select-one-fn :base_type Field :%lower.name "offset_datetime" :table_id (:id table)))))
                (let [position (column-position table "offset_datetime")
                      values   (map #(nth % position) (rows-for-table table))]
                  (is (= expected
                         values)))))))))))

(deftest create-from-csv-boolean-test
  (testing "Upload a CSV file"
    (mt/test-drivers (mt/normal-drivers-with-feature :uploads)
      (with-mysql-local-infile-on-and-off
        (with-upload-table!
          [table (create-from-csv-and-sync-with-defaults!
                  :file (csv-file-with ["id,bool"
                                        "1,true"
                                        "2,false"
                                        "3,TRUE"
                                        "4,FALSE"
                                        "5,t    "
                                        "6,   f"
                                        "7,\tT"
                                        "8,F\t"
                                        "9,y"
                                        "10,n"
                                        "11,Y"
                                        "12,N"
                                        "13,yes"
                                        "14,no"
                                        "15,YES"
                                        "16,NO"
                                        "17,1"
                                        "18,0"]))]
          (testing "Table and Fields exist after sync"
            (testing "Check the boolean column has a boolean base_type"
              (is (= :type/Boolean
                     (t2/select-one-fn :base_type Field :%lower.name "bool" :table_id (:id table)))))
            (testing "Check the data was uploaded into the table correctly"
              (let [position    (column-position table "bool")
                    bool-column (map #(nth % position) (rows-for-table table))
                    alternating (map even? (range (count bool-column)))]
                (is (= alternating bool-column))))))))))

(deftest create-from-csv-length-test
  (testing "Upload a CSV file with large names and numbers"
    (mt/test-drivers (mt/normal-drivers-with-feature :uploads)
      (with-mysql-local-infile-on-and-off
        (let [length-limit (driver/table-name-length-limit driver/*driver*)
              ;; Ensure the name is unique as table names can collide when using redshift
              long-name    (->> "abc" str cycle (take (inc length-limit)) shuffle (apply str))
              short-name   (subs long-name 0 (- length-limit (count "_yyyyMMddHHmmss")))
              table-name   (u/upper-case-en (@#'upload/unique-table-name driver/*driver* long-name))]
          (is (pos? length-limit) "driver/table-name-length-limit has been set")
          (with-upload-table!
            [table (create-from-csv-and-sync-with-defaults!
                    :table-name table-name
                    :file (csv-file-with ["number,bool"
                                          "1,true"
                                          "2,false"
                                          (format "%d,true" Long/MAX_VALUE)]))]
            (let [table-re (re-pattern (str "(?i)" short-name "_\\d{14}"))]
              (testing "It truncates it to the right number of characters, allowing for the timestamp"
                (is (re-matches table-re (:name table))))
              (testing "Check the data was uploaded into the table correctly"
                (is (= (rows-with-auto-pk
                        [[1 true]
                         [2 false]
                         [Long/MAX_VALUE true]])
                       (rows-for-table table)))))))))))

(deftest create-from-csv-empty-header-test
  (testing "Upload a CSV file with a blank column name"
    (mt/test-drivers (mt/normal-drivers-with-feature :uploads)
      (with-upload-table!
        [table (create-from-csv-and-sync-with-defaults!
                :file (csv-file-with [",ship name,"
                                      "1,Serenity,Malcolm Reynolds"
                                      "2,Millennium Falcon, Han Solo"]))]
        (testing "Check the data was uploaded into the table correctly"
          (is (= (header-with-auto-pk ["unnamed_column" "ship_name" "unnamed_column_2"])
                 (column-names-for-table table))))))))

(deftest create-from-csv-duplicate-names-test
  (testing "Upload a CSV file with duplicate column names"
    (mt/test-drivers (mt/normal-drivers-with-feature :uploads)
      (with-mysql-local-infile-on-and-off
        (with-upload-table!
          [table (create-from-csv-and-sync-with-defaults!
                  :file (csv-file-with ["unknown,unknown,unknown,unknown_2"
                                        "1,Serenity,Malcolm Reynolds,Pistol"
                                        "2,Millennium Falcon, Han Solo,Blaster"]))]
          (testing "Table and Fields exist after sync"
            (testing "Check the data was uploaded into the table correctly"
              (is (= (header-with-auto-pk ["unknown" "unknown_2" "unknown_3" "unknown_2_2"])
                     (column-names-for-table table))))))))))

(deftest create-from-csv-sanitize-to-duplicate-names-test
  (testing "Upload a CSV file with unique column names that get sanitized to the same string"
    (mt/test-drivers (mt/normal-drivers-with-feature :uploads)
      (with-mysql-local-infile-on-and-off
        (with-upload-table!
          [table (create-from-csv-and-sync-with-defaults!
                  :file (csv-file-with ["cost $, cost %, cost #"
                                        "$123,12.3, 100"]))]
          (testing "Table and Fields exist after sync"
            (testing "Check the data was uploaded into the table correctly"
              (is (= [@#'upload/auto-pk-column-name "cost__" "cost___2" "cost___3"]
                     (column-names-for-table table))))))))))

(deftest create-from-csv-bool-and-int-test
  (testing "Upload a CSV file with integers and booleans in the same column"
    (mt/test-drivers (mt/normal-drivers-with-feature :uploads)
      (with-mysql-local-infile-on-and-off
        (with-upload-table!
          [table (create-from-csv-and-sync-with-defaults!
                  :file (csv-file-with ["vchar,bool,bool-or-int,int"
                                        " true,true,          1,  1"
                                        "    1,   1,          0,  0"
                                        "    2,   0,          0,  0"
                                        "   no,  no,          1,  2"]))]
          (testing "Check the data was uploaded into the table correctly"
            (is (= (rows-with-auto-pk
                    [[" true"  true true  1]
                     ["    1"  true false 0]
                     ["    2" false false 0]
                     ["   no" false true  2]])
                   (rows-for-table table)))))))))

(deftest create-from-csv-existing-id-column-test
  (testing "Upload a CSV file with an existing ID column"
    (mt/test-drivers (mt/normal-drivers-with-feature :uploads)
      (with-mysql-local-infile-on-and-off
        (with-upload-table!
          [table (binding [upload/*auxiliary-sync-steps* :synchronous]
                   (create-from-csv-and-sync-with-defaults!
                    :file (csv-file-with ["id,ship,name,weapon"
                                          "1,Serenity,Malcolm Reynolds,Pistol"
                                          "2,Millennium Falcon,Han Solo,Blaster"
                                          ;; A huge ID to make extra sure we're using bigints
                                          "9000000000,Razor Crest,Din Djarin,Spear"])
                    :auxiliary-sync-steps :synchronous))]
          (testing "Check the data was uploaded into the table correctly"
            (is (= [@#'upload/auto-pk-column-name "id" "ship" "name" "weapon"]
                   (column-names-for-table table)))
            (is (=? {:name                       #"(?i)id"
                     :semantic_type              :type/PK
                     :base_type                  :type/BigInteger
                     :database_is_auto_increment false}
                    (t2/select-one Field :database_position 1 :table_id (:id table))))))))))

(deftest create-from-csv-auto-pk-column-test
  (mt/test-drivers (mt/normal-drivers-with-feature :uploads :upload-with-auto-pk)
    (with-mysql-local-infile-on-and-off
      (testing "Upload a CSV file with column names that are reserved by the DB, ignoring them"
        (testing "A single column whose name normalizes to _mb_row_id"
          (with-upload-table!
            [table (create-from-csv-and-sync-with-defaults!
                    :file (csv-file-with ["_mb_ROW-id,ship,captain"
                                          "100,Serenity,Malcolm Reynolds"
                                          "3,Millennium Falcon, Han Solo"]))]
            (testing "Check the data was uploaded into the table correctly"
              (is (= ["_mb_row_id", "ship", "captain"]
                     (column-names-for-table table)))
              (is (= (rows-with-auto-pk
                      [["Serenity" "Malcolm Reynolds"]
                       ["Millennium Falcon" " Han Solo"]])
                     (rows-for-table table)))))))
      (testing "Multiple identical column names that normalize to _mb_row_id"
        (with-upload-table!
          [table (create-from-csv-and-sync-with-defaults!
                  :file (csv-file-with ["_mb row id,ship,captain,_mb row id"
                                        "100,Serenity,Malcolm Reynolds,200"
                                        "3,Millennium Falcon, Han Solo,4"]))]
          (testing "Check the data was uploaded into the table correctly"
            (is (= ["_mb_row_id", "ship", "captain"]
                   (column-names-for-table table)))
            (is (= (rows-with-auto-pk
                    [["Serenity" "Malcolm Reynolds"]
                     ["Millennium Falcon" " Han Solo"]])
                   (rows-for-table table))))))
      (testing "Multiple different column names that normalize to _mb_row_id"
        (with-upload-table!
          [table (create-from-csv-and-sync-with-defaults!
                  :file (csv-file-with ["_mb row id,ship,captain,_MB_ROW_ID"
                                        "100,Serenity,Malcolm Reynolds,200"
                                        "3,Millennium Falcon, Han Solo,4"]))]
          (testing "Check the data was uploaded into the table correctly"
            (is (= ["_mb_row_id", "ship", "captain"]
                   (column-names-for-table table)))
            (is (= (rows-with-auto-pk
                    [["Serenity" "Malcolm Reynolds"]
                     ["Millennium Falcon" " Han Solo"]])
                   (rows-for-table table)))))))))

(deftest load-from-csv-auto-pk-column-non-supporting-test
  (mt/test-drivers (mt/normal-drivers-with-feature :uploads)
    ;; There aren't any officially supported databases yet that don't support `:upload-with-auto-pk`
    ;; So we'll fake it here to test it for 3rd party drivers
    (let [original-database-supports?-fn driver/database-supports?]
      (with-redefs [driver/database-supports? (fn [driver feature db]
                                                (if (= feature :upload-with-auto-pk)
                                                  false
                                                  (original-database-supports?-fn driver feature db)))]
        (with-mysql-local-infile-on-and-off
          (testing "Upload a CSV file with column names that are reserved by the DB, NOT ignoring them"
            (testing "A single column whose name normalizes to _mb_row_id"
              (with-upload-table!
                [table (create-from-csv-and-sync-with-defaults!
                        :file (csv-file-with ["_mb_ROW-id,ship,captain"
                                              "100,Serenity,Malcolm Reynolds"
                                              "3,Millennium Falcon, Han Solo"]))]
                (testing "Check the data was uploaded into the table correctly"
                  (is (= ["_mb_row_id", "ship", "captain"]
                         (column-names-for-table table)))
                  (is (= (rows-with-auto-pk
                          [[100 "Serenity" "Malcolm Reynolds"]
                           [3   "Millennium Falcon" " Han Solo"]])
                         (rows-for-table table)))))))
          (testing "Multiple identical column names that normalize to _mb_row_id"
            (with-upload-table!
              [table (create-from-csv-and-sync-with-defaults!
                      :file (csv-file-with ["_mb row id,ship,captain,_mb row id"
                                            "100,Serenity,Malcolm Reynolds,200"
                                            "3,Millennium Falcon, Han Solo,4"]))]
              (testing "Check the data was uploaded into the table correctly"
                (is (= ["_mb_row_id", "ship", "captain" "_mb_row_id_2"]
                       (column-names-for-table table)))
                (is (= (rows-with-auto-pk
                        [[100 "Serenity"          "Malcolm Reynolds" 200]
                         [3   "Millennium Falcon" " Han Solo"        4]])
                       (rows-for-table table))))))
          (testing "Multiple different column names that normalize to _mb_row_id"
            (with-upload-table!
              [table (create-from-csv-and-sync-with-defaults!
                      :file (csv-file-with ["_mb row id,ship,captain,_MB_ROW_ID"
                                            "100,Serenity,Malcolm Reynolds,200"
                                            "3,Millennium Falcon, Han Solo,4"]))]
              (testing "Check the data was uploaded into the table correctly"
                (is (= ["_mb_row_id", "ship", "captain" "_mb_row_id_2"]
                       (column-names-for-table table)))
                (is (= (rows-with-auto-pk
                        [[100 "Serenity" "Malcolm Reynolds" 200]
                         [3 "Millennium Falcon" " Han Solo" 4]])
                       (rows-for-table table)))))))))))

(deftest create-from-csv-missing-values-test
  (mt/test-drivers (mt/normal-drivers-with-feature :uploads)
    (with-mysql-local-infile-on-and-off
      (testing "Can upload a CSV with missing values"
        (with-upload-table!
          [table (create-from-csv-and-sync-with-defaults!
                  :file (csv-file-with ["column_that_has_one_value,column_that_doesnt_have_a_value"
                                        "2"
                                        "  ,\n"]))]
          (testing "Check the data was uploaded into the table correctly"
            (is (= (header-with-auto-pk ["column_that_has_one_value", "column_that_doesnt_have_a_value"])
                   (column-names-for-table table)))
            (is (= (rows-with-auto-pk
                    [[2 nil]
                     [nil nil]])
                   (rows-for-table table)))))))))

(deftest create-from-csv-tab-test
  (testing "Upload a CSV file with tabs in the values"
    (mt/test-drivers (mt/normal-drivers-with-feature :uploads)
      (with-mysql-local-infile-on-and-off
        (with-upload-table!
          [table (create-from-csv-and-sync-with-defaults!
                  :file (csv-file-with ["ship,captain"
                                        "Serenity,Malcolm\tReynolds"
                                        "Millennium\tFalcon,Han\tSolo"]))]
          (testing "Check the data was uploaded into the table correctly"
            (is (= (header-with-auto-pk ["ship", "captain"])
                   (column-names-for-table table)))
            (is (= (rows-with-auto-pk
                    [["Serenity" "Malcolm\tReynolds"]
                     ["Millennium\tFalcon" "Han\tSolo"]])
                   (rows-for-table table)))))))))

(deftest create-from-csv-carriage-return-test
  (testing "Upload a CSV file with carriage returns in the values"
    (mt/test-drivers (mt/normal-drivers-with-feature :uploads)
      (with-mysql-local-infile-on-and-off
        (with-upload-table!
          [table (create-from-csv-and-sync-with-defaults!
                  :file (csv-file-with ["ship,captain"
                                        "Serenity,\"Malcolm\rReynolds\""
                                        "\"Millennium\rFalcon\",\"Han\rSolo\""]))]
          (testing "Check the data was uploaded into the table correctly"
            (is (= (header-with-auto-pk ["ship", "captain"])
                   (column-names-for-table table)))
            (is (= (rows-with-auto-pk
                    [["Serenity" "Malcolm\rReynolds"]
                     ["Millennium\rFalcon" "Han\rSolo"]])
                   (rows-for-table table)))))))))

(deftest create-from-csv-BOM-test
  (testing "Upload a CSV file with a byte-order mark (BOM)"
    (mt/test-drivers (mt/normal-drivers-with-feature :uploads)
      (with-mysql-local-infile-on-and-off
        (with-upload-table!
          [table (create-from-csv-and-sync-with-defaults!
                  :file (csv-file-with ["ship,captain"
                                        "Serenity,Malcolm Reynolds"
                                        "Millennium Falcon, Han Solo"]
                                       "star-wars"
                                       (partial bom/bom-writer "UTF-8")))]
          (testing "Check the data was uploaded into the table correctly"
            (is (= (header-with-auto-pk ["ship", "captain"])
                   (column-names-for-table table)))))))))

(deftest create-from-csv-injection-test
  (testing "Upload a CSV file with very rude values"
    (mt/test-drivers (mt/normal-drivers-with-feature :uploads)
      (with-mysql-local-infile-on-and-off
        (with-upload-table!
          [table (create-from-csv-and-sync-with-defaults!
                  :file (csv-file-with ["id integer); --,ship,captain"
                                        "1,Serenity,--Malcolm Reynolds"
                                        "2,;Millennium Falcon,Han Solo\""]
                                       "\"; -- Very rude filename"))]
          (testing "Check the data was uploaded into the table correctly"
            (is (= (header-with-auto-pk ["id_integer_____" "ship" "captain"])
                   (column-names-for-table table)))
            (is (= (rows-with-auto-pk
                    [[1 "Serenity"           "--Malcolm Reynolds"]
                     [2 ";Millennium Falcon" "Han Solo\""]])
                   (rows-for-table table)))))))))

(deftest create-from-csv-eof-marker-test
  (testing "Upload a CSV file with Postgres's 'end of input' marker"
    (mt/test-drivers [:postgres]
      (with-upload-table!
        [table (create-from-csv-and-sync-with-defaults!
                :file (csv-file-with ["name"
                                      "Malcolm"
                                      "\\."
                                      "Han"]))]
        (testing "Check the data was uploaded into the table correctly"
          (is (= (rows-with-auto-pk
                  [["Malcolm"] ["\\."] ["Han"]])
                 (rows-for-table table))))))))

(deftest mysql-settings-test
  (testing "Ensure that local_infile is set to true for better MySQL testing"
    (mt/test-drivers [:mysql]
      (do-with-mysql-local-infile-on
       (fn []
         (is (= "ON" (-> (sql-jdbc.conn/db->pooled-connection-spec (mt/db))
                         (jdbc/query "show global variables like 'local_infile'")
                         first
                         :value)))))))
  (testing "Ensure that local_infile is set to false for better MySQL testing"
    (mt/test-drivers [:mysql]
      (do-with-mysql-local-infile-off
       (fn []
         (is (= "OFF" (-> (sql-jdbc.conn/db->pooled-connection-spec (mt/db))
                          (jdbc/query "show global variables like 'local_infile'")
                          first
                          :value))))))))

(defn- update-csv-synchronously!
  "Wraps [[upload/upload-csv!]] setting [[upload/*auxiliary-sync-steps*]] to `synchronous` for test purposes."
  [options]
  (binding [upload/*auxiliary-sync-steps* :synchronous]
    (upload/update-csv! options)))

(defn- update-csv!
  "Shorthand for synchronously updating a CSV"
  [action options]
  (update-csv-synchronously! (assoc options :action action)))

(deftest create-csv-upload!-schema-test
  (mt/test-drivers (mt/normal-drivers-with-feature :uploads :schemas)
    (let [db                   (mt/db)
          db-id                (u/the-id db)
          original-sync-values (select-keys db [:is_on_demand :is_full_sync])
          in-future?           (atom false)
          schema-name          (sql.tx/session-schema driver/*driver*)
          _                    (t2/update! :model/Database db-id {:is_on_demand false
                                                                  :is_full_sync false})]
      (try
        (mt/with-dynamic-redefs [;; do away with the `future` invocation since we don't want race conditions in a test
                                 future-call (fn [thunk]
                                               (swap! in-future? (constantly true))
                                               (thunk))]
          (testing "Happy path with schema, and without table-prefix"
            (with-upload-table!
              [new-table (card->table (upload-example-csv! :schema-name schema-name :auxiliary-sync-steps :asynchronous))]
              (is (=? {:display          :table
                       :database_id      db-id
                       :dataset_query    {:database db-id
                                          :query    {:source-table (:id new-table)}
                                          :type     :query}
                       :creator_id       (mt/user->id :rasta)
                       :name             #"(?i)example csv file(.*)"
                       :collection_id    nil}
                      (t2/select-one :model/Card :table_id (:id new-table)))
                  "A new model is created")
              (is (=? {:name      #"(?i)example(.*)"
                       :schema    (re-pattern (str "(?i)" schema-name))
                       :is_upload true}
                      new-table)
                  "A new table is created")
              (is (= "complete"
                     (:initial_sync_status new-table))
                  "The table is synced and marked as complete")
              (is (t2/exists? Field :table_id (:id new-table) :%lower.name "name" :semantic_type :type/Name)
                  "The sync actually runs")
              (is (true? @in-future?)
                  "Table has been synced in a separate thread"))))
        (finally
          (t2/update! :model/Database db-id original-sync-values))))))

(deftest create-csv-upload!-table-prefix-test
  (mt/test-drivers (mt/normal-drivers-with-feature :uploads)
    (testing "Happy path with table prefix, and without schema"
      (if (driver/database-supports? driver/*driver* :schemas (mt/db))
        (is (thrown-with-msg?
              java.lang.Exception
              #"^A schema has not been set."
              (upload-example-csv! :table-prefix "uploaded_magic_" :schema-name nil)))
        (with-upload-table! [table (card->table (upload-example-csv! :table-prefix "uploaded_magic_"))]
          (is (=? {:name #"(?i)example csv file(.*)"}
                  (table->card table)))
          (is (=? {:name #"(?i)uploaded_magic_example(.*)"}
                  table))
          (is (nil? (:schema table))))))))

(deftest create-csv-upload!-auto-pk-column-display-name-test
  (testing "The auto-generated column display_name should be the same as its name"
    (mt/test-drivers (mt/normal-drivers-with-feature :uploads :upload-with-auto-pk)
      (with-upload-table! [table (card->table (upload-example-csv!))]
        (let [new-field (t2/select-one Field :table_id (:id table) :name "_mb_row_id")]
          (is (= "_mb_row_id"
                 (:name new-field)
                 (:display_name new-field))))))))

(deftest ^:mb/once csv-upload-snowplow-test
  (mt/test-drivers (mt/normal-drivers-with-feature :uploads)
    (snowplow-test/with-fake-snowplow-collector
      (with-upload-table! [_table (card->table (upload-example-csv!))]
        (testing "Successfully creating a CSV Upload publishes statistics to Snowplow"
          (is (=? {:data    {"event"             "csv_upload_successful"
                             "model_id"          pos?
                             "size_mb"           3.910064697265625E-5
                             "num_columns"       2
                             "num_rows"          2
                             "generated_columns" 1
                             "upload_seconds"    pos?}
                   :user-id (str (mt/user->id :rasta))}
                  (last (snowplow-test/pop-event-data-and-user-id!)))))

        (testing "Failures when creating a CSV Upload will publish statistics to Snowplow"
          (mt/with-dynamic-redefs [upload/create-from-csv! (fn [_ _ _ _] (throw (Exception.)))]
            (try (upload-example-csv!)
                 (catch Throwable _
                   nil))
            (is (= {:data    {"event"             "csv_upload_failed"
                              "size_mb"           3.910064697265625E-5
                              "num_columns"       2
                              "num_rows"          2
                              "generated_columns" 0}
                    :user-id (str (mt/user->id :rasta))}
                   (last (snowplow-test/pop-event-data-and-user-id!))))))))))

(deftest ^:mb/once csv-upload-audit-log-test
  (mt/test-drivers (mt/normal-drivers-with-feature :uploads)
    (mt/with-premium-features #{:audit-app}
      (with-upload-table!
        [_table (card->table (upload-example-csv!))]
        (is (=? {:topic    :upload-create
                 :user_id  (:id (mt/fetch-user :rasta))
                 :model    "Table"
                 :model_id pos?
                 :details  {:db-id       pos?
                            :schema-name (sql.tx/session-schema driver/*driver*)
                            :table-name  string?
                            :model-id    pos?
                            :stats       {:num-rows          2
                                          :num-columns       2
                                          :generated-columns 1
                                          :size-mb           3.910064697265625E-5
                                          :upload-seconds    pos?}}}
                (last-audit-event :upload-create)))))))

(deftest ^:mb/once create-csv-upload!-failure-test
  (mt/test-drivers (mt/normal-drivers-with-feature :uploads)
    (mt/with-empty-db
      (testing "Uploads must be enabled"
        (doseq [uploads-enabled-value [false nil]]
          (is (thrown-with-msg?
                java.lang.Exception
                #"^Uploads are not enabled\.$"
                (upload-example-csv! :uploads-enabled uploads-enabled-value :schema-name "public", :table-prefix "uploaded_magic_")))))
      (testing "Database ID must be valid"
        (is (thrown-with-msg?
              java.lang.Exception
              #"^The uploads database does not exist\.$"
              (upload-example-csv! :db-id Integer/MAX_VALUE, :schema-name "public", :table-prefix "uploaded_magic_"))))
      (testing "Uploads must be supported"
        (mt/with-dynamic-redefs [driver/database-supports? (constantly false)]
          (is (thrown-with-msg?
                java.lang.Exception
                #"^Uploads are not supported on \w+ databases\."
                (upload-example-csv! :schema-name "public", :table-prefix "uploaded_magic_")))))
      (testing "User must have write permissions on the collection"
        (mt/with-non-admin-groups-no-root-collection-perms
          (is (thrown-with-msg?
                java.lang.Exception
                #"^You do not have curate permissions for this Collection\.$"
                (upload-example-csv! :user-id (mt/user->id :lucky) :schema-name "public", :table-prefix "uploaded_magic_"))))))))

(defn- find-schema-filters-prop [driver]
  (first (filter (fn [conn-prop]
                   (= :schema-filters (keyword (:type conn-prop))))
                 (driver/connection-properties driver))))

(deftest ^:mb/once create-csv-upload!-schema-does-not-sync-test
  ;; We only need to test this for a single driver, and the way this test has been written is coupled to Postgres
  (mt/test-driver :postgres
    (mt/with-empty-db
      (let [driver             (driver.u/database->driver (mt/db))
            schema-filter-prop (find-schema-filters-prop driver)
            filter-type-prop   (keyword (str (:name schema-filter-prop) "-type"))
            patterns-type-prop (keyword (str (:name schema-filter-prop) "-patterns"))]
        (t2/update! :model/Database (mt/id) {:details (-> (mt/db)
                                                          :details
                                                          (assoc filter-type-prop "exclusion"
                                                                 patterns-type-prop "public"))})
        (testing "Upload should fail if table can't be found after sync, for example because of schema filters"
          (try (upload-example-csv! {:schema-name "public"})
               (is (false? :should-not-be-reached))
               (catch Exception e
                 (is (= {:status-code 422}
                        (ex-data e)))
                 (is (re-matches #"^The schema public is not syncable\.$"
                                 (.getMessage e))))))
        (testing "\nThe table should be deleted"
          (is (false? (let [details (mt/dbdef->connection-details driver/*driver* :db {:database-name (:name (mt/db))})]
                        (-> (jdbc/query (sql-jdbc.conn/connection-details->spec driver/*driver* details)
                                        ["SELECT EXISTS (SELECT 1 FROM information_schema.tables WHERE table_schema = 'public')"])
                            first vals first)))))))))

;;; +----------------------------------------------------------------------------------------------------------------+
;;; |                                           append-csv!                                                          |
;;; +----------------------------------------------------------------------------------------------------------------+

(defn create-upload-table!
  "Creates a table and syncs it in the current test database, as if it were uploaded as a CSV upload.
  `col->upload-type` should be an ordered map of column names (keywords) to upload types.
  `rows` should be a vector of vectors of values, one for each row.
  Returns the table.

  Defaults to a table with an auto-incrementing integer ID column, and a name column."
  [& {:keys [schema-name table-name col->upload-type rows]
      :or {table-name       (mt/random-name)
           schema-name      (sql.tx/session-schema driver/*driver*)
           col->upload-type (cond->> (ordered-map/ordered-map :name ::upload-types/varchar-255)
                              (#'upload/auto-pk-column? driver/*driver* (mt/db))
                              (merge (ordered-map/ordered-map
                                      upload/auto-pk-column-keyword ::upload-types/auto-incrementing-int-pk)))
           rows             [["Obi-Wan Kenobi"]]}}]
  (let [driver driver/*driver*
        db-id (mt/id)
        table-name (ddl.i/format-name driver table-name)
        schema-name (ddl.i/format-name driver schema-name)
        schema+table-name (#'upload/table-identifier {:schema schema-name :name table-name})
        insert-col-names (remove #{upload/auto-pk-column-keyword} (keys col->upload-type))
        col-definitions (#'upload/column-definitions driver col->upload-type)]
    (driver/create-table! driver/*driver*
                          db-id
                          schema+table-name
                          col-definitions
                          (if (contains? col-definitions upload/auto-pk-column-keyword)
                            {:primary-key [upload/auto-pk-column-keyword]}
                            {}))
    (driver/insert-into! driver db-id schema+table-name insert-col-names rows)
    (sync-upload-test-table! :database (mt/db) :table-name table-name :schema-name schema-name)))

(defmacro maybe-apply-macro
  [flag macro-fn & body]
  `(if ~flag
     (~macro-fn ~@body)
     ~@body))

(defn catch-ex-info* [f]
  (try
    (f)
    (catch Exception e
      {:message (ex-message e) :data (ex-data e)})))

(defmacro catch-ex-info
  [& body]
  `(catch-ex-info* (fn [] ~@body)))

(defn- actions-to-test [driver]
  (case driver
    :h2 [::upload/append ::upload/replace]
    ;; It's too slow to run all these tests for both for redshift, and adds little value for the other drivers.
    ;; Since ::replace is basically ::append with an extra driver method being called, only test the latter.
    [::upload/replace]))

(defn- action-testing-str [action]
  (format "Can %s an existing upload\n"
          (case action
            ::upload/append "append to"
            ::upload/replace "replace")))

(defn- updated-contents [action initial added]
  ;; TODO fix inconsistent mysql semantics
  (case action
    ::upload/append (rows-with-auto-pk (into initial added))
    ::upload/replace (if (= driver/*driver* :mysql)
                       (rows-with-auto-pk added)
                       (drop (count initial) (rows-with-auto-pk (into initial added))))))

(defn update-csv-with-defaults!
  "Upload a small CSV file to a newly created default table, or an existing table if `table-id` is provided. Default args can be overridden."
  [action & {:keys [user-id file table-id is-upload]
             :or {user-id         (mt/user->id :crowberto)
                  file            (csv-file-with
                                   ["name"
                                    "Luke Skywalker"
                                    "Darth Vader"])
                  is-upload       true}}]
  (mt/with-current-user user-id
    (mt/with-model-cleanup [:model/Table]
      (let [new-table (when (nil? table-id)
                        (create-upload-table!))
            table-id (or table-id (:id new-table))]
        (t2/update! :model/Table table-id {:is_upload is-upload})
        (try (update-csv! action {:table-id table-id, :file file})
             (finally
                 ;; Drop the table in the testdb if a new one was created.
               (when (and new-table (not= driver/*driver* :redshift)) ; redshift tests flake when tables are dropped
                 (driver/drop-table! driver/*driver*
                                     (mt/id)
                                     (#'upload/table-identifier new-table)))))))))

(deftest can-update-test
  (mt/test-drivers (mt/normal-drivers-with-feature :uploads)
    (doseq [action (actions-to-test driver/*driver*)]
      (testing (action-testing-str action)
        (mt/with-discard-model-updates [:model/Database]
          ;; start with uploads disabled for all databases
          (t2/update! :model/Database :uploads_enabled true {:uploads_enabled false})
          (testing "Updates fail if uploads are disabled for all databases."
            (is (= {:message "Uploads are not enabled."
                    :data    {:status-code 422}}
                   (catch-ex-info (update-csv-with-defaults! action)))))
          (mt/with-temp [:model/Database _ {:uploads_enabled true}]
            (testing "Updates succeed if uploads are enabled for one database, even if it is not the current one."
              (is (= {:row-count 2}
                     (update-csv-with-defaults! action))))
            (testing "The table must exist"
              (is (= {:message "Not found."
                      :data    {:status-code 404}}
                     (catch-ex-info (update-csv-with-defaults! action :table-id Integer/MAX_VALUE)))))
            (testing "The table must be an uploaded table"
              (is (= {:message "The table must be an uploaded table."
                      :data    {:status-code 422}}
                     (catch-ex-info (update-csv-with-defaults! action :is-upload false)))))
            (testing "The CSV file must not be empty"
              (is (= {:message "The CSV file is missing columns that are in the table:\n- name",
                      :data    {:status-code 422}}
                     (catch-ex-info (update-csv-with-defaults! action :file (csv-file-with []))))))
            (testing "Uploads must be supported"
              (mt/with-dynamic-redefs [driver/database-supports? (constantly false)]
                (is (= {:message (format "Uploads are not supported on %s databases." (str/capitalize (name driver/*driver*)))
                        :data    {:status-code 422}}
                       (catch-ex-info (update-csv-with-defaults! action))))))))))))

(deftest update-column-match-test
  (mt/test-drivers (mt/normal-drivers-with-feature :uploads)
    (doseq [action (actions-to-test driver/*driver*)]
      (testing (action-testing-str action)
        (testing "Append should succeed regardless of CSV column order or case"
          (doseq [csv-rows [["id,name" "20,Luke Skywalker" "30,Darth Vader"]
                            ["Id\t,NAmE " "20,Luke Skywalker" "30,Darth Vader"] ;; the same name when normalized
                            ["name,id" "Luke Skywalker,20" "Darth Vader,30"]]] ;; different order
            (with-upload-table!
              [table (create-upload-table! {:col->upload-type (columns-with-auto-pk
                                                               (ordered-map/ordered-map
                                                                :id int-type
                                                                :name vchar-type))
                                            :rows             [[10 "Obi-Wan Kenobi"]]})]
              (let [file (csv-file-with csv-rows)]
                (is (some? (update-csv! action {:file file, :table-id (:id table)})))
                (testing "Check the data was uploaded into the table correctly"
                  (is (= (set (updated-contents action
                                                [[10 "Obi-Wan Kenobi"]]
                                                [[20 "Luke Skywalker"]
                                                 [30 "Darth Vader"]]))
                         (set (rows-for-table table)))))
                (io/delete-file file)))))))))

(defn- trim-lines [s]
  (->> (str/split-lines s)
       (map str/trim)
       (str/join "\n")))

(deftest update-column-mismatch-test
  (mt/test-drivers (mt/normal-drivers-with-feature :uploads)
    (doseq [action (actions-to-test driver/*driver*)]
      (testing (action-testing-str action)
        (with-uploads-allowed
          (testing "Append should fail only if there are missing columns in the CSV file"
            (doseq [[csv-rows error-message]
                    {[""]
                     (trim-lines "The CSV file is missing columns that are in the table:
                              - id
                              - name")

                    ;; Extra columns are fine, as long as none are missing.
                     ["_mb_row_id,id,extra 1, extra 2,name"]
                     nil
                     ["extra 1, extra 2"]
                     (trim-lines "The CSV file is missing columns that are in the table:
                              - id
                              - name

                              There are new columns in the CSV file that are not in the table:
                              - extra_2
                              - extra_1")

                     ["_mb_row_id,id, extra 2"]
                     (if (driver/database-supports? driver/*driver* :upload-with-auto-pk (mt/db))
                       (trim-lines "The CSV file is missing columns that are in the table:
                                   - name

                                   There are new columns in the CSV file that are not in the table:
                                   - extra_2")
                       (trim-lines "The CSV file is missing columns that are in the table:
                                  - name

                                  There are new columns in the CSV file that are not in the table:
                                  - _mb_row_id
                                  - extra_2"))}]
<<<<<<< HEAD
            (with-upload-table!
               [table (create-upload-table!
                       {:col->upload-type (ordered-map/ordered-map
                                           :id int-type
                                           :name vchar-type)
                        :rows             [[1, "some_text"]]})]

               (let [file (csv-file-with csv-rows)]
                 (when error-message
                   (is (= {:message error-message
                           :data    {:status-code 422}}
                          (catch-ex-info (update-csv! action {:file file :table-id (:id table)}))))
                   (testing "Check the data was not uploaded into the table"
                     (is (= [[1 "some_text"]]
                            (rows-for-table table)))))

                 (when-not error-message
                   (testing "Check the data was uploaded into the table"
=======
              (with-upload-table!
                [table (create-upload-table!
                        {:col->upload-type (ordered-map/ordered-map
                                            :id int-type
                                            :name vchar-type)
                         :rows             [[1, "some_text"]]})]

                (let [file (csv-file-with csv-rows)]
                  (when error-message
                    (is (= {:message error-message
                            :data    {:status-code 422}}
                           (catch-ex-info (update-csv! action {:file file :table-id (:id table)}))))
                    (testing "Check the data was not uploaded into the table"
                      (is (= [[1 "some_text"]]
                             (rows-for-table table)))))

                  (when-not error-message
                    (testing "Check the data was uploaded into the table"
>>>>>>> 1279a73a
                     ;; No exception is thrown - but there were also no rows in the table to check
                      (update-csv! action {:file file :table-id (:id table)})))

                  (io/delete-file file))))))))))

(deftest update-common-types-test
  (mt/test-drivers (mt/normal-drivers-with-feature :uploads)
    (doseq [action (actions-to-test driver/*driver*)]
      (testing (action-testing-str action)
        (with-mysql-local-infile-on-and-off
          (mt/with-report-timezone-id! "UTC"
            (testing "Append should succeed for all possible CSV column types"
              (mt/with-dynamic-redefs [driver/db-default-timezone (constantly "Z")
                                       upload/current-database    (constantly (mt/db))]
                (with-upload-table!
                  [table (create-upload-table!
                          {:col->upload-type (columns-with-auto-pk
                                              (ordered-map/ordered-map
                                               :biginteger      int-type
                                               :float           float-type
                                               :text            vchar-type
                                               :boolean         bool-type
                                               :date            date-type
                                               :datetime        datetime-type))
                           :rows [[1000000,1.0,"some_text",false,#t "2020-01-01",#t "2020-01-01T00:00:00"]]})]
                  (let [csv-rows ["biginteger,float,text,boolean,date,datetime"
                                  "2000000,2.0,some_text,true,2020-02-02,2020-02-02T02:02:02"]
                        file  (csv-file-with csv-rows)]
                    (is (some? (update-csv! action {:file file, :table-id (:id table)})))
                    (testing "Check the data was uploaded into the table correctly"
                      (is (= (set (updated-contents
                                   action
                                   [[1000000 1.0 "some_text" false "2020-01-01T00:00:00Z" "2020-01-01T00:00:00Z"]]
                                   [[2000000 2.0 "some_text" true "2020-02-02T00:00:00Z" "2020-02-02T02:02:02Z"]]))
                             (set (rows-for-table table)))))
                    (io/delete-file file)))))))))))

(deftest update-offset-datetime-test
  (mt/test-drivers (mt/normal-drivers-with-feature :uploads)
    (doseq [action (actions-to-test driver/*driver*)]
      (testing (action-testing-str action)
        (with-mysql-local-infile-on-and-off
          (mt/with-report-timezone-id! "UTC"
            (testing "Append should succeed for offset datetime columns"
              (with-redefs [driver/db-default-timezone (constantly "Z")
                            upload/current-database    (constantly (mt/db))]
                (with-upload-table!
                  [table (create-upload-table!
                          {:col->upload-type (columns-with-auto-pk
                                              (ordered-map/ordered-map :offset_datetime offset-dt-type))
                           :rows []})]
                  (let [csv-rows ["offset_datetime"
                                  "2020-02-02T02:02:02+02:00"]
                        file  (csv-file-with csv-rows (mt/random-name))]
                    (is (some? (update-csv! action {:file file, :table-id (:id table)})))
                    (testing "Check the data was uploaded into the table correctly"
                      (is (= (set (updated-contents
                                   action
                                   []
                                   [[(if (driver/upload-type->database-type driver/*driver* ::upload/offset-datetime)
                                       "2020-02-02T00:02:02Z"
                                       "2020-02-02T02:02:02+02:00")]]))
                             (set (rows-for-table table)))))
                    (io/delete-file file)))))))))))

(deftest update-no-rows-test
  (mt/test-drivers (mt/normal-drivers-with-feature :uploads)
    (doseq [action (actions-to-test driver/*driver*)]
      (testing (action-testing-str action)
        (with-uploads-allowed
          (testing "Append should succeed with a CSV with only the header"
            (let [csv-rows ["name"]]
              (with-upload-table!
                [table (create-upload-table!)]
                (let [file (csv-file-with csv-rows)]
                  (is (= {:row-count 0}
                         (update-csv! action {:file file, :table-id (:id table)})))
                  (testing "Check the data was not uploaded into the table"
                    (is (= (set (updated-contents action [["Obi-Wan Kenobi"]] []))
                           (set (rows-for-table table)))))
                  (io/delete-file file))))))))))

(deftest update-mb-row-id-csv-only-test
  (mt/test-drivers (mt/normal-drivers-with-feature :uploads)
    (doseq [action (actions-to-test driver/*driver*)]
      (testing (action-testing-str action)
        (testing "If the table doesn't have _mb_row_id but the CSV does, ignore the CSV _mb_row_id but create the column anyway"
          (with-upload-table!
            [table (create-upload-table! {:col->upload-type (ordered-map/ordered-map
                                                             :name vchar-type)
                                          :rows             [["Obi-Wan Kenobi"]]})]
            (let [csv-rows ["_MB-row ID,name" "1000,Luke Skywalker"]
                  file     (csv-file-with csv-rows)]
              (is (= {:row-count 1}
                     (update-csv! action {:file file, :table-id (:id table)})))
              ;; Only create auto-pk columns for drivers that supported uploads before auto-pk columns
              ;; were introduced by metabase#36249. Otherwise we can assume that the table was created
              ;; with an auto-pk column.
              (if (driver/create-auto-pk-with-append-csv? driver/*driver*)
                (do
                  (testing "Check a _mb_row_id column was created"
                    (is (= ["name" "_mb_row_id"]
                           (column-names-for-table table))))
                  (testing "Check a _mb_row_id column was sync'd"
                    (is (=? {:semantic_type :type/PK
                             :base_type     :type/BigInteger
                             :name          "_mb_row_id"
                             :display_name  "_mb_row_id"}
                            (t2/select-one :model/Field :table_id (:id table) :name upload/auto-pk-column-name))))
                  (testing "Check the data was uploaded into the table, but the _mb_row_id column values were ignored"
                    (case action
                      ::upload/append
                      (is (= [["Obi-Wan Kenobi" 1]
                              ["Luke Skywalker" 2]]
                             (rows-for-table table)))
                      ::upload/replace
                      (is (= [["Luke Skywalker" 1]]
                             (rows-for-table table))))))
                (do
                  (testing "Check a _mb_row_id column wasn't created"
                    (is (= ["name"]
                           (column-names-for-table table))))
                  (case action
                    ::upload/append
                    (is (= [["Obi-Wan Kenobi"]
                            ["Luke Skywalker"]]
                           (rows-for-table table)))
                    ::upload/replace
                    (is (= [["Luke Skywalker"]]
                           (rows-for-table table))))))
              (io/delete-file file))))))))

(deftest update-no-mb-row-id-failure-test
  (mt/test-drivers (mt/normal-drivers-with-feature :uploads)
    (doseq [action (actions-to-test driver/*driver*)]
      (testing (action-testing-str action)
        (testing "If the table doesn't have _mb_row_id and a failure occurs, we shouldn't create a _mb_row_id column"
          (with-upload-table!
            [table (create-upload-table! {:col->upload-type (ordered-map/ordered-map
                                                             :bool_column bool-type)
                                          :rows [[true]]})]
            (let [csv-rows    ["bool_column" "not a bool"]
                  file        (csv-file-with csv-rows)
                  get-auto-pk (fn []
                                (t2/select-one :model/Field :table_id (:id table) :name upload/auto-pk-column-name))]
              (is (nil? (get-auto-pk)))
              (is (thrown? Exception
                           (update-csv! action {:file file, :table-id (:id table)})))
              (testing "Check a _mb_row_id column was not created"
                (is (= ["bool_column"]
                       (column-names-for-table table))))
              (testing "Check a _mb_row_id column was not sync'd"
                (is (nil? (get-auto-pk))))
              (testing "Check the data was not uploaded into the table"
                ;; TODO in future it would be good to enhance ::replace to be atomic, i.e. to preserve the existing row
                (case action
                  ::upload/append
                  (is (= [[true]] (rows-for-table table)))
                  ::upload/replace
                  (is (= [] (rows-for-table table)))))
              (io/delete-file file))))))))

(deftest update-mb-row-id-table-only-test
  (mt/test-drivers (mt/normal-drivers-with-feature :uploads)
    (doseq [action (actions-to-test driver/*driver*)]
      (testing (action-testing-str action)
        (testing "Append succeeds if the table has _mb_row_id but the CSV doesn't"
          (with-upload-table! [table (create-upload-table!)]
            (let [csv-rows ["name" "Luke Skywalker"]
                  file     (csv-file-with csv-rows (mt/random-name))]
              (is (= {:row-count 1}
                     (update-csv! action {:file file, :table-id (:id table)})))
              (testing "Check the data was uploaded into the table, but the _mb_row_id was ignored"
                (is (= (set (updated-contents action
                                              [["Obi-Wan Kenobi"]]
                                              [["Luke Skywalker"]]))
                       (set (rows-for-table table)))))
              (io/delete-file file))))))))

(deftest append-duplicate-test
  (mt/test-drivers (mt/normal-drivers-with-feature :uploads)
    (testing "Append should add new rows even if it is the same as the original upload."
      (let [csv-rows    ["id,name" "10,Luke Skywalker" "20,Darth Vader"]
            parsed-rows [[10 "Luke Skywalker"]
                         [20 "Darth Vader"]]]
        (with-upload-table!
          [table (create-upload-table! {:col->upload-type (columns-with-auto-pk
                                                           (ordered-map/ordered-map
                                                            :id int-type
                                                            :name vchar-type))
                                        :rows             parsed-rows})]
          (let [file (csv-file-with csv-rows)]
            (is (some? (update-csv! ::upload/append {:file file, :table-id (:id table)})))
            (testing "Check the data was uploaded into the table correctly"
              (if (mysql/mariadb? (mt/db))
                ;; For MariaDB, the auto-incrementing column isn't continuous if the insert is duplicated. So this test
                ;; skips checking the auto-incrementing column.
                (let [drop-auto-pk #(map rest %)]
                  (is (= (concat parsed-rows parsed-rows)
                         (drop-auto-pk (rows-for-table table)))))
                (is (= (rows-with-auto-pk (concat parsed-rows parsed-rows))
                       (rows-for-table table)))))
            (io/delete-file file)))))))

(deftest ^:mb/once update-snowplow-test
  (mt/test-drivers (mt/normal-drivers-with-feature :uploads)
    (doseq [action (actions-to-test driver/*driver*)]
      (testing (action-testing-str action)
        (snowplow-test/with-fake-snowplow-collector

          (with-upload-table! [table (create-upload-table!)]
            (testing "Successfully appending to CSV Uploads publishes statistics to Snowplow"
              (let [csv-rows ["name" "Luke Skywalker"]
                    file     (csv-file-with csv-rows (mt/random-name))]
                (update-csv! action {:file file, :table-id (:id table)})

                (is (=? {:data    {"event"             "csv_append_successful"
                                   "size_mb"           1.811981201171875E-5
                                   "num_columns"       1
                                   "num_rows"          1
                                   "generated_columns" 0
                                   "upload_seconds"    pos?}
                         :user-id (str (mt/user->id :crowberto))}
                        (last (snowplow-test/pop-event-data-and-user-id!))))

                (io/delete-file file)))

            (testing "Failures when appending to CSV Uploads will publish statistics to Snowplow"
              (mt/with-dynamic-redefs [upload/create-from-csv! (fn [_ _ _ _] (throw (Exception.)))]
                (let [csv-rows ["mispelled_name, unexpected_column" "Duke Cakewalker, r2dj"]
                      file     (csv-file-with csv-rows (mt/random-name))]
                  (try
                    (update-csv! action {:file file, :table-id (:id table)})
                    (catch Throwable _)
                    (finally
                      (io/delete-file file))))

                (is (= {:data    {"event"             "csv_append_failed"
                                  "size_mb"           5.245208740234375E-5
                                  "num_columns"       2
                                  "num_rows"          1
                                  "generated_columns" 0}
                        :user-id (str (mt/user->id :crowberto))}
                       (last (snowplow-test/pop-event-data-and-user-id!))))))))))))

(deftest ^:mb/once update-audit-log-test
  (mt/test-drivers (mt/normal-drivers-with-feature :uploads)
    (doseq [action (actions-to-test driver/*driver*)]
      (testing (action-testing-str action)
        (mt/with-premium-features #{:audit-app}
          (with-upload-table! [table (create-upload-table!)]
            (let [csv-rows ["name" "Luke Skywalker"]
                  file     (csv-file-with csv-rows)]
              (update-csv! action {:file file, :table-id (:id table)})

              (is (=? {:topic    :upload-append
                       :user_id  (:id (mt/fetch-user :crowberto))
                       :model    "Table"
                       :model_id (:id table)
                       :details  {:db-id       pos?
                                  :schema-name (sql.tx/session-schema driver/*driver*)
                                  :table-name  string?
                                  :stats       {:num-rows          1
                                                :num-columns       1
                                                :generated-columns 0
                                                :size-mb           1.811981201171875E-5
                                                :upload-seconds    pos?}}}
                      (last-audit-event :upload-append)))

              (io/delete-file file))))))))

(defn- mbql [mp table]
  (let [table-metadata (lib.metadata/table mp (:id table))]
    (lib/query mp table-metadata)))

(defn- join-mbql [mp base-table join-table]
  (let [base-table-metadata (lib.metadata/table mp (:id base-table))
        join-table-metadata (lib.metadata/table mp (:id join-table))
        ;; We use the primary keys as the join fields as we know they will exist and have compatible types.
        pk-metadata         (fn [table]
                              (let [field-id (t2/select-one-pk :model/Field
                                                               :table_id (:id table)
                                                               :semantic_type :type/PK)]
                                (lib.metadata/field mp field-id)))
        base-id-metadata         (pk-metadata base-table)
        join-id-metadata         (pk-metadata join-table)]

    (-> (lib/query mp base-table-metadata)
        (lib/join (lib/join-clause join-table-metadata
                                   [(lib/= (lib/ref base-id-metadata)
                                           (lib/ref join-id-metadata))])))))

(defn- cached-model-ids []
  (into #{} (map :card_id) (t2/select [:model/PersistedInfo :card_id] :active true)))

(deftest update-invalidate-model-cache-test
  (mt/test-drivers (mt/normal-drivers-with-feature :uploads :persist-models)
    (doseq [action (actions-to-test driver/*driver*)]
      (testing (action-testing-str action)
        (with-upload-table! [table (create-upload-table!)]
          (let [table-id    (:id table)
                csv-rows    ["name" "Luke Skywalker"]
                file        (csv-file-with csv-rows)
                other-id    (mt/id :venues)
                other-table (t2/select-one :model/Table other-id)
                mp          (lib.metadata.jvm/application-database-metadata-provider (:db_id table))]

            (mt/with-temp [:model/Card {question-id        :id} {:table_id table-id, :dataset_query (mbql mp table)}
                           :model/Card {model-id           :id} {:table_id table-id, :type :model, :dataset_query (mbql mp table)}
                           :model/Card {complex-model-id   :id} {:table_id table-id, :type :model, :dataset_query (join-mbql mp table other-table)}
                           :model/Card {archived-model-id  :id} {:table_id table-id, :type :model, :archived true, :dataset_query (mbql mp table)}
                           :model/Card {unrelated-model-id :id} {:table_id other-id, :type :model, :dataset_query (mbql mp other-table)}
                           :model/Card {joined-model-id    :id} {:table_id other-id, :type :model, :dataset_query (join-mbql mp other-table table)}]

              (is (= #{question-id model-id complex-model-id}
                     (into #{} (map :id) (t2/select :model/Card :table_id table-id :archived false))))

              (mt/with-persistence-enabled [persist-models!]
                (persist-models!)

                (let [cached-before (cached-model-ids)
                      _             (update-csv! action {:file file, :table-id (:id table)})
                      cached-after  (cached-model-ids)]

                  (testing "The models are cached"
                    (let [active-model-ids #{model-id complex-model-id unrelated-model-id joined-model-id}]
                      (is (= active-model-ids (set/intersection cached-before (conj active-model-ids archived-model-id))))))
                  (testing "The cache is invalidated by the update"
                    (is (not (contains? cached-after model-id))))
                  (testing "No unwanted caches were invalidated"
                    (is (= #{model-id} (set/difference cached-before cached-after))))
                  (testing "We can see the new row when querying the model"
                    (is (some (fn [[_ row-name]] (= "Luke Skywalker" row-name))
                              (rows-for-model (:db_id table) model-id)))))))

            (io/delete-file file)))))))

(deftest update-mb-row-id-csv-and-table-test
  (mt/test-drivers (mt/normal-drivers-with-feature :uploads)
    (doseq [action (actions-to-test driver/*driver*)]
      (testing (action-testing-str action)
        (testing "Append succeeds if the table has _mb_row_id and the CSV does too"
          (with-upload-table! [table (create-upload-table!)]
            (let [csv-rows ["_mb_row_id,name" "1000,Luke Skywalker"]
                  file     (csv-file-with csv-rows (mt/random-name))]
              (is (= {:row-count 1}
                     (update-csv! action {:file file, :table-id (:id table)})))
              (testing "Check the data was uploaded into the table, but the _mb_row_id was ignored"
                (is (= (set (updated-contents action
                                              [["Obi-Wan Kenobi"]]
                                              [["Luke Skywalker"]]))
                       (set (rows-for-table table)))))
              (io/delete-file file)))

          ;; TODO we can deduplicate a lot of code in this test
          (testing "with duplicate normalized _mb_row_id columns in the CSV file"
            (with-upload-table! [table (create-upload-table!)]
              (let [csv-rows ["_mb_row_id,name,-MB-ROW-ID" "1000,Luke Skywalker,1001"]
                    file     (csv-file-with csv-rows)]
                (is (= {:row-count 1}
                       (update-csv! action {:file file, :table-id (:id table)})))
                (testing "Check the data was uploaded into the table, but the _mb_row_id was ignored"
                  (is (= (set (updated-contents action
                                                [["Obi-Wan Kenobi"]]
                                                [["Luke Skywalker"]]))
                         (set (rows-for-table table)))))
                (io/delete-file file)))))))))

(deftest update-duplicate-header-csv-test
  (mt/test-drivers (mt/normal-drivers-with-feature :uploads)
    (doseq [action (actions-to-test driver/*driver*)]
      (testing (action-testing-str action)
        (testing "Update should fail if the CSV file contains duplicate column names"
          (with-upload-table! [table (create-upload-table!)]
            (let [csv-rows ["name,name" "Luke Skywalker,Darth Vader"]
                  file     (csv-file-with csv-rows (mt/random-name))]
              (is (= {:message "The CSV file contains duplicate column names."
                      :data    {:status-code 422}}
                     (catch-ex-info (update-csv! action {:file file, :table-id (:id table)}))))
              (testing "Check the data was not uploaded into the table"
                (is (= (rows-with-auto-pk
                        [["Obi-Wan Kenobi"]])
                       (rows-for-table table))))
              (io/delete-file file))))))))

(deftest update-reorder-header-csv-test
  (mt/test-drivers (mt/normal-drivers-with-feature :uploads)
    (doseq [action (actions-to-test driver/*driver*)]
      (testing (action-testing-str action)
        (testing "Append should handle the columns in the CSV file being reordered"
          (with-upload-table! [table (create-upload-table!
                                      :col->upload-type (columns-with-auto-pk
                                                         (ordered-map/ordered-map
                                                          :name vchar-type
                                                          :shame vchar-type))
                                      :rows [["Obi-Wan Kenobi" "No one really knows me"]])]
            (let [csv-rows ["shame,name" "Nothing - you can't prove it,Puke Nightstalker"]
                  file     (csv-file-with csv-rows)]

              (testing "The new row is inserted with the values correctly reordered"
                (is (= {:row-count 1} (update-csv! action {:file file, :table-id (:id table)})))
                (is (= (set (updated-contents action
                                              [["Obi-Wan Kenobi" "No one really knows me"]]
                                              [["Puke Nightstalker" "Nothing - you can't prove it"]]))
                       (set (rows-for-table table)))))
              (io/delete-file file))))))))

(deftest update-new-column-test
  (mt/test-drivers (mt/normal-drivers-with-feature :uploads)
    (doseq [action (actions-to-test driver/*driver*)]
      (testing (action-testing-str action)
        (with-uploads-allowed
          (testing "Append should handle new columns being added in the latest CSV"
            (with-upload-table! [table (create-upload-table!)]
             ;; Reorder as well for good measure
              (let [csv-rows ["game,name" "Witticisms,Fluke Skytalker"]
                    file     (csv-file-with csv-rows)]
                (testing "The new row is inserted with the values correctly reordered"
                  (is (= {:row-count 1} (update-csv! action {:file file, :table-id (:id table)})))
                  (is (= (set (updated-contents action
                                                [["Obi-Wan Kenobi" nil]]
                                                [["Fluke Skytalker" "Witticisms"]]))
                         (set (rows-for-table table)))))
                (io/delete-file file)))))))))

(deftest update-type-mismatch-test
  (mt/test-drivers (mt/normal-drivers-with-feature :uploads)
    (doseq [action (actions-to-test driver/*driver*)]
      (testing (action-testing-str action)
        (with-mysql-local-infile-on-and-off
          (testing "Append fails if the CSV file contains values that don't match the column types"
            ;; for drivers that insert rows in chunks, we change the chunk size to 1 so that we can test that the
            ;; inserted rows are rolled back
            (binding [driver/*insert-chunk-rows* 1]
              (doseq [auto-pk-column? (if (driver/database-supports? driver/*driver* :upload-with-auto-pk (mt/db))
                                        [true false]
                                        [false])]
                (testing (str "\nFor a table that has " (if auto-pk-column? "an" " no") " automatically generated PK already")
                  (doseq [{:keys [upload-type valid invalid msg]}
                          (cond-> [{:upload-type int-type
                                    :valid       1
                                    :invalid     "not an int"
                                    :msg         "'not an int' is not a recognizable number"}
                                   {:upload-type float-type
                                    :valid       1.1
                                    :invalid     "not a float"
                                    :msg         "'not a float' is not a recognizable number"}
                                   {:upload-type bool-type
                                    :valid       true
                                    :invalid     "correct"
                                    :msg         "'correct' is not a recognizable boolean"}
                                   {:upload-type date-type
                                    :valid       #t "2000-01-01"
                                    :invalid     "2023-01-01T00:00:00"
                                    :msg         "'2023-01-01T00:00:00' is not a recognizable date"}
                                   {:upload-type datetime-type
                                    :valid       #t "2000-01-01T00:00:00"
                                    :invalid     "2023-01-01T00:00:00+01"
                                    :msg         "'2023-01-01T00:00:00+01' is not a recognizable datetime"}]
                            (driver/upload-type->database-type driver/*driver* ::upload/offset-datetime)
                            (conj {:upload-type offset-dt-type
                                   :valid       #t "2000-01-01T00:00:00+01"
                                   :invalid     "2023-01-01T00:00:00[Europe/Helsinki]"
                                   :msg         "'2023-01-01T00:00:00[Europe/Helsinki]' is not a recognizable zoned datetime"}))]
                    (testing (str "\nTry to upload an invalid value for " upload-type)
                      (with-upload-table!
                        [table (create-upload-table!
                                {:col->upload-type (columns-with-auto-pk
                                                    (ordered-map/ordered-map
                                                     :test_column upload-type
                                                     :name        vchar-type))
                                 :rows             [[valid "Obi-Wan Kenobi"]]})]
                        (let [;; The CSV contains 50 valid rows and 1 invalid row
                              csv-rows `["test_column,name" ~@(repeat 50 (str valid ",Darth Vadar")) ~(str invalid ",Luke Skywalker")]
                              file  (csv-file-with csv-rows)]
                          (testing "\nShould return an appropriate error message"
                            (is (= {:message msg
                                    :data    {:status-code 422}}
                                   (catch-ex-info (update-csv! action {:file file, :table-id (:id table)})))))
                          ;; TODO in future it would be good to enhance ::replace to be atomic, i.e. to preserve the existing row
                          (testing "\nCheck the data was not uploaded into the table"
                            (is (= (case action ::upload/append 1 ::upload/replace 0)
                                   (count (rows-for-table table)))))
                          (io/delete-file file))))))))))))))

;; FIXME: uploading to a varchar-255 column can fail if the text is too long
;; We ideally want to change the column type to text if we detect this will happen, but that's difficult
;; currently because we don't store the character length of the column. e.g. a varchar(255) column in postgres
;; will have `varchar` as the database_type in metabase_field.
;; In any case, this test documents the current behaviour
(deftest update-too-long-for-varchar-255-test
  (mt/test-drivers (filter (fn [driver]
                             ;; use of varchar(255) is not universal for all drivers, so only test drivers that
                             ;; have different database types for varchar(255) and text
                             (apply not= (->> [vchar-type text-type]
                                              (map #(keyword "metabase.upload" (name %)))
                                              (map (partial driver/upload-type->database-type driver)))))
                           (mt/normal-drivers-with-feature :uploads))
    (doseq [action (actions-to-test driver/*driver*)]
      (testing (action-testing-str action)
        (with-mysql-local-infile-off
          (testing "Fails if the CSV file contains string values that are too long for the column"
            ;; for drivers that insert rows in chunks, we change the chunk size to 1 so that we can test that the
            ;; inserted rows are rolled back
            (binding [driver/*insert-chunk-rows* 1]
              (with-upload-table!
                [table (create-upload-table! {:col->upload-type (columns-with-auto-pk
                                                                 (ordered-map/ordered-map
                                                                  :test_column vchar-type))
                                              :rows             [["valid"]]})]
                (let [csv-rows `["test_column" ~@(repeat 50 "valid too") ~(apply str (repeat 256 "x"))]
                      file  (csv-file-with csv-rows)]
                  (testing "\nShould return an appropriate error message"
                    (is (=? {;; the error message is different for different drivers, but postgres and mysql have "too long" in the message
                             :message #"[\s\S]*too long[\s\S]*"
                             :data    {:status-code 422}}
                            (catch-ex-info (update-csv! action {:file file, :table-id (:id table)})))))
                  (testing "\nCheck the data was not uploaded into the table"
                    ;; TODO in future it would be good to enhance ::replace to be atomic, i.e. to preserve the existing row
                    (is (= (case action ::upload/append 1 ::upload/replace 0)
                           (count (rows-for-table table))))))))))))))

(deftest update-too-long-for-varchar-255-mysql-local-infile-test
  (mt/test-driver :mysql
    (doseq [action (actions-to-test driver/*driver*)]
      (testing (action-testing-str action)
        (with-mysql-local-infile-on
          (testing "Append succeeds if the CSV file is uploaded to MySQL and contains a string value that is too long for the column"
            ;; for drivers that insert rows in chunks, we change the chunk size to 1 so that we can test that the
            ;; inserted rows are rolled back
            (binding [driver/*insert-chunk-rows* 1]
              (let [upload-type vchar-type,
                    uncoerced   (apply str (repeat 256 "x"))
                    coerced     (apply str (repeat 255 "x"))]
                (testing (format "\nUploading %s into a column of type %s should be coerced to %s"
                                 uncoerced (name upload-type) coerced)
                  (with-upload-table!
                    [table (create-upload-table! {:col->upload-type (columns-with-auto-pk
                                                                     (ordered-map/ordered-map :test_column upload-type))
                                                  :rows             []})]
                    (let [csv-rows ["test_column" uncoerced]
                          file (csv-file-with csv-rows)]
                      (testing "\nAppend should succeed"
                        (is (= {:row-count 1}
                               (update-csv! action {:file file, :table-id (:id table)}))))
                      (testing "\nCheck the value was coerced correctly"
                        (is (= (rows-with-auto-pk [[coerced]])
                               (rows-for-table table))))
                      (io/delete-file file))))))))))))

(deftest update-type-coercion-test
  (mt/test-drivers (mt/normal-drivers-with-feature :uploads)
    (doseq [action (actions-to-test driver/*driver*)]
      (testing (action-testing-str action)
        (with-mysql-local-infile-on-and-off
          (testing "Append succeeds if the CSV file contains values that don't match the column types, but are coercible"
            ;; for drivers that insert rows in chunks, we change the chunk size to 1 so that we can test that the
            ;; inserted rows are rolled back
            (binding [driver/*insert-chunk-rows* 1]
              (doseq [{:keys [upload-type uncoerced coerced fail-msg] :as args}
                      [(merge
                        {:upload-type int-type, :uncoerced "2.1"}
                        (if (= driver/*driver* :redshift)
                          ;; TODO: redshift doesn't allow promotion of ints to floats
                          {:fail-msg "There's a value with the wrong type \\('double precision'\\) in the 'test_column' column"}
                          {:coerced 2.1})) ; column is promoted to float
                       {:upload-type int-type,   :uncoerced "2.0",        :coerced 2} ; value is coerced to int
                       {:upload-type float-type, :uncoerced "2",          :coerced 2.0}
                       {:upload-type bool-type,  :uncoerced "0",          :coerced false}
                       {:upload-type bool-type,  :uncoerced "1.0",        :fail-msg "'1.0' is not a recognizable boolean"}
                       {:upload-type bool-type,  :uncoerced "0.0",        :fail-msg "'0.0' is not a recognizable boolean"}
                       {:upload-type int-type,   :uncoerced "01/01/2012", :fail-msg "'01/01/2012' is not a recognizable number"}]]
                (with-upload-table!
                  [table (create-upload-table! {:col->upload-type (columns-with-auto-pk
                                                                   (ordered-map/ordered-map :test_column upload-type))
                                                :rows             []})]
                  (let [csv-rows ["test_column" uncoerced]
                        file     (csv-file-with csv-rows)
                        update!  (fn []
                                   (update-csv! action {:file file, :table-id (:id table)}))]
                    (if (contains? args :coerced)
                      (testing (format "\nUploading %s into a column of type %s should be coerced to %s"
                                       uncoerced (name upload-type) coerced)
                        (testing "\nAppend should succeed"
                          (is (= {:row-count 1}
                                 (update!))))
                        (is (= (rows-with-auto-pk [[coerced]])
                               (rows-for-table table))))
                      (testing (format "\nUploading %s into a column of type %s should fail to coerce"
                                       uncoerced (name upload-type))
                        (is (thrown-with-msg?
                              clojure.lang.ExceptionInfo
                              (re-pattern (str "^" fail-msg "$"))
                              (update!)))))
                    (io/delete-file file)))))))))))

(deftest update-promotion-multiple-columns-test
  (mt/test-drivers (disj (mt/normal-drivers-with-feature :uploads) :redshift) ; redshift doesn't support promotion
    (doseq [action (actions-to-test driver/*driver*)]
      (testing (action-testing-str action)
        (with-mysql-local-infile-on-and-off
          (testing "Append succeeds if the CSV file contains multiple columns that don't match the existing column types, but are coercible"
            (binding [driver/*insert-chunk-rows* 1]
              (let [upload-type int-type
                    uncoerced   "2.1"
                    coerced     2.1]
                (with-upload-table!
                  [table (create-upload-table! {:col->upload-type (columns-with-auto-pk
                                                                   (ordered-map/ordered-map
                                                                    :column_1 upload-type
                                                                    :column_2 upload-type))
                                                :rows             []})]
                  (let [csv-rows ["column_1,column_2"
                                  (str uncoerced "," uncoerced)]
                        file     (csv-file-with csv-rows)
                        update!  #(update-csv! action {:file file, :table-id (:id table)})]
                    (testing (format "\nUploading %s into a column of type %s should be coerced to %s"
                                     uncoerced (name upload-type) coerced)
                      (testing "\nAppend should succeed"
                        (is (= {:row-count 1}
                               (update!))))
                      (is (= [[1 coerced coerced]]
                             (rows-for-table table))))))))))))))

(deftest create-from-csv-int-and-float-test
  (testing "Creation should handle a mix of int and float-or-int values in any order"
    (mt/test-drivers (mt/normal-drivers-with-feature :uploads)
      (with-mysql-local-infile-on-and-off
        (with-upload-table!
          [table (create-from-csv-and-sync-with-defaults!
                  :file (csv-file-with ["float-1,float-2"
                                        "1,   1.0"
                                        "1.0, 1"]))]
          (testing "Check the data was uploaded into the table correctly"
            (is (= [[1 1.0 1.0]
                    [2 1.0 1.0]]
                   (rows-for-table table)))))))))

(deftest create-from-csv-int-and-non-integral-float-test
  (testing "Creation should handle a mix of int and float values in any order"
    (mt/test-drivers (mt/normal-drivers-with-feature :uploads)
      (with-mysql-local-infile-on-and-off
        (with-upload-table!
          [table (create-from-csv-and-sync-with-defaults!
                  :file (csv-file-with ["float-1,float-2"
                                        "1,   1.1"
                                        "1.1, 1"]))]
          (testing "Check the data was uploaded into the table correctly"
            (is (= [[1 1.0 1.1]
                    [2 1.1 1.0]]
                   (rows-for-table table)))))))))

(deftest update-from-csv-int-and-float-test
  (mt/test-drivers (mt/normal-drivers-with-feature :uploads)
    (doseq [action (actions-to-test driver/*driver*)]
      (testing (action-testing-str action)
        (testing "Append should handle a mix of int and float-or-int values being appended to an int column"
          (with-upload-table! [table (create-upload-table!
                                      :col->upload-type (columns-with-auto-pk
                                                         (ordered-map/ordered-map
                                                          :number_1 int-type
                                                          :number_2 int-type))
                                      :rows [[1, 1]])]

            (let [csv-rows ["number-1, number-2"
                            "1.0, 1"
                            "1  , 1.0"]
                  file     (csv-file-with csv-rows)]
              (is (some? (update-csv! action {:file file, :table-id (:id table)})))
              (is (= (set (updated-contents action
                                            [[1 1]]
                                            [[1 1]
                                             [1 1]]))
                     (set (rows-for-table table))))
              (io/delete-file file))))))))

(defn- upload-table-exists? [table]
  ;; we don't need to worry about sql injection here
  (-> (format "SELECT 1 FROM information_schema.tables WHERE table_name = '%s'" (:name table))
      ((fn [sql] {:database (:db_id table), :type :native, :native {:query sql}}))
      qp/process-query
      :row_count
      pos?))

(deftest delete-upload!-test
  (mt/test-drivers (mt/normal-drivers-with-feature :uploads)
    (doseq [archive-cards? [true false]]
      (with-upload-table! [table (create-upload-table!
                                  :col->upload-type (columns-with-auto-pk
                                                     (ordered-map/ordered-map
                                                      :number_1 int-type
                                                      :number_2 int-type))
                                  :rows [[1, 1]])]

        (testing "The upload table and the expected application data are created\n"
          (is (upload-table-exists? table))
          (is (seq (t2/select :model/Table :id (:id table))))
          (testing "The expected metadata is synchronously sync'd"
            (is (seq (t2/select :model/Field :table_id (:id table))))))

        (mt/with-temp [:model/Card {card-id :id} {:table_id (:id table)}]
          (is (false? (:archived (t2/select-one :model/Card :id card-id))))

          (upload/delete-upload! table :archive-cards? archive-cards?)

          (testing (format "We %s the related cards if archive-cards? is %s"
                           (if archive-cards? "archive" "do not archive")
                           archive-cards?)
            (is (= archive-cards? (:archived (t2/select-one :model/Card :id card-id)))))

          (testing "The upload table and related application data are deleted\n"
            (is (not (upload-table-exists? table)))
            (is (= [false] (mapv :active (t2/select :model/Table :id (:id table)))))
            (testing "We do not clean up any of the child resources synchronously (yet?)"
              (is (seq (t2/select :model/Field :table_id (:id table)))))))))))<|MERGE_RESOLUTION|>--- conflicted
+++ resolved
@@ -1232,26 +1232,6 @@
                                   There are new columns in the CSV file that are not in the table:
                                   - _mb_row_id
                                   - extra_2"))}]
-<<<<<<< HEAD
-            (with-upload-table!
-               [table (create-upload-table!
-                       {:col->upload-type (ordered-map/ordered-map
-                                           :id int-type
-                                           :name vchar-type)
-                        :rows             [[1, "some_text"]]})]
-
-               (let [file (csv-file-with csv-rows)]
-                 (when error-message
-                   (is (= {:message error-message
-                           :data    {:status-code 422}}
-                          (catch-ex-info (update-csv! action {:file file :table-id (:id table)}))))
-                   (testing "Check the data was not uploaded into the table"
-                     (is (= [[1 "some_text"]]
-                            (rows-for-table table)))))
-
-                 (when-not error-message
-                   (testing "Check the data was uploaded into the table"
-=======
               (with-upload-table!
                 [table (create-upload-table!
                         {:col->upload-type (ordered-map/ordered-map
@@ -1270,7 +1250,6 @@
 
                   (when-not error-message
                     (testing "Check the data was uploaded into the table"
->>>>>>> 1279a73a
                      ;; No exception is thrown - but there were also no rows in the table to check
                       (update-csv! action {:file file :table-id (:id table)})))
 
