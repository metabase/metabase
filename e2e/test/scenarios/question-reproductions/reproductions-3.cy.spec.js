--- conflicted
+++ resolved
@@ -1675,17 +1675,12 @@
   });
 });
 
-<<<<<<< HEAD
 describe("issue 39771", () => {
-=======
-describe("issue 41464", () => {
->>>>>>> 48935b58
   beforeEach(() => {
     restore();
     cy.signInAsNormalUser();
   });
 
-<<<<<<< HEAD
   it("should show tooltip for ellipsified text (metabase#39771)", () => {
     createQuestion(
       {
@@ -1744,7 +1739,15 @@
           expect(tooltipZindex).to.be.gte(popoverZindex);
         });
     });
-=======
+  });
+});
+
+describe("issue 41464", () => {
+  beforeEach(() => {
+    restore();
+    cy.signInAsNormalUser();
+  });
+
   it("should not overlap 'no results' and the loading state (metabase#41464)", () => {
     visitQuestionAdhoc({
       dataset_query: {
@@ -1820,6 +1823,5 @@
       .then(fonts => {
         cy.wrap(fonts).invoke("check", "16px Lato").should("be.true");
       });
->>>>>>> 48935b58
   });
 });