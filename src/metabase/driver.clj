(ns metabase.driver
  "Metabase Drivers handle various things we need to do with connected data warehouse databases, including things like
  introspecting their schemas and processing and running MBQL queries. Drivers must implement some or all of the
  multimethods defined below, and register themselves with a call to [[metabase.driver/register!]].

  SQL-based drivers can use the `:sql` driver as a parent, and JDBC-based SQL drivers can use `:sql-jdbc`. Both of
  these drivers define additional multimethods that child drivers should implement; see [[metabase.driver.sql]] and
  [[metabase.driver.sql-jdbc]] for more details."
  (:require
   [clojure.set :as set]
   [clojure.string :as str]
   [java-time.api :as t]
   [metabase.driver.impl :as driver.impl]
   [metabase.models.setting :as setting :refer [defsetting]]
   [metabase.plugins.classloader :as classloader]
   [metabase.util :as u]
   [metabase.util.i18n :refer [deferred-tru trs tru]]
   [metabase.util.log :as log]
   [potemkin :as p]
   [toucan2.core :as t2]))

(set! *warn-on-reflection* true)

(declare notify-database-updated)

(defn- notify-all-databases-updated
  "Send notification that all Databases should immediately release cached resources (i.e., connection pools).

  Currently only used below by [[report-timezone]] setter (i.e., only used when report timezone changes). Reusing
  pooled connections with the old session timezone can have weird effects, especially if report timezone is changed to
  `nil` (meaning subsequent queries will not attempt to change the session timezone) or something considered invalid
  by a given Database (meaning subsequent queries will fail to change the session timezone)."
  []
  (doseq [{driver :engine, id :id, :as database} (t2/select 'Database)]
    (try
      (notify-database-updated driver database)
      (catch Throwable e
        (log/error e (trs "Failed to notify {0} Database {1} updated" driver id))))))

(defn- short-timezone-name [timezone-id]
  (let [^java.time.ZoneId zone (if (seq timezone-id)
                                 (t/zone-id timezone-id)
                                 (t/zone-id))]
    (.getDisplayName
     zone
     java.time.format.TextStyle/SHORT
     (java.util.Locale/getDefault))))

(defn- long-timezone-name [timezone-id]
  (if (seq timezone-id)
    timezone-id
    (str (t/zone-id))))

(defsetting report-timezone
  (deferred-tru "Connection timezone to use when executing queries. Defaults to system timezone.")
  :visibility :settings-manager
  :setter
  (fn [new-value]
    (setting/set-value-of-type! :string :report-timezone new-value)
    (notify-all-databases-updated)))

(defsetting report-timezone-short
  "Current report timezone abbreviation"
  :visibility :public
  :setter     :none
  :getter     (fn [] (short-timezone-name (report-timezone)))
  :doc        false)

(defsetting report-timezone-long
  "Current report timezone string"
  :visibility :public
  :setter     :none
  :getter     (fn [] (long-timezone-name (report-timezone)))
  :doc        false)


;;; +----------------------------------------------------------------------------------------------------------------+
;;; |                                                 Current Driver                                                 |
;;; +----------------------------------------------------------------------------------------------------------------+

(def ^:dynamic *driver*
  "Current driver (a keyword such as `:postgres`) in use by the Query Processor/tests/etc. Bind this with `with-driver`
  below. The QP binds the driver this way in the `bind-driver` middleware."
  nil)

(declare the-driver)

(defn do-with-driver
  "Impl for `with-driver`."
  [driver f]
  {:pre [(keyword? driver)]}
  (binding [*driver* (the-driver driver)]
    (f)))

(defmacro with-driver
  "Bind current driver to `driver` and execute `body`.

    (driver/with-driver :postgres
      ...)"
  {:style/indent 1}
  [driver & body]
  `(do-with-driver ~driver (fn [] ~@body)))


;;; +----------------------------------------------------------------------------------------------------------------+
;;; |                             Driver Registration / Hierarchy / Multimethod Dispatch                             |
;;; +----------------------------------------------------------------------------------------------------------------+

(p/import-vars [driver.impl hierarchy register! initialized?])

(add-watch
 #'hierarchy
 nil
 (fn [_ _ _ _]
   (when (not= hierarchy driver.impl/hierarchy)
     ;; this is a dev-facing error so no need to i18n it.
     (throw (Exception. (str "Don't alter #'metabase.driver/hierarchy directly, since it is imported from "
                             "metabase.driver.impl. Alter #'metabase.driver.impl/hierarchy instead if you need to "
                             "alter the var directly."))))))

(defn available?
  "Is this driver available for use? (i.e. should we show it as an option when adding a new database?) This is `true`
  for all registered, non-abstract drivers and false everything else.

  Note that an available driver is not necessarily initialized yet; for example lazy-loaded drivers are *registered*
  when Metabase starts up (meaning this will return `true` for them) and only initialized when first needed."
  [driver]
  ((every-pred driver.impl/registered? driver.impl/concrete?) driver))

(defn the-driver
  "Like [[clojure.core/the-ns]]. Converts argument to a keyword, then loads and registers the driver if not already done,
  throwing an Exception if it fails or is invalid. Returns keyword. Note that this does not neccessarily mean the
  driver is initialized (e.g., its full implementation and deps might not be loaded into memory) -- see also
  [[the-initialized-driver]].

  This is useful in several cases:

    ;; Ensuring a driver is loaded & registered
    (isa? driver/hierarchy (the-driver :postgres) (the-driver :sql-jdbc)

    ;; Accepting either strings or keywords (e.g., in API endpoints)
    (the-driver \"h2\") ; -> :h2

    ;; Ensuring a driver you are passed is valid
    (t2/insert! Database :engine (name (the-driver driver)))

    (the-driver :postgres) ; -> :postgres
    (the-driver :baby)     ; -> Exception"
  [driver]
  {:pre [((some-fn keyword? string?) driver)]}
  (classloader/the-classloader)
  (let [driver (keyword driver)]
    (driver.impl/load-driver-namespace-if-needed! driver)
    driver))

(defn add-parent!
  "Add a new parent to `driver`."
  [driver new-parent]
  (when-not *compile-files*
    (driver.impl/load-driver-namespace-if-needed! driver)
    (driver.impl/load-driver-namespace-if-needed! new-parent)
    (alter-var-root #'driver.impl/hierarchy derive driver new-parent)))

(defn- dispatch-on-uninitialized-driver
  "Dispatch function to use for driver multimethods. Dispatches on first arg, a driver keyword; loads that driver's
  namespace if not already done. DOES NOT INITIALIZE THE DRIVER.

  Driver multimethods for abstract drivers like `:sql` or `:sql-jdbc` should use [[dispatch-on-initialized-driver]] to
  ensure the driver is initialized (i.e., its method implementations will be loaded)."
  [driver & _]
  (the-driver driver))

(declare initialize!)

(defn the-initialized-driver
  "Like [[the-driver]], but also initializes the driver if not already initialized."
  [driver]
  (let [driver (the-driver driver)]
    (driver.impl/initialize-if-needed! driver initialize!)
    driver))

(defn dispatch-on-initialized-driver
  "Like [[dispatch-on-uninitialized-driver]], but guarantees a driver is initialized before dispatch. Prefer
  [[the-driver]] for trivial methods that should do not require the driver to be initialized (e.g., ones that simply
  return information about the driver, but do not actually connect to any databases.)"
  [driver & _]
  (the-initialized-driver driver))


;;; +----------------------------------------------------------------------------------------------------------------+
;;; |                                       Interface (Multimethod Defintions)                                       |
;;; +----------------------------------------------------------------------------------------------------------------+

;; Methods a driver can implement. Not all of these are required; some have default implementations immediately below
;; them.
;;
;; SOME TIPS:
;;
;; To call the Clojure equivalent of the superclass implementation of a method, use `get-method` with the parent driver:
;;
;;    (driver/register-driver! :my-driver, :parent :sql-jdbc)
;;
;;    (defmethod driver/describe-table :my-driver [driver database table]
;;      (-> ((get-method driver/describe-table :sql-jdbc) driver databse table)
;;          (update :tables add-materialized-views)))
;;
;; Make sure to pass along the `driver` parameter-as when you call other methods, rather than hardcoding the name of
;; the current driver (e.g. `:my-driver` in the example above). This way if other drivers use your driver as a parent
;; in the future their implementations of any methods called by those methods will get used.

(defmulti initialize!
  "DO NOT CALL THIS METHOD DIRECTLY. Called automatically once and only once the first time a non-trivial driver method
  is called; implementers should do one-time initialization as needed (for example, registering JDBC drivers used
  internally by the driver.)

  'Trivial' methods include a tiny handful of ones like [[connection-properties]] that simply provide information
  about the driver, but do not connect to databases; these can be be supplied, for example, by a Metabase plugin
  manifest file (which is supplied for lazy-loaded drivers). Methods that require connecting to a database dispatch
  off of [[the-initialized-driver]], which will initialize a driver if not already done so.

  You will rarely need to write an implentation for this method yourself. A lazy-loaded driver (like most of the
  Metabase drivers in v1.0 and above) are automatiaclly given an implentation of this method that performs the
  `init-steps` specified in the plugin manifest (such as loading namespaces in question).

  If you do need to implement this method yourself, you do not need to call parent implementations. We'll take care of
  that for you."
  {:added "0.32.0" :arglists '([driver])}
  dispatch-on-uninitialized-driver)
  ;; VERY IMPORTANT: Unlike all other driver multimethods, we DO NOT use the driver hierarchy for dispatch here. Why?
  ;; We do not want a driver to inherit parent drivers' implementations and have those implementations end up getting
  ;; called multiple times. If a driver does not implement `initialize!`, *always* fall back to the default no-op
  ;; implementation.
  ;;
  ;; `initialize-if-needed!` takes care to make sure a driver's parent(s) are initialized before initializing a driver.


(defmethod initialize! :default [_]) ; no-op

(defmulti display-name
  "A nice name for the driver that we'll display to in the admin panel, e.g. \"PostgreSQL\" for `:postgres`. Default
  implementation capitializes the name of the driver, e.g. `:oracle` becomes \"Oracle\".

  When writing a driver that you plan to ship as a separate, lazy-loading plugin (including core drivers packaged this
  way, like SQLite), you do not need to implement this method; instead, specifiy it in your plugin manifest, and
  `lazy-loaded-driver` will create an implementation for you. Probably best if we only have one place where we set
  values for this."
  {:added "0.32.0" :arglists '([driver])}
  dispatch-on-uninitialized-driver
  :hierarchy #'hierarchy)

(defmethod display-name :default [driver]
  (str/capitalize (name driver)))

(defmulti contact-info
  "The contact information for the driver"
  {:changelog-test/ignore true :added "0.43.0" :arglists '([driver])}
  dispatch-on-uninitialized-driver
  :hierarchy #'hierarchy)

(defmethod contact-info :default
  [_]
  nil)

(defn dispatch-on-initialized-driver-safe-keys
  "Dispatch on initialized driver, except checks for `classname`,
  `subprotocol`, `connection-uri` in the details map in order to
  prevent a mismatch in spec type vs driver."
  [driver details-map]
  (let [invalid-keys #{"classname" "subprotocol" "connection-uri"}
        ks           (->> details-map keys
                          (map name)
                          (map u/lower-case-en) set)]
    (when (seq (set/intersection ks invalid-keys))
      (throw (ex-info "Cannot specify subname, protocol, or connection-uri in details map"
                      {:invalid-keys (set/intersection ks invalid-keys)})))
    (dispatch-on-initialized-driver driver)))

(defmulti can-connect?
  "Check whether we can connect to a `Database` with `details-map` and perform a simple query. For example, a SQL
  database might try running a query like `SELECT 1;`. This function should return truthy if a connection to the DB
  can be made successfully, otherwise it should return falsey or throw an appropriate Exception. Exceptions if a
  connection cannot be made. Throw an `ex-info` containing a truthy `::can-connect-message?` in `ex-data`
  in order to suppress logging expected driver validation messages during setup."
  {:added "0.32.0" :arglists '([driver details])}
  dispatch-on-initialized-driver-safe-keys
  :hierarchy #'hierarchy)

(defmulti dbms-version
  "Return a map containing information that describes the version of the DBMS. This typically includes a
  `:version` containing the (semantic) version of the DBMS as a string and potentially a `:flavor`
  specifying the flavor like `MySQL` or `MariaDB`."
  {:changelog-test/ignore true :added "0.46.0" :arglists '([driver database])}
  dispatch-on-initialized-driver
  :hierarchy #'hierarchy)

;; Some drivers like BigQuery or Snowflake cannot provide a meaningful stable version.
(defmethod dbms-version :default
  [_ _]
  nil)

(defmulti describe-database
  "Return a map containing information that describes all of the tables in a `database`, an instance of the `Database`
  model. It is expected that this function will be peformant and avoid draining meaningful resources of the database.
  Results should match the [[metabase.sync.interface/DatabaseMetadata]] schema."
  {:added "0.32.0" :arglists '([driver database])}
  dispatch-on-initialized-driver
  :hierarchy #'hierarchy)

(defmulti describe-table
  "Return a map containing information that describes the physical schema of `table` (i.e. the fields contained
  therein). `database` will be an instance of the `Database` model; and `table`, an instance of the `Table` model. It
  is expected that this function will be peformant and avoid draining meaningful resources of the database. Results
  should match the [[metabase.sync.interface/TableMetadata]] schema."
  {:added "0.32.0" :arglists '([driver database table])}
  dispatch-on-initialized-driver
  :hierarchy #'hierarchy)

(defmulti escape-entity-name-for-metadata
  "escaping for when calling `.getColumns` or `.getTables` on table names or schema names. Useful for when a database
  driver has difference escaping rules for table or schema names when used from metadata.

  For example, oracle treats slashes differently when querying versus when used with `.getTables` or `.getColumns`"
  {:arglists '([driver table-name]), :added "0.37.0"}
  dispatch-on-initialized-driver
  :hierarchy #'hierarchy)

(defmethod escape-entity-name-for-metadata :default [_driver table-name] table-name)

(defmulti describe-table-fks
  "Return information about the foreign keys in a `table`. Required for drivers that support `:foreign-keys`. Results
  should match the [[metabase.sync.interface/FKMetadata]] schema."
  {:added "0.32.0" :arglists '([driver database table])}
  dispatch-on-initialized-driver
  :hierarchy #'hierarchy)

(defmethod describe-table-fks ::driver [_ _ _]
  nil)

;;; this is no longer used but we can leave it around for not for documentation purposes. Maybe we can actually do
;;; something useful with it like write a test that validates that drivers return correct connection details?

#_(def ConnectionDetailsProperty
    "Schema for a map containing information about a connection property we should ask the user to supply when setting up
  a new database, as returned by an implementation of `connection-properties`."
    (s/constrained
     {
      ;; The key that should be used to store this property in the `details` map.
      :name su/NonBlankString

      ;; Human-readable name that should be displayed to the User in UI for editing this field.
      :display-name su/NonBlankString

      ;; Human-readable text that gives context about a field's input.
      (s/optional-key :helper-text) s/Str

      ;; Type of this property. Defaults to `:string` if unspecified.
      ;; `:select` is a `String` in the backend.
      (s/optional-key :type) (s/enum :string :integer :boolean :password :select :text)

      ;; A default value for this field if the user hasn't set an explicit value. This is shown in the UI as a
      ;; placeholder.
      (s/optional-key :default) s/Any

      ;; Placeholder value to show in the UI if user hasn't set an explicit value. Similar to `:default`, but this value
      ;; is *not* saved to `:details` if no explicit value is set. Since `:default` values are also shown as
      ;; placeholders, you cannot specify both `:default` and `:placeholder`.
      (s/optional-key :placeholder) s/Any

      ;; Is this property required? Defaults to `false`.
      (s/optional-key :required?) s/Bool

      ;; Any options for `:select` types
      (s/optional-key :options) {s/Keyword s/Str}}

     (complement (every-pred #(contains? % :default) #(contains? % :placeholder)))
     "connection details that does not have both default and placeholder"))

(defmulti connection-properties
  "Return information about the connection properties that should be exposed to the user for databases that will use
  this driver. This information is used to build the UI for editing a Database `details` map, and for validating it on
  the backend. It should include things like `host`, `port`, and other driver-specific parameters. Each property must
  conform to the [[ConnectionDetailsProperty]] schema above.

  There are several definitions for common properties available in the [[metabase.driver.common]] namespace, such as
  `default-host-details` and `default-port-details`. Prefer using these if possible.

  Like `display-name`, lazy-loaded drivers should specify this in their plugin manifest; `lazy-loaded-driver` will
  automatically create an implementation for you."
  {:added "0.32.0" :arglists '([driver])}
  dispatch-on-uninitialized-driver
  :hierarchy #'hierarchy)

(defmulti execute-reducible-query
  "Execute a native query against that database and return rows that can be reduced using `transduce`/`reduce`.

  Pass metadata about the columns and the reducible object to `respond`, which has the signature

    (respond results-metadata rows)

  You can use [[metabase.query-processor.reducible/reducible-rows]] to create reducible, streaming results.

  Example impl:

    (defmethod reducible-query :my-driver
      [_ query context respond]
      (with-open [results (run-query! query)]
        (respond
         {:cols [{:name \"my_col\"}]}
         (qp.reducible/reducible-rows (get-row results) (context/canceled-chan context)))))"
  {:added "0.35.0", :arglists '([driver query context respond])}
  dispatch-on-initialized-driver
  :hierarchy #'hierarchy)

;; TODO -- I think we should rename this to `features` since `driver/driver-features` is a bit redundant.
(def driver-features
  "Set of all features a driver can support."
  #{
    ;; Does this database support foreign key relationships?
    :foreign-keys

    ;; Does this database support nested fields for any and every field except primary key (e.g. Mongo)?
    :nested-fields

    ;; Does this database support nested fields but only for certain field types (e.g. Postgres and JSON / JSONB columns)?
    :nested-field-columns

    ;; Does this driver support setting a timezone for the query?
    :set-timezone

    ;; Does the driver support *basic* aggregations like `:count` and `:sum`? (Currently, everything besides standard
    ;; deviation is considered \"basic\"; only GA doesn't support this).
    ;;
    ;; DEFAULTS TO TRUE.
    :basic-aggregations

    ;; Does this driver support standard deviation and variance aggregations? Note that if variance is not supported
    ;; directly, you can calculate it manually by taking the square of the standard deviation. See the MongoDB driver
    ;; for example.
    :standard-deviation-aggregations

    ;; Does this driver support expressions (e.g. adding the values of 2 columns together)?
    :expressions

    ;; Does this driver support parameter substitution in native queries, where parameter expressions are replaced
    ;; with a single value? e.g.
    ;;
    ;;    SELECT * FROM table WHERE field = {{param}}
    ;;    ->
    ;;    SELECT * FROM table WHERE field = 1
    :native-parameters

    ;; Does the driver support using expressions inside aggregations? e.g. something like \"sum(x) + count(y)\" or
    ;; \"avg(x + y)\"
    :expression-aggregations

    ;; Does the driver support using a query as the `:source-query` of another MBQL query? Examples are CTEs or
    ;; subselects in SQL queries.
    :nested-queries

    ;; Does the driver support persisting models
    :persist-models
    ;; Is persisting enabled?
    :persist-models-enabled

    ;; Does the driver support binning as specified by the `binning-strategy` clause?
    :binning

    ;; Does this driver not let you specify whether or not our string search filter clauses (`:contains`,
    ;; `:starts-with`, and `:ends-with`, collectively the equivalent of SQL `LIKE`) are case-senstive or not? This
    ;; informs whether we should present you with the 'Case Sensitive' checkbox in the UI. At the time of this writing
    ;; SQLite, SQLServer, and MySQL do not support this -- `LIKE` clauses are always case-insensitive.
    ;;
    ;; DEFAULTS TO TRUE.
    :case-sensitivity-string-filter-options

    :left-join
    :right-join
    :inner-join
    :full-join

    :regex

    ;; Does the driver support advanced math expressions such as log, power, ...
    :advanced-math-expressions

    ;; Does the driver support percentile calculations (including median)
    :percentile-aggregations

    ;; Does the driver support date extraction functions? (i.e get year component of a datetime column)
    ;; DEFAULTS TO TRUE
    :temporal-extract

    ;; Does the driver support doing math with datetime? (i.e Adding 1 year to a datetime column)
    ;; DEFAULTS TO TRUE
    :date-arithmetics

    ;; Does the driver support the :now function
    :now

    ;; Does the driver support converting timezone?
    ;; DEFAULTS TO FALSE
    :convert-timezone

    ;; Does the driver support :datetime-diff functions
    :datetime-diff

    ;; Does the driver support experimental "writeback" actions like "delete this row" or "insert a new row" from 44+?
    :actions

    ;; Does the driver support storing table privileges in the application database for the current user?
    :table-privileges

    ;; Does the driver support uploading files
    :uploads

    ;; Does the driver support schemas (aka namespaces) for tables
    ;; DEFAULTS TO TRUE
    :schemas

    ;; Does the driver support custom writeback actions. Drivers that support this must
    ;; implement [[execute-write-query!]]
    :actions/custom

    ;; Does changing the JVM timezone allow producing correct results? (See #27876 for details.)
    :test/jvm-timezone-setting

    ;; Does the driver support connection impersonation (i.e. overriding the role used for individual queries)?
    :connection-impersonation

    ;; Does the driver require specifying the default connection role for connection impersonation to work?
    :connection-impersonation-requires-role

    ;; Does the driver require specifying a collection (table) for native queries? (mongo)
    :native-requires-specified-collection})


(defmulti supports?
  "Does this driver support a certain `feature`? (A feature is a keyword, and can be any of the ones listed above in
  [[driver-features]].)

    (supports? :postgres :set-timezone) ; -> true

  DEPRECATED — [[database-supports?]] should be used instead. This function will be removed in Metabase version 0.50.0."
  {:added "0.32.0", :arglists '([driver feature]), :deprecated "0.47.0"}
  (fn [driver feature]
    (when-not (driver-features feature)
      (throw (Exception. (tru "Invalid driver feature: {0}" feature))))
    [(dispatch-on-initialized-driver driver) feature])
  :hierarchy #'hierarchy)

(defmethod supports? :default [_ _] false)

(defmethod supports? [::driver :schemas] [_ _] true)

(defmulti database-supports?
  "Does this driver and specific instance of a database support a certain `feature`?
  (A feature is a keyword, and can be any of the ones listed above in `driver-features`.
  Note that it's the same set of `driver-features` with respect to
  both database-supports? and [[supports?]])

  Database is guaranteed to be a Database instance.

  Most drivers can always return true or always return false for a given feature
  (e.g., :left-join is not supported by any version of Mongo DB).

  In some cases, a feature may only be supported by certain versions of the database engine.
  In this case, after implementing `[[dbms-version]]` for your driver
  you can determine whether a feature is supported for this particular database.

    (database-supports? :mongo :set-timezone mongo-db) ; -> true"
  {:arglists '([driver feature database]), :added "0.41.0"}
  (fn [driver feature _database]
    (when-not (driver-features feature)
      (throw (Exception. (tru "Invalid driver feature: {0}" feature))))
    [(dispatch-on-initialized-driver driver) feature])
  :hierarchy #'hierarchy)

(defmethod database-supports? :default [driver feature _] (supports? driver feature))

(doseq [[feature supported?] {:basic-aggregations                     true
                              :case-sensitivity-string-filter-options true
                              :date-arithmetics                       true
                              :temporal-extract                       true
                              :convert-timezone                       false
                              :test/jvm-timezone-setting              true}]
  (defmethod database-supports? [::driver feature] [_driver _feature _db] supported?))

(defmulti ^String escape-alias
  "Escape a `column-or-table-alias` string in a way that makes it valid for your database. This method is used for
  existing columns; aggregate functions and other expressions; joined tables; and joined subqueries; be sure to return
  the lowest common denominator amongst if your database has different requirements for different identifier types.

  These aliases can be dynamically generated in [[metabase.query-processor.util.add-alias-info]] or elsewhere
  (usually based on underlying table or column names) but can also be specified in the MBQL query itself for explicit
  joins. For `:sql` drivers, the aliases generated here will be quoted in the resulting SQL.

  The default impl of [[escape-alias]] calls [[metabase.driver.impl/truncate-alias]] and truncates the alias
  to [[metabase.driver.impl/default-alias-max-length-bytes]]. You can call this function with a different max length
  if you need to generate shorter aliases.

  That method is currently only used drivers that derive from `:sql` and for drivers that support joins. If your
  driver is/does neither, you do not need to implement this method at this time."
  {:added "0.42.0", :arglists '([driver column-or-table-alias])}
  dispatch-on-initialized-driver
  :hierarchy #'hierarchy)

(defmethod escape-alias ::driver
  [_driver alias-name]
  (driver.impl/truncate-alias alias-name))

(defmulti humanize-connection-error-message
  "Return a humanized (user-facing) version of an connection error message.
  Generic error messages provided in [[metabase.driver.util/connection-error-messages]]; should be returned
  as keywords whenever possible. This provides for both unified error messages and categories which let us point
  users to the erroneous input fields.
  Error messages can also be strings, or localized strings, as returned by [[metabase.util.i18n/trs]] and
  `metabase.util.i18n/tru`."
  {:added "0.32.0" :arglists '([this message])}
  dispatch-on-initialized-driver
  :hierarchy #'hierarchy)

(defmethod humanize-connection-error-message ::driver [_ message]
  message)

(defmulti mbql->native
  "Transpile an MBQL query into the appropriate native query form. `query` will match the schema for an MBQL query in
  [[metabase.mbql.schema/Query]]; this function should return a native query that conforms to that schema.

  If the underlying query language supports remarks or comments, the driver should
  use [[metabase.query-processor.util/query->remark]] to generate an appropriate message and include that in an
  appropriate place; alternatively a driver might directly include the query's `:info` dictionary if the underlying
  language is JSON-based.

  The result of this function will be passed directly into calls to [[execute-reducible-query]].

  For example, a driver like Postgres would build a valid SQL expression and return a map such as:

    {:query \"-- Metabase card: 10 user: 5
              SELECT * FROM my_table\"}"
  {:added "0.32.0", :arglists '([driver query]), :style/indent 1}
  dispatch-on-initialized-driver
  :hierarchy #'hierarchy)

(defmulti splice-parameters-into-native-query
  "For a native query that has separate parameters, such as a JDBC prepared statement, e.g.

    {:query \"SELECT * FROM birds WHERE name = ?\", :params [\"Reggae\"]}

  splice the parameters in to the native query as literals so it can be executed by the user, e.g.

    {:query \"SELECT * FROM birds WHERE name = 'Reggae'\"}

  This is used to power features such as 'Convert this Question to SQL' in the Query Builder. Normally when executing
  the query we'd like to leave the statement as a prepared one and pass parameters that way instead of splicing them
  in as literals so as to avoid SQL injection vulnerabilities. Thus the results of this method are not normally
  executed by the Query Processor when processing an MBQL query. However when people convert a
  question to SQL they can see what they will be executing and edit the query as needed.

  Input to this function follows the same shape as output of `mbql->native` -- that is, it will be a so-called 'inner'
  native query, with `:query` and `:params` keys, as in the example code above; output should be of the same format.
  This method might be called even if no splicing needs to take place, e.g. if `:params` is empty; implementations
  should be sure to handle this situation correctly.

  For databases that do not feature concepts like 'prepared statements', this method need not be implemented; the
  default implementation is an identity function."
  {:added "0.32.0", :arglists '([driver query]), :style/indent 1}
  dispatch-on-initialized-driver
  :hierarchy #'hierarchy)

(defmethod splice-parameters-into-native-query ::driver
  [_ query]
  query)

;; TODO - we should just have some sort of `core.async` channel to handle DB update notifications instead
;;
;; TODO -- shouldn't this be called `notify-database-updated!`, since the expectation is that it is done for side
;; effects?
(defmulti notify-database-updated
  "Notify the driver that the attributes of a `database` have changed, or that `database was deleted. This is
  specifically relevant in the event that the driver was doing some caching or connection pooling; the driver should
  release ALL related resources when this is called."
  {:added "0.32.0" :arglists '([driver database])}
  dispatch-on-initialized-driver
  :hierarchy #'hierarchy)

(defmethod notify-database-updated ::driver [_ _]
  nil) ; no-op

(defmulti sync-in-context
  "Drivers may provide this function if they need to do special setup before a sync operation such as
  `sync-database!`. The sync operation itself is encapsulated as the lambda `f`, which must be called with no arguments.

    (defn sync-in-context [driver database f]
      (with-connection [_ database]
        (f)))"
  {:added "0.32.0", :arglists '([driver database f]), :style/indent 2}
  dispatch-on-initialized-driver
  :hierarchy #'hierarchy)

(defmethod sync-in-context ::driver [_ _ f] (f))

(defmulti table-rows-seq
  "Return a sequence of *all* the rows in a given `table`, which is guaranteed to have at least `:name` and `:schema`
  keys. (It is guaranteed to satisfy the `DatabaseMetadataTable` schema in `metabase.sync.interface`.) Currently, this
  is only used for iterating over the values in a `_metabase_metadata` table. As such, the results are not expected to
  be returned lazily. There is no expectation that the results be returned in any given order.

  This method is currently only used by the H2 driver to load the Sample Database, so it is not neccesary for any other
  drivers to implement it at this time."
  {:added "0.32.0" :arglists '([driver database table])}
  dispatch-on-initialized-driver
  :hierarchy #'hierarchy)

(defmulti db-default-timezone
  "Return the *system* timezone ID name of this database, i.e. the timezone that local dates/times/datetimes are
  considered to be in by default. Ideally, this method should return a timezone ID like `America/Los_Angeles`, but an
  offset formatted like `-08:00` is acceptable in cases where the actual ID cannot be provided.

  This is currently used only when syncing the
  Database (see [[metabase.sync.sync-metadata.sync-timezone/sync-timezone!]]) -- the result of this method is stored
  in the `timezone` column of Database.

  *In theory* this method should probably not return `nil`, since every Database presumably assumes some timezone for
  LocalDate(Time)s types, but *in practice* implementations of this method return `nil` for some drivers. For example
  the default implementation for `:sql-jdbc` returns `nil` unless the driver in question
  implements [[metabase.driver.sql-jdbc.sync/db-default-timezone]]; the `:h2` driver does not for example. Why is
  this? Who knows, but it's something you should keep in mind.

<<<<<<< HEAD
  TODO FIXME (cam) -- I think we need to fix this for drivers that return `nil`."
  {:added "0.34.0", :arglists '(^java.lang.String [driver database])}
  dispatch-on-initialized-driver
  :hierarchy #'hierarchy)

;; TIMEZONE FIXME — remove this method entirely
(defmulti current-db-time
  "Return the current time and timezone from the perspective of `database`. You can use
  [[metabase.driver.common/current-db-time]] to implement this. This should return a Joda-Time `DateTime`.

  deprecated — the only thing this method is ultimately used for is to determine the db's system timezone.
  [[db-default-timezone]] has been introduced as an intended replacement for this method; implement it instead. this
  method will be removed in a future release."
  {:added "0.34.0", :deprecated "0.34.0", :arglists '(^org.joda.time.DateTime [driver database])}
=======
  This method should return a [[String]], a [[java.time.ZoneId]], or a [[java.time.ZoneOffset]]."
  {:added "0.34.0", :arglists '([driver database])}
>>>>>>> 48903246
  dispatch-on-initialized-driver
  :hierarchy #'hierarchy)

(defmethod db-default-timezone ::driver
  [_driver _database]
  nil)

(defmulti substitute-native-parameters
  "For drivers that support `:native-parameters`. Substitute parameters in a normalized 'inner' native query.

    {:query \"SELECT count(*) FROM table WHERE id = {{param}}\"
     :template-tags {:param {:name \"param\", :display-name \"Param\", :type :number}}
     :parameters    [{:type   :number
                      :target [:variable [:template-tag \"param\"]]
                      :value  2}]}
    ->
    {:query \"SELECT count(*) FROM table WHERE id = 2\"}

  Much of the implementation for this method is shared across drivers and lives in the
  `metabase.driver.common.parameters.*` namespaces. See the `:sql` and `:mongo` drivers for sample implementations of
  this method.`Driver-agnostic end-to-end native parameter tests live in
  [[metabase.query-processor-test.parameters-test]] and other namespaces."
  {:added "0.34.0" :arglists '([driver inner-query])}
  dispatch-on-initialized-driver
  :hierarchy #'hierarchy)

(defmulti default-field-order
  "Return how fields should be sorted by default for this database."
  {:added "0.36.0" :arglists '([driver])}
  dispatch-on-initialized-driver
  :hierarchy #'hierarchy)

(defmethod default-field-order ::driver [_] :database)

;; TODO -- this can vary based on session variables or connection options
(defmulti db-start-of-week
  "Return the day that is considered to be the start of week by `driver`. Should return a keyword such as `:sunday`."
  {:added "0.37.0" :arglists '([driver])}
  dispatch-on-initialized-driver
  :hierarchy #'hierarchy)

(defmulti incorporate-ssh-tunnel-details
  "A multimethod for driver-specific behavior required to incorporate details for an opened SSH tunnel into the DB
  details. In most cases, this will simply involve updating the :host and :port (to point to the tunnel entry point,
  instead of the backing database server), but some drivers may have more specific behavior.

  WARNING! Implementations of this method may create new SSH tunnels, which need to be cleaned up. DO NOT USE THIS
  METHOD DIRECTLY UNLESS YOU ARE GOING TO BE CLEANING UP ANY CREATED TUNNELS! Instead, you probably want to
  use [[metabase.util.ssh/with-ssh-tunnel]]. See #24445 for more information."
  {:added "0.39.0" :arglists '([driver db-details])}
  dispatch-on-uninitialized-driver
  :hierarchy #'hierarchy)

;;; TODO:
;;;
;;; 1. We definitely should not be asking drivers to "update the value for `:details`". Drivers shouldn't touch the
;;;    application database.
;;;
;;; 2. Something that is done for side effects like updating the application DB NEEDS TO END IN AN EXCLAMATION MARK!
(defmulti normalize-db-details
  "Normalizes db-details for the given driver. This is to handle migrations that are too difficult to perform via
  regular Liquibase queries. This multimethod will be called from a `:post-select` handler within the database model.
  The full `database` model object is passed as the 2nd parameter, and the multimethod implementation is expected to
  update the value for `:details`. The default implementation is essentially `identity` (i.e returns `database`
  unchanged). This multimethod will only be called if `:details` is actually present in the `database` map."
  {:added "0.41.0" :arglists '([driver database])}
  dispatch-on-initialized-driver
  :hierarchy #'hierarchy)

(defmethod normalize-db-details ::driver
  [_ db-details]
  ;; no normalization by default
  db-details)

(defmulti superseded-by
  "Returns the driver that supersedes the given `driver`.  A non-nil return value means that the given `driver` is
  deprecated in Metabase and will eventually be replaced by the returned driver, in some future version (at which point
  any databases using it will be migrated to the new one).

  This is currently only used on the frontend for the purpose of showing/hiding deprecated drivers. A driver can make
  use of this facility by adding a top-level `superseded-by` key to its plugin manifest YAML file, or (less preferred)
  overriding this multimethod directly."
  {:added "0.41.0" :arglists '([driver])}
  dispatch-on-uninitialized-driver
  :hierarchy #'hierarchy)

(defmethod superseded-by :default
  [_]
  nil)

(defmulti execute-write-query!
  "Execute a writeback query e.g. one powering a custom `QueryAction` (see [[metabase.models.action]]).
  Drivers that support `:actions/custom` must implement this method."
  {:changelog-test/ignore true, :added "0.44.0", :arglists '([driver query])}
  dispatch-on-initialized-driver
  :hierarchy #'hierarchy)

(defmulti table-rows-sample
  "Processes a sample of rows produced by `driver`, from the `table`'s `fields`
  using the query result processing function `rff`.
  The default implementation defined in [[metabase.db.metadata-queries]] runs a
  row sampling MBQL query using the regular query processor to produce the
  sample rows. This is good enough in most cases so this multimethod should not
  be implemented unless really necessary.
  `opts` is a map that may contain additional parameters:
  `:truncation-size`: size to truncate text fields to if the driver supports
  expressions."
  {:arglists '([driver table fields rff opts]), :added "0.46.0"}
  dispatch-on-initialized-driver
  :hierarchy #'hierarchy)

(defmulti set-role!
  "Sets the database role used on a connection. Called prior to query execution for drivers that support connection
  impersonation (an EE-only feature)."
  {:added "0.47.0" :arglists '([driver conn role])}
  dispatch-on-initialized-driver
  :hierarchy #'hierarchy)


;;; +----------------------------------------------------------------------------------------------------------------+
;;; |                                                    Upload                                                      |
;;; +----------------------------------------------------------------------------------------------------------------+

(defmulti table-name-length-limit
  "Return the maximum number of characters allowed in a table name, or `nil` if there is no limit."
  {:changelog-test/ignore true, :added "0.47.0", :arglists '([driver])}
  dispatch-on-initialized-driver
  :hierarchy #'hierarchy)

(defmulti create-table!
  "Create a table named `table-name`. If the table already exists it will throw an error."
  {:added "0.47.0", :arglists '([driver db-id table-name col->type])}
  dispatch-on-initialized-driver
  :hierarchy #'hierarchy)

(defmulti drop-table!
  "Drop a table named `table-name`. If the table doesn't exist it will not be dropped."
  {:added "0.47.0", :arglists '([driver db-id table-name])}
  dispatch-on-initialized-driver
  :hierarchy #'hierarchy)

(defmulti insert-into!
  "Insert `values` into a table named `table-name`. `values` is a sequence of rows, where each row's order matches
   `column-names`."
  {:added "0.47.0", :arglists '([driver db-id table-name column-names values])}
  dispatch-on-initialized-driver
  :hierarchy #'hierarchy)

(defmulti syncable-schemas
  "Returns the set of syncable schemas in the database (as strings)."
  {:added "0.47.0", :arglists '([driver database])}
  dispatch-on-initialized-driver
  :hierarchy #'hierarchy)

(defmethod syncable-schemas ::driver [_ _] #{})

(defmulti upload-type->database-type
<<<<<<< HEAD
  "Returns the database type for a given `metabase.upload` type."
  {:changelog-test/ignore true, :added "0.47.0", :arglists '([driver upload-type])}
=======
  "Returns the database type for a given `metabase.upload` type as a HoneySQL spec. This will be a vector, which allows
  for additional options. Sample values:

  - [:bigint]
  - [[:varchar 255]]
  - [:generated-always :as :identity :primary-key]"
  {:added "0.47.0", :arglists '([driver upload-type])}
>>>>>>> 48903246
  dispatch-on-initialized-driver
  :hierarchy #'hierarchy)

(defmulti current-user-table-privileges
  "Returns the rows of data as arrays needed to populate the tabel_privileges table
   with the DB connection's current user privileges.
   The data contains the privileges that the user has on the given `database`.
   The privileges include select, insert, update, and delete.

   The rows have the following keys and value types:
     - role            :- [:maybe :string]
     - schema          :- [:maybe :string]
     - table           :- :string
     - select          :- :boolean
     - update          :- :boolean
     - insert          :- :boolean
     - delete          :- :boolean

   Either:
   (1) role is null, corresponding to the privileges of the DB connection's current user
   (2) role is not null, corresponing to the privileges of the role"
  {:added "0.48.0", :arglists '([driver database])}
  dispatch-on-initialized-driver
  :hierarchy #'hierarchy)<|MERGE_RESOLUTION|>--- conflicted
+++ resolved
@@ -726,25 +726,8 @@
   implements [[metabase.driver.sql-jdbc.sync/db-default-timezone]]; the `:h2` driver does not for example. Why is
   this? Who knows, but it's something you should keep in mind.
 
-<<<<<<< HEAD
-  TODO FIXME (cam) -- I think we need to fix this for drivers that return `nil`."
-  {:added "0.34.0", :arglists '(^java.lang.String [driver database])}
-  dispatch-on-initialized-driver
-  :hierarchy #'hierarchy)
-
-;; TIMEZONE FIXME — remove this method entirely
-(defmulti current-db-time
-  "Return the current time and timezone from the perspective of `database`. You can use
-  [[metabase.driver.common/current-db-time]] to implement this. This should return a Joda-Time `DateTime`.
-
-  deprecated — the only thing this method is ultimately used for is to determine the db's system timezone.
-  [[db-default-timezone]] has been introduced as an intended replacement for this method; implement it instead. this
-  method will be removed in a future release."
-  {:added "0.34.0", :deprecated "0.34.0", :arglists '(^org.joda.time.DateTime [driver database])}
-=======
   This method should return a [[String]], a [[java.time.ZoneId]], or a [[java.time.ZoneOffset]]."
   {:added "0.34.0", :arglists '([driver database])}
->>>>>>> 48903246
   dispatch-on-initialized-driver
   :hierarchy #'hierarchy)
 
@@ -902,18 +885,13 @@
 (defmethod syncable-schemas ::driver [_ _] #{})
 
 (defmulti upload-type->database-type
-<<<<<<< HEAD
-  "Returns the database type for a given `metabase.upload` type."
-  {:changelog-test/ignore true, :added "0.47.0", :arglists '([driver upload-type])}
-=======
   "Returns the database type for a given `metabase.upload` type as a HoneySQL spec. This will be a vector, which allows
   for additional options. Sample values:
 
   - [:bigint]
   - [[:varchar 255]]
   - [:generated-always :as :identity :primary-key]"
-  {:added "0.47.0", :arglists '([driver upload-type])}
->>>>>>> 48903246
+  {:changelog-test/ignore true, :added "0.47.0", :arglists '([driver upload-type])}
   dispatch-on-initialized-driver
   :hierarchy #'hierarchy)
 
