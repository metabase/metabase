const { H } = cy;
import { dedent } from "ts-dedent";

import { SAMPLE_DB_ID, WRITABLE_DB_ID } from "e2e/support/cypress_data";
import { SAMPLE_DATABASE } from "e2e/support/cypress_sample_database";

const { PRODUCTS, PRODUCTS_ID, ORDERS, ORDERS_ID, REVIEWS, REVIEWS_ID } =
  SAMPLE_DATABASE;

describe.skip("issue 12445", { tags: "@external" }, () => {
  const CC_NAME = "Abbr";

  beforeEach(() => {
    H.restore("mysql-8");
    cy.signInAsAdmin();
  });

  it("should correctly apply substring for a custom column (metabase#12445)", () => {
    H.withDatabase(2, ({ PEOPLE, PEOPLE_ID }) => {
      cy.log("Create a question with `Source` column and abbreviated CC");
      H.createQuestion(
        {
          name: "12445",
          query: {
            "source-table": PEOPLE_ID,
            breakout: [["expression", CC_NAME]],
            expressions: {
              [CC_NAME]: [
                "substring",
                ["field", PEOPLE.SOURCE, null],
                1,
                4, // we want 4 letter abbreviation
              ],
            },
          },
          database: 2,
        },
        { visitQuestion: true },
      );

      cy.findByText(CC_NAME);
      cy.findByText("Goog");
    });
  });
});

describe("issue 13289", () => {
  const CC_NAME = "Math";

  beforeEach(() => {
    cy.intercept("POST", "/api/dataset").as("dataset");

    H.restore();
    cy.signInAsAdmin();

    H.openOrdersTable({ mode: "notebook" });

    // eslint-disable-next-line no-unscoped-text-selectors -- deprecated usage
    cy.findByText("Custom column").click();

    // Add custom column that will be used later in summarize (group by)
    H.enterCustomColumnDetails({ formula: "1 + 1", name: CC_NAME });
    cy.button("Done").click();
  });

  it("should allow 'zoom in' drill-through when grouped by custom column (metabase#13289)", () => {
    H.summarize({ mode: "notebook" });
    // eslint-disable-next-line no-unscoped-text-selectors -- deprecated usage
    cy.findByText("Count of rows").click();

    // eslint-disable-next-line no-unscoped-text-selectors -- deprecated usage
    cy.findByText("Pick a column to group by").click();

    H.popover().findByText(CC_NAME).click();

    // eslint-disable-next-line no-unsafe-element-filtering
    cy.icon("add").last().click();

    H.popover().within(() => {
      cy.findByText("Created At").click();
    });

    H.visualize();

    cy.findByTestId("query-visualization-root").within(() => {
      H.cartesianChartCircle()
        .eq(5) // random circle in the graph (there is no specific reason for this index)
        .click();
    });

    // eslint-disable-next-line no-unscoped-text-selectors -- deprecated usage
    cy.findByText("See this month by week").click();
    cy.wait("@dataset");

    // eslint-disable-next-line no-unscoped-text-selectors -- deprecated usage
    cy.findByText("There was a problem with your question").should("not.exist");

    // eslint-disable-next-line no-unscoped-text-selectors -- deprecated usage
    cy.findByText("Created At is Sep 1–30, 2022");
  });
});

describe("issue 13751", { tags: "@external" }, () => {
  const CC_NAME = "C-States";
  const PG_DB_NAME = "QA Postgres12";

  beforeEach(() => {
    H.restore("postgres-12");
    cy.signInAsAdmin();

    H.startNewQuestion();
    H.entityPickerModal().within(() => {
      H.entityPickerModalTab("Tables").click();
      cy.findByText(PG_DB_NAME).should("be.visible").click();
      cy.findByTextEnsureVisible("People").click();
    });
  });

  it("should allow using strings in filter based on a custom column (metabase#13751)", () => {
    H.addCustomColumn();
    H.enterCustomColumnDetails({
      formula: 'regexExtract([State], "^C[A-Z]")',
      name: CC_NAME,
    });
    cy.button("Done").should("not.be.disabled").click();

    H.getNotebookStep("filter")
      .findByText(/Add filter/)
      .click();
    H.popover().findByText(CC_NAME).click();
    H.selectFilterOperator("Is");
    H.popover().within(() => {
      cy.findByPlaceholderText("Enter some text").type("CO");
      cy.button("Add filter").click();
    });

    H.visualize();

    H.queryBuilderMain().findByText("Arnold Adams").should("be.visible");
  });
});

describe.skip(
  "postgres > question > custom columns",
  { tags: "@external" },
  () => {
    const PG_DB_NAME = "QA Postgres12";

    // Ironically, both Prettier and Cypress remove escape characters from our code as well
    // We're testing for the literal sting `(?<=\/\/)[^\/]*`, but we need to escape the escape characters to make it work
    const ESCAPED_REGEX = "(?<=\\/\\/)[^\\/]*";

    beforeEach(() => {
      H.restore("postgres-12");
      cy.signInAsAdmin();

      H.startNewQuestion();
      // eslint-disable-next-line no-unscoped-text-selectors -- deprecated usage
      cy.findByText(PG_DB_NAME).should("be.visible").click();
      cy.findByTextEnsureVisible("People").click();
    });

    it("should not remove regex escape characters (metabase#14517)", () => {
      cy.log("Create custom column using `regexExtract()`");
      cy.findByLabelText("Custom Column").click();
      H.popover().within(() => {
        cy.get("[contenteditable='true']")
          .type(`regexExtract([State], "${ESCAPED_REGEX}")`)
          .blur();

        // It removes escaped characters already on blur
        cy.log("Reported failing on v0.36.4");
        cy.contains(ESCAPED_REGEX);
      });
    });
  },
);

describe("issue 14843", () => {
  const { PEOPLE, PEOPLE_ID } = SAMPLE_DATABASE;
  const CC_NAME = "City Length";

  const questionDetails = {
    name: "14843",
    query: {
      "source-table": PEOPLE_ID,
      expressions: { [CC_NAME]: ["length", ["field", PEOPLE.CITY, null]] },
    },
  };

  beforeEach(() => {
    cy.intercept("POST", "/api/dataset").as("dataset");

    H.restore();
    cy.signInAsAdmin();
  });

  it("should correctly filter custom column by 'Not equal to' (metabase#14843)", () => {
    H.createQuestion(questionDetails, { visitQuestion: true });
    H.openNotebook();

    H.filter({ mode: "notebook" });
    H.popover().findByText(CC_NAME).click();
    H.selectFilterOperator("Not equal to");
    H.clauseStepPopover().within(() => {
      H.multiAutocompleteInput().type("3");
      cy.button("Add filter").click();
    });

    H.visualize();

    // eslint-disable-next-line no-unscoped-text-selectors -- deprecated usage
    cy.findByText(`${CC_NAME} is not equal to 3`);
    // eslint-disable-next-line no-unscoped-text-selectors -- deprecated usage
    cy.findByText("Rye").should("not.exist");
  });
});

describe("issue 18069", () => {
  const questionDetails = {
    name: "18069",
    query: {
      "source-table": PRODUCTS_ID,
      expressions: {
        ["CC_Category"]: ["field", PRODUCTS.CATEGORY, null],
        ["CC_LowerVendor"]: ["lower", ["field", PRODUCTS.VENDOR, null]],
        ["CC_UpperTitle"]: ["upper", ["field", PRODUCTS.TITLE, null]],
        ["CC_HalfPrice"]: ["/", ["field", PRODUCTS.PRICE, null], 2],
        ["CC_ScaledRating"]: ["*", 1.5, ["field", PRODUCTS.RATING, null]],
      },
    },
  };

  beforeEach(() => {
    H.restore();
    cy.signInAsAdmin();

    H.createQuestion(questionDetails).then(({ body: { id: QUESTION_ID } }) => {
      cy.visit(`/question/${QUESTION_ID}/notebook`);
    });
  });

  it("should not allow choosing text fields for SUM (metabase#18069)", () => {
    H.summarize({ mode: "notebook" });
    // eslint-disable-next-line no-unscoped-text-selectors -- deprecated usage
    cy.findByText("Sum of ...").click();

    H.popover().within(() => {
      // regular fields
      cy.findByText("Price");
      cy.findByText("Rating");

      // custom columns not suitable for SUM
      cy.findByText("CC_Category").should("not.exist");
      cy.findByText("CC_LowerVendor").should("not.exist");
      cy.findByText("CC_UpperTitle").should("not.exist");

      // custom columns suitable for SUM
      cy.findByText("CC_HalfPrice");
      cy.findByText("CC_ScaledRating").click();
    });

    H.visualize();

    // eslint-disable-next-line no-unscoped-text-selectors -- deprecated usage
    cy.findByText("1,041.45");
  });
});

describe("issue 18747", () => {
  const questionDetails = {
    name: "18747",
    query: {
      "source-table": ORDERS_ID,
      expressions: {
        ["Quantity_2"]: ["field", ORDERS.QUANTITY, null],
      },
    },
  };
  function addNumberParameterToDashboard() {
    H.editDashboard();

    H.setFilter("Number", "Equal to");
  }

  function mapParameterToCustomColumn() {
    cy.findByTestId("dashcard-container").contains("Select…").click();
    H.popover().contains("Quantity_2").click({ force: true });
  }

  function addValueToParameterFilter() {
    H.filterWidget().click();
    H.dashboardParametersPopover().within(() => {
      H.fieldValuesCombobox().type("14");
      cy.button("Add filter").click();
    });
  }

  beforeEach(() => {
    H.restore();
    cy.signInAsAdmin();

    H.createQuestionAndDashboard({ questionDetails }).then(
      ({ body: { id, card_id, dashboard_id } }) => {
        cy.request("PUT", `/api/dashboard/${dashboard_id}`, {
          cards: [
            {
              id,
              card_id,
              row: 0,
              col: 0,
              size_x: 16,
              size_y: 8,
            },
          ],
        }).then(() => {
          H.visitDashboard(dashboard_id);
        });
      },
    );
  });

  it("should correctly filter the table with a number parameter mapped to the custom column Quantity_2", () => {
    addNumberParameterToDashboard();
    mapParameterToCustomColumn();

    // eslint-disable-next-line no-unscoped-text-selectors -- deprecated usage
    cy.contains("Save").click();
    // wait for saving to finish
    // eslint-disable-next-line no-unscoped-text-selectors -- deprecated usage
    cy.contains("You're editing this dashboard.").should("not.exist");

    addValueToParameterFilter();

    H.tableInteractiveBody().findAllByRole("row").should("have.length", 1);

    // check that the parameter value is parsed correctly on page load
    cy.reload();
    cy.get(".LoadingSpinner").should("not.exist");

    H.tableInteractiveBody().findAllByRole("row").should("have.length", 1);
  });
});

describe("issue 18814", () => {
  const ccName = "Custom Created At";

  const questionDetails = {
    name: "18814",
    query: {
      "source-query": {
        "source-table": ORDERS_ID,
        aggregation: [["count"]],
        breakout: [["field", ORDERS.CREATED_AT, { "temporal-unit": "year" }]],
      },
      expressions: {
        [ccName]: ["field", "CREATED_AT", { "base-type": "type/DateTime" }],
      },
    },
  };

  beforeEach(() => {
    H.restore();
    cy.signInAsAdmin();

    H.createQuestion(questionDetails, { visitQuestion: true });
  });

  it("should be able to use a custom column in aggregation for a nested query (metabase#18814)", () => {
    H.openNotebook();

    cy.icon("sum").click();
    // eslint-disable-next-line no-unscoped-text-selectors -- deprecated usage
    cy.findByText("Count of rows").click();

    // eslint-disable-next-line no-unscoped-text-selectors -- deprecated usage
    cy.findByText("Pick a column to group by").click();
    H.popover().contains(ccName).click();

    H.visualize();

    cy.findByTestId("query-visualization-root").should("contain", "2022");
  });
});

describe("issue 19744", () => {
  const { PRODUCTS_ID, PRODUCTS } = SAMPLE_DATABASE;

  const questionDetails = {
    dataset_query: {
      type: "query",
      query: {
        "source-query": {
          "source-table": PRODUCTS_ID,
          aggregation: [
            ["count"],
            ["sum", ["field", PRODUCTS.PRICE, null]],
            ["sum", ["field", PRODUCTS.RATING, null]],
          ],
          breakout: [["field", PRODUCTS.CATEGORY, null]],
        },
        expressions: { Math: ["+", 1, 1] },
      },
      database: SAMPLE_DB_ID,
    },
    display: "bar",
  };

  beforeEach(() => {
    H.restore();
    cy.signInAsAdmin();
  });

  it("custom column after aggregation shouldn't limit or change the behavior of dashboard filters (metabase#19744)", () => {
    // For this specific repro, it's crucial to first visit the question in order to load the `results_metadata`...
    H.visitQuestionAdhoc(questionDetails);
    // ...and then to save it using the UI
    H.saveQuestion("19744");

    H.setFilter("Date picker", "All Options");

    H.getDashboardCard(1).findByText("Select…").click();
    H.popover().contains("Created At");
  });
});

describe("issue 19745", () => {
  const questionDetails = {
    display: "table",
    query: {
      "source-query": {
        "source-table": PRODUCTS_ID,
        aggregation: [
          ["count"],
          ["sum", ["field", PRODUCTS.PRICE, { "base-type": "type/Float" }]],
        ],
        breakout: [["field", PRODUCTS.CATEGORY, { "base-type": "type/Text" }]],
      },
      fields: [
        ["field", PRODUCTS.CATEGORY, { "base-type": "type/Text" }],
        ["field", "sum", { "base-type": "type/Float" }],
        ["expression", "Custom Column"],
      ],
      expressions: {
        "Custom Column": ["+", 1, 1],
      },
    },
  };

  const filterDetails = {
    id: "b6f1865b",
    name: "Date filter",
    slug: "date",
    type: "date/month-year",
    sectionId: "date",
  };

  const dashboardDetails = {
    name: "Filters",
    parameters: [filterDetails],
  };

  function updateQuestionAndSelectFilter(updateExpressions) {
    H.createQuestionAndDashboard({ questionDetails, dashboardDetails }).then(
      ({ body: { card_id, dashboard_id } }) => {
        H.visitQuestion(card_id);

        // this should modify the query and remove the second stage
        H.openNotebook();
        updateExpressions();
        H.visualize();
        H.openVizSettingsSidebar();
        cy.findByRole("button", { name: "Add or remove columns" }).click();
        cy.findByLabelText("Count").should("not.be.checked").click();
        updateQuestion();

        // as we select all columns in the first stage of the query,
        // it should be possible to map a filter to a selected column
        H.visitDashboard(dashboard_id);
        H.editDashboard();
        cy.findByText("Date filter").click();
        H.selectDashboardFilter(H.getDashboardCard(), "Created At");
        H.saveDashboard();
      },
    );
  }

  function removeExpression(name) {
    H.getNotebookStep("expression", { stage: 1 }).within(() => {
      cy.findByText(name).within(() => {
        cy.icon("close").click();
      });
    });
  }

  function removeAllExpressions() {
    H.getNotebookStep("expression", { stage: 1 }).within(() => {
      cy.findByLabelText("Remove step").click({ force: true });
    });
  }

  function updateQuestion() {
    cy.intercept("PUT", "/api/card/*").as("updateQuestion");
    cy.findByText("Save").click();
    cy.findByTestId("save-question-modal").within((modal) => {
      cy.findByText("Save").click();
    });
    cy.wait("@updateQuestion");
  }

  beforeEach(() => {
    H.restore();
    cy.signInAsAdmin();
  });

  it("should unwrap the nested query when removing the last expression (metabase#19745)", () => {
    updateQuestionAndSelectFilter(() => removeExpression("Custom Column"));
  });

  it("should unwrap the nested query when removing all expressions (metabase#19745)", () => {
    updateQuestionAndSelectFilter(() => removeAllExpressions());
  });
});

describe("issue 20229", () => {
  const questionDetails = {
    name: "20229",
    type: "query",
    query: {
      "source-table": ORDERS_ID,
      expressions: {
        Adjective: [
          "case",
          [[[">", ["field", ORDERS.TOTAL, null], 100], "expensive"]],
          { default: "cheap" },
        ],
      },
      limit: 10,
    },
  };
  function ccAssertion() {
    cy.findByText("Adjective");
    cy.contains("expensive");
    cy.contains("cheap");
  }

  function unselectColumn(column) {
    cy.findByText(column).siblings().find(".Icon-check").click({ force: true });
  }

  beforeEach(() => {
    H.restore();
    cy.signInAsAdmin();

    H.createQuestion(questionDetails, { visitQuestion: true });
  });

  it("should display custom column regardless of how many columns are selected (metabase#20229)", () => {
    ccAssertion();

    // Switch to the notebook view to deselect at least one column
    H.openNotebook();

    cy.findAllByTestId("fields-picker").click();
    H.popover().within(() => {
      unselectColumn("Tax");
    });

    H.visualize();

    ccAssertion();
  });
});

describe("issue 21135", () => {
  const questionDetails = {
    name: "21135",
    query: {
      "source-table": PRODUCTS_ID,
      limit: 5,
      expressions: { Price: ["+", ["field", PRODUCTS.PRICE, null], 2] },
    },
  };

  function previewCustomColumnNotebookStep() {
    cy.intercept("POST", "/api/dataset").as("dataset");

    cy.findByTestId("step-expression-0-0").find(".Icon-play").click();

    cy.wait("@dataset");
  }

  beforeEach(() => {
    H.restore();
    cy.signInAsAdmin();
    H.createQuestion(questionDetails, { visitQuestion: true });
    H.openNotebook();
  });

  it("should handle cc with the same name as the table column (metabase#21135)", () => {
    cy.findAllByTestId("notebook-cell-item").contains("Price").click();
    cy.button("Update").click();

    previewCustomColumnNotebookStep();

    // We should probably use data-testid or some better selector but it is crucial
    // to narrow the results to the preview area to avoid false positive result.
    cy.findByTestId("preview-root").within(() => {
      cy.findByText("Rustic Paper Wallet");

      cy.findAllByText("Price").should("have.length", 2);

      cy.findByText("29.46"); // actual Price column
      cy.findByText("31.46"); // custom column
    });
  });
});

describe("issue 21513", () => {
  beforeEach(() => {
    H.restore();
    cy.signInAsAdmin();
  });

  it("should handle cc with the same name as an aggregation function (metabase#21513)", () => {
    H.openProductsTable({ mode: "notebook" });
    H.summarize({ mode: "notebook" });
    H.popover().findByText("Count of rows").click();

    // eslint-disable-next-line no-unscoped-text-selectors -- deprecated usage
    cy.findByText("Pick a column to group by").click();
    H.popover().findByText("Category").click();

    // eslint-disable-next-line no-unscoped-text-selectors -- deprecated usage
    cy.findByText("Custom column").click();
    H.enterCustomColumnDetails({
      formula: "[Count] * 2",
      name: "Double Count",
    });
    cy.button("Done").should("not.be.disabled");
  });
});

describe("issue 23862", () => {
  const questionDetails = {
    name: "23862",
    query: {
      "source-table": ORDERS_ID,
      expressions: {
        CC: [
          "case",
          [[[">", ["field", ORDERS.TOTAL, null], 10], "Large"]],
          {
            default: "Small",
          },
        ],
      },
      aggregation: [["sum", ["field", ORDERS.TOTAL, null]]],
      breakout: [["expression", "CC"]],
    },
  };

  beforeEach(() => {
    H.restore();
    cy.signInAsAdmin();
  });

  it("should group by a custom column and work in a nested question (metabase#23862)", () => {
    H.createQuestion(questionDetails).then(({ body: { id } }) => {
      H.visitQuestionAdhoc(
        {
          dataset_query: {
            type: "query",
            query: {
              "source-table": `card__${id}`,
            },
            database: SAMPLE_DB_ID,
          },
          display: "table",
        },
        {
          callback: (xhr) => expect(xhr.response.body.error).not.to.exist,
        },
      );
    });

    // eslint-disable-next-line no-unscoped-text-selectors -- deprecated usage
    cy.findByText("Small");
    // eslint-disable-next-line no-unscoped-text-selectors -- deprecated usage
    cy.findByText("-36.53");
  });
});

describe("issue 24922", () => {
  const segmentDetails = {
    name: "OrdersSegment",
    description: "All orders with a total under $100.",
    table_id: ORDERS_ID,
    definition: {
      "source-table": ORDERS_ID,
      aggregation: [["count"]],
      filter: ["<", ["field", ORDERS.TOTAL, null], 100],
    },
  };

  const customColumnDetails = {
    name: "CustomColumn",
    formula: 'case([OrdersSegment], "Segment", "Other")',
  };

  beforeEach(() => {
    H.restore();
    cy.signInAsAdmin();
    H.createSegment(segmentDetails);
  });

  it("should allow segments in case custom expressions (metabase#24922)", () => {
    H.openOrdersTable({ mode: "notebook" });

    // eslint-disable-next-line no-unscoped-text-selectors -- deprecated usage
    cy.findByText("Custom column").click();
    H.enterCustomColumnDetails(customColumnDetails);
    cy.button("Done").click();

    H.visualize();
    // eslint-disable-next-line no-unscoped-text-selectors -- deprecated usage
    cy.findByText("CustomColumn").should("be.visible");
  });
});

describe.skip("issue 25189", () => {
  const ccTable = "Custom Created";
  const ccFunction = "Custom Total";

  const questionDetails = {
    name: "25189",
    query: {
      "source-table": ORDERS_ID,
      limit: 5,
      expressions: {
        [ccTable]: ["field", ORDERS.CREATED_AT, null],
        [ccFunction]: [
          "case",
          [[[">", ["field", ORDERS.TOTAL, null], 100], "Yay"]],
          {
            default: "Nay",
          },
        ],
      },
    },
  };

  beforeEach(() => {
    cy.intercept("POST", "/api/dataset").as("dataset");

    H.restore();
    cy.signInAsAdmin();

    H.createQuestion(questionDetails).then(
      ({ body: { id: baseQuestionId } }) => {
        H.createQuestion(
          {
            name: "Nested 25189",
            query: { "source-table": `card__${baseQuestionId}` },
          },
          { visitQuestion: true },
        );
      },
    );
  });

  it("custom column referencing only a single column should not be dropped in a nested question (metabase#25189)", () => {
    // 1. Column should not be dropped
    cy.findAllByTestId("header-cell")
      .should("contain", ccFunction)
      .and("contain", ccTable);

    // 2. We shouldn't see duplication in the bulk filter modal
    H.filter();
    H.modal().within(() => {
      // Implicit assertion - will fail if more than one element is found
      cy.findByText(ccFunction);
      cy.findByText(ccTable);

      cy.findByText("Today").click();
      cy.button("Apply Filters").click();
    });

    cy.wait("@dataset");
    // eslint-disable-next-line no-unscoped-text-selectors -- deprecated usage
    cy.findByText("No results!");

    // 3. We shouldn't see duplication in the breakout fields
    H.summarize();
    cy.findByTestId("sidebar-content").within(() => {
      // Another implicit assertion
      cy.findByText(ccFunction);
      cy.findByText(ccTable);
    });
  });
});

["postgres" /*, "mysql" */].forEach((dialect) => {
  describe(`issue 27745 (${dialect})`, { tags: "@external" }, () => {
    const tableName = "colors27745";

    beforeEach(() => {
      H.restore(`${dialect}-writable`);
      cy.signInAsAdmin();

      H.resetTestTable({ type: dialect, table: tableName });
      cy.request("POST", `/api/database/${WRITABLE_DB_ID}/sync_schema`);
      cy.intercept("GET", "/api/search*").as("search");
    });

    it("should display all summarize options if the only numeric field is a custom column (metabase#27745)", () => {
      H.startNewQuestion();

      H.entityPickerModal().within(() => {
        H.entityPickerModalTab("Collections").click();
        cy.findByPlaceholderText("Search this collection or everywhere…").type(
          "colors",
        );
        cy.findByText("Everywhere").click();
        cy.wait("@search");
        cy.findByTestId("result-item")
          .contains(/colors/i)
          .click();
      });
      cy.findByLabelText("Custom column").click();
      H.enterCustomColumnDetails({
        formula: "case([ID] > 1, 25, 5)",
        name: "Numeric",
      });
      cy.button("Done").click();

      H.visualize();

      H.tableHeaderClick("Numeric");
      H.popover().findByText(/^Sum$/).click();

      cy.wait("@dataset");
      cy.findByTestId("scalar-value").invoke("text").should("eq", "55");

      cy.findByTestId("sidebar-right")
        .should("be.visible")
        .within(() => {
          cy.findByTestId("aggregation-item").should(
            "contain",
            "Sum of Numeric",
          );
        });
    });
  });
});

describe("issue 32032", () => {
  const QUERY = {
    "source-table": REVIEWS_ID,
    expressions: {
      "Custom Reviewer": ["field", REVIEWS.REVIEWER, null],
    },
    fields: [
      ["field", REVIEWS.ID, { "base-type": "type/BigInteger" }],
      ["field", REVIEWS.REVIEWER, { "base-type": "type/Text" }],
      ["expression", "Custom Reviewer", { "base-type": "type/Text" }],
    ],
  };

  beforeEach(() => {
    H.restore();
    cy.signInAsAdmin();
    H.createQuestion({ query: QUERY }, { visitQuestion: true });
    cy.intercept("POST", "/api/dataset").as("dataset");
  });

  it("should allow quick filter drills on custom columns", () => {
    H.tableInteractive().findAllByText("xavier").eq(1).click();
    H.popover().findByText("Is xavier").click();
    cy.wait("@dataset");
    H.main()
      .findByText(/There was a problem/i)
      .should("not.exist");
    H.tableInteractive().findAllByText("xavier").should("have.length", 2);
  });
});

// broken. see https://github.com/metabase/metabase/issues/55673
describe.skip("issue 42949", () => {
  beforeEach(() => {
    H.restore();
    cy.signInAsAdmin();
  });

  it("should correctly show available shortcuts for date and number columns (metabase#42949)", () => {
    H.createNativeQuestion(
      {
        native: {
          query: `
            SELECT DATE '2024-05-21' AS created_at, null as v
            UNION ALL SELECT DATE '2024-05-20', 1
            UNION ALL SELECT DATE '2024-05-19', 2
            ORDER BY created_at
          `,
        },
      },
      { visitQuestion: true },
    );
    cy.findByTestId("qb-header").findByText("Explore results").click();

    cy.log("Verify header drills - CREATED_AT");
    H.tableHeaderClick("CREATED_AT");
    H.popover().findByText("Extract day, month…").should("be.visible");
    H.popover().findByText("Combine columns").should("not.exist");
    cy.realPress("Escape");
    H.popover({ skipVisibilityCheck: true }).should("not.be.visible");

    cy.log("Verify header drills - V");
    H.tableHeaderClick("V");
    H.popover().findByText("Extract part of column").should("not.exist");
    H.popover().findByText("Combine columns").should("not.exist");
    cy.realPress("Escape");
    H.popover({ skipVisibilityCheck: true }).should("not.be.visible");

    cy.log("Verify plus button - extract column");
    cy.button("Add column").click();
    H.popover().findByText("Extract part of column").click();
    H.popover().findByText("CREATED_AT").click();
    H.popover().within(() => {
      cy.findByText("Day of month").should("be.visible");
      cy.findByText("Day of week").should("be.visible");
      cy.findByText("Month of year").should("be.visible");
      cy.findByText("Quarter of year").should("be.visible");
      cy.findByText("Year").should("be.visible").click();
    });
    cy.findAllByTestId("header-cell").eq(2).should("have.text", "Year");

    cy.log("Verify plus button - combine columns");
    cy.button("Add column").click();
    H.popover().findByText("Combine columns").click();
    H.popover().findAllByTestId("column-input").eq(0).click();
    // eslint-disable-next-line no-unsafe-element-filtering
    H.popover()
      .last()
      .within(() => {
        cy.findByText("CREATED_AT").should("be.visible");
        cy.findByText("V").should("be.visible");
        cy.findByText("Year").should("be.visible").click();
      });
    H.popover().button("Done").click();

    cy.findAllByTestId("header-cell")
      .eq(3)
      .should("have.text", "Combined Year, V");

    cy.findAllByTestId("cell-data").eq(6).should("have.text", "2,024");
    cy.findAllByTestId("cell-data").eq(7).should("have.text", "2024 2");
    cy.findAllByTestId("cell-data").eq(10).should("have.text", "2,024");
    cy.findAllByTestId("cell-data").eq(11).should("have.text", "2024 1");
    cy.findAllByTestId("cell-data").eq(13).should("have.text", "2,024");
    cy.findAllByTestId("cell-data").eq(14).should("have.text", "2024 ");
  });

  it("should correctly show available shortcuts for a number column (metabase#42949)", () => {
    H.createNativeQuestion(
      {
        native: {
          query: "select 1 as n",
        },
      },
      { visitQuestion: true },
    );

    cy.findByTestId("qb-header").findByText("Explore results").click();
    cy.findByLabelText("Switch to data").click();

    cy.log("Verify header drills");
    H.tableHeaderClick("N");
    H.popover().findByText("Extract part of column").should("not.exist");
    H.popover().findByText("Combine columns").should("not.exist");
    cy.realPress("Escape");
    H.popover({ skipVisibilityCheck: true }).should("not.be.visible");

    cy.log("Verify plus button");
    cy.button("Add column").click();
    H.popover().findByText("Extract part of column").should("not.exist");
    H.popover().findByText("Combine columns").click();
    H.popover().findAllByTestId("column-input").eq(0).click();
    // eslint-disable-next-line no-unsafe-element-filtering
    H.popover().last().findByText("N").should("be.visible");
  });

  it("should correctly show available shortcuts for a string column (metabase#42949)", () => {
    H.createNativeQuestion(
      {
        native: {
          query: "select 'abc'",
        },
      },
      { visitQuestion: true },
    );

    cy.findByTestId("qb-header").findByText("Explore results").click();
    cy.findByLabelText("Switch to data").click();

    cy.log("Verify header drills");
    H.tableHeaderClick("'abc'");
    H.popover().findByText("Extract part of column").should("not.exist");
    H.popover().findByText("Combine columns").should("be.visible");
    cy.realPress("Escape");
    H.popover({ skipVisibilityCheck: true }).should("not.be.visible");

    cy.log("Verify plus button");
    cy.button("Add column").click();
    H.popover().findByText("Extract part of column").should("not.exist");
    H.popover().findByText("Combine columns").click();
    H.popover().findAllByTestId("column-input").eq(0).click();
    // eslint-disable-next-line no-unsafe-element-filtering
    H.popover().last().findByText("'abc'").should("be.visible");
  });
});

describe("issue 49342", () => {
  beforeEach(() => {
    H.restore();
    cy.signInAsNormalUser();
  });

  it("should not be possible to leave the expression input with the Tab key ", () => {
    // This test used to be a repro for #49342, but the product feature changed
    // so that the expression input can no longer be tabbed out of.

    H.openOrdersTable({ mode: "notebook" });
    cy.findByLabelText("Custom column").click();
    H.enterCustomColumnDetails({ formula: "[Tot{Enter}", blur: false });
    cy.realPress("Tab");
    H.CustomExpressionEditor.value().should("equal", "[Total]  ");
    H.CustomExpressionEditor.nameInput().should("not.be.focused");

    cy.log("Shift-tab from name input should stay within the popover");
    H.CustomExpressionEditor.nameInput().focus();
    H.CustomExpressionEditor.nameInput().realPress(["Shift", "Tab"]);
    H.CustomExpressionEditor.nameInput().realPress(["Shift", "Tab"]);
    H.CustomExpressionEditor.nameInput().realPress(["Shift", "Tab"]);
    cy.focused().should("have.attr", "role", "textbox");

    cy.realPress(["Shift", "Tab"]);
    cy.button("Cancel").should("be.focused");

    cy.realPress(["Shift", "Tab"]);
    H.CustomExpressionEditor.nameInput().should("be.focused");
  });
});

describe("issue 49882", () => {
  beforeEach(() => {
    H.restore();
    cy.signInAsNormalUser();
    cy.intercept("POST", "/api/dataset/query_metadata").as("queryMetadata");

    H.openOrdersTable({ mode: "notebook" });
    cy.wait("@queryMetadata");
    cy.findByLabelText("Custom column").click();
  });

  it("should not eat up subsequent characters when applying a suggestion (metabase#49882-1)", () => {
    const moveCursorTo2ndCaseArgument = "{leftarrow}".repeat(6);
    H.enterCustomColumnDetails({
      formula: `case([Total] > 200, , "X")${moveCursorTo2ndCaseArgument}[tot`,
      blur: false,
    });

    H.CustomExpressionEditor.completions().should("be.visible");
    cy.realPress("Enter", { pressDelay: 10 });

    H.CustomExpressionEditor.value().should(
      "equal",
      'case([Total] > 200, [Total], "X")',
    );
    H.popover()
      .findByText("Expecting a closing parenthesis")
      .should("not.exist");
  });

  it("does not clear expression input when expression is invalid (metabase#49882-2, metabase#15892)", () => {
    // This test used to use keyboard shortcuts to cut and paste but this
    // seem impossible to emulate with CodeMirror in Cypress, so it's using
    // a synthetic paste event instead.
    // Copy is impossible to emulate so far, but it's not crucial to test the issue.

    H.enterCustomColumnDetails({
      formula:
        'case([Tax] > 1, case([Total] > 200, [Total], "Nothing"), [Tax])',
      blur: false,
    });

    // "Cut" [Tax]
    H.CustomExpressionEditor.type("{end}{leftarrow}", {
      focus: false,
      blur: false,
    });
    cy.realPress(["Shift", "ArrowLeft"]);
    cy.realPress(["Shift", "ArrowLeft"]);
    cy.realPress(["Shift", "ArrowLeft"]);
    cy.realPress(["Shift", "ArrowLeft"]);
    cy.realPress(["Shift", "ArrowLeft"]);
    cy.realPress(["Backspace"]);

    H.CustomExpressionEditor.type("{leftarrow}".repeat(42), {
      focus: false,
      blur: false,
    });

    // Paste [Tax] before case
    H.CustomExpressionEditor.paste("[Tax]");

    H.CustomExpressionEditor.value().should(
      "equal",
      'case([Tax] > 1,[Tax] case([Total] > 200, [Total], "Nothing"), )',
    );

    H.popover()
      .findByText("Expecting operator but got case instead")
      .should("be.visible", { timeout: 5000 });
  });

  // TODO: we no longer have wrapped lines (for now)
  it.skip("should allow moving cursor between wrapped lines with arrow up and arrow down keys (metabase#49882-3)", () => {
    H.enterCustomColumnDetails({
      formula:
        'case([Tax] > 1, case([Total] > 200, [Total], "Nothing"), [Tax]){leftarrow}{leftarrow}{uparrow}x{downarrow}y',
    });

    H.CustomExpressionEditor.value().should(
      "equal",
      'case([Tax] > 1, xcase([Total] > 200, [Total], "Nothing"), [Tax]y)',
    );
  });

  it("should update currently selected suggestion when suggestions list is updated (metabase#49882-4)", () => {
    const selectProductRating =
      "{downarrow}{downarrow}{downarrow}{downarrow}{downarrow}";

    H.enterCustomColumnDetails({
<<<<<<< HEAD
      formula: `[Product Rati${selectProductVendor}`,
=======
      formula: `[Produ${selectProductRating}`,
>>>>>>> 3a5e8d14
      blur: false,
    });

    H.CustomExpressionEditor.completion("Product → Rating").should(
      "be.visible",
    );
    H.CustomExpressionEditor.acceptCompletion("tab");

    H.CustomExpressionEditor.value().should("equal", "[Product → Rating]");
  });
});

describe("issue 49304", () => {
  const questionDetails = {
    query: {
      "source-table": PRODUCTS_ID,
    },
  };

  beforeEach(() => {
    H.restore();
    cy.signInAsNormalUser();
  });

  it("should be possible to switch between filter widgets and the expression editor for multi-argument operators (metabase#49304)", () => {
    H.createQuestion(questionDetails, { visitQuestion: true });
    H.openNotebook();

    cy.log(
      "add a filter using a filter widget and check that it is rendered in the expression editor",
    );
    H.getNotebookStep("data").button("Filter").click();
    H.popover().findByText("Category").click();
    H.selectFilterOperator("Contains");
    H.clauseStepPopover().within(() => {
      cy.findByPlaceholderText("Enter some text").type("gadget,widget");
      cy.button("Add filter").click();
    });
    H.getNotebookStep("filter")
      .findByText("Category contains 2 selections")
      .click();
    H.clauseStepPopover().within(() => {
      cy.button("Back").click();
      cy.findByText("Custom Expression").click();
      H.CustomExpressionEditor.value().should(
        "equal",
        dedent`
          contains(
            [Category],
            "gadget",
            "widget",
            "case-insensitive"
          )
        `.trim(),
      );
    });

    cy.log(
      "modify the expression in the expression editor and make sure it is rendered correctly in the filter widget",
    );
    H.popover().within(() => {
      H.enterCustomColumnDetails({
        formula:
          'contains([Category], "gadget", "widget", "gizmo", "case-insensitive")',
      });
      cy.button("Update").click();
    });
    H.getNotebookStep("filter")
      .findByText("Category contains 3 selections")
      .click();
    H.popover().within(() => {
      cy.findByText("gadget").should("be.visible");
      cy.findByText("widget").should("be.visible");
      cy.findByText("gizmo").should("be.visible");
      cy.findByLabelText("Case sensitive").should("not.be.checked");
    });

    cy.log(
      "change options in the filter widget and make sure they get reflected in the expression editor",
    );
    H.popover().within(() => {
      cy.findByLabelText("Case sensitive").click();
      cy.button("Update filter").click();
    });
    H.getNotebookStep("filter")
      .findByText("Category contains 3 selections")
      .click();
    H.popover().within(() => {
      cy.button("Back").click();
      cy.findByText("Custom Expression").click();
      H.CustomExpressionEditor.value().should(
        "equal",
        'contains([Category], "gadget", "widget", "gizmo")',
      );
    });

    cy.log(
      "remove options from the expression in the expression editor and make sure it is rendered correctly in the filter widget",
    );
    H.popover().within(() => {
      H.enterCustomColumnDetails({
        formula: 'contains([Category], "gadget", "widget", "gizmo")',
      });
      cy.button("Update").click();
    });
    H.getNotebookStep("filter")
      .findByText("Category contains 3 selections")
      .click();
    H.popover().within(() => {
      cy.findByText("gadget").should("be.visible");
      cy.findByText("widget").should("be.visible");
      cy.findByText("gizmo").should("be.visible");
      cy.findByLabelText("Case sensitive").should("be.checked");
    });
  });
});

describe("issue 49305", () => {
  beforeEach(() => {
    H.restore();
    cy.signInAsAdmin();
  });

  it("should be able to use a custom column in sort for a nested query (metabase#49305)", () => {
    const ccName = "CC Title";

    // This bug does not reproduce if the base question is created via H.createQuestion or H.visitQuestionAdhoc, so create it manually in the UI.
    cy.visit("/");
    H.newButton("Question").click();
    H.entityPickerModalTab("Tables").click();
    H.entityPickerModalItem(2, "Products").click();
    H.getNotebookStep("data").button("Custom column").click();
    H.enterCustomColumnDetails({
      formula: 'concat("49305 ", [Title])',
      name: ccName,
      allowFastSet: true,
    });
    H.popover().button("Done").click();
    H.saveQuestion(
      "49305 Base question",
      { wrapId: true },
      { tab: "Browse", path: ["Our analytics"], select: true },
    );

    cy.get("@questionId").then((id) => {
      const nestedQuestion = {
        dataset_query: {
          database: SAMPLE_DB_ID,
          query: {
            "source-table": `card__${id}`,
            aggregation: [["count"]],
            breakout: [["field", ccName, { "base-type": "type/Text" }]],
            limit: 2,
          },
          type: "query",
        },
      };

      H.visitQuestionAdhoc(nestedQuestion, { mode: "notebook" });

      // Verify that a sort step can be added via the UI. This is the bug we are validating.
      cy.button("Sort").click();
      H.popover().contains(ccName).click();
      H.getNotebookStep("sort").contains(ccName).click();

      H.verifyNotebookQuery("49305 Base question", [
        {
          aggregations: ["Count"],
          breakouts: [ccName],
          limit: 2,
          sort: [{ column: ccName, order: "desc" }],
        },
      ]);

      H.visualize();
      cy.findByLabelText("Switch to data").click();
      H.assertTableData({
        columns: ["CC Title", "Count"],
        firstRows: [
          ["49305 Synergistic Wool Coat", "1"],
          ["49305 Synergistic Steel Chair", "1"],
        ],
      });
    });
  });
});

describe("issue 50925", () => {
  const questionDetails = {
    query: {
      "source-table": PRODUCTS_ID,
      expressions: {
        Custom: [
          "case",
          [
            [
              [
                "=",
                ["field", PRODUCTS.ID, { "base-type": "type/BigInteger" }],
                1,
              ],
              [
                "*",
                ["field", PRODUCTS.PRICE, { "base-type": "type/Float" }],
                1.21,
              ],
            ],
          ],
          {
            default: ["field", PRODUCTS.PRICE, { "base-type": "type/Float" }],
          },
        ],
      },
    },
  };

  beforeEach(() => {
    H.restore();
    cy.signInAsNormalUser();
  });

  it("should not remove existing characters when applying autocomplete suggestion (metabase#50925)", () => {
    H.createQuestion(questionDetails, { visitQuestion: true });
    H.openNotebook();

    cy.log("incomplete bracket identifier is followed by whitespace");
    H.getNotebookStep("expression").findByText("Custom").click();

    H.CustomExpressionEditor.focus()
      .type("{leftarrow}".repeat(9))
      .type(" [Pr", { focus: false });

    H.CustomExpressionEditor.completions().should("be.visible");
    H.CustomExpressionEditor.get().realPress("Enter", { pressDelay: 10 });

    H.CustomExpressionEditor.blur()
      .value()
      .should("equal", "case([ID] = 1, [Price] * 1.21, [Price] [Price])");

    cy.log("incomplete bracket identifier is followed by bracket identifier");
    H.popover().button("Cancel").click();
    H.getNotebookStep("expression").findByText("Custom").click();

    H.CustomExpressionEditor.focus()
      .type("{leftarrow}".repeat(9))
      .type(" [Pr", { focus: false });

    cy.wait(300);
    H.CustomExpressionEditor.completions().should("be.visible");
    H.CustomExpressionEditor.get().realPress("Enter", { pressDelay: 10 });

    H.CustomExpressionEditor.blur()
      .value()
      .should("equal", "case([ID] = 1, [Price] * 1.21, [Price] [Price])");
  });
});

describe("issue 53682", () => {
  beforeEach(() => {
    H.restore();
    cy.signInAsNormalUser();
  });

  it("should show an error message when trying to use a multi-arg expression function with not enough arguments (metabase#53682)", () => {
    H.openProductsTable({ mode: "notebook" });
    H.getNotebookStep("data").button("Custom column").click();
    H.enterCustomColumnDetails({
      formula: "contains([Category])",
    });
    H.popover().within(() => {
      cy.findByText("Function contains expects at least 2 arguments").should(
        "be.visible",
      );
      cy.button("Done").should("be.disabled");
    });
  });
});

describe("issue 53527", () => {
  const nativeQuestionDetails = {
    name: "Quotes SQL",
    native: {
      query: "SELECT 'a\"b' AS TEXT",
      "template-tags": {},
    },
  };

  const mbqlQuestionDetails = (cardId) => ({
    name: "Quotes MBQL",
    query: {
      "source-table": `card__${cardId}`,
    },
  });

  beforeEach(() => {
    H.restore();
    cy.signInAsNormalUser();
  });

  it("should properly unescape quotes in the expression editor (metabase#53527)", () => {
    H.createNativeQuestion(nativeQuestionDetails).then(({ body: card }) => {
      H.createQuestion(mbqlQuestionDetails(card.id), { visitQuestion: true });
    });
    H.openNotebook();
    H.getNotebookStep("data").button("Custom column").click();
    H.enterCustomColumnDetails({
      formula: 'replace([TEXT], "\\"", "")',
      name: "CustomColumn",
    });
    H.popover().button("Done").click();
    H.visualize();
    H.tableInteractive().findByText("ab").should("be.visible");
  });
});

describe("issue 48562", () => {
  const questionDetails = {
    query: {
      "source-table": ORDERS_ID,
      expressions: {
        CustomColumn: ["contains", ["field", 10000, null], "abc"],
      },
      filter: ["+", 1, ["segment", 10001]],
      aggregation: [["metric", 10002]],
    },
  };

  beforeEach(() => {
    H.restore();
    cy.signInAsNormalUser();
  });

  it("should not crash when referenced columns, segments, and metrics do not exist (metabase#48562)", () => {
    H.createQuestion(questionDetails, { visitQuestion: true });
    H.openNotebook();

    H.getNotebookStep("expression").findByText("CustomColumn").click();
    H.CustomExpressionEditor.value().should("contain", "[Unknown Field]");
    H.expressionEditorWidget().button("Cancel").click();

    H.getNotebookStep("filter").findByText("1 + [Unknown Segment]").click();
    H.CustomExpressionEditor.value().should("contain", "[Unknown Segment]");
    H.expressionEditorWidget().button("Cancel").click();

    H.getNotebookStep("summarize").findByText("[Unknown Metric]").click();
    H.CustomExpressionEditor.value().should("contain", "[Unknown Metric]");
  });
});

describe("issue 54638", () => {
  beforeEach(() => {
    H.restore();
    cy.signInAsNormalUser();
    H.openOrdersTable({ mode: "notebook" });
    H.addCustomColumn();
  });

  it("should be possible to click documentation links in the expression editor help text popover (metabase#54638)", () => {
    H.CustomExpressionEditor.type("case(");
    H.CustomExpressionEditor.helpText().within(() => {
      cy.findByText("Learn more")
        .scrollIntoView()
        .should("be.visible")
        .then(($a) => {
          expect($a).to.have.attr("target", "_blank");
          // Update attr to open in same tab, since Cypress does not support
          // testing in multiple tabs.
          $a.attr("target", "_self");
        })
        .click();
      cy.url().should(
        "equal",
        "https://www.metabase.com/docs/latest/questions/query-builder/expressions/case.html",
      );
    });
  });
});

describe("issue #54722", () => {
  beforeEach(() => {
    H.restore();
    cy.signInAsNormalUser();
    H.openOrdersTable({ mode: "notebook" });
  });

  it("should focus the editor when opening it (metabase#54722)", () => {
    H.addCustomColumn();
    cy.focused().should("have.attr", "role", "textbox");
    H.expressionEditorWidget().button("Cancel").click();

    H.filter({ mode: "notebook" });
    H.popover().findByText("Custom Expression").click();
    cy.focused().should("have.attr", "role", "textbox");
    H.expressionEditorWidget().button("Cancel").click();

    H.summarize({ mode: "notebook" });
    H.popover().findByText("Custom Expression").click();
    cy.focused().should("have.attr", "role", "textbox");
    H.expressionEditorWidget().button("Cancel").click();
  });
});

describe("issue #31964", () => {
  beforeEach(() => {
    H.restore();
    cy.signInAsNormalUser();
    H.openOrdersTable({ mode: "notebook" });
  });

  it("should focus the editor when opening it (metabase#54722)", () => {
    H.addCustomColumn();
    H.CustomExpressionEditor.type('case([Product -> Category] = "Widget", 1,');
    cy.realPress("Enter");
    H.CustomExpressionEditor.type("[Product -> Categ", { focus: false });
    cy.realPress("Tab");
    H.CustomExpressionEditor.value().should(
      "equal",
      dedent`
        case([Product → Category] = "Widget", 1,
        [Product → Category])
      `,
    );
  });
});

describe("issue #55686", () => {
  beforeEach(() => {
    H.restore();
    cy.signInAsNormalUser();
    H.openOrdersTable({ mode: "notebook" });
  });

  it("should show suggestions for functions even when the current token is an operator (metabase#55686)", () => {
    H.addCustomColumn();
    H.CustomExpressionEditor.type("not");

    H.CustomExpressionEditor.completion("notNull").should("be.visible");
    H.CustomExpressionEditor.completion("notEmpty").should("be.visible");
  });
});

describe("issue #55940", () => {
  beforeEach(() => {
    H.restore();
    cy.signInAsNormalUser();
    H.openOrdersTable({ mode: "notebook" });
  });

  it("should show the correct example for Offset (metabase#55940)", () => {
    H.summarize({ mode: "notebook" });
    H.popover().findByText("Custom Expression").click();

    H.CustomExpressionEditor.type("Offset(");
    H.CustomExpressionEditor.helpText()
      .should("be.visible")
      .should("contain", "Offset(Sum([Total]), -1)");
  });
});

describe("issue #55984", () => {
  beforeEach(() => {
    H.restore();
    cy.signInAsNormalUser();
    H.openOrdersTable({ mode: "notebook" });
  });

  it("should not overflow the suggestion tooltip when a suggestion name is too long (metabase#55984)", () => {
    H.addCustomColumn();
    H.enterCustomColumnDetails({
      formula: "[Total]",
      name: "Lorem ipsum dolor sit amet, consectetur adipiscing elit, sed do eiusmod tempor incididunt",
    });
    cy.button("Done").click();

    H.summarize({ mode: "notebook" });
    H.popover().findByText("Custom Expression").click();
    H.CustomExpressionEditor.type("[lo");
    H.CustomExpressionEditor.completions().should(($el) => {
      expect(H.isScrollableHorizontally($el[0])).to.be.false;
    });
  });

  it("should not overflow the suggestion tooltip when a suggestion name is too long and has no spaces (metabase#55984)", () => {
    H.addCustomColumn();
    H.enterCustomColumnDetails({
      formula: "[Total]",
      name: "Lorem ipsum dolor sit amet, consectetur adipiscing elit, sed do eiusmod tempor incididunt".replaceAll(
        " ",
        "_",
      ),
    });
    cy.button("Done").click();

    H.summarize({ mode: "notebook" });
    H.popover().findByText("Custom Expression").click();
    H.CustomExpressionEditor.type("[lo");
    H.CustomExpressionEditor.completions().should(($el) => {
      expect(H.isScrollableHorizontally($el[0])).to.be.false;
    });
  });
});

describe("issue 55622", () => {
  beforeEach(() => {
    H.restore();
    cy.signInAsNormalUser();
  });

  it("should allow to mix regular functions with aggregation functions (metabase#55622)", () => {
    H.openPeopleTable({ mode: "notebook" });
    H.getNotebookStep("data").button("Summarize").click();
    H.popover().findByText("Custom Expression").click();
    H.enterCustomColumnDetails({
      formula: 'datetimeDiff(Max([Created At]), max([Birth Date]), "minute")',
      name: "Aggregation",
    });
    H.popover().button("Done").click();
    H.visualize();
    H.assertQueryBuilderRowCount(1);
  });
});

describe("issue 56152", () => {
  beforeEach(() => {
    H.restore();
    cy.signInAsNormalUser();
  });

  it("Should show the help text popover when typing a multi-line expression (metabase#56152)", () => {
    H.openPeopleTable({ mode: "notebook" });
    H.addCustomColumn();
    H.CustomExpressionEditor.type(dedent`
      datetimeDiff(
        [Created At],
    `);

    H.CustomExpressionEditor.helpText().should("be.visible");
  });
});

describe("issue 56596", () => {
  beforeEach(() => {
    H.restore();
    cy.signInAsNormalUser();

    const questionDetails = {
      query: {
        "source-table": PRODUCTS_ID,
        fields: [["field", PRODUCTS.ID, null]],
        limit: 1,
      },
    };

    H.createQuestion(questionDetails, { visitQuestion: true });

    H.openNotebook();
  });

  it("should not remove backslashes from escaped characters (metabase#56596)", () => {
    H.addCustomColumn();
    const expr = dedent`
      regexExtract([Vendor], "\\s.*")
    `;
    H.enterCustomColumnDetails({
      formula: expr,
      name: "Last name",
    });
    H.CustomExpressionEditor.format();
    H.CustomExpressionEditor.value().should("equal", expr);
    H.expressionEditorWidget().button("Done").click();

    H.getNotebookStep("expression").findByText("Last name").click();
    H.CustomExpressionEditor.value().should("equal", expr);
    H.expressionEditorWidget().button("Cancel").click();

    H.visualize();
    H.assertTableData({
      columns: ["ID", "Last name"],
      firstRows: [["1", " Casper and Hilll"]],
    });
  });
});

describe("issue 55300", () => {
  describe("fields", () => {
    beforeEach(() => {
      H.restore();
      cy.signInAsNormalUser();

      const questionDetails = {
        query: {
          "source-table": PRODUCTS_ID,
          fields: [["field", PRODUCTS.ID, null]],
          expressions: {
            now: ["field", PRODUCTS.CREATED_AT, null],
            Count: ["+", 1, 1],
          },
        },
      };

      H.createQuestion(questionDetails, { visitQuestion: true });
      H.openNotebook();
    });

    it("should be possible to disambiguate between fields and no-argument functions (metabase#55300)", () => {
      H.getNotebookStep("expression").icon("add").click();
      H.CustomExpressionEditor.type("now() > now");

      cy.log("Move cursor over now");
      H.CustomExpressionEditor.type("{leftarrow}");
      H.CustomExpressionEditor.helpTextHeader().should("not.exist");

      cy.log("Move cursor over now()");
      H.CustomExpressionEditor.type("{home}");
      H.CustomExpressionEditor.helpTextHeader().should("contain", "now()");

      H.CustomExpressionEditor.format();
      H.CustomExpressionEditor.value().should("equal", "now() > [now]");
    });

    it("should be possible to disambiguate between fields and no-argument aggregations (metabase#55300)", () => {
      H.summarize({ mode: "notebook" });
      H.popover().findByText("Custom Expression").click();

      H.CustomExpressionEditor.type("Count() + Sum(Count)");

      cy.log("Move cursor over Count");
      H.CustomExpressionEditor.type("{leftarrow}".repeat(2));
      H.CustomExpressionEditor.helpTextHeader().should("contain", "Sum");

      cy.log("Move cursor over Count()");
      H.CustomExpressionEditor.type("{home}");
      H.CustomExpressionEditor.helpTextHeader().should("contain", "Count()");

      H.CustomExpressionEditor.format();
      H.CustomExpressionEditor.value().should(
        "equal",
        "Count() + Sum([Count])",
      );
    });
  });

  describe("segments", () => {
    beforeEach(() => {
      H.restore();
      cy.signInAsAdmin();

      H.createSegment({
        name: "now",
        table_id: ORDERS_ID,
        definition: {
          "source-table": ORDERS_ID,
          aggregation: [["count"]],
          filter: ["<", ["field", ORDERS.TOTAL, null], 100],
        },
      });

      H.createSegment({
        name: "Count",
        table_id: ORDERS_ID,
        definition: {
          "source-table": ORDERS_ID,
          aggregation: [["count"]],
          filter: ["<", ["field", ORDERS.TOTAL, null], 100],
        },
      });

      const questionDetails = {
        query: {
          "source-table": ORDERS_ID,
        },
      };

      H.createQuestion(questionDetails, { visitQuestion: true });
      H.openNotebook();
    });

    it("should be possible to disambiguate between segments and no-argument functions (metabase#55300)", () => {
      H.addCustomColumn();

      H.CustomExpressionEditor.type("case(now, now(), [Created At])");

      cy.log("Move cursor over now()");
      H.CustomExpressionEditor.type("{leftarrow}".repeat(17));
      H.CustomExpressionEditor.helpTextHeader().should("contain", "now()");

      cy.log("Move cursor over now");
      H.CustomExpressionEditor.type("{leftarrow}".repeat(7), { focus: false });
      H.CustomExpressionEditor.helpTextHeader().should("contain", "case");

      H.CustomExpressionEditor.format();
      H.CustomExpressionEditor.value().should(
        "equal",
        "case([now], now(), [Created At])",
      );
    });

    it("should be possible to disambiguate between segments and no-argument aggregations (metabase#55300)", () => {
      H.summarize({ mode: "notebook" });
      H.popover().findByText("Custom Expression").click();

      H.CustomExpressionEditor.type("Sum(case(Count, Count(), 0))");

      cy.log("Move cursor over now()");
      H.CustomExpressionEditor.type("{leftarrow}".repeat(7));
      H.CustomExpressionEditor.helpTextHeader().should("contain", "Count()");

      cy.log("Move cursor over now");
      H.CustomExpressionEditor.type("{leftarrow}".repeat(18));
      H.CustomExpressionEditor.helpTextHeader().should("contain", "case");

      H.CustomExpressionEditor.format();
      H.CustomExpressionEditor.value().should(
        "equal",
        "Sum(case([Count], Count(), 0))",
      );
    });
  });

  describe("metrics", () => {
    beforeEach(() => {
      H.restore();
      cy.signInAsAdmin();

      H.createQuestion({
        name: "Count",
        type: "metric",
        description: "A metric",
        query: {
          "source-table": ORDERS_ID,
          aggregation: [["count"]],
        },
      });

      const questionDetails = {
        query: {
          "source-table": ORDERS_ID,
        },
      };

      H.createQuestion(questionDetails, { visitQuestion: true });
      H.openNotebook();
    });

    it("should be possible to disambiguate between metrics and no-argument aggregations (metabase#55300)", () => {
      H.summarize({ mode: "notebook" });
      H.popover().findByText("Custom Expression").click();

      H.CustomExpressionEditor.type("Count + Count()");

      cy.log("Move cursor over Count()");
      H.CustomExpressionEditor.type("{leftarrow}".repeat(5));
      H.CustomExpressionEditor.helpTextHeader().should("contain", "Count()");

      cy.log("Move cursor over Count");
      H.CustomExpressionEditor.type("{home}");
      H.CustomExpressionEditor.helpTextHeader().should("not.exist");

      H.CustomExpressionEditor.format();
      H.CustomExpressionEditor.value().should("equal", "[Count] + Count()");
    });
  });
});

describe("issue 55687", () => {
  beforeEach(() => {
    H.restore();
    cy.signInAsNormalUser();

    const questionDetails = {
      query: {
        "source-table": PRODUCTS_ID,
        limit: 1,
      },
    };

    H.createQuestion(questionDetails, { visitQuestion: true });

    H.openNotebook();
  });

  function addExpression(name, expression) {
    H.getNotebookStep("expression").icon("add").click();
    H.enterCustomColumnDetails({
      formula: expression,
      name,
    });
    H.popover().button("Done").click();
  }

  it("should allow passing stringly-typed expressions to is-empty and not-empty (metabase#55687)", () => {
    H.addCustomColumn();
    H.popover().button("Cancel").click();

    addExpression("isEmpty - title", "isEmpty([Title])");
    addExpression("isEmpty - ltrim - title", "isEmpty(lTrim([Title]))");
    addExpression("isEmpty - literal", "isEmpty('AAA')");
    addExpression("isEmpty - ltrim - literal", "isEmpty(lTrim('AAA'))");

    addExpression("notEmpty - title", "notEmpty([Title])");
    addExpression("notEmpty - ltrim - title", "notEmpty(lTrim([Title]))");
    addExpression("notEmpty - literal", "notEmpty('AAA')");
    addExpression("notEmpty - ltrim - literal", "notEmpty(lTrim('AAA'))");

    H.visualize();

    cy.findByTestId("query-visualization-root")
      .findByText("There was a problem with your question")
      .should("not.exist");
  });
});

// TODO: re-enable this test when we have a fix for metabase/metabase#58371
describe.skip("issue 58371", () => {
  beforeEach(() => {
    H.restore();
    cy.signInAsAdmin();

    cy.request("PUT", `/api/field/${ORDERS.PRODUCT_ID}`, {
      display_name: null,
    });

    const baseQuestion = {
      name: "Base Question",
      query: {
        "source-table": PRODUCTS_ID,
        aggregation: [
          [
            "aggregation-options",
            ["count-where", ["=", ["field", PRODUCTS.TITLE, null], "OK"]],
            { "display-name": "Aggregation with Dash-in-name" },
          ],
        ],
        breakout: [["field", PRODUCTS.ID, null]],
      },
    };

    H.createQuestion(baseQuestion, { wrapId: true }).then((questionId) => {
      const questionDetails = {
        query: {
          "source-table": ORDERS_ID,
          joins: [
            {
              fields: "all",
              "source-table": `card__${questionId}`,
              alias: "Other Question",
              condition: [
                "=",
                ["field", ORDERS.PRODUCT_ID, null],
                ["field", PRODUCTS.ID, { "join-alias": "Other Question" }],
              ],
            },
          ],
          expressions: {
            Foo: [
              "+",
              0,
              [
                "field",
                "Aggregation with Dash-in-name",
                {
                  "base-type": "type/Float",
                  "join-alias": "Other Question",
                },
              ],
            ],
          },
        },
      };

      H.createQuestion(questionDetails, { visitQuestion: true });
    });

    H.openNotebook();
  });

  it("should allow using names with a dash in them from joined tables (metabase#58371)", () => {
    H.getNotebookStep("expression").findByText("Foo").click();
    H.CustomExpressionEditor.value().should(
      "eq",
      "0 + [Other Question → Aggregation with Dash-in-name]",
    );
  });
});

describe("Issue 58230", () => {
  beforeEach(() => {
    H.restore();
    cy.signInAsAdmin();
    H.openOrdersTable({ mode: "notebook" });
  });

  it("should display an error when using an aggregation function in a custom column (metabase#58230)", () => {
    H.getNotebookStep("data").button("Custom column").click();
    H.CustomExpressionEditor.type("Average([Total])");
    H.popover().findByText(
      "Aggregations like Average are not allowed when building a custom expression",
    );
  });

  it("should display an error when using an aggregation function in a custom filter (metabase#58230)", () => {
    H.filter({ mode: "notebook" });
    H.popover().findByText("Custom Expression").click();
    H.CustomExpressionEditor.type("Average([Total])");
    H.popover().findByText(
      "Aggregations like Average are not allowed when building a custom filter",
    );
  });

  it("should not display an error when using an aggregation function in a custom aggregation (metabase#58230)", () => {
    H.summarize({ mode: "notebook" });
    H.popover().findByText("Custom Expression").click();
    H.CustomExpressionEditor.type("Average([Total])");
    H.CustomExpressionEditor.nameInput().type("Foo");
    H.popover().button("Done").should("be.enabled");
  });
});

describe("issue 57674", () => {
  beforeEach(() => {
    H.restore();
    cy.signInAsNormalUser();
    H.openOrdersTable({ mode: "notebook" });
  });

  // TODO: re-enable this test once we have a fix for metabase#61264
  it.skip("should show an error when using a case or if expression with mismatched types (metabase#57674)", () => {
    H.getNotebookStep("data").button("Custom column").click();

    H.CustomExpressionEditor.clear();
    H.popover().findByText("Types are incompatible.").should("not.exist");

    H.CustomExpressionEditor.type('case([Total] > 100, [Created At], "foo")', {
      allowFastSet: true,
    }).blur();

    H.popover().findByText("Types are incompatible.").should("be.visible");
  });

  it("should not show an error when using a case or if expression with compatible types (metabase#57674)", () => {
    H.getNotebookStep("data").button("Custom column").click();

    H.CustomExpressionEditor.clear();
    H.popover().findByText("Types are incompatible.").should("not.exist");

    H.CustomExpressionEditor.type('case([Total] > 100, "foo", "bar")', {
      allowFastSet: true,
    }).blur();

    H.popover().findByText("Types are incompatible.").should("not.exist");
  });
});

describe("Issue 12938", () => {
  beforeEach(() => {
    H.restore();
    cy.signInAsNormalUser();
    H.openProductsTable({ mode: "notebook" });
  });

  it("should be possible to concat number with string (metabase#12938)", () => {
    H.addCustomColumn();
    H.enterCustomColumnDetails({
      formula: "concat(floor([Rating]), [Title])",
      name: "MyCustom",
      clickDone: true,
    });

    H.visualize();
    cy.get("main")
      .findByText("There was a problem with your question")
      .should("not.exist");
  });

  it("should be possible to concat number with string (metabase#12938)", () => {
    H.addCustomColumn();
    H.enterCustomColumnDetails({
      formula: 'concat(hour([Created At]), ":", minute([Created At]))',
      name: "MyCustom",
      clickDone: true,
    });

    H.visualize();
    cy.get("main")
      .findByText("There was a problem with your question")
      .should("not.exist");
  });
});

describe("Issue 25189", () => {
  beforeEach(() => {
    H.restore();
    cy.signInAsNormalUser();
  });

  it("should be possible to use a custom column that just references a single column in filters in follow up question (metabase#25189)", () => {
    H.createQuestion({
      name: "Question with CCreated At",
      query: {
        "source-table": ORDERS_ID,
        expressions: {
          "CCreated At": [
            "field",
            ORDERS.CREATED_AT,
            {
              "base-type": "type/DateTime",
            },
          ],
        },
      },
    }).then((res) => {
      H.createQuestion(
        {
          query: {
            "source-table": `card__${res.body.id}`,
          },
        },
        { visitQuestion: true },
      );
    });
    cy.findAllByTestId("header-cell")
      .contains("CCreated At")
      .should("be.visible");

    H.filter();
    H.popover().within(() => {
      cy.findAllByText("CCreated At").should("have.length", 1).first().click();
      cy.findByText("Today").click();
    });

    cy.findAllByTestId("header-cell")
      .contains("CCreated At")
      .should("be.visible");

    cy.get("main")
      .findByText("There was a problem with your question")
      .should("not.exist");
  });

  it("should be possible to use a custom column that just references a single column in filters in follow up question, when the custom column has the same name as the column (metabase#25189)", () => {
    H.createQuestion({
      name: "Question with Created At",
      query: {
        "source-table": ORDERS_ID,
        expressions: {
          "Created At": [
            "field",
            ORDERS.CREATED_AT,
            {
              "base-type": "type/DateTime",
            },
          ],
        },
      },
    }).then((res) => {
      H.createQuestion(
        {
          query: {
            "source-table": `card__${res.body.id}`,
          },
        },
        { visitQuestion: true },
      );
    });
    cy.findAllByTestId("header-cell")
      .contains("Created At")
      .should("be.visible");

    H.filter();
    H.popover().within(() => {
      cy.findAllByText("Created At").should("have.length", 2).first().click();
      cy.findByText("Today").click();
    });

    H.filter();
    H.popover().within(() => {
      cy.findAllByText("Created At").should("have.length", 2).last().click();
      cy.findByText("Today").click();
    });

    cy.findAllByTestId("header-cell")
      .contains("Created At")
      .should("be.visible");

    cy.get("main")
      .findByText("There was a problem with your question")
      .should("not.exist");
  });
});

describe("Issue 26512", () => {
  beforeEach(() => {
    H.restore();
    cy.signInAsAdmin();
    H.openOrdersTable({ mode: "notebook" });
  });

  const TEST_CASES = [
    'year("a string")',
    'month("a string")',
    'day("a string")',
    'hour("a string")',
    'minute("a string")',
    'datetimeAdd("a string", 1, "day")',
    'datetimeDiff("a string", 1, "day")',
    "year(1)",
    "month(42)",
    "day(102)",
    "hour(140)",
    "minute(55)",
    'datetimeAdd(42, 1, "day")',
    'datetimeDiff(42, 1, "day")',
    "year(true)",
    "month(true)",
    "day(true)",
    "hour(true)",
    "minute(true)",
    'datetimeAdd(true, 1, "day")',
    'datetimeDiff(true, 1, "day")',
  ];

  it("should validate types for date/time functions (metabase#26512)", () => {
    H.addCustomColumn();

    TEST_CASES.forEach((formula) => {
      H.CustomExpressionEditor.clear()
        .type(formula, { allowFastSet: true })
        .blur();
      H.popover().findByText("Types are incompatible.").should("be.visible");
    });
  });
});

describe("Issue 38498", { tags: "@external" }, () => {
  beforeEach(() => {
    H.restore("postgres-12");
    cy.signInAsAdmin();

    H.startNewQuestion();
    H.entityPickerModal().within(() => {
      cy.findByText("QA Postgres12").click();
      cy.findByText("Orders").click();
    });
  });

  it("should not be possible to use convertTimezone with an invalid timezone (metabse#38498)", () => {
    H.addCustomColumn();
    H.CustomExpressionEditor.type(
      'convertTimezone([Created At], "Asia/Ho_Chi_Mihn", "UTC")',
    );
    H.popover().findByText("Types are incompatible.").should("be.visible");
  });
});

describe("Issue 61010", () => {
  const CUSTOM_COLUMN_NAME = "Foo";
  const AGGREGATION_NAME = "New count";

  beforeEach(() => {
    H.restore();
    cy.signInAsNormalUser();

    H.createQuestion(
      {
        query: {
          "source-table": ORDERS_ID,
          expressions: {
            [CUSTOM_COLUMN_NAME]: ["+", 1, 2],
          },
          aggregation: [
            [
              "aggregation-options",
              ["+", ["count"], 1],
              {
                name: AGGREGATION_NAME,
                "display-name": AGGREGATION_NAME,
              },
            ],
          ],
        },
      },
      { visitQuestion: true },
    );

    H.openNotebook();
  });

  it("should not be possible to reference a custom expression in itself (metabase#61010)", () => {
    H.getNotebookStep("expression").findByText(CUSTOM_COLUMN_NAME).click();
    H.CustomExpressionEditor.clear().type("[Fo");
    H.CustomExpressionEditor.completions()
      .findByText("Foo")
      .should("not.exist");

    H.CustomExpressionEditor.clear().type("[Foo]");
    H.popover().findByText("Unknown column: Foo").should("be.visible");
  });

  it("should not be possible to reference an aggregation in itself(metabase#61010)", () => {
    H.getNotebookStep("summarize").findByText(AGGREGATION_NAME).click();
    H.CustomExpressionEditor.clear().type("[New cou");
    H.CustomExpressionEditor.completions()
      .findByText("New count")
      .should("not.exist");

    H.CustomExpressionEditor.clear().type("[New count]");
    H.popover()
      .findByText("Unknown Aggregation or Metric: New count")
      .should("be.visible");
  });
});<|MERGE_RESOLUTION|>--- conflicted
+++ resolved
@@ -1142,11 +1142,7 @@
       "{downarrow}{downarrow}{downarrow}{downarrow}{downarrow}";
 
     H.enterCustomColumnDetails({
-<<<<<<< HEAD
-      formula: `[Product Rati${selectProductVendor}`,
-=======
       formula: `[Produ${selectProductRating}`,
->>>>>>> 3a5e8d14
       blur: false,
     });
 
