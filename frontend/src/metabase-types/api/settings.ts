--- conflicted
+++ resolved
@@ -184,25 +184,16 @@
 
 export type SessionCookieSameSite = "lax" | "strict" | "none";
 
-<<<<<<< HEAD
 export interface SettingDefinition<Key extends SettingKey = SettingKey> {
   key: Key;
   env_name?: string;
   is_env_setting?: boolean;
   value?: SettingValue<Key>;
   default?: SettingValue<Key>;
-=======
+  description?: string;
+}
+
 export type UpdateChannel = "latest" | "beta" | "nightly";
-
-export interface SettingDefinition {
-  key: string;
-  env_name?: string;
-  is_env_setting: boolean;
-  value?: unknown;
-  default?: unknown;
-  description?: string;
->>>>>>> 82b2812e
-}
 
 export interface OpenAiModel {
   id: string;
