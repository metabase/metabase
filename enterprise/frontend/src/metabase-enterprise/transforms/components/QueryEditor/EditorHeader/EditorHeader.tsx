import { t } from "ttag";

import { BenchPaneHeader } from "metabase/bench/components/BenchPaneHeader";
import { Button, Group, Tooltip } from "metabase/ui";
import type { Transform } from "metabase-types/api";

import { TransformTabs } from "../../TransformTabs";
import type { QueryValidationResult } from "../types";

type EditorHeaderProps = {
  transform?: Transform;
  validationResult: QueryValidationResult;
  name?: string;
  isNew: boolean;
  isQueryDirty: boolean;
  isSaving: boolean;
  hasProposedQuery: boolean;
  onSave: () => void;
  onCancel: () => void;
};

export function EditorHeader({
  transform,
  validationResult,
  name,
  isNew,
  isQueryDirty,
  isSaving,
  hasProposedQuery,
  onSave,
  onCancel,
}: EditorHeaderProps) {
<<<<<<< HEAD
  const hasButtons = isNew || isQueryDirty || hasProposedQuery;
  const canSave = validationResult.isValid && !isSaving;

  return (
    <BenchPaneHeader
      title={transform && <TransformTabs transform={transform} />}
      actions={
        <Group>
          {hasButtons && <Button onClick={onCancel}>{t`Cancel`}</Button>}
          {hasButtons && (
            <Tooltip
              label={validationResult.errorMessage}
              disabled={validationResult.errorMessage == null}
            >
              <Button onClick={onSave} variant="filled" disabled={!canSave}>
                {getSaveButtonLabel(isNew, isSaving)}
              </Button>
            </Tooltip>
          )}
        </Group>
      }
      withBorder
    />
  );
}

=======
  const canSave =
    (isNew || isQueryDirty || hasProposedQuery) &&
    validationResult.isValid &&
    !isSaving;

  return (
    <EditBar
      title={getTitle(isNew, name)}
      admin
      buttons={[
        <Button key="cancel" small onClick={onCancel}>{t`Cancel`}</Button>,
        <Tooltip
          key="save"
          label={validationResult.errorMessage}
          disabled={validationResult.errorMessage == null}
        >
          <Button onClick={onSave} primary small disabled={!canSave}>
            {getSaveButtonLabel(isNew, isSaving)}
          </Button>
        </Tooltip>,
      ]}
    />
  );
}

function getTitle(isNew: boolean, name?: string) {
  if (isNew) {
    return t`You’re creating a new transform`;
  } else {
    return t`You’re editing the "${name}" transform`;
  }
}

>>>>>>> bb6d7b1c
function getSaveButtonLabel(isNew: boolean, isSaving: boolean) {
  if (isSaving) {
    return isNew ? t`Saving` : t`Saving changes`;
  } else {
    return isNew ? t`Save` : t`Save changes`;
  }
}<|MERGE_RESOLUTION|>--- conflicted
+++ resolved
@@ -10,7 +10,6 @@
 type EditorHeaderProps = {
   transform?: Transform;
   validationResult: QueryValidationResult;
-  name?: string;
   isNew: boolean;
   isQueryDirty: boolean;
   isSaving: boolean;
@@ -22,7 +21,6 @@
 export function EditorHeader({
   transform,
   validationResult,
-  name,
   isNew,
   isQueryDirty,
   isSaving,
@@ -30,7 +28,6 @@
   onSave,
   onCancel,
 }: EditorHeaderProps) {
-<<<<<<< HEAD
   const hasButtons = isNew || isQueryDirty || hasProposedQuery;
   const canSave = validationResult.isValid && !isSaving;
 
@@ -57,41 +54,6 @@
   );
 }
 
-=======
-  const canSave =
-    (isNew || isQueryDirty || hasProposedQuery) &&
-    validationResult.isValid &&
-    !isSaving;
-
-  return (
-    <EditBar
-      title={getTitle(isNew, name)}
-      admin
-      buttons={[
-        <Button key="cancel" small onClick={onCancel}>{t`Cancel`}</Button>,
-        <Tooltip
-          key="save"
-          label={validationResult.errorMessage}
-          disabled={validationResult.errorMessage == null}
-        >
-          <Button onClick={onSave} primary small disabled={!canSave}>
-            {getSaveButtonLabel(isNew, isSaving)}
-          </Button>
-        </Tooltip>,
-      ]}
-    />
-  );
-}
-
-function getTitle(isNew: boolean, name?: string) {
-  if (isNew) {
-    return t`You’re creating a new transform`;
-  } else {
-    return t`You’re editing the "${name}" transform`;
-  }
-}
-
->>>>>>> bb6d7b1c
 function getSaveButtonLabel(isNew: boolean, isSaving: boolean) {
   if (isSaving) {
     return isNew ? t`Saving` : t`Saving changes`;
