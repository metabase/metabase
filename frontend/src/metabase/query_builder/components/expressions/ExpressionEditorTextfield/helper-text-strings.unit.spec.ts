--- conflicted
+++ resolved
@@ -1,22 +1,8 @@
-<<<<<<< HEAD
-import { createMockMetadata } from "__support__/metadata";
-import { checkNotNull } from "metabase/core/utils/types";
-import { createMockDatabase } from "metabase-types/api/mocks/database";
-import { Database as IDatabase } from "metabase-types/api";
-=======
 import { checkNotNull } from "metabase/core/utils/types";
 import { createMockDatabase } from "metabase-types/api/mocks/database";
 import { Database } from "metabase-types/api";
 import { createMockMetadata } from "__support__/metadata";
->>>>>>> 20394b11
 import { getHelpText } from "./helper-text-strings";
-
-function setup(opts?: Partial<IDatabase>) {
-  const rawDatabase = createMockDatabase(opts);
-  const metadata = createMockMetadata({ databases: [rawDatabase] });
-  const database = checkNotNull(metadata.database(rawDatabase.id));
-  return { database };
-}
 
 describe("getHelpText", () => {
   const reportTimezone = "US/Hawaii";
@@ -85,9 +71,6 @@
       expect(helpText?.description).toMatch("UTC");
     });
   });
-<<<<<<< HEAD
-});
-=======
 });
 
 function setup(dbOpts?: Partial<Database>) {
@@ -95,5 +78,4 @@
   const metadata = createMockMetadata({ databases: [database] });
 
   return { database: checkNotNull(metadata.database(database.id)) };
-}
->>>>>>> 20394b11
+}