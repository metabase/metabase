--- conflicted
+++ resolved
@@ -1369,11 +1369,7 @@
 (deftest append-no-mb-row-id-failure-test
   (mt/test-drivers (mt/normal-drivers-with-feature :uploads)
     (with-uploads-allowed
-<<<<<<< HEAD
-      (testing "If the table doesn't have _mb_row_id and a failure occurs, we should create a _mb_row_id column anyway"
-=======
       (testing "If the table doesn't have _mb_row_id and a failure occurs, we shouldn't create a _mb_row_id column"
->>>>>>> 2550abbb
         (mt/with-empty-db
           (let [table       (create-upload-table! {:col->upload-type (ordered-map/ordered-map
                                                                       :bool_column ::upload/boolean)
@@ -1386,19 +1382,6 @@
             (is (thrown? Exception
                          (append-csv! {:file     file
                                        :table-id (:id table)})))
-<<<<<<< HEAD
-            (testing "Check a _mb_row_id column was created"
-              (is (= ["bool_column" "_mb_row_id"]
-                     (column-names-for-table table))))
-            (testing "Check a _mb_row_id column was sync'd"
-              (is (=? {:semantic_type :type/PK
-                       :base_type     :type/BigInteger
-                       :name          "_mb_row_id"
-                       :display_name  "_mb_row_id"}
-                      (get-auto-pk))))
-            (testing "Check the data was not uploaded into the table"
-              (is (= [[true 1]]
-=======
             (testing "Check a _mb_row_id column was not created"
               (is (= ["bool_column"]
                      (column-names-for-table table))))
@@ -1406,7 +1389,6 @@
               (is (nil? (get-auto-pk))))
             (testing "Check the data was not uploaded into the table"
               (is (= [[true]]
->>>>>>> 2550abbb
                      (rows-for-table table))))
             (io/delete-file file)))))))
 
@@ -1473,35 +1455,6 @@
                        (rows-for-table table))))
               (io/delete-file file))))))))
 
-<<<<<<< HEAD
-(deftest append-int-type-mismatch-test
-  (mt/test-drivers (mt/normal-drivers-with-feature :uploads)
-    (with-mysql-local-infile-on-and-off
-      (with-uploads-allowed
-        (mt/with-empty-db
-          (testing "Append fails if the CSV file contains values that don't match the column types"
-            ;; for drivers that insert rows in chunks, we change the chunk size to 1 so that we can test that the
-            ;; inserted rows are rolled back
-            (binding [driver/*insert-chunk-rows* 10]
-              (let [table    (create-upload-table! {:col->upload-type (ordered-map/ordered-map
-                                                                       :_mb_row_id ::upload/auto-incrementing-int-pk
-                                                                       :id         ::upload/int
-                                                                       :name       ::upload/varchar-255)
-                                                    :rows             [[10 "Obi-Wan Kenobi"]]})
-                    csv-rows `["id,name" ~@(repeat 50 "20,Darth Vadar") "not an int,Luke Skywalker"]
-                    file     (csv-file-with csv-rows (mt/random-name))]
-                (testing "Check integers"
-                  (is (= {:message "'not an int' is not a recognizable number"
-                          :data    {:status-code 422}}
-                         (catch-ex-info (append-csv! {:file     file
-                                                      :table-id (:id table)})))))
-                (testing "Check the data was not uploaded into the table"
-                  (is (= [[1 10 "Obi-Wan Kenobi"]]
-                         (rows-for-table table))))
-                (io/delete-file file)))))))))
-
-=======
->>>>>>> 2550abbb
 (deftest append-type-mismatch-test
   (mt/test-drivers (mt/normal-drivers-with-feature :uploads)
     (with-mysql-local-infile-on-and-off
@@ -1512,11 +1465,7 @@
             ;; inserted rows are rolled back
             (binding [driver/*insert-chunk-rows* 1]
               (doseq [auto-pk-column? [true false]]
-<<<<<<< HEAD
-                (testing (str "\nFor a table that has" (if auto-pk-column? "a" " no") " automatically generated PK already")
-=======
                 (testing (str "\nFor a table that has " (if auto-pk-column? "an" " no") " automatically generated PK already")
->>>>>>> 2550abbb
                   (doseq [{:keys [upload-type valid invalid msg]}
                           [{:upload-type ::upload/int
                             :valid       1
