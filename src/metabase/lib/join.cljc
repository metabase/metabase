(ns metabase.lib.join
  "Functions related to manipulating EXPLICIT joins in MBQL."
  (:require
   [clojure.string :as str]
   [inflections.core :as inflections]
   [medley.core :as m]
   [metabase.lib.card :as lib.card]
   [metabase.lib.common :as lib.common]
   [metabase.lib.dispatch :as lib.dispatch]
   [metabase.lib.equality :as lib.equality]
   [metabase.lib.field.util :as lib.field.util]
   [metabase.lib.filter :as lib.filter]
   [metabase.lib.filter.operator :as lib.filter.operator]
   [metabase.lib.hierarchy :as lib.hierarchy]
   [metabase.lib.ident :as lib.ident]
   [metabase.lib.join.util :as lib.join.util]
   [metabase.lib.metadata :as lib.metadata]
   [metabase.lib.metadata.calculation :as lib.metadata.calculation]
   [metabase.lib.metadata.ident :as lib.metadata.ident]
   [metabase.lib.options :as lib.options]
   [metabase.lib.query :as lib.query]
   [metabase.lib.ref :as lib.ref]
   [metabase.lib.schema :as lib.schema]
   [metabase.lib.schema.common :as lib.schema.common]
   [metabase.lib.schema.expression :as lib.schema.expression]
   [metabase.lib.schema.join :as lib.schema.join]
   [metabase.lib.schema.metadata :as lib.schema.metadata]
   [metabase.lib.schema.temporal-bucketing :as lib.schema.temporal-bucketing]
   [metabase.lib.temporal-bucket :as lib.temporal-bucket]
   [metabase.lib.types.isa :as lib.types.isa]
   [metabase.lib.util :as lib.util]
   [metabase.lib.util.match :as lib.util.match]
   [metabase.util :as u]
   [metabase.util.i18n :as i18n]
   [metabase.util.log :as log]
   [metabase.util.malli :as mu]))

(defn- join? [x]
  (= (lib.dispatch/dispatch-value x) :mbql/join))

(def ^:private Joinable
  [:or ::lib.schema.metadata/table ::lib.schema.metadata/card])

(def ^:private JoinOrJoinable
  [:or
   [:ref ::lib.schema.join/join]
   Joinable])

(declare with-join-alias)

(defn- with-join-alias-update-join-fields
  "Impl for [[with-join-alias]] for a join: recursively update the `:join-alias` for the `:field` refs inside `:fields`
  as needed."
  [join new-alias]
  (cond-> join
    (:fields join) (update :fields (fn [fields]
                                     (if-not (sequential? fields)
                                       fields
                                       (mapv (fn [field-ref]
                                               (with-join-alias field-ref new-alias))
                                             fields))))))

(mu/defn- standard-join-condition? :- :boolean
  "Whether this join condition is a binary condition with two expressions (LHS and RHS), as you'd produce in the
  frontend using functions like [[join-condition-operators]], [[join-condition-lhs-columns]], and
  [[join-condition-rhs-columns]].

  LHS and RHS expressions can be aribtrary and not only `:field` references. The LHS expression will normally contain
  columns from [[join-condition-lhs-columns]], and the RHS expression from [[join-condition-rhs-columns]]."
  [condition  :- [:maybe ::lib.schema.expression/boolean]]
  (when condition
    (lib.util.match/match-lite condition
      [(_operator :guard lib.schema.join/condition-operators)
       _opts
       (_lhs :guard lib.util/clause?)
       (_rhs :guard lib.util/clause?)]
      true
      _
      false)))

(defn- standard-join-condition-lhs
  "If `condition` is a [[standard-join-condition?]], return the LHS expression. The LHS expression can be arbitrary and
  not only a `:field` reference. The frontend will only use columns from [[join-condition-lhs-columns]] here."
  [condition]
  (when (standard-join-condition? condition)
    (let [[_operator _opts lhs _rhs] condition]
      lhs)))

(defn- standard-join-condition-rhs
  "If `condition` is a [[standard-join-condition?]], return the RHS.  The RHS expression can be arbitrary and
  not only a `:field` reference. The frontend will only use columns from [[join-condition-rhs-columns]] here."
  [condition]
  (when (standard-join-condition? condition)
    (let [[_operator _opts _lhs rhs] condition]
      rhs)))

(defn- standard-join-condition-update-rhs
  "If `condition` is a [[standard-join-condition?]], update the RHS with `f` like `(apply f rhs args)`. Note that the
  RHS expression can be arbitrary and not only a `:field` reference."
  [condition f & args]
  (if-not (standard-join-condition? condition)
    condition
    (let [[operator opts lhs rhs] condition]
      [operator opts lhs (apply f rhs args)])))

(mu/defn- with-join-alias-update-join-conditions :- ::lib.join.util/PartialJoin
  "Impl for [[with-join-alias]] for a join: recursively update the `:join-alias` for inside the `:conditions` of the
  join.

  If `old-alias` is specified, uses [[metabase.legacy-mbql.util.match]] to update all the `:field` references using the old
  alias.

  If `old-alias` is `nil`, updates the RHS of all 'standard' conditions (binary filter clauses with the operator from
  [[join-condition-operators]], the LHS expression with columns from [[join-condition-lhs-columns]], the RHS expression
  with columns from [[join-condition-rhs-columns]]). This currently doesn't handle more complex filter clauses that
  were created without the 'normal' MLv2 functions used by the frontend; we can add this in the future if we need it."
<<<<<<< HEAD
  [join      :- ::lib.join.util/PartialJoin
   old-alias :- [:maybe ::lib.schema.common/non-blank-string]
   new-alias :- [:maybe ::lib.schema.common/non-blank-string]]
=======
  [join      :- lib.join.util/PartialJoin
   old-alias :- [:maybe ::lib.schema.join/alias]
   new-alias :- [:maybe ::lib.schema.join/alias]]
>>>>>>> b76a1811
  (cond
    (empty? (:conditions join))
    join

    ;; if we've specified `old-alias`, then update ANY `:field` clause using it to `new-alias` instead.
    old-alias
    (lib.util.match/replace-in join [:conditions]
      (field :guard #(and (lib.util/field-clause? %) (= (lib.join.util/current-join-alias %) old-alias)))
      (with-join-alias field new-alias))

    ;; otherwise if `old-alias` is `nil`, then add (or remove!) `new-alias` to the RHS of any binary
    ;; filter clauses that don't already have a `:join-alias`.
    :else
    (update join :conditions (fn [conditions]
                               (mapv (fn [condition]
                                       (standard-join-condition-update-rhs condition
                                                                           (fn [rhs]
                                                                             (lib.util.match/replace rhs
                                                                               (field :guard lib.util/field-clause?)
                                                                               (with-join-alias field new-alias)))))
                                     conditions)))))

(defn- with-join-alias-update-join
  "Impl for [[with-join-alias]] for a join."
  [join new-alias]
  (let [old-alias (lib.join.util/current-join-alias join)]
    (-> join
        (u/assoc-dissoc :alias new-alias)
        (with-join-alias-update-join-fields new-alias)
        (with-join-alias-update-join-conditions old-alias new-alias))))

(mu/defn with-join-alias :- ::lib.join.util/FieldOrPartialJoin
  "Add OR REMOVE a specific `join-alias` to `field-or-join`, which is either a `:field`/Field metadata, or a join map.
  Does not recursively update other references (yet; we can add this in the future)."
  {:style/indent [:form]}
  [field-or-join :- ::lib.join.util/FieldOrPartialJoin
   join-alias    :- [:maybe ::lib.schema.common/non-blank-string]]
  (case (lib.dispatch/dispatch-value field-or-join)
    :field
    (lib.options/update-options field-or-join u/assoc-dissoc :join-alias join-alias)

    :metadata/column
    (if join-alias
      (assoc field-or-join ::join-alias join-alias, :lib/source :source/joins)
      (-> field-or-join
          (dissoc ::join-alias)
          (cond-> (= (:lib/source field-or-join) :source/joins) (dissoc :lib/source))))

    :mbql/join
    (with-join-alias-update-join field-or-join join-alias)

    ;; this should not happen (and cannot happen in CLJ land)
    ;; but it does seem to happen in JS land with broken MLv1 queries
    (do (log/error "with-join-value should not be called with" (pr-str field-or-join))
        field-or-join)))

(mu/defn maybe-resolve-join :- [:maybe ::lib.schema.join/join]
  "Resolve a join with a specific `join-alias`. Returns nil if there's no such join."
  [query        :- ::lib.schema/query
   stage-number :- :int
   join-alias   :- ::lib.schema.common/non-blank-string]
  (let [{:keys [joins]} (lib.util/query-stage query stage-number)]
    (m/find-first #(= (:alias %) join-alias)
                  joins)))

(defn- join-not-found-error [query stage-number join-alias]
  (ex-info (i18n/tru "No join named {0}, found: {1}"
                     (pr-str join-alias)
                     (pr-str (mapv :alias (:joins (lib.util/query-stage query stage-number)))))
           {:join-alias   join-alias
            :query        query
            :stage-number stage-number}))

(mu/defn resolve-join :- ::lib.schema.join/join
  "Resolve a join with a specific `join-alias`."
  [query        :- ::lib.schema/query
   stage-number :- :int
   join-alias   :- ::lib.schema.common/non-blank-string]
  (or (maybe-resolve-join query stage-number join-alias)
      (throw (join-not-found-error query stage-number join-alias))))

;; HACK: This is only necessary to handle broken legacy refs that refer to a :join-alias from another stage.
;; If such refs can be excluded, this can be dropped. The best approach is likely for conversion from legacy to heal
;; such a bad ref in advance.
(mu/defn maybe-resolve-join-across-stages :- [:maybe ::lib.schema.join/join]
  "Resolves a join with a specific `join-alias`, in the specified stage **and** earlier stages.

  This can heal some bad legacy references which use a `join-alias` for a previous stage even when they should not."
  [query        :- ::lib.schema/query
   stage-number :- :int
   join-alias   :- ::lib.schema.common/non-blank-string]
  (let [stage-index (lib.util/canonical-stage-index query stage-number)]
    (some #(maybe-resolve-join query % join-alias)
          ;; Every stage from the input `stage-number` down to 0.
          (range stage-index -1 -1))))

(defmethod lib.metadata.calculation/display-name-method :mbql/join
  [query _stage-number {[{:keys [source-table source-card], :as _first-stage}] :stages, :as _join} _style]
  (or
   (when source-table
     (:display-name (lib.metadata/table query source-table)))
   (when source-card
     (if-let [card-metadata (lib.metadata/card query source-card)]
       (lib.metadata.calculation/display-name query 0 card-metadata)
       (lib.card/fallback-display-name source-card)))
   (i18n/tru "Native Query")))

(defmethod lib.metadata.calculation/display-info-method :mbql/join
  [query stage-number join]
  (let [display-name (lib.metadata.calculation/display-name query stage-number join)]
    {:name (or (:alias join) display-name), :display-name display-name}))

(defmethod lib.metadata.calculation/metadata-method :mbql/join
  [_query _stage-number _join-query]
  ;; not i18n'ed because this shouldn't be developer-facing.
  (throw (ex-info "You can't calculate a metadata map for a join! Use lib.metadata.calculation/returned-columns-method instead."
                  {})))

(mu/defn- column-from-join :- ::lib.metadata.calculation/column-metadata-with-source
  "For a column that comes from a join, add or update metadata as needed, e.g. include join name in the display name."
  [query           :- ::lib.schema/query
   stage-number    :- :int
   column-metadata :- ::lib.schema.metadata/column
   join-alias      :- ::lib.schema.common/non-blank-string]
  ;; TODO (Cam 6/19/25) -- we need to get rid of `:source-alias` it's just causing confusion; don't need two keys for
  ;; join aliases.
  (let [column-metadata (assoc column-metadata
                               :source-alias            join-alias
                               :lib/original-join-alias join-alias)
        col             (-> (assoc column-metadata
                                   :display-name (lib.metadata.calculation/display-name query stage-number column-metadata)
                                   :lib/source   :source/joins)
                            (with-join-alias join-alias))]
    (assert (= (lib.join.util/current-join-alias col) join-alias))
    col))

(defmethod lib.metadata.calculation/display-name-method :option/join.strategy
  [_query _stage-number {:keys [strategy]} _style]
  (case strategy
    :left-join  (i18n/tru "Left outer join")
    :right-join (i18n/tru "Right outer join")
    :inner-join (i18n/tru "Inner join")
    :full-join  (i18n/tru "Full outer join")))

(defmethod lib.metadata.calculation/display-info-method :option/join.strategy
  [query stage-number {:keys [strategy default], :as option}]
  (cond-> {:short-name   (u/qualified-name strategy)
           :display-name (lib.metadata.calculation/display-name query stage-number option)}
    default (assoc :default true)))

(mu/defn- adjust-ident :- :map
  [join :- [:map
            [:ident
             {:error/message "Join must have an ident to determine column idents"
              :optional true}
             ::lib.schema.common/non-blank-string]]
   col  :- :map]
  (cond-> col
    (:ident join)
    (update :ident lib.metadata.ident/explicitly-joined-ident (:ident join))))

;;; this returns ALL the columns 'visible' within the join, regardless of `:fields` ! `:fields` is only the list of
;;; things to get added to the parent stage `:fields`! See QUE-1380
;;;
;;; If you want just the stuff in `:fields`, use [[join-fields-to-add-to-parent-stage]] instead.
(mu/defmethod lib.metadata.calculation/returned-columns-method :mbql/join :- [:maybe ::lib.metadata.calculation/returned-columns]
  [query                                         :- ::lib.schema/query
   stage-number                                  :- :int
   {:keys [stages], join-alias :alias, :as join} :- ::lib.schema.join/join
   options                                       :- [:maybe ::lib.metadata.calculation/returned-columns.options]]
  (let [join-query (assoc query :stages stages)
        cols       (lib.metadata.calculation/returned-columns
                    join-query -1 (lib.util/query-stage join-query -1)
                    options)]
    (into []
          (comp (map #(column-from-join query stage-number % join-alias))
                (map #(adjust-ident join %))
                (lib.field.util/add-source-and-desired-aliases-xform query))
          cols)))

(mu/defn join-fields-to-add-to-parent-stage :- [:maybe [:sequential ::lib.metadata.calculation/column-metadata-with-source]]
  "The resolved `:fields` from a join, which we automatically append to the parent stage's `:fields`."
  [query
   stage-number
   {:keys [fields stages], join-alias :alias, :or {fields :none}, :as join}
   options :- [:maybe ::lib.metadata.calculation/returned-columns.options]]
  (when-not (= fields :none)
    (let [cols   (lib.metadata.calculation/returned-columns query stage-number join options)
          cols'  (if (= fields :all)
                   cols
                   (for [field-ref fields
                         :let      [match (or (lib.equality/find-matching-column field-ref cols)
                                              (log/warnf "Failed to find matching column in join %s for ref %s, found:\n%s"
                                                         (pr-str join-alias)
                                                         (pr-str field-ref)
                                                         (u/pprint-to-str cols)))]
                         :when     match]
                     (assoc match :lib/source-uuid (lib.options/uuid field-ref))))
          ;; If there was a `:fields` clause but none of them matched the `join-cols` then pretend it was `:fields :all`
          ;; instead. That can happen if a model gets reworked and an old join clause remembers the old fields.
          cols'  (if (empty? cols') cols cols')
          ;; add any remaps for the fields as needed.
          cols'' (concat
                  cols'
                  (lib.metadata.calculation/remapped-columns
                   (assoc query :stages stages)
                   0
                   cols'
                   options))]
      (into []
            (comp (map #(column-from-join query stage-number % join-alias))
                  (map #(adjust-ident join %)))
            cols''))))

(defmethod lib.metadata.calculation/visible-columns-method :mbql/join
  [query stage-number join options]
  (lib.metadata.calculation/returned-columns query stage-number (assoc join :fields :all) options))

(mu/defn all-joins-visible-columns :- ::lib.metadata.calculation/visible-columns
  "Convenience for calling [[lib.metadata.calculation/visible-columns]] on all of the joins in a query stage."
  [query          :- ::lib.schema/query
   stage-number   :- :int
   options        :- ::lib.metadata.calculation/visible-columns.options]
  (into []
        (mapcat (fn [join]
                  (lib.metadata.calculation/visible-columns
                   query stage-number join
                   (-> options
                       (select-keys [:include-remaps?]) ; WHY
                       (assoc :include-implicitly-joinable? false)))))
        (:joins (lib.util/query-stage query stage-number))))

(mu/defn all-joins-fields-to-add-to-parent-stage :- ::lib.metadata.calculation/returned-columns
  "Convenience for calling [[lib.metadata.calculation/returned-columns-method]] on all the joins in a query stage."
  [query        :- ::lib.schema/query
   stage-number :- :int
   options      :- [:maybe ::lib.metadata.calculation/returned-columns.options]]
  (into []
        (mapcat (fn [join]
                  (join-fields-to-add-to-parent-stage query stage-number join options)))
        (:joins (lib.util/query-stage query stage-number))))

(defmulti ^:private join-clause-method
  "Convert something to a join clause."
  {:arglists '([joinable])}
  lib.dispatch/dispatch-value
  :hierarchy lib.hierarchy/hierarchy)

;; TODO -- should the default implementation call [[metabase.lib.query/query]]? That way if we implement a method to
;; create an MBQL query from a `Table`, then we'd also get [[join]] support for free?

(defmethod join-clause-method :mbql/join
  [a-join-clause]
  a-join-clause)

;;; TODO -- this probably ought to live in [[metabase.lib.query]]
(defmethod join-clause-method :mbql/query
  [another-query]
  (-> {:lib/type :mbql/join
       :stages   (:stages (lib.util/pipeline another-query))}
      lib.options/ensure-uuid))

;;; TODO -- this probably ought to live in [[metabase.lib.stage]]
(defmethod join-clause-method :mbql.stage/mbql
  [mbql-stage]
  (-> {:lib/type :mbql/join
       :stages   [mbql-stage]}
      lib.options/ensure-uuid))

(defmethod join-clause-method :metadata/card
  [card]
  (-> {:lib/type :mbql/join
       :stages [{:source-card (:id card)
                 :lib/type :mbql.stage/mbql}]}
      lib.options/ensure-uuid))

(declare with-join-fields)

(defmethod join-clause-method :metadata/table
  [{::keys [join-alias join-fields], :as table-metadata}]
  (cond-> (join-clause-method {:lib/type     :mbql.stage/mbql
                               :lib/options  {:lib/uuid (str (random-uuid))}
                               :source-table (:id table-metadata)})
    join-alias  (with-join-alias join-alias)
    join-fields (with-join-fields join-fields)))

(defn- with-join-conditions-add-alias-to-rhses
  "Add `join-alias` to the RHS of all [[standard-join-condition?]] `conditions` that don't already have a `:join-alias`.
  If an RHS already has a `:join-alias`, don't second guess what was already explicitly specified."
  [conditions join-alias]
  (if-not join-alias
    conditions
    (mapv (fn [condition]
            (standard-join-condition-update-rhs condition (fn [rhs]
                                                            (lib.util.match/replace rhs
                                                              (field :guard #(and (lib.util/field-clause? %) (not (lib.join.util/current-join-alias %))))
                                                              (with-join-alias field join-alias)))))
          conditions)))

(mu/defn with-join-conditions :- ::lib.join.util/PartialJoin
  "Update the `:conditions` (filters) for a Join clause."
  {:style/indent [:form]}
  [a-join     :- ::lib.join.util/PartialJoin
   conditions :- [:maybe [:sequential [:or ::lib.schema.expression/boolean ::lib.schema.common/external-op]]]]
  (let [conditions (-> (mapv lib.common/->op-arg conditions)
                       (with-join-conditions-add-alias-to-rhses (lib.join.util/current-join-alias a-join)))]
    (u/assoc-dissoc a-join :conditions (not-empty conditions))))

(mu/defn with-join-fields :- ::lib.join.util/PartialJoin
  "Update a join (or a function that will return a join) to include `:fields`, either `:all`, `:none`, or a sequence of
  references."
  [joinable :- ::lib.join.util/PartialJoin
   fields   :- [:maybe [:or [:enum :all :none] [:sequential some?]]]]
  (let [fields (cond
                 (keyword? fields) fields
                 (= fields [])     :none
                 :else             (not-empty
                                    (into []
                                          (comp (map lib.ref/ref)
                                                (if-let [current-alias (lib.join.util/current-join-alias joinable)]
                                                  (map #(with-join-alias % current-alias))
                                                  identity))
                                          fields)))]
    (u/assoc-dissoc joinable :fields fields)))

(defn- select-home-column
  [home-cols cond-fields]
  (when (seq cond-fields)
    (let [cond-home-cols (keep #(lib.equality/find-matching-column % home-cols) cond-fields)]
          ;; first choice: the leftmost FK or PK in the condition referring to a home column
      (or (m/find-first (some-fn lib.types.isa/foreign-key? lib.types.isa/primary-key?) cond-home-cols)
          ;; otherwise the leftmost home column in the condition
          (first cond-home-cols)
          ;; otherwise the first FK home column
          (m/find-first lib.types.isa/foreign-key? home-cols)
          ;; otherwise the first PK home column
          (m/find-first lib.types.isa/primary-key? home-cols)
          ;; otherwise the first home column
          (first home-cols)))))

(defn- strip-id [s]
  (when (and (string? s)
             (not (re-find #"(?i) → id$" s)))
    (str/trim (str/replace s #"(?i) id$" ""))))

(defn- similar-names?
  "Checks if `name0` and `name1` are similar.
  Two names are considered similar if they are the same, one is the plural of the other,
  or their plurals are equal.
  This is used to avoid repeating ourselves in situations like when we have a table called
  PRODUCTS and a field (presumably referring to that table) called PRODUCT."
  [name0 name1]
  (and (string? name0) (string? name1)
       (let [plural1 (delay (inflections/plural name1))
             plural0 (delay (inflections/plural name0))]
         (or (= name0 name1)
             (= name0 @plural1)
             (= @plural0 name1)
             (= @plural0 @plural1)))))

(defn- calculate-join-alias [query joined home-col]
  (let [joined-name (lib.metadata.calculation/display-name
                     (if (= (:lib/type joined) :mbql/query) joined query)
                     joined)
        home-name   (when home-col (strip-id (lib.metadata.calculation/display-name query home-col)))
        similar     (similar-names? joined-name home-name)
        join-alias  (or (and joined-name
                             home-name
                             (not (re-matches #"(?i)id" home-name))
                             (not similar)
                             (str joined-name " - " home-name))
                        joined-name
                        home-name
                        "source")]
    join-alias))

(defn- add-alias-to-join-refs [query stage-number form join-alias join-cols]
  (lib.util.match/replace form
    (field :guard (fn [field-clause]
                    (and (lib.util/field-clause? field-clause)
                         (boolean (lib.equality/find-matching-column query stage-number field-clause join-cols)))))
    (with-join-alias field join-alias)))

(defn- add-alias-to-condition
  [query stage-number condition join-alias home-cols join-cols]
  (let [condition (add-alias-to-join-refs query stage-number condition join-alias join-cols)]
    ;; Sometimes conditions have field references which cannot be unambigously
    ;; assigned to one of the sides. The following code tries to deal with
    ;; these cases, but only for conditions that look like the ones generated
    ;; generated by the FE. These have the form home-field op join-field,
    ;; so we break ties by looking at the poisition of the field reference.
    (lib.util.match/replace condition
      [op op-opts (lhs :guard lib.util/field-clause?) (rhs :guard lib.util/field-clause?)]
      (let [lhs-alias (lib.join.util/current-join-alias lhs)
            rhs-alias (lib.join.util/current-join-alias rhs)]
        (cond
          ;; no sides obviously belong to joined
          (not (or lhs-alias rhs-alias))
          (if (lib.equality/find-matching-column query stage-number rhs home-cols)
            [op op-opts (with-join-alias lhs join-alias) rhs]
            [op op-opts lhs (with-join-alias rhs join-alias)])

          ;; both sides seem to belong to joined assuming this resulted from
          ;; overly fuzzy matching, we remove the join alias from the LHS
          ;; unless the RHS seems to belong to home too while the LHS doesn't
          (and (= lhs-alias join-alias) (= rhs-alias join-alias))
          (let [bare-lhs (lib.options/update-options lhs dissoc :join-alias)
                bare-rhs (lib.options/update-options rhs dissoc :join-alias)]
            (if (and (nil? (lib.equality/find-matching-column query stage-number bare-lhs home-cols))
                     (lib.equality/find-matching-column query stage-number bare-rhs home-cols))
              [op op-opts lhs bare-rhs]
              [op op-opts bare-lhs rhs]))

          ;; we leave alone the condition otherwise
          :else &match))
    ;; do not replace inner references as there can be a custom join expression
      _
      condition)))

(defn- generate-unique-name [base-name taken-names]
  (let [generator (lib.util/unique-name-generator)]
    (run! generator taken-names)
    (generator base-name)))

(defn default-alias
  "Generate a default `:alias` for a join clause. home-cols should be visible columns for the stage"
  ([query stage-number a-join]
   (let [stage (lib.util/query-stage query stage-number)
         home-cols (lib.metadata.calculation/visible-columns query stage-number stage)]
     (default-alias query stage-number a-join stage home-cols)))
  ([query _stage-number a-join stage home-cols]
   (let [home-cols   home-cols
         cond-fields (into []
                           (mapcat (fn [condition]
                                     (let [lhs (standard-join-condition-lhs condition)
                                           rhs (standard-join-condition-rhs condition)]
                                       (when (and (lib.util/field-clause? lhs) (lib.util/field-clause? rhs))
                                         [lhs rhs]))))
                           (:conditions a-join))
         home-col   (select-home-column home-cols cond-fields)]
     (-> (calculate-join-alias query a-join home-col)
         (generate-unique-name (keep :alias (:joins stage)))))))

(mu/defn add-default-alias :- ::lib.schema.join/join
  "Add a default generated `:alias` to a join clause that does not already have one or that specifically requests a
  new one."
  [query        :- ::lib.schema/query
   stage-number :- :int
   a-join       :- ::lib.join.util/JoinWithOptionalAlias]
  (if (and (contains? a-join :alias) (not (contains? a-join ::replace-alias)))
    ;; if the join clause comes with an alias and doesn't need a new one, keep it and assume that the condition fields
    ;; have the right join-aliases too
    a-join
    (let [old-alias   (:alias a-join)
          stage       (cond-> (lib.util/query-stage query stage-number)
                        old-alias (update :joins (fn [joins]
                                                   (mapv #(if (= (:alias %) old-alias)
                                                            (dissoc % :alias)
                                                            %)
                                                         joins))))
          home-cols   (lib.metadata.calculation/visible-columns query stage-number stage)
          join-alias  (default-alias query stage-number a-join stage home-cols)
          join-cols   (lib.metadata.calculation/returned-columns
                       (lib.query/query-with-stages query (:stages a-join)))]
      (cond-> a-join
        true (dissoc ::replace-alias)
        (not old-alias) (update :conditions
                                (fn [conditions]
                                  (mapv #(add-alias-to-condition query stage-number % join-alias home-cols join-cols)
                                        conditions)))
        true (with-join-alias join-alias)))))

(declare join-conditions
         joined-thing
         suggested-join-conditions)

(mu/defn joins :- [:maybe ::lib.schema.join/joins]
  "Get all joins in a specific `stage` of a `query`. If `stage` is unspecified, returns joins in the final stage of the
  query."
  ([query]
   (joins query -1))
  ([query        :- ::lib.schema/query
    stage-number :- :int]
   (not-empty (get (lib.util/query-stage query stage-number) :joins))))

(mu/defn join-conditions :- [:maybe ::lib.schema.join/conditions]
  "Get all join conditions for the given join"
  [a-join :- ::lib.join.util/PartialJoin]
  (:conditions a-join))

(mu/defn join-fields :- [:maybe ::lib.schema.join/fields]
  "Get all join conditions for the given join"
  [a-join :- ::lib.join.util/PartialJoin]
  (:fields a-join))

(defn- raw-join-strategy->strategy-option [raw-strategy]
  (merge
   {:lib/type :option/join.strategy
    :strategy raw-strategy}
   (when (= raw-strategy :left-join)
     {:default true})))

(mu/defn raw-join-strategy :- ::lib.schema.join/strategy
  "Get the raw keyword strategy (type) of a given join, e.g. `:left-join` or `:right-join`. This is either the value
  of the optional `:strategy` key or the default, `:left-join`, if `:strategy` is not specified."
  [a-join :- ::lib.join.util/PartialJoin]
  (get a-join :strategy :left-join))

(mu/defn join-strategy :- ::lib.schema.join/strategy.option
  "Get the strategy (type) of a given join, as a `:option/join.strategy` map. If `:stategy` is unspecified, returns
  the default, left join."
  [a-join :- ::lib.join.util/PartialJoin]
  (raw-join-strategy->strategy-option (raw-join-strategy a-join)))

(mu/defn with-join-strategy :- ::lib.join.util/PartialJoin
  "Return a copy of `a-join` with its `:strategy` set to `strategy`."
  [a-join   :- ::lib.join.util/PartialJoin
   strategy :- [:or ::lib.schema.join/strategy ::lib.schema.join/strategy.option]]
  ;; unwrap the strategy to a raw keyword if needed.
  (assoc a-join :strategy (cond-> strategy
                            (= (lib.dispatch/dispatch-value strategy) :option/join.strategy)
                            :strategy)))

(mu/defn available-join-strategies :- [:sequential ::lib.schema.join/strategy.option]
  "Get available join strategies for the current Database (based on the Database's
  supported [[metabase.driver/features]]) as raw keywords like `:left-join`."
  ([query]
   (available-join-strategies query -1))

  ;; stage number is not currently used, but it is taken as a parameter for consistency with the rest of MLv2
  ([query         :- ::lib.schema/query
    _stage-number :- :int]
   (into []
         (comp (filter (partial lib.metadata/database-supports? query))
               (map raw-join-strategy->strategy-option))
         [:left-join :right-join :inner-join :full-join])))

(mu/defn join-clause :- ::lib.join.util/PartialJoin
  "Create an MBQL join map from something that can conceptually be joined against. A `Table`? An MBQL or native query? A
  Saved Question? You should be able to join anything, and this should return a sensible MBQL join map. Uses a left join
  by default."
  ([joinable]
   (-> (join-clause-method joinable)
       (u/assoc-default :ident (lib.ident/random-ident))
       (u/assoc-default :fields :all)))

  ([joinable conditions]
   (join-clause joinable conditions :left-join))

  ([joinable conditions strategy]
   (-> (join-clause joinable)
       (with-join-conditions conditions)
       (with-join-strategy strategy))))

(defn- has-summaries? [query stage-number]
  (let [stage (lib.util/query-stage query stage-number)]
    (boolean (or (seq (:aggregation stage))
                 (seq (:breakout stage))))))

(mu/defn join :- ::lib.schema/query
  "Add a join clause to a `query`."
  ([query a-join]
   (join query -1 a-join))

  ([query        :- ::lib.schema/query
    stage-number :- :int
    a-join       :- [:or ::lib.join.util/PartialJoin Joinable]]
   (let [a-join              (join-clause a-join)
         suggested-conditions (when (empty? (join-conditions a-join))
                                (suggested-join-conditions query stage-number (joined-thing query a-join)))
         summaries?          (has-summaries? query stage-number)
         a-join              (cond-> a-join
                               (seq suggested-conditions) (with-join-conditions suggested-conditions)
                               ;; If there are aggregations or breakouts on this stage, drop the `:fields`.
                               summaries?                 (with-join-fields nil))
         a-join              (add-default-alias query stage-number a-join)]
     (lib.util/update-query-stage query stage-number update :joins (fn [existing-joins]
                                                                     (conj (vec existing-joins) a-join))))))

(mu/defn joined-thing :- [:maybe Joinable]
  "Return metadata about the origin of `a-join` using `metadata-providerable` as the source of information."
  [metadata-providerable :- ::lib.schema.metadata/metadata-providerable
   a-join                :- ::lib.join.util/PartialJoin]
  (let [origin (-> a-join :stages first)]
    (cond
      (:source-card origin)  (lib.metadata/card metadata-providerable (:source-card origin))
      (:source-table origin) (lib.metadata/table metadata-providerable (:source-table origin)))))

;;; Building join conditions:
;;;
;;; The QB GUI needs to build a join condition before the join itself is attached to the query. There are three parts
;;; to a join condition. Suppose we're building a query like
;;;
;;;    SELECT * FROM order JOIN user ON order.user_id = user.id
;;;
;;; The condition is
;;;
;;;    order.user_id  =  user.id
;;;    ^^^^^^^^^^^^^  ^  ^^^^^^^
;;;          1        2     3
;;;
;;; and the three parts are:
;;;
;;; 1. LHS/source column: the column in the left-hand side of the condition, e.g. the `order.user_id` in the example
;;;    above. Either comes from the source Table, or a previous stage of the query, or a previously-joined
;;;    Table/Model/Saved Question. `order.user_id` presumably is an FK to `user.id`, and while this is typical, is not
;;;    required.
;;;
;;; 2. The operator: `=` in the example above. Corresponds to an `:=` MBQL clause. `=` is selected by default.
;;;
;;; 3. RHS/destination/target column: the column in the right-hand side of the condition e.g. `user.id` in the example
;;;    above. `user.id` is a column in the Table/Model/Saved Question we are joining against.
;;;
;;; The Query Builder allows selecting any of these three parts in any order. The functions below return possible
;;; options for each respective part. At the time of this writing, selecting one does not filter out incompatible
;;; options for the other parts, but hopefully we can implement this in the future -- see #31174

(mu/defn- sort-join-condition-columns :- [:sequential ::lib.schema.metadata/column]
  "Sort potential join condition columns as returned by [[join-condition-lhs-columns]]
  or [[join-condition-rhs-columns]]. PK columns are returned first, followed by FK columns, followed by other columns.
  Otherwise original order is maintained."
  [columns :- [:sequential ::lib.schema.metadata/column]]
  (let [{:keys [pk fk other]} (group-by (fn [column]
                                          (cond
                                            (lib.types.isa/primary-key? column) :pk
                                            (lib.types.isa/foreign-key? column) :fk
                                            :else                               :other))
                                        columns)]
    (concat pk fk other)))

(defn- mark-selected-column [query stage-number existing-column-or-nil columns]
  (if-not existing-column-or-nil
    columns
    (mapv (fn [column]
            (if (:selected? column)
              (lib.temporal-bucket/with-temporal-bucket
                column
                (lib.temporal-bucket/temporal-bucket existing-column-or-nil))
              column))
          (lib.equality/mark-selected-columns query stage-number columns [existing-column-or-nil]))))

(mu/defn join-condition-lhs-columns :- [:sequential ::lib.schema.metadata/column]
  "Get a sequence of columns that can be used as the left-hand-side (source column) in a join condition. This column
  is the one that comes from the source Table/Card/previous stage of the query or a previous join.

  If you are changing the LHS of a condition for an existing join, pass in that existing join as `join-or-joinable` so
  we can filter out the columns added by it (it doesn't make sense to present the columns added by a join as options
  for its own LHS) or added by later joins (joins can only depend on things from previous joins). Otherwise you can
  either pass in `nil` or the [[Joinable]] (Table or Card metadata) we're joining against when building a new
  join. (Things other than joins are ignored, but this argument is flexible for consistency with the signature
  of [[join-condition-rhs-columns]].) See #32005 for more info.

  If the left-hand-side column has already been chosen and we're UPDATING it, pass in `lhs-expression-or-nil` so we can
  mark the current column as `:selected` in the metadata/display info.

  If the right-hand-side column has already been chosen (they can be chosen in any order in the Query Builder UI),
  pass in the chosen RHS column. In the future, this may be used to restrict results to compatible columns. (See #31174)

  Results will be returned in a 'somewhat smart' order with PKs and FKs returned before other columns.

  Unlike most other things that return columns, implicitly-joinable columns ARE NOT returned here."
  ([query joinable lhs-expression-or-nil rhs-expression-or-nil]
   (join-condition-lhs-columns query -1 joinable lhs-expression-or-nil rhs-expression-or-nil))

  ([query                  :- ::lib.schema/query
    stage-number           :- :int
    join-or-joinable       :- [:maybe JoinOrJoinable]
    lhs-expression-or-nil  :- [:maybe ::lib.schema.expression/expression]
    ;; not yet used, hopefully we will use in the future when present for filtering incompatible columns out.
    _rhs-expression-or-nil :- [:maybe ::lib.schema.expression/expression]]
   ;; calculate all the visible columns including the existing join; then filter out any columns that come from the
   ;; existing join and any subsequent joins. The reason for doing things this way rather than removing the joins
   ;; before calculating visible columns is that we don't want to either create possibly-invalid queries, or have to
   ;; rely on the logic in [[metabase.lib.remove-replace/remove-join]] which would cause circular references; this is
   ;; simpler as well.
   ;;
   ;; e.g. if we have joins [J1 J2 J3 J4] and current join = J2, then we want to ignore the visible columns from J2,
   ;; J3, and J4.
   (let [existing-join-alias    (when (join? join-or-joinable)
                                  (lib.join.util/current-join-alias join-or-joinable))
         join-aliases-to-ignore (into #{}
                                      (comp (map lib.join.util/current-join-alias)
                                            (drop-while #(not= % existing-join-alias)))
                                      (joins query stage-number))]
     (->> (lib.metadata.calculation/visible-columns query stage-number
                                                    (lib.util/query-stage query stage-number)
                                                    {:include-expressions?         false
                                                     :include-implicitly-joinable? false})
          (remove (fn [col]
                    (when-let [col-join-alias (lib.join.util/current-join-alias col)]
                      (contains? join-aliases-to-ignore col-join-alias))))
          (mark-selected-column query
                                stage-number
                                (when (lib.util/field-clause? lhs-expression-or-nil)
                                  lhs-expression-or-nil))
          sort-join-condition-columns))))

(mu/defn join-condition-rhs-columns :- [:sequential ::lib.schema.metadata/column]
  "Get a sequence of columns that can be used as the right-hand-side (target column) in a join condition. This column
  is the one that belongs to the thing being joined, `join-or-joinable`, which can be something like a
  Table ([[metabase.lib.metadata/TableMetadata]]), Saved Question/Model ([[metabase.lib.metadata/CardMetadata]]),
  another query, etc. -- anything you can pass to [[join-clause]]. You can also pass in an existing join.

  If the left-hand-side column has already been chosen (they can be chosen in any order in the Query Builder UI),
  pass in the chosen LHS column. In the future, this may be used to restrict results to compatible columns. (See #31174)

  If the right-hand-side column has already been chosen and we're UPDATING it, pass in `rhs-expression-or-nil` so we can
  mark the current column as `:selected` in the metadata/display info.

  Results will be returned in a 'somewhat smart' order with PKs and FKs returned before other columns."
  ([query joinable lhs-expression-or-nil rhs-expression-or-nil]
   (join-condition-rhs-columns query -1 joinable lhs-expression-or-nil rhs-expression-or-nil))

  ([query                  :- ::lib.schema/query
    stage-number           :- :int
    join-or-joinable       :- JoinOrJoinable
    ;; not yet used, hopefully we will use in the future when present for filtering incompatible columns out.
    _lhs-expression-or-nil :- [:maybe ::lib.schema.expression/expression]
    rhs-expression-or-nil  :- [:maybe ::lib.schema.expression/expression]]
   ;; I was on the fence about whether these should get `:lib/source :source/joins` or not -- it seems like based on
   ;; the QB UI they shouldn't. See screenshots in #31174
   (let [joinable          (if (join? join-or-joinable)
                             (joined-thing query join-or-joinable)
                             join-or-joinable)
         join-alias        (when (join? join-or-joinable)
                             (lib.join.util/current-join-alias join-or-joinable))
         rhs-column-or-nil (when (lib.util/field-clause? rhs-expression-or-nil)
                             (cond-> rhs-expression-or-nil
                               ;; Drop the :join-alias from the RHS if the joinable doesn't have one either.
                               (not join-alias) (lib.options/update-options dissoc :join-alias)))]
     (->> (lib.metadata.calculation/visible-columns query stage-number joinable {:include-implicitly-joinable? false})
          (map (fn [col]
                 (cond-> (assoc col :lib/source :source/joins)
                   join-alias (with-join-alias join-alias))))
          (mark-selected-column query stage-number rhs-column-or-nil)
          sort-join-condition-columns))))

(mu/defn join-condition-operators :- [:sequential ::lib.schema.join/condition.operator]
  "Return a sequence of valid filter clause operators that can be used to build a join condition. In the Query Builder
  UI, this can be chosen at any point before or after choosing the LHS and RHS. Invalid options are not currently
  filtered out based on values of the LHS or RHS, but in the future we can add this -- see #31174."
  ([query lhs-expression-or-nil rhs-expression-or-nil]
   (join-condition-operators query -1 lhs-expression-or-nil rhs-expression-or-nil))

  ([_query                 :- ::lib.schema/query
    _stage-number          :- :int
    ;; not yet used, hopefully we will use in the future when present for filtering incompatible options out.
    _lhs-expression-or-nil :- [:maybe ::lib.schema.expression/expression]
    _rhs-expression-or-nil :- [:maybe ::lib.schema.expression/expression]]
   ;; currently hardcoded to these six operators regardless of LHS and RHS.
   lib.schema.join/ordered-condition-operators))

(mu/defn- fk-columns-to :- [:maybe [:sequential
                                    {:min 1}
                                    [:and
                                     ::lib.schema.metadata/column
                                     [:map
                                      [::target ::lib.schema.metadata/column]]]]]
  "Find FK columns in `source` pointing at a column in `target`. Includes the target column under the `::target` key."
  [query        :- ::lib.schema/query
   stage-number :- :int
   source
   target]
  (let [target-columns (delay
                         (lib.metadata.calculation/visible-columns
                          query stage-number target
                          {:include-implicitly-joinable?                 false
                           :include-implicitly-joinable-for-source-card? false}))]
    (not-empty
     (into []
           (keep (fn [{:keys [fk-target-field-id], :as col}]
                   (when (and (lib.types.isa/foreign-key? col)
                              fk-target-field-id)
                     (when-let [target-column (m/find-first (fn [target-column]
                                                              (= fk-target-field-id
                                                                 (:id target-column)))
                                                            @target-columns)]
                       (assoc col ::target target-column)))))
           (lib.metadata.calculation/visible-columns query stage-number source
                                                     {:include-implicitly-joinable?                 false
                                                      :include-implicitly-joinable-for-source-card? false})))))

(mu/defn suggested-join-conditions :- [:maybe [:sequential {:min 1} ::lib.schema.expression/boolean]] ; i.e., a filter clause
  "Return suggested default join conditions when constructing a join against `joinable`, e.g. a Table, Saved
  Question, or another query. Suggested conditions will be returned if the source Table has a foreign key to the
  primary key of the thing we're joining (see #31175 for more info); otherwise this will return `nil` if no default
  conditions are suggested."
  ([query joinable]
   (suggested-join-conditions query -1 joinable nil))

  ([query stage-number joinable]
   (suggested-join-conditions query stage-number joinable nil))

  ([query         :- ::lib.schema/query
    stage-number  :- :int
    joinable
    position      :- [:maybe :int]]
   (let [unjoined (if position
                    ;; Drop this join and any later ones so they won't be used as suggestions.
                    (let [new-joins (-> (lib.util/query-stage query stage-number)
                                        :joins
                                        (subvec 0 position)
                                        not-empty)]
                      (lib.util/update-query-stage query stage-number
                                                   u/assoc-dissoc :joins new-joins))
                    ;; If this is a new joinable, use the entire current query.
                    query)
         stage    (lib.util/query-stage unjoined stage-number)]
     (letfn [;; only keep one FK to each target column e.g. for
             ;;
             ;;    messages (sender_id REFERENCES user(id),  recipient_id REFERENCES user(id))
             ;;
             ;; we only want join on one or the other, not both, because that makes no sense. However with a composite
             ;; FK -> composite PK suggest multiple conditions. See #34184
             (fks [source target]
               (->> (fk-columns-to unjoined stage-number source target)
                    (m/distinct-by #(-> % ::target :id))
                    not-empty))
             (filter-clause [x y]
               (lib.filter/filter-clause (lib.filter.operator/operator-def :=) x y))]
       (or
        ;; find cases where we have FK(s) pointing to joinable. Our column goes on the LHS.
        (when-let [fks (fks stage joinable)]
          (mapv (fn [fk]
                  (filter-clause fk (::target fk)))
                fks))
        ;; find cases where the `joinable` has FK(s) pointing to us. Note our column is the target this time around --
        ;; keep in on the LHS.
        (when-let [fks (fks joinable stage)]
          (mapv (fn [fk]
                  (filter-clause (::target fk) fk))
                fks)))))))

(defn- xform-add-join-alias [a-join]
  (let [join-alias (lib.join.util/current-join-alias a-join)]
    (map (fn [col]
           (-> col
               (with-join-alias join-alias)
               ;; TODO (Cam 6/25/25) -- remove `:source-alias` since it is busted
               (assoc :source-alias join-alias))))))

(defn- xform-mark-selected-joinable-columns
  "Mark the column metadatas in `cols` as `:selected` if they appear in `a-join`'s `:fields`."
  [a-join]
  (let [j-fields (join-fields a-join)]
    (case j-fields
      :all        (map #(assoc % :selected? true))
      (:none nil) (map #(assoc % :selected? false))
      (mapcat #(lib.equality/mark-selected-columns [%] j-fields)))))

(def ^:private xform-fix-source-for-joinable-columns
  (map #(assoc % :lib/source :source/joins)))

;;; TODO (Cam 7/8/25) -- this is a confusing name. `join-fieldable-columns` would be consistent
;;; with [[metabase.lib.field/fieldable-columns]] and be less confusing
(mu/defn joinable-columns :- ::lib.metadata.calculation/visible-columns
  "Return information about the fields that you can pass to [[with-join-fields]] when constructing a join against
  something [[Joinable]] (i.e., a Table or Card) or manipulating an existing join. When passing in a join, currently
  selected columns (those in the join's `:fields`) will include `:selected true` information."
  [query            :- ::lib.schema/query
   stage-number     :- :int
   join-or-joinable :- JoinOrJoinable]
  (let [a-join   (when (join? join-or-joinable)
                   join-or-joinable)
        source (if a-join
                 (joined-thing query join-or-joinable)
                 join-or-joinable)
        cols   (lib.metadata.calculation/returned-columns query stage-number source)]
    (into []
          (if a-join
            (comp xform-fix-source-for-joinable-columns
                  (xform-add-join-alias a-join)
                  (xform-mark-selected-joinable-columns a-join))
            identity)
          cols)))

(defn- join-lhs-display-name-from-condition-lhs
  [query stage-number join-or-joinable condition-lhs-or-nil]
  (when-let [lhs-column-ref (or condition-lhs-or-nil
                                (when (join? join-or-joinable)
                                  (when-let [lhs (standard-join-condition-lhs (first (join-conditions join-or-joinable)))]
                                    (when (lib.util/field-clause? lhs)
                                      lhs))))]
    (let [display-info (lib.metadata.calculation/display-info query stage-number lhs-column-ref)]
      (get-in display-info [:table :display-name]))))

(defn- first-join?
  "Whether a `join-or-joinable` is (or will be) the first join in a stage of a query.

  If a join is passed, we need to check whether it's the first join in the first stage of a source-table query or
  not.

  New joins get appended after any existing ones, so it would be safe to assume that if there are any other joins in
  the current stage, this **will not** be the first join in the stage."
  [query stage-number join-or-joinable]
  (let [existing-joins (joins query stage-number)]
    (or
     ;; if there are no existing joins, then this will be the first join regardless of what is passed in.
     (empty? existing-joins)
     ;; otherwise there ARE existing joins, so this is only the first join if it is the same thing as the first join
     ;; in `existing-joins`.
     (when (join? join-or-joinable)
       (= (:alias join-or-joinable)
          (:alias (first existing-joins)))))))

(defn- join-lhs-display-name-for-first-join-in-first-stage
  [query stage-number join-or-joinable]
  (when (and (zero? (lib.util/canonical-stage-index query stage-number)) ; first stage?
             (first-join? query stage-number join-or-joinable)           ; first join?
             (lib.util/source-table-id query))                           ; query ultimately uses source Table?
    (let [table-id (lib.util/source-table-id query)
          table    (lib.metadata/table query table-id)]
      ;; I think `:default` display name style is okay here, there shouldn't be a difference between `:default` and
      ;; `:long` for a Table anyway
      (lib.metadata.calculation/display-name query stage-number table))))

(mu/defn join-lhs-display-name :- ::lib.schema.common/non-blank-string
  "Get the display name for whatever we are joining. See #32015 and #32764 for screenshot examples.

  The rules, copied from MLv1, are as follows:

  1. If we have the LHS column for the first join condition, we should use display name for wherever it comes from. E.g.
     if the join is

     ```
     JOIN whatever ON orders.whatever_id = whatever.id
     ```

     then we should display the join like this:

    ```
    +--------+   +----------+    +-------------+    +----------+
    | Orders | + | Whatever | on | Orders      | =  | Whatever |
    |        |   |          |    | Whatever ID |    | ID       |
    +--------+   +----------+    +-------------+    +----------+
    ```

    1a. If `join-or-joinable` is a join, we can take the condition LHS column from the join itself, since a join will
        always have a condition. This should only apply to [[standard-join-condition?]] conditions.

    1b. When building a join, you can optionally pass in `condition-lhs-expression-or-nil` yourself.

  2. If the condition LHS column is unknown, and this is the first join in the first stage of a query, and the query
     uses a `:source-table`, then use the display name for the source Table.

  3. Otherwise use `Previous results`.

  This function needs to be usable while we are in the process of constructing a join in the context of a given stage,
  but also needs to work for rendering existing joins. Pass a join in for existing joins, or something [[Joinable]]
  for ones we are currently building."
  ([query join-or-joinable]
   (join-lhs-display-name query join-or-joinable nil))

  ([query join-or-joinable condition-lhs-expression-or-nil]
   (join-lhs-display-name query -1 join-or-joinable condition-lhs-expression-or-nil))

  ([query                           :- ::lib.schema/query
    stage-number                    :- :int
    join-or-joinable                :- [:maybe JoinOrJoinable]
    condition-lhs-expression-or-nil :- [:maybe [:or ::lib.schema.metadata/column :mbql.clause/field]]]
   (or
    (join-lhs-display-name-from-condition-lhs query stage-number join-or-joinable condition-lhs-expression-or-nil)
    (join-lhs-display-name-for-first-join-in-first-stage query stage-number join-or-joinable)
    (i18n/tru "Previous results"))))

(mu/defn join-condition-update-temporal-bucketing :- ::lib.schema.expression/boolean
  "Updates the provided join-condition's fields' temporal-bucketing option, returns the updated join-condition.
   Must be called on a standard join condition with just columns used for both LHS and RHS expressions, otherwise the
   join condition will NOT be updated.
   This will sync both the lhs and rhs fields, and the fields that support the provided option will be updated.
   Fields that do not support the provided option will be ignored."
  ([query :- ::lib.schema/query
    join-condition :- [:or ::lib.schema.expression/boolean ::lib.schema.common/external-op]
    option-or-unit :- [:maybe [:or
                               ::lib.schema.temporal-bucketing/option
                               ::lib.schema.temporal-bucketing/unit]]]
   (join-condition-update-temporal-bucketing query -1 join-condition option-or-unit))
  ([query :- ::lib.schema/query
    stage-number :- :int
    join-condition :- [:or ::lib.schema.expression/boolean ::lib.schema.common/external-op]
    option-or-unit :- [:maybe [:or
                               ::lib.schema.temporal-bucketing/option
                               ::lib.schema.temporal-bucketing/unit]]]
   (if-not (standard-join-condition? join-condition)
     join-condition
     (let [[_ _ lhs rhs :as join-condition] (lib.common/->op-arg join-condition)]
       (if-not (and (lib.util/field-clause? lhs) (lib.util/field-clause? rhs))
         join-condition
         (let [unit (cond-> option-or-unit
                      (not (keyword? option-or-unit)) :unit)
               stage-number (lib.util/canonical-stage-index query stage-number)
               available-lhs (lib.temporal-bucket/available-temporal-buckets query stage-number lhs)
               available-rhs (lib.temporal-bucket/available-temporal-buckets query stage-number rhs)
               sync-lhs? (or (nil? unit) (contains? (set (map :unit available-lhs)) unit))
               sync-rhs? (or (nil? unit) (contains? (set (map :unit available-rhs)) unit))]
           (cond-> join-condition
             sync-lhs? (update 2 lib.temporal-bucket/with-temporal-bucket unit)
             sync-rhs? (update 3 lib.temporal-bucket/with-temporal-bucket unit))))))))

(defmethod lib.metadata.calculation/describe-top-level-key-method :joins
  [query stage-number _key]
  (some->> (not-empty (joins query stage-number))
           (map #(lib.metadata.calculation/display-name query stage-number %))
           (str/join " + ")))<|MERGE_RESOLUTION|>--- conflicted
+++ resolved
@@ -114,15 +114,9 @@
   [[join-condition-operators]], the LHS expression with columns from [[join-condition-lhs-columns]], the RHS expression
   with columns from [[join-condition-rhs-columns]]). This currently doesn't handle more complex filter clauses that
   were created without the 'normal' MLv2 functions used by the frontend; we can add this in the future if we need it."
-<<<<<<< HEAD
-  [join      :- ::lib.join.util/PartialJoin
-   old-alias :- [:maybe ::lib.schema.common/non-blank-string]
-   new-alias :- [:maybe ::lib.schema.common/non-blank-string]]
-=======
   [join      :- lib.join.util/PartialJoin
    old-alias :- [:maybe ::lib.schema.join/alias]
    new-alias :- [:maybe ::lib.schema.join/alias]]
->>>>>>> b76a1811
   (cond
     (empty? (:conditions join))
     join
