--- conflicted
+++ resolved
@@ -9,8 +9,6 @@
 } from "metabase-types/api";
 import type { IconName } from "metabase/core/components/Icon";
 import type { SearchFilterKeys } from "metabase/search/constants";
-
-export type SearchAwareLocation = Location<{ q?: string } & SearchFilters>;
 
 export interface WrappedResult extends SearchResult {
   getUrl: () => string;
@@ -30,11 +28,8 @@
 
 export type SearchFilterPropTypes = {
   [SearchFilterKeys.Type]: TypeFilterProps;
-<<<<<<< HEAD
   [SearchFilterKeys.Verified]: VerifiedFilterProps;
-=======
   [SearchFilterKeys.CreatedBy]: CreatedByFilterProps;
->>>>>>> fac62c76
 };
 
 export type FilterTypeKeys = keyof SearchFilterPropTypes;
@@ -56,43 +51,31 @@
   "data-testid"?: string;
 } & Record<string, unknown>;
 
-<<<<<<< HEAD
 type SidebarFilterType = "dropdown" | "toggle";
 
-interface SearchFilter {
+interface SearchFilter<T extends FilterTypeKeys = any> {
   type: SidebarFilterType;
-=======
-export type SearchSidebarFilterComponent<T extends FilterTypeKeys = any> = {
->>>>>>> fac62c76
   title: string;
   iconName?: IconName;
+  // two functions for converting strings to the desired prop type and back
+  // (e.g. for converting a string to a date)
+  fromUrl?: (
+    value: string | string[] | null | undefined,
+  ) => SearchFilterPropTypes[T];
+  toUrl?: (value?: SearchFilterPropTypes[T]) => string | string[] | undefined;
 }
 
 export interface SearchFilterDropdown<T extends FilterTypeKeys = any>
   extends SearchFilter {
   type: "dropdown";
   DisplayComponent: ComponentType<Pick<SearchFilterComponentProps<T>, "value">>;
-<<<<<<< HEAD
   ContentComponent: ComponentType<SearchFilterComponentProps<T>>;
 }
 
-export interface SearchFilterToggle
-  extends SearchFilter {
+export interface SearchFilterToggle extends SearchFilter {
   type: "toggle";
 }
 
 export type SearchFilterComponent<T extends FilterTypeKeys = any> =
   | SearchFilterDropdown<T>
-  | SearchFilterToggle;
-=======
-  ContentComponent: ComponentType<
-    { onApply: () => void } & SearchFilterComponentProps<T>
-  >;
-  // two functions for converting strings to the desired prop type and back
-  // (e.g. for converting a string to a date)
-  fromUrl: (
-    value: string | string[] | null | undefined,
-  ) => SearchFilterPropTypes[T];
-  toUrl: (value?: SearchFilterPropTypes[T]) => string | string[] | undefined;
-};
->>>>>>> fac62c76
+  | SearchFilterToggle;