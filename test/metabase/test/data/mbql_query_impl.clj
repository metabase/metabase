(ns metabase.test.data.mbql-query-impl
  "Internal implementation of `data/$ids` and `data/mbql-query` and related macros."
  (:require [clojure.string :as str]
            [clojure.test :refer :all]
            [clojure.walk :as walk]
            [metabase.models.field :refer [Field]]
            [toucan.db :as db]))

<<<<<<< HEAD
(declare parse-token-by-sigil)

=======
>>>>>>> 1c54f6a0
(defn- token->sigil [token]
  (when-let [[_ sigil] (re-matches #"^([$%*!&]{1,2}).*[\w/]$" (str token))]
    sigil))

<<<<<<< HEAD
=======
(defmulti ^:private parse-token-by-sigil
  {:arglists '([source-table-symb token])}
  (fn [_ token]
    (when (symbol? token)
      (token->sigil token))))

>>>>>>> 1c54f6a0
(defn- field-id-call
  "Replace a token string like `field` or `table.field` with a call to [[metabase.test.data/id]]."
  [source-table-symb token-str]
  (let [parts (str/split token-str #"\.")]
    (cons
     'metabase.test.data/id
     (if (= (count parts) 1)
       [(keyword source-table-symb) (keyword (first parts))]
       (map keyword parts)))))

(defn- token->type+args
  "Given a token string, return the matching Field clause "
  [token-str]
  (if-let [[_ source-token-str dest-token-str] (re-matches #"(^.*)->(.*$)" token-str)]
    [:-> source-token-str dest-token-str]
    [:normal token-str]))

(defmulti ^:private mbql-field
  "Convert `token-str` to MBQL and [[metabase.test.data/id]] calls using `strategy` for producing the result.

  *  `:id`      = return `:field` with integer ID
  *  `:raw`     = return raw Integer Field ID
  *  `:literal` = return `:field` with string name"
  {:arglists '([strategy token-type source-table-symb & tokens])}
  (fn [strategy token-type & _] [strategy token-type]))

(defmethod mbql-field [:id :normal]
  [_ _ source-table-symb token-str]
  [:field (field-id-call source-table-symb token-str) nil])

(defmethod mbql-field [:id :->]
  [_ _ source-table-symb source-token-str dest-token-str]
  ;; recursively parse the destination field, then add `:source-field` to it.
  (let [[_ id-form options] (parse-token-by-sigil source-table-symb (symbol (if (token->sigil dest-token-str)
                                                             dest-token-str
                                                             (str \$ dest-token-str))))]
    [:field id-form (assoc options :source-field (field-id-call source-table-symb source-token-str))]))

(defmethod mbql-field [:raw :normal]
  [_ _ source-table-symb token-str]
  (field-id-call source-table-symb token-str))

(defmethod mbql-field [:raw :->]
  [_ _ source-table-symb source-token-str dest-token-str]
  (throw (ex-info "Error: It doesn't make sense to have an 'raw' -> form. (Don't know which ID to use.)"
                  {:source-table-symb source-table-symb
                   :source-token-str  source-token-str
                   :dest-token-str    dest-token-str})))

(defn field-name [field-id]
  (db/select-one-field :name Field :id field-id))

(defn field-base-type [field-id]
  (db/select-one-field :base_type Field :id field-id))

(defn- field-literal [source-table-symb token-str]
  (if (str/includes? token-str "/")
    (let [[field-name field-type] (str/split token-str #"/")]
      [:field field-name {:base-type (keyword "type" field-type)}])
    [:field
     (list `field-name (field-id-call source-table-symb token-str))
     {:base-type (list `field-base-type (field-id-call source-table-symb token-str))}]))

(defmethod mbql-field [:literal :normal]
  [_ _ source-table-symb token-str]
  (field-literal source-table-symb token-str))

(defmethod mbql-field [:literal :->]
  [_ _ source-table-symb source-token-str dest-token-str]
  [:->
   (field-literal source-table-symb source-token-str)
   (field-literal source-table-symb dest-token-str)])

(defn- mbql-field-with-strategy [strategy source-table-symb token-str]
  (let [[token-type & args] (token->type+args token-str)]
    (apply mbql-field strategy token-type source-table-symb args)))

<<<<<<< HEAD
(defmulti ^:private parse-token-by-sigil
  {:arglists '([source-table-symb token])}
  (fn [_ token]
    (when (symbol? token)
      (token->sigil token))))

=======
>>>>>>> 1c54f6a0
(defmethod parse-token-by-sigil :default [_ token] token)

;; $ = wrapped Field ID
(defmethod parse-token-by-sigil "$"
  [source-table-symb token]
  (mbql-field-with-strategy :id source-table-symb (.substring (str token) 1)))

;; % = raw Field ID
(defmethod parse-token-by-sigil "%"
  [source-table-symb token]
  (mbql-field-with-strategy :raw source-table-symb (.substring (str token) 1)))

;; * = Field Literal
(defmethod parse-token-by-sigil "*"
  [source-table-symb token]
  (mbql-field-with-strategy :literal source-table-symb (.substring (str token) 1)))

;; & = Field qualified by JOIN ALIAS
(defmethod parse-token-by-sigil "&"
  [source-table-symb token]
  (if-let [[_ alias-name token] (re-matches #"^&([^.]+)\.(.+$)" (str token))]
    (let [[_ id-or-name opts] (parse-token-by-sigil source-table-symb (if (token->sigil token)
                                                                        (symbol token)
                                                                        (symbol (str \$ token))))]
      [:field id-or-name (assoc opts :join-alias alias-name)])
    (throw (ex-info "Error parsing token starting with '&'"
                    {:token token}))))

;; `!unit.<field> = datetime field
(defmethod parse-token-by-sigil "!"
  [source-table-symb token]
  (if-let [[_ unit token] (re-matches #"^!([^.]+)\.(.+$)" (str token))]
    (let [[_ id-or-name opts] (parse-token-by-sigil source-table-symb (if (token->sigil token)
                                                                   (symbol token)
                                                                   (symbol (str \$ token))))]
      [:field id-or-name (assoc opts :temporal-unit (keyword unit))])
    (throw (ex-info "Error parsing token starting with '!'" {:token token}))))

;; $$ = table ID.
(defmethod parse-token-by-sigil "$$"
  [_ token]
  (list 'metabase.test.data/id (keyword (.substring (str token) 2))))

(defn parse-tokens
  "Internal impl fn of `$ids` and `mbql-query` macros. Walk `body` and replace `$field` (and related) tokens with calls
  to `id`.

  Only Symbols that end with an alphanumeric character will parsed -- this way we don't accidentally try to parse
  something like a function call or dynamic variable."
  [source-table-symb-or-nil body]
  (walk/postwalk (partial parse-token-by-sigil source-table-symb-or-nil) body))

(defn wrap-inner-query
  "Internal impl fn of `data/mbql-query` macro."
  [inner-query]
  {:database (list 'metabase.test.data/id)
   :type     :query
   :query    inner-query})

(defn maybe-add-source-table
  "Internal impl fn of `data/mbql-query` macro. Add `:source-table` to `inner-query` unless it already has a
  `:source-table` or `:source-query` key."
  [inner-query table]
  (if (some (partial contains? inner-query) #{:source-table :source-query})
    inner-query
    (assoc inner-query :source-table (list 'metabase.test.data/id (keyword table)))))

(deftest parse-tokens-test
  (is (= '[:field
           (metabase.test.data/id :categories :name)
           {:join-alias "CATEGORIES__via__CATEGORY_ID"}]
         (parse-tokens 'categories '&CATEGORIES__via__CATEGORY_ID.name)))
  (is (= '[:field
           (metabase.test.data/id :categories :name)
           {:source-field (metabase.test.data/id :venues :category_id)}]
         (parse-tokens 'venues '$category_id->categories.name)))
  (is (= '[:field
           (metabase.test.data/id :categories :name)
           {:source-field (metabase.test.data/id :venues :category_id)
            :join-alias   "CATEGORIES__via__CATEGORY_ID"}]
         (parse-tokens 'venues '$category_id->&CATEGORIES__via__CATEGORY_ID.categories.name))))<|MERGE_RESOLUTION|>--- conflicted
+++ resolved
@@ -6,24 +6,16 @@
             [metabase.models.field :refer [Field]]
             [toucan.db :as db]))
 
-<<<<<<< HEAD
-(declare parse-token-by-sigil)
-
-=======
->>>>>>> 1c54f6a0
 (defn- token->sigil [token]
   (when-let [[_ sigil] (re-matches #"^([$%*!&]{1,2}).*[\w/]$" (str token))]
     sigil))
 
-<<<<<<< HEAD
-=======
 (defmulti ^:private parse-token-by-sigil
   {:arglists '([source-table-symb token])}
   (fn [_ token]
     (when (symbol? token)
       (token->sigil token))))
 
->>>>>>> 1c54f6a0
 (defn- field-id-call
   "Replace a token string like `field` or `table.field` with a call to [[metabase.test.data/id]]."
   [source-table-symb token-str]
@@ -101,15 +93,6 @@
   (let [[token-type & args] (token->type+args token-str)]
     (apply mbql-field strategy token-type source-table-symb args)))
 
-<<<<<<< HEAD
-(defmulti ^:private parse-token-by-sigil
-  {:arglists '([source-table-symb token])}
-  (fn [_ token]
-    (when (symbol? token)
-      (token->sigil token))))
-
-=======
->>>>>>> 1c54f6a0
 (defmethod parse-token-by-sigil :default [_ token] token)
 
 ;; $ = wrapped Field ID
