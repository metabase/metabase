--- conflicted
+++ resolved
@@ -1060,7 +1060,6 @@
   [a-query]
   (lib.core/stage-count a-query))
 
-<<<<<<< HEAD
 (defn ^:export filter-args-display-name
   "Provides a reasonable display name for the `filter-clause` excluding the column-name.
    Can be expanded as needed but only currently defined for a narrow set of date filters.
@@ -1068,7 +1067,7 @@
    Falls back to the full filter display-name"
   [a-query stage-number a-filter-clause]
   (lib.core/filter-args-display-name a-query stage-number a-filter-clause))
-=======
+
 (defn ^:export expression-clause-for-legacy-expression
   "Create an expression clause from `legacy-expression` at stage `stage-number` of `a-query`."
   [a-query stage-number legacy-expression]
@@ -1079,5 +1078,4 @@
   "Create a legacy expression from `an-expression-clause` at stage `stage-number` of `a-query`."
   [a-query stage-number an-expression-clause]
   (lib.convert/with-aggregation-list (lib.core/aggregations a-query stage-number)
-    (lib.convert/->legacy-MBQL an-expression-clause)))
->>>>>>> c06f6d0d
+    (lib.convert/->legacy-MBQL an-expression-clause)))