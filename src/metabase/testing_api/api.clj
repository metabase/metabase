(ns metabase.testing-api.api
  "Endpoints for testing."
  (:require
   [clojure.java.jdbc :as jdbc]
   [clojure.string :as str]
   [java-time.api :as t]
   [java-time.clock]
   [metabase.analytics.core :as analytics]
   [metabase.api.common :as api]
   [metabase.api.macros :as api.macros]
<<<<<<< HEAD
   [metabase.config.core :as config]
   [metabase.db :as mdb]
=======
   [metabase.app-db.core :as mdb]
   [metabase.config :as config]
>>>>>>> 3ecfbb74
   [metabase.premium-features.core :refer [defenterprise]]
   [metabase.search.core :as search]
   [metabase.search.ingestion :as search.ingestion]
   [metabase.util.date-2 :as u.date]
   [metabase.util.files :as u.files]
   [metabase.util.json :as json]
   [metabase.util.log :as log]
   [metabase.util.malli.schema :as ms]
   [toucan2.core :as t2])
  (:import
   (com.mchange.v2.c3p0 PoolBackedDataSource)
   (java.util Queue)
   (java.util.concurrent.locks ReentrantReadWriteLock)))

(set! *warn-on-reflection* true)

;; EVERYTHING BELOW IS FOR H2 ONLY.

(defn- assert-h2 [app-db]
  (assert (= (:db-type app-db) :h2)
          "Snapshot/restore only works for :h2 application databases."))

(defn- snapshot-path-for-name
  ^String [snapshot-name]
  (let [path (u.files/get-path "e2e" "snapshots"
                               (str (str/replace (name snapshot-name) #"\W" "_") ".sql"))]
    (str (.toAbsolutePath path))))

;;;; SAVE

(defn- save-snapshot! [snapshot-name]
  (assert-h2 (mdb/app-db))
  (let [path (snapshot-path-for-name snapshot-name)]
    (log/infof "Saving snapshot to %s" path)
    (jdbc/query {:datasource (mdb/app-db)} ["SCRIPT TO ?" path]))
  :ok)

(api.macros/defendpoint :post "/snapshot/:name"
  "Snapshot the database for testing purposes."
  [{snapshot-name :name} :- [:map
                             [:name ms/NonBlankString]]]
  (save-snapshot! snapshot-name)
  nil)

;;;; RESTORE

(defn- reset-app-db-connection-pool!
  "Immediately destroy all open connections in the app DB connection pool."
  []
  (let [data-source (mdb/data-source)]
    (when (instance? PoolBackedDataSource data-source)
      (log/info "Destroying application database connection pool")
      (.hardReset ^PoolBackedDataSource data-source))))

(defn- restore-app-db-from-snapshot!
  "Drop all objects in the application DB, then reload everything from the SQL dump at `snapshot-path`."
  [^String snapshot-path]
  (log/infof "Restoring snapshot from %s" snapshot-path)
  (api/check-404 (.exists (java.io.File. snapshot-path)))
  (with-open [conn (.getConnection (mdb/app-db))]
    (doseq [sql-args [["SET LOCK_TIMEOUT 180000"]
                      ["DROP ALL OBJECTS"]
                      ["RUNSCRIPT FROM ?" snapshot-path]]]
      (jdbc/execute! {:connection conn} sql-args))

    ;; We've found a delightful bug in H2 where if you:
    ;; - create a table, then
    ;; - create a view based on the table, then
    ;; - modify the original table, then
    ;; - generate a snapshot

    ;; the generated snapshot has the `CREATE VIEW` *before* the `CREATE TABLE`. This results in a view that can't be
    ;; queried successfully until it is recompiled. Our workaround is to recompile ALL views immediately after we
    ;; restore the app DB from a snapshot. Bug report is here: https://github.com/h2database/h2database/issues/3942
    (doseq [table-name
            (->> (jdbc/query {:connection conn} ["SELECT table_name FROM information_schema.views WHERE table_schema=?" "PUBLIC"])
                 (map :table_name))]
      ;; parameterization doesn't work with view names. If someone maliciously named a table, this is bad. On the
      ;; other hand, this is not running in prod and you already had to have enough access to maliciously name the
      ;; table, so this is probably safe enough.
      (jdbc/execute! {:connection conn} (format "ALTER VIEW %s RECOMPILE" table-name)))))

(defn- restore-snapshot! [snapshot-name]
  (assert-h2 (mdb/app-db))
  (let [path                         (snapshot-path-for-name snapshot-name)
        ^ReentrantReadWriteLock lock (:lock (mdb/app-db))]
    ;; acquire the application DB WRITE LOCK which will prevent any other threads from getting any new connections until
    ;; we release it.
    (try
      (.. lock writeLock lock)
      (reset-app-db-connection-pool!)
      (restore-app-db-from-snapshot! path)
      (mdb/increment-app-db-unique-indentifier!)
      (finally
        (.. lock writeLock unlock)
        ;; don't know why this happens but when I try to test things locally with `yarn-test-cypress-open-no-backend`
        ;; and a backend server started with `dev/start!` the snapshots are always missing columms added by DB
        ;; migrations. So let's just check and make sure it's fully up to date in this scenario. Not doing this outside
        ;; of dev because it seems to work fine for whatever reason normally and we don't want tests taking 5 million
        ;; years to run because we're wasting a bunch of time initializing Liquibase and checking for unrun migrations
        ;; for every test when we don't need to. -- Cam
        ;;
        ;; Important! This needs to happen AFTER we unlock the app DB, otherwise migrations will hang for the evil ones
        ;; that are initializing Quartz and opening new connections to do stuff on different threads.
        (when config/is-dev?
          (mdb/migrate! (mdb/app-db) :up)))))
  :ok)

(api.macros/defendpoint :post "/restore/:name"
  "Restore a database snapshot for testing purposes."
  [{snapshot-name :name} :- [:map
                             [:name ms/NonBlankString]]]
  (.clear ^Queue @#'search.ingestion/queue)
  (restore-snapshot! snapshot-name)
  (search/reindex!)
  nil)

(api.macros/defendpoint :post "/echo"
  "Simple echo hander. Fails when you POST with `?fail=true`."
  [_route-params
   {:keys [fail]} :- [:map
                      [:fail {:default false} ms/BooleanValue]]
   body]
  (if fail
    {:status 400
     :body {:error-code "oops"}}
    {:status 200
     :body body}))

(api.macros/defendpoint :post "/set-time"
  "Make java-time see world at exact time."
  [_route-params
   _query-params
   {:keys [time add-ms]} :- [:map
                             [:time   {:optional true} [:maybe ms/TemporalString]]
                             [:add-ms {:optional true} [:maybe ms/Int]]]]
  (let [clock (when-let [time' (cond
                                 time   (u.date/parse time)
                                 add-ms (t/plus (t/zoned-date-time)
                                                (t/duration add-ms :millis)))]
                (t/mock-clock (t/instant time') (t/zone-id time')))]
    ;; if time' is `nil`, we'll get system clock back
    (alter-var-root #'java-time.clock/*clock* (constantly clock))
    {:result (if clock :set :reset)
     :time   (t/instant)}))

(api.macros/defendpoint :get "/echo"
  "Simple echo hander. Fails when you GET with `?fail=true`."
  [_route-params
   {:keys [fail body]} :- [:map
                           [:fail {:default false} ms/BooleanValue]
                           [:body ms/JSONString]]]
  (if fail
    {:status 400
     :body {:error-code "oops"}}
    {:status 200
     :body (json/decode+kw body)}))

(api.macros/defendpoint :post "/mark-stale"
  "Mark the card or dashboard as stale"
  [_route-params
   _query-params
   {:keys [id model date-str]} :- [:map
                                   [:id       ms/PositiveInt]
                                   [:model    :string]
                                   [:date-str {:optional true} [:maybe :string]]]]
  (let [date (if date-str
               (try (t/local-date "yyyy-MM-dd" date-str)
                    (catch Exception _
                      (throw (ex-info (str "invalid date: '"
                                           date-str
                                           "' expected format: 'yyyy-MM-dd'")
                                      {:status 400}))))
               (t/minus (t/local-date) (t/months 7)))]
    (case model
      "card"      (t2/update! :model/Card :id id {:last_used_at date})
      "dashboard" (t2/update! :model/Dashboard :id id {:last_viewed_at date}))))

(api.macros/defendpoint :post "/stats"
  "Triggers a send of instance usage stats"
  []
  (analytics/phone-home-stats!)
  {:success true})

(defenterprise refresh-cache-configs!
  "Manually triggers the preemptive caching refresh job on EE. No-op on OSS."
  metabase-enterprise.cache.task.refresh-cache-configs
  [])

(api.macros/defendpoint :post "/refresh-caches"
  "Manually triggers the cache refresh task, if Enterprise code is available."
  []
  (refresh-cache-configs!))<|MERGE_RESOLUTION|>--- conflicted
+++ resolved
@@ -8,13 +8,8 @@
    [metabase.analytics.core :as analytics]
    [metabase.api.common :as api]
    [metabase.api.macros :as api.macros]
-<<<<<<< HEAD
+   [metabase.app-db.core :as mdb]
    [metabase.config.core :as config]
-   [metabase.db :as mdb]
-=======
-   [metabase.app-db.core :as mdb]
-   [metabase.config :as config]
->>>>>>> 3ecfbb74
    [metabase.premium-features.core :refer [defenterprise]]
    [metabase.search.core :as search]
    [metabase.search.ingestion :as search.ingestion]
