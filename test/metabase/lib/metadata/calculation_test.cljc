(ns metabase.lib.metadata.calculation-test
  (:require
   #?@(:cljs ([metabase.test-runner.assert-exprs.approximately-equal]))
   [clojure.test :refer [deftest is testing]]
   [medley.core :as m]
   [metabase.lib.core :as lib]
   [metabase.lib.metadata :as lib.metadata]
   [metabase.lib.metadata.calculation :as lib.metadata.calculation]
   [metabase.lib.metadata.ident :as lib.metadata.ident]
   [metabase.lib.test-metadata :as meta]
   [metabase.lib.test-util :as lib.tu]
   [metabase.lib.util :as lib.util]
   [metabase.util :as u]
   [metabase.util.malli :as mu]))

#?(:cljs (comment metabase.test-runner.assert-exprs.approximately-equal/keep-me))

(deftest ^:parallel calculate-names-even-without-metadata-test
  (testing "Even if metadata is missing, we should still be able to calculate reasonable display names"
    (doseq [query [(-> (lib.tu/venues-query)
                       (lib/order-by (meta/field-metadata :orders :total)))
                   (-> (lib.tu/venues-query)
                       (lib/order-by [:field
                                      {:lib/uuid  (str (random-uuid))
                                       :base-type :type/Text}
                                      "TOTAL"]))]]
      (testing (str "\nquery =\n" (u/pprint-to-str query))
        (is (= "Venues, Sorted by Total ascending"
               (lib/suggested-name query)))))))

(deftest ^:parallel long-display-name-test
  (let [query (lib.tu/venues-query)
        results (->> query
                     lib/visible-columns
                     (map (comp :long-display-name #(lib/display-info query 0 %))))]
    (is (= ["ID" "Name" "Category ID" "Latitude" "Longitude" "Price" "Category → ID" "Category → Name"]
           results)))

  (let [query (lib/query meta/metadata-provider (meta/table-metadata :orders))
        results (->> query
                     lib/visible-columns
                     (map (comp :long-display-name #(lib/display-info query 0 %))))]
    (is (= ["ID"
            "User ID"
            "Product ID"
            "Subtotal"
            "Tax"
            "Total"
            "Discount"
            "Created At"
            "Quantity"
            "User → ID"
            "User → Address"
            "User → Email"
            "User → Password"
            "User → Name"
            "User → City"
            "User → Longitude"
            "User → State"
            "User → Source"
            "User → Birth Date"
            "User → Zip"
            "User → Latitude"
            "User → Created At"
            "Product → ID"
            "Product → Ean"
            "Product → Title"
            "Product → Category"
            "Product → Vendor"
            "Product → Price"
            "Product → Rating"
            "Product → Created At"]
           results))))

(deftest ^:parallel display-name-without-metadata-test
  (testing "Some display name is generated for fields even if they cannot be resolved (#33490)"
    (let [query      (lib.tu/venues-query)
          field-id   (inc (apply max (map :id (lib/visible-columns query))))]
      (mu/disable-enforcement
        (is (=? {:name              "Unknown Field"
                 :display-name      "Unknown Field"
                 :long-display-name "join → Unknown Field"}
                (lib/display-info query [:field {:join-alias "join"} field-id])))))))

(deftest ^:parallel visible-columns-test
  (testing "Include all visible columns, not just projected ones (#31233)"
    (is (= ["ID"
            "NAME"
            "CATEGORY_ID"
            "LATITUDE"
            "LONGITUDE"
            "PRICE"
            "Categories__ID"            ; this column is not projected, but should still be returned.
            "Categories__NAME"]
           (map :lib/desired-column-alias
                (-> (lib.tu/venues-query)
                    (lib/join (-> (lib/join-clause
                                   (meta/table-metadata :categories)
                                   [(lib/=
                                     (meta/field-metadata :venues :category-id)
                                     (lib/with-join-alias (meta/field-metadata :categories :id) "Categories"))])
                                  (lib/with-join-fields [(lib/with-join-alias (meta/field-metadata :categories :name) "Categories")])))
                    lib/visible-columns)))))
  (testing "nil has no visible columns (#31366)"
    (is (empty? (-> (lib.tu/venues-query)
                    (lib/visible-columns nil)))))
  (testing "Include multiple implicitly joinable columns pointing to the same table and field (##33451)"
    (is (= ["id"
            "created_by"
            "updated_by"
            "ic_accounts__via__created_by__id"
            "ic_accounts__via__created_by__name"
            "ic_accounts__via__updated_by__id"
            "ic_accounts__via__updated_by__name"]
           (->> (lib/query meta/metadata-provider (meta/table-metadata :ic/reports))
                lib/visible-columns
                (map :lib/desired-column-alias)))))
  (testing "multiple aggregations"
    (lib.metadata.calculation/visible-columns
     (-> (lib/query meta/metadata-provider (meta/table-metadata :orders))
         (lib/aggregate (lib/count))
         (lib/aggregate (lib/sum (meta/field-metadata :orders :quantity)))))))

(deftest ^:parallel source-cards-test
  (testing "with :source-card"
    (let [query {:lib/type     :mbql/query
                 :lib/metadata (lib.tu/metadata-provider-with-mock-cards)
                 :database     (meta/id)
                 :stages       [{:lib/type :mbql.stage/mbql
                                 :source-card (:id (:orders (lib.tu/mock-cards)))}]}
          own-fields (for [field (lib.metadata/fields (lib.tu/metadata-provider-with-mock-cards) (meta/id :orders))]
                       (-> field
                           (assoc :lib/source :source/card)))
          user-id    (lib.metadata/field (lib.tu/metadata-provider-with-mock-cards) (meta/id :orders :user-id))
          product-id (lib.metadata/field (lib.tu/metadata-provider-with-mock-cards) (meta/id :orders :product-id))]
      (testing "implicitly joinable columns"
        (testing "are included by visible-columns"
          (is (=? (->> (concat own-fields
                               (for [field (lib.metadata/fields (lib.tu/metadata-provider-with-mock-cards) (meta/id :people))]
                                 (assoc field
                                        :lib/source :source/implicitly-joinable
                                        :ident      (lib.metadata.ident/implicitly-joined-ident
                                                     (:ident field) (:ident user-id))))
                               (for [field (lib.metadata/fields (lib.tu/metadata-provider-with-mock-cards) (meta/id :products))]
                                 (assoc field
                                        :lib/source :source/implicitly-joinable
                                        :ident      (lib.metadata.ident/implicitly-joined-ident
                                                     (:ident field) (:ident product-id)))))
                       (sort-by (juxt :name :id)))
                  (sort-by (juxt :name :id) (lib.metadata.calculation/visible-columns query)))))
        (testing "are not included by returned-columns"
          (is (=? (sort-by (juxt :name :id) own-fields)
                  (sort-by (juxt :name :id) (lib.metadata.calculation/returned-columns query))))))
      (testing "multi-stage implicitly joinable columns"
        (let [own-fields (mapv #(-> %
                                    (dissoc :id :table-id)
                                    (assoc :lib/source :source/previous-stage))
                               own-fields)
              query      (lib/append-stage query)
              cols       (lib.metadata.calculation/visible-columns query)
              user-id    (m/find-first (comp #{"USER_ID"} :name) cols)
              product-id (m/find-first (comp #{"PRODUCT_ID"} :name) cols)]
          (testing "are included by visible-columns"
            (is (=? (->> (concat own-fields
                                 (for [field (lib.metadata/fields (lib.tu/metadata-provider-with-mock-cards) (meta/id :people))]
                                   (assoc field
                                          :lib/source :source/implicitly-joinable
                                          :ident (lib.metadata.ident/implicitly-joined-ident (:ident field) (:ident user-id))))
                                 (for [field (lib.metadata/fields (lib.tu/metadata-provider-with-mock-cards) (meta/id :products))]
                                   (assoc field
                                          :lib/source :source/implicitly-joinable
                                          :ident (lib.metadata.ident/implicitly-joined-ident (:ident field) (:ident product-id)))))
                         (sort-by (juxt :lib/source :name :id)))
                    (sort-by (juxt :lib/source :name :id) (lib.metadata.calculation/visible-columns query)))))
          (testing "are not included by returned-columns"
            (is (=? (sort-by (juxt :name :id) own-fields)
                    (sort-by (juxt :name :id) (lib.metadata.calculation/returned-columns query))))))))))

(defn- implicitly-joined [fk-ident table-key]
  (->> (for [field-key (meta/fields table-key)]
         (-> (meta/field-metadata table-key field-key)
             (assoc :lib/source :source/implicitly-joinable)
             (update :ident lib.metadata.ident/implicitly-joined-ident fk-ident)))
       (sort-by :position)))

(deftest ^:parallel self-join-visible-columns-test
  (let [query (-> (lib/query meta/metadata-provider (meta/table-metadata :orders))
                  (lib/with-fields (for [field [:id :tax]]
                                     (lib/ref (meta/field-metadata :orders field))))
                  (lib/join (-> (lib/join-clause (meta/table-metadata :orders)
                                                 [(lib/= (meta/field-metadata :orders :id)
                                                         (meta/field-metadata :orders :id))])
                                (lib/with-join-fields (for [field [:id :tax]]
                                                        (lib/ref (meta/field-metadata :orders field)))))))
        join-clause (first (lib/joins query))
        orders-cols (for [field-name ["ID" "USER_ID" "PRODUCT_ID" "SUBTOTAL" "TAX"
                                      "TOTAL" "DISCOUNT" "CREATED_AT" "QUANTITY"]]
                      {:name field-name
                       :lib/desired-column-alias field-name
                       :lib/source :source/table-defaults})
        joined-cols (for [field-key [:id :user-id :product-id :subtotal :tax
                                     :total :discount :created-at :quantity]
                          :let [field (meta/field-metadata :orders field-key)]]
                      {:name (:name field)
                       :lib/desired-column-alias (str "Orders__" (:name field))
                       :lib/source :source/joins
                       :ident (lib.metadata.ident/explicitly-joined-ident (:ident field) (:ident join-clause))})]
    (testing "just own columns"
      (is (=? (concat orders-cols joined-cols)
              (lib/visible-columns query -1 (lib.util/query-stage query -1) {:include-implicitly-joinable? false}))))
    (testing "with implicit joins"
      (is (=? (concat orders-cols
                      joined-cols
                      ;; First set of implicit joins
                      (implicitly-joined (:ident (meta/field-metadata :orders :user-id))
                                         :people)
                      (implicitly-joined (:ident (meta/field-metadata :orders :product-id))
                                         :products)
                      ;; Second set of implicit joins
                      (implicitly-joined
                       (lib.metadata.ident/explicitly-joined-ident (meta/ident :orders :user-id) (:ident join-clause))
                       :people)
                      (implicitly-joined
                       (lib.metadata.ident/explicitly-joined-ident
                        (meta/ident :orders :product-id)
                        (:ident join-clause))
                       :products))
              (lib/visible-columns query -1 (lib.util/query-stage query -1)))))))

(deftest ^:parallel implicitly-joinable-requires-numeric-id-test
  (letfn [(query-with-user-id-tweaks [tweaks]
            (let [base     (-> (lib.tu/mock-cards)
                               :orders/native
                               lib.tu/as-model)
                  metadata (mapv (fn [col]
                                   (cond-> col
                                     (= (:name col) "USER_ID") (merge tweaks)))
                                 (:result-metadata base))
                  model    (assoc base :result-metadata metadata)]
              (lib/query (lib.tu/metadata-provider-with-mock-card model) model)))]
    (testing "implicit join requires real field IDs, so SQL models need to provide that metadata (#37067)"
      (let [query (query-with-user-id-tweaks nil)]
        (testing "without FK metadata, only the own columns are returned"
          (is (= 9 (count (lib/visible-columns query))))
          (is (= []
                 (->> (lib/visible-columns query)
                      (remove (comp #{:source/card} :lib/source)))))))

      (testing "metadata for the FK target field is not sufficient"
        (let [query (query-with-user-id-tweaks {:fk-target-field-id (meta/id :people :id)})]
          (is (= 9 (count (lib/visible-columns query))))
          (is (= []
                 (->> (lib/visible-columns query)
                      (remove (comp #{:source/card} :lib/source)))))))

      (testing "an ID for the FK field itself is not sufficient"
        (let [query (query-with-user-id-tweaks {:id            (meta/id :orders :user-id)
                                                :semantic-type nil})]
          (is (= 9 (count (lib/visible-columns query))))
          (is (= []
                 (->> (lib/visible-columns query)
                      (remove (comp #{:source/card} :lib/source)))))))
      (testing "the ID and :semantic-type :type/FK are sufficient for an implicit join"
        (let [query         (query-with-user-id-tweaks {:id            (meta/id :orders :user-id)
                                                        :semantic-type :type/FK})
              fields-of     (fn [table-kw order-fn]
                              (->> (meta/fields table-kw)
                                   (map #(meta/field-metadata table-kw %))
                                   (sort-by order-fn)))
              orders-fields (into {} (for [[index field] (m/indexed ["ID" "SUBTOTAL" "TOTAL" "TAX" "DISCOUNT" "QUANTITY"
                                                                     "CREATED_AT" "PRODUCT_ID" "USER_ID"])]
                                       [field index]))
              orders-cols   (fields-of :orders (comp orders-fields :name))
              people-cols   (fields-of :people :position)]
          (is (= 22 (count (lib/visible-columns query))))
          (is (=? (concat (for [col orders-cols]
                            {:name       (:name col)
                             :lib/source :source/card})
                          (for [col people-cols]
                            {:name       (:name col)
                             :lib/source :source/implicitly-joinable}))
                  (lib/visible-columns query))))))))

(def cols-fns [lib/visible-columns lib/filterable-columns lib/breakoutable-columns lib/orderable-columns])

(deftest ^:parallel inherited-temporal-unit-stage-propagation-test
  (let [unit :quarter
        base (-> meta/metadata-provider
                 (lib/query (meta/table-metadata :orders))
                 (lib/aggregate (lib/count)))
        stage-0-query (lib/breakout base
                                    (lib/with-temporal-bucket (meta/field-metadata :orders :created-at) unit))
        stage-0-breakout (first (lib/breakouts stage-0-query))
        stage-0-returned-breakout-col (first (lib/returned-columns stage-0-query))
        stage-1-query (-> (lib/append-stage stage-0-query)
                          (lib/with-fields -1 [(assoc stage-0-returned-breakout-col
                                                      :lib/source :source/previous-stage)]))
        stage-2-query (lib/append-stage stage-1-query)]
    (testing "0th stage `orderable-columns` do not contain inherited-temporal-unit"
      (is ((complement contains?)
           (u/prog1 (lib/find-matching-column stage-0-breakout (lib/orderable-columns stage-0-query))
             (is (= :metadata/column (:lib/type <>))))
           :inherited-temporal-unit)))
    (testing "1st stage col function contain inherited-temporal-unit"
      (doseq [cols-fn cols-fns
              :let [stage-1-cols (cols-fn stage-1-query)
                    stage-1-col (lib/find-matching-column stage-0-breakout stage-1-cols)]]
        (is (= unit (:inherited-temporal-unit stage-1-col)))))
    (testing "inherited-temporal-unit is propagated into 2nd stage (and further)"
      (doseq [cols-fn cols-fns
              :let [stage-2-cols (cols-fn stage-2-query)
                    stage-1-ref (first (lib/fields stage-1-query))
                    stage-2-col (lib/find-matching-column stage-1-ref stage-2-cols)]]
        (is (= unit (:inherited-temporal-unit stage-2-col)))))))

(deftest ^:parallel inherited-temporal-unit-card-propagation-test
  (let [unit :quarter
        card-id 11001100
        card-query (-> meta/metadata-provider
                       (lib/query (meta/table-metadata :orders))
                       (lib/aggregate (lib/count))
                       (lib/breakout (lib/with-temporal-bucket (meta/field-metadata :orders :created-at) unit)))
        breakout-ref (first (lib/breakouts card-query))
        mp (lib.tu/metadata-provider-with-card-from-query card-id card-query)
        query (lib/query mp (lib.metadata/card mp card-id))]
    (testing "_cols functions_ return :inherited-temporal-unit for a card source"
      (doseq [cols-fn cols-fns]
        (is (contains? (lib/find-matching-column breakout-ref (cols-fn query))
                       :inherited-temporal-unit))))))

(deftest ^:parallel inherited-temporal-unit-propagation-from-expression-test
  (let [expression-name "created at + 1 month"
        query (as-> meta/metadata-provider $
                (lib/query $ (meta/table-metadata :orders))
                (lib/expression $
                                expression-name
                                (lib/datetime-add (meta/field-metadata :orders :created-at)
                                                  1 :month))
                (lib/aggregate $ (lib/count))
                (lib/breakout $ (lib/with-temporal-bucket
                                  (lib/expression-ref $ 0 expression-name)
                                  :quarter))
                (lib/append-stage $))]
    (testing "_cols functions_ return :inherited-temporla-unit for bucketed expressions"
      (doseq [cols-fn cols-fns]
        (is (= :quarter (-> (lib/expression-ref query 0 expression-name)
                            (lib/find-matching-column (cols-fn query))
                            :inherited-temporal-unit)))))
    (testing "orderable columns do not contain inherited-temporal-unit for expression"
      (is (not (contains? (lib/find-matching-column (lib/expression-ref query 0 expression-name)
                                                    (lib/orderable-columns query 0))
                          :inherited-temporal-unit))))))

(deftest ^:parallel implicit-join-columns-get-idents-test
  (let [query        (lib/query meta/metadata-provider (meta/table-metadata :orders))
        implicit-cat (->> (lib/visible-columns query)
                          (m/find-first (comp #{"CATEGORY"} :name)))
        original-cat (lib.metadata/field meta/metadata-provider (meta/id :products :category))
        product-id   (lib.metadata/field meta/metadata-provider (meta/id :orders :product-id))]
    (is (some? implicit-cat))
    (is (some? original-cat))
    (is (= "MvxP-c7scJi3Ypicz7Pko"
           (:ident original-cat)))
    (testing "implicitly joined columns have different idents"
      (testing "from the target column"
        (is (not= (:ident original-cat)
                  (:ident implicit-cat))))
      (testing "from the FK column"
        (is (not= (:ident original-cat)
                  (:ident implicit-cat))))
      (testing "combining the FK and target column idents"
        (is (= (lib.metadata.ident/implicitly-joined-ident (:ident original-cat) (:ident product-id))
               (:ident implicit-cat)))))))

(deftest ^:parallel explicit-join-columns-get-idents-test
  (let [query        (-> (lib/query meta/metadata-provider (meta/table-metadata :orders))
                         (lib/join (lib/join-clause (meta/table-metadata :products))))
        explicit-cat (->> (lib/visible-columns query)
                          (m/find-first (comp #{"CATEGORY"} :name)))
        original-cat (lib.metadata/field meta/metadata-provider (meta/id :products :category))]
    (is (some? explicit-cat))
    (is (some? original-cat))
    (is (= "MvxP-c7scJi3Ypicz7Pko"
           (:ident original-cat)))
    (testing "explicitly joined columns have different idents"
      (testing "from the target column"
        (is (not= (:ident original-cat)
                  (:ident explicit-cat))))
      (testing "from the join clause"
        (is (not= (:ident original-cat)
                  (:ident explicit-cat))))
      (testing "combining the join and target column idents"
        (is (= (->> query lib/joins first :ident
                    (lib.metadata.ident/explicitly-joined-ident (:ident original-cat)))
               (:ident explicit-cat)))))))

(deftest ^:parallel implicit-join-via-explicitly-joined-column-test
  (let [query                (-> (lib/query meta/metadata-provider (meta/table-metadata :reviews))
                                 (lib/join (lib/join-clause (meta/table-metadata :products)))
                                 (lib/join (lib/join-clause (meta/table-metadata :orders))))
        original             (lib.metadata/field meta/metadata-provider (meta/id :people :latitude))
        {latitude "LATITUDE"
         user-id  "USER_ID"} (m/index-by :name (lib/visible-columns query))]
    (is (some? original))
    (is (some? latitude))
    (testing "columns implicitly joined via an explicitly joined FK get different idents"
      (testing "from the original target column"
        (is (not= (:ident original)
                  (:ident latitude))))
      (testing "from the explicitly joined FK column"
        (is (not= (:ident user-id)
                  (:ident latitude))))
      (testing "combining the FK and target column idents"
        (is (= (lib.metadata.ident/implicitly-joined-ident (:ident original) (:ident user-id))
               (:ident latitude)))
        (testing "where the FK ident is based on the explicit join"
          (is (= (lib.metadata.ident/explicitly-joined-ident
                  (:ident (lib.metadata/field meta/metadata-provider (meta/id :orders :user-id)))
                  (-> query lib/joins second :ident))
                 (:ident user-id))))))))

(deftest ^:parallel multiple-implicit-joins-to-same-table-test
  (let [query          (lib/query meta/metadata-provider (meta/table-metadata :gh/issues))
        by-name        (group-by :name (lib/visible-columns query))
        emails         (get by-name "EMAIL")
        by-fk          (m/index-by :fk-field-id emails)
        base-email     (lib.metadata/field meta/metadata-provider (meta/id :gh/users :email))
        [reporter-id]  (get by-name "REPORTER_ID")
        [assignee-id]  (get by-name "ASSIGNEE_ID")
        reporter-email (get by-fk (:id reporter-id))
        assignee-email (get by-fk (:id assignee-id))]
    (testing "multiple FKs for the same table have implicit joins with distinct idents"
      (is (= (lib.metadata.ident/implicitly-joined-ident (:ident base-email) (:ident reporter-id))
             (:ident reporter-email)))
      (is (= (lib.metadata.ident/implicitly-joined-ident (:ident base-email) (:ident assignee-id))
             (:ident assignee-email)))
      (is (not= (:ident reporter-email)
                (:ident assignee-email))))))

;; NOTE: If you remove this test, also remove the comment that mentions it in visible-columns-fk-to-self-test, below.
;; TODO: Implicit self-joins are not allowed! Perhaps they should be, but right now we don't suggest duplicate joins
;; since they don't work very well. I'm leaving this test case in place for now.
#_(deftest ^:parallel implicit-self-join-test
    (let [query          (lib/query meta/metadata-provider (meta/table-metadata :gh/comments))
          by-name        (group-by :name (lib/visible-columns query))
          [reply-to]     (get by-name "REPLY_TO")
          posted-ats     (->> (get by-name "POSTED_AT")
                              (group-by :fk-field-id))
          [own-at]       (get posted-ats nil)
          [reply-to-at]  (get posted-ats (meta/id :gh/comments :reply-to))
          base-posted-at (lib.metadata/field meta/metadata-provider (meta/id :gh/comments :posted-at))]
      (testing "implicit self-join gives duplicate columns distinct IDs"
        (is (= (:ident base-posted-at)
               (:ident own-at)))
        (is (= (lib.metadata.ident/implicitly-joined-ident (:ident reply-to) (:ident base-posted-at))
               (:ident reply-to-at)))
        (is (not= (:ident own-at)
                  (:ident reply-to-at))))))

(deftest ^:parallel implicit-join-through-source-or-explicit-join-test
  ;; Issues joined to itself on Issues.ID; this is dumb but it serves the purpose.
  (let [query      (-> (lib/query meta/metadata-provider (meta/table-metadata :gh/issues))
                       (lib/join (lib/join-clause (meta/table-metadata :gh/issues)
                                                  [(lib/= (meta/field-metadata :gh/issues :id)
                                                          (meta/field-metadata :gh/issues :id))])))
        by-name    (group-by :name (lib/visible-columns query))
        ;; There are *four* emails, implicitly joinable via four different FKs: source reporter and assignee, and
        ;; joined reporter and assignee.
        emails     (->> (get by-name "EMAIL")
                        (m/index-by (juxt :fk-join-alias :fk-field-id)))
        sr-email   (get emails [nil (meta/id :gh/issues :reporter-id)])
        sa-email   (get emails [nil (meta/id :gh/issues :assignee-id)])
        jr-email   (get emails ["GH Issues" (meta/id :gh/issues :reporter-id)])
        ja-email   (get emails ["GH Issues" (meta/id :gh/issues :assignee-id)])
        base-email (lib.metadata/field meta/metadata-provider (meta/id :gh/users :email))
        fk-col     (fn [column-name fk-pred]
                     (->> (get by-name column-name)
                          (m/find-first fk-pred)))]
    (testing "explicit self-join allows implicit joins via all duplicated FKs"
      (is (= 4 (count (filter some? [sr-email sa-email jr-email ja-email]))))
      (is (= 4 (count (into #{} [sr-email sa-email jr-email ja-email]))))

      (doseq [[column-name email-col] [["REPORTER_ID" sr-email]
                                       ["ASSIGNEE_ID" sa-email]]]
        (testing (str "source " column-name " gets the correct ident")
          (is (= (:ident email-col)
                 (lib.metadata.ident/implicitly-joined-ident
                  (:ident base-email) (:ident (fk-col column-name (complement :source-alias))))))))

      (doseq [[column-name email-col] [["REPORTER_ID" jr-email]
                                       ["ASSIGNEE_ID" ja-email]]]
        (testing (str "joined " column-name " gets the correct ident")
          (is (= (:ident email-col)
                 (lib.metadata.ident/implicitly-joined-ident
                  (:ident base-email)
                  (:ident (fk-col column-name :source-alias))))))))))

(deftest ^:parallel remapped-columns-test
  (testing "remapped columns appear after expressions but before joins"
    (let [mp (-> meta/metadata-provider
                 (lib.tu/remap-metadata-provider (meta/id :venues :category-id) (meta/id :categories :name)))
          query (-> (lib/query mp (meta/table-metadata :venues))
                    (lib/with-fields [(meta/field-metadata :venues :id)
                                      (meta/field-metadata :venues :category-id)])
                    (lib/expression "price10" (lib/* (meta/field-metadata :venues :price) 10))
                    (lib/join (-> (lib/join-clause (meta/table-metadata :orders)
                                                   [(lib/= (meta/field-metadata :venues :id)
                                                           (meta/field-metadata :orders :id))])
                                  (lib/with-join-fields [(meta/field-metadata :orders :subtotal)]))))]
      (is (=? [{:name  "ID"}
               {:name  "CATEGORY_ID"}
               {:name  "price10"}
               {:name  "SUBTOTAL"}]
              (lib/returned-columns query)))
      (is (=? [{:name  "ID"}
               {:name  "CATEGORY_ID"}
               {:name  "price10"}
               {:name  "NAME"}
               {:name  "SUBTOTAL"}]
              (lib/returned-columns query -1 (lib.util/query-stage query -1) {:include-remaps? true}))))))

<<<<<<< HEAD
=======
(deftest ^:parallel remapped-columns-test-2-remapping-in-joins
  (testing "explicitly joined columns with remaps are added after their join"
    (let [mp         (-> meta/metadata-provider
                         (lib.tu/remap-metadata-provider (meta/id :venues :category-id) (meta/id :categories :name)))
          join1      (-> (lib/join-clause (meta/table-metadata :venues)
                                          [(lib/= (meta/field-metadata :orders :id)
                                                  (meta/field-metadata :venues :id))])
                         (lib/with-join-fields [(meta/field-metadata :venues :price)
                                                (meta/field-metadata :venues :category-id)]))
          join2      (-> (lib/join-clause (meta/table-metadata :products)
                                          [(lib/= (meta/field-metadata :orders :product-id)
                                                  (meta/field-metadata :products :id))])
                         (lib/with-join-fields [(meta/field-metadata :products :category)]))
          base       (-> (lib/query mp (meta/table-metadata :orders))
                         (lib/with-fields [(meta/field-metadata :orders :id)
                                           (meta/field-metadata :orders :product-id)
                                           (meta/field-metadata :orders :subtotal)]))
          exp-main   [{:name  "ID"
                       :ident (meta/ident :orders :id)}
                      {:name  "PRODUCT_ID"
                       :ident (meta/ident :orders :product-id)}
                      {:name  "SUBTOTAL"
                       :ident (meta/ident :orders :subtotal)}]
          exp-join1  [{:name  "PRICE"
                       :ident (lib.metadata.ident/explicitly-joined-ident (meta/ident :venues :price)
                                                                          (:ident join1))}
                      {:name  "CATEGORY_ID"
                       :ident (lib.metadata.ident/explicitly-joined-ident (meta/ident :venues :category-id)
                                                                          (:ident join1))}
                      {:name  "NAME"
                       :ident (lib.metadata.ident/remap-ident
                               (meta/ident :categories :name)
                               (lib.metadata.ident/explicitly-joined-ident
                                (meta/ident :venues :category-id) (:ident join1)))}]
          exp-join2  [{:name  "CATEGORY"
                       :ident (lib.metadata.ident/explicitly-joined-ident
                               (meta/ident :products :category) (:ident join2))}]
          cols       (fn [query]
                       (lib/returned-columns query -1 (lib.util/query-stage query -1) {:include-remaps? true}))]
      (is (=? (concat exp-main exp-join1 exp-join2)
              (-> base
                  (lib/join join1)
                  (lib/join join2)
                  cols)))
      (is (=? (concat exp-main exp-join2 exp-join1)
              (-> base
                  (lib/join join2)
                  (lib/join join1)
                  cols))))))

(deftest ^:parallel remapped-visible-columns-test
  (let [product-id  (meta/id :orders :product-id)
        mp          (-> meta/metadata-provider
                        (lib.tu/remap-metadata-provider product-id (meta/id :products :title)))
        base        (lib/query mp (meta/table-metadata :orders))
        ;; join1 explicitly joins the target of the remapping
        join1       (-> (lib/join-clause (meta/table-metadata :products)
                                         [(lib/= (meta/field-metadata :orders :product-id)
                                                 (meta/field-metadata :products :id))])
                        (lib/with-join-fields [(meta/field-metadata :products :title)]))
        ;; join2 explicitly joins the target of the remapping and one more field from the same table (products)
        join2       (-> (lib/join-clause (meta/table-metadata :products)
                                         [(lib/= (meta/field-metadata :orders :product-id)
                                                 (meta/field-metadata :products :id))])
                        (lib/with-join-fields [(meta/field-metadata :products :title)
                                               (meta/field-metadata :products :ean)]))
        join1-query (lib/join base join1)
        join2-query (lib/join base join2)
        card1-id    11001100
        card2-id    11001101
        card-mp     (-> mp
                        (lib.tu/metadata-provider-with-card-from-query card1-id join1-query)
                        (lib.tu/metadata-provider-with-card-from-query card2-id join2-query))
        card1-query (lib/query card-mp (lib.metadata/card card-mp card1-id))
        card2-query (lib/query card-mp (lib.metadata/card card-mp card2-id))
        cols        (fn cols
                      ([query]
                       (cols query {:include-remaps? true}))
                      ([query opts]
                       (lib/visible-columns query -1 (lib.util/query-stage query -1) opts)))
        orders-id   (meta/id :orders)
        products-id (meta/id :products)
        people-id   (meta/id :people)
        user-id     (meta/id :orders :user-id)
        table-fields
        [{:name "ID",         :lib/source :source/table-defaults, :table-id orders-id}
         {:name "USER_ID",    :lib/source :source/table-defaults, :table-id orders-id, :fk-target-field-id (meta/id :people :id)}
         {:name "PRODUCT_ID", :lib/source :source/table-defaults, :table-id orders-id, :fk-target-field-id (meta/id :products :id)}
         {:name "SUBTOTAL",   :lib/source :source/table-defaults, :table-id orders-id}
         {:name "TAX",        :lib/source :source/table-defaults, :table-id orders-id}
         {:name "TOTAL",      :lib/source :source/table-defaults, :table-id orders-id}
         {:name "DISCOUNT",   :lib/source :source/table-defaults, :table-id orders-id}
         {:name "CREATED_AT", :lib/source :source/table-defaults, :table-id orders-id}
         {:name "QUANTITY",   :lib/source :source/table-defaults, :table-id orders-id}
         {:name "TITLE",      :lib/source :source/table-defaults, :table-id products-id}]
        ;; the order of the fields is like this because the MP created by metadata-provider-with-card-from-query
        ;; sorts the fields in the result metadata by :id
        card2-fields
        [{:name "TITLE",      :lib/source :source/card, :table-id products-id}
         {:name "EAN",        :lib/source :source/card, :table-id products-id}
         {:name "ID",         :lib/source :source/card, :table-id orders-id}
         {:name "SUBTOTAL",   :lib/source :source/card, :table-id orders-id}
         {:name "TOTAL",      :lib/source :source/card, :table-id orders-id}
         {:name "TAX",        :lib/source :source/card, :table-id orders-id}
         {:name "DISCOUNT",   :lib/source :source/card, :table-id orders-id}
         {:name "QUANTITY",   :lib/source :source/card, :table-id orders-id}
         {:name "CREATED_AT", :lib/source :source/card, :table-id orders-id}
         {:name "PRODUCT_ID", :lib/source :source/card, :table-id orders-id, :fk-target-field-id (meta/id :products :id)}
         {:name "USER_ID",    :lib/source :source/card, :table-id orders-id, :fk-target-field-id (meta/id :people :id)}
         {:name "TITLE",      :lib/source :source/card, :table-id products-id}]
        ;; card1 has the same fields as card2, except EAN, which is not added by the join
        card1-fields
        (into [] (remove (comp #{"EAN"} :name)) card2-fields)
        people-fields
        [{:name "ID",         :lib/source :source/implicitly-joinable, :table-id people-id, :fk-field-id user-id}
         {:name "ADDRESS",    :lib/source :source/implicitly-joinable, :table-id people-id, :fk-field-id user-id}
         {:name "EMAIL",      :lib/source :source/implicitly-joinable, :table-id people-id, :fk-field-id user-id}
         {:name "PASSWORD",   :lib/source :source/implicitly-joinable, :table-id people-id, :fk-field-id user-id}
         {:name "NAME",       :lib/source :source/implicitly-joinable, :table-id people-id, :fk-field-id user-id}
         {:name "CITY",       :lib/source :source/implicitly-joinable, :table-id people-id, :fk-field-id user-id}
         {:name "LONGITUDE",  :lib/source :source/implicitly-joinable, :table-id people-id, :fk-field-id user-id}
         {:name "STATE",      :lib/source :source/implicitly-joinable, :table-id people-id, :fk-field-id user-id}
         {:name "SOURCE",     :lib/source :source/implicitly-joinable, :table-id people-id, :fk-field-id user-id}
         {:name "BIRTH_DATE", :lib/source :source/implicitly-joinable, :table-id people-id, :fk-field-id user-id}
         {:name "ZIP",        :lib/source :source/implicitly-joinable, :table-id people-id, :fk-field-id user-id}
         {:name "LATITUDE",   :lib/source :source/implicitly-joinable, :table-id people-id, :fk-field-id user-id}
         {:name "CREATED_AT", :lib/source :source/implicitly-joinable, :table-id people-id, :fk-field-id user-id}]
        ;; the fields of the product table can come from the explicit join...
        products-join-fields
        [{:name "ID",         :lib/source :source/joins, :table-id products-id}
         {:name "EAN",        :lib/source :source/joins, :table-id products-id}
         {:name "TITLE",      :lib/source :source/joins, :table-id products-id}
         {:name "CATEGORY",   :lib/source :source/joins, :table-id products-id}
         {:name "VENDOR",     :lib/source :source/joins, :table-id products-id}
         {:name "PRICE",      :lib/source :source/joins, :table-id products-id}
         {:name "RATING",     :lib/source :source/joins, :table-id products-id}
         {:name "CREATED_AT", :lib/source :source/joins, :table-id products-id}]
        ;; or they can come from an implicit join
        products-implicit-join-fields
        (mapv #(assoc %, :lib/source :source/implicitly-joinable, :fk-field-id product-id)
              products-join-fields)]
    (testing "base case: no joins"
      (is (=? (concat table-fields
                      people-fields
                      products-implicit-join-fields)
              (cols base))))
    (testing "joins don't exclude implicitly joinable fields for _visible_ columns"
      (let [expected-columns (concat table-fields
                                     products-join-fields
                                     people-fields)]
        (is (=? expected-columns
                (cols join1-query)))
        (is (=? expected-columns
                (cols join2-query)))))
    (testing (str "joins in cards (previous stages)\n"
                  "These tests demonstrate an unwanted difference in behavior.\n"
                  "If they break such that both cases produce the same result, that's an improvement"
                  " unless that single result cannot be considered correct")
      (testing "implicit fields are NOT excluded, if all the joined fields are remapping targets"
        (is (=? (concat card1-fields
                        products-implicit-join-fields
                        people-fields)
                (cols card1-query))))
      (testing "implicit fields are excluded, if NOT all the joined fields are remapping targets"
        (is (=? (concat card2-fields
                        people-fields)
                (cols card2-query)))))))

>>>>>>> 223e79b9
(defn- check-visible-columns
  "Check that calling [[lib/visible-columns]] on `query` produces the `expected-cols`.

  `expected-cols` should be a list of tuples of [:lib/desired-column-alias :lib/source] for the expected columns."
  [query expected-cols]
  (is (= expected-cols
         (->> query
              lib/visible-columns
              (map (juxt :lib/desired-column-alias :lib/source))))))

(deftest ^:parallel visible-columns-orders+people-card-test
  (testing "single-card orders+people join (#34743)"
    (let [inner (-> (lib/query meta/metadata-provider (meta/table-metadata :orders))
                    (lib/join (meta/table-metadata :people)))
          mp    (lib.tu/metadata-provider-with-card-from-query 1 inner)
          query (lib/query mp (lib.metadata/card mp 1))]
      (check-visible-columns
       query
       [["ID" :source/card]
        ["SUBTOTAL" :source/card]
        ["TOTAL" :source/card]
        ["TAX" :source/card]
        ["DISCOUNT" :source/card]
        ["QUANTITY" :source/card]
        ["CREATED_AT" :source/card]
        ["PRODUCT_ID" :source/card]
        ["USER_ID" :source/card]
        ["People - User__ID" :source/card]
        ["People - User__STATE" :source/card]
        ["People - User__CITY" :source/card]
        ["People - User__ADDRESS" :source/card]
        ["People - User__NAME" :source/card]
        ["People - User__SOURCE" :source/card]
        ["People - User__ZIP" :source/card]
        ["People - User__LATITUDE" :source/card]
        ["People - User__PASSWORD" :source/card]
        ["People - User__BIRTH_DATE" :source/card]
        ["People - User__LONGITUDE" :source/card]
        ["People - User__EMAIL" :source/card]
        ["People - User__CREATED_AT" :source/card]
        ["PRODUCTS__via__PRODUCT_ID__ID" :source/implicitly-joinable]
        ["PRODUCTS__via__PRODUCT_ID__EAN" :source/implicitly-joinable]
        ["PRODUCTS__via__PRODUCT_ID__TITLE" :source/implicitly-joinable]
        ["PRODUCTS__via__PRODUCT_ID__CATEGORY" :source/implicitly-joinable]
        ["PRODUCTS__via__PRODUCT_ID__VENDOR" :source/implicitly-joinable]
        ["PRODUCTS__via__PRODUCT_ID__PRICE" :source/implicitly-joinable]
        ["PRODUCTS__via__PRODUCT_ID__RATING" :source/implicitly-joinable]
        ["PRODUCTS__via__PRODUCT_ID__CREATED_AT" :source/implicitly-joinable]]))))

(deftest ^:parallel visible-columns-checkins+users+venues-card-test
  (testing "multi-card checkins+users+venues join"
    ;; The idea is that these are all joins between cards and nested queries.
    (let [mp1 (lib.tu/metadata-provider-with-mock-cards)
          checkins-card (:checkins (lib.tu/mock-cards))
          users-card (:users (lib.tu/mock-cards))
          venues-card (:venues (lib.tu/mock-cards))
          checkins-card-query (lib/query mp1 checkins-card)
          users-card-query (lib/query mp1 users-card)
          venues-card-query (lib/query mp1 venues-card)
          checkins+users-card-query (-> checkins-card-query
                                        (lib/join (lib/join-clause
                                                   users-card
                                                   [(lib/=
                                                     (lib.tu/field-literal-ref checkins-card-query "USER_ID")
                                                     (lib/with-join-alias
                                                      (lib.tu/field-literal-ref users-card-query "ID")
                                                      "Users"))])))
          next-card-id (->> (lib.tu/mock-cards)
                            vals
                            (map :id)
                            (reduce max 0)
                            inc)
          mp2 (lib.tu/metadata-provider-with-card-from-query mp1 next-card-id checkins+users-card-query)
          checkins+users-card2-query (lib/query mp2 (lib.metadata/card mp2 next-card-id))
          checkins+users+venues-card-query (-> checkins+users-card2-query
                                               (lib/join (lib/join-clause
                                                          venues-card
                                                          [(lib/=
                                                            (lib.tu/field-literal-ref
                                                             checkins+users-card2-query
                                                             "VENUE_ID")
                                                            (lib/with-join-alias
                                                             (lib.tu/field-literal-ref venues-card-query "ID")
                                                             "Venues"))])))]
      (check-visible-columns
       checkins+users+venues-card-query
       [["ID" :source/card]
        ["DATE" :source/card]
        ["USER_ID" :source/card]
        ["VENUE_ID" :source/card]
        ["Mock users card - User__ID" :source/card]
        ["Mock users card - User__NAME" :source/card]
        ["Mock users card - User__LAST_LOGIN" :source/card]
        ["Mock users card - User__PASSWORD" :source/card]
        ["Mock venues card - Venue__ID" :source/joins]
        ["Mock venues card - Venue__NAME" :source/joins]
        ["Mock venues card - Venue__CATEGORY_ID" :source/joins]
        ["Mock venues card - Venue__LATITUDE" :source/joins]
        ["Mock venues card - Venue__LONGITUDE" :source/joins]
        ["Mock venues card - Venue__PRICE" :source/joins]
        ["CATEGORIES__via__CATEGORY_ID__via__Mock venues card_3ff5ce7b" :source/implicitly-joinable]
        ["CATEGORIES__via__CATEGORY_ID__via__Mock venues card_29b31c85" :source/implicitly-joinable]]))))

(deftest ^:parallel visible-columns-products+reviews-model-test
  (testing "model products+reviews join"
    (check-visible-columns
     (lib/query (lib.tu/metadata-provider-with-mock-cards)
                ((lib.tu/mock-cards) :model/products-and-reviews))
     [["ID" :source/card]
      ["EAN" :source/card]
      ["TITLE" :source/card]
      ["CATEGORY" :source/card]
      ["VENDOR" :source/card]
      ["PRICE" :source/card]
      ["RATING" :source/card]
      ["CREATED_AT" :source/card]
      ["Reviews__ID" :source/card]
      ["Reviews__PRODUCT_ID" :source/card]
      ["Reviews__REVIEWER" :source/card]
      ["Reviews__RATING" :source/card]
      ["Reviews__BODY" :source/card]
      ["Reviews__CREATED_AT" :source/card]])))

(deftest ^:parallel visible-columns-implicit-join-via-explicit-join-test
  (testing "query with implicitly-joinable columns via an explicit join"
    (check-visible-columns
     (-> (lib/query meta/metadata-provider (meta/table-metadata :checkins))
         (lib/join (lib/join-clause
                    (meta/table-metadata :venues)
                    [(lib/=
                      (meta/field-metadata :checkins :venue-id)
                      (lib/with-join-alias (meta/field-metadata :venues :id) "Venues"))])))
     [["ID" :source/table-defaults]
      ["DATE" :source/table-defaults]
      ["USER_ID" :source/table-defaults]
      ["VENUE_ID" :source/table-defaults]
      ["Venues__ID" :source/joins]
      ["Venues__NAME" :source/joins]
      ["Venues__CATEGORY_ID" :source/joins]
      ["Venues__LATITUDE" :source/joins]
      ["Venues__LONGITUDE" :source/joins]
      ["Venues__PRICE" :source/joins]
      ["USERS__via__USER_ID__ID" :source/implicitly-joinable]
      ["USERS__via__USER_ID__NAME" :source/implicitly-joinable]
      ["USERS__via__USER_ID__LAST_LOGIN" :source/implicitly-joinable]
      ["CATEGORIES__via__CATEGORY_ID__via__Venues__ID" :source/implicitly-joinable]
      ["CATEGORIES__via__CATEGORY_ID__via__Venues__NAME" :source/implicitly-joinable]])))

(deftest ^:parallel visible-columns-no-join-test
  (testing "query with no join"
    (check-visible-columns
     (lib.tu/venues-query)
     [["ID" :source/table-defaults]
      ["NAME" :source/table-defaults]
      ["CATEGORY_ID" :source/table-defaults]
      ["LATITUDE" :source/table-defaults]
      ["LONGITUDE" :source/table-defaults]
      ["PRICE" :source/table-defaults]
      ["CATEGORIES__via__CATEGORY_ID__ID" :source/implicitly-joinable]
      ["CATEGORIES__via__CATEGORY_ID__NAME" :source/implicitly-joinable]])))

(deftest ^:parallel visible-columns-explicit-join-test
  (testing "query with an explicit join"
    ;; Note that CATEGORIES.ID and NAME are no longer implicitly joinable, being "shadowed" by the explicit join.
    (check-visible-columns
     (lib.tu/query-with-join)
     [["ID" :source/table-defaults]
      ["NAME" :source/table-defaults]
      ["CATEGORY_ID" :source/table-defaults]
      ["LATITUDE" :source/table-defaults]
      ["LONGITUDE" :source/table-defaults]
      ["PRICE" :source/table-defaults]
      ["Cat__ID" :source/joins]
      ["Cat__NAME" :source/joins]])))

(deftest ^:parallel visible-columns-mutliple-fks-test
  (testing "query with multiple FKs to different tables"
    (check-visible-columns
     (lib/query meta/metadata-provider (meta/table-metadata :checkins))
     [["ID" :source/table-defaults]
      ["DATE" :source/table-defaults]
      ["USER_ID" :source/table-defaults]
      ["VENUE_ID" :source/table-defaults]
      ["USERS__via__USER_ID__ID" :source/implicitly-joinable]
      ["USERS__via__USER_ID__NAME" :source/implicitly-joinable]
      ["USERS__via__USER_ID__LAST_LOGIN" :source/implicitly-joinable]
      ["VENUES__via__VENUE_ID__ID" :source/implicitly-joinable]
      ["VENUES__via__VENUE_ID__NAME" :source/implicitly-joinable]
      ["VENUES__via__VENUE_ID__CATEGORY_ID" :source/implicitly-joinable]
      ["VENUES__via__VENUE_ID__LATITUDE" :source/implicitly-joinable]
      ["VENUES__via__VENUE_ID__LONGITUDE" :source/implicitly-joinable]
      ["VENUES__via__VENUE_ID__PRICE" :source/implicitly-joinable]])))

(deftest ^:parallel visible-columns-mutliple-fks-same-table-test
  (testing "query with multiple FKs to same table"
    (check-visible-columns
     (lib/query meta/metadata-provider (meta/table-metadata :gh/issues))
     [["ID" :source/table-defaults]
      ["ASSIGNEE_ID" :source/table-defaults]
      ["REPORTER_ID" :source/table-defaults]
      ["IS_OPEN" :source/table-defaults]
      ["REPORTED_AT" :source/table-defaults]
      ["CLOSED_AT" :source/table-defaults]
      ["GH_USERS__via__ASSIGNEE_ID__ID" :source/implicitly-joinable]
      ["GH_USERS__via__ASSIGNEE_ID__BIRTHDAY" :source/implicitly-joinable]
      ["GH_USERS__via__ASSIGNEE_ID__EMAIL" :source/implicitly-joinable]
      ["GH_USERS__via__REPORTER_ID__ID" :source/implicitly-joinable]
      ["GH_USERS__via__REPORTER_ID__BIRTHDAY" :source/implicitly-joinable]
      ["GH_USERS__via__REPORTER_ID__EMAIL" :source/implicitly-joinable]])))

(deftest ^:parallel visible-columns-fk-to-self-test
  (testing "query with FK to self"
    ;; Implicit self-joins currently not supported. If you are implementing support for implicit self-joins, see also
    ;; the commented-out implicit-self-join-test, above.
    (check-visible-columns
     (lib/query meta/metadata-provider (meta/table-metadata :gh/comments))
     [["ID" :source/table-defaults]
      ["AUTHOR_ID" :source/table-defaults]
      ["POSTED_AT" :source/table-defaults]
      ["BODY_MARKDOWN" :source/table-defaults]
      ["REPLY_TO" :source/table-defaults]
      ["GH_USERS__via__AUTHOR_ID__ID" :source/implicitly-joinable]
      ["GH_USERS__via__AUTHOR_ID__BIRTHDAY" :source/implicitly-joinable]
      ["GH_USERS__via__AUTHOR_ID__EMAIL" :source/implicitly-joinable]])))<|MERGE_RESOLUTION|>--- conflicted
+++ resolved
@@ -519,8 +519,6 @@
                {:name  "SUBTOTAL"}]
               (lib/returned-columns query -1 (lib.util/query-stage query -1) {:include-remaps? true}))))))
 
-<<<<<<< HEAD
-=======
 (deftest ^:parallel remapped-columns-test-2-remapping-in-joins
   (testing "explicitly joined columns with remaps are added after their join"
     (let [mp         (-> meta/metadata-provider
@@ -689,7 +687,6 @@
                         people-fields)
                 (cols card2-query)))))))
 
->>>>>>> 223e79b9
 (defn- check-visible-columns
   "Check that calling [[lib/visible-columns]] on `query` produces the `expected-cols`.
 
