import styled from "@emotion/styled";

import IconButtonWrapper from "metabase/components/IconButtonWrapper";
import { Icon } from "metabase/ui";

export const BannerCloseButton = styled(IconButtonWrapper)`
  color: var(--mb-color-text-light);
  margin-inline-start: auto;
`;

<<<<<<< HEAD
export const FixedSizeIcon = styled(Icon)<{ size?: number }>`
=======
const FixedSizeIcon = styled(Icon)<{ size?: number }>`
>>>>>>> cfe32222
  min-width: ${({ size }) => size ?? 16}px;
  min-height: ${({ size }) => size ?? 16}px;
`;

export const BannerModelIcon = styled(FixedSizeIcon)`
  color: var(--mb-color-text-dark);
  margin-inline-end: 0.5rem;
`;<|MERGE_RESOLUTION|>--- conflicted
+++ resolved
@@ -8,11 +8,7 @@
   margin-inline-start: auto;
 `;
 
-<<<<<<< HEAD
-export const FixedSizeIcon = styled(Icon)<{ size?: number }>`
-=======
 const FixedSizeIcon = styled(Icon)<{ size?: number }>`
->>>>>>> cfe32222
   min-width: ${({ size }) => size ?? 16}px;
   min-height: ${({ size }) => size ?? 16}px;
 `;
