--- conflicted
+++ resolved
@@ -48,6 +48,7 @@
 }: StaticDashboardProps) => {
   const errorPage = useSdkSelector(getErrorPage);
 
+  const { isLocaleLoading } = useLocale();
   const { handleLoad, handleLoadWithoutCards } = useDashboardLoadHandlers({
     onLoad,
     onLoadWithoutCards,
@@ -80,7 +81,7 @@
     }
   }, [dashboardId, dispatch]);
 
-  if (isLoading) {
+  if (isLocaleLoading || isLoading) {
     return <SdkLoader />;
   }
 
@@ -132,37 +133,7 @@
  * @function
  * @category StaticDashboard
  */
-<<<<<<< HEAD
 const StaticDashboard =
   withPublicComponentWrapper<StaticDashboardProps>(StaticDashboardInner);
-=======
-const StaticDashboard = withPublicComponentWrapper<StaticDashboardProps>(
-  ({ dashboardId: initialDashboardId, ...rest }) => {
-    const { isLocaleLoading } = useLocale();
-    const { isLoading, id: resolvedDashboardId } = useValidatedEntityId({
-      type: "dashboard",
-      id: initialDashboardId,
-    });
-
-    const errorPage = useSdkSelector(getErrorPage);
-    const dispatch = useSdkDispatch();
-    useEffect(() => {
-      if (resolvedDashboardId) {
-        dispatch(setErrorPage(null));
-      }
-    }, [dispatch, resolvedDashboardId]);
-
-    if (isLocaleLoading || isLoading) {
-      return <SdkLoader />;
-    }
-
-    if (!resolvedDashboardId || errorPage?.status === 404) {
-      return <DashboardNotFoundError id={initialDashboardId} />;
-    }
-
-    return <StaticDashboardInner dashboardId={resolvedDashboardId} {...rest} />;
-  },
-);
->>>>>>> f0332f66
 
 export { EmbedDisplayParams, StaticDashboard };