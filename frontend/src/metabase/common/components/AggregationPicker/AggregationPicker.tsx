import { useCallback, useMemo, useState } from "react";
import { t } from "ttag";

import AccordionList from "metabase/core/components/AccordionList";
import { Icon } from "metabase/core/components/Icon";

import { useToggle } from "metabase/hooks/use-toggle";
import { useSelector } from "metabase/lib/redux";
import { getMetadata } from "metabase/selectors/metadata";

import { ExpressionWidget } from "metabase/query_builder/components/expressions/ExpressionWidget";
import { ExpressionWidgetHeader } from "metabase/query_builder/components/expressions/ExpressionWidgetHeader";

import * as Lib from "metabase-lib";
import StructuredQuery from "metabase-lib/queries/StructuredQuery";
import Question from "metabase-lib/Question";

import { QueryColumnPicker } from "../QueryColumnPicker";
import {
  Root,
  ColumnPickerContainer,
  ColumnPickerHeaderContainer,
  ColumnPickerHeaderTitleContainer,
  ColumnPickerHeaderTitle,
  InfoIconContainer,
} from "./AggregationPicker.styled";

const DEFAULT_MAX_HEIGHT = 610;

interface AggregationPickerProps {
  className?: string;
  query: Lib.Query;
  clause?: Lib.AggregationClause;
  stageIndex: number;
  operators: Lib.AggregationOperator[];
  hasExpressionInput?: boolean;
  maxHeight?: number;
<<<<<<< HEAD
  onSelect: (operator: Lib.Aggregatable) => void;
=======
  onSelect: (operator: Lib.Aggregable) => void;
  onSelectLegacy: (operator: LegacyAggregationClause) => void;
>>>>>>> c3e015ea
  onClose?: () => void;
}

type OperatorListItem = Lib.AggregationOperatorDisplayInfo & {
  operator: Lib.AggregationOperator;
};

type MetricListItem = Lib.MetricDisplayInfo & {
  metric: Lib.MetricMetadata;
};

type ListItem = OperatorListItem | MetricListItem;

type Section = {
  name: string;
  key: string;
  items: ListItem[];
  icon?: string;
};

function isOperatorListItem(item: ListItem): item is OperatorListItem {
  return "operator" in item;
}

export function AggregationPicker({
  className,
  query,
  clause,
  stageIndex,
  operators,
  hasExpressionInput = true,
  maxHeight = DEFAULT_MAX_HEIGHT,
  onSelect,
  onClose,
}: AggregationPickerProps) {
  const metadata = useSelector(getMetadata);
  const displayInfo = clause
    ? Lib.displayInfo(query, stageIndex, clause)
    : undefined;
  const initialOperator = getInitialOperator(query, stageIndex, operators);
  const [
    isEditingExpression,
    { turnOn: openExpressionEditor, turnOff: closeExpressionEditor },
  ] = useToggle(isExpressionEditorInitiallyOpen(displayInfo, initialOperator));
  const datasetQuery = Lib.toLegacyQuery(query);
  const legacyQuery = new StructuredQuery(
    new Question({ dataset_query: datasetQuery }, metadata),
    datasetQuery,
  );

  // For really simple inline expressions like Average([Price]),
  // MLv2 can figure out that "Average" operator is used.
  // We don't want that though, so we don't break navigation inside the picker
  const [operator, setOperator] = useState<Lib.AggregationOperator | null>(
    isEditingExpression ? null : initialOperator,
  );

  const operatorInfo = useMemo(
    () => (operator ? Lib.displayInfo(query, stageIndex, operator) : null),
    [query, stageIndex, operator],
  );

  const sections = useMemo(() => {
    const sections: Section[] = [];

    const metrics = Lib.availableMetrics(query);
    const databaseId = Lib.databaseID(query);
    const database = metadata.database(databaseId);
    const canUseExpressions = database?.hasFeature("expression-aggregations");

    if (operators.length > 0) {
      sections.push({
        key: "basic-metrics",
        name: t`Basic Metrics`,
        items: operators.map(operator =>
          getOperatorListItem(query, stageIndex, operator),
        ),
        icon: "table2",
      });
    }

    if (metrics.length > 0) {
      sections.push({
        key: "common-metrics",
        name: t`Common Metrics`,
        items: metrics.map(metric =>
          getMetricListItem(query, stageIndex, metric),
        ),
        icon: "star",
      });
    }

    if (hasExpressionInput && canUseExpressions) {
      sections.push({
        key: "custom-expression",
        name: t`Custom Expression`,
        items: [],
        icon: "sum",
      });
    }

    return sections;
  }, [metadata, query, stageIndex, operators, hasExpressionInput]);

  const checkIsItemSelected = useCallback(
    (item: ListItem) => item.selected,
    [],
  );

  const handleOperatorSelect = useCallback(
    (item: OperatorListItem) => {
      if (item.requiresColumn) {
        setOperator(item.operator);
      } else {
        const clause = Lib.aggregationClause(item.operator);
        onSelect(clause);
        onClose?.();
      }
    },
    [onSelect, onClose],
  );

  const handleResetOperator = useCallback(() => {
    setOperator(null);
  }, []);

  const handleColumnSelect = useCallback(
    (column: Lib.ColumnMetadata) => {
      if (!operator) {
        return;
      }
      const clause = Lib.aggregationClause(operator, column);
      onSelect(clause);
      onClose?.();
    },
    [operator, onSelect, onClose],
  );

  const handleMetricSelect = useCallback(
    (item: MetricListItem) => {
      onSelect(item.metric);
      onClose?.();
    },
    [onSelect, onClose],
  );

  const handleChange = useCallback(
    (item: ListItem) => {
      if (isOperatorListItem(item)) {
        handleOperatorSelect(item);
      } else {
        handleMetricSelect(item);
      }
    },
    [handleOperatorSelect, handleMetricSelect],
  );

  const handleSectionChange = useCallback(
    (section: Section) => {
      if (section.key === "custom-expression") {
        openExpressionEditor();
      }
    },
    [openExpressionEditor],
  );

  const handleClauseChange = useCallback(
    (name: string, clause: Lib.AggregationClause | Lib.ExpressionClause) => {
      const updatedClause = Lib.withExpressionName(clause, name);
      onSelect(updatedClause);
      onClose?.();
    },
    [onSelect, onClose],
  );

  if (isEditingExpression) {
    return (
      <ExpressionWidget
        legacyQuery={legacyQuery}
        query={query}
        stageIndex={stageIndex}
        name={displayInfo?.displayName}
        clause={clause}
        withName
        startRule="aggregation"
        header={<ExpressionWidgetHeader onBack={closeExpressionEditor} />}
        onChangeClause={handleClauseChange}
        onClose={closeExpressionEditor}
      />
    );
  }

  if (operator && operatorInfo?.requiresColumn) {
    const columns = Lib.aggregationOperatorColumns(operator);
    const columnGroups = Lib.groupColumns(columns);
    return (
      <ColumnPickerContainer
        className={className}
        data-testid="aggregation-column-picker"
      >
        <ColumnPickerHeader onClick={handleResetOperator}>
          {operatorInfo.displayName}
        </ColumnPickerHeader>
        <QueryColumnPicker
          query={query}
          stageIndex={stageIndex}
          columnGroups={columnGroups}
          hasTemporalBucketing
          maxHeight={maxHeight}
          color="summarize"
          checkIsColumnSelected={checkColumnSelected}
          onSelect={handleColumnSelect}
          onClose={onClose}
        />
      </ColumnPickerContainer>
    );
  }

  return (
    <Root className={className} color="summarize">
      <AccordionList
        sections={sections}
        maxHeight={maxHeight}
        alwaysExpanded={false}
        onChange={handleChange}
        onChangeSection={handleSectionChange}
        itemIsSelected={checkIsItemSelected}
        renderItemName={renderItemName}
        renderItemDescription={omitItemDescription}
        renderItemExtra={renderItemExtra}
      />
    </Root>
  );
}

function ColumnPickerHeader({
  children,
  onClick,
}: {
  children: React.ReactNode;
  onClick: () => void;
}) {
  return (
    <ColumnPickerHeaderContainer>
      <ColumnPickerHeaderTitleContainer onClick={onClick} aria-label={t`Back`}>
        <Icon name="chevronleft" size={18} />
        <ColumnPickerHeaderTitle>{children}</ColumnPickerHeaderTitle>
      </ColumnPickerHeaderTitleContainer>
    </ColumnPickerHeaderContainer>
  );
}

function renderItemName(item: ListItem) {
  return item.displayName;
}

function omitItemDescription() {
  return null;
}

function renderItemExtra(item: ListItem) {
  if (item.description) {
    return (
      <InfoIconContainer>
        <Icon name="question" size={20} tooltip={item.description} />
      </InfoIconContainer>
    );
  }
  return null;
}

function getInitialOperator(
  query: Lib.Query,
  stageIndex: number,
  operators: Lib.AggregationOperator[],
) {
  const operator = operators.find(
    operator => Lib.displayInfo(query, stageIndex, operator).selected,
  );
  return operator ?? null;
}

function isExpressionEditorInitiallyOpen(
  displayInfo: Lib.ClauseDisplayInfo | undefined,
  initialOperator: Lib.AggregationOperator | null,
): boolean {
  const isCustomExpression = initialOperator === null;
  const hasCustomName = Boolean(displayInfo?.isNamed);

  return isCustomExpression || hasCustomName;
}

function getOperatorListItem(
  query: Lib.Query,
  stageIndex: number,
  operator: Lib.AggregationOperator,
): OperatorListItem {
  const operatorInfo = Lib.displayInfo(query, stageIndex, operator);
  return {
    ...operatorInfo,
    operator,
  };
}

function getMetricListItem(
  query: Lib.Query,
  stageIndex: number,
  metric: Lib.MetricMetadata,
): MetricListItem {
  const metricInfo = Lib.displayInfo(query, stageIndex, metric);
  return {
    ...metricInfo,
    metric,
  };
}

function checkColumnSelected(columnInfo: Lib.ColumnDisplayInfo) {
  return !!columnInfo.selected;
}<|MERGE_RESOLUTION|>--- conflicted
+++ resolved
@@ -35,12 +35,7 @@
   operators: Lib.AggregationOperator[];
   hasExpressionInput?: boolean;
   maxHeight?: number;
-<<<<<<< HEAD
-  onSelect: (operator: Lib.Aggregatable) => void;
-=======
   onSelect: (operator: Lib.Aggregable) => void;
-  onSelectLegacy: (operator: LegacyAggregationClause) => void;
->>>>>>> c3e015ea
   onClose?: () => void;
 }
 
