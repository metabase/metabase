(ns metabase.util
  "Common utility functions useful throughout the codebase."
  (:refer-clojure :exclude [group-by])
  (:require
   #?@(:clj ([clojure.core.protocols]
             [clojure.math.numeric-tower :as math]
             [me.flowthing.pp :as pp]
             [metabase.config :as config]
             #_{:clj-kondo/ignore [:discouraged-namespace]}
             [metabase.util.jvm :as u.jvm]
             [metabase.util.string :as u.str]
             [potemkin :as p]
             [ring.util.codec :as codec]))
   [camel-snake-kebab.internals.macros :as csk.macros]
   [clojure.data :refer [diff]]
   [clojure.pprint :as pprint]
   [clojure.set :as set]
   [clojure.string :as str]
   [clojure.walk :as walk]
   [flatland.ordered.map :refer [ordered-map]]
   [medley.core :as m]
   [metabase.util.format :as u.format]
   [metabase.util.i18n :refer [tru]]
   [metabase.util.log :as log]
   [metabase.util.memoize :as memoize]
   [metabase.util.namespaces :as u.ns]
   [metabase.util.polyfills]
   [nano-id.core :as nano-id]
   [net.cgrand.macrovich :as macros]
   [weavejester.dependency :as dep])
  #?(:clj (:import
           (clojure.core.protocols CollReduce)
           (clojure.lang Reflector)
           (java.text Normalizer Normalizer$Form)
           (java.util Locale Random)
           (org.apache.commons.validator.routines RegexValidator UrlValidator)))
  #?(:cljs (:require-macros [camel-snake-kebab.internals.macros :as csk.macros]
                            [metabase.util])))

#?(:clj (set! *warn-on-reflection* true))

#?(:clj (comment clojure.core.protocols/keep-me))

(u.ns/import-fns
 [u.format
  colorize
  format-bytes
  format-color
  format-milliseconds
  format-nanoseconds
  format-seconds
  format-plural])

#?(:clj (p/import-vars [u.jvm
                        all-ex-data
                        auto-retry
                        string-to-bytes
                        bytes-to-string
                        decode-base64
                        decode-base64-to-bytes
                        deref-with-timeout
                        encode-base64
                        encode-base64-bytes
                        filtered-stacktrace
                        full-exception-chain
                        host-port-up?
                        parse-currency
                        poll
                        host-up?
                        ip-address?
                        sorted-take
                        varargs
                        with-timeout
                        with-us-locale]
                       [u.str
                        build-sentence]))

(defmacro or-with
  "Like or, but determines truthiness with `pred`."
  {:style/indent 1}
  [pred & more]
  (reduce (fn [inner value]
            `(let [value# ~value]
               (if (~pred value#)
                 value#
                 ~inner)))
          nil
          (reverse more)))

(defmacro ignore-exceptions
  "Simple macro which wraps the given expression in a try/catch block and ignores the exception if caught."
  {:style/indent 0}
  [& body]
  `(try ~@body (catch ~(macros/case
                         :cljs 'js/Error
                         :clj  'Throwable)
                      ~'_)))

(defn strip-error
  "Transforms the error in a list of strings to log"
  ([e]
   (strip-error e nil))
  ([e prefix]
   (->> (for [[e prefix] (map vector
                              (take-while some? (iterate #(.getCause ^Exception %) e))
                              (cons prefix (repeat "  caused by")))]
          (str (when prefix (str prefix ": "))
               (ex-message e)
               (when-let [data (-> (ex-data e)
                                   (dissoc :toucan2/context-trace)
                                   not-empty)]
                 (str " " (pr-str data)))))
        (str/join "\n"))))

(defmacro prog1
  "Execute `first-form`, then any other expressions in `body`, presumably for side-effects; return the result of
  `first-form`.

    (def numbers (atom []))

    (defn find-or-add [n]
      (or (first-index-satisfying (partial = n) @numbers)
          (prog1 (count @numbers)
            (swap! numbers conj n))))

    (find-or-add 100) -> 0
    (find-or-add 200) -> 1
    (find-or-add 100) -> 0

   The result of `first-form` is bound to the anaphor `<>`, which is convenient for logging:

     (prog1 (some-expression)
       (println \"RESULTS:\" <>))

  `prog1` is an anaphoric version of the traditional macro of the same name in
   [Emacs Lisp](http://www.gnu.org/software/emacs/manual/html_node/elisp/Sequencing.html#index-prog1)
   and [Common Lisp](http://www.lispworks.com/documentation/HyperSpec/Body/m_prog1c.htm#prog1).

  Style note: Prefer `doto` when appropriate, e.g. when dealing with Java objects."
  {:style/indent :defn}
  [first-form & body]
  `(let [~'<> ~first-form]
     ~@body
     ~'<>))

(defn error
  "Takes a message string and returns a basic exception: [[java.lang.Exception]] on JVM and [[Error]] in JS."
  [^String msg]
  #?(:clj  (Exception. msg)
     :cljs (js/Error. msg)))

(defn qualified-name
  "Return `k` as a string, qualified by its namespace, if any (unlike `name`). Handles `nil` values gracefully as well
  (also unlike `name`).

     (u/qualified-name :type/FK) -> \"type/FK\""
  [k]
  (cond
    (nil? k)
    nil

    ;; optimization in Clojure: calling [[symbol]] on a keyword returns the underlying symbol, and [[str]] on a symbol
    ;; is cached internally (see `clojure.lang.Symbol/toString()`). So we can avoid constructing a new string here.
    ;; Not sure whether this is cached in ClojureScript as well.
    (keyword? k)
    (str (symbol k))

    (symbol? k)
    (str k)

    :else
    (if-let [namespac (when #?(:clj  (instance? clojure.lang.Named k)
                               :cljs (satisfies? INamed k))
                        (namespace k))]
      (str namespac "/" (name k))
      (name k))))

(defn remove-nils
  "Given a map, returns a new map with all nil values removed."
  [m]
  (m/filter-vals some? m))

(defn recursive-map-keys
  "Recursively replace the keys in a map with the value of `(f key)`."
  [f m]
  (walk/postwalk
   #(if (map? %)
      (m/map-keys f %)
      %)
   m))

(defn add-period
  "Fixes strings that don't terminate in a period; also accounts for strings
  that end in `:` and triple backticks (e.g., if a string ends in codeblock).
   Used for formatting docs."
  [s]
  (let [text (str s)]
    (cond
      (str/blank? text) text
      (#{\. \? \!} (last text)) text
      (str/ends-with? text "```") text
      (str/ends-with? text ":") (str (subs text 0 (dec (count text))) ".")
      :else (str text "."))))

(defn lower-case-en
  "Locale-agnostic version of [[clojure.string/lower-case]]. [[clojure.string/lower-case]] uses the default locale in
  conversions, turning `ID` into `ıd`, in the Turkish locale. This function always uses the `en-US` locale."
  ^String [s]
  (when s
    #?(:clj  (.toLowerCase (str s) Locale/US)
       :cljs (.toLowerCase (str s)))))

(defn upper-case-en
  "Locale-agnostic version of `clojure.string/upper-case`.
  `clojure.string/upper-case` uses the default locale in conversions, turning
  `id` into `İD`, in the Turkish locale. This function always uses the
  `en-US` locale."
  ^String [s]
  (when s
    #?(:clj  (.toUpperCase (str s) Locale/US)
       :cljs (.toUpperCase (str s)))))

(defn capitalize-en
  "Locale-agnostic version of [[clojure.string/capitalize]]."
  ^String [^CharSequence s]
  (when-let [s (some-> s str)]
    (if (< (count s) 2)
      (upper-case-en s)
      (str (upper-case-en (subs s 0 1))
           (lower-case-en (subs s 1))))))

(defn truncate
  "Truncate a string to `n` characters."
  [s n]
  (subs s 0 (min (count s) n)))

(defn regex->str
  "Returns the contents of a regex as a string.

  This is simply [[str]] in Clojure but needs to remove slashes (`\"/regex contents/\"`) in CLJS."
  [regex]
  #?(:clj  (str regex)
     :cljs (let [s (str regex)]
             (subs s 1 (dec (count s))))))

;;; define custom CSK conversion functions so we don't run into problems if the system locale is Turkish

;; so Kondo doesn't complain
(declare ^:private ->kebab-case-en*)
(declare ^:private ->camelCaseEn*)
(declare ^:private ->snake_case_en*)
(declare ^:private ->SCREAMING_SNAKE_CASE_EN*)

(csk.macros/defconversion "kebab-case-en*"           lower-case-en lower-case-en "-")
(csk.macros/defconversion "camelCaseEn*"             lower-case-en capitalize-en "")
(csk.macros/defconversion "snake_case_en*"           lower-case-en lower-case-en "_")
(csk.macros/defconversion "SCREAMING_SNAKE_CASE_EN*" upper-case-en upper-case-en "_")

(defn- wrap-csk-conversion-fn-to-handle-nil-and-namespaced-keywords
  "Wrap a CSK defconversion function so that it handles nil and namespaced keywords, which it doesn't support out of the
  box for whatever reason."
  [f]
  (fn [x]
    (when x
      (if (qualified-keyword? x)
        (keyword (f (namespace x)) (f (name x)))
        (f x)))))

(def ^{:arglists '([x])} ->kebab-case-en
  "Like [[camel-snake-kebab.core/->kebab-case]], but always uses English for lower-casing, supports keywords with
  namespaces, and returns `nil` when passed `nil` (rather than throwing an exception)."
  (memoize/fast-bounded (wrap-csk-conversion-fn-to-handle-nil-and-namespaced-keywords ->kebab-case-en*)
                        :bounded/threshold 10000))

(def ^{:arglists '([x])} ->snake_case_en
  "Like [[camel-snake-kebab.core/->snake_case]], but always uses English for lower-casing, supports keywords with
  namespaces, and returns `nil` when passed `nil` (rather than throwing an exception)."
  (memoize/fast-bounded (wrap-csk-conversion-fn-to-handle-nil-and-namespaced-keywords ->snake_case_en*)
                        :bounded/threshold 10000))

(def ^{:arglists '([x])} ->camelCaseEn
  "Like [[camel-snake-kebab.core/->camelCase]], but always uses English for upper- and lower-casing, supports keywords
  with namespaces, and returns `nil` when passed `nil` (rather than throwing an exception)."
  (memoize/fast-bounded (wrap-csk-conversion-fn-to-handle-nil-and-namespaced-keywords ->camelCaseEn*)
                        :bounded/threshold 10000))

(def ^{:arglists '([x])} ->SCREAMING_SNAKE_CASE_EN
  "Like [[camel-snake-kebab.core/->SCREAMING_SNAKE_CASE]], but always uses English for upper- and lower-casing, supports
  keywords with namespaces, and returns `nil` when passed `nil` (rather than throwing an exception)."
  (memoize/fast-bounded (wrap-csk-conversion-fn-to-handle-nil-and-namespaced-keywords ->SCREAMING_SNAKE_CASE_EN*)
                        :bounded/threshold 10000))

(defn capitalize-first-char
  "Like string/capitalize, only it ignores the rest of the string
  to retain case-sensitive capitalization, e.g., PostgreSQL."
  [s]
  (if (< (count s) 2)
    (upper-case-en s)
    (str (upper-case-en (subs s 0 1))
         (subs s 1))))

(defn snake-keys
  "Convert the top-level keys in a map to `snake_case`."
  [m]
  (update-keys m ->snake_case_en))

(defn deep-snake-keys
  "Recursively convert the keys in a map to `snake_case`."
  [m]
  (recursive-map-keys ->snake_case_en m))

(defn normalize-map
  "Given any map-like object, return it as a Clojure map with :kebab-case keyword keys.
  The input map can be a:
  - Clojure map with string or keyword keys,
  - JS object (with string keys)
  The keys are converted to `kebab-case` from `camelCase` or `snake_case` as necessary, and turned into keywords.

  Returns an empty map if nil is input (like [[update-keys]])."
  [m]
  (let [base #?(:clj  m
                ;; If we're running in CLJS, convert to a ClojureScript map as needed.
                :cljs (if (object? m)
                        (js->clj m)
                        m))]
    (update-keys base (comp keyword ->kebab-case-en))))

;; Log the maximum memory available to the JVM at launch time as well since it is very handy for debugging things
#?(:clj
   (when-not *compile-files*
     (log/infof "Maximum memory available to JVM: %s" (u.format/format-bytes (.maxMemory (Runtime/getRuntime))))))

;; Set the default width for pprinting to 120 instead of 72. The default width is too narrow and wastes a lot of space
#?(:clj  (alter-var-root #'pprint/*print-right-margin* (constantly 120))
   :cljs (set! pprint/*print-right-margin* (constantly 120)))

(defn email?
  "Is `s` a valid email address string?"
  ^Boolean [^String s]
  (boolean (when (and (string? s) (str/includes? s "@")) ;; early bail
             (re-matches #"[a-z0-9!#$%&'*+/=?^_`{|}~-]+(?:\.[a-z0-9!#$%&'*+/=?^_`{|}~-]+)*@(?:[a-z0-9](?:[a-z0-9-]*[a-z0-9])?\.)+[a-z0-9](?:[a-z0-9-]*[a-z0-9])?"
                         (lower-case-en s)))))

(defn state?
  "Is `s` a state string?"
  ^Boolean [s]
  (boolean
   (when (string? s)
     (contains? #{"alabama" "alaska" "arizona" "arkansas" "california" "colorado" "connecticut" "delaware"
                  "florida" "georgia" "hawaii" "idaho" "illinois" "indiana" "iowa" "kansas" "kentucky" "louisiana"
                  "maine" "maryland" "massachusetts" "michigan" "minnesota" "mississippi" "missouri" "montana"
                  "nebraska" "nevada" "new hampshire" "new jersey" "new mexico" "new york" "north carolina"
                  "north dakota" "ohio" "oklahoma" "oregon" "pennsylvania" "rhode island" "south carolina"
                  "south dakota" "tennessee" "texas" "utah" "vermont" "virginia" "washington" "west virginia"
                  "wisconsin" "wyoming"
                  "ak" "al" "ar" "az" "ca" "co" "ct" "de" "fl" "ga" "hi" "ia" "id" "il" "in" "ks" "ky" "la"
                  "ma" "md" "me" "mi" "mn" "mo" "ms" "mt" "nc" "nd" "ne" "nh" "nj" "nm" "nv" "ny" "oh" "ok"
                  "or" "pa" "ri" "sc" "sd" "tn" "tx" "ut" "va" "vt" "wa" "wi" "wv" "wy"}
                (lower-case-en s)))))

(def ^:private ^String url-regex-pattern
  (let [alpha #?(:clj "IsAlphabetic" :cljs "Alphabetic")]
    (str "^[\\p{" alpha "}\\d_\\-]+(\\.[\\p{" alpha "}\\d_\\-]+)*(:\\d*)?")))

(defn url?
  "Is `s` a valid HTTP/HTTPS URL string?"
  ^Boolean [s]
  #?(:clj  (and s
                ;; UrlValidator is very expensive when non-URLs are passed to it, so we verify if the string looks
                ;; urlish before passing to UrlValidator.
                (str/includes? s "://")
                (let [validator (UrlValidator. (u.jvm/varargs String ["http" "https"])
                                               (RegexValidator. url-regex-pattern)
                                               UrlValidator/ALLOW_LOCAL_URLS)]
                  ;; (swap! -args conj s)
                  (.isValid validator (str s))))
     :cljs (try
             (let [url (js/URL. (str s))]
               (boolean (and (re-matches (js/RegExp. url-regex-pattern "u")
                                         (.-host url))
                             (#{"http:" "https:"} (.-protocol url)))))
             (catch js/Error _
               false))))

(defn maybe?
  "Returns `true` if X is `nil`, otherwise calls (F X).
   This can be used to see something is either `nil` or statisfies a predicate function:

     (string? nil)          -> false
     (string? \"A\")        -> true
     (maybe? string? nil)   -> true
     (maybe? string? \"A\") -> true

   It can also be used to make sure a given function won't throw a `NullPointerException`:

     (str/lower-case nil)            -> NullPointerException
     (str/lower-case \"ABC\")        -> \"abc\"
     (maybe? str/lower-case nil)     -> true
     (maybe? str/lower-case \"ABC\") -> \"abc\"

   The latter use-case can be useful for things like sorting where some values in a collection
   might be `nil`:

     (sort-by (partial maybe? s/lower-case) some-collection)"
  [f x]
  (or (nil? x)
      (f x)))

(def ^String ^{:arglists '([emoji-string])} emoji
  "Returns the `emoji-string` passed in if emoji in logs are enabled, otherwise always returns an empty string."
  #?(:clj  (if (config/config-bool :mb-emoji-in-logs)
             identity
             (constantly ""))
     :cljs (constantly "")))

(defn round-to-decimals
  "Round (presumabily floating-point) `number` to `decimal-place`. Returns a `Double`.

  Rounds by decimal places, no matter how many significant figures the number has. See [[round-to-precision]].

    (round-to-decimals 2 35.5058998M) -> 35.51"
  ^Double [^Integer decimal-place, ^Number number]
  {:pre [(integer? decimal-place) (number? number)]}
  #?(:clj  (double (.setScale (bigdec number) decimal-place BigDecimal/ROUND_HALF_UP))
     :cljs (parse-double (.toFixed number decimal-place))))

(defn real-number?
  "Is `x` a real number (i.e. not a `NaN` or an `Infinity`)?"
  [x]
  (and (number? x)
       (not (NaN? x))
       (not (infinite? x))))

(defn remove-diacritical-marks
  "Return a version of `s` with diacritical marks removed."
  ^String [^String s]
  (when (seq s)
    #?(:clj  (str/replace
               ;; First, "decompose" the characters. e.g. replace 'LATIN CAPITAL LETTER A WITH ACUTE' with
               ;; 'LATIN CAPITAL LETTER A' + 'COMBINING ACUTE ACCENT'
               ;; See http://docs.oracle.com/javase/8/docs/api/java/text/Normalizer.html
              (Normalizer/normalize s Normalizer$Form/NFD)
               ;; next, remove the combining diacritical marks -- this SO answer explains what's going on here best:
               ;; http://stackoverflow.com/a/5697575/1198455 The closest thing to a relevant JavaDoc I could find was
               ;; http://docs.oracle.com/javase/7/docs/api/java/lang/Character.UnicodeBlock.html#COMBINING_DIACRITICAL_MARKS
              #"\p{Block=CombiningDiacriticalMarks}+"
              "")
       :cljs (-> s
                 (.normalize "NFKD")  ;; Renders accented characters as base + accent.
                 (.replace (js/RegExp. "[\u0300-\u036f]" "gu") ""))))) ;; Drops all the accents.

(def ^:private slugify-valid-chars
  "Valid *ASCII* characters for URL slugs generated by `slugify`."
  #{\a \b \c \d \e \f \g \h \i \j \k \l \m \n \o \p \q \r \s \t \u \v \w \x \y \z
    \0 \1 \2 \3 \4 \5 \6 \7 \8 \9
    \_})

;; unfortunately it seems that this doesn't fully-support Emoji :(, they get encoded as "??"
(defn- slugify-char [^Character c url-encode?]
  (if (< #?(:clj (int c) :cljs (.charCodeAt c 0))
         128)
    ;; ASCII characters must be in the valid list, or they get replaced with underscores.
    (if (contains? slugify-valid-chars c)
      c
      \_)
    ;; Non-ASCII characters are URL-encoded or preserved, based on the option.
    (if url-encode?
      #?(:clj  (codec/url-encode c)
         :cljs (js/encodeURIComponent c))
      c)))

(defn slugify
  "Return a version of String `s` appropriate for use as a URL slug.
  Downcase the name and remove diacritcal marks, and replace non-alphanumeric *ASCII* characters with underscores.

  If `unicode?` is falsy (the default), URL-encode non-ASCII characters. With `unicode?` truthy, non-ASCII characters
  are preserved.
  (Even when we want full ASCII output for eg. URL slugs, non-ASCII characters should be encoded rather than
  replaced with underscores in order to support languages that don't use the Latin alphabet; see metabase#3818).

  Optionally specify `:max-length` which will truncate the slug after that many characters."
  (^String [^String s]
   (slugify s {}))
  (^String [s {:keys [max-length unicode?]}]
   (when (seq s)
     (let [slug (str/join (for [c (remove-diacritical-marks (lower-case-en s))]
                            (slugify-char c (not unicode?))))]
       (if max-length
         (str/join (take max-length slug))
         slug)))))

(defn id
  "If passed an integer ID, returns it. If passed a map containing an `:id` key, returns the value if it is an integer.
  Otherwise returns `nil`.

  Provided as a convenience to allow model-layer functions to easily accept either an object or raw ID. Use this in
  cases where the ID/object is allowed to be `nil`. Use `the-id` below in cases where you would also like to guarantee
  it is non-`nil`."
  ^Integer [object-or-id]
  (cond
    (map? object-or-id)     (recur (:id object-or-id))
    (integer? object-or-id) object-or-id))

(defn the-id
  "If passed an integer ID, returns it. If passed a map containing an `:id` key, returns the value if it is an integer.
  Otherwise, throws an Exception.

  Provided to allow model-layer functions to easily accept either an object or raw ID, and to assert
  that you have a valid ID."
  ^Integer [object-or-id]
  (or (id object-or-id)
      (throw (error (tru "Not something with an ID: {0}" (pr-str object-or-id))))))

(def ^java.util.regex.Pattern uuid-regex
  "A regular expression for matching canonical string representations of UUIDs."
  #"[a-f0-9]{8}-[a-f0-9]{4}-[a-f0-9]{4}-[a-f0-9]{4}-[a-f0-9]{12}")

(defn one-or-many
  "Wraps a single element in a sequence; returns sequences as-is. In lots of situations we'd like to accept either a
  single value or a collection of values as an argument to a function, and then loop over them; rather than repeat
  logic to check whether something is a collection and wrap if not everywhere, this utility function is provided for
  your convenience.

    (u/one-or-many 1)     ; -> [1]
    (u/one-or-many [1 2]) ; -> [1 2]"
  [arg]
  (if ((some-fn sequential? set? nil?) arg)
    arg
    [arg]))

(defn many-or-one
  "Returns coll if it has multiple elements, or else returns its only element"
  [coll]
  (if (next coll)
    coll
    (first coll)))

(defn select-nested-keys
  "Like `select-keys`, but can also handle nested keypaths:

     (select-nested-keys {:a 100, :b {:c 200, :d 300}} [:a [:b :d] :c])
     ;; -> {:a 100, :b {:d 300}}

   The values of `keyseq` can be either regular keys, which work the same way as `select-keys`,
   or vectors of the form `[k & nested-keys]`, which call `select-nested-keys` recursively
   on the value of `k`."
  [m keyseq]
  ;; TODO - use (empty m) once supported by model instances
  (into {} (for [k     keyseq
                 :let  [[k & nested-keys] (one-or-many k)
                        v                 (get m k)]
                 :when (contains? m k)]
             {k (if-not (seq nested-keys)
                  v
                  (select-nested-keys v nested-keys))})))

(defn base64-string?
  "Is `s` a Base-64 encoded string?"
  ^Boolean [s]
  (boolean (when (string? s)
             (as-> s s
               (str/replace s #"\s" "")
               (re-matches #"^(?:[A-Za-z0-9+/]{4})*(?:[A-Za-z0-9+/]{2}==|[A-Za-z0-9+/]{3}=)?$" s)))))

(defn batches-of
  "Returns coll split into seqs of up to n items"
  [n coll]
  (partition n n nil coll))

(def ^{:arglists '([n])} safe-inc
  "Increment `n` if it is non-`nil`, otherwise return `1` (e.g. as if incrementing `0`)."
  (fnil inc 0))

(defn select-non-nil-keys
  "Like `select-keys`, but returns a map only containing keys in KS that are present *and non-nil* in M.

     (select-non-nil-keys {:a 100, :b nil} #{:a :b :c})
     ;; -> {:a 100}"
  [m ks]
  (into {} (for [k     ks
                 :when (some? (get m k))]
             {k (get m k)})))

(defn select-keys-when
  "Returns a map that only contains keys that are either `:present` or `:non-nil`. Combines behavior of `select-keys`
  and `select-non-nil-keys`. This is useful for API endpoints that update a model, which often have complex rules
  about what gets updated (some keys are updated if `nil`, others only if non-nil).

     (select-keys-when {:a 100, :b nil, :d 200, :e nil}
       :present #{:a :b :c}
       :non-nil #{:d :e :f})
     ;; -> {:a 100, :b nil, :d 200}"
  [m & {:keys [present non-nil], :as options}]
  {:pre [(every? #{:present :non-nil} (keys options))]}
  (merge (select-keys m present)
         (select-non-nil-keys m non-nil)))

(defn order-of-magnitude
  "Return the order of magnitude as a power of 10 of a given number."
  [x]
  (if (zero? x)
    0
    #?(:clj  (long (math/floor (/ (Math/log (math/abs x))
                                  (Math/log 10))))
       :cljs (js/Math.floor (/ (js/Math.log (abs x))
                               (js/Math.log 10))))))

(defn update-if-exists
  "Like `clojure.core/update` but does not create a new key if it does not exist. Useful when you don't want to create
  cruft."
  [m k f & args]
  (if (contains? m k)
    (apply update m k f args)
    m))

(defn update-in-if-exists
  "Like `clojure.core/update-in` but does not create new keys if they do not exist. Useful when you don't want to create
  cruft."
  [m ks f & args]
  (if (not= ::not-found (get-in m ks ::not-found))
    (apply update-in m ks f args)
    m))

(defn index-of
  "Return index of the first element in `coll` for which `pred` reutrns true."
  [pred coll]
  (first (keep-indexed (fn [i x]
                         (when (pred x) i))
                       coll)))

(defn hexadecimal-string?
  "Returns truthy if `new-value` is a hexadecimal-string"
  [new-value]
  (and (string? new-value)
       (re-matches #"[0-9a-f]{64}" new-value)))

(defn topological-sort
  "Topologically sorts vertexs in graph g. Graph is a map of vertexs to edges. Optionally takes an
   additional argument `edges-fn`, a function used to extract edges. Returns data in the same shape
   (a graph), only sorted.

   Say you have a graph shaped like:

     a     b
     | \\  |
     c  |  |
     \\ | /
        d
        |
        e

   (u/topological-sort identity {:b []
                                 :c [:a]
                                 :e [:d]
                                 :d [:a :b :c]
                                 :a []})

   => (ordered-map :a [] :b [] :c [:a] :d [:a :b :c] :e [:d])

   If the graph has cycles, throws an exception.

   https://en.wikipedia.org/wiki/Topological_sorting"
  ([g] (topological-sort identity g))
  ([edges-fn g]
   (transduce (map (juxt key (comp edges-fn val)))
              (fn
                ([] (dep/graph))
                ([acc [vertex edges]]
                 (reduce (fn [acc edge]
                           (dep/depend acc vertex edge))
                         acc
                         edges))
                ([acc]
                 (let [sorted      (filter g (dep/topo-sort acc))
                       independent (set/difference (set (keys g)) (set sorted))]
                   (not-empty
                    (into (ordered-map)
                          (map (fn [vertex]
                                 [vertex (g vertex)]))
                          (concat independent sorted))))))
              g)))

(defn lower-case-map-keys
  "Changes the keys of a given map to lower case."
  [m]
  (update-keys m #(-> % name lower-case-en keyword)))

(defn pprint-to-str
  "Returns the output of pretty-printing `x` as a string.
  Optionally accepts `color-symb`, which colorizes the output (JVM only, it's ignored in CLJS).

     (pprint-to-str 'green some-obj)"
  (^String [x]
   (#?@
     (:clj
      (with-out-str
        #_{:clj-kondo/ignore [:discouraged-var]}
        (pp/pprint x {:max-width 120}))

      :cljs
     ;; we try to set this permanently above, but it doesn't seem to work in Cljs, so just bind it every time. The
     ;; default value wastes too much space, 120 is a little easier to read actually.
      (binding [pprint/*print-right-margin* 120]
        (with-out-str
          #_{:clj-kondo/ignore [:discouraged-var]}
          (pprint/pprint x))))))

  (^String [color-symb x]
   (u.format/colorize color-symb (pprint-to-str x))))

(def ^:dynamic *profile-level*
  "Impl for `profile` macro -- don't use this directly. Nesting-level for the `profile` macro e.g. 0 for a top-level
  `profile` form or 1 for a form inside that."
  0)

#_{:clj-kondo/ignore [:clojure-lsp/unused-public-var]}
(defn -profile-print-time
  "Impl for [[profile]] macro -- don't use this directly. Prints the `___ took ___` message at the conclusion of a
  [[profile]]d form."
  [message-thunk start-time]
  ;; indent the message according to [[*profile-level*]] and add a little down-left arrow so it (hopefully) points to
  ;; the parent form
  (log/info (u.format/format-color
             (case (int (mod *profile-level* 4))
               0 :green
               1 :cyan
               2 :magenta
               3 :yellow) "%s%s took %s"
             (if (pos? *profile-level*)
               (str (str/join (repeat (dec *profile-level*) "  ")) " ⮦ ")
               "")
             (message-thunk)
             (u.format/format-nanoseconds (- #?(:cljs (* 1000000 (js/performance.now))
                                                :clj  (System/nanoTime))
                                             start-time)))))

(defmacro profile
  "Like [[clojure.core/time]], but lets you specify a `message` that gets printed with the total time, formats the
  time nicely using `u/format-nanoseconds`, and indents nested calls to `profile`.

    (profile \"top-level\"
      (Thread/sleep 500)
      (profile \"nested\"
        (Thread/sleep 100)))
    ;; ->
     ↙ nested took 100.1 ms
    top-level took 602.8 ms"
  {:style/indent 1}
  ([form]
   `(profile ~(str form) ~form))
  ([message & body]
   ;; message is wrapped in a thunk so we don't incur the overhead of calculating it if the log level does not include
   ;; INFO
   `(let [message#    (fn [] ~message)
          start-time# ~(if (:ns &env)
                         `(* 1000000 (js/performance.now)) ;; CLJS
                         `(System/nanoTime))               ;; CLJ
          result#     (binding [*profile-level* (inc *profile-level*)]
                        ~@body)]
      (-profile-print-time message# start-time#)
      result#)))

(defn seconds->ms
  "Convert `seconds` to milliseconds. More readable than doing this math inline."
  [seconds]
  (* seconds 1000))

(defn minutes->seconds
  "Convert `minutes` to seconds. More readable than doing this math inline."
  [minutes]
  (* 60 minutes))

(defn minutes->ms
  "Convert `minutes` to milliseconds. More readable than doing this math inline."
  [minutes]
  (-> minutes minutes->seconds seconds->ms))

(defn hours->ms
  "Convert `hours` to milliseconds. More readable than doing this math inline."
  [hours]
  (-> (* 60 hours) minutes->seconds seconds->ms))

(defn email->domain
  "Extract the domain portion of an `email-address`.

    (email->domain \"cam@toucan.farm\") ; -> \"toucan.farm\""
  ^String [email-address]
  (when (string? email-address)
    (last (re-find #"^.*@(.*$)" email-address))))

(defn email-in-domain?
  "Is `email-address` in `domain`?

    (email-in-domain? \"cam@toucan.farm\" \"toucan.farm\")  ; -> true
    (email-in-domain? \"cam@toucan.farm\" \"metabase.com\") ; -> false"
  [email-address domain]
  {:pre [(email? email-address)]}
  (= (email->domain email-address) domain))

(defn pick-first
  "Returns a pair [match others] where match is the first element of `coll` for which `pred` returns
  a truthy value and others is a sequence of the other elements of `coll` with the order preserved.
  Returns nil if no element satisfies `pred`."
  [pred coll]
  (loop [xs (seq coll), prefix []]
    (when-let [[x & xs] xs]
      (if (pred x)
        [x (concat prefix xs)]
        (recur xs (conj prefix x))))))

;;; Clj doesn't have `regexp?`, but Cljs does
#?(:clj (defn- regexp? [x]
          (instance? java.util.regex.Pattern x)))

(derive :dispatch-type/nil        :dispatch-type/*)
(derive :dispatch-type/boolean    :dispatch-type/*)
(derive :dispatch-type/string     :dispatch-type/*)
(derive :dispatch-type/keyword    :dispatch-type/*)
(derive :dispatch-type/number     :dispatch-type/*)
(derive :dispatch-type/integer    :dispatch-type/number)
(derive :dispatch-type/map        :dispatch-type/*)
(derive :dispatch-type/sequential :dispatch-type/*)
(derive :dispatch-type/set        :dispatch-type/*)
(derive :dispatch-type/symbol     :dispatch-type/*)
(derive :dispatch-type/fn         :dispatch-type/*)
(derive :dispatch-type/regex      :dispatch-type/*)

(defn dispatch-type-keyword
  "In Cljs `(type 1) is `js/Number`, but `(isa? 1 js/Number)` isn't truthy, so dispatching off of [[clojure.core/type]]
  doesn't really work the way we'd want. Also, type names are different between Clojure and ClojureScript.

  This function exists as a workaround: use it as a multimethod dispatch function for Cljc multimethods that would
  have dispatched on `type` if they were written in pure Clojure.

  Returns `:dispatch-type/*` if there is no mapping for the current type, but you can add more as needed if
  appropriate. All type keywords returned by this method also derive from `:dispatch-type/*`, meaning you can write an
  implementation for `:dispatch-type/*` and use it as a fallback method.

  Think of `:dispatch-type/*` as similar to how you would use `Object` if you were dispatching
  off of `type` in pure Clojure."
  [x]
  (cond
    (nil? x)        :dispatch-type/nil
    (boolean? x)    :dispatch-type/boolean
    (string? x)     :dispatch-type/string
    (keyword? x)    :dispatch-type/keyword
    (integer? x)    :dispatch-type/integer
    (number? x)     :dispatch-type/number
    (map? x)        :dispatch-type/map
    (sequential? x) :dispatch-type/sequential
    (set? x)        :dispatch-type/set
    (symbol? x)     :dispatch-type/symbol
    (fn? x)         :dispatch-type/fn
    (regexp? x)     :dispatch-type/regex
    ;; we should add more mappings here as needed
    :else           :dispatch-type/*))

(defn assoc-dissoc
  "Called like `(assoc m k v)`, this does [[assoc]] if `(some? v)`, and [[dissoc]] if not.

  Put another way: `k` will either be set to `v`, or removed.

  Note that if `v` is `false`, it will be handled with [[assoc]]; only `nil` causes a [[dissoc]]."
  [m k v]
  (if (some? v)
    (assoc m k v)
    (dissoc m k)))

(defn assoc-default
  "Called like `(assoc m k v)`, this does [[assoc]] iff `m` does not contain `k`
  and `v` is not nil. Can be called with multiple key value pairs. If a key occurs
  more than once, only the first occurrence with a non-nil value is used."
  ([m k v]
   (if (or (nil? v) (contains? m k))
     m
     (assoc m k v)))
  ([m k v & kvs]
   (let [ret (assoc-default m k v)]
     (if kvs
       (if (next kvs)
         (recur ret (first kvs) (second kvs) (nnext kvs))
         (throw (ex-info "assoc-default expects an even number of key-values"
                         {:kvs kvs})))
       ret))))

(defn row-diff
  "Given 2 lists of seq maps of changes, where each map an has an `id` key,
  return a map of 3 keys: `:to-create`, `:to-update`, `:to-delete`.

  Where:
  - `:to-create` is a list of maps that has ids only in `new-rows`
  - `:to-delete` is a list of maps that has ids only in `current-rows`
  - `:to-skip`   is a list of identical maps that has ids in both lists
  - `:to-update` is a list of different maps that has ids in both lists

  Optional arguments:
  - `id-fn` - function to get row-matching identifiers
  - `to-compare` - function to get rows into a comparable state"
  [current-rows new-rows & {:keys [id-fn to-compare]
                            :or   {id-fn      :id
                                   to-compare identity}}]
  (let [[delete-ids
         create-ids
         update-ids]     (diff (set (map id-fn current-rows))
                               (set (map id-fn new-rows)))
        known-map        (m/index-by id-fn current-rows)
        {to-update false
         to-skip   true} (when (seq update-ids)
                           (clojure.core/group-by (fn [x]
                                                    (let [y (get known-map (id-fn x))]
                                                      (= (to-compare x) (to-compare y))))
                                                  (filter #(update-ids (id-fn %)) new-rows)))]
    {:to-create (when (seq create-ids) (filter #(create-ids (id-fn %)) new-rows))
     :to-delete (when (seq delete-ids) (filter #(delete-ids (id-fn %)) current-rows))
     :to-update to-update
     :to-skip   to-skip}))

(defn empty-or-distinct?
  "True if collection `xs` is either [[empty?]] or all values are [[distinct?]]."
  [xs]
  (or (empty? xs)
      (apply distinct? xs)))

(defn traverse
  "Traverses a graph of nodes using a user-defined function.

  `nodes`: A collection of initial nodes to start the traversal from.
  `traverse-fn`: A function that, given a node, returns a map of connected nodes to source they are connected from.

  The function performs a breadth-first traversal starting from the initial nodes, applying
  `traverse-fn` to each node to find connected nodes, and continues until all reachable nodes
  have been visited. Returns a set of all traversed nodes."
  [nodes traverse-fn]
  (loop [to-traverse (zipmap nodes (repeat nil))
         traversed   {}]
    (let [item        (first to-traverse)
          found       (traverse-fn (key item))
          traversed   (conj traversed item)
          to-traverse (into (dissoc to-traverse (key item))
                            (apply dissoc found (keys traversed)))]
      (if (empty? to-traverse)
        traversed
        (recur to-traverse traversed)))))

(defn reverse-compare
  "A reversed java.util.Comparator, useful for sorting elements in descending in order"
  [x y]
  (compare y x))

(defn conflicting-keys
  "Given two maps, return a seq of the keys on which they disagree. We only consider keys that are present in both."
  [m1 m2]
  (keep (fn [[k v]] (when (not= v (get m1 k v)) k)) m2))

(defn conflicting-keys?
  "Given two maps, are any keys on which they disagree? We only consider keys that are present in both."
  [m1 m2]
  (boolean (some identity (conflicting-keys m1 m2))))

(defn- map-all*
  [f colls]
  (lazy-seq
   (if (some seq colls)
     (cons (apply f (map first colls))
           (map-all* f (map rest colls)))
     ())))

(defn map-all
  "Similar to [[clojure.core/map]], but instead of short-circuiting it continues until the end of the longest
  collection, using nil for collection(s) that have already been exhausted."
  ([f coll] (map f coll))
  ([f c1 c2]
   (lazy-seq
    (let [s1 (seq c1) s2 (seq c2)]
      (when (or s1 s2)
        (cons (f (first s1) (first s2))
              (map-all f (rest s1) (rest s2)))))))
  ([f c1 c2 & colls]
   (map-all* f (list* c1 c2 colls))))

(defn seek
  "Like (first (filter ... )), but doesn't realize chunks of the sequence. Returns the first item in `coll` for which
  `pred` returns a truthy value, or `nil` if no such item is found."
  [pred coll]
  (reduce
   (fn [acc x] (if (pred x) (reduced x) acc))
   nil
   coll))

(defn reduce-preserving-reduced
  "Like [[reduce]] but preserves the [[reduced]] wrapper around the result. This is important because we have some
  cases where we want to call [[reduce]] on some rf, but still be able to tell if it returned early.

  Returns a vanilla value if all the `xs` were consumed and `(reduced result)` on an early exit."
  [rf init xs]
  (if (reduced? init)
    init
    (reduce
     (fn [acc x]
       ;; HACK: Wrap the reduced value in [[reduced]] again! [[reduce]] will unwrap the outer layer but we'll still
       ;; see the inner one.
       (let [acc' (rf acc x)]
         (if (reduced? acc')
           (reduced acc')
           acc')))
     init
     xs)))

#?(:clj
   (let [sym->enum (fn ^Enum [sym]
                     (Reflector/invokeStaticMethod ^Class (resolve (symbol (namespace sym)))
                                                   "valueOf"
                                                   (to-array [(name sym)])))
         ordinal (fn [^Enum e] (.ordinal e))]
     (defmacro case-enum
       "Like `case`, but explicitly dispatch on Java enum ordinals.

       Passing the same enum type as the ones you're checking in is on you, this is not checked."
       [value & clauses]
       (let [types (map (comp type sym->enum first) (partition 2 clauses))]
         ;; doesn't check for the value of `case`, but that's on user
         (if-not (apply = types)
           `(throw (ex-info (str "`case-enum` only works if all supplied enums are of a same type: " ~(vec types))
                            {:types ~(vec types)}))
           `(case (int (~ordinal ~value))
              ~@(concat
                 (mapcat (fn [[test result]]
                           [(ordinal (sym->enum test)) result])
                         (partition 2 clauses))
                 (when (odd? (count clauses))
                   (list (last clauses))))))))))

(defn update-keys-vals
  "A combination of [[update-keys]] and [[update-vals]], which simultaneously re-maps keys and values."
  ([m f]
   (update-keys-vals m f f))
  ([m key-f val-f]
   (let [ret (persistent!
              (reduce-kv (fn [acc k v]
                           (assoc! acc (key-f k) (val-f v)))
                         (transient {})
                         m))]
     (with-meta ret (meta m)))))

(def conjv
  "Like `conj` but returns a vector instead of a list"
  (fnil conj []))

(defn string-byte-count
  "Number of bytes in a string using UTF-8 encoding."
  [s]
  #?(:clj (count (.getBytes (str s) "UTF-8"))
     :cljs (.. (js/TextEncoder.) (encode s) -length)))

#?(:clj
   (defn ^:private string-character-at
     [s i]
     (str (.charAt ^String s i))))

(defn truncate-string-to-byte-count
  "Truncate string `s` to `max-length-bytes` UTF-8 bytes (as opposed to truncating to some number of *characters*)."
  [s max-length-bytes]
  #?(:clj
     (loop [i 0, cumulative-byte-count 0]
       (cond
         (= cumulative-byte-count max-length-bytes) (subs s 0 i)
         (> cumulative-byte-count max-length-bytes) (subs s 0 (dec i))
         (>= i (count s))                           s
         :else                                      (recur (inc i)
                                                           (long (+
                                                                  cumulative-byte-count
                                                                  (string-byte-count (string-character-at s i)))))))

     :cljs
     (let [buf (js/Uint8Array. max-length-bytes)
           result (.encodeInto (js/TextEncoder.) s buf)] ;; JS obj {read: chars_converted, write: bytes_written}
       (subs s 0 (.-read result)))))

#?(:clj
   (defn start-timer
     "Start and return a timer. Treat the \"timer\" as an opaque object, the implementation may change."
     []
     (System/nanoTime)))

#?(:clj
   (defn since-ms
     "Return how many milliseconds have elapsed since the given timer was started."
     [timer]
     (/ (- (System/nanoTime) timer) 1e6)))

(defn group-by
  "(group-by first                  [[1 3]   [1 4]   [2 5]])   => {1 [[1 3] [1 4]], 2 [[2 5]]}
   (group-by first second           [[1 3]   [1 4]   [2 5]])   => {1 [3 4],         2 [5]}
   (group-by first second +      0  [[1 3]   [1 4]   [2 5]])   => {1 7,             2 5}
   (group-by first second           [[1 [3]] [1 [4]] [2 [5]]]) => {1 [[3] [4]],     2 [[5]]}
   (group-by first second concat    [[1 [3]] [1 [4]] [2 [5]]]) => {1 (3 4),         2 (5)}
   (group-by first second into      [[1 [3]] [1 [4]] [2 [5]]]) => {1 [3 4],         2 [5]}
   (group-by first second into   [] [[1 [3]] [1 [4]] [2 [5]]]) => {1 [3 4],         2 [5]}
   (group-by first second into   () [[1 [3]] [1 [4]] [2 [5]]]) => {1 (4 3),         2 (5)}
   ;; as a filter:
             kf    kpred  vf     vpred rf   init
   (group-by first any?   second even? conj () [[1 3] [1 4] [2 5]])      => {1 (4)}
   ;; as a reducer (see index-by below):
             kf    kpred  vf     vpred rf   init
   (group-by first any?   second even? max  0  [[1 3] [1 6] [1 4] [2 5]] => {1 6})"

  ([kf coll] (clojure.core/group-by kf coll))
  ([kf vf coll] (group-by kf vf conj [] coll))
  ([kf vf rf coll] (group-by kf vf rf [] coll))
  ([kf vf rf init coll]
   (->> coll
        (reduce
         (fn [m x]
           (let [k (kf x)]
             (assoc! m k (rf (get m k init) (vf x)))))
         (transient {}))
        (persistent!)))
  ([kf kpred vf vpred rf init coll]
   (->> coll
        (reduce
         (fn [m x]
           (let [k (kf x)]
             (if-not (kpred k)
               m
               (let [v (vf x)]
                 ;; no empty collections as a 'side effect':
                 (if-not (vpred v)
                   m
                   (assoc! m k (rf (get m k init) v)))))))
         (transient {}))
        (persistent!))))

(defn index-by
  "(index-by first second [[1 3] [1 4] [2 5]]) => {1 4, 2 5}"
  ([kf coll]
   (reduce (fn [acc v] (assoc acc (kf v) v)) {} coll))
  ([kf vf coll]
   (reduce (fn [acc v] (assoc acc (kf v) (vf v))) {} coll)))

(defn rfirst
  "Return first item from Reducible"
  [reducible]
  (reduce (fn [_ fst] (reduced fst)) nil reducible))

(defn rconcat
  "Concatenate two Reducibles"
  [r1 r2]
  #?(:clj
     (reify CollReduce
       (coll-reduce [_ f]
         #_{:clj-kondo/ignore [:reduce-without-init]}
         (let [acc1 (reduce f r1)
               acc2 (reduce f acc1 r2)]
           acc2))
       (coll-reduce [_ f init]
         (let [acc1 (reduce f init r1)
               acc2 (reduce f acc1 r2)]
           acc2)))
     :cljs
     (reify IReduce
       (-reduce [_ f]
         (let [acc1 (reduce f r1)
               acc2 (reduce f acc1 r2)]
           acc2))
       (-reduce [_ f init]
         (let [acc1 (reduce f init r1)
               acc2 (reduce f acc1 r2)]
           acc2)))))

(defn run-count!
  "Runs the supplied procedure (via reduce), for purposes of side effects, on successive items. See [clojure.core/run!]
   Returns the number of items processed."
  [proc reducible]
  (let [cnt (volatile! 0)]
    (reduce (fn [_ item] (vswap! cnt inc) (proc item)) nil reducible)
    @cnt))

(defn generate-nano-id
  "Generates a random NanoID string. Usually these are used for the entity_id field of various models.

  If an argument is provided, it's taken to be an identity-hash string and used to seed the RNG,
  producing the same value every time. This is only supported on the JVM!"
  ([] (nano-id/nano-id))
  ([seed-str]
   #?(:clj  (let [seed (Long/parseLong seed-str 16)
                  rnd  (Random. seed)
                  gen  (nano-id/custom
                        "_-0123456789abcdefghijklmnopqrstuvwxyzABCDEFGHIJKLMNOPQRSTUVWXYZ"
                        21
                        (fn [len]
                          (let [ba (byte-array len)]
                            (.nextBytes rnd ba)
                            ba)))]
              (gen))
      :cljs (throw (ex-info "Seeded NanoIDs are not supported in CLJS" {:seed-str seed-str})))))

(defn update-some
  "Update a value by key in the `m`, if it's `some?`. If `nil` is returned, dissoc it instead"
  [m k f & args]
  (let [v (get m k)
        res (when v (apply f v args))]
    (if res
      (assoc m k res)
      (dissoc m k))))

(defn not-blank
  "Like not-empty, but for strings"
  [s]
  (when-not (str/blank? s) s))

<<<<<<< HEAD
(defn safe-min
  "nil safe clojure.core/min"
  [& args]
  (transduce
   (filter some?)
   (completing
    (fn [acc n]
      (if acc
        (min acc n)
        n)))
   nil
   args))
=======
#?(:clj
   (defn do-with-timer-ms
     "Impl of `with-timer-ms` for the JVM."
     [thunk]
     (let [start-time     (start-timer)
           duration-ms-fn (fn [] (since-ms start-time))]
       (thunk duration-ms-fn))))

#?(:clj
   (defmacro with-timer-ms
     "Execute the body with a function that returns the duration in milliseconds.

     (with-timer-ms [elapsed-ms-fn]
       (do-something)
       (elapsed-ms-fn))"
     [[duration-ms-fn] & body]
     `(do-with-timer-ms (fn [~duration-ms-fn] ~@body))))
>>>>>>> 4b974750
<|MERGE_RESOLUTION|>--- conflicted
+++ resolved
@@ -1208,7 +1208,6 @@
   [s]
   (when-not (str/blank? s) s))
 
-<<<<<<< HEAD
 (defn safe-min
   "nil safe clojure.core/min"
   [& args]
@@ -1221,7 +1220,7 @@
         n)))
    nil
    args))
-=======
+
 #?(:clj
    (defn do-with-timer-ms
      "Impl of `with-timer-ms` for the JVM."
@@ -1238,5 +1237,4 @@
        (do-something)
        (elapsed-ms-fn))"
      [[duration-ms-fn] & body]
-     `(do-with-timer-ms (fn [~duration-ms-fn] ~@body))))
->>>>>>> 4b974750
+     `(do-with-timer-ms (fn [~duration-ms-fn] ~@body))))