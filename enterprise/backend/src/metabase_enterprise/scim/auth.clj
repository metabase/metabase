--- conflicted
+++ resolved
@@ -1,11 +1,7 @@
 (ns metabase-enterprise.scim.auth
   (:require
-<<<<<<< HEAD
    [metabase-enterprise.scim.settings :as scim.settings]
-=======
-   [metabase-enterprise.scim.api :as scim]
    [metabase.api.open-api :as open-api]
->>>>>>> 8a25c829
    [metabase.server.middleware.session :as mw.session]
    [metabase.util.password :as u.password]
    [toucan2.core :as t2]))
@@ -26,27 +22,15 @@
   "Middleware that returns a 401 response if `request` does not have a valid SCIM API key, and/or if
   SCIM is not enabled."
   [handler]
-<<<<<<< HEAD
-  (fn [request respond raise]
-    (let [authorization-header (get-in request [:headers "authorization"])
-          [_ api-key]          (re-matches #"Bearer (.*)" (or authorization-header ""))]
-      (if (and (scim.settings/scim-enabled) (validate-scim-api-key api-key))
-        (handler request respond raise)
-        (respond {:status 401
-                  :body   {:schemas [error-schema-uri]
-                           :status  401
-                           :detail  "Unauthenticated"}})))))
-=======
   (open-api/handler-with-open-api-spec
    (fn [request respond raise]
      (let [authorization-header (get-in request [:headers "authorization"])
            [_ api-key]          (re-matches #"Bearer (.*)" (or authorization-header ""))]
-       (if (and (scim/scim-enabled) (validate-scim-api-key api-key))
+       (if (and (scim.settings/scim-enabled) (validate-scim-api-key api-key))
          (handler request respond raise)
          (respond {:status 401
                    :body   {:schemas [error-schema-uri]
                             :status  401
                             :detail  "Unauthenticated"}}))))
    (fn [prefix]
-     (open-api/open-api-spec handler prefix))))
->>>>>>> 8a25c829
+     (open-api/open-api-spec handler prefix))))