--- conflicted
+++ resolved
@@ -13,12 +13,8 @@
    [metabase.channel.render.util :as render.util]
    [metabase.channel.settings :as channel.settings]
    [metabase.channel.shared :as channel.shared]
-<<<<<<< HEAD
    [metabase.channel.template.core :as channel.template]
-=======
-   [metabase.channel.template.handlebars :as handlebars]
    [metabase.channel.urls :as urls]
->>>>>>> e0f5809a
    [metabase.notification.models :as models.notification]
    [metabase.parameters.shared :as shared.params]
    [metabase.system.core :as system]
@@ -42,19 +38,8 @@
    [:reply-to       {:optional true} :any]])
 
 (mu/defmethod channel/send! :channel/email
-<<<<<<< HEAD
   [_channel email :- EmailMessage]
   (email/send-postal-message-or-throw! email))
-=======
-  [_channel {:keys [subject recipients message-type message recipient-type]} :- EmailMessage]
-  (email/send-message-or-throw! {:subject      subject
-                                 :recipients   recipients
-                                 :message-type message-type
-                                 :message      message
-                                 :bcc?         (if recipient-type
-                                                 (= :bcc recipient-type)
-                                                 (channel.settings/bcc-enabled?))}))
->>>>>>> e0f5809a
 
 ;; ------------------------------------------------------------------------------------------------;;
 ;;                                        Render Utils                                             ;;
@@ -141,7 +126,7 @@
      :message        message
      :bcc?           (if recipient-type
                        (= :bcc recipient-type)
-                       (email/bcc-enabled?))})))
+                       (channel.settings/bcc-enabled?))})))
 
 (defn- recipients->emails
   [recipients]
