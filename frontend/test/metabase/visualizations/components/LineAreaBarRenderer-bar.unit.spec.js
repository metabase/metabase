import "__support__/mocks"; // included explicitly whereas with e2e tests it comes with __support__/e2e_tests

import {
  NumberColumn,
  StringColumn,
  dispatchUIEvent,
  renderLineAreaBar,
  createFixture,
  cleanupFixture,
} from "../__support__/visualizations";

const DEFAULT_SETTINGS = {
  "graph.x_axis.scale": "ordinal",
  "graph.y_axis.scale": "linear",
  "graph.x_axis.axis_enabled": true,
  "graph.y_axis.axis_enabled": true,
  "graph.colors": ["#00FF00", "#FF0000"],
  series: () => DEFAULT_SERIES_SETTINGS,
  column: () => DEFAULT_COLUMN_SETTINGS,
};

const DEFAULT_SERIES_SETTINGS = {
  display: "bar",
};

const DEFAULT_COLUMN_SETTINGS = {
  date_style: "MMMM D, YYYY",
};

function MainSeries(chartType, settings = {}, value = 1) {
  return {
    card: {
      display: chartType,
      visualization_settings: {
        ...DEFAULT_SETTINGS,
        ...settings,
      },
    },
    data: {
      cols: [
        StringColumn({ display_name: "Category", source: "breakout" }),
        NumberColumn({ display_name: "Sum", source: "aggregation" }),
      ],
      rows: [["A", value]],
    },
  };
}

function ExtraSeries(count = 2) {
  return {
    card: {},
    data: {
      cols: [
        StringColumn({ display_name: "Category", source: "breakout" }),
        NumberColumn({ display_name: "Count", source: "aggregation" }),
      ],
      rows: [["A", count]],
    },
  };
}

describe("LineAreaBarRenderer-bar", () => {
  let element;
  const qsa = selector => [...element.querySelectorAll(selector)];

  beforeEach(function() {
    element = createFixture();
  });

  afterEach(function() {
    cleanupFixture(element);
  });

  it(`should render an bar chart with 1 series`, () => {
    const onHoverChange = jest.fn();
    renderLineAreaBar(element, [MainSeries("bar")], {
      onHoverChange,
    });

    // hover over each bar
    dispatchUIEvent(qsa(".bar, .dot")[0], "mousemove");

    const { calls } = onHoverChange.mock;
    expect(getDataKeyValues(calls[0][0])).toEqual([
      { key: "Category", value: "A" },
      { key: "Sum", value: 1 },
    ]);
  });

  it(`should render an bar chart with 2 series`, () => {
    const onHoverChange = jest.fn();
    renderLineAreaBar(element, [MainSeries("bar"), ExtraSeries()], {
      onHoverChange,
    });

    // hover over each bar
    dispatchUIEvent(qsa(".bar, .dot")[0], "mousemove");
    dispatchUIEvent(qsa(".bar, .dot")[1], "mousemove");

    const { calls } = onHoverChange.mock;
    expect(getDataKeyValues(calls[0][0])).toEqual([
      { key: "Category", value: "A" },
      { key: "Sum", value: 1 },
    ]);
    expect(getDataKeyValues(calls[1][0])).toEqual([
      { key: "Category", value: "A" },
      { key: "Count", value: 2 },
    ]);
  });

  it(`should render an bar stacked chart with 2 series`, () => {
    const onHoverChange = jest.fn();
    renderLineAreaBar(
      element,
      [MainSeries("bar", { "stackable.stack_type": "stacked" }), ExtraSeries()],
      {
        onHoverChange,
      },
    );

    // hover over each bar
    dispatchUIEvent(qsa(".bar, .dot")[0], "mousemove");
    dispatchUIEvent(qsa(".bar, .dot")[1], "mousemove");

    const { calls } = onHoverChange.mock;
    expect(getDataKeyValues(calls[0][0])).toEqual([
      { key: "Category", value: "A" },
      { key: "Sum", value: 1 },
    ]);
    expect(getDataKeyValues(calls[1][0])).toEqual([
      { key: "Category", value: "A" },
      { key: "Count", value: 2 },
    ]);
  });

  it(`should render an bar normalized chart with 2 series`, () => {
    const onHoverChange = jest.fn();
    renderLineAreaBar(
      element,
      [
        MainSeries("bar", { "stackable.stack_type": "normalized" }),
        ExtraSeries(),
      ],
      { onHoverChange },
    );

    // hover over each bar
    dispatchUIEvent(qsa(".bar, .dot")[0], "mousemove");
    dispatchUIEvent(qsa(".bar, .dot")[1], "mousemove");

    const { calls } = onHoverChange.mock;
    expect(getDataKeyValues(calls[0][0])).toEqual([
      { key: "Category", value: "A" },
      { key: "% Sum", value: "33%" },
    ]);
    expect(getDataKeyValues(calls[1][0])).toEqual([
      { key: "Category", value: "A" },
      { key: "% Count", value: "67%" },
    ]);
  });

<<<<<<< HEAD
  it(`should render a normalized bar chart with consistent precision`, () => {
    const onHoverChange = jest.fn();
    renderLineAreaBar(
      element,
      [
        MainSeries("bar", { "stackable.stack_type": "normalized" }),
        ExtraSeries(999),
      ],
      { onHoverChange },
    );

    // hover over each bar
    dispatchUIEvent(qsa(".bar, .dot")[0], "mousemove");
    dispatchUIEvent(qsa(".bar, .dot")[1], "mousemove");

    const values = onHoverChange.mock.calls.map(
      call => getDataKeyValues(call[0])[1].value,
    );
    expect(values).toEqual(["0.1%", "99.9%"]);
=======
  it(`should render an bar normalized chart with just one series`, () => {
    const onHoverChange = jest.fn();
    renderLineAreaBar(
      element,
      [MainSeries("bar", { "stackable.stack_type": "normalized" }, 3)],
      { onHoverChange },
    );

    dispatchUIEvent(qsa(".bar, .dot")[0], "mousemove");

    const { calls } = onHoverChange.mock;
    expect(getDataKeyValues(calls[0][0])).toEqual([
      { key: "Category", value: "A" },
      { key: "% Sum", value: "100%" },
    ]);
>>>>>>> 10294b19
  });

  it("should replace the aggregation name with the series name", () => {
    const onHoverChange = jest.fn();
    renderLineAreaBar(
      element,
      [
        MainSeries("bar", {
          series: () => ({ ...DEFAULT_SERIES_SETTINGS, title: "Foo" }),
        }),
      ],
      { onHoverChange },
    );

    // hover over each bar
    dispatchUIEvent(qsa(".bar, .dot")[0], "mousemove");

    const { calls } = onHoverChange.mock;
    expect(getDataKeyValues(calls[0][0])).toEqual([
      { key: "Category", value: "A" },
      { key: "Foo", value: 1 },
    ]);
  });
});

function getDataKeyValues(hover) {
  return hover.data.map(({ key, value }) => ({ key, value }));
}<|MERGE_RESOLUTION|>--- conflicted
+++ resolved
@@ -159,7 +159,6 @@
     ]);
   });
 
-<<<<<<< HEAD
   it(`should render a normalized bar chart with consistent precision`, () => {
     const onHoverChange = jest.fn();
     renderLineAreaBar(
@@ -179,7 +178,8 @@
       call => getDataKeyValues(call[0])[1].value,
     );
     expect(values).toEqual(["0.1%", "99.9%"]);
-=======
+  });
+
   it(`should render an bar normalized chart with just one series`, () => {
     const onHoverChange = jest.fn();
     renderLineAreaBar(
@@ -195,7 +195,6 @@
       { key: "Category", value: "A" },
       { key: "% Sum", value: "100%" },
     ]);
->>>>>>> 10294b19
   });
 
   it("should replace the aggregation name with the series name", () => {
