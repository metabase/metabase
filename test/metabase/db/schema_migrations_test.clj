(ns metabase.db.schema-migrations-test
  "Tests for the schema migrations defined in the Liquibase YAML files. The basic idea is:

  1. Create a temporary H2/Postgres/MySQL/MariaDB database
  2. Run all migrations up to a certain point
  3. Load some arbitrary data
  4. run migration(s) after that point (verify that they actually run)
  5. verify that data looks like what we'd expect after running migration(s)

  See `metabase.db.schema-migrations-test.impl` for the implementation of this functionality."
  (:require
   [cheshire.core :as json]
   [clojure.java.jdbc :as jdbc]
   [clojure.string :as str]
   [clojure.test :refer :all]
   [metabase.db.schema-migrations-test.impl :as impl]
   [metabase.driver :as driver]
   [metabase.models :refer [Card Collection Dashboard Database Field Permissions PermissionsGroup Pulse Setting Table User]]
   [metabase.models.interface :as mi]
   [metabase.models.permissions-group :as perms-group]
   [metabase.test.fixtures :as fixtures]
   [metabase.test.util :as tu]
   [metabase.util :as u]
   [toucan.db :as db])
  (:import java.sql.Connection
           java.util.UUID))

(use-fixtures :once (fixtures/initialize :db))

(deftest database-position-test
  (testing "Migration 165: add `database_position` to Field"
    (impl/test-migrations 165 [migrate!]
      ;; create a Database with a Table with 2 Fields
      (db/simple-insert! Database {:name "DB", :engine "h2", :created_at :%now, :updated_at :%now})
      (db/simple-insert! Table {:name "Table", :db_id 1, :created_at :%now, :updated_at :%now, :active true})
      (let [mock-field {:table_id 1, :created_at :%now, :updated_at :%now, :base_type "type/Text", :database_type "VARCHAR"}]
        (db/simple-insert! Field (assoc mock-field :name "Field 1"))
        (db/simple-insert! Field (assoc mock-field :name "Field 2")))
      (testing "sanity check: Fields should not have a `:database_position` column yet"
        (is (not (contains? (Field 1) :database_position))))
      ;; now run migration 165
      (migrate!)
      (testing "Fields should get `:database_position` equal to their IDs"
        (doseq [id [1 2]]
          (testing (format "Field %d" id)
            (is (= id
                   (db/select-one-field :database_position Field :id id)))))))))

(defn- create-raw-user!
  "create a user but skip pre and post insert steps"
  [email]
  (db/simple-insert! User
    :email        email
    :first_name   (tu/random-name)
    :last_name    (tu/random-name)
    :password     (str (UUID/randomUUID))
    :date_joined  :%now
    :is_active    true
    :is_superuser false))

(deftest email-lowercasing-test
  (testing "Migration 268-272: basic lowercasing `email` in `core_user`"
    (impl/test-migrations [268 272] [migrate!]
      (let [e1 "Foo@email.com"
            e2 "boo@email.com"]
        (doseq [e [e1 e2]]
          (create-raw-user! e))
        ;; Run migrations 268 - 272
        (migrate!)
        (doseq [e [e1 e2]]
          (is (= true
                 (db/exists? User :email (u/lower-case-en e1)))))))))

(deftest semantic-type-migration-tests
  (testing "updates each of the coercion types"
    (impl/test-migrations [283 296] [migrate!]
      ;; by name hoists results into a map by name so diffs are easier to read than sets.
      (let [by-name  #(into {} (map (juxt :name identity)) %)
            db-id    (db/simple-insert! Database {:name "DB", :engine "h2", :created_at :%now, :updated_at :%now})
            table-id (db/simple-insert! Table {:name "Table", :db_id db-id, :created_at :%now, :updated_at :%now, :active true})]
        ;; Using [[db/simple-insert-many!]] instead of [[db/insert-many!]] so we don't run into the field type validation
        ;; added in 38
        (db/simple-insert-many! Field
          (for [field [{:base_type     :type/Text
                        :semantic_type :type/Address
                        :name          "address"
                        :table_id      table-id
                        :database_type "VARCHAR"}
                       {:base_type     :type/Text
                        :semantic_type :type/ISO8601DateTimeString
                        :name          "iso-datetime"
                        :table_id      table-id
                        :database_type "VARCHAR"}
                       {:base_type     :type/Text
                        :semantic_type "timestamp_milliseconds"
                        :name          "iso-datetime-v0.20"
                        :table_id      table-id
                        :database_type "VARCHAR"}
                       {:base_type     :type/Text
                        :semantic_type :type/ISO8601DateString
                        :name          "iso-date"
                        :table_id      table-id
                        :database_type "VARCHAR"}
                       {:base_type     :type/Text
                        :semantic_type :type/ISO8601TimeString
                        :name          "iso-time"
                        :table_id      table-id
                        :database_type "VARCHAR"}
                       {:base_type     :type/Integer
                        :semantic_type :type/UNIXTimestampSeconds
                        :name          "unix-seconds"
                        :table_id      table-id
                        :database_type "INT"}
                       {:base_type     :type/Integer
                        :semantic_type :type/UNIXTimestampMilliseconds
                        :name          "unix-millis"
                        :table_id      table-id
                        :database_type "INT"}
                       {:base_type     :type/Integer
                        :semantic_type :type/UNIXTimestampMicroseconds
                        :name          "unix-micros"
                        :table_id      table-id
                        :database_type "INT"}]]
            (-> field
                (update :base_type u/qualified-name)
                (update :semantic_type u/qualified-name)
                (assoc :created_at (mi/now), :updated_at (mi/now)))))
        (migrate!)
        (is (= (by-name
                [{:base_type         :type/Text
                  :effective_type    :type/Text
                  :coercion_strategy nil
                  :semantic_type     :type/Address
                  :name              "address"}
                 {:base_type         :type/Text
                  :effective_type    :type/DateTime
                  :coercion_strategy :Coercion/ISO8601->DateTime
                  :semantic_type     nil
                  :name              "iso-datetime"}
                 {:base_type         :type/Text
                  :effective_type    :type/Instant
                  :coercion_strategy :Coercion/UNIXMilliSeconds->DateTime
                  :semantic_type     nil
                  :name              "iso-datetime-v0.20"}
                 {:base_type         :type/Text
                  :effective_type    :type/Date
                  :coercion_strategy :Coercion/ISO8601->Date
                  :semantic_type     nil
                  :name              "iso-date"}
                 {:base_type         :type/Text
                  :effective_type    :type/Time
                  :coercion_strategy :Coercion/ISO8601->Time
                  :semantic_type     nil
                  :name              "iso-time"}
                 {:base_type         :type/Integer
                  :effective_type    :type/Instant
                  :coercion_strategy :Coercion/UNIXSeconds->DateTime
                  :semantic_type     nil
                  :name              "unix-seconds"}
                 {:base_type         :type/Integer
                  :effective_type    :type/Instant
                  :coercion_strategy :Coercion/UNIXMilliSeconds->DateTime
                  :semantic_type     nil
                  :name              "unix-millis"}
                 {:base_type         :type/Integer
                  :effective_type    :type/Instant
                  :coercion_strategy :Coercion/UNIXMicroSeconds->DateTime
                  :semantic_type     nil
                  :name              "unix-micros"}])
               (by-name
                (into #{}
                      (map #(select-keys % [:base_type :effective_type :coercion_strategy
                                            :semantic_type :name]))
                      (db/select Field :table_id table-id)))))))))

(defn app-db-column-types
  "Returns a map of all column names to their respective type names, for the given `table-name`, by using the JDBC
  .getMetaData method of the given `conn` (which is presumed to be an app DB connection)."
  [^Connection conn table-name]
  (with-open [rset (.getColumns (.getMetaData conn) nil nil table-name nil)]
    (into {} (take-while some?)
             (repeatedly
               (fn []
                 (when (.next rset)
                   [(.getString rset "COLUMN_NAME") (.getString rset "TYPE_NAME")]))))))

(deftest convert-text-to-longtext-migration-test
  (testing "all columns that were TEXT type in MySQL were changed to"
    (impl/test-migrations ["v42.00-004" "v42.00-063"] [migrate!]
      (migrate!) ; just run migrations immediately, then check the new types
      (let [all-text-cols [["activity" "details"]
                           ["collection" "description"]
                           ["collection" "name"]
                           ["computation_job" "context"]
                           ["computation_job_result" "payload"]
                           ["core_session" "anti_csrf_token"]
                           ["core_user" "login_attributes"]
                           ["group_table_access_policy" "attribute_remappings"]
                           ["login_history" "device_description"]
                           ["login_history" "ip_address"]
                           ["metabase_database" "caveats"]
                           ["metabase_database" "description"]
                           ["metabase_database" "details"]
                           ["metabase_database" "options"]
                           ["metabase_database" "points_of_interest"]
                           ["metabase_field" "caveats"]
                           ["metabase_field" "database_type"]
                           ["metabase_field" "description"]
                           ["metabase_field" "fingerprint"]
                           ["metabase_field" "has_field_values"]
                           ["metabase_field" "points_of_interest"]
                           ["metabase_field" "settings"]
                           ["metabase_fieldvalues" "human_readable_values"]
                           ["metabase_fieldvalues" "values"]
                           ["metabase_table" "caveats"]
                           ["metabase_table" "description"]
                           ["metabase_table" "points_of_interest"]
                           ["metric" "caveats"]
                           ["metric" "definition"]
                           ["metric" "description"]
                           ["metric" "how_is_this_calculated"]
                           ["metric" "points_of_interest"]
                           ["moderation_review" "text"]
                           ["native_query_snippet" "content"]
                           ["native_query_snippet" "description"]
                           ["pulse" "parameters"]
                           ["pulse_channel" "details"]
                           ["query" "query"]
                           ["query_execution" "error"]
                           ["report_card" "dataset_query"]
                           ["report_card" "description"]
                           ["report_card" "embedding_params"]
                           ["report_card" "result_metadata"]
                           ["report_card" "visualization_settings"]
                           ["report_dashboard" "caveats"]
                           ["report_dashboard" "description"]
                           ["report_dashboard" "embedding_params"]
                           ["report_dashboard" "parameters"]
                           ["report_dashboard" "points_of_interest"]
                           ["report_dashboardcard" "parameter_mappings"]
                           ["report_dashboardcard" "visualization_settings"]
                           ["revision" "message"]
                           ["revision" "object"]
                           ["segment" "caveats"]
                           ["segment" "definition"]
                           ["segment" "description"]
                           ["segment" "points_of_interest"]
                           ["setting" "value"]
                           ["task_history" "task_details"]
                           ["view_log" "metadata"]]]
        (with-open [conn (jdbc/get-connection (db/connection))]
          (doseq [[tbl-nm col-nms] (group-by first all-text-cols)]
            (let [^String exp-type (case driver/*driver*
                                     :mysql "longtext"
                                     :h2    "CLOB"
                                     "text")
                  name-fn          (case driver/*driver*
                                     :h2 str/upper-case
                                     identity)
                  tbl-cols         (app-db-column-types conn (name-fn tbl-nm))]
              (doseq [col-nm (map last col-nms)]
                (testing (format " %s in %s" exp-type driver/*driver*)
                  ;; just get the first/only scalar value from the results (which is a vec of maps)
                  (is (.equalsIgnoreCase exp-type (get tbl-cols (name-fn col-nm)))
                      (format "Using %s, type for %s.%s was supposed to be %s, but was %s"
                              driver/*driver*
                              tbl-nm
                              col-nm
                              exp-type
                              (get tbl-cols col-nm))))))))))))

(deftest convert-query-cache-result-to-blob-test
  (testing "the query_cache.results column was changed to"
    (impl/test-migrations ["v42.00-064"] [migrate!]
      (with-open [conn (jdbc/get-connection (db/connection))]
        (when (= :mysql driver/*driver*)
          ;; simulate the broken app DB state that existed prior to the fix from #16095
          (with-open [stmt (.prepareStatement conn "ALTER TABLE query_cache MODIFY results BLOB NULL;")]
            (.execute stmt)))
        (migrate!)                      ; run migrations, then check the new type
        (let [^String exp-type (case driver/*driver*
                                 :mysql    "longblob"
                                 :h2       "BLOB"
                                 :postgres "bytea")
              name-fn          (case driver/*driver*
                                 :h2 str/upper-case
                                 identity)
              tbl-nm           "query_cache"
              col-nm           "results"
              tbl-cols         (app-db-column-types conn (name-fn tbl-nm))]
          (testing (format " %s in %s" exp-type driver/*driver*)
            ;; just get the first/only scalar value from the results (which is a vec of maps)
            (is (.equalsIgnoreCase exp-type (get tbl-cols (name-fn col-nm)))
                (format "Using %s, type for %s.%s was supposed to be %s, but was %s"
                        driver/*driver*
                        tbl-nm
                        col-nm
                        exp-type
                        (get tbl-cols col-nm)))))))))

(deftest remove-bigquery-driver-test
  (testing "Migrate legacy BigQuery driver to new (:bigquery-cloud-sdk) driver (#20141)"
    (impl/test-migrations ["v43.00-001"] [migrate!]
      (try
        ;; we're using `simple-insert!` here instead of `with-temp` because Toucan `post-insert` for the DB will
        ;; normally try to add it to the magic Permissions Groups which don't exist yet. They're added in later
        ;; migrations
        (let [db (db/simple-insert! Database {:name       "Legacy BigQuery driver DB"
                                              :engine     "bigquery"
                                              :details    (json/generate-string {:service-account-json "{\"fake_key\": 14}"})
                                              :created_at :%now
                                              :updated_at :%now})]
          (migrate!)
          (is (= [{:engine "bigquery-cloud-sdk"}]
                 (db/query {:select [:engine], :from [Database], :where [:= :id (u/the-id db)]}))))
        (finally
          (db/simple-delete! Database :name "Legacy BigQuery driver DB"))))))

(deftest create-root-permissions-entry-for-admin-test
  (testing "Migration v0.43.00-006: Add root permissions entry for 'Administrators' magic group"
    (doseq [existing-entry? [true false]]
      (testing (format "Existing root entry? %s" (pr-str existing-entry?))
        (impl/test-migrations "v43.00-006" [migrate!]
          (let [[{admin-group-id :id}] (db/query {:select [:id], :from [PermissionsGroup],
                                                  :where [:= :name perms-group/admin-group-name]})]
            (is (integer? admin-group-id))
            (when existing-entry?
              (db/execute! {:insert-into Permissions
                            :values      [{:object   "/"
                                           :group_id admin-group-id}]}))
            (migrate!)
            (is (= [{:object "/"}]
                   (db/query {:select    [:object]
                              :from      [Permissions]
                              :where     [:= :group_id admin-group-id]})))))))))

(deftest create-database-entries-for-all-users-group-test
  (testing "Migration v43.00-007: create DB entries for the 'All Users' permissions group"
    (doseq [with-existing-data-migration? [true false]]
      (testing (format "With existing data migration? %s" (pr-str with-existing-data-migration?))
        (impl/test-migrations "v43.00-007" [migrate!]
          (db/execute! {:insert-into Database
                        :values      [{:name       "My DB"
                                       :engine     "h2"
                                       :created_at :%now
                                       :updated_at :%now
                                       :details    "{}"}]})
          (when with-existing-data-migration?
            (db/execute! {:insert-into :data_migrations
                          :values      [{:id        "add-databases-to-magic-permissions-groups"
                                         :timestamp :%now}]}))
          (migrate!)
          (is (= (if with-existing-data-migration?
                   []
                   [{:object "/db/1/"}])
                 (db/query {:select    [:p.object]
                            :from      [[Permissions :p]]
                            :left-join [[PermissionsGroup :pg] [:= :p.group_id :pg.id]]
                            :where     [:= :pg.name perms-group/all-users-group-name]}))))))))

(deftest migrate-legacy-site-url-setting-test
  (testing "Migration v43.00-008: migrate legacy `-site-url` Setting to `site-url`; remove trailing slashes (#4123, #4188, #20402)"
    (impl/test-migrations ["v43.00-008"] [migrate!]
      (db/execute! {:insert-into Setting
                    :values      [{:key   "-site-url"
                                   :value "http://localhost:3000/"}]})
      (migrate!)
      (is (= [{:key "site-url", :value "http://localhost:3000"}]
             (db/query {:select [:*], :from [Setting], :where [:= :key "site-url"]}))))))

(deftest site-url-ensure-protocol-test
  (testing "Migration v43.00-009: ensure `site-url` Setting starts with a protocol (#20403)"
    (impl/test-migrations ["v43.00-009"] [migrate!]
      (db/execute! {:insert-into Setting
                    :values      [{:key   "site-url"
                                   :value "localhost:3000"}]})
      (migrate!)
      (is (= [{:key "site-url", :value "http://localhost:3000"}]
             (db/query {:select [:*], :from [Setting], :where [:= :key "site-url"]}))))))

(defn- add-legacy-data-migration-entry! [migration-name]
  (db/execute! {:insert-into :data_migrations
                :values      [{:id        migration-name
                               :timestamp :%now}]}))

(defn- add-migrated-collections-data-migration-entry! []
  (add-legacy-data-migration-entry! "add-migrated-collections"))

(deftest add-migrated-collections-test
  (testing "Migrations v43.00-014 - v43.00-019"
    (letfn [(create-user! []
              (db/execute! {:insert-into User
                            :values      [{:first_name  "Cam"
                                           :last_name   "Era"
                                           :email       "cam@era.com"
                                           :password    "abc123"
                                           :date_joined :%now}]}))]
      (doseq [{:keys [model collection-name create-instance!]}
              [{:model            Dashboard
                :collection-name  "Migrated Dashboards"
                :create-instance! (fn []
                                    (create-user!)
                                    (db/execute! {:insert-into Dashboard
                                                  :values      [{:name          "My Dashboard"
                                                                 :created_at    :%now
                                                                 :updated_at    :%now
                                                                 :creator_id    1
                                                                 :parameters    "[]"
                                                                 :collection_id nil}]}))}
               {:model            Pulse
                :collection-name  "Migrated Pulses"
                :create-instance! (fn []
                                    (create-user!)
                                    (db/execute! {:insert-into Pulse
                                                  :values      [{:name          "My Pulse"
                                                                 :created_at    :%now
                                                                 :updated_at    :%now
                                                                 :creator_id    1
                                                                 :parameters    "[]"
                                                                 :collection_id nil}]}))}
               {:model            Card
                :collection-name  "Migrated Questions"
                :create-instance! (fn []
                                    (create-user!)
                                    (db/execute! {:insert-into Database
                                                  :values      [{:name       "My DB"
                                                                 :engine     "h2"
                                                                 :details    "{}"
                                                                 :created_at :%now
                                                                 :updated_at :%now}]})
                                    (db/execute! {:insert-into Card
                                                  :values      [{:name                   "My Saved Question"
                                                                 :created_at             :%now
                                                                 :updated_at             :%now
                                                                 :creator_id             1
                                                                 :display                "table"
                                                                 :dataset_query          "{}"
                                                                 :visualization_settings "{}"
                                                                 :database_id            1
                                                                 :collection_id          nil}]}))}]]
        (testing (format "create %s Collection for %s in the Root Collection"
                         (pr-str collection-name)
                         (name model))
          (letfn [(collections []
                    (db/query {:select [:name :slug], :from [Collection]}))
                  (collection-slug []
                    (-> collection-name
                        str/lower-case
                        (str/replace #"\s+" "_")))]
            (impl/test-migrations ["v43.00-014" "v43.00-019"] [migrate!]
              (create-instance!)
              (migrate!)
              (is (= [{:name collection-name, :slug (collection-slug)}]
                     (collections)))
              (testing "Instance should be moved new Collection"
                (is (= [{:collection_id 1}]
                       (db/query {:select [:collection_id], :from [model]})))))
            (testing "\nSkip if\n"
              (testing "There are no instances not in a Collection\n"
                (impl/test-migrations ["v43.00-014" "v43.00-019"] [migrate!]
                  (migrate!)
                  (is (= []
                         (collections)))))
              (testing "add-migrated-collections already ran\n"
                (impl/test-migrations ["v43.00-014" "v43.00-019"] [migrate!]
                  (create-instance!)
                  (add-migrated-collections-data-migration-entry!)
                  (migrate!)
                  (is (= []
                         (collections)))
                  (testing "Instance should NOT be moved"
                    (is (= [{:collection_id nil}]
                           (db/query {:select [:collection_id], :from [model]}))))))
              (testing "Migrated Collection already exists\n"
                (impl/test-migrations ["v43.00-014" "v43.00-019"] [migrate!]
                  (create-instance!)
                  (db/execute! {:insert-into Collection
                                :values      [{:name collection-name, :slug "existing_collection", :color "#abc123"}]})
                  (migrate!)
                  (is (= [{:name collection-name, :slug "existing_collection"}]
                         (collections)))
                  (testing "Collection should not have been created but instance should still be moved"
                    (is (= [{:collection_id 1}]
                           (db/query {:select [:collection_id], :from [model]})))))))))))))

(deftest grant-all-users-root-collection-readwrite-perms-test
  (testing "Migration v43.00-020: create a Root Collection entry for All Users"
    (letfn [(all-users-group-id []
              (let [[{id :id}] (db/query {:select [:id], :from [PermissionsGroup],
                                          :where [:= :name perms-group/all-users-group-name]})]
                (is (integer? id))
                id))
            (all-user-perms []
              (db/query {:select [:object], :from [Permissions], :where [:= :group_id (all-users-group-id)]}))]
      (impl/test-migrations ["v43.00-020" "v43.00-021"] [migrate!]
        (is (= []
               (all-user-perms)))
        (migrate!)
        (is (= [{:object "/collection/root/"}]
               (all-user-perms))))

      (testing "add-migrated-collections data migration was ran previously: don't create an entry"
        (impl/test-migrations ["v43.00-020" "v43.00-021"] [migrate!]
          (add-migrated-collections-data-migration-entry!)
          (migrate!)
          (is (= []
                 (all-user-perms)))))

      (testing "entry already exists: don't create an entry"
        (impl/test-migrations ["v43.00-020" "v43.00-021"] [migrate!]
          (db/execute! {:insert-into Permissions
                        :values      [{:object   "/collection/root/"
                                       :group_id (all-users-group-id)}]})
          (migrate!)
          (is (= [{:object "/collection/root/"}]
                 (all-user-perms))))))))

(deftest clear-ldap-user-passwords-test
  (testing "Migration v43.00-029: clear password and password_salt for LDAP users"
    (impl/test-migrations ["v43.00-029"] [migrate!]
      (db/execute! {:insert-into User
                    :values      [{:first_name    "Cam"
                                   :last_name     "Era"
                                   :email         "cam@era.com"
                                   :date_joined   :%now
                                   :password      "password"
                                   :password_salt "and pepper"
                                   :ldap_auth     false}
                                  {:first_name    "LDAP Cam"
                                   :last_name     "Era"
                                   :email         "ldap_cam@era.com"
                                   :date_joined   :%now
                                   :password      "password"
                                   :password_salt "and pepper"
                                   :ldap_auth     true}]})
      (migrate!)
      (is (= [{:first_name "Cam", :password "password", :password_salt "and pepper", :ldap_auth false}
              {:first_name "LDAP Cam", :password nil, :password_salt nil, :ldap_auth true}]
             (db/query {:select [:first_name :password :password_salt :ldap_auth], :from [User], :order-by [[:id :asc]]}))))))

(deftest grant-download-perms-test
  (testing "Migration v43.00-042: grant download permissions to All Users permissions group"
    (impl/test-migrations ["v43.00-042" "v43.00-043"] [migrate!]
      (db/execute! {:insert-into Database
                    :values      [{:name       "My DB"
                                   :engine     "h2"
                                   :created_at :%now
                                   :updated_at :%now
                                   :details    "{}"}]})
      (migrate!)
      (is (= [{:object "/collection/root/"} {:object "/download/db/1/"}]
             (db/query {:select    [:p.object]
                        :from      [[Permissions :p]]
                        :left-join [[PermissionsGroup :pg] [:= :p.group_id :pg.id]]
                        :where     [:= :pg.name perms-group/all-users-group-name]}))))))

(deftest grant-subscription-permission-test
  (testing "Migration v43.00-047: Grant the 'All Users' Group permissions to create/edit subscriptions and alerts"
    (impl/test-migrations ["v43.00-047" "v43.00-048"] [migrate!]
        (migrate!)
        (is (= #{"All Users"}
               (set (map :name (db/query {:select    [:pg.name]
                                          :from      [[Permissions :p]]
                                          :left-join [[PermissionsGroup :pg] [:= :p.group_id :pg.id]]
                                          :where     [:= :p.object "/general/subscription/"]}))))))))

(deftest rename-general-permissions-to-application-test
  (testing "Migration v43.00-057: Rename general permissions to application permissions"
    (impl/test-migrations ["v43.00-057" "v43.00-058"] [migrate!]
      (letfn [(get-perms [object] (set (map :name (db/query {:select    [:pg.name]
                                                             :from      [[Permissions :p]]
                                                             :left-join [[PermissionsGroup :pg] [:= :p.group_id :pg.id]]
                                                             :where     [:= :p.object object]}))))]
        (is (= #{"All Users"} (get-perms "/general/subscription/")))
        (migrate!)
        (is (= #{"All Users"} (get-perms "/application/subscription/")))))))

<<<<<<< HEAD
(deftest grant-all-users-root-snippets-collection-readwrite-perms-test
  (letfn [(perms-path [] "/collection/namespace/snippets/root/")
          (all-users-group-id []
            (-> (db/query {:select [:id], :from [PermissionsGroup],
                           :where [:= :name perms-group/all-users-group-name]})
                first
                :id))
          (get-perms [] (map :name (db/query {:select    [:pg.name]
                                              :from      [[Permissions :p]]
                                              :left-join [[PermissionsGroup :pg] [:= :p.group_id :pg.id]]
                                              :where     [:= :p.object (perms-path)]})))]
    (testing "Migration v43.00-061: create a Root Snippets Collection entry for All Users\n"
      (testing "Should run for new OSS instances"
        (impl/test-migrations ["v43.00-061" "v43.00-062"] [migrate!]
                              (migrate!)
                              (is (= ["All Users"] (get-perms)))))

      (testing "Should run for new EE instances"
        (impl/test-migrations ["v43.00-061" "v43.00-062"] [migrate!]
                              (db/simple-insert! Setting {:key "premium-embedding-token"
                                                          :value "fake-key"})
                              (migrate!)
                              (is (= ["All Users"] (get-perms)))))

      (testing "Should run for existing OSS instances"
        (impl/test-migrations ["v43.00-061" "v43.00-062"] [migrate!]
                              (create-raw-user! "ngoc@metabase.com")
                              (migrate!)
                              (is (= ["All Users"] (get-perms)))))

      (testing "Should not run for existing EE instances"
        (impl/test-migrations ["v43.00-061" "v43.00-062"] [migrate!]
                              (create-raw-user! "ngoc@metabase.com")
                              (db/simple-insert! Setting {:key "premium-embedding-token"
                                                          :value "fake-key"})
                              (migrate!)
                              (is (= [] (get-perms)))))

      (testing "Should not fail if permissions already exist"
        (impl/test-migrations ["v43.00-061" "v43.00-062"] [migrate!]
                              (db/execute! {:insert-into Permissions
                                            :values      [{:object   (perms-path)
                                                           :group_id (all-users-group-id)}]})
                              (migrate!)
                              (is (= ["All Users"] (get-perms))))))))
=======
(deftest add-parameter-to-cards-test
  (testing "Migration v44.00-022: Add parameters to report_card"
    (impl/test-migrations ["v44.00-022" "v44.00-024"] [migrate!]
      (let [user-id
            (db/simple-insert! User {:first_name  "Howard"
                                     :last_name   "Hughes"
                                     :email       "howard@aircraft.com"
                                     :password    "superstrong"
                                     :date_joined :%now})
            database-id (db/simple-insert! Database {:name "DB", :engine "h2", :created_at :%now, :updated_at :%now})
            card-id (db/simple-insert! Card {:name                   "My Saved Question"
                                             :created_at             :%now
                                             :updated_at             :%now
                                             :creator_id             user-id
                                             :display                "table"
                                             :dataset_query          "{}"
                                             :visualization_settings "{}"
                                             :database_id            database-id
                                             :collection_id          nil})]
       (migrate!)
       (is (= [] (:parameters (first (db/simple-select Card {:where [:= :id card-id]})))))))))

(deftest add-parameter-mappings-to-cards-test
  (testing "Migration v44.00-024: Add parameter_mappings to cards"
    (impl/test-migrations ["v44.00-024" "v44.00-026"] [migrate!]
      (let [user-id
            (db/simple-insert! User {:first_name  "Howard"
                                     :last_name   "Hughes"
                                     :email       "howard@aircraft.com"
                                     :password    "superstrong"
                                     :date_joined :%now})
            database-id
            (db/simple-insert! Database {:name "DB", :engine "h2", :created_at :%now, :updated_at :%now})
            card-id
            (db/simple-insert! Card {:name                   "My Saved Question"
                                     :created_at             :%now
                                     :updated_at             :%now
                                     :creator_id             user-id
                                     :display                "table"
                                     :dataset_query          "{}"
                                     :visualization_settings "{}"
                                     :database_id            database-id
                                     :collection_id          nil})]
        (migrate!)
        (is (= []
               (:parameter_mappings (first (db/simple-select Card {:where [:= :id card-id]})))))))))
>>>>>>> 50de7c1b
<|MERGE_RESOLUTION|>--- conflicted
+++ resolved
@@ -575,53 +575,6 @@
         (migrate!)
         (is (= #{"All Users"} (get-perms "/application/subscription/")))))))
 
-<<<<<<< HEAD
-(deftest grant-all-users-root-snippets-collection-readwrite-perms-test
-  (letfn [(perms-path [] "/collection/namespace/snippets/root/")
-          (all-users-group-id []
-            (-> (db/query {:select [:id], :from [PermissionsGroup],
-                           :where [:= :name perms-group/all-users-group-name]})
-                first
-                :id))
-          (get-perms [] (map :name (db/query {:select    [:pg.name]
-                                              :from      [[Permissions :p]]
-                                              :left-join [[PermissionsGroup :pg] [:= :p.group_id :pg.id]]
-                                              :where     [:= :p.object (perms-path)]})))]
-    (testing "Migration v43.00-061: create a Root Snippets Collection entry for All Users\n"
-      (testing "Should run for new OSS instances"
-        (impl/test-migrations ["v43.00-061" "v43.00-062"] [migrate!]
-                              (migrate!)
-                              (is (= ["All Users"] (get-perms)))))
-
-      (testing "Should run for new EE instances"
-        (impl/test-migrations ["v43.00-061" "v43.00-062"] [migrate!]
-                              (db/simple-insert! Setting {:key "premium-embedding-token"
-                                                          :value "fake-key"})
-                              (migrate!)
-                              (is (= ["All Users"] (get-perms)))))
-
-      (testing "Should run for existing OSS instances"
-        (impl/test-migrations ["v43.00-061" "v43.00-062"] [migrate!]
-                              (create-raw-user! "ngoc@metabase.com")
-                              (migrate!)
-                              (is (= ["All Users"] (get-perms)))))
-
-      (testing "Should not run for existing EE instances"
-        (impl/test-migrations ["v43.00-061" "v43.00-062"] [migrate!]
-                              (create-raw-user! "ngoc@metabase.com")
-                              (db/simple-insert! Setting {:key "premium-embedding-token"
-                                                          :value "fake-key"})
-                              (migrate!)
-                              (is (= [] (get-perms)))))
-
-      (testing "Should not fail if permissions already exist"
-        (impl/test-migrations ["v43.00-061" "v43.00-062"] [migrate!]
-                              (db/execute! {:insert-into Permissions
-                                            :values      [{:object   (perms-path)
-                                                           :group_id (all-users-group-id)}]})
-                              (migrate!)
-                              (is (= ["All Users"] (get-perms))))))))
-=======
 (deftest add-parameter-to-cards-test
   (testing "Migration v44.00-022: Add parameters to report_card"
     (impl/test-migrations ["v44.00-022" "v44.00-024"] [migrate!]
@@ -668,4 +621,49 @@
         (migrate!)
         (is (= []
                (:parameter_mappings (first (db/simple-select Card {:where [:= :id card-id]})))))))))
->>>>>>> 50de7c1b
+
+(deftest grant-all-users-root-snippets-collection-readwrite-perms-test
+  (letfn [(perms-path [] "/collection/namespace/snippets/root/")
+          (all-users-group-id []
+            (-> (db/query {:select [:id], :from [PermissionsGroup],
+                           :where [:= :name perms-group/all-users-group-name]})
+                first
+                :id))
+          (get-perms [] (map :name (db/query {:select    [:pg.name]
+                                              :from      [[Permissions :p]]
+                                              :left-join [[PermissionsGroup :pg] [:= :p.group_id :pg.id]]
+                                              :where     [:= :p.object (perms-path)]})))]
+    (testing "Migration v44.00-033: create a Root Snippets Collection entry for All Users\n"
+      (testing "Should run for new OSS instances"
+        (impl/test-migrations ["v44.00-033" "v44.00-034"] [migrate!]
+                              (migrate!)
+                              (is (= ["All Users"] (get-perms)))))
+
+      (testing "Should run for new EE instances"
+        (impl/test-migrations ["v44.00-033" "v44.00-034"] [migrate!]
+                              (db/simple-insert! Setting {:key "premium-embedding-token"
+                                                          :value "fake-key"})
+                              (migrate!)
+                              (is (= ["All Users"] (get-perms)))))
+
+      (testing "Should run for existing OSS instances"
+        (impl/test-migrations ["v44.00-033" "v44.00-034"] [migrate!]
+                              (create-raw-user! "ngoc@metabase.com")
+                              (migrate!)
+                              (is (= ["All Users"] (get-perms)))))
+
+      (testing "Should not run for existing EE instances"
+        (impl/test-migrations ["v44.00-033" "v44.00-034"] [migrate!]
+                              (create-raw-user! "ngoc@metabase.com")
+                              (db/simple-insert! Setting {:key "premium-embedding-token"
+                                                          :value "fake-key"})
+                              (migrate!)
+                              (is (= [] (get-perms)))))
+
+      (testing "Should not fail if permissions already exist"
+        (impl/test-migrations ["v44.00-033" "v44.00-034"] [migrate!]
+                              (db/execute! {:insert-into Permissions
+                                            :values      [{:object   (perms-path)
+                                                           :group_id (all-users-group-id)}]})
+                              (migrate!)
+                              (is (= ["All Users"] (get-perms))))))))