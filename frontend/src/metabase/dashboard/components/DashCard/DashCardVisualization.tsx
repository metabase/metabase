import cx from "classnames";
import type { LocationDescriptor } from "history";
import { useCallback, useMemo, useState } from "react";
import { t } from "ttag";

import CS from "metabase/css/core/index.css";
import { replaceCardWithVisualization } from "metabase/dashboard/actions";
import { useClickBehaviorData } from "metabase/dashboard/hooks";
import { getDashcardData } from "metabase/dashboard/selectors";
import {
  getVirtualCardType,
  isQuestionCard,
  isVirtualDashCard,
} from "metabase/dashboard/utils";
import { useDispatch, useSelector } from "metabase/lib/redux";
import { isNotNull } from "metabase/lib/types";
import { isJWT } from "metabase/lib/utils";
import { isUuid } from "metabase/lib/uuid";
import { getMetadata } from "metabase/selectors/metadata";
import { Flex, type IconName, type IconProps, Title } from "metabase/ui";
import { getVisualizationRaw } from "metabase/visualizations";
import Visualization from "metabase/visualizations/components/Visualization";
<<<<<<< HEAD
import type { QueryClickActionsMode } from "metabase/visualizations/types";
import { VisualizerModal } from "metabase/visualizer/components/VisualizerModal";
import {
  createDataSource,
  isVisualizerDashboardCard,
  mergeVisualizerData,
} from "metabase/visualizer/utils";
=======
import type { ClickActionModeGetter } from "metabase/visualizations/types";
>>>>>>> a562562d
import Question from "metabase-lib/v1/Question";
import type {
  DashCardId,
  Dashboard,
  DashboardCard,
  Dataset,
  Series,
  VirtualCardDisplay,
  VisualizationSettings,
} from "metabase-types/api";
import type { VisualizerHistoryItem } from "metabase-types/store/visualizer";

import { ClickBehaviorSidebarOverlay } from "./ClickBehaviorSidebarOverlay/ClickBehaviorSidebarOverlay";
import { DashCardMenu } from "./DashCardMenu/DashCardMenu";
import { DashCardParameterMapper } from "./DashCardParameterMapper/DashCardParameterMapper";
import S from "./DashCardVisualization.module.css";
import type {
  CardSlownessStatus,
  DashCardOnChangeCardAndRunHandler,
} from "./types";
import { shouldShowParameterMapper } from "./utils";

interface DashCardVisualizationProps {
  dashboard: Dashboard;
  dashcard: DashboardCard;
  series: Series;
  getClickActionMode?: ClickActionModeGetter;
  getHref?: () => string | undefined;

  gridSize: {
    width: number;
    height: number;
  };
  gridItemWidth: number;
  totalNumGridCols: number;

  expectedDuration: number;
  isSlow: CardSlownessStatus;

  isAction: boolean;
  isPreviewing: boolean;
  isClickBehaviorSidebarOpen: boolean;
  isEditingDashCardClickBehavior: boolean;
  isEditingDashboardLayout: boolean;
  isEditing?: boolean;
  isEditingParameter?: boolean;
  isFullscreen?: boolean;
  isMobile?: boolean;
  isNightMode?: boolean;
  /** If public sharing or static/public embed */
  isPublicOrEmbedded?: boolean;
  isXray?: boolean;
  withTitle?: boolean;

  error?: { message?: string; icon?: IconName };
  headerIcon?: IconProps;

  onUpdateVisualizationSettings: (
    id: DashCardId,
    settings: VisualizationSettings,
  ) => void;
  onChangeCardAndRun: DashCardOnChangeCardAndRunHandler | null;
  showClickBehaviorSidebar: (dashCardId: DashCardId | null) => void;
  onChangeLocation: (location: LocationDescriptor) => void;
  onTogglePreviewing: () => void;

  downloadsEnabled: boolean;
  editDashboard: () => void;
}

// This is done to add the `getExtraDataForClick` prop.
// We need that to pass relevant data along with the clicked object.

export function DashCardVisualization({
  dashcard,
  dashboard,
<<<<<<< HEAD
  series: _series,
  mode,
=======
  series,
  getClickActionMode,
>>>>>>> a562562d
  getHref,
  gridSize,
  gridItemWidth,
  totalNumGridCols,
  expectedDuration,
  error,
  headerIcon,
  isAction,
  isSlow,
  isPreviewing,
  isPublicOrEmbedded,
  isXray,
  isEditingDashboardLayout,
  isClickBehaviorSidebarOpen,
  isEditingDashCardClickBehavior,
  isEditing = false,
  isNightMode = false,
  isFullscreen = false,
  isMobile = false,
  isEditingParameter,
  withTitle = true,
  onChangeCardAndRun,
  onTogglePreviewing,
  showClickBehaviorSidebar,
  onChangeLocation,
  onUpdateVisualizationSettings,
  downloadsEnabled,
  editDashboard,
}: DashCardVisualizationProps) {
  const datasets = useSelector(state => getDashcardData(state, dashcard.id));
  const [isVisualizerModalOpen, setIsVisualizerModalOpen] = useState(false);

  const dispatch = useDispatch();

  const editVisualization = useMemo(() => {
    if (isVisualizerDashboardCard(dashcard)) {
      return () => {
        setIsVisualizerModalOpen(true);
        editDashboard();
      };
    }
  }, [editDashboard, dashcard]);

  const onVisualizerModalSave = useCallback(
    (visualization: VisualizerHistoryItem) => {
      dispatch(
        replaceCardWithVisualization({
          dashcardId: dashcard.id,
          visualization,
        }),
      );
      setIsVisualizerModalOpen(false);
    },
    [dashcard.id, dispatch],
  );

  const onVisualizerModalClose = useCallback(() => {
    setIsVisualizerModalOpen(false);
  }, []);

  const visualizerModalInitialState = useMemo(
    () => ({
      state: dashcard.visualization_settings
        ?.visualization as Partial<VisualizerHistoryItem>,
    }),
    [dashcard.visualization_settings],
  );

  const series = useMemo(() => {
    const isVisualizerDashcard =
      !!dashcard?.visualization_settings?.visualization;

    if (
      !datasets ||
      !dashcard ||
      !_series ||
      _series.length === 0 ||
      !isVisualizerDashcard
    ) {
      return _series;
    }

    const { display, columns, columnValuesMapping, settings } = dashcard
      .visualization_settings!.visualization as VisualizerHistoryItem;

    const cards = [dashcard.card, ...dashcard.series].filter(isNotNull);
    const dataSources = cards.map(card =>
      createDataSource("card", card.id, card.name),
    );

    const dataSourceDatasets = Object.fromEntries(
      Object.entries(datasets).map(([cardId, dataset]) => [
        `card:${cardId}`,
        dataset,
      ]),
    );

    return [
      {
        card: {
          display,
          visualization_settings: settings,
        },

        data: mergeVisualizerData({
          columns,
          columnValuesMapping,
          datasets: dataSourceDatasets,
          dataSources,
        }),

        // Certain visualizations memoize settings computation based on series keys
        // This guarantees a visualization always rerenders on changes
        started_at: new Date().toISOString(),
      },
    ];
  }, [_series, dashcard, datasets]);

  const metadata = useSelector(getMetadata);
  const question = useMemo(() => {
    return isQuestionCard(dashcard.card)
      ? new Question(dashcard.card, metadata)
      : null;
  }, [dashcard.card, metadata]);

  const handleOnUpdateVisualizationSettings = useCallback(
    (settings: VisualizationSettings) => {
      onUpdateVisualizationSettings(dashcard.id, settings);
    },
    [dashcard.id, onUpdateVisualizationSettings],
  );

  const visualizationOverlay = useMemo(() => {
    if (isClickBehaviorSidebarOpen) {
      const disableClickBehavior =
        getVisualizationRaw(series)?.disableClickBehavior;
      if (isVirtualDashCard(dashcard) || disableClickBehavior) {
        const virtualDashcardType = getVirtualCardType(
          dashcard,
        ) as VirtualCardDisplay;
        const placeholderText =
          {
            link: t`Link`,
            action: t`Action Button`,
            text: t`Text Card`,
            heading: t`Heading Card`,
            placeholder: t`Placeholder Card`,
            iframe: t`Iframe Card`,
          }[virtualDashcardType] ??
          t`This card does not support click mappings`;

        return (
          <Flex align="center" justify="center" h="100%">
            <Title className={S.VirtualDashCardOverlayText} order={4} p="md">
              {placeholderText}
            </Title>
          </Flex>
        );
      }
      return (
        <ClickBehaviorSidebarOverlay
          dashcard={dashcard}
          dashcardWidth={gridItemWidth}
          showClickBehaviorSidebar={showClickBehaviorSidebar}
          isShowingThisClickBehaviorSidebar={isEditingDashCardClickBehavior}
        />
      );
    }

    if (shouldShowParameterMapper({ dashcard, isEditingParameter })) {
      return (
        <DashCardParameterMapper dashcard={dashcard} isMobile={isMobile} />
      );
    }

    return null;
  }, [
    dashcard,
    gridItemWidth,
    isMobile,
    isEditingParameter,
    isClickBehaviorSidebarOpen,
    isEditingDashCardClickBehavior,
    showClickBehaviorSidebar,
    series,
  ]);

  const actionButtons = useMemo(() => {
    if (!question) {
      return null;
    }

    const mainSeries = series[0] as unknown as Dataset;
    const shouldShowDashCardMenu = DashCardMenu.shouldRender({
      question,
      result: mainSeries,
      isXray,
      isPublicOrEmbedded,
      isEditing,
      downloadsEnabled,
    });

    if (!shouldShowDashCardMenu) {
      return null;
    }

    return (
      <DashCardMenu
        downloadsEnabled={downloadsEnabled}
        question={question}
        result={mainSeries}
        dashcardId={dashcard.id}
        dashboardId={dashboard.id}
        token={
          isJWT(dashcard.dashboard_id)
            ? String(dashcard.dashboard_id)
            : undefined
        }
        uuid={isUuid(dashcard.dashboard_id) ? dashcard.dashboard_id : undefined}
        onEditVisualization={editVisualization}
      />
    );
  }, [
    question,
    series,
    isXray,
    isPublicOrEmbedded,
    isEditing,
    dashcard.id,
    dashcard.dashboard_id,
    dashboard.id,
    downloadsEnabled,
    editVisualization,
  ]);

  const { getExtraDataForClick } = useClickBehaviorData({
    dashcardId: dashcard.id,
  });

  return (
<<<<<<< HEAD
    <>
      <Visualization
        className={cx(CS.flexFull, {
          [CS.pointerEventsNone]: isEditingDashboardLayout,
          [CS.overflowAuto]: visualizationOverlay,
          [CS.overflowHidden]: !visualizationOverlay,
        })}
        dashboard={dashboard}
        dashcard={dashcard}
        rawSeries={series}
        metadata={metadata}
        mode={mode}
        getHref={getHref}
        gridSize={gridSize}
        totalNumGridCols={totalNumGridCols}
        headerIcon={headerIcon}
        expectedDuration={expectedDuration}
        error={error?.message}
        errorIcon={error?.icon}
        showTitle={withTitle}
        canToggleSeriesVisibility={!isEditing}
        isAction={isAction}
        isDashboard
        isSlow={isSlow}
        isFullscreen={isFullscreen}
        isNightMode={isNightMode}
        isEditing={isEditing}
        isPreviewing={isPreviewing}
        isEditingParameter={isEditingParameter}
        isMobile={isMobile}
        actionButtons={actionButtons}
        replacementContent={visualizationOverlay}
        getExtraDataForClick={getExtraDataForClick}
        onUpdateVisualizationSettings={handleOnUpdateVisualizationSettings}
        onTogglePreviewing={onTogglePreviewing}
        onChangeCardAndRun={onChangeCardAndRun}
        onChangeLocation={onChangeLocation}
      />
      {isVisualizerModalOpen && (
        <VisualizerModal
          onSave={onVisualizerModalSave}
          onClose={onVisualizerModalClose}
          initialState={visualizerModalInitialState}
          saveLabel={t`Save`}
        />
      )}
    </>
=======
    <Visualization
      className={cx(CS.flexFull, {
        [CS.pointerEventsNone]: isEditingDashboardLayout,
        [CS.overflowAuto]: visualizationOverlay,
        [CS.overflowHidden]: !visualizationOverlay,
      })}
      dashboard={dashboard}
      dashcard={dashcard}
      rawSeries={series}
      metadata={metadata}
      mode={getClickActionMode}
      getHref={getHref}
      gridSize={gridSize}
      totalNumGridCols={totalNumGridCols}
      headerIcon={headerIcon}
      expectedDuration={expectedDuration}
      error={error?.message}
      errorIcon={error?.icon}
      showTitle={withTitle}
      canToggleSeriesVisibility={!isEditing}
      isAction={isAction}
      isDashboard
      isSlow={isSlow}
      isFullscreen={isFullscreen}
      isNightMode={isNightMode}
      isEditing={isEditing}
      isPreviewing={isPreviewing}
      isEditingParameter={isEditingParameter}
      isMobile={isMobile}
      actionButtons={actionButtons}
      replacementContent={visualizationOverlay}
      getExtraDataForClick={getExtraDataForClick}
      onUpdateVisualizationSettings={handleOnUpdateVisualizationSettings}
      onTogglePreviewing={onTogglePreviewing}
      onChangeCardAndRun={onChangeCardAndRun}
      onChangeLocation={onChangeLocation}
    />
>>>>>>> a562562d
  );
}<|MERGE_RESOLUTION|>--- conflicted
+++ resolved
@@ -20,17 +20,13 @@
 import { Flex, type IconName, type IconProps, Title } from "metabase/ui";
 import { getVisualizationRaw } from "metabase/visualizations";
 import Visualization from "metabase/visualizations/components/Visualization";
-<<<<<<< HEAD
-import type { QueryClickActionsMode } from "metabase/visualizations/types";
+import type { ClickActionModeGetter } from "metabase/visualizations/types";
 import { VisualizerModal } from "metabase/visualizer/components/VisualizerModal";
 import {
   createDataSource,
   isVisualizerDashboardCard,
   mergeVisualizerData,
 } from "metabase/visualizer/utils";
-=======
-import type { ClickActionModeGetter } from "metabase/visualizations/types";
->>>>>>> a562562d
 import Question from "metabase-lib/v1/Question";
 import type {
   DashCardId,
@@ -107,13 +103,8 @@
 export function DashCardVisualization({
   dashcard,
   dashboard,
-<<<<<<< HEAD
   series: _series,
-  mode,
-=======
-  series,
   getClickActionMode,
->>>>>>> a562562d
   getHref,
   gridSize,
   gridItemWidth,
@@ -354,7 +345,6 @@
   });
 
   return (
-<<<<<<< HEAD
     <>
       <Visualization
         className={cx(CS.flexFull, {
@@ -366,7 +356,7 @@
         dashcard={dashcard}
         rawSeries={series}
         metadata={metadata}
-        mode={mode}
+        mode={getClickActionMode}
         getHref={getHref}
         gridSize={gridSize}
         totalNumGridCols={totalNumGridCols}
@@ -402,44 +392,5 @@
         />
       )}
     </>
-=======
-    <Visualization
-      className={cx(CS.flexFull, {
-        [CS.pointerEventsNone]: isEditingDashboardLayout,
-        [CS.overflowAuto]: visualizationOverlay,
-        [CS.overflowHidden]: !visualizationOverlay,
-      })}
-      dashboard={dashboard}
-      dashcard={dashcard}
-      rawSeries={series}
-      metadata={metadata}
-      mode={getClickActionMode}
-      getHref={getHref}
-      gridSize={gridSize}
-      totalNumGridCols={totalNumGridCols}
-      headerIcon={headerIcon}
-      expectedDuration={expectedDuration}
-      error={error?.message}
-      errorIcon={error?.icon}
-      showTitle={withTitle}
-      canToggleSeriesVisibility={!isEditing}
-      isAction={isAction}
-      isDashboard
-      isSlow={isSlow}
-      isFullscreen={isFullscreen}
-      isNightMode={isNightMode}
-      isEditing={isEditing}
-      isPreviewing={isPreviewing}
-      isEditingParameter={isEditingParameter}
-      isMobile={isMobile}
-      actionButtons={actionButtons}
-      replacementContent={visualizationOverlay}
-      getExtraDataForClick={getExtraDataForClick}
-      onUpdateVisualizationSettings={handleOnUpdateVisualizationSettings}
-      onTogglePreviewing={onTogglePreviewing}
-      onChangeCardAndRun={onChangeCardAndRun}
-      onChangeLocation={onChangeLocation}
-    />
->>>>>>> a562562d
   );
 }