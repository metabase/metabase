(ns metabase.api.card
  "/api/card endpoints."
  (:require
   [cheshire.core :as json]
   [clj-bom.core :as bom]
   [clojure.core.async :as a]
   [clojure.data :as data]
   [clojure.data.csv :as csv]
   [clojure.string :as str]
   [clojure.walk :as walk]
   [compojure.core :refer [DELETE GET POST PUT]]
   [malli.core :as mc]
   [medley.core :as m]
   [metabase.analytics.snowplow :as snowplow]
   [metabase.api.common :as api]
   [metabase.api.common.validation :as validation]
   [metabase.api.dataset :as api.dataset]
   [metabase.api.field :as api.field]
   [metabase.driver :as driver]
   [metabase.driver.sync :as driver.s]
   [metabase.driver.util :as driver.u]
   [metabase.email.messages :as messages]
   [metabase.events :as events]
   [metabase.lib.types.isa :as lib.types.isa]
   [metabase.mbql.normalize :as mbql.normalize]
   [metabase.mbql.util :as mbql.u]
   [metabase.models
    :refer [Card CardBookmark Collection Database PersistedInfo Pulse Table
            ViewLog]]
   [metabase.models.card :as card]
   [metabase.models.collection :as collection]
   [metabase.models.collection.root :as collection.root]
   [metabase.models.humanization :as humanization]
   [metabase.models.interface :as mi]
   [metabase.models.moderation-review :as moderation-review]
   [metabase.models.params :as params]
   [metabase.models.params.custom-values :as custom-values]
   [metabase.models.permissions :as perms]
   [metabase.models.persisted-info :as persisted-info]
   [metabase.models.pulse :as pulse]
   [metabase.models.query :as query]
   [metabase.models.query.permissions :as query-perms]
   [metabase.models.revision.last-edit :as last-edit]
   [metabase.models.timeline :as timeline]
   [metabase.public-settings :as public-settings]
   [metabase.public-settings.premium-features :as premium-features]
   [metabase.query-processor.async :as qp.async]
   [metabase.query-processor.card :as qp.card]
   [metabase.query-processor.pivot :as qp.pivot]
   [metabase.query-processor.util :as qp.util]
   [metabase.related :as related]
   [metabase.server.middleware.offset-paging :as mw.offset-paging]
   [metabase.sync :as sync]
   [metabase.sync.analyze.query-results :as qr]
   [metabase.sync.sync-metadata.fields :as sync-fields]
   [metabase.sync.sync-metadata.tables :as sync-tables]
   [metabase.task.persist-refresh :as task.persist-refresh]
   [metabase.upload :as upload]
   [metabase.util :as u]
   [metabase.util.date-2 :as u.date]
   [metabase.util.i18n :refer [deferred-tru trs tru]]
   [metabase.util.log :as log]
   [metabase.util.malli :as mu]
   [metabase.util.malli.schema :as ms]
   [schema.core :as s]
   [toucan2.core :as t2])
  (:import
   (clojure.core.async.impl.channels ManyToManyChannel)
   (java.io File)))

(set! *warn-on-reflection* true)

;;; ----------------------------------------------- Filtered Fetch Fns -----------------------------------------------

(defmulti ^:private cards-for-filter-option*
  {:arglists '([filter-option & args])}
  (fn [filter-option & _]
    (keyword filter-option)))

;; return all Cards. This is the default filter option.
(defmethod cards-for-filter-option* :all
  [_]
  (t2/select Card, :archived false, {:order-by [[:%lower.name :asc]]}))

;; return Cards created by the current user
(defmethod cards-for-filter-option* :mine
  [_]
  (t2/select Card, :creator_id api/*current-user-id*, :archived false, {:order-by [[:%lower.name :asc]]}))

;; return all Cards bookmarked by the current user.
(defmethod cards-for-filter-option* :bookmarked
  [_]
  (let [cards (for [{{:keys [archived], :as card} :card} (t2/hydrate (t2/select [CardBookmark :card_id]
                                                                      :user_id api/*current-user-id*)
                                                                  :card)
                    :when                                 (not archived)]
                card)]
    (sort-by :name cards)))

;; Return all Cards belonging to Database with `database-id`.
(defmethod cards-for-filter-option* :database
  [_ database-id]
  (t2/select Card, :database_id database-id, :archived false, {:order-by [[:%lower.name :asc]]}))

;; Return all Cards belonging to `Table` with `table-id`.
(defmethod cards-for-filter-option* :table
  [_ table-id]
  (t2/select Card, :table_id table-id, :archived false, {:order-by [[:%lower.name :asc]]}))

(mu/defn ^:private cards-with-ids :- [:maybe [:sequential (mi/InstanceOf Card)]]
  "Return unarchived Cards with `card-ids`.
  Make sure cards are returned in the same order as `card-ids`; `[in card-ids]` won't preserve the order."
  [card-ids :- [:sequential ms/PositiveInt]]
  (when (seq card-ids)
    (let [card-id->card (m/index-by :id (t2/select Card, :id [:in (set card-ids)], :archived false))]
      (filter identity (map card-id->card card-ids)))))

;; Return the 10 Cards most recently viewed by the current user, sorted by how recently they were viewed.
(defmethod cards-for-filter-option* :recent
  [_]
  (cards-with-ids (map :model_id (t2/select [ViewLog :model_id [:%max.timestamp :max]]
                                   :model   "card"
                                   :user_id api/*current-user-id*
                                   {:group-by [:model_id]
                                    :order-by [[:max :desc]]
                                    :limit    10}))))

;; All Cards, sorted by popularity (the total number of times they are viewed in `ViewLogs`). (yes, this isn't
;; actually filtering anything, but for the sake of simplicitiy it is included amongst the filter options for the time
;; being).
(defmethod cards-for-filter-option* :popular
  [_]
  (cards-with-ids (map :model_id (t2/select [ViewLog :model_id [:%count.* :count]]
                                   :model "card"
                                   {:group-by [:model_id]
                                    :order-by [[:count :desc]]}))))

;; Cards that have been archived.
(defmethod cards-for-filter-option* :archived
  [_]
  (t2/select Card, :archived true, {:order-by [[:%lower.name :asc]]}))

;; Cards that are using a given model.
(defmethod cards-for-filter-option* :using_model
  [_filter-option model-id]
  (->> (t2/select Card {:select [:c.*]
                        :from [[:report_card :m]]
                        :join [[:report_card :c] [:and
                                                  [:= :c.database_id :m.database_id]
                                                  [:or
                                                   [:like :c.dataset_query (format "%%card__%s%%" model-id)]
                                                   [:like :c.dataset_query (format "%%#%s%%" model-id)]]]]
                        :where [:and [:= :m.id model-id] [:not :c.archived]]})
       ;; now check if model-id really occurs as a card ID
       (filter (fn [card] (some #{model-id} (-> card :dataset_query query/collect-card-ids))))))

(defn- cards-for-filter-option [filter-option model-id-or-nil]
  (-> (apply cards-for-filter-option* filter-option (when model-id-or-nil [model-id-or-nil]))
      (t2/hydrate :creator :collection)))

;;; -------------------------------------------- Fetching a Card or Cards --------------------------------------------
(def ^:private card-filter-options
  "a valid card filter option."
  (map name (keys (methods cards-for-filter-option*))))

(api/defendpoint GET "/"
  "Get all the Cards. Option filter param `f` can be used to change the set of Cards that are returned; default is
  `all`, but other options include `mine`, `bookmarked`, `database`, `table`, `recent`, `popular`, :using_model
  and `archived`. See corresponditng implementation functions above for the specific behavior of each filter
  option. :card_index:"
  [f model_id]
  {f        [:maybe (into [:enum] card-filter-options)]
   model_id [:maybe ms/PositiveInt]}
  (let [f (or (keyword f) :all)]
    (when (contains? #{:database :table :using_model} f)
      (api/checkp (integer? model_id) "model_id" (format "model_id is a required parameter when filter mode is '%s'"
                                                         (name f)))
      (case f
        :database    (api/read-check Database model_id)
        :table       (api/read-check Database (t2/select-one-fn :db_id Table, :id model_id))
        :using_model (api/read-check Card model_id)))
    (let [cards          (filter mi/can-read? (cards-for-filter-option f model_id))
          last-edit-info (:card (last-edit/fetch-last-edited-info {:card-ids (map :id cards)}))]
      (into []
            (map (fn [{:keys [id] :as card}]
                   (if-let [edit-info (get last-edit-info id)]
                     (assoc card :last-edit-info edit-info)
                     card)))
            cards))))

(api/defendpoint GET "/:id"
  "Get `Card` with ID."
  [id ignore_view]
  {id ms/PositiveInt
   ignore_view [:maybe :boolean]}
  (let [raw-card (t2/select-one Card :id id)
        card (-> raw-card
                 (t2/hydrate :creator
                             :dashboard_count
                             :parameter_usage_count
                             :can_write
                             :average_query_time
                             :last_query_start
                             [:collection :is_personal]
                             [:moderation_reviews :moderator_details])
                 collection.root/hydrate-root-collection
                 (cond-> ;; card
                   (:dataset raw-card) (t2/hydrate :persisted))
                 api/read-check
                 (last-edit/with-last-edit-info :card))]
    (u/prog1 card
      (when-not ignore_view
        (events/publish-event! :event/card-read (assoc <> :actor_id api/*current-user-id*))))))

(defn- card-columns-from-names
  [card names]
  (when-let [names (set names)]
    (filter #(names (:name %)) (:result_metadata card))))

(defn- cols->kebab-case
  [cols]
  (map #(update-keys % u/->kebab-case-en) cols))

(defn- area-bar-line-series-are-compatible?
  [first-card second-card]
  (and (#{:area :line :bar} (:display second-card))
       (let [initial-dimensions (cols->kebab-case
                                  (card-columns-from-names
                                    first-card
                                    (get-in first-card [:visualization_settings :graph.dimensions])))
             new-dimensions     (cols->kebab-case
                                  (card-columns-from-names
                                    second-card
                                    (get-in second-card [:visualization_settings :graph.dimensions])))
             new-metrics        (cols->kebab-case
                                  (card-columns-from-names
                                    second-card
                                    (get-in second-card [:visualization_settings :graph.metrics])))]
         (cond
           ;; must have at least one dimension and one metric
           (or (zero? (count new-dimensions))
               (zero? (count new-metrics)))
           false

           ;; all metrics must be numeric
           (not (every? lib.types.isa/numeric? new-metrics))
           false

           ;; both or neither primary dimension must be dates
           (not= (lib.types.isa/temporal? (first initial-dimensions))
                 (lib.types.isa/temporal? (first new-dimensions)))
           false

           ;; both or neither primary dimension must be numeric
           ;; a timestamp field is both date and number so don't enforce the condition if both fields are dates; see #2811
           (and (not= (lib.types.isa/numeric? (first initial-dimensions))
                      (lib.types.isa/numeric? (first new-dimensions)))
                (not (and
                      (lib.types.isa/temporal? (first initial-dimensions))
                      (lib.types.isa/temporal? (first new-dimensions)))))
           false

           :else true))))

(defmulti series-are-compatible?
  "Check if the `second-card` is compatible to be used as series of `card`."
  (fn [card _second-card]
   (:display card)))

(defmethod series-are-compatible? :area
  [first-card second-card]
  (area-bar-line-series-are-compatible? first-card second-card))

(defmethod series-are-compatible? :line
  [first-card second-card]
  (area-bar-line-series-are-compatible? first-card second-card))

(defmethod series-are-compatible? :bar
  [first-card second-card]
  (area-bar-line-series-are-compatible? first-card second-card))

(defmethod series-are-compatible? :scalar
  [first-card second-card]
  (and (= :scalar (:display second-card))
       (= 1
          (count (:result_metadata first-card))
          (count (:result_metadata second-card)))))

(def ^:private supported-series-display-type (set (keys (methods series-are-compatible?))))

(defn- fetch-compatible-series*
  "Implementaiton of `fetch-compatible-series`.

  Provide `page-size` to limit the number of cards returned, it does not guaranteed to return exactly `page-size` cards.
  Use `fetch-compatible-series` for that."
  [card {:keys [query last-cursor page-size exclude-ids] :as _options}]
  (let [matching-cards  (t2/select Card
                                   :archived false
                                   :display [:in supported-series-display-type]
                                   :id [:not= (:id card)]
                                   (cond-> {:order-by [[:id :desc]]
                                            :where    [:and]}
                                     last-cursor
                                     (update :where conj [:< :id last-cursor])

                                     (seq exclude-ids)
                                     (update :where conj [:not [:in :id exclude-ids]])

                                     query
                                     (update :where conj [:like :%lower.name (str "%" (u/lower-case-en query) "%")])

                                     ;; add a little buffer to the page to account for cards that are not
                                     ;; compatible + do not have permissions to read
                                     ;; this is just a heuristic, but it should be good enough
                                     page-size
                                     (assoc :limit (+ 10 page-size))))

        compatible-cards (->> matching-cards
                              (filter mi/can-read?)
                              (filter #(or
                                         ;; columns name on native query are not match with the column name in viz-settings. why??
                                         ;; so we can't use series-are-compatible? to filter out incompatible native cards.
                                         ;; => we assume all native queries are compatible and FE will figure it out later
                                         (= (:query_type %) :native)
                                         (series-are-compatible? card %))))]
    (if page-size
      (take page-size compatible-cards)
      compatible-cards)))

(defn- fetch-compatible-series
  "Fetch a list of compatible series for `card`.

  options:
  - exclude-ids: filter out these card ids
  - query:       filter cards by name
  - last-cursor: the id of the last card from the previous page
  - page-size:   is nullable, it'll try to fetches exactly `page-size` cards if there are enough cards."
  ([card options]
   (fetch-compatible-series card options []))

  ([card {:keys [page-size] :as options} current-cards]
   (let [cards     (fetch-compatible-series* card options)
         new-cards (concat current-cards cards)]
     ;; if the total card fetches is less than page-size and there are still more, continue fetching
     (if (and (some? page-size)
              (seq cards)
              (< (count cards) page-size))
       (fetch-compatible-series card
                                (merge options
                                       {:page-size   (- page-size (count cards))
                                        :last-cursor (:id (last cards))})
                                new-cards)
       new-cards))))

(api/defendpoint GET "/:id/series"
  "Fetches a list of comptatible series with the card with id `card_id`.

  - `last_cursor` with value is the id of the last card from the previous page to fetch the next page.
  - `query` to search card by name.
  - `exclude_ids` to filter out a list of card ids"
  [id last_cursor query exclude_ids]
  {id          int?
   last_cursor [:maybe ms/PositiveInt]
   query       [:maybe ms/NonBlankString]
   exclude_ids [:maybe [:fn
                        {:error/fn (fn [_ _] (deferred-tru "value must be a sequence of positive integers"))}
                        (fn [ids]
                          (every? pos-int? (api/parse-multi-values-param ids parse-long)))]]}
  (let [exclude_ids  (when exclude_ids (api/parse-multi-values-param exclude_ids parse-long))
        card         (-> (t2/select-one :model/Card :id id) api/check-404 api/read-check)
        card-display (:display card)]
   (when-not (supported-series-display-type card-display)
             (throw (ex-info (tru "Card with type {0} is not compatible to have series" (name card-display))
                             {:display         card-display
                              :allowed-display (map name supported-series-display-type)
                              :status-code     400})))
   (fetch-compatible-series
     card
     {:exclude-ids exclude_ids
      :query       query
      :last-cursor last_cursor
      :page-size   mw.offset-paging/*limit*})))

(api/defendpoint GET "/:id/timelines"
  "Get the timelines for card with ID. Looks up the collection the card is in and uses that."
  [id include start end]
  {id      ms/PositiveInt
   include [:maybe [:= "events"]]
   start   [:maybe ms/TemporalString]
   end     [:maybe ms/TemporalString]}
  (let [{:keys [collection_id] :as _card} (api/read-check Card id)]
    ;; subtlety here. timeline access is based on the collection at the moment so this check should be identical. If
    ;; we allow adding more timelines to a card in the future, we will need to filter on read-check and i don't think
    ;; the read-checks are particularly fast on multiple items
    (timeline/timelines-for-collection collection_id
                                       {:timeline/events? (= include "events")
                                        :events/start     (when start (u.date/parse start))
                                        :events/end       (when end (u.date/parse end))})))


;;; -------------------------------------------------- Saving Cards --------------------------------------------------

(s/defn ^:private result-metadata-async :- ManyToManyChannel
  "Return a channel of metadata for the passed in `query`. Takes the `original-query` so it can determine if existing
  `metadata` might still be valid. Takes `dataset?` since existing metadata might need to be \"blended\" into the
  fresh metadata to preserve metadata edits from the dataset.

  Note this condition is possible for new cards and edits to cards. New cards can be created from existing cards by
  copying, and they could be datasets, have edited metadata that needs to be blended into a fresh run.

  This is also complicated because everything is optional, so we cannot assume the client will provide metadata and
  might need to save a metadata edit, or might need to use db-saved metadata on a modified dataset."
  [{:keys [original-query query metadata original-metadata dataset?]}]
  (let [valid-metadata? (and metadata (mc/validate qr/ResultsMetadata metadata))]
    (cond
      (or
       ;; query didn't change, preserve existing metadata
       (and (= (mbql.normalize/normalize original-query)
               (mbql.normalize/normalize query))
            valid-metadata?)
       ;; only sent valid metadata in the edit. Metadata might be the same, might be different. We save in either case
       (and (nil? query)
            valid-metadata?)

       ;; copying card and reusing existing metadata
       (and (nil? original-query)
            query
            valid-metadata?))
      (do
        (log/debug (trs "Reusing provided metadata"))
        (a/to-chan! [metadata]))

      ;; frontend always sends query. But sometimes programatic don't (cypress, API usage). Returning an empty channel
      ;; means the metadata won't be updated at all.
      (nil? query)
      (do
        (log/debug (trs "No query provided so not querying for metadata"))
        (doto (a/chan) a/close!))

      ;; datasets need to incorporate the metadata either passed in or already in the db. Query has changed so we
      ;; re-run and blend the saved into the new metadata
      (and dataset? (or valid-metadata? (seq original-metadata)))
      (do
       (log/debug (trs "Querying for metadata and blending model metadata"))
       (a/go (let [metadata' (if valid-metadata?
                               (map mbql.normalize/normalize-source-metadata metadata)
                               original-metadata)
                   fresh     (a/<! (qp.async/result-metadata-for-query-async query))]
               (qp.util/combine-metadata fresh metadata'))))
      :else
      ;; compute fresh
      (do
        (log/debug (trs "Querying for metadata"))
        (qp.async/result-metadata-for-query-async query)))))

(defn check-data-permissions-for-query
  "Make sure the Current User has the appropriate *data* permissions to run `query`. We don't want Users saving Cards
  with queries they wouldn't be allowed to run!"
  [query]
  {:pre [(map? query)]}
  (when-not (query-perms/can-run-query? query)
    (let [required-perms (try
                           (query-perms/perms-set query :throw-exceptions? true)
                           (catch Throwable e
                             e))]
      (throw (ex-info (tru "You cannot save this Question because you do not have permissions to run its query.")
                      {:status-code    403
                       :query          query
                       :required-perms (if (instance? Throwable required-perms)
                                         :error
                                         required-perms)
                       :actual-perms   @api/*current-user-permissions-set*}
                      (when (instance? Throwable required-perms)
                        required-perms))))))

(def ^:private metadata-sync-wait-ms
  "Duration in milliseconds to wait for the metadata before saving the card without the metadata. That metadata will be
saved later when it is ready."
  1500)

(def ^:private metadata-async-timeout-ms
  "Duration in milliseconds to wait for the metadata before abandoning the asynchronous metadata saving. Default is 15
  minutes."
  (u/minutes->ms 15))

(defn- schedule-metadata-saving
  "Save metadata when (and if) it is ready. Takes a chan that will eventually return metadata. Waits up
  to [[metadata-async-timeout-ms]] for the metadata, and then saves it if the query of the card has not changed."
  [result-metadata-chan card]
  (a/go
    (let [timeoutc        (a/timeout metadata-async-timeout-ms)
          [metadata port] (a/alts! [result-metadata-chan timeoutc])
          id              (:id card)]
      (cond (= port timeoutc)
            (do (a/close! result-metadata-chan)
                (log/info (trs "Metadata not ready in {0} minutes, abandoning"
                               (long (/ metadata-async-timeout-ms 1000 60)))))

            (not (seq metadata))
            (log/info (trs "Not updating metadata asynchronously for card {0} because no metadata"
                           id))
            :else
            (future
              (let [current-query (t2/select-one-fn :dataset_query Card :id id)]
                (if (= (:dataset_query card) current-query)
                  (do (t2/update! Card id {:result_metadata metadata})
                      (log/info (trs "Metadata updated asynchronously for card {0}" id)))
                  (log/info (trs "Not updating metadata asynchronously for card {0} because query has changed"
                                 id)))))))))

(defn create-card!
  "Create a new Card. Metadata will be fetched off thread. If the metadata takes longer than [[metadata-sync-wait-ms]]
  the card will be saved without metadata and it will be saved to the card in the future when it is ready.

  Dispatches the `:card-create` event unless `delay-event?` is true. Useful for when many cards are created in a
  transaction and work in the `:card-create` event cannot proceed because the cards would not be visible outside of
  the transaction yet. If you pass true here it is important to call the event after the cards are successfully
  created."
  ([card creator] (create-card! card creator false))
  ([{:keys [dataset_query result_metadata dataset parameters parameter_mappings], :as card-data} creator delay-event?]
   ;; `zipmap` instead of `select-keys` because we want to get `nil` values for keys that aren't present. Required by
   ;; `api/maybe-reconcile-collection-position!`
   (let [data-keys            [:dataset_query :description :display :name :visualization_settings
                               :parameters :parameter_mappings :collection_id :collection_position :cache_ttl]
         card-data            (assoc (zipmap data-keys (map card-data data-keys))
                                     :creator_id (:id creator)
                                     :dataset (boolean (:dataset card-data))
                                     :parameters (or parameters [])
                                     :parameter_mappings (or parameter_mappings []))
         result-metadata-chan (result-metadata-async {:query    dataset_query
                                                      :metadata result_metadata
                                                      :dataset? dataset})
         metadata-timeout     (a/timeout metadata-sync-wait-ms)
         [metadata port]      (a/alts!! [result-metadata-chan metadata-timeout])
         timed-out?           (= port metadata-timeout)
         card                 (t2/with-transaction [_conn]
                               ;; Adding a new card at `collection_position` could cause other cards in this
                               ;; collection to change position, check that and fix it if needed
                               (api/maybe-reconcile-collection-position! card-data)
                               (first (t2/insert-returning-instances! Card (cond-> card-data
                                                                             (and metadata (not timed-out?))
                                                                             (assoc :result_metadata metadata)))))]
     (when-not delay-event?
       (events/publish-event! :event/card-create card))
     (when timed-out?
       (log/info (trs "Metadata not available soon enough. Saving new card and asynchronously updating metadata")))
     ;; include same information returned by GET /api/card/:id since frontend replaces the Card it currently has with
     ;; returned one -- See #4283
     (u/prog1 (-> card
                  (t2/hydrate :creator
<<<<<<< HEAD
                              :dashboard_count
                              :can_write
                              :average_query_time
                              :last_query_start
                              [:collection :is_personal]
                              [:moderation_reviews :moderator_details])
                  (assoc :last-edit-info (last-edit/edit-information-for-user @api/*current-user*)))
=======
                           :dashboard_count
                           :can_write
                           :average_query_time
                           :last_query_start
                           :collection [:moderation_reviews :moderator_details])
                  (assoc :last-edit-info (last-edit/edit-information-for-user creator)))
>>>>>>> 418ef5c7
       (when timed-out?
         (schedule-metadata-saving result-metadata-chan <>))))))

(api/defendpoint POST "/"
  "Create a new `Card`."
  [:as {{:keys [collection_id collection_position dataset dataset_query description display name
                parameters parameter_mappings result_metadata visualization_settings cache_ttl], :as body} :body}]
  {name                   ms/NonBlankString
   dataset                [:maybe :boolean]
   dataset_query          ms/Map
   parameters             [:maybe [:sequential ms/Parameter]]
   parameter_mappings     [:maybe [:sequential ms/ParameterMapping]]
   description            [:maybe ms/NonBlankString]
   display                ms/NonBlankString
   visualization_settings ms/Map
   collection_id          [:maybe ms/PositiveInt]
   collection_position    [:maybe ms/PositiveInt]
   result_metadata        [:maybe qr/ResultsMetadata]
   cache_ttl              [:maybe ms/PositiveInt]}
  ;; check that we have permissions to run the query that we're trying to save
  (check-data-permissions-for-query dataset_query)
  ;; check that we have permissions for the collection we're trying to save this card to, if applicable
  (collection/check-write-perms-for-collection collection_id)
  (create-card! body @api/*current-user*))

(api/defendpoint POST "/:id/copy"
  "Copy a `Card`, with the new name 'Copy of _name_'"
  [id]
  {id [:maybe ms/PositiveInt]}
  (let [orig-card (api/read-check Card id)
        new-name  (str (trs "Copy of ") (:name orig-card))
        new-card  (assoc orig-card :name new-name)]
    (create-card! new-card @api/*current-user*)))


;;; ------------------------------------------------- Updating Cards -------------------------------------------------

(defn- check-allowed-to-modify-query
  "If the query is being modified, check that we have data permissions to run the query."
  [card-before-updates card-updates]
  (let [card-updates (m/update-existing card-updates :dataset_query mbql.normalize/normalize)]
    (when (api/column-will-change? :dataset_query card-before-updates card-updates)
      (check-data-permissions-for-query (:dataset_query card-updates)))))

(defn- check-allowed-to-change-embedding
  "You must be a superuser to change the value of `enable_embedding` or `embedding_params`. Embedding must be
  enabled."
  [card-before-updates card-updates]
  (when (or (api/column-will-change? :enable_embedding card-before-updates card-updates)
            (api/column-will-change? :embedding_params card-before-updates card-updates))
    (validation/check-embedding-enabled)
    (api/check-superuser)))

(defn- publish-card-update!
  "Publish an event appropriate for the update(s) done to this CARD (`:card-update`, or archiving/unarchiving
  events)."
  [card archived?]
  (let [event (cond
                ;; card was archived
                (and archived?
                     (not (:archived card))) :event/card-archive
                ;; card was unarchived
                (and (false? archived?)
                     (:archived card))       :event/card-unarchive
                :else                        :event/card-update)]
    (events/publish-event! event (assoc card :actor_id api/*current-user-id*))))

(defn- card-archived? [old-card new-card]
  (and (not (:archived old-card))
       (:archived new-card)))

(defn- line-area-bar? [display]
  (contains? #{:line :area :bar} display))

(defn- progress? [display]
  (= :progress display))

(defn- allows-rows-alert? [display]
  (not (contains? #{:line :bar :area :progress} display)))

(defn- display-change-broke-alert?
  "Alerts no longer make sense when the kind of question being alerted on significantly changes. Setting up an alert
  when a time series query reaches 10 is no longer valid if the question switches from a line graph to a table. This
  function goes through various scenarios that render an alert no longer valid"
  [{old-display :display} {new-display :display}]
  (when-not (= old-display new-display)
    (or
     ;; Did the alert switch from a table type to a line/bar/area/progress graph type?
     (and (allows-rows-alert? old-display)
          (or (line-area-bar? new-display)
              (progress? new-display)))
     ;; Switching from a line/bar/area to another type that is not those three invalidates the alert
     (and (line-area-bar? old-display)
          (not (line-area-bar? new-display)))
     ;; Switching from a progress graph to anything else invalidates the alert
     (and (progress? old-display)
          (not (progress? new-display))))))

(defn- goal-missing?
  "If we had a goal before, and now it's gone, the alert is no longer valid"
  [old-card new-card]
  (and
   (get-in old-card [:visualization_settings :graph.goal_value])
   (not (get-in new-card [:visualization_settings :graph.goal_value]))))

(defn- multiple-breakouts?
  "If there are multiple breakouts and a goal, we don't know which breakout to compare to the goal, so it invalidates
  the alert"
  [{:keys [display] :as new-card}]
  (and (get-in new-card [:visualization_settings :graph.goal_value])
       (or (line-area-bar? display)
           (progress? display))
       (< 1 (count (get-in new-card [:dataset_query :query :breakout])))))

(defn- delete-alert-and-notify!
  "Removes all of the alerts and notifies all of the email recipients of the alerts change via `NOTIFY-FN!`"
  [notify-fn! alerts]
  (t2/delete! Pulse :id [:in (map :id alerts)])
  (doseq [{:keys [channels] :as alert} alerts
          :let [email-channel (m/find-first #(= :email (:channel_type %)) channels)]]
    (doseq [recipient (:recipients email-channel)]
      (notify-fn! alert recipient @api/*current-user*))))

(defn delete-alert-and-notify-archived!
  "Removes all alerts and will email each recipient letting them know"
  [alerts]
  (delete-alert-and-notify! messages/send-alert-stopped-because-archived-email! alerts))

(defn- delete-alert-and-notify-changed! [alerts]
  (delete-alert-and-notify! messages/send-alert-stopped-because-changed-email! alerts))

(defn- delete-alerts-if-needed! [old-card {card-id :id :as new-card}]
  ;; If there are alerts, we need to check to ensure the card change doesn't invalidate the alert
  (when-let [alerts (seq (pulse/retrieve-alerts-for-cards {:card-ids [card-id]}))]
    (cond

      (card-archived? old-card new-card)
      (delete-alert-and-notify-archived! alerts)

      (or (display-change-broke-alert? old-card new-card)
          (goal-missing? old-card new-card)
          (multiple-breakouts? new-card))
      (delete-alert-and-notify-changed! alerts)

      ;; The change doesn't invalidate the alert, do nothing
      :else
      nil)))

(defn- card-is-verified?
  "Return true if card is verified, false otherwise. Assumes that moderation reviews are ordered so that the most recent
  is the first. This is the case from the hydration function for moderation_reviews."
  [card]
  (-> card :moderation_reviews first :status #{"verified"} boolean))

(defn- changed?
  "Return whether there were any changes in the objects at the keys for `consider`.

  returns false because changes to collection_id are ignored:
  (changed? #{:description}
            {:collection_id 1 :description \"foo\"}
            {:collection_id 2 :description \"foo\"})

  returns true:
  (changed? #{:description}
            {:collection_id 1 :description \"foo\"}
            {:collection_id 2 :description \"diff\"})"
  [consider card-before updates]
  ;; have to ignore keyword vs strings over api. `{:type :query}` vs `{:type "query"}`
  (let [prepare              (fn prepare [card] (walk/prewalk (fn [x] (if (keyword? x)
                                                                        (name x)
                                                                        x))
                                                              card))
        before               (prepare (select-keys card-before consider))
        after                (prepare (select-keys updates consider))
        [_ changes-in-after] (data/diff before after)]
    (boolean (seq changes-in-after))))



(def card-compare-keys
  "When comparing a card to possibly unverify, only consider these keys as changing something 'important' about the
  query."
  #{:table_id
    :database_id
    :query_type ;; these first three may not even be changeable
    :dataset_query})

(defn- update-card!
  "Update a Card. Metadata is fetched asynchronously. If it is ready before [[metadata-sync-wait-ms]] elapses it will be
  included, otherwise the metadata will be saved to the database asynchronously."
  [{:keys [id], :as card-before-update} {:keys [archived], :as card-updates}]
  ;; don't block our precious core.async thread, run the actual DB updates on a separate thread
  (t2/with-transaction [_conn]
   (api/maybe-reconcile-collection-position! card-before-update card-updates)

   (when (and (card-is-verified? card-before-update)
              (changed? card-compare-keys card-before-update card-updates))
     ;; this is an enterprise feature but we don't care if enterprise is enabled here. If there is a review we need
     ;; to remove it regardless if enterprise edition is present at the moment.
     (moderation-review/create-review! {:moderated_item_id   id
                                        :moderated_item_type "card"
                                        :moderator_id        api/*current-user-id*
                                        :status              nil
                                        :text                (tru "Unverified due to edit")}))
   ;; ok, now save the Card
   (t2/update! Card id
     ;; `collection_id` and `description` can be `nil` (in order to unset them). Other values should only be
     ;; modified if they're passed in as non-nil
     (u/select-keys-when card-updates
       :present #{:collection_id :collection_position :description :cache_ttl :dataset}
       :non-nil #{:dataset_query :display :name :visualization_settings :archived :enable_embedding
                  :parameters :parameter_mappings :embedding_params :result_metadata :collection_preview})))
    ;; Fetch the updated Card from the DB

  (let [card (t2/select-one Card :id id)]
    (delete-alerts-if-needed! card-before-update card)
    (publish-card-update! card archived)
    ;; include same information returned by GET /api/card/:id since frontend replaces the Card it currently
    ;; has with returned one -- See #4142
    (-> card
        (t2/hydrate :creator
                 :dashboard_count
                 :can_write
                 :average_query_time
                 :last_query_start
                 :collection [:moderation_reviews :moderator_details])
        (cond-> ;; card
          (:dataset card) (t2/hydrate :persisted))
        (assoc :last-edit-info (last-edit/edit-information-for-user @api/*current-user*)))))

(api/defendpoint PUT "/:id"
  "Update a `Card`."
  [id :as {{:keys [dataset_query description display name visualization_settings archived collection_id
                   collection_position enable_embedding embedding_params result_metadata parameters
                   cache_ttl dataset collection_preview]
            :as   card-updates} :body}]
  {id                     ms/PositiveInt
   name                   [:maybe ms/NonBlankString]
   parameters             [:maybe [:sequential ms/Parameter]]
   dataset_query          [:maybe ms/Map]
   dataset                [:maybe :boolean]
   display                [:maybe ms/NonBlankString]
   description            [:maybe :string]
   visualization_settings [:maybe ms/Map]
   archived               [:maybe :boolean]
   enable_embedding       [:maybe :boolean]
   embedding_params       [:maybe ms/EmbeddingParams]
   collection_id          [:maybe ms/PositiveInt]
   collection_position    [:maybe ms/PositiveInt]
   result_metadata        [:maybe qr/ResultsMetadata]
   cache_ttl              [:maybe ms/PositiveInt]
   collection_preview     [:maybe :boolean]}
  (let [card-before-update (t2/hydrate (api/write-check Card id)
                                       [:moderation_reviews :moderator_details])]
    ;; Do various permissions checks
    (doseq [f [collection/check-allowed-to-change-collection
               check-allowed-to-modify-query
               check-allowed-to-change-embedding]]
      (f card-before-update card-updates))
    ;; make sure we have the correct `result_metadata`
    (let [result-metadata-chan  (result-metadata-async {:original-query    (:dataset_query card-before-update)
                                                        :query             dataset_query
                                                        :metadata          result_metadata
                                                        :original-metadata (:result_metadata card-before-update)
                                                        :dataset?          (if (some? dataset)
                                                                             dataset
                                                                             (:dataset card-before-update))})
          card-updates          (merge card-updates
                                       (when dataset
                                         {:display :table}))
          metadata-timeout      (a/timeout metadata-sync-wait-ms)
          [fresh-metadata port] (a/alts!! [result-metadata-chan metadata-timeout])
          timed-out?            (= port metadata-timeout)
          card-updates          (cond-> card-updates
                                  (not timed-out?)
                                  (assoc :result_metadata fresh-metadata))]
      (u/prog1 (update-card! card-before-update card-updates)
        (when timed-out?
          (log/info (trs "Metadata not available soon enough. Saving card {0} and asynchronously updating metadata" id))
          (schedule-metadata-saving result-metadata-chan <>))))))


;;; ------------------------------------------------- Deleting Cards -------------------------------------------------

;; TODO - Pretty sure this endpoint is not actually used any more, since Cards are supposed to get archived (via PUT
;;        /api/card/:id) instead of deleted.  Should we remove this?
(api/defendpoint DELETE "/:id"
  "Delete a Card. (DEPRECATED -- don't delete a Card anymore -- archive it instead.)"
  [id]
  {id ms/PositiveInt}
  (log/warn (tru "DELETE /api/card/:id is deprecated. Instead, change its `archived` value via PUT /api/card/:id."))
  (let [card (api/write-check Card id)]
    (t2/delete! Card :id id)
    (events/publish-event! :event/card-delete (assoc card :actor_id api/*current-user-id*)))
  api/generic-204-no-content)

;;; -------------------------------------------- Bulk Collections Update ---------------------------------------------

(defn- update-collection-positions!
  "For cards that have a position in the previous collection, add them to the end of the new collection, trying to
  preseve the order from the original collections. Note it's possible for there to be multiple collections
  (and thus duplicate collection positions) merged into this new collection. No special tie breaker logic for when
  that's the case, just use the order the DB returned it in"
  [new-collection-id-or-nil cards]
  ;; Sorting by `:collection_position` to ensure lower position cards are appended first
  (let [sorted-cards        (sort-by :collection_position cards)
        max-position-result (t2/select-one [Card [:%max.collection_position :max_position]]
                              :collection_id new-collection-id-or-nil)
        ;; collection_position for the next card in the collection
        starting-position   (inc (get max-position-result :max_position 0))]

    ;; This is using `map` but more like a `doseq` with multiple seqs. Wrapping this in a `doall` as we don't want it
    ;; to be lazy and we're just going to discard the results
    (doall
     (map (fn [idx {:keys [collection_id collection_position] :as card}]
            ;; We are removing this card from `collection_id` so we need to reconcile any
            ;; `collection_position` entries left behind by this move
            (api/reconcile-position-for-collection! collection_id collection_position nil)
            ;; Now we can update the card with the new collection and a new calculated position
            ;; that appended to the end
            (t2/update! Card
                        (u/the-id card)
                        {:collection_position idx
                         :collection_id       new-collection-id-or-nil}))
          ;; These are reversed because of the classic issue when removing an item from array. If we remove an
          ;; item at index 1, everthing above index 1 will get decremented. By reversing our processing order we
          ;; can avoid changing the index of cards we haven't yet updated
          (reverse (range starting-position (+ (count sorted-cards) starting-position)))
          (reverse sorted-cards)))))

(defn- move-cards-to-collection! [new-collection-id-or-nil card-ids]
  ;; if moving to a collection, make sure we have write perms for it
  (when new-collection-id-or-nil
    (api/write-check Collection new-collection-id-or-nil))
  ;; for each affected card...
  (when (seq card-ids)
    (let [cards (t2/select [Card :id :collection_id :collection_position :dataset_query]
                  {:where [:and [:in :id (set card-ids)]
                                [:or [:not= :collection_id new-collection-id-or-nil]
                                  (when new-collection-id-or-nil
                                    [:= :collection_id nil])]]})] ; poisioned NULLs = ick
      ;; ...check that we have write permissions for it...
      (doseq [card cards]
        (api/write-check card))
      ;; ...and check that we have write permissions for the old collections if applicable
      (doseq [old-collection-id (set (filter identity (map :collection_id cards)))]
        (api/write-check Collection old-collection-id))

      ;; Ensure all of the card updates occur in a transaction. Read commited (the default) really isn't what we want
      ;; here. We are querying for the max card position for a given collection, then using that to base our position
      ;; changes if the cards are moving to a different collection. Without repeatable read here, it's possible we'll
      ;; get duplicates
      (t2/with-transaction [_conn]
        ;; If any of the cards have a `:collection_position`, we'll need to fixup the old collection now that the cards
        ;; are gone and update the position in the new collection
        (when-let [cards-with-position (seq (filter :collection_position cards))]
          (update-collection-positions! new-collection-id-or-nil cards-with-position))

        ;; ok, everything checks out. Set the new `collection_id` for all the Cards that haven't been updated already
        (when-let [cards-without-position (seq (for [card cards
                                                     :when (not (:collection_position card))]
                                                 (u/the-id card)))]
          (t2/update! (t2/table-name Card)
                      {:id [:in (set cards-without-position)]}
                      {:collection_id new-collection-id-or-nil}))))))

(api/defendpoint POST "/collections"
  "Bulk update endpoint for Card Collections. Move a set of `Cards` with `card_ids` into a `Collection` with
  `collection_id`, or remove them from any Collections by passing a `null` `collection_id`."
  [:as {{:keys [card_ids collection_id]} :body}]
  {card_ids      [:sequential ms/PositiveInt]
   collection_id [:maybe ms/PositiveInt]}
  (move-cards-to-collection! collection_id card_ids)
  {:status :ok})


;;; ------------------------------------------------ Running a Query -------------------------------------------------


(api/defendpoint POST "/:card-id/query"
  "Run the query associated with a Card."
  [card-id :as {{:keys [parameters ignore_cache dashboard_id collection_preview], :or {ignore_cache false dashboard_id nil}} :body}]
  {card-id            ms/PositiveInt
   ignore_cache       [:maybe :boolean]
   collection_preview [:maybe :boolean]
   dashboard_id       [:maybe ms/PositiveInt]}
  ;; TODO -- we should probably warn if you pass `dashboard_id`, and tell you to use the new
  ;;
  ;;    POST /api/dashboard/:dashboard-id/card/:card-id/query
  ;;
  ;; endpoint instead. Or error in that situtation? We're not even validating that you have access to this Dashboard.
  (qp.card/run-query-for-card-async
   card-id :api
   :parameters   parameters
   :ignore_cache ignore_cache
   :dashboard-id dashboard_id
   :context      (if collection_preview :collection :question)
   :middleware   {:process-viz-settings? false}))

(api/defendpoint POST "/:card-id/query/:export-format"
  "Run the query associated with a Card, and return its results as a file in the specified format.

  `parameters` should be passed as query parameter encoded as a serialized JSON string (this is because this endpoint
  is normally used to power 'Download Results' buttons that use HTML `form` actions)."
  [card-id export-format :as {{:keys [parameters]} :params}]
  {card-id       ms/PositiveInt
   parameters    [:maybe ms/JSONString]
   export-format (into [:enum] api.dataset/export-formats)}
  (qp.card/run-query-for-card-async
   card-id export-format
   :parameters  (json/parse-string parameters keyword)
   :constraints nil
   :context     (api.dataset/export-format->context export-format)
   :middleware  {:process-viz-settings?  true
                 :skip-results-metadata? true
                 :ignore-cached-results? true
                 :format-rows?           false
                 :js-int-to-string?      false}))

;;; ----------------------------------------------- Sharing is Caring ------------------------------------------------

(api/defendpoint POST "/:card-id/public_link"
  "Generate publicly-accessible links for this Card. Returns UUID to be used in public links. (If this Card has
  already been shared, it will return the existing public link rather than creating a new one.)  Public sharing must
  be enabled."
  [card-id]
  {card-id ms/PositiveInt}
  (validation/check-has-application-permission :setting)
  (validation/check-public-sharing-enabled)
  (api/check-not-archived (api/read-check Card card-id))
  (let [{existing-public-uuid :public_uuid} (t2/select-one [Card :public_uuid] :id card-id)]
    {:uuid (or existing-public-uuid
               (u/prog1 (str (random-uuid))
                 (t2/update! Card card-id
                             {:public_uuid       <>
                              :made_public_by_id api/*current-user-id*})))}))

(api/defendpoint DELETE "/:card-id/public_link"
  "Delete the publicly-accessible link to this Card."
  [card-id]
  {card-id ms/PositiveInt}
  (validation/check-has-application-permission :setting)
  (validation/check-public-sharing-enabled)
  (api/check-exists? Card :id card-id, :public_uuid [:not= nil])
  (t2/update! Card card-id
              {:public_uuid       nil
               :made_public_by_id nil})
  {:status 204, :body nil})

(api/defendpoint GET "/public"
  "Fetch a list of Cards with public UUIDs. These cards are publicly-accessible *if* public sharing is enabled."
  []
  (validation/check-has-application-permission :setting)
  (validation/check-public-sharing-enabled)
  (t2/select [Card :name :id :public_uuid], :public_uuid [:not= nil], :archived false))

(api/defendpoint GET "/embeddable"
  "Fetch a list of Cards where `enable_embedding` is `true`. The cards can be embedded using the embedding endpoints
  and a signed JWT."
  []
  (validation/check-has-application-permission :setting)
  (validation/check-embedding-enabled)
  (t2/select [Card :name :id], :enable_embedding true, :archived false))

(api/defendpoint GET "/:id/related"
  "Return related entities."
  [id]
  {id ms/PositiveInt}
  (-> (t2/select-one Card :id id) api/read-check related/related))

(api/defendpoint POST "/related"
  "Return related entities for an ad-hoc query."
  [:as {query :body}]
  (related/related (query/adhoc-query query)))

(api/defendpoint POST "/pivot/:card-id/query"
  "Run the query associated with a Card."
  [card-id :as {{:keys [parameters ignore_cache]
                 :or   {ignore_cache false}} :body}]
  {card-id      ms/PositiveInt
   ignore_cache [:maybe :boolean]}
  (qp.card/run-query-for-card-async card-id :api
                            :parameters parameters,
                            :qp-runner qp.pivot/run-pivot-query
                            :ignore_cache ignore_cache))

(api/defendpoint POST "/:card-id/persist"
  "Mark the model (card) as persisted. Runs the query and saves it to the database backing the card and hot swaps this
  query in place of the model's query."
  [card-id]
  {card-id ms/PositiveInt}
  (premium-features/assert-has-feature :cache-granular-controls (tru "Granular cache controls"))
  (api/let-404 [{:keys [dataset database_id] :as card} (t2/select-one Card :id card-id)]
    (let [database (t2/select-one Database :id database_id)]
      (api/write-check database)
      (when-not (driver/database-supports? (:engine database)
                                           :persist-models database)
        (throw (ex-info (tru "Database does not support persisting")
                        {:status-code 400
                         :database    (:name database)})))
      (when-not (driver/database-supports? (:engine database)
                                           :persist-models-enabled database)
        (throw (ex-info (tru "Persisting models not enabled for database")
                        {:status-code 400
                         :database    (:name database)})))
      (when-not dataset
        (throw (ex-info (tru "Card is not a model") {:status-code 400})))
      (when-let [persisted-info (persisted-info/turn-on-model! api/*current-user-id* card)]
        (task.persist-refresh/schedule-refresh-for-individual! persisted-info))
      api/generic-204-no-content)))

(api/defendpoint POST "/:card-id/refresh"
  "Refresh the persisted model caching `card-id`."
  [card-id]
  {card-id ms/PositiveInt}
  (api/let-404 [card           (t2/select-one Card :id card-id)
                persisted-info (t2/select-one PersistedInfo :card_id card-id)]
    (when (not (:dataset card))
      (throw (ex-info (trs "Cannot refresh a non-model question") {:status-code 400})))
    (when (:archived card)
      (throw (ex-info (trs "Cannot refresh an archived model") {:status-code 400})))
    (api/write-check (t2/select-one Database :id (:database_id persisted-info)))
    (task.persist-refresh/schedule-refresh-for-individual! persisted-info)
    api/generic-204-no-content))

(api/defendpoint POST "/:card-id/unpersist"
  "Unpersist this model. Deletes the persisted table backing the model and all queries after this will use the card's
  query rather than the saved version of the query."
  [card-id]
  {card-id ms/PositiveInt}
  (premium-features/assert-has-feature :cache-granular-controls (tru "Granular cache controls"))
  (api/let-404 [_card (t2/select-one Card :id card-id)]
    (api/let-404 [persisted-info (t2/select-one PersistedInfo :card_id card-id)]
      (api/write-check (t2/select-one Database :id (:database_id persisted-info)))
      (persisted-info/mark-for-pruning! {:id (:id persisted-info)} "off")
      api/generic-204-no-content)))

(defn mapping->field-values
  "Get param values for the \"old style\" parameters. This mimic's the api/dashboard version except we don't have
  chain-filter issues or dashcards to worry about."
  [card param query]
  (when-let [field-clause (params/param-target->field-clause (:target param) card)]
    (when-let [field-id (mbql.u/match-one field-clause [:field (id :guard integer?) _] id)]
      (api.field/search-values-from-field-id field-id query))))

(mu/defn param-values
  "Fetch values for a parameter that contain `query`. If `query` is nil or not provided, return all values.

  The source of values could be:
  - static-list: user defined values list
  - card: values is result of running a card"
  ([card param-key]
   (param-values card param-key nil))

  ([card      :- ms/Map
    param-key :- ms/NonBlankString
    query     :- [:maybe ms/NonBlankString]]
   (let [param (get (m/index-by :id (or (seq (:parameters card))
                                        ;; some older cards or cards in e2e just use the template tags on native queries
                                        (card/template-tag-parameters card)))
                    param-key)]
     (when-not param
       (throw (ex-info (tru "Card does not have a parameter with the ID {0}" (pr-str param-key))
                       {:status-code 400})))
     (custom-values/parameter->values param query (fn [] (mapping->field-values card param query))))))

(api/defendpoint GET "/:card-id/params/:param-key/values"
  "Fetch possible values of the parameter whose ID is `:param-key`.

    ;; fetch values for Card 1 parameter 'abc' that are possible
    GET /api/card/1/params/abc/values"
  [card-id param-key]
  {card-id   ms/PositiveInt
   param-key ms/NonBlankString}
  (param-values (api/read-check Card card-id) param-key))

(api/defendpoint GET "/:card-id/params/:param-key/search/:query"
  "Fetch possible values of the parameter whose ID is `:param-key` that contain `:query`.

    ;; fetch values for Card 1 parameter 'abc' that contain 'Orange';
     GET /api/card/1/params/abc/search/Orange

  Currently limited to first 1000 results."
  [card-id param-key query]
  {card-id   ms/PositiveInt
   param-key ms/NonBlankString
   query     ms/NonBlankString}
  (param-values (api/read-check Card card-id) param-key query))

(defn- scan-and-sync-table!
  [database table]
  (sync-fields/sync-fields-for-table! database table)
  (future
    (sync/sync-table! table)))

(defn- csv-stats [^File csv-file]
  (with-open [reader (bom/bom-reader csv-file)]
    (let [rows (csv/read-csv reader)]
      {:size-mb     (/ (.length csv-file) 1048576.0)
       :num-columns (count (first rows))
       :num-rows    (count (rest rows))})))

(defn- can-upload-error
  "Returns an ExceptionInfo object if the user cannot upload to the given database and schema. Returns nil otherwise."
  [db schema-name]
  (let [driver (driver.u/database->driver db)]
    (cond
      (not (public-settings/uploads-enabled))
      (ex-info (tru "Uploads are not enabled.")
               {:status-code 422})
      (premium-features/sandboxed-user?)
      (ex-info (tru "Uploads are not permitted for sandboxed users.")
               {:status-code 403})
      (not (driver/database-supports? driver :uploads nil))
      (ex-info (tru "Uploads are not supported on {0} databases." (str/capitalize (name driver)))
               {:status-code 422})
      (and (str/blank? schema-name)
           (driver/database-supports? driver :schemas db))
      (ex-info (tru "A schema has not been set.")
               {:status-code 422})
      (not (perms/set-has-full-permissions? @api/*current-user-permissions-set*
                                            (perms/data-perms-path (u/the-id db) schema-name)))
      (ex-info (tru "You don''t have permissions to do that.")
               {:status-code 403})
      (and (some? schema-name)
           (not (driver.s/include-schema? db schema-name)))
      (ex-info (tru "The schema {0} is not syncable." schema-name)
               {:status-code 422}))))

(defn- check-can-upload
  "Throws an error if the user cannot upload to the given database and schema."
  [db schema-name]
  (when-let [error (can-upload-error db schema-name)]
    (throw error)))

(defn can-upload?
  "Returns true if the user can upload to the given database and schema, and false otherwise."
  [db schema-name]
  (nil? (can-upload-error db schema-name)))

(defn upload-csv!
  "Main entry point for CSV uploading. Coordinates detecting the schema, inserting it into an appropriate database,
  syncing and scanning the new data, and creating an appropriate model which is then returned. May throw validation or
  DB errors."
  [collection-id filename ^File csv-file]
  {collection-id ms/PositiveInt}
  (collection/check-write-perms-for-collection collection-id)
  (try
    (let [start-time        (System/currentTimeMillis)
          db-id             (public-settings/uploads-database-id)
          database          (or (t2/select-one Database :id db-id)
                                (throw (Exception. (tru "The uploads database does not exist."))))
          driver            (driver.u/database->driver database)
          schema-name       (public-settings/uploads-schema-name)
          _                 (check-can-upload database schema-name)
          filename-prefix   (or (second (re-matches #"(.*)\.csv$" filename))
                                filename)
          table-name        (->> (str (public-settings/uploads-table-prefix) filename-prefix)
                                 (upload/unique-table-name driver)
                                 (u/lower-case-en))
          schema+table-name (if (str/blank? schema-name)
                              table-name
                              (str schema-name "." table-name))
          stats             (upload/load-from-csv! driver db-id schema+table-name csv-file)
          ;; Syncs are needed immediately to create the Table and its Fields; the scan is settings-dependent and can be async
          table             (sync-tables/create-or-reactivate-table! database {:name table-name :schema (not-empty schema-name)})
          table-id          (u/the-id table)
          _set_is_upload    (t2/update! Table table-id {:is_upload true})
          _sync             (scan-and-sync-table! database table)
          card              (create-card!
                             {:collection_id          collection-id,
                              :dataset                true
                              :database_id            db-id
                              :dataset_query          {:database db-id
                                                       :query    {:source-table table-id}
                                                       :type     :query}
                              :display                :table
                              :name                   (humanization/name->human-readable-name filename-prefix)
                              :visualization_settings {}}
                             @api/*current-user*)
          upload-seconds    (/ (- (System/currentTimeMillis) start-time)
                               1000.0)]
      (snowplow/track-event! ::snowplow/csv-upload-successful
                             api/*current-user-id*
                             (merge
                              {:model-id (:id card)
                               :upload-seconds upload-seconds}
                              stats))
      (.delete csv-file)
      card)
    (catch Throwable e
      (snowplow/track-event! ::snowplow/csv-upload-failed
                             api/*current-user-id*
                             (csv-stats csv-file))
      (.delete csv-file)
      (throw e))))

(api/defendpoint ^:multipart POST "/from-csv"
  "Create a table and model populated with the values from the attached CSV. Returns the model ID if successful."
  [:as {raw-params :params}]
  ;; parse-long returns nil with "root" as the collection ID, which is what we want anyway
  (try
    (let [model-id (:id (upload-csv! (parse-long (get raw-params "collection_id"))
                                     (get-in raw-params ["file" :filename])
                                     (get-in raw-params ["file" :tempfile])))]
      {:status 200
       :body   model-id})
    (catch Throwable e
      {:status (or (-> e ex-data :status-code)
                   500)
       :body   {:message (or (ex-message e)
                             (tru "There was an error uploading the file"))}})))

(api/define-routes)<|MERGE_RESOLUTION|>--- conflicted
+++ resolved
@@ -548,22 +548,13 @@
      ;; returned one -- See #4283
      (u/prog1 (-> card
                   (t2/hydrate :creator
-<<<<<<< HEAD
                               :dashboard_count
                               :can_write
                               :average_query_time
                               :last_query_start
                               [:collection :is_personal]
                               [:moderation_reviews :moderator_details])
-                  (assoc :last-edit-info (last-edit/edit-information-for-user @api/*current-user*)))
-=======
-                           :dashboard_count
-                           :can_write
-                           :average_query_time
-                           :last_query_start
-                           :collection [:moderation_reviews :moderator_details])
                   (assoc :last-edit-info (last-edit/edit-information-for-user creator)))
->>>>>>> 418ef5c7
        (when timed-out?
          (schedule-metadata-saving result-metadata-chan <>))))))
 
