/* eslint-disable react/prop-types */
import cx from "classnames";
import { Component } from "react";
import { connect } from "react-redux";
import { t, jt } from "ttag";
import _ from "underscore";

import { deleteAlert, unsubscribeFromAlert } from "metabase/alert/alert";
import Modal from "metabase/components/Modal";
import CS from "metabase/css/core/index.css";
import {
  AM_PM_OPTIONS,
  getDayOfWeekOptions,
  HOUR_OPTIONS,
} from "metabase/lib/date-time";
import {
  CreateAlertModalContent,
  UpdateAlertModalContent,
} from "metabase/query_builder/components/AlertModals";
import { getQuestionAlerts } from "metabase/query_builder/selectors";
import { getUser } from "metabase/selectors/user";
import { Icon } from "metabase/ui";

class AlertListPopoverContent extends Component {
  state = {
    adding: false,
    hasJustUnsubscribedFromOwnAlert: false,
  };

  onAdd = () => {
    this.props.setMenuFreeze(true);
    this.setState({ adding: true });
  };

  onEndAdding = (closeMenu = false) => {
    this.props.setMenuFreeze(false);
    this.setState({ adding: false });
    if (closeMenu) {
      this.props.closeMenu();
    }
  };

  isCreatedByCurrentUser = alert => {
    const { user } = this.props;
    return alert.creator.id === user.id;
  };

  onUnsubscribe = alert => {
    if (this.isCreatedByCurrentUser(alert)) {
      this.setState({ hasJustUnsubscribedFromOwnAlert: true });
    }
  };

  render() {
    const { questionAlerts, setMenuFreeze, user, closeMenu } = this.props;
    const { adding, hasJustUnsubscribedFromOwnAlert } = this.state;

    const isNonAdmin = !user.is_superuser;
    const [ownAlerts, othersAlerts] = _.partition(
      questionAlerts,
      this.isCreatedByCurrentUser,
    );
    // user's own alert should be shown first if it exists
    const sortedQuestionAlerts = [...ownAlerts, ...othersAlerts];
    const hasOwnAlerts = ownAlerts.length > 0;
    const hasOwnAndOthers = hasOwnAlerts && othersAlerts.length > 0;

    return (
      <div style={{ minWidth: 410 }}>
        <ul>
          {Object.values(sortedQuestionAlerts).map(alert => (
            <AlertListItem
              key={alert.id}
              alert={alert}
              setMenuFreeze={setMenuFreeze}
              closeMenu={closeMenu}
              highlight={
                isNonAdmin &&
                hasOwnAndOthers &&
                this.isCreatedByCurrentUser(alert)
              }
              onUnsubscribe={this.onUnsubscribe}
            />
          ))}
        </ul>
        {(!hasOwnAlerts || hasJustUnsubscribedFromOwnAlert) && (
          <div className={cx(CS.borderTop, CS.p2, "bg-light-blue")}>
            <a
              className={cx(
                CS.link,
                CS.flex,
                CS.alignCenter,
                CS.textBold,
                CS.textSmall,
              )}
              onClick={this.onAdd}
            >
              <Icon name="add" style={{ marginLeft: 9, marginRight: 17 }} />{" "}
              {t`Set up your own alert`}
            </a>
          </div>
        )}
        {adding && (
          <Modal full onClose={this.onEndAdding}>
            <CreateAlertModalContent
              onCancel={this.onEndAdding}
              onAlertCreated={() => this.onEndAdding(true)}
            />
          </Modal>
        )}
      </div>
    );
  }
}

export default connect(
  state => ({ questionAlerts: getQuestionAlerts(state), user: getUser(state) }),
  null,
)(AlertListPopoverContent);

class AlertListItemInner extends Component {
  state = {
    unsubscribingProgress: null,
    hasJustUnsubscribed: false,
    editing: false,
  };

  onUnsubscribe = async () => {
    const { alert } = this.props;

    try {
      this.setState({ unsubscribingProgress: t`Unsubscribing...` });
      await this.props.unsubscribeFromAlert(alert);
      this.setState({ hasJustUnsubscribed: true });
      this.props.onUnsubscribe(alert);
    } catch (e) {
      this.setState({ unsubscribingProgress: t`Failed to unsubscribe` });
    }
  };

  onEdit = () => {
    this.props.setMenuFreeze(true);
    this.setState({ editing: true });
  };

  onEndEditing = (shouldCloseMenu = false) => {
    this.props.setMenuFreeze(false);
    this.setState({ editing: false });
    if (shouldCloseMenu) {
      this.props.closeMenu();
    }
  };

  render() {
    const { user, alert, highlight } = this.props;
    const { editing, hasJustUnsubscribed, unsubscribingProgress } = this.state;

    const isAdmin = user.is_superuser;
    const isCurrentUser = alert.creator.id === user.id;

    const emailChannel = alert.channels.find(c => c.channel_type === "email");
    const emailEnabled = emailChannel && emailChannel.enabled;
    const slackChannel = alert.channels.find(c => c.channel_type === "slack");
    const slackEnabled = slackChannel && slackChannel.enabled;

    if (hasJustUnsubscribed) {
      return <UnsubscribedListItem />;
    }

    return (
      <li
        className={cx(CS.flex, CS.p3, CS.textMedium, CS.borderBottom, {
          "bg-light-blue": highlight,
        })}
      >
        <Icon name="alert" size="20" />
<<<<<<< HEAD
        <div className={cx("full", CS.ml2)}>
=======
        <div className={cx(CS.full, CS.ml2)}>
>>>>>>> 6655faa0
          <div className={cx(CS.flex, "align-top")}>
            <div>
              <AlertCreatorTitle alert={alert} user={user} />
            </div>
            <div
<<<<<<< HEAD
              className={cx(CS.mlAuto, CS.textBold, "text-small")}
=======
              className={cx("ml-auto", CS.textBold, CS.textSmall)}
>>>>>>> 6655faa0
              style={{
                transform: `translateY(4px)`,
              }}
            >
              {(isAdmin || isCurrentUser) && (
                <a className={CS.link} onClick={this.onEdit}>{jt`Edit`}</a>
              )}
              {!isAdmin && !unsubscribingProgress && (
                <a
<<<<<<< HEAD
                  className={cx("link", CS.ml2)}
=======
                  className={cx(CS.link, "ml2")}
>>>>>>> 6655faa0
                  onClick={this.onUnsubscribe}
                >{jt`Unsubscribe`}</a>
              )}
              {!isAdmin && unsubscribingProgress && (
                <span> {unsubscribingProgress}</span>
              )}
            </div>
          </div>

          {
            // To-do: @kdoh wants to look into overall alignment
          }
          <ul className={cx(CS.flex, CS.mt2, CS.textSmall)}>
            <li className={cx(CS.flex, CS.alignCenter)}>
              <Icon name="clock" size="12" className={CS.mr1} />{" "}
              <AlertScheduleText
                schedule={alert.channels[0]}
                verbose={!isAdmin}
              />
            </li>
            {isAdmin && emailEnabled && (
              <li className={cx(CS.ml3, CS.flex, CS.alignCenter)}>
                <Icon name="mail" className={CS.mr1} />
                {emailChannel.recipients.length}
              </li>
            )}
            {isAdmin && slackEnabled && (
              <li className={cx(CS.ml3, CS.flex, CS.alignCenter)}>
                <Icon name="slack" size={16} className={CS.mr1} />
                {(slackChannel.details &&
                  slackChannel.details.channel.replace("#", "")) ||
                  t`No channel`}
              </li>
            )}
          </ul>
        </div>

        {editing && (
          <Modal full onClose={this.onEndEditing}>
            <UpdateAlertModalContent
              alert={alert}
              onCancel={this.onEndEditing}
              onAlertUpdated={() => this.onEndEditing(true)}
            />
          </Modal>
        )}
      </li>
    );
  }
}

export const AlertListItem = connect(state => ({ user: getUser(state) }), {
  unsubscribeFromAlert,
  deleteAlert,
})(AlertListItemInner);

export const UnsubscribedListItem = () => (
  <li
    className={cx(
      CS.borderBottom,
      CS.flex,
      CS.alignCenter,
      CS.py4,
      CS.textBold,
    )}
  >
    <div
      className={cx(
        "circle",
        CS.flex,
        CS.alignCenter,
        CS.justifyCenter,
        CS.p1,
        "bg-light",
        CS.ml2,
      )}
    >
      <Icon name="check" className="text-success" />
    </div>
    <h3
      className="text-dark"
      style={{ marginLeft: 10 }}
    >{jt`Okay, you're unsubscribed`}</h3>
  </li>
);

export class AlertScheduleText extends Component {
  getScheduleText = () => {
    const { schedule, verbose } = this.props;
    const scheduleType = schedule.schedule_type;

    // these are pretty much copy-pasted from SchedulePicker
    if (scheduleType === "hourly") {
      return verbose ? "hourly" : "Hourly";
    } else if (scheduleType === "daily") {
      const hourOfDay = schedule.schedule_hour;
      const hour = _.find(
        HOUR_OPTIONS,
        opt => opt.value === hourOfDay % 12,
      ).name;
      const amPm = _.find(
        AM_PM_OPTIONS,
        opt => opt.value === (hourOfDay >= 12 ? 1 : 0),
      ).name;

      return `${verbose ? "daily at " : "Daily, "} ${hour} ${amPm}`;
    } else if (scheduleType === "weekly") {
      const hourOfDay = schedule.schedule_hour;
      const dayOfWeekOptions = getDayOfWeekOptions();

      const day = _.find(
        dayOfWeekOptions,
        o => o.value === schedule.schedule_day,
      ).name;
      const hour = _.find(
        HOUR_OPTIONS,
        opt => opt.value === hourOfDay % 12,
      ).name;
      const amPm = _.find(
        AM_PM_OPTIONS,
        opt => opt.value === (hourOfDay >= 12 ? 1 : 0),
      ).name;

      if (verbose) {
        return `weekly on ${day}s at ${hour} ${amPm}`;
      } else {
        // omit the minute part of time
        return `${day}s, ${hour.substr(0, hour.indexOf(":"))} ${amPm}`;
      }
    }
  };

  render() {
    const { verbose } = this.props;

    const scheduleText = this.getScheduleText();

    if (verbose) {
      return (
        <span>
          Checking <b>{scheduleText}</b>
        </span>
      );
    } else {
      return <span>{scheduleText}</span>;
    }
  }
}

export class AlertCreatorTitle extends Component {
  render() {
    const { alert, user } = this.props;

    const isAdmin = user.is_superuser;
    const isCurrentUser = alert.creator.id === user.id;
    const creator =
      alert.creator.id === user.id ? t`You` : alert.creator.common_name;
    const text =
      !isCurrentUser && !isAdmin
        ? t`You're receiving ${creator}'s alerts`
        : t`${creator} set up an alert`;

    return <h3 className="text-dark">{text}</h3>;
  }
}<|MERGE_RESOLUTION|>--- conflicted
+++ resolved
@@ -174,21 +174,13 @@
         })}
       >
         <Icon name="alert" size="20" />
-<<<<<<< HEAD
-        <div className={cx("full", CS.ml2)}>
-=======
         <div className={cx(CS.full, CS.ml2)}>
->>>>>>> 6655faa0
           <div className={cx(CS.flex, "align-top")}>
             <div>
               <AlertCreatorTitle alert={alert} user={user} />
             </div>
             <div
-<<<<<<< HEAD
-              className={cx(CS.mlAuto, CS.textBold, "text-small")}
-=======
-              className={cx("ml-auto", CS.textBold, CS.textSmall)}
->>>>>>> 6655faa0
+              className={cx(CS.mlAuto, CS.textBold, CS.textSmall)}
               style={{
                 transform: `translateY(4px)`,
               }}
@@ -198,11 +190,7 @@
               )}
               {!isAdmin && !unsubscribingProgress && (
                 <a
-<<<<<<< HEAD
-                  className={cx("link", CS.ml2)}
-=======
-                  className={cx(CS.link, "ml2")}
->>>>>>> 6655faa0
+                  className={cx(CS.link, CS.ml2)}
                   onClick={this.onUnsubscribe}
                 >{jt`Unsubscribe`}</a>
               )}
