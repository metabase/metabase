import { useCallback, useMemo } from "react";
import { t } from "ttag";

import { useSetting } from "metabase/common/hooks";
import { getQuestionVirtualTableId } from "metabase-lib/v1/metadata/utils/saved-questions";
import type {
  CollectionItemModel,
  DatabaseId,
  RecentContexts,
  RecentItem,
  TableId,
} from "metabase-types/api";

import type { EntityPickerTab } from "../../EntityPicker";
import { EntityPickerModal, defaultOptions } from "../../EntityPicker";
import { useLogRecentItem } from "../../EntityPicker/hooks/use-log-recent-item";
import { QuestionPicker } from "../../QuestionPicker";
import { useAvailableData } from "../hooks";
import type {
  DataPickerItem,
  DataPickerModalOptions,
  DataPickerValue,
} from "../types";
import {
  castQuestionPickerItemToDataPickerItem,
  createShouldShowItem,
  isMetricItem,
  isModelItem,
  isQuestionItem,
  isTableItem,
  isValueItem,
} from "../utils";

import { TablePicker } from "./TablePicker";

interface Props {
  /**
   * Limit selection to a particular database
   */
  databaseId?: DatabaseId;
  title: string;
  value: DataPickerValue | undefined;
  models?: DataPickerValue["model"][];
  onChange: (value: TableId) => void;
  onClose: () => void;
}

const QUESTION_PICKER_MODELS: CollectionItemModel[] = ["card"];

const MODEL_PICKER_MODELS: CollectionItemModel[] = ["dataset"];

const METRIC_PICKER_MODELS: CollectionItemModel[] = ["metric"];

const RECENTS_CONTEXT: RecentContexts[] = ["selections"];

const options: DataPickerModalOptions = {
  ...defaultOptions,
  hasConfirmButtons: false,
  showPersonalCollections: true,
  showRootCollection: true,
  hasRecents: true,
};

export const DataPickerModal = ({
  databaseId,
  title,
  value,
  models = ["table", "card", "dataset"],
  onChange,
  onClose,
}: Props) => {
  const hasNestedQueriesEnabled = useSetting("enable-nested-queries");
  const { hasQuestions, hasModels, hasMetrics } = useAvailableData({
    databaseId,
  });

  const { tryLogRecentItem } = useLogRecentItem();

  const modelsShouldShowItem = useMemo(() => {
    return createShouldShowItem(["dataset"], databaseId);
  }, [databaseId]);

  const metricsShouldShowItem = useMemo(() => {
    return createShouldShowItem(["metric"], databaseId);
  }, [databaseId]);

  const questionsShouldShowItem = useMemo(() => {
    return createShouldShowItem(["card"], databaseId);
  }, [databaseId]);

  const recentFilter = useCallback(
    (recentItems: RecentItem[]) => {
      if (databaseId) {
        return recentItems.filter(
          item => "database_id" in item && item.database_id === databaseId,
        );
      }

      return recentItems;
    },
    [databaseId],
  );

  const searchParams = useMemo(() => {
    return databaseId ? { table_db_id: databaseId } : undefined;
  }, [databaseId]);

  const handleItemSelect = useCallback(
    (item: DataPickerItem) => {
      if (!isValueItem(item)) {
        return;
      }

      const id =
        item.model === "table" ? item.id : getQuestionVirtualTableId(item.id);
      onChange(id);
      tryLogRecentItem(item);
      onClose();
    },
    [onChange, onClose, tryLogRecentItem],
  );

<<<<<<< HEAD
  const tabs = useMemo(() => {
=======
  const tabs = (function getTabs() {
>>>>>>> 859b0a10
    const computedTabs: EntityPickerTab<
      DataPickerItem["id"],
      DataPickerItem["model"],
      DataPickerItem
    >[] = [];

    if (hasModels && hasNestedQueriesEnabled && models.includes("dataset")) {
      computedTabs.push({
        id: "models-tab",
        displayName: t`Models`,
        model: "dataset" as const,
        folderModels: ["collection" as const],
        icon: "model",
        render: ({ onItemSelect }) => (
          <QuestionPicker
            initialValue={isModelItem(value) ? value : undefined}
            models={MODEL_PICKER_MODELS}
            options={options}
            shouldShowItem={modelsShouldShowItem}
            onItemSelect={questionPickerItem => {
              const item =
                castQuestionPickerItemToDataPickerItem(questionPickerItem);
              onItemSelect(item);
            }}
          />
        ),
      });
    }

    if (hasMetrics && hasNestedQueriesEnabled && models.includes("metric")) {
      computedTabs.push({
        id: "metrics-tab",
        displayName: t`Metrics`,
        model: "metric" as const,
        folderModels: ["collection" as const],
        icon: "metric",
        render: ({ onItemSelect }) => (
          <QuestionPicker
            initialValue={isMetricItem(value) ? value : undefined}
            models={METRIC_PICKER_MODELS}
            options={options}
            shouldShowItem={metricsShouldShowItem}
            onItemSelect={questionPickerItem => {
              const item =
                castQuestionPickerItemToDataPickerItem(questionPickerItem);
              onItemSelect(item);
            }}
          />
        ),
      });
    }

    if (models.includes("table")) {
      computedTabs.push({
        id: "tables-tab",
        displayName: t`Tables`,
        model: "table" as const,
        folderModels: ["database" as const, "schema" as const],
        icon: "table",
        render: ({ onItemSelect }) => (
          <TablePicker
            databaseId={databaseId}
            value={isTableItem(value) ? value : undefined}
            onItemSelect={onItemSelect}
          />
        ),
      });
    }

    if (hasQuestions && hasNestedQueriesEnabled && models.includes("card")) {
      computedTabs.push({
        id: "questions-tab",
        displayName: t`Saved questions`,
        model: "card" as const,
        folderModels: ["collection" as const],
        icon: "folder",
        render: ({ onItemSelect }) => (
          <QuestionPicker
            initialValue={isQuestionItem(value) ? value : undefined}
            models={QUESTION_PICKER_MODELS}
            options={options}
            shouldShowItem={questionsShouldShowItem}
            onItemSelect={questionPickerItem => {
              const item =
                castQuestionPickerItemToDataPickerItem(questionPickerItem);
              onItemSelect(item);
            }}
          />
        ),
      });
    }

    return computedTabs;
<<<<<<< HEAD
  }, [
    databaseId,
    hasMetrics,
    hasModels,
    hasNestedQueriesEnabled,
    hasQuestions,
    metricsShouldShowItem,
    models,
    modelsShouldShowItem,
    questionsShouldShowItem,
    value,
  ]);
=======
  })();
>>>>>>> 859b0a10

  return (
    <EntityPickerModal
      canSelectItem
      defaultToRecentTab={false}
      initialValue={value}
      options={options}
      recentsContext={RECENTS_CONTEXT}
      recentFilter={recentFilter}
      searchParams={searchParams}
      selectedItem={value ?? null}
      tabs={tabs}
      title={title}
      onClose={onClose}
      onItemSelect={handleItemSelect}
    />
  );
};<|MERGE_RESOLUTION|>--- conflicted
+++ resolved
@@ -120,11 +120,7 @@
     [onChange, onClose, tryLogRecentItem],
   );
 
-<<<<<<< HEAD
-  const tabs = useMemo(() => {
-=======
   const tabs = (function getTabs() {
->>>>>>> 859b0a10
     const computedTabs: EntityPickerTab<
       DataPickerItem["id"],
       DataPickerItem["model"],
@@ -218,22 +214,7 @@
     }
 
     return computedTabs;
-<<<<<<< HEAD
-  }, [
-    databaseId,
-    hasMetrics,
-    hasModels,
-    hasNestedQueriesEnabled,
-    hasQuestions,
-    metricsShouldShowItem,
-    models,
-    modelsShouldShowItem,
-    questionsShouldShowItem,
-    value,
-  ]);
-=======
   })();
->>>>>>> 859b0a10
 
   return (
     <EntityPickerModal
