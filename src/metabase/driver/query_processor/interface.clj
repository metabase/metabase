--- conflicted
+++ resolved
@@ -2,14 +2,10 @@
   "Definitions of `Field`, `Value`, and other record types present in an expanded query.
    This namespace should just contain definitions of various protocols and record types; associated logic
    should go in `metabase.driver.query-processor.expand`."
-<<<<<<< HEAD
-  (:require [metabase.util :as u])
-=======
   (:require [schema.core :as s]
             [metabase.driver :as driver]
             [metabase.models.field :as field]
             [metabase.util :as u])
->>>>>>> 66705f24
   (:import clojure.lang.Keyword
            java.sql.Timestamp))
 
