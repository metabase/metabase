(ns metabase.driver.redshift
  "Amazon Redshift Driver."
  (:require
   [cheshire.core :as json]
   [honey.sql :as sql]
   [java-time.api :as t]
   [metabase.driver :as driver]
   [metabase.driver.sql :as driver.sql]
   [metabase.driver.sql-jdbc.common :as sql-jdbc.common]
   [metabase.driver.sql-jdbc.connection :as sql-jdbc.conn]
   [metabase.driver.sql-jdbc.execute :as sql-jdbc.execute]
   [metabase.driver.sql-jdbc.execute.legacy-impl :as sql-jdbc.legacy]
   [metabase.driver.sql-jdbc.sync :as sql-jdbc.sync]
   [metabase.driver.sql.query-processor :as sql.qp]
   [metabase.driver.sync :as driver.s]
   [metabase.lib.metadata :as lib.metadata]
   [metabase.lib.util.match :as lib.util.match]
   [metabase.public-settings :as public-settings]
   [metabase.query-processor.store :as qp.store]
   [metabase.query-processor.util :as qp.util]
   [metabase.query-processor.util.relative-datetime :as qp.relative-datetime]
   [metabase.upload :as upload]
   [metabase.util :as u]
   [metabase.util.honey-sql-2 :as h2x]
   [metabase.util.log :as log])
  (:import
   (com.amazon.redshift.util RedshiftInterval)
   (java.sql Connection PreparedStatement ResultSet ResultSetMetaData Types)
   (java.time OffsetTime)))

(set! *warn-on-reflection* true)

(driver/register! :redshift, :parent #{:postgres ::sql-jdbc.legacy/use-legacy-classes-for-read-and-set})

(doseq [[feature supported?] {:connection-impersonation                            true
                              :describe-fields                                     true
                              :describe-fks                                        true
                              :nested-field-columns                                false
                              :sql/window-functions.order-by-output-column-numbers false
                              :test/jvm-timezone-setting                           false}]
  (defmethod driver/database-supports? [:redshift feature] [_driver _feat _db] supported?))

;;; +----------------------------------------------------------------------------------------------------------------+
;;; |                                             metabase.driver impls                                              |
;;; +----------------------------------------------------------------------------------------------------------------+

;; don't use the Postgres implementation for `describe-table` since it tries to fetch enums which Redshift doesn't
;; support
(defmethod driver/describe-table :redshift
  [& args]
  (apply (get-method driver/describe-table :sql-jdbc) args))

(def ^:private get-tables-sql
  ;; Ref: https://github.com/aws/amazon-redshift-jdbc-driver/blob/master/src/main/java/com/amazon/redshift/jdbc/RedshiftDatabaseMetaData.java#L1794
  (sql/format
   {:select   [[:t.table_schema :schema]
               [:t.table_name :name]
               [:t.table_type :type]
               [:t.remarks :description]]
    :from     [[:pg_catalog.svv_tables :t]]
    :where    [:and ; filter out system tables
               [:raw "t.table_schema !~ '^information_schema|catalog_history|pg_'"]
               [:raw "pg_catalog.has_schema_privilege(t.table_schema, 'USAGE')"]
               [:case
                ;; for external tables the 'USAGE' schema privilege is sufficient for select privileges for the table
                [:= :t.table_type [:inline "EXTERNAL TABLE"]]
                true
                :else
                [:or
                 [:raw "pg_catalog.has_table_privilege('\"' || t.table_schema || '\".\"' || t.table_name || '\"',  'SELECT')"]
                 [:raw "pg_catalog.has_any_column_privilege('\"' || t.table_schema || '\"' || '.' || '\"' || t.table_name || '\"',  'SELECT')"]]]]
    :order-by [:schema :name]}
   {:dialect :ansi}))

(defn- describe-database-tables
  [database]
  (let [[inclusion-patterns
         exclusion-patterns] (driver.s/db-details->schema-filter-patterns database)
        syncable? (fn [schema]
                    (driver.s/include-schema? inclusion-patterns exclusion-patterns schema))]
    (eduction
     (comp (filter (comp syncable? :schema))
           (map #(dissoc % :type)))
     (sql-jdbc.execute/reducible-query database get-tables-sql))))

(defmethod driver/describe-database :redshift
 [_driver database]
  ;; TODO: change this to return a reducible so we don't have to hold 100k tables in memory in a set like this
  {:tables (into #{} (describe-database-tables database))})

(defmethod sql-jdbc.sync/describe-fks-sql :redshift
  [driver & {:keys [schema-names table-names]}]
  (sql/format {:select (vec
                        {:fk_ns.nspname       "fk-table-schema"
                         :fk_table.relname    "fk-table-name"
                         :fk_column.attname   "fk-column-name"
                         :pk_ns.nspname       "pk-table-schema"
                         :pk_table.relname    "pk-table-name"
                         :pk_column.attname   "pk-column-name"})
               :from   [[:pg_constraint :c]]
               :join   [[:pg_class     :fk_table]  [:= :c.conrelid :fk_table.oid]
                        [:pg_namespace :fk_ns]     [:= :c.connamespace :fk_ns.oid]
                        [:pg_attribute :fk_column] [:= :c.conrelid :fk_column.attrelid]
                        [:pg_class     :pk_table]  [:= :c.confrelid :pk_table.oid]
                        [:pg_namespace :pk_ns]     [:= :pk_table.relnamespace :pk_ns.oid]
                        [:pg_attribute :pk_column] [:= :c.confrelid :pk_column.attrelid]]
               :where  [:and
                        [:raw "fk_ns.nspname !~ '^information_schema|catalog_history|pg_'"]
                        [:= :c.contype [:raw "'f'::char"]]
                        [:= :fk_column.attnum [:raw "ANY(c.conkey)"]]
                        [:= :pk_column.attnum [:raw "ANY(c.confkey)"]]
                        (when table-names [:in :fk_table.relname table-names])
                        (when schema-names [:in :fk_ns.nspname schema-names])]
               :order-by [:fk-table-schema :fk-table-name]}
              :dialect (sql.qp/quote-style driver)))

(defmethod sql-jdbc.sync/describe-fields-sql :redshift
  ;; The implementation is based on `getColumns` in https://github.com/aws/amazon-redshift-jdbc-driver/blob/master/src/main/java/com/amazon/redshift/jdbc/RedshiftDatabaseMetaData.java
  ;; The `database-is-auto-increment` and `database-required` columns are currently missing because they are only
  ;; needed for actions, which redshift doesn't support yet.
  [driver & {:keys [schema-names table-names]}]
  (sql/format {:select [[:c.column_name :name]
                        [:c.data_type :database-type]
                        [[:- :c.ordinal_position 1] :database-position]
                        [:c.schema_name :table-schema]
                        [:c.table_name :table-name]
                        [[:not= :pk.column_name nil] :pk?]
                        [[:case [:not= :c.remarks ""] :c.remarks :else nil] :field-comment]]
               :from [[:svv_columns :c]]
               :left-join [[{:select [:tc.table_schema
                                      :tc.table_name
                                      :kc.column_name]
                             :from [[:information_schema.table_constraints :tc]]
                             :join [[:information_schema.key_column_usage :kc]
                                    [:and
                                     [:= :tc.constraint_name :kc.constraint_name]
                                     [:= :tc.table_schema :kc.table_schema]
                                     [:= :tc.table_name :kc.table_name]]]
                             :where [:= :tc.constraint_type "PRIMARY KEY"]}
                            :pk]
                           [:and
                            [:= :c.schema_name :pk.table_schema]
                            [:= :c.table_name :pk.table_name]
                            [:= :c.column_name :pk.column_name]]]
               :where [:and
                       [:raw "c.schema_name !~ '^information_schema|catalog_history|pg_'"]
                       (when schema-names [:in :c.schema_name schema-names])
                       (when table-names [:in :c.table_name table-names])]
               :order-by [:table-schema :table-name :database-position]}
              :dialect (sql.qp/quote-style driver)))

(defmethod driver/db-start-of-week :redshift
  [_]
  :sunday)

;;; +----------------------------------------------------------------------------------------------------------------+
;;; |                                           metabase.driver.sql impls                                            |
;;; +----------------------------------------------------------------------------------------------------------------+

;; custom Redshift type handling

(def ^:private database-type->base-type
  (some-fn (sql-jdbc.sync/pattern-based-database-type->base-type
            [[#"(?i)CHARACTER VARYING" :type/Text]       ; Redshift uses CHARACTER VARYING (N) as a synonym for VARCHAR(N)
             [#"(?i)NUMERIC"           :type/Decimal]])  ; and also has a NUMERIC(P,S) type, which is the same as DECIMAL(P,S)
           {:super       :type/*    ; (requested support in metabase#36642)
            :varbyte     :type/*    ; represents variable-length binary strings
            :geometry    :type/*    ; spatial data
            :geography   :type/*    ; spatial data
            :intervaly2m :type/*    ; interval literal
            :intervald2s :type/*})) ; interval literal

(defmethod sql-jdbc.sync/database-type->base-type :redshift
  [driver column-type]
  (or (database-type->base-type column-type)
      ((get-method sql-jdbc.sync/database-type->base-type :postgres) driver column-type)))

(defmethod sql.qp/add-interval-honeysql-form :redshift
  [_ hsql-form amount unit]
  (let [hsql-form (h2x/->timestamp hsql-form)]
    (-> [:dateadd (h2x/literal unit) amount hsql-form]
        (h2x/with-type-info (h2x/type-info hsql-form)))))

(defmethod sql.qp/unix-timestamp->honeysql [:redshift :seconds]
  [_ _ expr]
  (h2x/+ [:raw "TIMESTAMP '1970-01-01T00:00:00Z'"]
         (h2x/* expr
                [:raw "INTERVAL '1 second'"])))

(defmethod sql.qp/current-datetime-honeysql-form :redshift
  [_]
  :%getdate)

(defmethod sql-jdbc.execute/set-timezone-sql :redshift
  [_]
  "SET TIMEZONE TO %s;")

;; This impl is basically the same as the default impl in [[metabase.driver.sql-jdbc.execute]], but doesn't attempt to
;; make the connection read-only, because that seems to be causing problems for people
(defmethod sql-jdbc.execute/do-with-connection-with-options :redshift
  [driver db-or-id-or-spec {:keys [^String session-timezone], :as options} f]
  (sql-jdbc.execute/do-with-resolved-connection
   driver
   db-or-id-or-spec
   options
   (fn [^Connection conn]
     (when-not (sql-jdbc.execute/recursive-connection?)
       (sql-jdbc.execute/set-best-transaction-level! driver conn)
       (sql-jdbc.execute/set-time-zone-if-supported! driver conn session-timezone)
       (sql-jdbc.execute/set-role-if-supported! driver conn (cond (integer? db-or-id-or-spec) (qp.store/with-metadata-provider db-or-id-or-spec
                                                                                               (lib.metadata/database (qp.store/metadata-provider)))
                                                               (u/id db-or-id-or-spec)     db-or-id-or-spec))
       (try
         (.setHoldability conn ResultSet/CLOSE_CURSORS_AT_COMMIT)
         (catch Throwable e
           (log/debug e "Error setting default holdability for connection"))))
     (f conn))))

(defn- prepare-statement ^PreparedStatement [^Connection conn sql]
  (.prepareStatement conn
                     sql
                     ResultSet/TYPE_FORWARD_ONLY
                     ResultSet/CONCUR_READ_ONLY
                     ResultSet/CLOSE_CURSORS_AT_COMMIT))

(defn- quote-literal-for-connection
  "Quotes a string literal so that it can be safely inserted into Redshift queries, by returning the result of invoking
  the Redshift QUOTE_LITERAL function on the given string (which is set in a PreparedStatement as a parameter)."
  [^Connection conn ^String s]
  (with-open [stmt (doto (prepare-statement conn "SELECT QUOTE_LITERAL(?);")
                     (.setString 1 s))
              rs   (.executeQuery stmt)]
    (when (.next rs)
      (.getString rs 1))))

(defn- quote-literal-for-database
  "This function invokes quote-literal-for-connection with a connection for the given database. See its docstring for
  more detail."
  [driver database s]
  (sql-jdbc.execute/do-with-connection-with-options
   driver
   database
   nil
   (fn [conn]
     (quote-literal-for-connection conn s))))

(defmethod sql.qp/->honeysql [:redshift :regex-match-first]
  [driver [_ arg pattern]]
  [:regexp_substr
   (sql.qp/->honeysql driver arg)
   ;; the parameter to REGEXP_SUBSTR can only be a string literal; neither prepared statement parameters nor encoding/
   ;; decoding functions seem to work (fails with java.sql.SQLExcecption: "The pattern must be a valid UTF-8 literal
   ;; character expression"), hence we will use a different function to safely escape it before splicing here
   [:raw (quote-literal-for-database driver (lib.metadata/database (qp.store/metadata-provider)) pattern)]])

(defmethod sql.qp/->honeysql [:redshift :replace]
  [driver [_ arg pattern replacement]]
  [:replace
   (sql.qp/->honeysql driver arg)
   (sql.qp/->honeysql driver pattern)
   (sql.qp/->honeysql driver replacement)])

(defmethod sql.qp/->honeysql [:redshift :concat]
  [driver [_ & args]]
  ;; concat() only takes 2 args, so generate multiple concats if we have more,
  ;; e.g. [:concat :x :y :z] => [:concat [:concat :x :y] :z] => concat(concat(x, y), z)
  (->> args
       (map (partial sql.qp/->honeysql driver))
       (reduce (fn [x y]
                 (if x
                   [:concat x y]
                   y))
               nil)))

(defn- extract [unit temporal]
  [::h2x/extract (format "'%s'" (name unit)) temporal])

(defn- datediff [unit x y]
  [:datediff [:raw (name unit)] x y])

(defmethod sql.qp/->honeysql [:redshift :datetime-diff]
  [driver [_ x y unit]]
  (let [x (sql.qp/->honeysql driver x)
        y (sql.qp/->honeysql driver y)
        _ (sql.qp/datetime-diff-check-args x y (partial re-find #"(?i)^(timestamp|date)"))
        ;; unlike postgres, we need to make sure the values are timestamps before we
        ;; can do the calculation. otherwise, we'll get an error like
        ;; ERROR: function pg_catalog.date_diff("unknown", ..., ...) does not exist
        x (h2x/->timestamp x)
        y (h2x/->timestamp y)]
    (sql.qp/datetime-diff driver unit x y)))

(defmethod sql.qp/->honeysql [:redshift :relative-datetime]
  [driver [_ amount unit]]
  (qp.relative-datetime/maybe-cacheable-relative-datetime-honeysql driver unit amount))

(defmethod sql.qp/datetime-diff [:redshift :year]
  [driver _unit x y]
  (h2x// (sql.qp/datetime-diff driver :month x y) 12))

(defmethod sql.qp/datetime-diff [:redshift :quarter]
  [driver _unit x y]
  (h2x// (sql.qp/datetime-diff driver :month x y) 3))

(defmethod sql.qp/datetime-diff [:redshift :month]
  [_driver _unit x y]
  (h2x/+ (datediff :month x y)
         ;; redshift's datediff counts month boundaries not whole months, so we need to adjust
         [:case
          ;; if x<y but x>y in the month calendar then subtract one month
          [:and
           [:< x y]
           [:> (extract :day x) (extract :day y)]]
          [:inline -1]

          ;; if x>y but x<y in the month calendar then add one month
          [:and
           [:> x y]
           [:< (extract :day x) (extract :day y)]]
          [:inline 1]

          :else
          [:inline 0]]))

(defmethod sql.qp/datetime-diff [:redshift :week]
  [_driver _unit x y]
  (h2x// (datediff :day x y) 7))

(defmethod sql.qp/datetime-diff [:redshift :day]
  [_driver _unit x y]
  (datediff :day x y))

(defmethod sql.qp/datetime-diff [:redshift :hour]
  [driver _unit x y]
  (h2x// (sql.qp/datetime-diff driver :second x y) 3600))

(defmethod sql.qp/datetime-diff [:redshift :minute]
  [driver _unit x y]
  (h2x// (sql.qp/datetime-diff driver :second x y) 60))

(defmethod sql.qp/datetime-diff [:redshift :second]
  [_driver _unit x y]
  (h2x/- (extract :epoch y) (extract :epoch x)))

;;; +----------------------------------------------------------------------------------------------------------------+
;;; |                                         metabase.driver.sql-jdbc impls                                         |
;;; +----------------------------------------------------------------------------------------------------------------+

(defmethod sql-jdbc.conn/connection-details->spec :redshift
  [_ {:keys [host port db], :as opts}]
  (sql-jdbc.common/handle-additional-options
   (merge
    {:classname                     "com.amazon.redshift.jdbc42.Driver"
     :subprotocol                   "redshift"
     :subname                       (str "//" host ":" port "/" db)
     :ssl                           true
     :OpenSourceSubProtocolOverride false}
    (dissoc opts :host :port :db))))

(prefer-method
 sql-jdbc.execute/read-column-thunk
 [::sql-jdbc.legacy/use-legacy-classes-for-read-and-set Types/TIMESTAMP]
 [:postgres Types/TIMESTAMP])

(defmethod sql-jdbc.execute/read-column-thunk
 [:redshift Types/OTHER]
 [driver ^ResultSet rs ^ResultSetMetaData rsmeta ^Integer i]
 (if (= "interval" (.getColumnTypeName rsmeta i))
   #(.getValue ^RedshiftInterval (.getObject rs i RedshiftInterval))
   ((get-method sql-jdbc.execute/read-column-thunk [:postgres (.getColumnType rsmeta i)]) driver rs rsmeta i)))

(prefer-method
 sql-jdbc.execute/read-column-thunk
 [::sql-jdbc.legacy/use-legacy-classes-for-read-and-set Types/TIME]
 [:postgres Types/TIME])

(prefer-method
 sql-jdbc.execute/set-parameter
 [::sql-jdbc.legacy/use-legacy-classes-for-read-and-set OffsetTime]
 [:postgres OffsetTime])

(defn- field->parameter-value
  "Map fields used in parameters to parameter `:value`s."
  [{:keys [user-parameters]}]
  (into {}
        (keep (fn [param]
                (if (contains? param :name)
                  [(:name param) (:value param)]

                  (when-let [field-id (lib.util.match/match-one param
                                        [:field (field-id :guard integer?) _]
                                        (when (contains? (set &parents) :dimension)
                                          field-id))]
                    [(:name (lib.metadata/field (qp.store/metadata-provider) field-id))
                     (:value param)]))))
        user-parameters))

(defmethod qp.util/query->remark :redshift
  [_ {{:keys [executed-by card-id dashboard-id]} :info, :as query}]
  (str "/* partner: \"metabase\", "
       (json/generate-string {:dashboard_id        dashboard-id
                              :chart_id            card-id
                              :optional_user_id    executed-by
                              :optional_account_id (public-settings/site-uuid)
                              :filter_values       (field->parameter-value query)})
       " */ "
       (qp.util/default-query->remark query)))

<<<<<<< HEAD
=======
(defn- reducible-schemas-with-usage-permissions
  "Takes something `reducible` that returns a collection of string schema names (e.g. an `Eduction`) and returns an
  `IReduceInit` that filters out schemas for which the DB user has no schema privileges."
  [^Connection conn reducible]
  (reify clojure.lang.IReduceInit
    (reduce [_ rf init]
      (with-open [stmt (prepare-statement conn "SELECT HAS_SCHEMA_PRIVILEGE(?, 'USAGE');")]
        (reduce
         rf
         init
         (eduction
          (filter (fn [^String table-schema]
                    (try
                      (with-open [rs (.executeQuery (doto stmt (.setString 1 table-schema)))]
                        (let [has-perm? (and (.next rs)
                                             (.getBoolean rs 1))]
                          (or has-perm?
                              (log/tracef "Ignoring schema %s because no USAGE privilege on it" table-schema))))
                      (catch Throwable e
                        (log/error e "Error checking schema permissions")
                        false))))
          reducible))))))

(defmethod sql-jdbc.sync/filtered-syncable-schemas :redshift
  [driver conn metadata schema-inclusion-patterns schema-exclusion-patterns]
  (let [parent-method (get-method sql-jdbc.sync/filtered-syncable-schemas :sql-jdbc)]
    (reducible-schemas-with-usage-permissions conn (parent-method driver
                                                                  conn
                                                                  metadata
                                                                  schema-inclusion-patterns
                                                                  schema-exclusion-patterns))))
>>>>>>> 707ad072

(defmethod sql-jdbc.execute/set-parameter [:redshift java.time.ZonedDateTime]
  [driver ps i t]
  (sql-jdbc.execute/set-parameter driver ps i (t/sql-timestamp (t/with-zone-same-instant t (t/zone-id "UTC")))))

(defmethod driver/upload-type->database-type :redshift
  [_driver upload-type]
  (case upload-type
    ::upload/varchar-255              [[:varchar 255]]
    ::upload/text                     [:text]
    ::upload/int                      [:bigint]
    ;; identity(1, 1) defines an auto-increment column starting from 1
    ::upload/auto-incrementing-int-pk [:bigint [:identity 1 1]]
    ::upload/float                    [:float]
    ::upload/boolean                  [:boolean]
    ::upload/date                     [:date]
    ::upload/datetime                 [:timestamp]
    ::upload/offset-datetime          [:timestamp-with-time-zone]))

(defmethod driver/table-name-length-limit :redshift
  [_driver]
  ;; https://docs.aws.amazon.com/redshift/latest/dg/r_names.html
  127)

(defmethod driver/insert-into! :redshift
  [driver db-id table-name column-names values]
  ((get-method driver/insert-into! :sql-jdbc) driver db-id table-name column-names values))

#_(defmethod sql-jdbc.sync/current-user-table-privileges :redshift
  [_driver conn-spec & {:as _options}]
  ;; KNOWN LIMITATION: this won't return privileges for external tables, calling has_table_privilege on an external table
  ;; result in an operation not supported error
  (->> (jdbc/query
        conn-spec
        (str/join
         "\n"
         ["with table_privileges as ("
          " select"
          "   NULL as role,"
          "   t.schemaname as schema,"
          "   t.objectname as table,"
          ;; if `has_table_privilege` is true `has_any_column_privilege` is false and vice versa, so we have to check both.
          "   pg_catalog.has_table_privilege(current_user, '\"' || t.schemaname || '\".\"' || t.objectname || '\"',  'SELECT')"
          "     OR pg_catalog.has_any_column_privilege(current_user, '\"' || t.schemaname || '\"' || '.' || '\"' || t.objectname || '\"',  'SELECT') as select,"
          "   pg_catalog.has_table_privilege(current_user, '\"' || t.schemaname || '\"' || '.' || '\"' || t.objectname || '\"',  'UPDATE')"
          "     OR pg_catalog.has_any_column_privilege(current_user, '\"' || t.schemaname || '\"' || '.' || '\"' || t.objectname || '\"',  'UPDATE') as update,"
          "   pg_catalog.has_table_privilege(current_user, '\"' || t.schemaname || '\"' || '.' || '\"' || t.objectname || '\"',  'INSERT') as insert,"
          "   pg_catalog.has_table_privilege(current_user, '\"' || t.schemaname || '\"' || '.' || '\"' || t.objectname || '\"',  'DELETE') as delete"
          " from ("
          "   select schemaname, tablename as objectname from pg_catalog.pg_tables"
          "   union"
          "   select schemaname, viewname as objectname from pg_views"
          " ) t"
          " where t.schemaname !~ '^pg_'"
          "   and t.schemaname <> 'information_schema'"
          "   and pg_catalog.has_schema_privilege(current_user, t.schemaname, 'USAGE')"
          ")"
          "select t.*"
          "from table_privileges t"]))
       (filter #(or (:select %) (:update %) (:delete %) (:update %)))))


;;; ----------------------------------------------- Connection Impersonation ------------------------------------------

(defmethod driver.sql/set-role-statement :redshift
  [_ role]
  (let [special-chars-pattern #"[^a-zA-Z0-9_]"
        needs-quote           (re-find special-chars-pattern role)]
    (if needs-quote
      (format "SET SESSION AUTHORIZATION \"%s\";" role)
      (format "SET SESSION AUTHORIZATION %s;" role))))

(defmethod driver.sql/default-database-role :redshift
  [_ _]
  "DEFAULT")<|MERGE_RESOLUTION|>--- conflicted
+++ resolved
@@ -406,41 +406,6 @@
        " */ "
        (qp.util/default-query->remark query)))
 
-<<<<<<< HEAD
-=======
-(defn- reducible-schemas-with-usage-permissions
-  "Takes something `reducible` that returns a collection of string schema names (e.g. an `Eduction`) and returns an
-  `IReduceInit` that filters out schemas for which the DB user has no schema privileges."
-  [^Connection conn reducible]
-  (reify clojure.lang.IReduceInit
-    (reduce [_ rf init]
-      (with-open [stmt (prepare-statement conn "SELECT HAS_SCHEMA_PRIVILEGE(?, 'USAGE');")]
-        (reduce
-         rf
-         init
-         (eduction
-          (filter (fn [^String table-schema]
-                    (try
-                      (with-open [rs (.executeQuery (doto stmt (.setString 1 table-schema)))]
-                        (let [has-perm? (and (.next rs)
-                                             (.getBoolean rs 1))]
-                          (or has-perm?
-                              (log/tracef "Ignoring schema %s because no USAGE privilege on it" table-schema))))
-                      (catch Throwable e
-                        (log/error e "Error checking schema permissions")
-                        false))))
-          reducible))))))
-
-(defmethod sql-jdbc.sync/filtered-syncable-schemas :redshift
-  [driver conn metadata schema-inclusion-patterns schema-exclusion-patterns]
-  (let [parent-method (get-method sql-jdbc.sync/filtered-syncable-schemas :sql-jdbc)]
-    (reducible-schemas-with-usage-permissions conn (parent-method driver
-                                                                  conn
-                                                                  metadata
-                                                                  schema-inclusion-patterns
-                                                                  schema-exclusion-patterns))))
->>>>>>> 707ad072
-
 (defmethod sql-jdbc.execute/set-parameter [:redshift java.time.ZonedDateTime]
   [driver ps i t]
   (sql-jdbc.execute/set-parameter driver ps i (t/sql-timestamp (t/with-zone-same-instant t (t/zone-id "UTC")))))
