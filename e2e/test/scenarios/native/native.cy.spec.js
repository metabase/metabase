import { H } from "e2e/support";
import {
  SAMPLE_DB_ID,
  USER_GROUPS,
  WRITABLE_DB_ID,
} from "e2e/support/cypress_data";
import { SAMPLE_DATABASE } from "e2e/support/cypress_sample_database";
import { THIRD_COLLECTION_ID } from "e2e/support/cypress_sample_instance_data";

const { ORDERS_ID } = SAMPLE_DATABASE;

const ORDERS_SCALAR_METRIC = {
  name: "Count of orders",
  type: "metric",
  description: "A metric",
  query: {
    "source-table": ORDERS_ID,
    aggregation: [["count"]],
  },
  display: "scalar",
};

describe("scenarios > question > native", () => {
  beforeEach(() => {
    cy.intercept("POST", "api/card").as("card");
    cy.intercept("POST", "api/dataset").as("dataset");
    cy.intercept("POST", "api/dataset/native").as("datasetNative");
    H.restore();
    cy.signInAsNormalUser();
  });

  it("lets you create and run a SQL question", () => {
<<<<<<< HEAD
    H.openNativeEditor();
    H.NativeEditor.type("select count(*) from orders");
=======
    H.startNewNativeQuestion();
    cy.realType("select count(*) from orders");
>>>>>>> a5207cba
    runQuery();
    // eslint-disable-next-line no-unscoped-text-selectors -- deprecated usage
    cy.contains("18,760");
  });

  it("should suggest the currently viewed collection when saving question if the user has not recently visited a dashboard", () => {
    H.visitCollection(THIRD_COLLECTION_ID);
    H.startNewNativeQuestion({ collection_id: THIRD_COLLECTION_ID });

<<<<<<< HEAD
    H.openNativeEditor({ fromCurrentPage: true });
    H.NativeEditor.type("select count(*) from orders");
=======
    cy.realType("select count(*) from orders");
>>>>>>> a5207cba

    cy.findByTestId("qb-header").within(() => {
      cy.findByText("Save").click();
    });
    cy.findByTestId("save-question-modal").within(() => {
      cy.findByLabelText(/Where do you want to save this/).should(
        "have.text",
        "Third collection",
      );
      cy.log("after selecting a dashboard, it should be the new suggestion");
      cy.findByLabelText(/Where do you want to save this/).click();
    });

    H.entityPickerModal().within(() => {
      cy.findByText("Orders in a dashboard").click();
      cy.button("Select this dashboard").click();
    });

    cy.findByTestId("save-question-modal")
      .findByLabelText(/Where do you want to save this/)
      .should("have.text", "Orders in a dashboard");

    cy.visit("/");

<<<<<<< HEAD
    H.openNativeEditor({ fromCurrentPage: true });
    H.NativeEditor.type("select count(*) from orders");
=======
    H.startNewNativeQuestion();
    cy.realType("select count(*) from orders");
>>>>>>> a5207cba

    cy.findByTestId("qb-header").within(() => {
      cy.findByText("Save").click();
    });
    cy.findByTestId("save-question-modal").within(() => {
      cy.findByLabelText(/Where do you want to save this/).should(
        "have.text",
        "Orders in a dashboard",
      );

      cy.button("Cancel").click();
    });
  });

  it("displays an error", { tags: "@flaky" }, () => {
<<<<<<< HEAD
    H.openNativeEditor();
    H.NativeEditor.type("select * from not_a_table");
=======
    H.startNewNativeQuestion();
    cy.realType("select * from not_a_table");
>>>>>>> a5207cba
    runQuery();
    // eslint-disable-next-line no-unscoped-text-selectors -- deprecated usage
    cy.contains('Table "NOT_A_TABLE" not found');
  });

  it("displays an error when running selected text", { tags: "@flaky" }, () => {
<<<<<<< HEAD
    H.openNativeEditor();
    H.NativeEditor.type("select * from orders");
=======
    H.startNewNativeQuestion();
    cy.realType("select * from orders");
>>>>>>> a5207cba
    // move left three
    Cypress._.range(3).forEach(() => cy.realPress("ArrowLeft"));
    // highlight back to the front
    Cypress._.range(19).forEach(() => cy.realPress(["Shift", "ArrowLeft"]));
    runQuery();
    // eslint-disable-next-line no-unscoped-text-selectors -- deprecated usage
    cy.contains('Table "ORD" not found');
  });

  it("should handle template tags", { tags: "@flaky" }, () => {
<<<<<<< HEAD
    H.openNativeEditor();
    H.NativeEditor.type("select * from PRODUCTS where RATING > {{Stars}}");
=======
    H.startNewNativeQuestion();
    cy.realType(
      `select * from PRODUCTS where RATING > ${DOUBLE_LEFT_BRACKET}Stars}}`,
    );
>>>>>>> a5207cba
    cy.get("input[placeholder*='Stars']").type("3");
    runQuery();
    // eslint-disable-next-line no-unscoped-text-selectors -- deprecated usage
    cy.contains("Showing 168 rows");
  });

  it("should modify parameters accordingly when tags are modified", () => {
<<<<<<< HEAD
    H.openNativeEditor();
    H.NativeEditor.type("select * from PRODUCTS where CATEGORY = {{cat}}");
=======
    H.startNewNativeQuestion();
    cy.realType(
      `select * from PRODUCTS where CATEGORY = ${DOUBLE_LEFT_BRACKET}cat}}`,
    );
>>>>>>> a5207cba
    cy.findByTestId("sidebar-right")
      .findByText("Always require a value")
      .click();
    cy.get("input[placeholder*='Enter a default value']").type("Gizmo");
    runQuery();

    // eslint-disable-next-line no-unscoped-text-selectors -- deprecated usage
    cy.contains("Save").click();

    cy.findByTestId("save-question-modal").within(() => {
      cy.findByLabelText("Name").type("Products on Category");
      cy.findByText("Save").click();

      cy.wait("@card").should(xhr => {
        const requestBody = xhr.request?.body;
        expect(requestBody?.parameters?.length).to.equal(1);
        const parameter = requestBody.parameters[0];
        expect(parameter.default).to.equal("Gizmo");
      });
    });

    // eslint-disable-next-line no-unscoped-text-selectors -- deprecated usage
    cy.findByText("Not now").click();
  });

  it("can save a question with no rows", { tags: "@flaky" }, () => {
<<<<<<< HEAD
    H.openNativeEditor();
    H.NativeEditor.type("select * from people where false");
=======
    H.startNewNativeQuestion();
    cy.realType("select * from people where false");
>>>>>>> a5207cba
    runQuery();
    // eslint-disable-next-line no-unscoped-text-selectors -- deprecated usage
    cy.contains("No results!");
    cy.icon("contract").click();
    // eslint-disable-next-line no-unscoped-text-selectors -- deprecated usage
    cy.contains("Save").click();

    cy.findByTestId("save-question-modal").within(() => {
      cy.findByLabelText("Name").type("empty question");
      cy.findByText("Save").click();
    });

    // confirm that the question saved and url updated
    cy.location("pathname").should("match", /\/question\/\d+/);
  });

  it("shouldn't remove rows containing NULL when using 'Is not' or 'Does not contain' filter (metabase#13332, metabase#37100)", () => {
    const FILTERS = ["Is not", "Does not contain"];

    const questionDetails = {
      name: "13332",
      native: {
        query:
          'SELECT null AS "V", 1 as "N" UNION ALL SELECT \'This has a value\' AS "V", 2 as "N"',
        "template-tags": {},
      },
    };

    cy.createNativeQuestion(questionDetails).then(({ body: { id } }) => {
      H.visitQuestionAdhoc({
        dataset_query: {
          database: SAMPLE_DB_ID,
          query: {
            "source-table": `card__${id}`,
          },
          type: "query",
        },
      });
    });

    // eslint-disable-next-line no-unscoped-text-selectors -- deprecated usage
    cy.findByText("This has a value");

    FILTERS.forEach(operator => {
      cy.log("Apply a filter");
      H.filter();
      H.filterField("V", {
        operator,
        value: "This has a value",
      });

      cy.findByTestId("apply-filters").click();

      cy.log(
        `**Mid-point assertion for "${operator}" filter| FAILING in v0.36.6**`,
      );
      cy.findByText(`V ${operator.toLowerCase()} This has a value`);
      cy.findByText("No results!").should("not.exist");

      cy.log(
        "**Final assertion: Count of rows with 'null' value should be 1**",
      );
      // "Count" is pre-selected option for "Summarize"
      H.summarize();
      cy.findByText("Done").click();
      cy.findByTestId("scalar-value").contains("1");

      cy.findByTestId("qb-filters-panel").within(() => {
        cy.icon("close").click();
      });
      H.summarize();
      H.rightSidebar().within(() => {
        cy.icon("close").click();
      });
      cy.findByText("Done").click();
    });
  });

  it(
    "should be able to add new columns after hiding some (metabase#15393)",
    { tags: "@flaky" },
    () => {
<<<<<<< HEAD
      H.openNativeEditor();
      H.NativeEditor.type("select 1 as visible, 2 as hidden");
=======
      H.startNewNativeQuestion({ display: "table" }).as("editor");
      cy.realType("select 1 as visible, 2 as hidden");
>>>>>>> a5207cba
      cy.findByTestId("native-query-editor-container")
        .icon("play")
        .as("runQuery")
        .click();

      H.openVizSettingsSidebar();
      cy.findByTestId("sidebar-left")
        .as("sidebar")
        .within(() => {
          cy.findByTestId("draggable-item-HIDDEN")
            .icon("eye_outline")
            .click({ force: true });
        });
      H.NativeEditor.type("{movetoend}, 3 as added");
      cy.get("@runQuery").click();
      cy.get("@sidebar").contains(/added/i);
    },
  );

  it("should recognize template tags and save them as parameters", () => {
<<<<<<< HEAD
    H.openNativeEditor();
    H.NativeEditor.type(
      "select * from PRODUCTS where CATEGORY={{cat}} and RATING >= {{stars}}",
=======
    H.startNewNativeQuestion();
    cy.realType(
      `select * from PRODUCTS where CATEGORY=${DOUBLE_LEFT_BRACKET}cat}} and RATING >= ${DOUBLE_LEFT_BRACKET}stars}}`,
>>>>>>> a5207cba
    );
    cy.get("input[placeholder*='Cat']").type("Gizmo");
    cy.get("input[placeholder*='Stars']").type("3");

    runQuery();

    // eslint-disable-next-line no-unscoped-text-selectors -- deprecated usage
    cy.contains("Save").click();

    cy.findByTestId("save-question-modal").within(() => {
      cy.findByLabelText("Name").type("SQL Products");
      cy.findByText("Save").click();

      // parameters[] should reflect the template tags
      cy.wait("@card").then(xhr => {
        const requestBody = xhr.request?.body;
        expect(requestBody?.parameters?.length).to.equal(2);
        cy.wrap(xhr.response.body.id).as("questionId");
      });
    });
    // eslint-disable-next-line no-unscoped-text-selectors -- deprecated usage
    cy.findByText("Not now").click();

    // Now load the question again and parameters[] should still be there
    cy.get("@questionId").then(questionId => {
      cy.intercept("GET", `/api/card/${questionId}`).as("cardQuestion");
      cy.visit(`/question/${questionId}?cat=Gizmo&stars=3`);
      cy.wait("@cardQuestion").should(xhr => {
        const responseBody = xhr.response?.body;
        expect(responseBody?.parameters?.length).to.equal(2);
      });
    });
  });

  it("should not autorun ad-hoc native queries by default", () => {
    H.visitQuestionAdhoc(
      {
        display: "scalar",
        dataset_query: {
          type: "native",
          native: {
            query: "SELECT 1",
          },
          database: SAMPLE_DB_ID,
        },
      },
      { autorun: false },
    );

    // eslint-disable-next-line no-unscoped-text-selectors -- deprecated usage
    cy.findByText("Here's where your results will appear").should("be.visible");
  });

  it("should allow to preview a fully parameterized query", () => {
<<<<<<< HEAD
    H.openNativeEditor();
    H.NativeEditor.type("select * from PRODUCTS where CATEGORY={{category}}");
=======
    H.startNewNativeQuestion();
    cy.realType(
      `select * from PRODUCTS where CATEGORY=${DOUBLE_LEFT_BRACKET}category}}`,
    );
>>>>>>> a5207cba
    cy.findByPlaceholderText("Category").type("Gadget");
    cy.button("Preview the query").click();
    cy.wait("@datasetNative");

    // eslint-disable-next-line no-unscoped-text-selectors -- deprecated usage
    cy.findByText(/where CATEGORY='Gadget'/).should("be.visible");
  });

  it("should show errors when previewing a query", () => {
<<<<<<< HEAD
    H.openNativeEditor();
    H.NativeEditor.type("select * from PRODUCTS where CATEGORY={{category}}");
=======
    H.startNewNativeQuestion();
    cy.realType(
      `select * from PRODUCTS where CATEGORY=${DOUBLE_LEFT_BRACKET}category}}`,
    );
>>>>>>> a5207cba
    cy.button("Preview the query").click();
    cy.wait("@datasetNative");

    // eslint-disable-next-line no-unscoped-text-selectors -- deprecated usage
    cy.findByText(/missing required parameters/).should("be.visible");
  });

  it("should run the query when pressing meta+enter", () => {
    H.startNewNativeQuestion({
      query: "SELECT COUNT(*) FROM ORDERS",
    });
    H.NativeEditor.focus();

    const isMac = Cypress.platform === "darwin";
    const metaKey = isMac ? "Meta" : "Control";
    cy.realPress([metaKey, "Enter"]);

    cy.wait("@dataset");

    cy.findByTestId("query-visualization-root").should("contain", "18,760");

    // make sure a new line was not inserted
    cy.get(".cm-lineNumbers").should("contain", "1").should("not.contain", "2");
  });

  it("should add tab at the end of the query", () => {
    H.startNewNativeQuestion({
      query: "SELECT",
    });

    H.NativeEditor.focus();
    cy.realPress(["Tab"]);

    H.NativeEditor.get().should("have.text", "SELECT\t");
  });

  it("should indent the line when pressing tab while selected", () => {
    H.startNewNativeQuestion({
      query: "SELECT",
    });

    H.NativeEditor.focus().type("{selectall}");
    cy.realPress(["Tab"]);

    H.NativeEditor.get().should("have.text", "\tSELECT");
  });

  it("should indent the next line to the same level when entering newline", () => {
    H.startNewNativeQuestion();

    H.NativeEditor.focus()
      .type("{tab}SELECT{enter}FOO")
      .get()
      .should("have.text", "\tSELECT\tFOO");
  });
});

// causes error in cypress 13
describe("no native access", { tags: ["@external", "@quarantine"] }, () => {
  beforeEach(() => {
    H.restore("postgres-12");
    cy.signInAsAdmin();
    cy.intercept("/api/database?saved=true").as("database");
    cy.updatePermissionsGraph({
      [USER_GROUPS.ALL_USERS_GROUP]: {
        [WRITABLE_DB_ID]: {
          "view-data": "blocked",
          "create-queries": "no",
        },
      },
      [USER_GROUPS.NOSQL_GROUP]: {
        [SAMPLE_DB_ID]: {
          "view-data": "unrestricted",
          "create-queries": "query-builder-and-native",
        },
        [WRITABLE_DB_ID]: {
          "view-data": "unrestricted",
          "create-queries": "query-builder",
        },
      },
    });

    cy.updateCollectionGraph({
      [USER_GROUPS.NOSQL_GROUP]: { root: "write" },
    });

    cy.createNativeQuestion(
      {
        name: "Secret Orders",
        native: {
          query: "SELECT * FROM ORDERS",
        },
        database: WRITABLE_DB_ID,
      },
      {
        wrapId: true,
      },
    );

    cy.signIn("nosql");
  });

  it("should not display the query when you do not have native access to the data source", () => {
    cy.get("@questionId").then(questionId =>
      cy.visit(`/question/${questionId}`),
    );

    cy.findByTestId("native-query-top-bar").within(() => {
      cy.findByText("This question is written in SQL.").should("be.visible");
      cy.findByTestId("visibility-toggler").should("not.exist");
    });

    cy.log("#32387");
    cy.findByRole("button", { name: /New/ }).click();
    H.popover().findByText("SQL query").click();

    cy.wait("@database");
    cy.go("back");

    cy.findByTestId("native-query-top-bar").within(() => {
      cy.findByText("This question is written in SQL.").should("be.visible");
      cy.findByTestId("visibility-toggler").should("not.exist");
    });
  });

  it(
    "shows format query button only for sql queries",
    { tags: "@mongo" },
    () => {
      const MONGO_DB_NAME = "QA Mongo";

      cy.intercept("POST", "/api/card").as("createQuestion");
      cy.intercept("POST", "/api/dataset").as("dataset");

      H.restore("mongo-5");
      cy.signInAsNormalUser();

      H.startNewNativeQuestion();
      cy.findByTestId("gui-builder-data").click();
      cy.findByLabelText(MONGO_DB_NAME).click();
      cy.findByLabelText("Format query").should("not.exist");

      cy.findByTestId("native-query-top-bar").findByText(MONGO_DB_NAME).click();

      // Switch to SQL engine which is supported by the formatter
      H.popover().findByText("Sample Database").click();

      H.NativeEditor.focus().type("select * from orders", {
        parseSpecialCharSequences: false,
      });

      // It should load the formatter chunk only when used
      cy.intercept("GET", "**/sql-formatter**").as("sqlFormatter");

      cy.findByLabelText("Format query").click();

      cy.wait("@sqlFormatter");

      H.NativeEditor.get().should("be.visible").get(".ace_line").as("lines");

      cy.get("@lines").eq(0).should("have.text", "SELECT");
      cy.get("@lines").eq(1).should("have.text", "  *");
      cy.get("@lines").eq(2).should("have.text", "FROM");
      cy.get("@lines").eq(3).should("have.text", "  orders");
    },
  );
});

describe("scenarios > native question > data reference sidebar", () => {
  beforeEach(() => {
    H.restore();
    cy.signInAsAdmin();
  });

  it("should show tables", () => {
    H.startNewNativeQuestion();
    referenceButton().click();

    sidebarHeaderTitle().should("have.text", "Sample Database");

    dataReferenceSidebar().within(() => {
      cy.findByText("ORDERS").click();
      cy.findByText(
        "Confirmed Sample Company orders for a product, from a user.",
      );
      cy.findByText("9 columns");
      cy.findByText("QUANTITY").click();
      cy.findByText("Number of products bought.");

      cy.log("clicking the title should navigate back");
      cy.findByText("QUANTITY").click();
      cy.findByText("ORDERS").click();
      sidebarHeaderTitle().findByText("Sample Database").click();
      cy.findByText("Data Reference");
    });
  });

  it("should show models", () => {
    cy.createNativeQuestion(
      {
        name: "Native Products Model",
        description: "A model of the Products table",
        native: { query: "select id as renamed_id from products" },
        type: "model",
      },
      { visitQuestion: true },
    );
    // Move question to personal collection
    H.openQuestionActions();
    H.popover().findByTestId("move-button").click();

    H.entityPickerModal().within(() => {
      cy.findByRole("tab", { name: /Collections/ }).click();
      cy.findByText("Bobby Tables's Personal Collection").click();
      cy.button("Move").click();
    });

    H.startNewNativeQuestion();
    referenceButton().click();

    dataReferenceSidebar().within(() => {
      cy.findByText("2 models");
      cy.findByText("Native Products Model").click();
      cy.findByText("A model of the Products table"); // description
      cy.findByText("Bobby Tables's Personal Collection"); // collection
      cy.findByText("1 column");
      cy.findByText("RENAMED_ID").click();
      cy.findByText("No description");
    });
  });

  describe("metrics", () => {
    it("should not show metrics when they are not defined on the selected table", () => {
      H.startNewNativeQuestion();
      referenceButton().click();
      sidebarHeaderTitle().should("have.text", "Sample Database");

      dataReferenceSidebar().within(() => {
        cy.findByText("ORDERS").click();
        cy.findByText(/metric/).should("not.exist");
      });
    });

    it("should show metrics defined on tables", () => {
      H.createQuestion(ORDERS_SCALAR_METRIC);

      H.startNewNativeQuestion();
      referenceButton().click();
      sidebarHeaderTitle().should("have.text", "Sample Database");

      dataReferenceSidebar().within(() => {
        cy.findByText("ORDERS").click();
        cy.findByText("1 metric").should("be.visible");

        cy.findByText("Count of orders").should("be.visible").click();
        cy.findByText("A metric").should("be.visible");

        cy.log("clicking the title should navigate back");
        cy.findByText("Count of orders").should("be.visible").click();
      });
    });
  });
});

function referenceButton() {
  return cy.icon("reference");
}

function sidebarHeaderTitle() {
  return cy.findByTestId("sidebar-header-title");
}

function dataReferenceSidebar() {
  return cy.findByTestId("sidebar-right");
}

const runQuery = () => {
  cy.findByTestId("native-query-editor-container").within(() => {
    cy.button("Get Answer").click();
  });
  cy.wait("@dataset");
};<|MERGE_RESOLUTION|>--- conflicted
+++ resolved
@@ -30,13 +30,9 @@
   });
 
   it("lets you create and run a SQL question", () => {
-<<<<<<< HEAD
-    H.openNativeEditor();
+    H.startNewNativeQuestion();
     H.NativeEditor.type("select count(*) from orders");
-=======
-    H.startNewNativeQuestion();
-    cy.realType("select count(*) from orders");
->>>>>>> a5207cba
+
     runQuery();
     // eslint-disable-next-line no-unscoped-text-selectors -- deprecated usage
     cy.contains("18,760");
@@ -46,12 +42,7 @@
     H.visitCollection(THIRD_COLLECTION_ID);
     H.startNewNativeQuestion({ collection_id: THIRD_COLLECTION_ID });
 
-<<<<<<< HEAD
-    H.openNativeEditor({ fromCurrentPage: true });
     H.NativeEditor.type("select count(*) from orders");
-=======
-    cy.realType("select count(*) from orders");
->>>>>>> a5207cba
 
     cy.findByTestId("qb-header").within(() => {
       cy.findByText("Save").click();
@@ -76,13 +67,8 @@
 
     cy.visit("/");
 
-<<<<<<< HEAD
-    H.openNativeEditor({ fromCurrentPage: true });
+    H.startNewNativeQuestion();
     H.NativeEditor.type("select count(*) from orders");
-=======
-    H.startNewNativeQuestion();
-    cy.realType("select count(*) from orders");
->>>>>>> a5207cba
 
     cy.findByTestId("qb-header").within(() => {
       cy.findByText("Save").click();
@@ -98,26 +84,18 @@
   });
 
   it("displays an error", { tags: "@flaky" }, () => {
-<<<<<<< HEAD
-    H.openNativeEditor();
+    H.startNewNativeQuestion();
     H.NativeEditor.type("select * from not_a_table");
-=======
-    H.startNewNativeQuestion();
-    cy.realType("select * from not_a_table");
->>>>>>> a5207cba
+
     runQuery();
     // eslint-disable-next-line no-unscoped-text-selectors -- deprecated usage
     cy.contains('Table "NOT_A_TABLE" not found');
   });
 
   it("displays an error when running selected text", { tags: "@flaky" }, () => {
-<<<<<<< HEAD
-    H.openNativeEditor();
+    H.startNewNativeQuestion();
     H.NativeEditor.type("select * from orders");
-=======
-    H.startNewNativeQuestion();
-    cy.realType("select * from orders");
->>>>>>> a5207cba
+
     // move left three
     Cypress._.range(3).forEach(() => cy.realPress("ArrowLeft"));
     // highlight back to the front
@@ -128,15 +106,9 @@
   });
 
   it("should handle template tags", { tags: "@flaky" }, () => {
-<<<<<<< HEAD
-    H.openNativeEditor();
+    H.startNewNativeQuestion();
     H.NativeEditor.type("select * from PRODUCTS where RATING > {{Stars}}");
-=======
-    H.startNewNativeQuestion();
-    cy.realType(
-      `select * from PRODUCTS where RATING > ${DOUBLE_LEFT_BRACKET}Stars}}`,
-    );
->>>>>>> a5207cba
+
     cy.get("input[placeholder*='Stars']").type("3");
     runQuery();
     // eslint-disable-next-line no-unscoped-text-selectors -- deprecated usage
@@ -144,15 +116,9 @@
   });
 
   it("should modify parameters accordingly when tags are modified", () => {
-<<<<<<< HEAD
-    H.openNativeEditor();
+    H.startNewNativeQuestion();
     H.NativeEditor.type("select * from PRODUCTS where CATEGORY = {{cat}}");
-=======
-    H.startNewNativeQuestion();
-    cy.realType(
-      `select * from PRODUCTS where CATEGORY = ${DOUBLE_LEFT_BRACKET}cat}}`,
-    );
->>>>>>> a5207cba
+
     cy.findByTestId("sidebar-right")
       .findByText("Always require a value")
       .click();
@@ -179,13 +145,8 @@
   });
 
   it("can save a question with no rows", { tags: "@flaky" }, () => {
-<<<<<<< HEAD
-    H.openNativeEditor();
+    H.startNewNativeQuestion();
     H.NativeEditor.type("select * from people where false");
-=======
-    H.startNewNativeQuestion();
-    cy.realType("select * from people where false");
->>>>>>> a5207cba
     runQuery();
     // eslint-disable-next-line no-unscoped-text-selectors -- deprecated usage
     cy.contains("No results!");
@@ -268,13 +229,8 @@
     "should be able to add new columns after hiding some (metabase#15393)",
     { tags: "@flaky" },
     () => {
-<<<<<<< HEAD
-      H.openNativeEditor();
+      H.startNewNativeQuestion({ display: "table" }).as("editor");
       H.NativeEditor.type("select 1 as visible, 2 as hidden");
-=======
-      H.startNewNativeQuestion({ display: "table" }).as("editor");
-      cy.realType("select 1 as visible, 2 as hidden");
->>>>>>> a5207cba
       cy.findByTestId("native-query-editor-container")
         .icon("play")
         .as("runQuery")
@@ -295,15 +251,9 @@
   );
 
   it("should recognize template tags and save them as parameters", () => {
-<<<<<<< HEAD
-    H.openNativeEditor();
+    H.startNewNativeQuestion();
     H.NativeEditor.type(
       "select * from PRODUCTS where CATEGORY={{cat}} and RATING >= {{stars}}",
-=======
-    H.startNewNativeQuestion();
-    cy.realType(
-      `select * from PRODUCTS where CATEGORY=${DOUBLE_LEFT_BRACKET}cat}} and RATING >= ${DOUBLE_LEFT_BRACKET}stars}}`,
->>>>>>> a5207cba
     );
     cy.get("input[placeholder*='Cat']").type("Gizmo");
     cy.get("input[placeholder*='Stars']").type("3");
@@ -358,15 +308,8 @@
   });
 
   it("should allow to preview a fully parameterized query", () => {
-<<<<<<< HEAD
-    H.openNativeEditor();
+    H.startNewNativeQuestion();
     H.NativeEditor.type("select * from PRODUCTS where CATEGORY={{category}}");
-=======
-    H.startNewNativeQuestion();
-    cy.realType(
-      `select * from PRODUCTS where CATEGORY=${DOUBLE_LEFT_BRACKET}category}}`,
-    );
->>>>>>> a5207cba
     cy.findByPlaceholderText("Category").type("Gadget");
     cy.button("Preview the query").click();
     cy.wait("@datasetNative");
@@ -376,15 +319,8 @@
   });
 
   it("should show errors when previewing a query", () => {
-<<<<<<< HEAD
-    H.openNativeEditor();
+    H.startNewNativeQuestion();
     H.NativeEditor.type("select * from PRODUCTS where CATEGORY={{category}}");
-=======
-    H.startNewNativeQuestion();
-    cy.realType(
-      `select * from PRODUCTS where CATEGORY=${DOUBLE_LEFT_BRACKET}category}}`,
-    );
->>>>>>> a5207cba
     cy.button("Preview the query").click();
     cy.wait("@datasetNative");
 
