import cx from "classnames";
import { useCallback, useMemo } from "react";
import { jt, t } from "ttag";
import _ from "underscore";

import CS from "metabase/css/core/index.css";
import { useDashboardContext } from "metabase/dashboard/context";
import { useClickBehaviorData } from "metabase/dashboard/hooks";
import { useResponsiveParameterList } from "metabase/dashboard/hooks/use-responsive-parameter-list";
import {
  getDashCardInlineValuePopulatedParameters,
  getDashcardData,
} from "metabase/dashboard/selectors";
import {
  getVirtualCardType,
  isVirtualDashCard,
} from "metabase/dashboard/utils";
<<<<<<< HEAD
import { measureTextWidth } from "metabase/lib/measure-text";
import { useSelector } from "metabase/lib/redux";
import { PLUGIN_CONTENT_TRANSLATION } from "metabase/plugins";
import { getSetting } from "metabase/selectors/settings";
=======
import { duration } from "metabase/lib/formatting";
import { useSelector } from "metabase/lib/redux";
import { PLUGIN_CONTENT_TRANSLATION } from "metabase/plugins";
import EmbedFrameS from "metabase/public/components/EmbedFrame/EmbedFrame.module.css";
>>>>>>> 236b6a9f
import {
  Box,
  Button,
  Flex,
  Group,
  HoverCard,
  Icon,
  type IconName,
  type IconProps,
  Menu,
  Text,
  Title,
  Transition,
} from "metabase/ui";
import { getVisualizationRaw, isCartesianChart } from "metabase/visualizations";
import Visualization from "metabase/visualizations/components/Visualization";
<<<<<<< HEAD
import {
  LEGEND_LABEL_FONT_SIZE,
  LEGEND_LABEL_FONT_WEIGHT,
} from "metabase/visualizations/components/legend/LegendCaption";
=======
import type { LoadingViewProps } from "metabase/visualizations/components/Visualization/LoadingView/LoadingView";
import ChartSkeleton from "metabase/visualizations/components/skeletons/ChartSkeleton";
>>>>>>> 236b6a9f
import { extendCardWithDashcardSettings } from "metabase/visualizations/lib/settings/typed-utils";
import { getComputedSettingsForSeries } from "metabase/visualizations/lib/settings/visualization";
import {
  createDataSource,
  isVisualizerDashboardCard,
  mergeVisualizerData,
  shouldSplitVisualizerSeries,
  splitVisualizerSeries,
} from "metabase/visualizer/utils";
import { getVisualizationColumns } from "metabase/visualizer/utils/get-visualization-columns";
import type Question from "metabase-lib/v1/Question";
import type Metadata from "metabase-lib/v1/metadata/Metadata";
import type {
  Card,
  CardDisplayType,
  CardId,
  DashCardId,
  DashboardCard,
  Dataset,
  DatasetData,
  RawSeries,
  Series,
  VirtualCardDisplay,
  VisualizationSettings,
  VisualizerDataSourceId,
} from "metabase-types/api";

import { CollapsibleDashboardParameterList } from "../CollapsibleDashboardParameterList";

import { ClickBehaviorSidebarOverlay } from "./ClickBehaviorSidebarOverlay/ClickBehaviorSidebarOverlay";
import { DashCardMenu } from "./DashCardMenu/DashCardMenu";
import { DashCardParameterMapper } from "./DashCardParameterMapper/DashCardParameterMapper";
import S from "./DashCardVisualization.module.css";
import { getDashcardTokenId, getDashcardUuid } from "./dashcard-ids";
import type {
  CardSlownessStatus,
  DashCardOnChangeCardAndRunHandler,
} from "./types";
import {
  getMissingColumnsFromVisualizationSettings,
  shouldShowParameterMapper,
} from "./utils";

const DashCardLoadingView = ({
  isSlow,
  expectedDuration,
  display,
}: LoadingViewProps & { display?: CardDisplayType }) => {
  return (
    <div
      data-testid="loading-indicator"
      className={cx(CS.px2, CS.pb2, CS.fullHeight)}
    >
      <ChartSkeleton display={display} />
      <Transition
        mounted={!!isSlow}
        transition={{
          in: { opacity: 1, transform: "scale(1)" },
          out: { opacity: 0, transform: "scale(0.8)" },
          transitionProperty: "transform, opacity",
        }}
        duration={80}
      >
        {(styles) => (
          <Box style={styles} className={CS.absolute} left={12} bottom={12}>
            <HoverCard width={288} offset={4} position="bottom-start">
              <HoverCard.Target>
                <Button
                  w={24}
                  h={24}
                  p={0}
                  classNames={{ root: S.invertInNightMode, label: cx(CS.flex) }}
                >
                  <Icon name="snail" size={12} d="flex" />
                </Button>
              </HoverCard.Target>
              <HoverCard.Dropdown ml={-8} className={EmbedFrameS.dropdown}>
                <div className={cx(CS.p2, CS.textCentered)}>
                  <Text fw="bold">{t`Waiting for your data`}</Text>
                  <Text lh="1.5">
                    {isSlow === "usually-slow"
                      ? jt`This usually takes an average of ${(
                          <span className={CS.textNoWrap}>
                            {duration(expectedDuration ?? 0)}
                          </span>
                        )}, but is currently taking longer.`
                      : t`This usually loads immediately, but is currently taking longer.`}
                  </Text>
                </div>
              </HoverCard.Dropdown>
            </HoverCard>
          </Box>
        )}
      </Transition>
    </div>
  );
};

interface DashCardVisualizationProps {
  dashcard: DashboardCard;
  series: Series;
  question: Question | null;
  metadata: Metadata;
  getHref?: () => string | undefined;

  gridSize: {
    width: number;
    height: number;
  };
  gridItemWidth: number;
  totalNumGridCols: number;

  expectedDuration: number;
  isSlow: CardSlownessStatus;

  isAction: boolean;
  isPreviewing: boolean;
  isClickBehaviorSidebarOpen: boolean;
  isEditingDashCardClickBehavior: boolean;
  isEditingDashboardLayout: boolean;
  isMobile?: boolean;

  error?: { message?: string; icon?: IconName };
  headerIcon?: IconProps;

  onUpdateVisualizationSettings: (
    id: DashCardId,
    settings: VisualizationSettings,
  ) => void;
  onChangeCardAndRun: DashCardOnChangeCardAndRunHandler | null;
  showClickBehaviorSidebar: (dashCardId: DashCardId | null) => void;
  onTogglePreviewing: () => void;

  onEditVisualization?: () => void;
}

// This is done to add the `getExtraDataForClick` prop.
// We need that to pass relevant data along with the clicked object.

export function DashCardVisualization({
  dashcard,
  series: untranslatedRawSeries,
  question,
  metadata,
  getHref,
  gridSize,
  gridItemWidth,
  totalNumGridCols,
  expectedDuration,
  error,
  headerIcon,
  isAction,
  isSlow,
  isPreviewing,
  isEditingDashboardLayout,
  isClickBehaviorSidebarOpen,
  isEditingDashCardClickBehavior,
  isMobile = false,
  onChangeCardAndRun,
  onTogglePreviewing,
  showClickBehaviorSidebar,
  onUpdateVisualizationSettings,
  onEditVisualization,
}: DashCardVisualizationProps) {
  const {
    cardTitled,
    dashboard,
    dashcardMenu,
    editingParameter,
    getClickActionMode,
    isEditing = false,
    shouldRenderAsNightMode,
    isFullscreen = false,
    isEditingParameter,
    onChangeLocation,
  } = useDashboardContext();

  const datasets = useSelector((state) => getDashcardData(state, dashcard.id));

  const inlineParameters = useSelector((state) =>
    getDashCardInlineValuePopulatedParameters(state, dashcard.id),
  );

  const rawSeries = PLUGIN_CONTENT_TRANSLATION.useTranslateSeries(
    untranslatedRawSeries,
  );

  const visualizerErrMsg = useMemo(() => {
    if (
      !dashcard ||
      !rawSeries ||
      rawSeries.length === 0 ||
      !isVisualizerDashboardCard(dashcard)
    ) {
      return;
    }

    const missingCols = getMissingColumnsFromVisualizationSettings({
      visualizerEntity: dashcard.visualization_settings.visualization,
      rawSeries,
    });

    if (missingCols.flat().length > 0) {
      return t`Some columns are missing, this card might not render correctly.`;
    }
  }, [dashcard, rawSeries]);

  const series = useMemo(() => {
    if (
      !dashcard ||
      !rawSeries ||
      rawSeries.length === 0 ||
      !isVisualizerDashboardCard(dashcard)
    ) {
      return rawSeries;
    }

    const visualizerEntity = dashcard.visualization_settings.visualization;
    const { display, columnValuesMapping, settings } = visualizerEntity;

    const cards = [dashcard.card];
    if (Array.isArray(dashcard.series)) {
      cards.push(...dashcard.series);
    }

    const dataSources = cards.map((card) =>
      createDataSource("card", card.id, card.name),
    );

    const dataSourceDatasets: Record<
      VisualizerDataSourceId,
      Dataset | null | undefined
    > = Object.fromEntries(
      Object.entries(datasets ?? {}).map(([cardId, dataset]) => [
        `card:${cardId}`,
        dataset,
      ]),
    );

    const didEveryDatasetLoad = dataSources.every(
      (dataSource) => dataSourceDatasets[dataSource.id] != null,
    );

    const columns = getVisualizationColumns(
      visualizerEntity,
      dataSourceDatasets,
      dataSources,
    );
    const card = extendCardWithDashcardSettings(
      {
        display,
        name: settings["card.title"],
        visualization_settings: settings,
      } as Card,
      _.omit(dashcard.visualization_settings, "visualization"),
    ) as Card;

    if (!didEveryDatasetLoad) {
      return [{ card }];
    }
    const series: RawSeries = [
      {
        card: extendCardWithDashcardSettings(
          {
            display,
            name: settings["card.title"],
            visualization_settings: settings,
          } as Card,
          _.omit(dashcard.visualization_settings, "visualization"),
        ) as Card,

        data: mergeVisualizerData({
          columns,
          columnValuesMapping,
          datasets: dataSourceDatasets,
          dataSources,
        }) as DatasetData,

        // Certain visualizations memoize settings computation based on series keys
        // This guarantees a visualization always rerenders on changes
        started_at: new Date().toISOString(),

        columnValuesMapping,
      },
    ];

    if (
      display &&
      isCartesianChart(display) &&
      shouldSplitVisualizerSeries(columnValuesMapping)
    ) {
      const dataSourceNameMap = Object.fromEntries(
        dataSources.map((dataSource) => [dataSource.id, dataSource.name]),
      );
      return splitVisualizerSeries(
        series,
        columnValuesMapping,
        dataSourceNameMap,
      );
    }

    return series;
  }, [rawSeries, dashcard, datasets]);

  const handleOnUpdateVisualizationSettings = useCallback(
    (settings: VisualizationSettings) => {
      onUpdateVisualizationSettings(dashcard.id, settings);
    },
    [dashcard.id, onUpdateVisualizationSettings],
  );

  const visualizationOverlay = useMemo(() => {
    if (isClickBehaviorSidebarOpen) {
      const disableClickBehavior =
        getVisualizationRaw(series)?.disableClickBehavior;
      if (isVirtualDashCard(dashcard) || disableClickBehavior) {
        const virtualDashcardType = getVirtualCardType(
          dashcard,
        ) as VirtualCardDisplay;
        const placeholderText =
          {
            link: t`Link`,
            action: t`Action Button`,
            text: t`Text Card`,
            heading: t`Heading Card`,
            placeholder: t`Placeholder Card`,
            iframe: t`Iframe Card`,
          }[virtualDashcardType] ??
          t`This card does not support click mappings`;

        return (
          <Flex align="center" justify="center" h="100%">
            <Title className={S.VirtualDashCardOverlayText} order={4} p="md">
              {placeholderText}
            </Title>
          </Flex>
        );
      }
      return (
        <ClickBehaviorSidebarOverlay
          dashcard={dashcard}
          dashcardWidth={gridItemWidth}
          showClickBehaviorSidebar={showClickBehaviorSidebar}
          isShowingThisClickBehaviorSidebar={isEditingDashCardClickBehavior}
        />
      );
    }

    if (shouldShowParameterMapper({ dashcard, isEditingParameter })) {
      return (
        <DashCardParameterMapper dashcard={dashcard} isMobile={isMobile} />
      );
    }

    return null;
  }, [
    dashcard,
    gridItemWidth,
    isMobile,
    isEditingParameter,
    isClickBehaviorSidebarOpen,
    isEditingDashCardClickBehavior,
    showClickBehaviorSidebar,
    series,
  ]);

  const token = useMemo(() => getDashcardTokenId(dashcard), [dashcard]);
  const uuid = useMemo(() => getDashcardUuid(dashcard), [dashcard]);

  const findCardById = useCallback(
    (cardId?: CardId | null) => {
      const lookupSeries = isVisualizerDashboardCard(dashcard)
        ? rawSeries
        : series;
      return (
        lookupSeries.find((series) => series.card.id === cardId)?.card ??
        lookupSeries[0].card
      );
    },
    [rawSeries, dashcard, series],
  );

  const onOpenQuestion = useCallback(
    (cardId: CardId | null) => {
      const card = findCardById(cardId);
      onChangeCardAndRun?.({
        previousCard: findCardById(card?.id),
        nextCard: card,
      });
    },
    [findCardById, onChangeCardAndRun],
  );

  const titleMenuItems = useMemo(
    () =>
      !isEditing && isVisualizerDashboardCard(dashcard) && rawSeries
        ? rawSeries.map((series, index) => (
            <Menu.Item
              key={index}
              onClick={() => {
                onOpenQuestion(series.card.id);
              }}
            >
              {series.card.name}
            </Menu.Item>
          ))
        : undefined,
    [dashcard, rawSeries, onOpenQuestion, isEditing],
  );

  const cardTitle = useMemo(() => {
    const settings = getComputedSettingsForSeries(series);
    return settings["card.title"] ?? series?.[0].card.name ?? "";
  }, [series]);

  const fontFamily = useSelector((state) =>
    getSetting(state, "application-font"),
  );

  const { shouldCollapseList, containerRef, parameterListRef } =
    useResponsiveParameterList({
      reservedWidth: measureTextWidth(cardTitle, {
        family: fontFamily,
        size: LEGEND_LABEL_FONT_SIZE,
        weight: LEGEND_LABEL_FONT_WEIGHT,
      }),

      // Bigger buffer space to account for varying chart padding
      bufferSpace: 100,
    });

  const actionButtons = useMemo(() => {
    const result = series[0] as unknown as Dataset;

    if (
      !question ||
      !DashCardMenu.shouldRender({
        question,
        dashboard,
        dashcardMenu,
        result,
      })
    ) {
      return null;
    }

    const effectiveParameters = editingParameter
      ? inlineParameters.filter((param) => param.id === editingParameter.id)
      : inlineParameters;

    return (
      <Group mr="sm">
        {effectiveParameters.length > 0 && (
          <CollapsibleDashboardParameterList
            className={S.InlineParametersList}
            triggerClassName={S.InlineParametersMenuTrigger}
            parameters={effectiveParameters}
            isCollapsed={shouldCollapseList}
            isSortable={false}
            widgetsVariant="subtle"
            widgetsPopoverPosition="bottom-end"
            ref={parameterListRef}
          />
        )}
        {!isEditing && (
          <DashCardMenu
            question={question}
            result={result}
            dashcard={dashcard}
            onEditVisualization={onEditVisualization}
            openUnderlyingQuestionItems={
              onChangeCardAndRun && (cardTitle ? undefined : titleMenuItems)
            }
          />
        )}
      </Group>
    );
  }, [
    cardTitle,
    dashboard,
    dashcard,
    dashcardMenu,
    isEditing,
    editingParameter,
    inlineParameters,
    onChangeCardAndRun,
    onEditVisualization,
    question,
    series,
    titleMenuItems,
    shouldCollapseList,
    parameterListRef,
  ]);

  const { getExtraDataForClick } = useClickBehaviorData({
    dashcardId: dashcard.id,
  });

  const renderLoadingView = (loadingViewProps: LoadingViewProps) => (
    <DashCardLoadingView {...loadingViewProps} display={question?.display()} />
  );

  return (
<<<<<<< HEAD
    <div
      className={cx(CS.flexFull, CS.fullHeight, {
        [CS.pointerEventsNone]: isEditingDashboardLayout,
      })}
      ref={containerRef}
    >
      <Visualization
        className={cx(CS.flexFull, {
          [CS.overflowAuto]: visualizationOverlay,
          [CS.overflowHidden]: !visualizationOverlay,
        })}
        dashboard={dashboard ?? undefined}
        dashcard={dashcard}
        rawSeries={series}
        visualizerRawSeries={
          isVisualizerDashboardCard(dashcard) ? rawSeries : undefined
        }
        metadata={metadata}
        mode={getClickActionMode}
        getHref={getHref}
        gridSize={gridSize}
        totalNumGridCols={totalNumGridCols}
        headerIcon={headerIcon}
        expectedDuration={expectedDuration}
        error={error?.message}
        errorIcon={error?.icon}
        showTitle={cardTitled}
        canToggleSeriesVisibility={!isEditing}
        isAction={isAction}
        isDashboard
        isSlow={isSlow}
        isFullscreen={isFullscreen}
        isNightMode={shouldRenderAsNightMode}
        isEditing={isEditing}
        isPreviewing={isPreviewing}
        isEditingParameter={isEditingParameter}
        isMobile={isMobile}
        actionButtons={actionButtons}
        replacementContent={visualizationOverlay}
        getExtraDataForClick={getExtraDataForClick}
        onUpdateVisualizationSettings={handleOnUpdateVisualizationSettings}
        onTogglePreviewing={onTogglePreviewing}
        onChangeCardAndRun={onChangeCardAndRun}
        onChangeLocation={onChangeLocation}
        token={token}
        uuid={uuid}
        titleMenuItems={titleMenuItems}
        errorMessageOverride={visualizerErrMsg}
      />
    </div>
=======
    <Visualization
      className={cx(CS.flexFull, {
        [S.isNightMode]: shouldRenderAsNightMode,
        [CS.overflowAuto]: visualizationOverlay,
        [CS.overflowHidden]: !visualizationOverlay,
        [CS.pointerEventsNone]: isEditingDashboardLayout,
      })}
      dashboard={dashboard ?? undefined}
      dashcard={dashcard}
      rawSeries={series}
      visualizerRawSeries={
        isVisualizerDashboardCard(dashcard) ? rawSeries : undefined
      }
      metadata={metadata}
      mode={getClickActionMode}
      getHref={getHref}
      gridSize={gridSize}
      totalNumGridCols={totalNumGridCols}
      headerIcon={headerIcon}
      expectedDuration={expectedDuration}
      error={error?.message}
      errorIcon={error?.icon}
      showTitle={cardTitled}
      canToggleSeriesVisibility={!isEditing}
      isAction={isAction}
      isDashboard
      isSlow={isSlow}
      isFullscreen={isFullscreen}
      isNightMode={shouldRenderAsNightMode}
      isEditing={isEditing}
      isPreviewing={isPreviewing}
      isEditingParameter={isEditingParameter}
      isMobile={isMobile}
      actionButtons={actionButtons}
      replacementContent={visualizationOverlay}
      getExtraDataForClick={getExtraDataForClick}
      onUpdateVisualizationSettings={handleOnUpdateVisualizationSettings}
      onTogglePreviewing={onTogglePreviewing}
      onChangeCardAndRun={onChangeCardAndRun}
      onChangeLocation={onChangeLocation}
      renderLoadingView={renderLoadingView}
      token={token}
      uuid={uuid}
      titleMenuItems={titleMenuItems}
      errorMessageOverride={visualizerErrMsg}
    />
>>>>>>> 236b6a9f
  );
}<|MERGE_RESOLUTION|>--- conflicted
+++ resolved
@@ -15,17 +15,12 @@
   getVirtualCardType,
   isVirtualDashCard,
 } from "metabase/dashboard/utils";
-<<<<<<< HEAD
+import { duration } from "metabase/lib/formatting";
 import { measureTextWidth } from "metabase/lib/measure-text";
 import { useSelector } from "metabase/lib/redux";
 import { PLUGIN_CONTENT_TRANSLATION } from "metabase/plugins";
+import EmbedFrameS from "metabase/public/components/EmbedFrame/EmbedFrame.module.css";
 import { getSetting } from "metabase/selectors/settings";
-=======
-import { duration } from "metabase/lib/formatting";
-import { useSelector } from "metabase/lib/redux";
-import { PLUGIN_CONTENT_TRANSLATION } from "metabase/plugins";
-import EmbedFrameS from "metabase/public/components/EmbedFrame/EmbedFrame.module.css";
->>>>>>> 236b6a9f
 import {
   Box,
   Button,
@@ -42,15 +37,12 @@
 } from "metabase/ui";
 import { getVisualizationRaw, isCartesianChart } from "metabase/visualizations";
 import Visualization from "metabase/visualizations/components/Visualization";
-<<<<<<< HEAD
+import type { LoadingViewProps } from "metabase/visualizations/components/Visualization/LoadingView/LoadingView";
 import {
   LEGEND_LABEL_FONT_SIZE,
   LEGEND_LABEL_FONT_WEIGHT,
 } from "metabase/visualizations/components/legend/LegendCaption";
-=======
-import type { LoadingViewProps } from "metabase/visualizations/components/Visualization/LoadingView/LoadingView";
 import ChartSkeleton from "metabase/visualizations/components/skeletons/ChartSkeleton";
->>>>>>> 236b6a9f
 import { extendCardWithDashcardSettings } from "metabase/visualizations/lib/settings/typed-utils";
 import { getComputedSettingsForSeries } from "metabase/visualizations/lib/settings/visualization";
 import {
@@ -554,7 +546,6 @@
   );
 
   return (
-<<<<<<< HEAD
     <div
       className={cx(CS.flexFull, CS.fullHeight, {
         [CS.pointerEventsNone]: isEditingDashboardLayout,
@@ -563,6 +554,7 @@
     >
       <Visualization
         className={cx(CS.flexFull, {
+          [S.isNightMode]: shouldRenderAsNightMode,
           [CS.overflowAuto]: visualizationOverlay,
           [CS.overflowHidden]: !visualizationOverlay,
         })}
@@ -599,59 +591,12 @@
         onTogglePreviewing={onTogglePreviewing}
         onChangeCardAndRun={onChangeCardAndRun}
         onChangeLocation={onChangeLocation}
+        renderLoadingView={renderLoadingView}
         token={token}
         uuid={uuid}
         titleMenuItems={titleMenuItems}
         errorMessageOverride={visualizerErrMsg}
       />
     </div>
-=======
-    <Visualization
-      className={cx(CS.flexFull, {
-        [S.isNightMode]: shouldRenderAsNightMode,
-        [CS.overflowAuto]: visualizationOverlay,
-        [CS.overflowHidden]: !visualizationOverlay,
-        [CS.pointerEventsNone]: isEditingDashboardLayout,
-      })}
-      dashboard={dashboard ?? undefined}
-      dashcard={dashcard}
-      rawSeries={series}
-      visualizerRawSeries={
-        isVisualizerDashboardCard(dashcard) ? rawSeries : undefined
-      }
-      metadata={metadata}
-      mode={getClickActionMode}
-      getHref={getHref}
-      gridSize={gridSize}
-      totalNumGridCols={totalNumGridCols}
-      headerIcon={headerIcon}
-      expectedDuration={expectedDuration}
-      error={error?.message}
-      errorIcon={error?.icon}
-      showTitle={cardTitled}
-      canToggleSeriesVisibility={!isEditing}
-      isAction={isAction}
-      isDashboard
-      isSlow={isSlow}
-      isFullscreen={isFullscreen}
-      isNightMode={shouldRenderAsNightMode}
-      isEditing={isEditing}
-      isPreviewing={isPreviewing}
-      isEditingParameter={isEditingParameter}
-      isMobile={isMobile}
-      actionButtons={actionButtons}
-      replacementContent={visualizationOverlay}
-      getExtraDataForClick={getExtraDataForClick}
-      onUpdateVisualizationSettings={handleOnUpdateVisualizationSettings}
-      onTogglePreviewing={onTogglePreviewing}
-      onChangeCardAndRun={onChangeCardAndRun}
-      onChangeLocation={onChangeLocation}
-      renderLoadingView={renderLoadingView}
-      token={token}
-      uuid={uuid}
-      titleMenuItems={titleMenuItems}
-      errorMessageOverride={visualizerErrMsg}
-    />
->>>>>>> 236b6a9f
   );
 }