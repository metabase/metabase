import { H } from "e2e/support";
import { SAMPLE_DB_ID, USER_GROUPS } from "e2e/support/cypress_data";
import { SAMPLE_DATABASE } from "e2e/support/cypress_sample_database";
import {
  ORDERS_BY_YEAR_QUESTION_ID,
  ORDERS_QUESTION_ID,
} from "e2e/support/cypress_sample_instance_data";
import {
  createMockActionParameter,
  createMockDashboardCard,
} from "metabase-types/api/mocks";

const COUNT_COLUMN_ID = "count";
const COUNT_COLUMN_NAME = "Count";
const COUNT_COLUMN_SOURCE = {
  type: "column",
  id: COUNT_COLUMN_ID,
  name: COUNT_COLUMN_NAME,
};
const CREATED_AT_COLUMN_ID = "CREATED_AT";
const CREATED_AT_COLUMN_NAME = "Created At: Month";
const CREATED_AT_COLUMN_SOURCE = {
  type: "column",
  id: CREATED_AT_COLUMN_ID,
  name: CREATED_AT_COLUMN_NAME,
};
const FILTER_VALUE = "123";
const POINT_COUNT = 64;
const POINT_CREATED_AT = "2022-07";
const POINT_CREATED_AT_FORMATTED = "July 2022";
const POINT_INDEX = 3;
const RESTRICTED_COLLECTION_NAME = "Restricted collection";
const COLUMN_INDEX = {
  CREATED_AT: 0,
  COUNT: 1,
};

// these ids aren't real, but you have to provide unique ids 🙄
const FIRST_TAB = { id: 900, name: "first" };
const SECOND_TAB = { id: 901, name: "second" };
const THIRD_TAB = { id: 902, name: "third" };

const { ORDERS, ORDERS_ID, PEOPLE, PRODUCTS, REVIEWS, REVIEWS_ID } =
  SAMPLE_DATABASE;

const TARGET_DASHBOARD = {
  name: "Target dashboard",
};

const QUESTION_LINE_CHART = {
  name: "Line chart",
  display: "line",
  query: {
    aggregation: [["count"]],
    breakout: [
      [
        "field",
        ORDERS.CREATED_AT,
        { "base-type": "type/DateTime", "temporal-unit": "month" },
      ],
    ],
    "source-table": ORDERS_ID,
    limit: 5,
  },
};

const QUESTION_TABLE = {
  name: "Table",
  display: "table",
  query: QUESTION_LINE_CHART.query,
};

const OBJECT_DETAIL_CHART = {
  display: "object",
  query: {
    "source-table": ORDERS_ID,
  },
};

const TARGET_QUESTION = {
  ...QUESTION_LINE_CHART,
  name: "Target question",
};

const DASHBOARD_FILTER_TEXT = createMockActionParameter({
  id: "1",
  name: "Text filter",
  slug: "filter-text",
  type: "string/=",
  sectionId: "string",
});

const DASHBOARD_FILTER_TIME = createMockActionParameter({
  id: "2",
  name: "Time filter",
  slug: "filter-time",
  type: "date/month-year",
  sectionId: "date",
});

const DASHBOARD_FILTER_NUMBER = createMockActionParameter({
  id: "3",
  name: "Number filter",
  slug: "filter-number",
  type: "number/>=",
  sectionId: "number",
});

const DASHBOARD_FILTER_TEXT_WITH_DEFAULT = createMockActionParameter({
  id: "4",
  name: "Text filter with default",
  slug: "filter-with-default",
  type: "string/=",
  sectionId: "string",
  default: "Hello",
});

const URL = "https://metabase.com/";
const URL_WITH_PARAMS = `${URL}{{${DASHBOARD_FILTER_TEXT.slug}}}/{{${COUNT_COLUMN_ID}}}/{{${CREATED_AT_COLUMN_ID}}}`;
const URL_WITH_FILLED_PARAMS = URL_WITH_PARAMS.replace(
  `{{${COUNT_COLUMN_ID}}}`,
  POINT_COUNT,
)
  .replace(`{{${CREATED_AT_COLUMN_ID}}}`, POINT_CREATED_AT)
  .replace(`{{${DASHBOARD_FILTER_TEXT.slug}}}`, FILTER_VALUE);

H.describeEE("scenarios > dashboard > dashboard cards > click behavior", () => {
  beforeEach(() => {
    H.restore();
    cy.signInAsAdmin();
    cy.intercept("/api/dataset").as("dataset");
    H.setTokenFeatures("all");
  });

  describe("dashcards without click behavior", () => {
    it("does not allow to set click behavior for virtual dashcards", () => {
      const textCard = H.getTextCardDetails({ size_y: 1 });
      const headingCard = H.getHeadingCardDetails({ text: "Heading card" });
      const actionCard = H.getActionCardDetails();
      const linkCard = H.getLinkCardDetails();
      const cards = [textCard, headingCard, actionCard, linkCard];

      cy.createDashboard().then(({ body: dashboard }) => {
        H.updateDashboardCards({ dashboard_id: dashboard.id, cards });
        H.visitDashboard(dashboard.id);
      });

      H.editDashboard();

      cards.forEach((card, index) => {
        const display = card.visualization_settings.virtual_card.display;
        cy.log(`does not allow to set click behavior for "${display}" card`);

        H.getDashboardCard(index).realHover().icon("click").should("not.exist");
      });
    });

    it("does not allow to set click behavior for object detail dashcard", () => {
      cy.createQuestionAndDashboard({
        questionDetails: OBJECT_DETAIL_CHART,
      }).then(({ body: card }) => {
        H.visitDashboard(card.dashboard_id);
      });

      H.editDashboard();

      H.getDashboardCard().realHover().icon("click").should("not.exist");
    });
  });

  describe("line chart", () => {
    const questionDetails = QUESTION_LINE_CHART;

    it("should open drill-through menu as a default click-behavior", () => {
      cy.createQuestionAndDashboard({ questionDetails }).then(
        ({ body: card }) => {
          H.visitDashboard(card.dashboard_id);
        },
      );

      clickLineChartPoint();
      assertDrillThroughMenuOpen();
    });

    it("should open drill-through menu for native query based dashcard", () => {
      cy.createNativeQuestionAndDashboard({
        questionDetails: {
          name: "Native Question",
          display: "line",
          native: {
            query: `
              SELECT
                DATE_TRUNC('month', CREATED_AT) AS "Created At",
                COUNT(*) AS "count"
              FROM
                ORDERS
              GROUP BY
                DATE_TRUNC('month', CREATED_AT)
              LIMIT
                5
            `,
          },
        },
        dashboardDetails: {
          name: "Dashboard",
        },
      }).then(({ body: card }) => {
        H.visitDashboard(card.dashboard_id);
      });

      clickLineChartPoint();
      // TODO: fix it, currently we drill down to the quesiton on dot click
      // assertDrillThroughMenuOpen();
    });

    it("allows setting dashboard without filters as custom destination and changing it back to default click behavior", () => {
      cy.createDashboard(TARGET_DASHBOARD, {
        wrapId: true,
        idAlias: "targetDashboardId",
      });
      cy.createQuestionAndDashboard({ questionDetails }).then(
        ({ body: card }) => {
          H.visitDashboard(card.dashboard_id);
        },
      );

      H.editDashboard();

      cy.log("doesn't throw when setting default behavior (metabase#35354)");
      cy.on("uncaught:exception", err => {
        expect(err.name.includes("TypeError")).to.be.false;
      });

      H.getDashboardCard().realHover().icon("click").click();

      // When the default menu is selected, it should've visual cue (metabase#34848)
      cy.get("aside")
        .findByText("Open the Metabase drill-through menu")
        .parent()
        .parent()
        .should("have.attr", "aria-selected", "true")
        .should("have.css", "background-color", "rgb(80, 158, 227)");

      addDashboardDestination();
      cy.get("aside").findByText("Select a dashboard tab").should("not.exist");
      cy.get("aside").findByText("No available targets").should("exist");
      cy.get("aside").button("Done").click();

      H.saveDashboard({ waitMs: 250 });

      cy.intercept(
        "GET",
        "/api/collection/root",
        cy.spy().as("rootCollection"),
      );
      cy.intercept("GET", "/api/collection", cy.spy().as("collections"));

      clickLineChartPoint();
      cy.get("@targetDashboardId").then(targetDashboardId => {
        cy.location().should(({ pathname, search }) => {
          expect(pathname).to.equal(`/dashboard/${targetDashboardId}`);
          expect(search).to.equal("");
        });
      });

      cy.log("Should navigate to question using router (metabase#33379)");
      H.dashboardHeader()
        .findByText(TARGET_DASHBOARD.name)
        .should("be.visible");
      // If the page was reloaded, many API request would have been made and theses
      // calls are 2 of those.
      cy.get("@rootCollection").should("not.have.been.called");
      cy.get("@collections").should("not.have.been.called");
    });

    it("allows setting dashboard with single parameter as custom destination", () => {
      cy.createDashboard(
        {
          ...TARGET_DASHBOARD,
          parameters: [DASHBOARD_FILTER_TEXT],
        },
        {
          wrapId: true,
          idAlias: "targetDashboardId",
        },
      ).then(dashboardId => {
        cy.request("PUT", `/api/dashboard/${dashboardId}`, {
          dashcards: [
            createMockDashboardCard({
              card_id: ORDERS_QUESTION_ID,
              parameter_mappings: [
                createTextFilterMapping({ card_id: ORDERS_QUESTION_ID }),
              ],
            }),
          ],
        });
      });

      cy.createQuestionAndDashboard({ questionDetails }).then(
        ({ body: card }) => {
          H.visitDashboard(card.dashboard_id);
        },
      );

      H.editDashboard();

      H.getDashboardCard().realHover().icon("click").click();
      addDashboardDestination();
      cy.get("aside").findByText("Select a dashboard tab").should("not.exist");
      cy.get("aside").findByText("No available targets").should("not.exist");
      addTextParameter();
      cy.get("aside").button("Done").click();

      H.saveDashboard({ waitMs: 250 });

      clickLineChartPoint();
      cy.findAllByTestId("field-set")
        .should("have.length", 1)
        .should("contain.text", POINT_COUNT);
      cy.get("@targetDashboardId").then(targetDashboardId => {
        cy.location().should(({ pathname, search }) => {
          expect(pathname).to.equal(`/dashboard/${targetDashboardId}`);
          expect(search).to.equal(
            `?${DASHBOARD_FILTER_TEXT.slug}=${POINT_COUNT}`,
          );
        });
      });
    });

    it("allows setting dashboard with multiple parameters as custom destination", () => {
      cy.createDashboard(
        {
          ...TARGET_DASHBOARD,
          parameters: [DASHBOARD_FILTER_TEXT, DASHBOARD_FILTER_TIME],
        },
        {
          wrapId: true,
          idAlias: "targetDashboardId",
        },
      ).then(dashboardId => {
        cy.request("PUT", `/api/dashboard/${dashboardId}`, {
          dashcards: [
            createMockDashboardCard({
              card_id: ORDERS_QUESTION_ID,
              parameter_mappings: [
                createTextFilterMapping({ card_id: ORDERS_QUESTION_ID }),
                createTimeFilterMapping({ card_id: ORDERS_QUESTION_ID }),
              ],
            }),
          ],
        });
      });

      cy.createQuestionAndDashboard({ questionDetails }).then(
        ({ body: card }) => {
          H.visitDashboard(card.dashboard_id);
        },
      );

      H.editDashboard();

      H.getDashboardCard().realHover().icon("click").click();
      addDashboardDestination();
      cy.get("aside").findByText("Select a dashboard tab").should("not.exist");
      cy.get("aside").findByText("No available targets").should("not.exist");
      addTextParameter();
      addTimeParameter();
      cy.get("aside").button("Done").click();

      H.saveDashboard({ waitMs: 250 });

      clickLineChartPoint();
      cy.findAllByTestId("field-set")
        .should("have.length", 2)
        .should("contain.text", POINT_COUNT)
        .should("contain.text", POINT_CREATED_AT_FORMATTED);
      cy.get("@targetDashboardId").then(targetDashboardId => {
        cy.location().should(({ pathname, search }) => {
          expect(pathname).to.equal(`/dashboard/${targetDashboardId}`);
          expect(search).to.equal(
            `?${DASHBOARD_FILTER_TEXT.slug}=${POINT_COUNT}&${DASHBOARD_FILTER_TIME.slug}=${POINT_CREATED_AT}`,
          );
        });
      });
    });

    it("allows setting dashboard tab with parameter as custom destination", () => {
      const dashboard = {
        ...TARGET_DASHBOARD,
        parameters: [DASHBOARD_FILTER_TEXT],
      };

      const tabs = [FIRST_TAB, SECOND_TAB, THIRD_TAB];

      const options = {
        wrapId: true,
        idAlias: "targetDashboardId",
      };

      createDashboardWithTabsLocal({
        dashboard,
        tabs,
        dashcards: [
          createMockDashboardCard({
            dashboard_tab_id: SECOND_TAB.id,
            card_id: ORDERS_QUESTION_ID,
            parameter_mappings: [
              createTextFilterMapping({ card_id: ORDERS_QUESTION_ID }),
            ],
          }),
        ],
        options,
      });

      const TAB_SLUG_MAP = {};

      tabs.forEach(tab => {
        cy.get(`@${tab.name}-id`).then(tabId => {
          TAB_SLUG_MAP[tab.name] = `${tabId}-${tab.name}`;
        });
      });

      cy.createQuestionAndDashboard({ questionDetails }).then(
        ({ body: card }) => {
          H.visitDashboard(card.dashboard_id);
          cy.wrap(card.dashboard_id).as("dashboardId");
        },
      );

      H.editDashboard();

      H.getDashboardCard().realHover().icon("click").click();
      addDashboardDestination();
      cy.get("aside")
        .findByLabelText("Select a dashboard tab")
        .should("have.value", FIRST_TAB.name)
        .click();
      cy.findByRole("listbox").findByText(SECOND_TAB.name).click();
      cy.get("aside").findByText("No available targets").should("not.exist");
      addTextParameter();
      cy.get("aside").button("Done").click();

      H.saveDashboard({ waitMs: 250 });

      clickLineChartPoint();
      cy.findAllByTestId("field-set")
        .should("have.length", 1)
        .should("contain.text", POINT_COUNT);
      cy.get("@targetDashboardId").then(targetDashboardId => {
        cy.location().should(({ pathname, search }) => {
          expect(pathname).to.equal(`/dashboard/${targetDashboardId}`);
          const tabParam = `tab=${TAB_SLUG_MAP[SECOND_TAB.name]}`;
          const textFilterParam = `${DASHBOARD_FILTER_TEXT.slug}=${POINT_COUNT}`;
          expect(search).to.equal(`?${textFilterParam}&${tabParam}`);
        });
      });
    });

    it("should show error and disable the form after target dashboard tab has been removed and there is more than 1 tab left", () => {
      const options = {
        wrapId: true,
        idAlias: "targetDashboardId",
      };
      const tabs = [FIRST_TAB, SECOND_TAB, THIRD_TAB];

      createDashboardWithTabsLocal({
        dashboard: TARGET_DASHBOARD,
        tabs,
        options,
      });

      const TAB_SLUG_MAP = {};
      tabs.forEach(tab => {
        cy.get(`@${tab.name}-id`).then(tabId => {
          TAB_SLUG_MAP[tab.name] = `${tabId}-${tab.name}`;
        });
      });

      cy.get("@targetDashboardId").then(targetDashboardId => {
        const inexistingTabId = 999;
        const cardDetails = {
          visualization_settings: {
            click_behavior: {
              parameterMapping: {},
              targetId: targetDashboardId,
              tabId: inexistingTabId,
              linkType: "dashboard",
              type: "link",
            },
          },
        };
        cy.createQuestionAndDashboard({
          questionDetails,
          cardDetails,
        }).then(({ body: card }) => {
          H.visitDashboard(card.dashboard_id);
        });
      });

      H.editDashboard();
      H.getDashboardCard().realHover().icon("click").click();

      cy.get("aside")
        .findByText("The selected tab is no longer available")
        .should("exist");
      cy.button("Done").should("be.disabled");

      cy.get("aside")
        .findByLabelText("Select a dashboard tab")
        .should("not.have.value")
        .click();
      cy.findByRole("listbox").findByText(SECOND_TAB.name).click();

      cy.get("aside")
        .findByText("The selected tab is no longer available")
        .should("not.exist");
      cy.button("Done").should("be.enabled").click();

      H.saveDashboard({ waitMs: 250 });

      clickLineChartPoint();
      cy.get("@targetDashboardId").then(targetDashboardId => {
        cy.location().should(({ pathname, search }) => {
          expect(pathname).to.equal(`/dashboard/${targetDashboardId}`);
          expect(search).to.equal(`?tab=${TAB_SLUG_MAP[SECOND_TAB.name]}`);
        });
      });
    });

    it("should fall back to the first tab after target dashboard tab has been removed and there is only 1 tab left", () => {
      cy.createDashboard(TARGET_DASHBOARD, {
        wrapId: true,
        idAlias: "targetDashboardId",
      });
      cy.get("@targetDashboardId").then(targetDashboardId => {
        const inexistingTabId = 999;
        const cardDetails = {
          visualization_settings: {
            click_behavior: {
              parameterMapping: {},
              targetId: targetDashboardId,
              tabId: inexistingTabId,
              linkType: "dashboard",
              type: "link",
            },
          },
        };
        cy.createQuestionAndDashboard({
          questionDetails,
          cardDetails,
        }).then(({ body: card }) => {
          H.visitDashboard(card.dashboard_id);
        });
      });

      H.editDashboard();
      H.getDashboardCard().realHover().icon("click").click();
      cy.get("aside")
        .findByLabelText("Select a dashboard tab")
        .should("not.exist");
      cy.button("Done").should("be.enabled").click();
      H.saveDashboard({ waitMs: 250 });

      clickLineChartPoint();
      cy.get("@targetDashboardId").then(targetDashboardId => {
        cy.location().should(({ pathname, search }) => {
          expect(pathname).to.equal(`/dashboard/${targetDashboardId}`);
          expect(search).to.equal("");
        });
      });
    });

    it("dashboard click behavior works without tabId previously saved", () => {
      const tabs = [FIRST_TAB, SECOND_TAB, THIRD_TAB];

      const options = {
        wrapId: true,
        idAlias: "targetDashboardId",
      };

      createDashboardWithTabsLocal({
        dashboard: TARGET_DASHBOARD,
        tabs,
        options,
      });

      const TAB_SLUG_MAP = {};
      tabs.forEach(tab => {
        cy.get(`@${tab.name}-id`).then(tabId => {
          TAB_SLUG_MAP[tab.name] = `${tabId}-${tab.name}`;
        });
      });

      cy.get("@targetDashboardId").then(targetDashboardId => {
        const cardDetails = {
          visualization_settings: {
            click_behavior: {
              parameterMapping: {},
              targetId: targetDashboardId,
              tabId: undefined,
              linkType: "dashboard",
              type: "link",
            },
          },
        };
        cy.createQuestionAndDashboard({
          questionDetails,
          cardDetails,
        }).then(({ body: card }) => {
          H.visitDashboard(card.dashboard_id);
          cy.wrap(card.dashboard_id).as("dashboardId");
        });
      });

      H.editDashboard();

      H.getDashboardCard().realHover().icon("click").click();
      cy.get("aside")
        .findByLabelText("Select a dashboard tab")
        .should("have.value", FIRST_TAB.name);
      cy.get("header").button("Cancel").click();
      // migrateUndefinedDashboardTabId causes detection of changes even though user did not change anything
      H.modal().button("Discard changes").click();
      cy.button("Cancel").should("not.exist");

      clickLineChartPoint();
      cy.get("@targetDashboardId").then(targetDashboardId => {
        cy.location().should(({ pathname, search }) => {
          expect(pathname).to.equal(`/dashboard/${targetDashboardId}`);
          expect(search).to.equal(`?tab=${TAB_SLUG_MAP[FIRST_TAB.name]}`);
        });
      });
    });

    it("sets non-specified parameters to default values when accessed from a click action", () => {
      cy.createDashboard(
        {
          ...TARGET_DASHBOARD,
          parameters: [
            DASHBOARD_FILTER_TEXT,
            DASHBOARD_FILTER_TEXT_WITH_DEFAULT,
          ],
        },
        {
          wrapId: true,
          idAlias: "targetDashboardId",
        },
      )
        .then(dashboardId => {
          return cy
            .request("PUT", `/api/dashboard/${dashboardId}`, {
              dashcards: [
                createMockDashboardCard({
                  card_id: ORDERS_QUESTION_ID,
                  parameter_mappings: [
                    createTextFilterMapping({ card_id: ORDERS_QUESTION_ID }),
                    createTextFilterWithDefaultMapping({
                      card_id: ORDERS_QUESTION_ID,
                    }),
                  ],
                }),
              ],
            })
            .then(() => dashboardId);
        })
        .then(dashboardId => {
          H.visitDashboard(dashboardId);
        });

      H.filterWidget().contains("Hello").click();
      H.popover().within(() => {
        H.multiAutocompleteInput().type("{backspace}World{enter}");
        cy.button("Update filter").click();
      });

      cy.createQuestionAndDashboard({ questionDetails }).then(
        ({ body: card }) => {
          H.visitDashboard(card.dashboard_id);
        },
      );

      H.editDashboard();

      H.getDashboardCard().realHover().icon("click").click();
      addDashboardDestination();
      cy.get("aside").findByText("Select a dashboard tab").should("not.exist");
      cy.get("aside").findByText("No available targets").should("not.exist");
      addTextParameter();
      cy.get("aside").button("Done").click();

      H.saveDashboard({ waitMs: 250 });

      clickLineChartPoint();

      cy.findAllByTestId("field-set")
        .contains(DASHBOARD_FILTER_TEXT.name)
        .parent()
        .should("contain.text", POINT_COUNT);
      cy.findAllByTestId("field-set")
        .contains(DASHBOARD_FILTER_TEXT_WITH_DEFAULT.name)
        .parent()
        .should("contain.text", DASHBOARD_FILTER_TEXT_WITH_DEFAULT.default);

      cy.get("@targetDashboardId").then(targetDashboardId => {
        cy.location().should(({ pathname, search }) => {
          expect(pathname).to.equal(`/dashboard/${targetDashboardId}`);
          expect(search).to.equal(
            `?${DASHBOARD_FILTER_TEXT.slug}=${POINT_COUNT}&${DASHBOARD_FILTER_TEXT_WITH_DEFAULT.slug}=Hello`,
          );
        });
      });
    });

    it("sets parameters with default values to the correct value when accessed via click action", () => {
      cy.createDashboard(
        {
          ...TARGET_DASHBOARD,
          parameters: [
            DASHBOARD_FILTER_TEXT,
            DASHBOARD_FILTER_TEXT_WITH_DEFAULT,
          ],
        },
        {
          wrapId: true,
          idAlias: "targetDashboardId",
        },
      )
        .then(dashboardId => {
          return cy
            .request("PUT", `/api/dashboard/${dashboardId}`, {
              dashcards: [
                createMockDashboardCard({
                  card_id: ORDERS_QUESTION_ID,
                  parameter_mappings: [
                    createTextFilterMapping({ card_id: ORDERS_QUESTION_ID }),
                    createTextFilterWithDefaultMapping({
                      card_id: ORDERS_QUESTION_ID,
                    }),
                  ],
                }),
              ],
            })
            .then(() => dashboardId);
        })
        .then(dashboardId => {
          H.visitDashboard(dashboardId);
        });

      cy.findAllByTestId("field-set")
        .contains(DASHBOARD_FILTER_TEXT.name)
        .parent()
        .click();
      H.popover().within(() => {
        H.multiAutocompleteInput().type("John Doe{enter}");
        cy.button("Add filter").click();
      });

      cy.findAllByTestId("field-set")
        .contains(DASHBOARD_FILTER_TEXT_WITH_DEFAULT.name)
        .parent()
        .click();
      H.popover().within(() => {
        H.multiAutocompleteInput().type("{backspace}World{enter}");
        cy.button("Update filter").click();
      });

      cy.createQuestionAndDashboard({ questionDetails }).then(
        ({ body: card }) => {
          H.visitDashboard(card.dashboard_id);
        },
      );

      H.editDashboard();

      H.getDashboardCard().realHover().icon("click").click();
      addDashboardDestination();
      cy.get("aside").findByText("Select a dashboard tab").should("not.exist");
      cy.get("aside").findByText("No available targets").should("not.exist");
      addTextWithDefaultParameter();
      cy.get("aside").button("Done").click();

      H.saveDashboard({ waitMs: 250 });

      clickLineChartPoint();
      cy.findAllByTestId("field-set")
        .contains(DASHBOARD_FILTER_TEXT_WITH_DEFAULT.name)
        .parent()
        .should("contain.text", POINT_COUNT);

      cy.get("@targetDashboardId").then(targetDashboardId => {
        cy.location().should(({ pathname, search }) => {
          expect(pathname).to.equal(`/dashboard/${targetDashboardId}`);
          expect(search).to.equal(
            `?${DASHBOARD_FILTER_TEXT.slug}=&${DASHBOARD_FILTER_TEXT_WITH_DEFAULT.slug}=${POINT_COUNT}`,
          );
        });
      });
    });

    it("does not allow setting dashboard as custom destination if user has no permissions to it", () => {
      cy.createCollection({ name: RESTRICTED_COLLECTION_NAME }).then(
        ({ body: restrictedCollection }) => {
          cy.updateCollectionGraph({
            [USER_GROUPS.COLLECTION_GROUP]: {
              [restrictedCollection.id]: "none",
            },
          });

          cy.createDashboard({
            ...TARGET_DASHBOARD,
            collection_id: restrictedCollection.id,
          });
        },
      );

      cy.signOut();
      cy.signInAsNormalUser();

      cy.createQuestionAndDashboard({ questionDetails }).then(
        ({ body: card }) => {
          H.visitDashboard(card.dashboard_id);
        },
      );

      H.editDashboard();

      H.getDashboardCard().realHover().icon("click").click();
      cy.get("aside").findByText("Go to a custom destination").click();
      cy.get("aside").findByText("Dashboard").click();

      H.modal().findByText(RESTRICTED_COLLECTION_NAME).should("not.exist");
    });

    it("allows setting saved question as custom destination and changing it back to default click behavior", () => {
      cy.createQuestion(TARGET_QUESTION, { wrapId: true });
      cy.createQuestionAndDashboard({ questionDetails }).then(
        ({ body: card }) => {
          H.visitDashboard(card.dashboard_id);
        },
      );

      H.editDashboard();

      H.getDashboardCard().realHover().icon("click").click();
      addSavedQuestionDestination();
      cy.get("aside").button("Done").click();

      H.saveDashboard({ waitMs: 250 });

      cy.intercept(
        "GET",
        "/api/collection/root",
        cy.spy().as("rootCollection"),
      );
      cy.intercept("GET", "/api/collection", cy.spy().as("collections"));

      clickLineChartPoint();
      cy.get("@questionId").then(questionId => {
        cy.location()
          .its("pathname")
          .should("contain", `/question/${questionId}`);
      });
      H.queryBuilderHeader()
        .findByDisplayValue(TARGET_QUESTION.name)
        .should("be.visible");

      cy.log("Should navigate to question using router (metabase#33379)");
      cy.findByTestId("view-footer").should("contain", "Showing 5 rows");
      // If the page was reloaded, many API request would have been made and theses
      // calls are 2 of those.
      cy.get("@rootCollection").should("not.have.been.called");
      cy.get("@collections").should("not.have.been.called");

      cy.go("back");
      testChangingBackToDefaultBehavior();
    });

    it("allows setting saved question with single parameter as custom destination", () => {
      cy.createQuestion(TARGET_QUESTION);
      cy.createQuestionAndDashboard({ questionDetails }).then(
        ({ body: card }) => {
          H.visitDashboard(card.dashboard_id);
        },
      );

      H.editDashboard();

      H.getDashboardCard().realHover().icon("click").click();
      addSavedQuestionDestination();
      addSavedQuestionCreatedAtParameter();
      cy.get("aside").button("Done").click();

      H.saveDashboard({ waitMs: 250 });

      clickLineChartPoint();
      cy.findByTestId("qb-filters-panel").should(
        "have.text",
        "Created At is Jul 1–31, 2022",
      );

      cy.location("pathname").should("equal", "/question");
      cy.findByTestId("app-bar").should(
        "contain.text",
        `Started from ${TARGET_QUESTION.name}`,
      );
      verifyVizTypeIsLine();

      H.openNotebook();
      H.verifyNotebookQuery("Orders", [
        {
          filters: ["Created At is Jul 1–31, 2022"],
          aggregations: ["Count"],
          breakouts: ["Created At: Month"],
          limit: 5,
        },
      ]);

      cy.go("back");
      cy.log("return to the dashboard");
      cy.go("back");
      testChangingBackToDefaultBehavior();
    });

    it("allows setting saved question with multiple parameters as custom destination", () => {
      cy.createQuestion(TARGET_QUESTION);
      cy.createQuestionAndDashboard({ questionDetails }).then(
        ({ body: card }) => {
          H.visitDashboard(card.dashboard_id);
        },
      );

      H.editDashboard();

      H.getDashboardCard().realHover().icon("click").click();
      addSavedQuestionDestination();
      addSavedQuestionCreatedAtParameter();
      addSavedQuestionQuantityParameter();
      cy.get("aside").button("Done").click();

      H.saveDashboard({ waitMs: 250 });

      clickLineChartPoint();
      cy.wait("@dataset");
      cy.findByTestId("qb-filters-panel")
        .should("contain.text", "Created At is Jul 1–31, 2022")
        .should("contain.text", "Quantity is equal to 64");

      cy.location("pathname").should("equal", "/question");
      cy.findByTestId("app-bar").should(
        "contain.text",
        `Started from ${TARGET_QUESTION.name}`,
      );
      verifyVizTypeIsLine();

      H.openNotebook();
      H.verifyNotebookQuery("Orders", [
        {
          filters: ["Created At is Jul 1–31, 2022", "Quantity is equal to 64"],
          aggregations: ["Count"],
          breakouts: ["Created At: Month"],
          limit: 5,
        },
      ]);
    });

    it("does not allow setting saved question as custom destination if user has no permissions to it", () => {
      cy.createCollection({ name: RESTRICTED_COLLECTION_NAME }).then(
        ({ body: restrictedCollection }) => {
          cy.updateCollectionGraph({
            [USER_GROUPS.COLLECTION_GROUP]: {
              [restrictedCollection.id]: "none",
            },
          });

          cy.createQuestion({
            ...TARGET_QUESTION,
            collection_id: restrictedCollection.id,
          });
        },
      );

      cy.signOut();
      cy.signInAsNormalUser();

      cy.createQuestionAndDashboard({ questionDetails }).then(
        ({ body: card }) => {
          H.visitDashboard(card.dashboard_id);
        },
      );

      H.editDashboard();

      H.getDashboardCard().realHover().icon("click").click();
      cy.get("aside").findByText("Go to a custom destination").click();
      cy.get("aside").findByText("Saved question").click();

      H.modal().findByText(RESTRICTED_COLLECTION_NAME).should("not.exist");
    });

    it("allows setting URL as custom destination and changing it back to default click behavior", () => {
      cy.createQuestionAndDashboard({ questionDetails }).then(
        ({ body: card }) => {
          H.visitDashboard(card.dashboard_id);
        },
      );

      H.editDashboard();

      H.getDashboardCard().realHover().icon("click").click();
      addUrlDestination();
      H.modal().within(() => {
        cy.findByRole("textbox").type(URL);
        cy.button("Done").click();
      });
      cy.get("aside").button("Done").click();

      H.saveDashboard({ waitMs: 250 });

      onNextAnchorClick(anchor => {
        expect(anchor).to.have.attr("href", URL);
        expect(anchor).to.have.attr("rel", "noopener");
        expect(anchor).to.have.attr("target", "_blank");
      });
      clickLineChartPoint();

      testChangingBackToDefaultBehavior();
    });

    it("allows setting URL with parameters as custom destination", () => {
      const dashboardDetails = {
        parameters: [DASHBOARD_FILTER_TEXT],
      };

      cy.createQuestionAndDashboard({ questionDetails, dashboardDetails }).then(
        ({ body: dashcard }) => {
          H.addOrUpdateDashboardCard({
            dashboard_id: dashcard.dashboard_id,
            card_id: dashcard.card_id,
            card: {
              parameter_mappings: [
                createTextFilterMapping({ card_id: dashcard.card_id }),
              ],
            },
          });
          H.visitDashboard(dashcard.dashboard_id);
        },
      );

      H.editDashboard();

      H.getDashboardCard().realHover().icon("click").click();
      addUrlDestination();
      H.modal().findByText("Values you can reference").click();
      H.popover().within(() => {
        cy.findByText(COUNT_COLUMN_ID).should("exist");
        cy.findByText(CREATED_AT_COLUMN_ID).should("exist");
        cy.findByText(DASHBOARD_FILTER_TEXT.name).should("exist");
        cy.realPress("Escape");
      });
      H.modal().within(() => {
        cy.findByRole("textbox").type(URL_WITH_PARAMS, {
          parseSpecialCharSequences: false,
        });
        cy.button("Done").click();
      });
      cy.get("aside").button("Done").click();

      H.saveDashboard({ waitMs: 250 });

      cy.button(DASHBOARD_FILTER_TEXT.name).click();
      H.popover().within(() => {
        cy.findByPlaceholderText("Search by Name").type("Dell Adams");
        cy.button("Add filter").click();
      });

      onNextAnchorClick(anchor => {
        expect(anchor).to.have.attr("href", URL_WITH_FILLED_PARAMS);
        expect(anchor).to.have.attr("rel", "noopener");
        expect(anchor).to.have.attr("target", "_blank");
      });
      clickLineChartPoint();
    });

    it("does not allow updating dashboard filters if there are none", () => {
      cy.createQuestionAndDashboard({ questionDetails }).then(
        ({ body: card }) => {
          H.visitDashboard(card.dashboard_id);
        },
      );

      H.editDashboard();

      H.getDashboardCard().realHover().icon("click").click();
      cy.get("aside")
        .findByText("Update a dashboard filter")
        .invoke("css", "pointer-events")
        .should("equal", "none");
    });

    it("allows updating single dashboard filter and changing it back to default click behavior", () => {
      const dashboardDetails = {
        parameters: [DASHBOARD_FILTER_NUMBER],
      };

      cy.createQuestionAndDashboard({ questionDetails, dashboardDetails }).then(
        ({ body: dashcard }) => {
          H.addOrUpdateDashboardCard({
            dashboard_id: dashcard.dashboard_id,
            card_id: dashcard.card_id,
            card: {
              parameter_mappings: [
                createNumberFilterMapping({ card_id: dashcard.card_id }),
              ],
            },
          });
          H.visitDashboard(dashcard.dashboard_id);
          cy.location().then(({ pathname }) => {
            cy.wrap(pathname).as("originalPathname");
          });
        },
      );

      H.editDashboard();

      H.getDashboardCard().realHover().icon("click").click();
      cy.get("aside").findByText("Update a dashboard filter").click();
      addNumericParameter();
      cy.get("aside").button("Done").click();

      H.saveDashboard({ waitMs: 250 });

      clickLineChartPoint();
      cy.findAllByTestId("field-set")
        .should("have.length", 1)
        .should("contain.text", POINT_COUNT);
      cy.get("@originalPathname").then(originalPathname => {
        cy.location().should(({ pathname, search }) => {
          expect(pathname).to.equal(originalPathname);
          expect(search).to.equal(
            `?${DASHBOARD_FILTER_NUMBER.slug}=${POINT_COUNT}`,
          );
        });
      });

      cy.log("reset filter state");

      H.filterWidget().icon("close").click();

      testChangingBackToDefaultBehavior();
    });

    it("behavior is updated after linked dashboard filter has been removed", () => {
      const dashboardDetails = {
        parameters: [DASHBOARD_FILTER_TEXT, DASHBOARD_FILTER_TIME],
      };

      cy.createQuestionAndDashboard({ questionDetails, dashboardDetails }).then(
        ({ body: dashcard }) => {
          H.addOrUpdateDashboardCard({
            dashboard_id: dashcard.dashboard_id,
            card_id: dashcard.card_id,
            card: {
              parameter_mappings: [
                createTextFilterMapping({ card_id: dashcard.card_id }),
                createTimeFilterMapping({ card_id: dashcard.card_id }),
              ],
            },
          });
          H.visitDashboard(dashcard.dashboard_id);
          cy.location().then(({ pathname }) => {
            cy.wrap(pathname).as("originalPathname");
          });
        },
      );

      H.editDashboard();

      H.getDashboardCard().realHover().icon("click").click();
      cy.get("aside").findByText("Update a dashboard filter").click();
      addTextParameter();
      addTimeParameter();
      cy.get("aside")
        .should("contain.text", DASHBOARD_FILTER_TEXT.name)
        .should("contain.text", COUNT_COLUMN_NAME);
      cy.get("aside").button("Done").click();

      H.saveDashboard({ waitMs: 250 });

      H.editDashboard();
      cy.findByTestId("edit-dashboard-parameters-widget-container")
        .findByText(DASHBOARD_FILTER_TEXT.name)
        .click();
      cy.get("aside").button("Remove").click();

      H.saveDashboard({ waitMs: 250 });

      clickLineChartPoint();
      cy.findAllByTestId("field-set")
        .should("have.length", 1)
        .should("contain.text", POINT_CREATED_AT_FORMATTED);
      cy.get("@originalPathname").then(originalPathname => {
        cy.location().should(({ pathname, search }) => {
          expect(pathname).to.equal(originalPathname);
          expect(search).to.equal(
            `?${DASHBOARD_FILTER_TIME.slug}=${POINT_CREATED_AT}`,
          );
        });
      });

      H.editDashboard();

      H.getDashboardCard().realHover().icon("click").click();
      cy.get("aside")
        .should("not.contain.text", DASHBOARD_FILTER_TEXT.name)
        .should("not.contain.text", COUNT_COLUMN_NAME);
    });

    it("allows updating multiple dashboard filters", () => {
      const dashboardDetails = {
        parameters: [DASHBOARD_FILTER_TEXT, DASHBOARD_FILTER_TIME],
      };

      cy.createQuestionAndDashboard({ questionDetails, dashboardDetails }).then(
        ({ body: dashcard }) => {
          H.addOrUpdateDashboardCard({
            dashboard_id: dashcard.dashboard_id,
            card_id: dashcard.card_id,
            card: {
              parameter_mappings: [
                createTextFilterMapping({ card_id: dashcard.card_id }),
                createTimeFilterMapping({ card_id: dashcard.card_id }),
              ],
            },
          });
          H.visitDashboard(dashcard.dashboard_id);
          cy.location().then(({ pathname }) => {
            cy.wrap(pathname).as("originalPathname");
          });
        },
      );

      H.editDashboard();

      H.getDashboardCard().realHover().icon("click").click();
      cy.get("aside").findByText("Update a dashboard filter").click();
      addTextParameter();
      addTimeParameter();
      cy.get("aside").button("Done").click();

      H.saveDashboard({ waitMs: 250 });

      clickLineChartPoint();
      cy.findAllByTestId("field-set")
        .should("have.length", 2)
        .should("contain.text", POINT_COUNT)
        .should("contain.text", POINT_CREATED_AT_FORMATTED);
      cy.get("@originalPathname").then(originalPathname => {
        cy.location().should(({ pathname, search }) => {
          expect(pathname).to.equal(originalPathname);
          expect(search).to.equal(
            `?${DASHBOARD_FILTER_TEXT.slug}=${POINT_COUNT}&${DASHBOARD_FILTER_TIME.slug}=${POINT_CREATED_AT}`,
          );
        });
      });
    });
  });

  describe("table", () => {
    const questionDetails = QUESTION_TABLE;
    const dashboardDetails = {
      parameters: [DASHBOARD_FILTER_TEXT],
    };

    it("should open drill-through menu as a default click-behavior", () => {
      cy.createQuestionAndDashboard({ questionDetails }).then(
        ({ body: card }) => {
          H.visitDashboard(card.dashboard_id);
        },
      );

      getTableCell(COLUMN_INDEX.COUNT).click();
      H.popover().should("contain.text", "Filter by this value");

      getTableCell(COLUMN_INDEX.CREATED_AT).click();
      H.popover().should("contain.text", "Filter by this date");

      H.editDashboard();

      H.getDashboardCard().realHover().icon("click").click();
      H.getDashboardCard()
        .button()
        .should("have.text", "Open the drill-through menu");
    });

    it("should allow setting dashboard and saved question as custom destination for different columns", () => {
      cy.createQuestion(TARGET_QUESTION);
      cy.createDashboard(
        {
          ...TARGET_DASHBOARD,
          parameters: [DASHBOARD_FILTER_TEXT, DASHBOARD_FILTER_TIME],
          dashcards: [
            createMockDashboardCard({
              card_id: ORDERS_QUESTION_ID,
              parameter_mappings: [
                createTextFilterMapping({ card_id: ORDERS_QUESTION_ID }),
                createTimeFilterMapping({ card_id: ORDERS_QUESTION_ID }),
              ],
            }),
          ],
        },
        {
          wrapId: true,
          idAlias: "targetDashboardId",
        },
      );
      cy.createQuestionAndDashboard({ questionDetails }).then(
        ({ body: card }) => {
          H.visitDashboard(card.dashboard_id);
        },
      );

      H.editDashboard();

      H.getDashboardCard().realHover().icon("click").click();

      (function addCustomDashboardDestination() {
        cy.log("custom destination (dashboard) behavior for 'Count' column");

        getCountToDashboardMapping().should("not.exist");
        cy.get("aside").findByText(COUNT_COLUMN_NAME).click();
        addDashboardDestination();
        cy.get("aside")
          .findByText("Select a dashboard tab")
          .should("not.exist");
        cy.get("aside").findByText("No available targets").should("not.exist");
        addTextParameter();
        addTimeParameter();
        customizeLinkText(`Count: {{${COUNT_COLUMN_ID}}}`);

        cy.icon("chevronleft").click();

        getCountToDashboardMapping().should("exist");
        H.getDashboardCard()
          .button()
          .should("have.text", "1 column has custom behavior");
      })();

      (function addCustomQuestionDestination() {
        cy.log(
          "custom destination (question) behavior for 'Created at' column",
        );

        getCreatedAtToQuestionMapping().should("not.exist");
        cy.get("aside").findByText(CREATED_AT_COLUMN_NAME).click();
        addSavedQuestionDestination();
        addSavedQuestionCreatedAtParameter();
        addSavedQuestionQuantityParameter();
        customizeLinkText(`Created at: {{${CREATED_AT_COLUMN_ID}}}`);

        cy.icon("chevronleft").click();

        getCreatedAtToQuestionMapping().should("exist");
        H.getDashboardCard()
          .button()
          .should("have.text", "2 columns have custom behavior");
      })();

      cy.get("aside").button("Done").click();
      H.saveDashboard({ waitMs: 250 });

      (function testDashboardDestinationClick() {
        cy.log("it handles 'Count' column click");

        getTableCell(COLUMN_INDEX.COUNT)
          .should("have.text", `Count: ${POINT_COUNT}`)
          .click();
        cy.findAllByTestId("field-set")
          .should("have.length", 2)
          .should("contain.text", POINT_COUNT)
          .should("contain.text", POINT_CREATED_AT_FORMATTED);
        cy.get("@targetDashboardId").then(targetDashboardId => {
          cy.location().should(({ pathname, search }) => {
            expect(pathname).to.equal(`/dashboard/${targetDashboardId}`);
            expect(search).to.equal(
              `?${DASHBOARD_FILTER_TEXT.slug}=${POINT_COUNT}&${DASHBOARD_FILTER_TIME.slug}=${POINT_CREATED_AT}`,
            );
          });
        });
      })();

      cy.go("back");

      (function testQuestionDestinationClick() {
        cy.log("it handles 'Created at' column click");

        getTableCell(COLUMN_INDEX.CREATED_AT)
          .should("have.text", `Created at: ${POINT_CREATED_AT_FORMATTED}`)
          .click();
        cy.wait("@dataset");
        cy.findByTestId("qb-filters-panel")
          .should("contain.text", "Created At is Jul 1–31, 2022")
          .should("contain.text", "Quantity is equal to 64");

        cy.location("pathname").should("equal", "/question");
        cy.findByTestId("app-bar").should(
          "contain.text",
          `Started from ${TARGET_QUESTION.name}`,
        );
        verifyVizTypeIsLine();

        H.openNotebook();
        H.verifyNotebookQuery("Orders", [
          {
            filters: [
              "Created At is Jul 1–31, 2022",
              "Quantity is equal to 64",
            ],
            aggregations: ["Count"],
            breakouts: ["Created At: Month"],
            limit: 5,
          },
        ]);
      })();
    });

    it("should allow setting dashboard tab with parameter for a column", () => {
      cy.createQuestion(TARGET_QUESTION);

      const dashboard = {
        ...TARGET_DASHBOARD,
        parameters: [DASHBOARD_FILTER_TEXT, DASHBOARD_FILTER_TIME],
      };

      const tabs = [FIRST_TAB, SECOND_TAB, THIRD_TAB];

      const options = {
        wrapId: true,
        idAlias: "targetDashboardId",
      };

      createDashboardWithTabsLocal({
        dashboard,
        tabs,
        dashcards: [
          createMockDashboardCard({
            dashboard_tab_id: SECOND_TAB.id,
            card_id: ORDERS_QUESTION_ID,
            parameter_mappings: [
              createTextFilterMapping({ card_id: ORDERS_QUESTION_ID }),
              createTimeFilterMapping({ card_id: ORDERS_QUESTION_ID }),
            ],
          }),
        ],
        options,
      });

      const TAB_SLUG_MAP = {};
      tabs.forEach(tab => {
        cy.get(`@${tab.name}-id`).then(tabId => {
          TAB_SLUG_MAP[tab.name] = `${tabId}-${tab.name}`;
        });
      });

      cy.createQuestionAndDashboard({ questionDetails }).then(
        ({ body: card }) => {
          H.visitDashboard(card.dashboard_id);
        },
      );

      H.editDashboard();

      H.getDashboardCard().realHover().icon("click").click();
      cy.get("aside").findByText(COUNT_COLUMN_NAME).click();
      addDashboardDestination();
      cy.get("aside")
        .findByLabelText("Select a dashboard tab")
        .should("have.value", FIRST_TAB.name)
        .click();
      cy.findByRole("listbox").findByText(SECOND_TAB.name).click();
      cy.get("aside").findByText("No available targets").should("not.exist");
      addTextParameter();

      cy.icon("chevronleft").click();

      getCountToDashboardMapping().should("exist");
      H.getDashboardCard()
        .button()
        .should("have.text", "1 column has custom behavior");

      cy.get("aside").button("Done").click();
      H.saveDashboard({ waitMs: 250 });

      getTableCell(COLUMN_INDEX.COUNT)
        .should("have.text", String(POINT_COUNT))
        .click();
      cy.findAllByTestId("field-set")
        .should("have.length", 2)
        .should("contain.text", POINT_COUNT);

      cy.get("@targetDashboardId").then(targetDashboardId => {
        cy.location().should(({ pathname, search }) => {
          expect(pathname).to.equal(`/dashboard/${targetDashboardId}`);
          const tabParam = `tab=${TAB_SLUG_MAP[SECOND_TAB.name]}`;
          const textFilterParam = `${DASHBOARD_FILTER_TEXT.slug}=${POINT_COUNT}`;
          const timeFilterParam = `${DASHBOARD_FILTER_TIME.slug}=`;
          expect(search).to.equal(
            `?${textFilterParam}&${timeFilterParam}&${tabParam}`,
          );
        });
      });
    });

    it("should allow setting URL as custom destination and updating dashboard filters for different columns", () => {
      cy.createQuestion(TARGET_QUESTION);
      cy.createDashboard(
        {
          ...TARGET_DASHBOARD,
          parameters: [DASHBOARD_FILTER_TEXT, DASHBOARD_FILTER_TIME],
          dashcards: [
            createMockDashboardCard({
              card_id: ORDERS_QUESTION_ID,
              parameter_mappings: [
                createTextFilterMapping({ card_id: ORDERS_QUESTION_ID }),
                createTimeFilterMapping({ card_id: ORDERS_QUESTION_ID }),
              ],
            }),
          ],
        },
        {
          wrapId: true,
          idAlias: "targetDashboardId",
        },
      );
      cy.createQuestionAndDashboard({ questionDetails, dashboardDetails }).then(
        ({ body: dashcard }) => {
          H.addOrUpdateDashboardCard({
            dashboard_id: dashcard.dashboard_id,
            card_id: dashcard.card_id,
            card: {
              parameter_mappings: [
                createTextFilterMapping({ card_id: dashcard.card_id }),
              ],
            },
          });
          H.visitDashboard(dashcard.dashboard_id);
          cy.location().then(({ pathname }) => {
            cy.wrap(pathname).as("originalPathname");
          });
        },
      );

      H.editDashboard();

      H.getDashboardCard().realHover().icon("click").click();

      (function addUpdateDashboardFilters() {
        cy.log("update dashboard filters behavior for 'Count' column");

        getCountToDashboardFilterMapping().should("not.exist");
        cy.get("aside").findByText(COUNT_COLUMN_NAME).click();
        cy.get("aside").findByText("Update a dashboard filter").click();
        addTextParameter();
        cy.get("aside").findByRole("textbox").should("not.exist");

        cy.icon("chevronleft").click();

        getCountToDashboardFilterMapping().should("exist");
      })();

      H.getDashboardCard()
        .button()
        .should("have.text", "1 column has custom behavior");

      (function addCustomUrlDestination() {
        cy.log("custom destination (URL) behavior for 'Created At' column");

        getCreatedAtToUrlMapping().should("not.exist");
        cy.get("aside").findByText(CREATED_AT_COLUMN_NAME).click();
        addUrlDestination();
        H.modal().within(() => {
          const urlInput = cy.findAllByRole("textbox").eq(0);
          const customLinkTextInput = cy.findAllByRole("textbox").eq(1);
          urlInput.type(URL_WITH_PARAMS, {
            parseSpecialCharSequences: false,
          });
          customLinkTextInput.type(`Created at: {{${CREATED_AT_COLUMN_ID}}}`, {
            parseSpecialCharSequences: false,
          });
          customLinkTextInput.blur();

          cy.button("Done").click();
        });

        cy.icon("chevronleft").click();

        getCreatedAtToUrlMapping().should("exist");
      })();

      H.getDashboardCard()
        .button()
        .should("have.text", "2 columns have custom behavior");

      cy.get("aside").button("Done").click();
      H.saveDashboard({ waitMs: 250 });

      (function testUpdateDashboardFiltersClick() {
        cy.log("it handles 'Count' column click");

        getTableCell(COLUMN_INDEX.COUNT).click();
        cy.findAllByTestId("field-set")
          .should("have.length", 1)
          .should("contain.text", POINT_COUNT);
        cy.get("@originalPathname").then(originalPathname => {
          cy.location().should(({ pathname, search }) => {
            expect(pathname).to.equal(originalPathname);
            expect(search).to.equal(
              `?${DASHBOARD_FILTER_TEXT.slug}=${POINT_COUNT}`,
            );
          });
        });
      })();

      (function testCustomUrlDestinationClick() {
        cy.log("it handles 'Created at' column click");

        cy.button(DASHBOARD_FILTER_TEXT.name).click();
        H.popover().within(() => {
          H.removeMultiAutocompleteValue(0);
          cy.findByPlaceholderText("Search by Name").type("Dell Adams");
          cy.button("Update filter").click();
        });
        onNextAnchorClick(anchor => {
          expect(anchor).to.have.attr("href", URL_WITH_FILLED_PARAMS);
          expect(anchor).to.have.attr("rel", "noopener");
          expect(anchor).to.have.attr("target", "_blank");
        });
        getTableCell(COLUMN_INDEX.CREATED_AT)
          .should("have.text", "Created at: October 2023")
          .click();
      })();
    });
  });

  describe("interactive embedding", () => {
    const questionDetails = QUESTION_LINE_CHART;

    beforeEach(() => {
      cy.intercept("GET", "/api/embed/dashboard/*").as("dashboard");
      cy.intercept("GET", "/api/embed/dashboard/**/card/*").as("cardQuery");
    });

    it("does not allow opening custom dashboard destination", () => {
      const dashboardDetails = {
        enable_embedding: true,
        embedding_params: {},
      };

      cy.createDashboard(
        {
          ...TARGET_DASHBOARD,
          enable_embedding: true,
          embedding_params: {},
        },
        {
          wrapId: true,
          idAlias: "targetDashboardId",
        },
      );
      cy.get("@targetDashboardId").then(targetDashboardId => {
        cy.createQuestionAndDashboard({
          questionDetails,
          dashboardDetails,
        }).then(({ body: card }) => {
          H.addOrUpdateDashboardCard({
            dashboard_id: card.dashboard_id,
            card_id: card.card_id,
            card: {
              id: card.id,
              visualization_settings: {
                click_behavior: {
                  parameterMapping: {},
                  targetId: targetDashboardId,
                  linkType: "dashboard",
                  type: "link",
                },
              },
            },
          });

          H.visitEmbeddedPage({
            resource: { dashboard: card.dashboard_id },
            params: {},
          });
          cy.wait("@dashboard");
          cy.wait("@cardQuery");
        });
      });

      cy.url().then(originalUrl => {
        clickLineChartPoint();
        cy.url().should("eq", originalUrl);
      });
      cy.get("header").findByText(TARGET_DASHBOARD.name).should("not.exist");
    });

    it("does not allow opening custom question destination", () => {
      const dashboardDetails = {
        enable_embedding: true,
        embedding_params: {},
      };

      cy.createQuestion(
        {
          ...TARGET_QUESTION,
          enable_embedding: true,
          embedding_params: {},
        },
        {
          wrapId: true,
          idAlias: "targetQuestionId",
        },
      );
      cy.get("@targetQuestionId").then(targetQuestionId => {
        cy.createQuestionAndDashboard({
          questionDetails,
          dashboardDetails,
        }).then(({ body: card }) => {
          H.addOrUpdateDashboardCard({
            dashboard_id: card.dashboard_id,
            card_id: card.card_id,
            card: {
              id: card.id,
              visualization_settings: {
                click_behavior: {
                  parameterMapping: {},
                  targetId: targetQuestionId,
                  linkType: "question",
                  type: "link",
                },
              },
            },
          });

          H.visitEmbeddedPage({
            resource: { dashboard: card.dashboard_id },
            params: {},
          });
          cy.wait("@dashboard");
          cy.wait("@cardQuery");
        });
      });

      cy.url().then(originalUrl => {
        clickLineChartPoint();
        cy.url().should("eq", originalUrl);
      });
      cy.get("header").findByText(TARGET_QUESTION.name).should("not.exist");
    });

    it("allows opening custom URL destination with parameters", () => {
      const dashboardDetails = {
        parameters: [DASHBOARD_FILTER_TEXT],
        enable_embedding: true,
        embedding_params: {
          [DASHBOARD_FILTER_TEXT.slug]: "enabled",
        },
      };

      cy.createQuestionAndDashboard({
        questionDetails,
        dashboardDetails,
      }).then(({ body: dashCard }) => {
        H.addOrUpdateDashboardCard({
          dashboard_id: dashCard.dashboard_id,
          card_id: dashCard.card_id,
          card: {
            id: dashCard.id,
            parameter_mappings: [
              createTextFilterMapping({ card_id: dashCard.card_id }),
            ],
            visualization_settings: {
              click_behavior: {
                type: "link",
                linkType: "url",
                linkTemplate: URL_WITH_PARAMS,
              },
            },
          },
        });

        H.visitEmbeddedPage({
          resource: { dashboard: dashCard.dashboard_id },
          params: {},
        });
        cy.wait("@dashboard");
        cy.wait("@cardQuery");
      });

      cy.button(DASHBOARD_FILTER_TEXT.name).click();
      H.popover().within(() => {
        cy.findByPlaceholderText("Search by Name").type("Dell Adams");
        cy.button("Add filter").click();
      });
      onNextAnchorClick(anchor => {
        expect(anchor).to.have.attr("href", URL_WITH_FILLED_PARAMS);
        expect(anchor).to.have.attr("rel", "noopener");
        expect(anchor).to.have.attr("target", "_blank");
      });
      clickLineChartPoint();
    });

    it("allows opening custom URL destination that is not a Metabase instance URL using link (metabase#33379)", () => {
      H.updateSetting("site-url", "https://localhost:4000/subpath");
      const dashboardDetails = {
        enable_embedding: true,
      };

      const metabaseInstanceUrl = "http://localhost:4000";
      cy.createQuestionAndDashboard({
        questionDetails,
        dashboardDetails,
      }).then(({ body: card }) => {
        H.addOrUpdateDashboardCard({
          dashboard_id: card.dashboard_id,
          card_id: card.card_id,
          card: {
            id: card.id,
            visualization_settings: {
              click_behavior: {
                type: "link",
                linkType: "url",
                linkTemplate: `${metabaseInstanceUrl}/404`,
              },
            },
          },
        });

        H.visitEmbeddedPage({
          resource: { dashboard: card.dashboard_id },
          params: {},
        });
        cy.wait("@dashboard");
        cy.wait("@cardQuery");
      });

      clickLineChartPoint();

      cy.log(
        "This is app 404 page, the embed 404 page will have different copy",
      );
      cy.findByRole("main")
        .findByText("The page you asked for couldn't be found.")
        .should("be.visible");
    });

    it("allows updating multiple dashboard filters", () => {
      const dashboardDetails = {
        parameters: [DASHBOARD_FILTER_TEXT, DASHBOARD_FILTER_TIME],
        enable_embedding: true,
        embedding_params: {
          [DASHBOARD_FILTER_TEXT.slug]: "enabled",
          [DASHBOARD_FILTER_TIME.slug]: "enabled",
        },
      };
      const countParameterId = "1";
      const createdAtParameterId = "2";

      cy.createQuestionAndDashboard({
        questionDetails,
        dashboardDetails,
      }).then(({ body: dashCard }) => {
        H.addOrUpdateDashboardCard({
          dashboard_id: dashCard.dashboard_id,
          card_id: dashCard.card_id,
          card: {
            id: dashCard.id,
            parameter_mappings: [
              createTextFilterMapping({ card_id: dashCard.card_id }),
              createTimeFilterMapping({ card_id: dashCard.card_id }),
            ],
            visualization_settings: {
              click_behavior: {
                type: "crossfilter",
                parameterMapping: {
                  [countParameterId]: {
                    source: COUNT_COLUMN_SOURCE,
                    target: { type: "parameter", id: countParameterId },
                    id: countParameterId,
                  },
                  [createdAtParameterId]: {
                    source: CREATED_AT_COLUMN_SOURCE,
                    target: { type: "parameter", id: createdAtParameterId },
                    id: createdAtParameterId,
                  },
                },
              },
            },
          },
        });

        H.visitEmbeddedPage({
          resource: { dashboard: dashCard.dashboard_id },
          params: {},
        });
        cy.wait("@dashboard");
        cy.wait("@cardQuery");
      });

      clickLineChartPoint();
      cy.findAllByTestId("field-set")
        .should("have.length", 2)
        .should("contain.text", POINT_COUNT)
        .should("contain.text", POINT_CREATED_AT_FORMATTED);
    });
  });

  describe("static embedding", () => {
    it("should navigate to public link URL (metabase#38640)", () => {
      cy.createDashboard(TARGET_DASHBOARD)
        .then(({ body: { id: dashboardId } }) => {
          cy.log("create a public link for this dashboard");
          cy.request("POST", `/api/dashboard/${dashboardId}/public_link`).then(
            ({ body: { uuid } }) => {
              cy.wrap(uuid);
            },
          );
        })
        .then(uuid => {
          cy.createQuestionAndDashboard({
            dashboardDetails: {
              name: "Dashboard",
              enable_embedding: true,
            },
            questionDetails: QUESTION_LINE_CHART,
            cardDetails: {
              // Set custom URL click behavior via API
              visualization_settings: {
                click_behavior: {
                  type: "link",
                  linkType: "url",
                  linkTemplate: `http://localhost:4000/public/dashboard/${uuid}`,
                },
              },
            },
          });
        })
        .then(({ body: dashCard }) => {
          H.visitDashboard(dashCard.dashboard_id);
        });

      H.openStaticEmbeddingModal({
        activeTab: "parameters",
        acceptTerms: false,
      });
      H.visitIframe();
      clickLineChartPoint();

      cy.findByRole("heading", { name: TARGET_DASHBOARD.name }).should(
        "be.visible",
      );
    });
  });

  describe("multi-stage questions as target destination", () => {
    const questionDetails = {
      name: "Table",
      query: {
        aggregation: [["count"]],
        breakout: [
          [
            "field",
            ORDERS.CREATED_AT,
            { "base-type": "type/DateTime", "temporal-unit": "month" },
          ],
          [
            "field",
            PRODUCTS.CATEGORY,
            { "base-type": "type/Text", "source-field": ORDERS.PRODUCT_ID },
          ],
          ["field", ORDERS.ID, { "base-type": "type/BigInteger" }],
          [
            "field",
            PEOPLE.LONGITUDE,
            {
              "base-type": "type/Float",
              binning: {
                strategy: "default",
              },
              "source-field": ORDERS.USER_ID,
            },
          ],
        ],
        "source-table": ORDERS_ID,
        limit: 5,
      },
    };

    const targetQuestion = {
      name: "Target question",
      query: createMultiStageQuery(),
    };

    it("should allow navigating to questions with filters applied in every stage", () => {
      H.createQuestion(targetQuestion);
      H.createQuestionAndDashboard({ questionDetails }).then(
        ({ body: card }) => {
          H.visitDashboard(card.dashboard_id);
        },
      );

      H.editDashboard();
      H.getDashboardCard().realHover().icon("click").click();

      cy.get("aside").findByText(CREATED_AT_COLUMN_NAME).click();
      addSavedQuestionDestination();

      verifyAvailableClickTargetColumns([
        // 1st stage - Orders
        "ID",
        "User ID",
        "Product ID",
        "Subtotal",
        "Tax",
        "Total",
        "Discount",
        "Created At",
        "Quantity",
        // 1st stage - Custom columns
        "Net",
        // 1st stage - Reviews #1 (explicit join)
        "Reviews - Product → ID",
        "Reviews - Product → Product ID",
        "Reviews - Product → Reviewer",
        "Reviews - Product → Rating",
        "Reviews - Product → Body",
        "Reviews - Product → Created At",
        // 1st stage - Products (implicit join with Orders)
        "Product → ID",
        "Product → Ean",
        "Product → Title",
        "Product → Category",
        "Product → Vendor",
        "Product → Price",
        "Product → Rating",
        "Product → Created At",
        // 1st stage - People (implicit join with Orders)
        "User → ID",
        "User → Address",
        "User → Email",
        "User → Password",
        "User → Name",
        "User → City",
        "User → Longitude",
        "User → State",
        "User → Source",
        "User → Birth Date",
        "User → Zip",
        "User → Latitude",
        "User → Created At",
        // 1st stage - Products (implicit join with Reviews)
        "Product → ID",
        "Product → Ean",
        "Product → Title",
        "Product → Category",
        "Product → Vendor",
        "Product → Price",
        "Product → Rating",
        "Product → Created At",
        // 1st stage - Aggregations & breakouts
        "Created At: Month",
        "Category",
        "Created At: Year",
        "Count",
        "Sum of Total",
        // 2nd stage - Custom columns
        "5 * Count",
        // 2nd stage - Reviews #2 (explicit join)
        "Reviews - Created At: Month → ID",
        "Reviews - Created At: Month → Product ID",
        "Reviews - Created At: Month → Reviewer",
        "Reviews - Created At: Month → Rating",
        "Reviews - Created At: Month → Body",
        "Reviews - Created At: Month → Created At",
        // 2nd stage - Aggregations & breakouts
        "Category",
        "Created At",
        "Count",
        "Sum of Rating",
      ]);

      // 1st stage - Orders
      getClickMapping("ID").click();
      H.popover().findByText("ID").click();

      // 1st stage - Custom columns
      getClickMapping("Net").click();
<<<<<<< HEAD
      popover().findByText("User → Longitude: 10°").click();
=======
      H.popover().findByText("User → Longitude").click();
>>>>>>> 4c27ad5f

      // 1st stage - Reviews #1 (explicit join)
      getClickMapping("Reviews - Product → Reviewer").click();
      H.popover().findByText("Product → Category").click();

      // 1st stage - Products (implicit join with Orders)
      getClickMapping("Product → Title").first().click();
      H.popover().findByText("Product → Category").click();

      // 1st stage - People (implicit join with Orders)
      getClickMapping("User → Longitude").click();
<<<<<<< HEAD
      popover().findByText("User → Longitude: 10°").click();
=======
      H.popover().findByText("User → Longitude").click();
>>>>>>> 4c27ad5f

      // 1st stage - Products (implicit join with Reviews)
      getClickMapping("Product → Vendor").last().click();
      H.popover().findByText("Product → Category").click();

      // 1st stage - Aggregations & breakouts
      getClickMapping("Category").first().click();
      H.popover().findByText("Product → Category").click();

      // 2nd stage - Custom columns
      getClickMapping("5 * Count").click();
      H.popover().findByText("Count").click();

      // 2nd stage - Reviews #2 (explicit join)
      getClickMapping("Reviews - Created At: Month → Rating").click();
      H.popover().findByText("ID").click();

      // 2nd stage - Aggregations & breakouts
      getClickMapping("Count").last().click();
<<<<<<< HEAD
      popover().findByText("User → Longitude: 10°").click();
=======
      H.popover().findByText("User → Longitude").click();
>>>>>>> 4c27ad5f

      customizeLinkText(`Created at: {{${CREATED_AT_COLUMN_ID}}} - {{count}}`);

      cy.get("aside").button("Done").click();
      H.saveDashboard({ waitMs: 250 });

      H.getDashboardCard()
        .findAllByText("Created at: May 2022 - 1")
        .first()
        .click();

      cy.wait("@dataset");

      cy.location("pathname").should("equal", "/question");
      cy.findByTestId("app-bar").should(
        "contain.text",
        `Started from ${targetQuestion.name}`,
      );

      // TODO: https://github.com/metabase/metabase/issues/46774
      // queryBuilderMain()
      //   .findByText("There was a problem with your question")
      //   .should("not.exist");
      // queryBuilderMain().findByText("No results!").should("be.visible");

      H.openNotebook();
      H.verifyNotebookQuery("Orders", [
        {
          joins: [
            {
              lhsTable: "Orders",
              rhsTable: "Reviews",
              type: "left-join",
              conditions: [
                {
                  operator: "=",
                  lhsColumn: "Product ID",
                  rhsColumn: "Product ID",
                },
              ],
            },
          ],
          expressions: ["Net"],
          filters: [
            "Product → Title is Doohickey",
            "Product → Vendor is Doohickey",
            "ID is 7021",
            "Net is equal to -80",
            "Reviews - Product → Reviewer is Doohickey",
            "User → Longitude is equal to -80",
          ],
          aggregations: ["Count", "Sum of Total"],
          breakouts: [
            "Created At: Month",
            "Product → Category",
            "User → Created At: Year",
          ],
        },
        {
          joins: [
            {
              lhsTable: "Previous results",
              rhsTable: "Reviews",
              type: "left-join",
              conditions: [
                {
                  operator: "=",
                  lhsColumn: "Created At: Month",
                  rhsColumn: "Created At: Month",
                },
              ],
            },
          ],
          expressions: ["5 * Count"],
          filters: [
            "5 * Count is equal to 1",
            "Reviews - Created At: Month → Rating is equal to 7021",
            "Product → Category is Doohickey",
          ],
          aggregations: [
            "Count",
            "Sum of Reviews - Created At: Month → Rating",
          ],
          breakouts: [
            "Product → Category",
            "Reviews - Created At: Month → Created At",
          ],
        },
        {
          filters: ["Count is equal to -80"],
        },
      ]);
    });
  });

  it("should navigate to a different tab on the same dashboard when configured (metabase#39319)", () => {
    const TAB_1 = {
      id: 1,
      name: "first-tab",
    };
    const TAB_2 = {
      id: 2,
      name: "second-tab",
    };
    const tabs = [TAB_1, TAB_2];
    const FILTER_MAPPING_COLUMN = "User ID";
    const DASHBOARD_TEXT_FILTER = {
      id: "1",
      name: "Text filter",
      slug: "filter-text",
      type: "string/contains",
    };

    H.createDashboardWithTabs({
      name: TARGET_DASHBOARD.name,
      tabs,
      parameters: [{ ...DASHBOARD_TEXT_FILTER }],
      dashcards: [
        createMockDashboardCard({
          id: -1,
          card_id: ORDERS_QUESTION_ID,
          size_x: 12,
          size_y: 6,
          dashboard_tab_id: TAB_1.id,
          parameter_mappings: [
            createTextFilterMapping({ card_id: ORDERS_QUESTION_ID }),
          ],
        }),
        createMockDashboardCard({
          id: -2,
          card_id: ORDERS_BY_YEAR_QUESTION_ID,
          size_x: 12,
          size_y: 6,
          dashboard_tab_id: TAB_2.id,
          parameter_mappings: [
            createTextFilterMapping({ card_id: ORDERS_BY_YEAR_QUESTION_ID }),
          ],
        }),
      ],
    }).then(dashboard => {
      cy.wrap(dashboard.id).as("targetDashboardId");
      dashboard.tabs.forEach(tab => {
        cy.wrap(tab.id).as(`${tab.name}-id`);
      });
      H.visitDashboard(dashboard.id);
    });

    const TAB_SLUG_MAP = {};
    tabs.forEach(tab => {
      cy.get(`@${tab.name}-id`).then(tabId => {
        TAB_SLUG_MAP[tab.name] = `${tabId}-${tab.name}`;
      });
    });

    H.editDashboard();

    H.getDashboardCard().realHover().icon("click").click();
    cy.get("aside").findByText(FILTER_MAPPING_COLUMN).click();
    addDashboardDestination();
    cy.get("aside")
      .findByLabelText("Select a dashboard tab")
      .should("have.value", TAB_1.name)
      .click();
    cy.findByRole("listbox").findByText(TAB_2.name).click();
    cy.get("aside").findByText(DASHBOARD_TEXT_FILTER.name).click();
    H.popover().findByText(FILTER_MAPPING_COLUMN).click();

    cy.get("aside").button("Done").click();
    H.saveDashboard({ waitMs: 250 });

    // test click behavior routing to same dashboard, different tab
    getTableCell(1).click();
    cy.get("@targetDashboardId").then(targetDashboardId => {
      cy.location().should(({ pathname, search }) => {
        expect(pathname).to.equal(`/dashboard/${targetDashboardId}`);
        expect(search).to.equal(
          `?${DASHBOARD_FILTER_TEXT.slug}=${1}&tab=${TAB_SLUG_MAP[TAB_2.name]}`,
        );
      });
    });
  });

  it("should allow click behavior on left/top header rows on a pivot table (metabase#25203)", () => {
    const QUESTION_NAME = "Cypress Pivot Table";
    const DASHBOARD_NAME = "Pivot Table Dashboard";
    const testQuery = {
      type: "query",
      query: {
        "source-table": ORDERS_ID,
        aggregation: [["count"]],
        breakout: [
          [
            "field",
            PEOPLE.SOURCE,
            { "base-type": "type/Text", "source-field": ORDERS.USER_ID },
          ],
          [
            "field",
            PRODUCTS.CATEGORY,
            { "base-type": "type/Text", "source-field": ORDERS.PRODUCT_ID },
          ],
        ],
      },
      database: SAMPLE_DB_ID,
    };

    cy.createQuestionAndDashboard({
      questionDetails: {
        name: QUESTION_NAME,
        query: testQuery.query,
        display: "pivot",
      },
      dashboardDetails: {
        name: DASHBOARD_NAME,
      },
      cardDetails: {
        size_x: 16,
        size_y: 8,
      },
    }).then(({ body: { dashboard_id } }) => {
      cy.wrap(dashboard_id).as("targetDashboardId");
      H.visitDashboard(dashboard_id);
    });

    H.editDashboard();

    H.getDashboardCard().realHover().icon("click").click();
    addUrlDestination();

    H.modal().within(() => {
      const urlInput = cy.findAllByRole("textbox").eq(0);

      cy.get("@targetDashboardId").then(targetDashboardId => {
        urlInput.type(
          `http://localhost:4000/dashboard/${targetDashboardId}?source={{source}}&category={{category}}&count={{count}}`,
          {
            parseSpecialCharSequences: false,
          },
        );
      });
      cy.button("Done").click();
    });

    cy.get("aside").button("Done").click();

    H.saveDashboard();

    // test top header row
    H.getDashboardCard().findByText("Doohickey").click();
    cy.get("@targetDashboardId").then(targetDashboardId => {
      cy.location().should(({ pathname, search }) => {
        expect(pathname).to.equal(`/dashboard/${targetDashboardId}`);
        expect(search).to.equal("?category=Doohickey&count=&source=");
      });
    });

    // test left header row
    H.getDashboardCard().findByText("Affiliate").click();
    cy.get("@targetDashboardId").then(targetDashboardId => {
      cy.location().should(({ pathname, search }) => {
        expect(pathname).to.equal(`/dashboard/${targetDashboardId}`);
        expect(search).to.equal("?category=&count=&source=Affiliate");
      });
    });
  });

  it("should allow click through on the pivot column of a regular table that has been pivoted (metabase#25203)", () => {
    const QUESTION_NAME = "Cypress Table Pivoted";
    const DASHBOARD_NAME = "Table Pivoted Dashboard";
    const testQuery = {
      type: "query",
      query: {
        "source-table": ORDERS_ID,
        aggregation: [["count"]],
        breakout: [
          [
            "field",
            PEOPLE.SOURCE,
            { "base-type": "type/Text", "source-field": ORDERS.USER_ID },
          ],
          [
            "field",
            PRODUCTS.CATEGORY,
            { "base-type": "type/Text", "source-field": ORDERS.PRODUCT_ID },
          ],
        ],
      },
      database: SAMPLE_DB_ID,
    };

    cy.createQuestionAndDashboard({
      questionDetails: {
        name: QUESTION_NAME,
        query: testQuery.query,
        display: "table",
      },
      dashboardDetails: {
        name: DASHBOARD_NAME,
      },
      cardDetails: {
        size_x: 16,
        size_y: 8,
      },
    }).then(({ body: { dashboard_id } }) => {
      cy.wrap(dashboard_id).as("targetDashboardId");
      H.visitDashboard(dashboard_id);
    });

    H.editDashboard();

    H.getDashboardCard().realHover().icon("click").click();
    cy.get("aside").findByText("User → Source").click();
    addUrlDestination();

    H.modal().within(() => {
      const urlInput = cy.findAllByRole("textbox").eq(0);

      cy.get("@targetDashboardId").then(targetDashboardId => {
        urlInput.type(
          `http://localhost:4000/dashboard/${targetDashboardId}?source={{source}}`,
          {
            parseSpecialCharSequences: false,
          },
        );
      });
      cy.button("Done").click();
    });

    cy.get("aside").button("Done").click();

    H.saveDashboard();

    // test pivoted column
    H.getDashboardCard().findByText("Organic").click();
    cy.get("@targetDashboardId").then(targetDashboardId => {
      cy.location().should(({ pathname, search }) => {
        expect(pathname).to.equal(`/dashboard/${targetDashboardId}`);
        expect(search).to.equal("?source=Organic");
      });
    });
  });

  it("should not pass through null values to filters in custom url click behavior (metabase#25203)", () => {
    const DASHBOARD_NAME = "Click Behavior Custom URL Dashboard";
    const questionDetails = {
      name: "Orders",
      query: {
        "source-table": ORDERS_ID,
        aggregation: [
          ["sum", ["field", ORDERS.TOTAL, null]],
          ["sum", ["field", ORDERS.DISCOUNT, null]],
        ],
        breakout: [["field", ORDERS.CREATED_AT, { "temporal-unit": "year" }]],
        filter: ["=", ["field", ORDERS.USER_ID, null], 1],
      },
      display: "bar",
    };

    cy.createQuestionAndDashboard({
      questionDetails,
      dashboardDetails: {
        name: DASHBOARD_NAME,
      },
      cardDetails: {
        size_x: 16,
        size_y: 8,
      },
    }).then(({ body: { dashboard_id } }) => {
      cy.wrap(dashboard_id).as("targetDashboardId");
      H.visitDashboard(dashboard_id);
    });

    H.editDashboard();

    H.getDashboardCard().realHover().icon("click").click();
    addUrlDestination();

    H.modal().within(() => {
      const urlInput = cy.findAllByRole("textbox").eq(0);

      cy.get("@targetDashboardId").then(targetDashboardId => {
        urlInput.type(
          `http://localhost:4000/dashboard/${targetDashboardId}?discount={{sum_2}}&total={{sum}}`,
          {
            parseSpecialCharSequences: false,
          },
        );
      });
      cy.button("Done").click();
    });

    cy.get("aside").button("Done").click();

    H.saveDashboard();

    // test that normal values still work properly
    H.getDashboardCard().within(() => {
      H.chartPathWithFillColor("#88BF4D").eq(2).click();
    });
    cy.get("@targetDashboardId").then(targetDashboardId => {
      cy.location().should(({ pathname, search }) => {
        expect(pathname).to.equal(`/dashboard/${targetDashboardId}`);
        expect(search).to.equal(
          "?discount=15.070632139056723&total=298.9195210424866",
        );
      });
    });

    // test that null and "empty"s do not get passed through
    H.getDashboardCard().within(() => {
      H.chartPathWithFillColor("#88BF4D").eq(1).click();
    });
    cy.get("@targetDashboardId").then(targetDashboardId => {
      cy.location().should(({ pathname, search }) => {
        expect(pathname).to.equal(`/dashboard/${targetDashboardId}`);
        expect(search).to.equal("?discount=&total=420.3189231596888");
      });
    });
  });

  it("should navigate to correct dashboard tab via custom destination click behavior (metabase#34447 metabase#44106)", () => {
    H.createDashboardWithTabs({
      name: TARGET_DASHBOARD.name,
      tabs: [
        {
          id: -1,
          name: "first-tab",
        },
        {
          id: -2,
          name: "second-tab",
        },
      ],
    }).then(targetDashboard => {
      const baseClickBehavior = {
        type: "link",
        linkType: "dashboard",
        targetId: targetDashboard.id,
        parameterMapping: {},
      };

      const [firstTab, secondTab] = targetDashboard.tabs;

      cy.createDashboard({
        dashcards: [
          createMockDashboardCard({
            id: -1,
            card_id: ORDERS_QUESTION_ID,
            size_x: 12,
            size_y: 6,
            visualization_settings: {
              click_behavior: {
                ...baseClickBehavior,
                tabId: firstTab.id,
              },
            },
          }),
          createMockDashboardCard({
            id: -2,
            card_id: ORDERS_QUESTION_ID,
            size_x: 12,
            size_y: 6,
            visualization_settings: {
              click_behavior: {
                ...baseClickBehavior,
                tabId: secondTab.id,
              },
            },
          }),
        ],
      }).then(({ body: dashboard }) => {
        H.visitDashboard(dashboard.id);

        H.getDashboardCard(1).findByText("14").click();
        cy.location("pathname").should(
          "eq",
          `/dashboard/${targetDashboard.id}`,
        );
        cy.location("search").should("eq", `?tab=${secondTab.id}-second-tab`);

        cy.go("back");
        cy.location("pathname").should("eq", `/dashboard/${dashboard.id}`);
        cy.location("search").should("eq", "");

        H.getDashboardCard(0).findByText("14").click();
        cy.location("pathname").should(
          "eq",
          `/dashboard/${targetDashboard.id}`,
        );
        cy.location("search").should("eq", `?tab=${firstTab.id}-first-tab`);
      });
    });
  });
});

/**
 * This function exists to work around custom dynamic anchor creation.
 * @see https://github.com/metabase/metabase/blob/master/frontend/src/metabase/lib/dom.js#L301-L312
 *
 * WARNING: For the assertions to work, ensure that a click event occurs on an anchor element afterwards.
 */
const onNextAnchorClick = callback => {
  cy.window().then(window => {
    const originalClick = window.HTMLAnchorElement.prototype.click;

    window.HTMLAnchorElement.prototype.click = function () {
      callback(this);
      window.HTMLAnchorElement.prototype.click = originalClick;
    };
  });
};

const clickLineChartPoint = () => {
  H.cartesianChartCircle()
    .eq(POINT_INDEX)
    /**
     * calling .click() here will result in clicking both
     *     g.voronoi > path[POINT_INDEX]
     * and
     *     circle.dot[POINT_INDEX]
     * To make it worse, clicks count won't be deterministic.
     * Sometimes we'll get an error that one element covers the other.
     * This problem prevails when updating dashboard filter,
     * where the 2 clicks will cancel each other out.
     **/
    .then(([circle]) => {
      const { left, top } = circle.getBoundingClientRect();
      cy.get("body").click(left, top);
    });
};

const addDashboardDestination = () => {
  cy.get("aside").findByText("Go to a custom destination").click();
  cy.get("aside").findByText("Dashboard").click();
  H.entityPickerModal()
    .findByRole("tab", { name: /Dashboards/ })
    .click();
  H.entityPickerModal().findByText(TARGET_DASHBOARD.name).click();
};

const addUrlDestination = () => {
  cy.get("aside").findByText("Go to a custom destination").click();
  cy.get("aside").findByText("URL").click();
};

const addSavedQuestionDestination = () => {
  cy.get("aside").findByText("Go to a custom destination").click();
  cy.get("aside").findByText("Saved question").click();
  H.entityPickerModal()
    .findByRole("tab", { name: /Questions/ })
    .click();
  H.entityPickerModal().findByText(TARGET_QUESTION.name).click();
};

const addSavedQuestionCreatedAtParameter = () => {
  cy.get("aside")
    .findByTestId("click-mappings")
    .findByText("Created At")
    .click();
  H.popover().within(() => {
    cy.findByText(COUNT_COLUMN_NAME).should("not.exist");
    cy.findByText(CREATED_AT_COLUMN_NAME).should("exist").click();
  });
};

const addSavedQuestionQuantityParameter = () => {
  cy.get("aside").findByTestId("click-mappings").findByText("Quantity").click();
  H.popover().within(() => {
    cy.findByText(CREATED_AT_COLUMN_NAME).should("not.exist");
    cy.findByText(COUNT_COLUMN_NAME).should("exist").click();
  });
};

const addTextParameter = () => {
  cy.get("aside").findByText(DASHBOARD_FILTER_TEXT.name).click();
  H.popover().within(() => {
    cy.findByText(CREATED_AT_COLUMN_NAME).should("exist");
    cy.findByText(COUNT_COLUMN_NAME).should("exist").click();
  });
};

const addTextWithDefaultParameter = () => {
  cy.get("aside").findByText(DASHBOARD_FILTER_TEXT_WITH_DEFAULT.name).click();
  H.popover().within(() => {
    cy.findByText(CREATED_AT_COLUMN_NAME).should("exist");
    cy.findByText(COUNT_COLUMN_NAME).should("exist").click();
  });
};

const addTimeParameter = () => {
  cy.get("aside").findByText(DASHBOARD_FILTER_TIME.name).click();
  H.popover().within(() => {
    cy.findByText(COUNT_COLUMN_NAME).should("not.exist");
    cy.findByText(CREATED_AT_COLUMN_NAME).should("exist").click();
  });
};

const addNumericParameter = () => {
  cy.get("aside").findByText(DASHBOARD_FILTER_NUMBER.name).click();
  H.popover().within(() => {
    cy.findByText(CREATED_AT_COLUMN_NAME).should("exist");
    cy.findByText(COUNT_COLUMN_NAME).should("exist").click();
  });
};

const createTextFilterMapping = ({ card_id }) => {
  const fieldRef = [
    "field",
    PEOPLE.NAME,
    {
      "base-type": "type/Text",
      "source-field": ORDERS.USER_ID,
    },
  ];

  return {
    card_id,
    parameter_id: DASHBOARD_FILTER_TEXT.id,
    target: ["dimension", fieldRef],
  };
};

const createTextFilterWithDefaultMapping = ({ card_id }) => {
  const fieldRef = [
    "field",
    PEOPLE.NAME,
    {
      "base-type": "type/Text",
      "source-field": ORDERS.USER_ID,
    },
  ];

  return {
    card_id,
    parameter_id: DASHBOARD_FILTER_TEXT_WITH_DEFAULT.id,
    target: ["dimension", fieldRef],
  };
};

const createTimeFilterMapping = ({ card_id }) => {
  const fieldRef = [
    "field",
    ORDERS.CREATED_AT,
    { "base-type": "type/DateTime" },
  ];

  return {
    card_id,
    parameter_id: DASHBOARD_FILTER_TIME.id,
    target: ["dimension", fieldRef],
  };
};

const createNumberFilterMapping = ({ card_id }) => {
  const fieldRef = ["field", ORDERS.QUANTITY, { "base-type": "type/Number" }];

  return {
    card_id,
    parameter_id: DASHBOARD_FILTER_NUMBER.id,
    target: ["dimension", fieldRef],
  };
};

const assertDrillThroughMenuOpen = () => {
  H.popover()
    .should("contain", "See these Orders")
    .and("contain", "See this month by week")
    .and("contain", "Break out by…")
    .and("contain", "Automatic insights…")
    .and("contain", "Filter by this value");
};

const testChangingBackToDefaultBehavior = () => {
  cy.log("allows to change click behavior back to the default");

  H.editDashboard();

  H.getDashboardCard().realHover().icon("click").click();
  cy.get("aside").icon("close").first().click();
  cy.get("aside").findByText("Open the Metabase drill-through menu").click();
  cy.get("aside").button("Done").click();

  H.saveDashboard({ waitMs: 250 });
  // this is necessary due to query params being reset after saving dashboard
  // with filter applied, which causes dashcard to be refetched
  cy.wait(1);

  clickLineChartPoint();
  assertDrillThroughMenuOpen();
};

const getTableCell = index => {
  return cy
    .findAllByTestId("table-row")
    .eq(POINT_INDEX)
    .findAllByTestId("cell-data")
    .eq(index);
};

const getCreatedAtToQuestionMapping = () => {
  return cy
    .get("aside")
    .contains(`${CREATED_AT_COLUMN_NAME} goes to "${TARGET_QUESTION.name}"`);
};

const getCountToDashboardMapping = () => {
  return cy
    .get("aside")
    .contains(`${COUNT_COLUMN_NAME} goes to "${TARGET_DASHBOARD.name}"`);
};

const getCreatedAtToUrlMapping = () => {
  return cy.get("aside").contains(`${CREATED_AT_COLUMN_NAME} goes to URL`);
};

const getCountToDashboardFilterMapping = () => {
  return cy.get("aside").contains(`${COUNT_COLUMN_NAME} updates 1 filter`);
};

const createDashboardWithTabsLocal = ({
  dashboard: dashboardDetails,
  tabs,
  dashcards = [],
  options,
}) => {
  cy.createDashboard(dashboardDetails).then(({ body: dashboard }) => {
    if (options?.wrapId) {
      cy.wrap(dashboard.id).as(options.idAlias ?? "dashboardId");
    }
    cy.request("PUT", `/api/dashboard/${dashboard.id}`, {
      ...dashboard,
      dashcards,
      tabs,
    }).then(({ body: dashboard }) => {
      dashboard.tabs.forEach(tab => {
        cy.wrap(tab.id).as(`${tab.name}-id`);
      });
    });
  });
};

function customizeLinkText(text) {
  cy.get("aside")
    .findByRole("textbox")
    .type(text, { parseSpecialCharSequences: false });
}

function verifyVizTypeIsLine() {
  cy.findByTestId("viz-type-button").click();
  cy.findByTestId("sidebar-content")
    .findByTestId("Line-container")
    .should("have.attr", "aria-selected", "true");
  cy.findByTestId("viz-type-button").click();
}

function getClickMapping(columnName) {
  return cy
    .get("aside")
    .findByTestId("unset-click-mappings")
    .findAllByText(columnName);
}

function verifyAvailableClickTargetColumns(columns) {
  cy.get("aside").within(() => {
    for (let index = 0; index < columns.length; ++index) {
      cy.findAllByTestId("click-target-column")
        .eq(index)
        .should("have.text", columns[index]);
    }

    cy.findAllByTestId("click-target-column").should(
      "have.length",
      columns.length,
    );
  });
}

function createMultiStageQuery() {
  return {
    "source-query": {
      "source-table": ORDERS_ID,
      joins: [
        {
          strategy: "left-join",
          alias: "Reviews - Product",
          condition: [
            "=",
            [
              "field",
              ORDERS.PRODUCT_ID,
              {
                "base-type": "type/Integer",
              },
            ],
            [
              "field",
              "PRODUCT_ID",
              {
                "base-type": "type/Integer",
                "join-alias": "Reviews - Product",
              },
            ],
          ],
          "source-table": REVIEWS_ID,
        },
      ],
      expressions: {
        Net: [
          "-",
          [
            "field",
            ORDERS.TOTAL,
            {
              "base-type": "type/Float",
            },
          ],
          [
            "field",
            ORDERS.TAX,
            {
              "base-type": "type/Float",
            },
          ],
        ],
      },
      aggregation: [
        ["count"],
        [
          "sum",
          [
            "field",
            ORDERS.TOTAL,
            {
              "base-type": "type/Float",
            },
          ],
        ],
      ],
      breakout: [
        [
          "field",
          ORDERS.CREATED_AT,
          {
            "base-type": "type/DateTime",
            "temporal-unit": "month",
          },
        ],
        [
          "field",
          PRODUCTS.CATEGORY,
          {
            "base-type": "type/Text",
            "source-field": ORDERS.PRODUCT_ID,
          },
        ],
        [
          "field",
          PEOPLE.CREATED_AT,
          {
            "base-type": "type/DateTime",
            "temporal-unit": "year",
            "source-field": ORDERS.USER_ID,
            "original-temporal-unit": "month",
          },
        ],
      ],
    },
    joins: [
      {
        strategy: "left-join",
        alias: "Reviews - Created At: Month",
        condition: [
          "=",
          [
            "field",
            "CREATED_AT",
            {
              "base-type": "type/DateTime",
              "temporal-unit": "month",
              "original-temporal-unit": "month",
            },
          ],
          [
            "field",
            REVIEWS.CREATED_AT,
            {
              "base-type": "type/DateTime",
              "temporal-unit": "month",
              "join-alias": "Reviews - Created At: Month",
              "original-temporal-unit": "month",
            },
          ],
        ],
        "source-table": REVIEWS_ID,
      },
    ],
    expressions: {
      "5 * Count": [
        "*",
        5,
        [
          "field",
          "count",
          {
            "base-type": "type/Integer",
          },
        ],
      ],
    },
    aggregation: [
      ["count"],
      [
        "sum",
        [
          "field",
          REVIEWS.RATING,
          {
            "base-type": "type/Integer",
            "join-alias": "Reviews - Created At: Month",
          },
        ],
      ],
    ],
    breakout: [
      [
        "field",
        "PRODUCTS__via__PRODUCT_ID__CATEGORY",
        {
          "base-type": "type/Text",
        },
      ],
      [
        "field",
        REVIEWS.CREATED_AT,
        {
          "base-type": "type/Text",
          "join-alias": "Reviews - Created At: Month",
        },
      ],
    ],
  };
}<|MERGE_RESOLUTION|>--- conflicted
+++ resolved
@@ -2094,11 +2094,7 @@
 
       // 1st stage - Custom columns
       getClickMapping("Net").click();
-<<<<<<< HEAD
-      popover().findByText("User → Longitude: 10°").click();
-=======
-      H.popover().findByText("User → Longitude").click();
->>>>>>> 4c27ad5f
+      H.popover().findByText("User → Longitude: 10°").click();
 
       // 1st stage - Reviews #1 (explicit join)
       getClickMapping("Reviews - Product → Reviewer").click();
@@ -2110,11 +2106,7 @@
 
       // 1st stage - People (implicit join with Orders)
       getClickMapping("User → Longitude").click();
-<<<<<<< HEAD
-      popover().findByText("User → Longitude: 10°").click();
-=======
-      H.popover().findByText("User → Longitude").click();
->>>>>>> 4c27ad5f
+      H.popover().findByText("User → Longitude: 10°").click();
 
       // 1st stage - Products (implicit join with Reviews)
       getClickMapping("Product → Vendor").last().click();
@@ -2134,11 +2126,7 @@
 
       // 2nd stage - Aggregations & breakouts
       getClickMapping("Count").last().click();
-<<<<<<< HEAD
-      popover().findByText("User → Longitude: 10°").click();
-=======
-      H.popover().findByText("User → Longitude").click();
->>>>>>> 4c27ad5f
+      H.popover().findByText("User → Longitude: 10°").click();
 
       customizeLinkText(`Created at: {{${CREATED_AT_COLUMN_ID}}} - {{count}}`);
 
