--- conflicted
+++ resolved
@@ -602,15 +602,7 @@
            util}}
 
   models
-<<<<<<< HEAD
-  {:api #{metabase.models.application-permissions-revision
-=======
-  {:api #{metabase.models.dashboard
-          metabase.models.dashboard-card
-          metabase.models.dashboard-tab
-          metabase.models.dashboard.constants
->>>>>>> 0b36b9a2
-          metabase.models.database
+  {:api #{metabase.models.database
           metabase.models.dispatch
           metabase.models.field
           metabase.models.field-values
