(ns metabase.legacy-mbql.normalize
<<<<<<< HEAD
  "Logic for taking any sort of weird MBQL query and normalizing it into a standardized, canonical form. You can think
  of this like taking any 'valid' MBQL query and rewriting it as-if it was written in perfect up-to-date MBQL in the
  latest version. There are four main things done here, done as four separate steps:

  #### NORMALIZING TOKENS

  Converting all identifiers to lower-case, lisp-case keywords. e.g. `{\"SOURCE_TABLE\" 10}` becomes `{:source-table
  10}`.

  #### CANONICALIZING THE QUERY

  Rewriting deprecated MBQL 95/98 syntax and other things that are still supported for backwards-compatibility in
  canonical modern MBQL syntax. For example `{:breakout [:count 10]}` becomes `{:breakout [[:count [:field 10 nil]]]}`.

  #### WHOLE-QUERY TRANSFORMATIONS

  Transformations and cleanup of the query structure as a whole to fix inconsistencies. Whereas the canonicalization
  phase operates on a lower-level, transforming individual clauses, this phase focuses on transformations that affect
  multiple clauses, such as removing duplicate references to Fields if they are specified in both the `:breakout` and
  `:fields` clauses.

  This is not the only place that does such transformations; several pieces of QP middleware perform similar
  individual transformations, such as `reconcile-breakout-and-order-by-bucketing`.

  #### REMOVING EMPTY CLAUSES

  Removing empty clauses like `{:aggregation nil}` or `{:breakout []}`.

  Token normalization occurs first, followed by canonicalization, followed by removing empty clauses."
=======
  "Normalize MBQL 1-4 to MBQL 4."
>>>>>>> cccb11b0
  (:require
   #?@(:clj
       ([potemkin :as p]))
   [metabase.legacy-mbql.schema :as mbql.s]
   [metabase.legacy-mbql.schema.helpers :as helpers]
   [metabase.lib.normalize :as lib.normalize]
   [metabase.util.malli :as mu]))

;; this is only for the sake of a few random namespaces that use this still
#?(:clj
   (p/import-vars [helpers is-clause?]))

<<<<<<< HEAD
(defmethod canonicalize-mbql-clause :binning-strategy
  [[_ field strategy param binning-options]]
  (let [[_ id-or-name opts] (canonicalize-implicit-field-id field)]
    [:field
     id-or-name
     (assoc opts :binning (merge {:strategy strategy}
                                 (when param
                                   {strategy param})
                                 binning-options))]))

;;; filter clauses

;; For `and`/`or`/`not` compound filters, recurse on the arg(s), then simplify the whole thing.
(defn- canonicalize-compound-filter-clause [[filter-name & args]]
  (mbql.u/simplify-compound-filter
   (into [filter-name]
         ;; we need to canonicalize any other mbql clauses that might show up in args here because
         ;; simplify-compund-filter validates its output :(
         (map canonicalize-mbql-clause args))))

(doseq [clause-name [:and :or :not]]
  (defmethod canonicalize-mbql-clause clause-name
    [clause]
    (canonicalize-compound-filter-clause clause)))

(defmethod canonicalize-mbql-clause :inside
  [[_ field-1 field-2 & coordinates]]
  (into [:inside
         (canonicalize-implicit-field-id field-1)
         (canonicalize-implicit-field-id field-2)]
        coordinates))

(defmethod canonicalize-mbql-clause :time-interval
  [[_ field & args]]
  ;; if you specify a `:temporal-unit` for the Field inside a `:time-interval`, remove it. The unit in
  ;; `:time-interval` takes precedence.
  (let [field (cond-> (canonicalize-implicit-field-id field)
                (mbql.u/is-clause? :field field) (mbql.u/update-field-options dissoc :temporal-unit))]
    (into [:time-interval field] args)))

;; all the other filter types have an implicit field ID for the first arg
;; (e.g. [:= 10 20] gets canonicalized to [:= [:field-id 10] 20]
(defn- canonicalize-simple-filter-clause
  [[filter-name first-arg & other-args]]
  ;; Support legacy expressions like [:> 1 25] where 1 is a field id.
  (into [filter-name (canonicalize-implicit-field-id first-arg)]
        (map canonicalize-mbql-clause other-args)))

(doseq [clause-name [:= :!= :< :<= :> :>=
                     :in :not-in
                     :is-empty :not-empty :is-null :not-null
                     :between]]
  (defmethod canonicalize-mbql-clause clause-name
    [clause]
    (canonicalize-simple-filter-clause clause)))

;; These clauses have pMBQL-style options in index 1, when they have multiple arguments.
(doseq [tag [:starts-with :ends-with :contains :does-not-contain]]
  (defmethod canonicalize-mbql-clause tag
    [[_tag opts & args :as clause]]
    (if (> (count args) 2)
      (into [tag (or opts {})] (map canonicalize-mbql-clause args))
      (canonicalize-simple-filter-clause clause))))

;;; aggregations/expression subclauses

;; Remove `:rows` type aggregation (long-since deprecated; simplify means no aggregation) if present
(defmethod canonicalize-mbql-clause :rows
  [_]
  nil)

;; TODO -- if options is empty, should we just unwrap the clause?
(defmethod canonicalize-mbql-clause :aggregation-options
  [[_ wrapped-aggregation-clause options]]
  [:aggregation-options (canonicalize-mbql-clause wrapped-aggregation-clause) options])

;; for legacy `:named` aggregations convert them to a new-style `:aggregation-options` clause.
;;
;; 99.99% of clauses should have no options, however if they do and `:use-as-display-name?` is false (default is
;; true) then generate options to change `:name` rather than `:display-name`
(defmethod canonicalize-mbql-clause :named
  [[_ wrapped-ag expr-name & more]]
  (canonicalize-mbql-clause
   [:aggregation-options
    (canonicalize-mbql-clause wrapped-ag)
    (let [[{:keys [use-as-display-name?]}] more]
      (if (false? use-as-display-name?)
        {:name expr-name}
        {:display-name expr-name}))]))

(defn- canonicalize-count-clause [[clause-name field]]
  (if field
    [clause-name (canonicalize-implicit-field-id field)]
    [clause-name]))

(doseq [clause-name [:count :cum-count]]
  (defmethod canonicalize-mbql-clause clause-name
    [clause]
    (canonicalize-count-clause clause)))

(defn- canonicalize-simple-aggregation-with-field
  [[clause-name field]]
  [clause-name (canonicalize-implicit-field-id field)])

(doseq [clause-name [:avg :cum-sum :distinct :stddev :sum :min :max :median :var]]
  (defmethod canonicalize-mbql-clause clause-name
    [clause]
    (canonicalize-simple-aggregation-with-field clause)))

(defmethod canonicalize-mbql-clause :percentile
  [[_ field percentile]]
  [:percentile (canonicalize-implicit-field-id field) percentile])

(defn- canonicalize-filtered-aggregation-clause
  [[clause-name filter-subclause]]
  [clause-name (canonicalize-mbql-clause filter-subclause)])

(doseq [clause-name [:share :count-where]]
  (defmethod canonicalize-mbql-clause clause-name
    [clause]
    (canonicalize-filtered-aggregation-clause clause)))

(defmethod canonicalize-mbql-clause :sum-where
  [[_ field filter-subclause]]
  [:sum-where (canonicalize-mbql-clause field) (canonicalize-mbql-clause filter-subclause)])

(doseq [tag [:case :if]]
  (defmethod canonicalize-mbql-clause tag
    [[_ clauses options]]
    (if options
      (conj (canonicalize-mbql-clause [tag clauses])
            (normalize-tokens options :ignore-path))
      [tag (vec (for [[pred expr] clauses]
                  [(canonicalize-mbql-clause pred) (canonicalize-mbql-clause expr)]))])))

(defmethod canonicalize-mbql-clause :substring
  [[_ arg start & more]]
  (into [:substring
         (canonicalize-mbql-clause arg)
         ;; 0 indexes were allowed in the past but we are now enforcing this rule in MBQL.
         ;; This allows stored queries with literal 0 in the index to work.
         (if (= 0 start) 1 (canonicalize-mbql-clause start))]
        (map canonicalize-mbql-clause more)))

(defmethod canonicalize-mbql-clause :offset
  [[_tag opts expr n, :as clause]]
  {:pre [(= (count clause) 4)]}
  [:offset (or opts {}) (canonicalize-mbql-clause expr) n])

;;; top-level key canonicalization

(defn- canonicalize-mbql-clauses
  "Walk an `mbql-query` an canonicalize non-top-level clauses like `:fk->`."
  [form]
  (cond
    ;; Special handling for records so that they are not converted into plain maps.
    ;; Only the values are canonicalized.
    (record? form)
    (reduce-kv (fn [r k x] (assoc r k (canonicalize-mbql-clauses x))) form form)

    ;; Only the values are canonicalized.
    (map? form)
    (update-vals form canonicalize-mbql-clauses)

    (mbql-clause? form)
    (let [top-canonical
          (try
            (canonicalize-mbql-clause form)
            (catch #?(:clj Throwable :cljs js/Error) e
              (log/error "Invalid clause:" form)
              (throw (ex-info (i18n/tru "Invalid MBQL clause: {0}" (ex-message e))
                              {:clause form}
                              e))))]
      ;; Canonical clauses are assumed to be sequential things conj'd at the end.
      ;; In fact, they should better be vectors.
      (if (seq top-canonical)
        (into (conj (empty top-canonical) (first top-canonical))
              (map canonicalize-mbql-clauses)
              (rest top-canonical))
        top-canonical))

    ;; ISeq instances (e.g., list and lazy sequences) are converted to vectors.
    (seq? form)
    (mapv canonicalize-mbql-clauses form)

    ;; Other collections (e.g., vectors, sets, and queues) are assumed to be conj'd at the end
    ;; and we keep their types.
    (coll? form)
    (into (empty form) (map canonicalize-mbql-clauses) form)

    :else
    form))

(defn- wrap-single-aggregations
  "Convert old MBQL 95 single-aggregations like `{:aggregation :count}` or `{:aggregation [:count]}` to MBQL 98+
  multiple-aggregation syntax (e.g. `{:aggregation [[:count]]}`)."
  [aggregations]
  (lib.util.match/replace aggregations
    seq? (recur (vec &match))

    ;; something like {:aggregations :count} -- MBQL 95 single aggregation
    keyword?
    [[&match]]

    ;; special-case: MBQL 98 multiple aggregations using unwrapped :count or :rows
    ;; e.g. {:aggregations [:count [:sum 10]]} or {:aggregations [:count :count]}
    [(_ :guard (every-pred keyword? (complement #{:named :+ :- :* :/})))
     (_ :guard aggregation-subclause?)
     & _]
    (into [] (mapcat wrap-single-aggregations) aggregations)

    ;; something like {:aggregations [:sum 10]} -- MBQL 95 single aggregation
    [(_ :guard keyword?) & _]
    [&match]

    _
    &match))

(defn- canonicalize-aggregations
  "Canonicalize subclauses (see above) and make sure `:aggregation` is a sequence of clauses instead of a single
  clause."
  [aggregations]
  (->> (wrap-single-aggregations aggregations)
       (keep canonicalize-mbql-clauses)
       vec))

(defn- canonicalize-breakouts [breakouts]
  (if (mbql-clause? breakouts)
    (recur [breakouts])
    (not-empty (mapv wrap-implicit-field-id breakouts))))

(defn- canonicalize-order-by
  "Make sure order by clauses like `[:asc 10]` get `:field-id` added where appropriate, e.g. `[:asc [:field-id 10]]`"
  [clauses]
  (lib.util.match/replace clauses
    seq? (recur (vec &match))

    ;; MBQL 95 reversed [<field> <direction>] clause
    [field :asc]        (recur [:asc field])
    [field :desc]       (recur [:desc field])
    [field :ascending]  (recur [:asc field])
    [field :descending] (recur [:desc field])

    ;; MBQL 95 names but MBQL 98+ reversed syntax
    [:ascending field]  (recur [:asc field])
    [:descending field] (recur [:desc field])

    [:asc field]  [:asc  (canonicalize-implicit-field-id field)]
    [:desc field] [:desc (canonicalize-implicit-field-id field)]

    ;; this case should be the first one hit when we come in with a vector of clauses e.g. [[:asc 1] [:desc 2]]
    [& clauses] (vec (distinct (map canonicalize-order-by clauses)))))

(declare canonicalize-inner-mbql-query)

(defn- canonicalize-template-tag [{:keys [dimension], :as tag}]
  (cond-> tag
    dimension (update :dimension canonicalize-mbql-clause)))

(defn- canonicalize-template-tags [tags]
  (into {} (for [[tag-name tag] tags]
             [tag-name (canonicalize-template-tag tag)])))

(defn- canonicalize-native-query [{:keys [template-tags], :as native-query}]
  (cond-> native-query
    template-tags (update :template-tags canonicalize-template-tags)))

(defn- canonicalize-source-query [{native? :native, :as source-query}]
  (cond-> source-query
    (not native?) canonicalize-inner-mbql-query
    native?       canonicalize-native-query))

(defn- non-empty? [x]
  (if (coll? x)
    (seq x)
    (some? x)))

(defn- canonicalize-top-level-mbql-clauses
  "Perform specific steps to canonicalize the various top-level clauses in an MBQL query."
  [mbql-query]
  (cond-> mbql-query
    (non-empty? (:aggregation  mbql-query)) (update :aggregation  canonicalize-aggregations)
    (non-empty? (:breakout     mbql-query)) (update :breakout     canonicalize-breakouts)
    (non-empty? (:fields       mbql-query)) (update :fields       (partial mapv wrap-implicit-field-id))
    (non-empty? (:order-by     mbql-query)) (update :order-by     canonicalize-order-by)
    (non-empty? (:source-query mbql-query)) (update :source-query canonicalize-source-query)))

(def ^:private ^{:arglists '([query])} canonicalize-inner-mbql-query
  (comp canonicalize-mbql-clauses canonicalize-top-level-mbql-clauses))

(defn- move-source-metadata-to-mbql-query
  "In Metabase 0.33.0 `:source-metadata` about resolved queries is added to the 'inner' MBQL query rather than to the
  top-level; if we encounter the old style, move it to the appropriate location."
  [{:keys [source-metadata], :as query}]
  (-> query
      (dissoc :source-metadata)
      (assoc-in [:query :source-metadata] source-metadata)))

(defn- canonicalize-mbql-clauses-excluding-native
  [{:keys [native] :as outer-query}]
  (if native
    (-> outer-query (dissoc :native) canonicalize-mbql-clauses (assoc :native native))
    (canonicalize-mbql-clauses outer-query)))

(defn- canonicalize
  "Canonicalize a query [MBQL query], rewriting the query as if you perfectly followed the recommended style guides for
  writing MBQL. Does things like removes unneeded and empty clauses, converts older MBQL '95 syntax to MBQL '98, etc."
  [{:keys [query parameters source-metadata native], :as outer-query}]
  (try
    (cond-> outer-query
      source-metadata move-source-metadata-to-mbql-query
      query           (update :query canonicalize-inner-mbql-query)
      parameters      (update :parameters (partial mapv canonicalize-mbql-clauses))
      native          (update :native canonicalize-native-query)
      true            canonicalize-mbql-clauses-excluding-native)
    (catch #?(:clj Throwable :cljs js/Error) e
      (throw (ex-info (i18n/tru "Error canonicalizing query: {0}" (ex-message e))
                      {:query query}
                      e)))))

;;; +----------------------------------------------------------------------------------------------------------------+
;;; |                                          WHOLE-QUERY TRANSFORMATIONS                                           |
;;; +----------------------------------------------------------------------------------------------------------------+

(defn- remove-breakout-fields-from-fields
  "Remove any Fields specified in both `:breakout` and `:fields` from `:fields`; it is implied that any breakout Field
  will be returned, specifying it in both would imply it is to be returned twice, which tends to cause confusion for
  the QP and drivers. (This is done to work around historic bugs with the way queries were generated on the frontend;
  I'm not sure this behavior makes sense, but removing it would break existing queries.)

  We will remove either exact matches:

    {:breakout [[:field-id 10]], :fields [[:field-id 10]]} ; -> {:breakout [[:field-id 10]]}

  or unbucketed matches:

    {:breakout [[:datetime-field [:field-id 10] :month]], :fields [[:field-id 10]]}
    ;; -> {:breakout [[:field-id 10]]}"
  [{{:keys [breakout fields]} :query, :as query}]
  (if-not (and (seq breakout) (seq fields))
    query
    ;; get a set of all Field clauses (of any type) in the breakout. For temporal-bucketed fields, we'll include both
    ;; the bucketed `[:datetime-field <field> ...]` clause and the `<field>` clause it wraps
    (let [breakout-fields (into #{} cat (lib.util.match/match breakout
                                          [:field id-or-name opts]
                                          [&match
                                           [:field id-or-name (dissoc opts :temporal-unit)]]))]
      ;; now remove all the Fields in `:fields` that match the ones in the set
      (update-in query [:query :fields] (comp vec (partial remove breakout-fields))))))

(defn- perform-whole-query-transformations
  "Perform transformations that operate on the query as a whole, making sure the structure as a whole is logical and
  consistent."
  [query]
  (try
    (remove-breakout-fields-from-fields query)
    (catch #?(:clj Throwable :cljs js/Error) e
      (throw (ex-info (i18n/tru "Error performing whole query transformations")
                      {:query query}
                      e)))))

;;; +----------------------------------------------------------------------------------------------------------------+
;;; |                                             LEGACY FILTER CLAUSES                                              |
;;; +----------------------------------------------------------------------------------------------------------------+

(defn- temporal-unit
  [field]
  (-> field mbql.u/field-options :temporal-unit))

(defn- temporal-unit-is? [units]
  #(units (temporal-unit %)))

(defn- remove-temporal-unit
  [field]
  (mbql.u/update-field-options field dissoc :temporal-unit :original-temporal-unit))

(mu/defn ^:private replace-relative-date-filters :- mbql.s/Filter
  "Replaces broken relative date filter clauses with `:relative-time-interval` calls.

  Previously we generated a complex expression for relative date filters with an offset on the FE. It turned out that
  the expression was wrong by 1 offset unit, e.g. if the offset was by months, it was wrong by 1 month. To fix the issue
  we introduced a new `:relative-time-interval` function that served several purposes. It captured the user intent
  clearly while hiding the implementation details; it also fixed the underlying expression. Here we match the old
  expression and convert it to a `:relative-time-interval` call, honoring the original user intent. See #46211 and
  #46438 for details."
  [filter-clause :- mbql.s/Filter]
  (lib.util.match/replace filter-clause
    [:between
     [:+
      field
      [:interval (offset-value :guard integer?) (offset-unit :guard keyword?)]]
     [:relative-datetime
      (start-value :guard integer?)
      (start-unit :guard keyword?)]
     [:relative-datetime
      (end-value :guard integer?)
      (end-unit :guard keyword?)]]
    (let [offset-value (- offset-value)]
      (if (and (= start-unit end-unit)
               (or (and (pos? offset-value) (zero? start-value) (pos? end-value))
                   (and (neg? offset-value) (neg? start-value) (zero? end-value))))
        [:relative-time-interval
         field
         (if (neg? offset-value) start-value end-value)
         start-unit
         offset-value
         offset-unit]
        &match))))

(mu/defn ^:private replace-exclude-date-filters :- mbql.s/Filter
  "Replaces legacy exclude date filter clauses that rely on temporal bucketing with `:temporal-extract` function calls."
  [filter-clause :- mbql.s/Filter]
  (lib.util.match/replace filter-clause
    [:!=
     (field :guard (every-pred mbql.preds/Field? (temporal-unit-is? #{:hour-of-day})))
     & (args :guard #(every? number? %))]
    (into [:!= [:get-hour (remove-temporal-unit field)]] args)

    [:!=
     (field :guard (every-pred mbql.preds/Field? (temporal-unit-is? #{:day-of-week :month-of-year :quarter-of-year})))
     & (args :guard #(every? u.time/timestamp-coercible? %))]
    (let [args (mapv u.time/coerce-to-timestamp args)]
      (if (every? u.time/valid? args)
        (let [unit         (temporal-unit field)
              field        (remove-temporal-unit field)
              extract-expr (case unit
                             :day-of-week     [:get-day-of-week field :iso]
                             :month-of-year   [:get-month field]
                             :quarter-of-year [:get-quarter field])
              extract-unit (if (= unit :day-of-week) :day-of-week-iso unit)]
          (into [:!= extract-expr]
                (map #(u.time/extract % extract-unit))
                args))
        &match))))

(defn- replace-legacy-filters
  "Replaces legacy filter clauses with modern alternatives."
  [query]
  (try
    (lib.util.match/replace query
      (filter-clause :guard mbql.preds/Filter?)
      (-> filter-clause
          replace-relative-date-filters
          replace-exclude-date-filters))
    (catch #?(:clj Throwable :cljs :default) e
      (throw (ex-info (i18n/tru "Error replacing legacy filters")
                      {:query query}
                      e)))))

;;; +----------------------------------------------------------------------------------------------------------------+
;;; |                                             REMOVING EMPTY CLAUSES                                             |
;;; +----------------------------------------------------------------------------------------------------------------+

(declare remove-empty-clauses)

(defn- remove-empty-clauses-in-map [m path]
  (let [m (into (empty m) (for [[k v] m
                                :let  [v (remove-empty-clauses v (conj path k))]
                                :when (some? v)]
                            [k v]))]
    (when (seq m)
      m)))

(defn- remove-empty-clauses-in-sequence* [xs path]
  (let [xs (mapv #(remove-empty-clauses % (conj path ::sequence))
                 xs)]
    (when (some some? xs)
      xs)))

(defmulti ^:private remove-empty-clauses-in-mbql-clause
  {:arglists '([clause path])}
  (fn [[tag] _path]
    tag))

(defmethod remove-empty-clauses-in-mbql-clause :default
  [clause path]
  (remove-empty-clauses-in-sequence* clause path))

(defmethod remove-empty-clauses-in-mbql-clause :offset
  [[_tag opts expr n] path]
  [:offset opts (remove-empty-clauses expr (conj path :offset)) n])

(defn- remove-empty-clauses-in-sequence [x path]
  (if (mbql-clause? x)
    (remove-empty-clauses-in-mbql-clause x path)
    (remove-empty-clauses-in-sequence* x path)))

(defn- remove-empty-clauses-in-join [join]
  (remove-empty-clauses join [:query]))

(defn- remove-empty-clauses-in-source-query [{native? :native, :as source-query}]
  (if native?
    (-> source-query
        (set/rename-keys {:native :query})
        (remove-empty-clauses [:native])
        (set/rename-keys {:query :native}))
    (remove-empty-clauses source-query [:query])))

(defn- remove-empty-clauses-in-parameter [parameter]
  (merge
   ;; don't remove `value: nil` from a parameter, the FE code (`haveParametersChanged`) is extremely dumb and will
   ;; consider the parameter to have changed and thus the query to be 'dirty' if we do this.
   (select-keys parameter [:value])
   (remove-empty-clauses-in-map parameter [:parameters ::sequence])))

(def ^:private path->special-remove-empty-clauses-fn
  {:native       identity
   :query        {:source-query remove-empty-clauses-in-source-query
                  :joins        {::sequence remove-empty-clauses-in-join}}
   :parameters   {::sequence remove-empty-clauses-in-parameter}
   :viz-settings identity
   :create-row   identity
   :update-row   identity})

(defn- remove-empty-clauses
  "Remove any empty or `nil` clauses in a query."
  ([query]
   (remove-empty-clauses query []))

  ([x path]
   (try
     (let [special-fn (when (seq path)
                        (get-in path->special-remove-empty-clauses-fn path))]
       (cond
         (fn? special-fn) (special-fn x)
         (record? x)      x
         (map? x)         (remove-empty-clauses-in-map x path)
         (sequential? x)  (remove-empty-clauses-in-sequence x path)
         :else            x))
     (catch #?(:clj Throwable :cljs js/Error) e
       (throw (ex-info "Error removing empty clauses from form."
                       {:form x, :path path}
                       e))))))

;;; +----------------------------------------------------------------------------------------------------------------+
;;; |                                            PUTTING IT ALL TOGETHER                                             |
;;; +----------------------------------------------------------------------------------------------------------------+
=======
(defn- infer-schema [x]
  (or (when (sequential? x)
        (when-let [tag (helpers/effective-clause-tag x)]
          (keyword "metabase.legacy-mbql.schema" (name tag))))
      ::mbql.s/Query))
>>>>>>> cccb11b0

(defn normalize
  "Normalize the tokens in a Metabase query (i.e., make them all `lisp-case` keywords), rewrite deprecated clauses as
  MBQL 4, and remove empty clauses."
  ([x]
   (normalize (infer-schema x) x))

  ([schema x]
   (when (:lib/type x)
     (throw (ex-info "Legacy MBQL normalization code cannot normalize MBQL >= 5" {:query x})))
   (lib.normalize/normalize schema x)))

(mu/defn normalize-or-throw :- ::mbql.s/Query
  "Like [[normalize]], but checks the result against the Malli schema for a legacy query, which will cause it to throw
  if it fails (at least in dev)."
  [query :- :map]
  (normalize query))

(defn normalize-field-ref
  "Normalize the field ref. Ensure it's well-formed mbql, not just json.

  DEPRECATED: use Lib + MBQL 5 in new code going forward."
  {:deprecated "0.57.0"}
  [clause]
  (normalize ::mbql.s/field clause))<|MERGE_RESOLUTION|>--- conflicted
+++ resolved
@@ -1,37 +1,5 @@
 (ns metabase.legacy-mbql.normalize
-<<<<<<< HEAD
-  "Logic for taking any sort of weird MBQL query and normalizing it into a standardized, canonical form. You can think
-  of this like taking any 'valid' MBQL query and rewriting it as-if it was written in perfect up-to-date MBQL in the
-  latest version. There are four main things done here, done as four separate steps:
-
-  #### NORMALIZING TOKENS
-
-  Converting all identifiers to lower-case, lisp-case keywords. e.g. `{\"SOURCE_TABLE\" 10}` becomes `{:source-table
-  10}`.
-
-  #### CANONICALIZING THE QUERY
-
-  Rewriting deprecated MBQL 95/98 syntax and other things that are still supported for backwards-compatibility in
-  canonical modern MBQL syntax. For example `{:breakout [:count 10]}` becomes `{:breakout [[:count [:field 10 nil]]]}`.
-
-  #### WHOLE-QUERY TRANSFORMATIONS
-
-  Transformations and cleanup of the query structure as a whole to fix inconsistencies. Whereas the canonicalization
-  phase operates on a lower-level, transforming individual clauses, this phase focuses on transformations that affect
-  multiple clauses, such as removing duplicate references to Fields if they are specified in both the `:breakout` and
-  `:fields` clauses.
-
-  This is not the only place that does such transformations; several pieces of QP middleware perform similar
-  individual transformations, such as `reconcile-breakout-and-order-by-bucketing`.
-
-  #### REMOVING EMPTY CLAUSES
-
-  Removing empty clauses like `{:aggregation nil}` or `{:breakout []}`.
-
-  Token normalization occurs first, followed by canonicalization, followed by removing empty clauses."
-=======
   "Normalize MBQL 1-4 to MBQL 4."
->>>>>>> cccb11b0
   (:require
    #?@(:clj
        ([potemkin :as p]))
@@ -44,551 +12,11 @@
 #?(:clj
    (p/import-vars [helpers is-clause?]))
 
-<<<<<<< HEAD
-(defmethod canonicalize-mbql-clause :binning-strategy
-  [[_ field strategy param binning-options]]
-  (let [[_ id-or-name opts] (canonicalize-implicit-field-id field)]
-    [:field
-     id-or-name
-     (assoc opts :binning (merge {:strategy strategy}
-                                 (when param
-                                   {strategy param})
-                                 binning-options))]))
-
-;;; filter clauses
-
-;; For `and`/`or`/`not` compound filters, recurse on the arg(s), then simplify the whole thing.
-(defn- canonicalize-compound-filter-clause [[filter-name & args]]
-  (mbql.u/simplify-compound-filter
-   (into [filter-name]
-         ;; we need to canonicalize any other mbql clauses that might show up in args here because
-         ;; simplify-compund-filter validates its output :(
-         (map canonicalize-mbql-clause args))))
-
-(doseq [clause-name [:and :or :not]]
-  (defmethod canonicalize-mbql-clause clause-name
-    [clause]
-    (canonicalize-compound-filter-clause clause)))
-
-(defmethod canonicalize-mbql-clause :inside
-  [[_ field-1 field-2 & coordinates]]
-  (into [:inside
-         (canonicalize-implicit-field-id field-1)
-         (canonicalize-implicit-field-id field-2)]
-        coordinates))
-
-(defmethod canonicalize-mbql-clause :time-interval
-  [[_ field & args]]
-  ;; if you specify a `:temporal-unit` for the Field inside a `:time-interval`, remove it. The unit in
-  ;; `:time-interval` takes precedence.
-  (let [field (cond-> (canonicalize-implicit-field-id field)
-                (mbql.u/is-clause? :field field) (mbql.u/update-field-options dissoc :temporal-unit))]
-    (into [:time-interval field] args)))
-
-;; all the other filter types have an implicit field ID for the first arg
-;; (e.g. [:= 10 20] gets canonicalized to [:= [:field-id 10] 20]
-(defn- canonicalize-simple-filter-clause
-  [[filter-name first-arg & other-args]]
-  ;; Support legacy expressions like [:> 1 25] where 1 is a field id.
-  (into [filter-name (canonicalize-implicit-field-id first-arg)]
-        (map canonicalize-mbql-clause other-args)))
-
-(doseq [clause-name [:= :!= :< :<= :> :>=
-                     :in :not-in
-                     :is-empty :not-empty :is-null :not-null
-                     :between]]
-  (defmethod canonicalize-mbql-clause clause-name
-    [clause]
-    (canonicalize-simple-filter-clause clause)))
-
-;; These clauses have pMBQL-style options in index 1, when they have multiple arguments.
-(doseq [tag [:starts-with :ends-with :contains :does-not-contain]]
-  (defmethod canonicalize-mbql-clause tag
-    [[_tag opts & args :as clause]]
-    (if (> (count args) 2)
-      (into [tag (or opts {})] (map canonicalize-mbql-clause args))
-      (canonicalize-simple-filter-clause clause))))
-
-;;; aggregations/expression subclauses
-
-;; Remove `:rows` type aggregation (long-since deprecated; simplify means no aggregation) if present
-(defmethod canonicalize-mbql-clause :rows
-  [_]
-  nil)
-
-;; TODO -- if options is empty, should we just unwrap the clause?
-(defmethod canonicalize-mbql-clause :aggregation-options
-  [[_ wrapped-aggregation-clause options]]
-  [:aggregation-options (canonicalize-mbql-clause wrapped-aggregation-clause) options])
-
-;; for legacy `:named` aggregations convert them to a new-style `:aggregation-options` clause.
-;;
-;; 99.99% of clauses should have no options, however if they do and `:use-as-display-name?` is false (default is
-;; true) then generate options to change `:name` rather than `:display-name`
-(defmethod canonicalize-mbql-clause :named
-  [[_ wrapped-ag expr-name & more]]
-  (canonicalize-mbql-clause
-   [:aggregation-options
-    (canonicalize-mbql-clause wrapped-ag)
-    (let [[{:keys [use-as-display-name?]}] more]
-      (if (false? use-as-display-name?)
-        {:name expr-name}
-        {:display-name expr-name}))]))
-
-(defn- canonicalize-count-clause [[clause-name field]]
-  (if field
-    [clause-name (canonicalize-implicit-field-id field)]
-    [clause-name]))
-
-(doseq [clause-name [:count :cum-count]]
-  (defmethod canonicalize-mbql-clause clause-name
-    [clause]
-    (canonicalize-count-clause clause)))
-
-(defn- canonicalize-simple-aggregation-with-field
-  [[clause-name field]]
-  [clause-name (canonicalize-implicit-field-id field)])
-
-(doseq [clause-name [:avg :cum-sum :distinct :stddev :sum :min :max :median :var]]
-  (defmethod canonicalize-mbql-clause clause-name
-    [clause]
-    (canonicalize-simple-aggregation-with-field clause)))
-
-(defmethod canonicalize-mbql-clause :percentile
-  [[_ field percentile]]
-  [:percentile (canonicalize-implicit-field-id field) percentile])
-
-(defn- canonicalize-filtered-aggregation-clause
-  [[clause-name filter-subclause]]
-  [clause-name (canonicalize-mbql-clause filter-subclause)])
-
-(doseq [clause-name [:share :count-where]]
-  (defmethod canonicalize-mbql-clause clause-name
-    [clause]
-    (canonicalize-filtered-aggregation-clause clause)))
-
-(defmethod canonicalize-mbql-clause :sum-where
-  [[_ field filter-subclause]]
-  [:sum-where (canonicalize-mbql-clause field) (canonicalize-mbql-clause filter-subclause)])
-
-(doseq [tag [:case :if]]
-  (defmethod canonicalize-mbql-clause tag
-    [[_ clauses options]]
-    (if options
-      (conj (canonicalize-mbql-clause [tag clauses])
-            (normalize-tokens options :ignore-path))
-      [tag (vec (for [[pred expr] clauses]
-                  [(canonicalize-mbql-clause pred) (canonicalize-mbql-clause expr)]))])))
-
-(defmethod canonicalize-mbql-clause :substring
-  [[_ arg start & more]]
-  (into [:substring
-         (canonicalize-mbql-clause arg)
-         ;; 0 indexes were allowed in the past but we are now enforcing this rule in MBQL.
-         ;; This allows stored queries with literal 0 in the index to work.
-         (if (= 0 start) 1 (canonicalize-mbql-clause start))]
-        (map canonicalize-mbql-clause more)))
-
-(defmethod canonicalize-mbql-clause :offset
-  [[_tag opts expr n, :as clause]]
-  {:pre [(= (count clause) 4)]}
-  [:offset (or opts {}) (canonicalize-mbql-clause expr) n])
-
-;;; top-level key canonicalization
-
-(defn- canonicalize-mbql-clauses
-  "Walk an `mbql-query` an canonicalize non-top-level clauses like `:fk->`."
-  [form]
-  (cond
-    ;; Special handling for records so that they are not converted into plain maps.
-    ;; Only the values are canonicalized.
-    (record? form)
-    (reduce-kv (fn [r k x] (assoc r k (canonicalize-mbql-clauses x))) form form)
-
-    ;; Only the values are canonicalized.
-    (map? form)
-    (update-vals form canonicalize-mbql-clauses)
-
-    (mbql-clause? form)
-    (let [top-canonical
-          (try
-            (canonicalize-mbql-clause form)
-            (catch #?(:clj Throwable :cljs js/Error) e
-              (log/error "Invalid clause:" form)
-              (throw (ex-info (i18n/tru "Invalid MBQL clause: {0}" (ex-message e))
-                              {:clause form}
-                              e))))]
-      ;; Canonical clauses are assumed to be sequential things conj'd at the end.
-      ;; In fact, they should better be vectors.
-      (if (seq top-canonical)
-        (into (conj (empty top-canonical) (first top-canonical))
-              (map canonicalize-mbql-clauses)
-              (rest top-canonical))
-        top-canonical))
-
-    ;; ISeq instances (e.g., list and lazy sequences) are converted to vectors.
-    (seq? form)
-    (mapv canonicalize-mbql-clauses form)
-
-    ;; Other collections (e.g., vectors, sets, and queues) are assumed to be conj'd at the end
-    ;; and we keep their types.
-    (coll? form)
-    (into (empty form) (map canonicalize-mbql-clauses) form)
-
-    :else
-    form))
-
-(defn- wrap-single-aggregations
-  "Convert old MBQL 95 single-aggregations like `{:aggregation :count}` or `{:aggregation [:count]}` to MBQL 98+
-  multiple-aggregation syntax (e.g. `{:aggregation [[:count]]}`)."
-  [aggregations]
-  (lib.util.match/replace aggregations
-    seq? (recur (vec &match))
-
-    ;; something like {:aggregations :count} -- MBQL 95 single aggregation
-    keyword?
-    [[&match]]
-
-    ;; special-case: MBQL 98 multiple aggregations using unwrapped :count or :rows
-    ;; e.g. {:aggregations [:count [:sum 10]]} or {:aggregations [:count :count]}
-    [(_ :guard (every-pred keyword? (complement #{:named :+ :- :* :/})))
-     (_ :guard aggregation-subclause?)
-     & _]
-    (into [] (mapcat wrap-single-aggregations) aggregations)
-
-    ;; something like {:aggregations [:sum 10]} -- MBQL 95 single aggregation
-    [(_ :guard keyword?) & _]
-    [&match]
-
-    _
-    &match))
-
-(defn- canonicalize-aggregations
-  "Canonicalize subclauses (see above) and make sure `:aggregation` is a sequence of clauses instead of a single
-  clause."
-  [aggregations]
-  (->> (wrap-single-aggregations aggregations)
-       (keep canonicalize-mbql-clauses)
-       vec))
-
-(defn- canonicalize-breakouts [breakouts]
-  (if (mbql-clause? breakouts)
-    (recur [breakouts])
-    (not-empty (mapv wrap-implicit-field-id breakouts))))
-
-(defn- canonicalize-order-by
-  "Make sure order by clauses like `[:asc 10]` get `:field-id` added where appropriate, e.g. `[:asc [:field-id 10]]`"
-  [clauses]
-  (lib.util.match/replace clauses
-    seq? (recur (vec &match))
-
-    ;; MBQL 95 reversed [<field> <direction>] clause
-    [field :asc]        (recur [:asc field])
-    [field :desc]       (recur [:desc field])
-    [field :ascending]  (recur [:asc field])
-    [field :descending] (recur [:desc field])
-
-    ;; MBQL 95 names but MBQL 98+ reversed syntax
-    [:ascending field]  (recur [:asc field])
-    [:descending field] (recur [:desc field])
-
-    [:asc field]  [:asc  (canonicalize-implicit-field-id field)]
-    [:desc field] [:desc (canonicalize-implicit-field-id field)]
-
-    ;; this case should be the first one hit when we come in with a vector of clauses e.g. [[:asc 1] [:desc 2]]
-    [& clauses] (vec (distinct (map canonicalize-order-by clauses)))))
-
-(declare canonicalize-inner-mbql-query)
-
-(defn- canonicalize-template-tag [{:keys [dimension], :as tag}]
-  (cond-> tag
-    dimension (update :dimension canonicalize-mbql-clause)))
-
-(defn- canonicalize-template-tags [tags]
-  (into {} (for [[tag-name tag] tags]
-             [tag-name (canonicalize-template-tag tag)])))
-
-(defn- canonicalize-native-query [{:keys [template-tags], :as native-query}]
-  (cond-> native-query
-    template-tags (update :template-tags canonicalize-template-tags)))
-
-(defn- canonicalize-source-query [{native? :native, :as source-query}]
-  (cond-> source-query
-    (not native?) canonicalize-inner-mbql-query
-    native?       canonicalize-native-query))
-
-(defn- non-empty? [x]
-  (if (coll? x)
-    (seq x)
-    (some? x)))
-
-(defn- canonicalize-top-level-mbql-clauses
-  "Perform specific steps to canonicalize the various top-level clauses in an MBQL query."
-  [mbql-query]
-  (cond-> mbql-query
-    (non-empty? (:aggregation  mbql-query)) (update :aggregation  canonicalize-aggregations)
-    (non-empty? (:breakout     mbql-query)) (update :breakout     canonicalize-breakouts)
-    (non-empty? (:fields       mbql-query)) (update :fields       (partial mapv wrap-implicit-field-id))
-    (non-empty? (:order-by     mbql-query)) (update :order-by     canonicalize-order-by)
-    (non-empty? (:source-query mbql-query)) (update :source-query canonicalize-source-query)))
-
-(def ^:private ^{:arglists '([query])} canonicalize-inner-mbql-query
-  (comp canonicalize-mbql-clauses canonicalize-top-level-mbql-clauses))
-
-(defn- move-source-metadata-to-mbql-query
-  "In Metabase 0.33.0 `:source-metadata` about resolved queries is added to the 'inner' MBQL query rather than to the
-  top-level; if we encounter the old style, move it to the appropriate location."
-  [{:keys [source-metadata], :as query}]
-  (-> query
-      (dissoc :source-metadata)
-      (assoc-in [:query :source-metadata] source-metadata)))
-
-(defn- canonicalize-mbql-clauses-excluding-native
-  [{:keys [native] :as outer-query}]
-  (if native
-    (-> outer-query (dissoc :native) canonicalize-mbql-clauses (assoc :native native))
-    (canonicalize-mbql-clauses outer-query)))
-
-(defn- canonicalize
-  "Canonicalize a query [MBQL query], rewriting the query as if you perfectly followed the recommended style guides for
-  writing MBQL. Does things like removes unneeded and empty clauses, converts older MBQL '95 syntax to MBQL '98, etc."
-  [{:keys [query parameters source-metadata native], :as outer-query}]
-  (try
-    (cond-> outer-query
-      source-metadata move-source-metadata-to-mbql-query
-      query           (update :query canonicalize-inner-mbql-query)
-      parameters      (update :parameters (partial mapv canonicalize-mbql-clauses))
-      native          (update :native canonicalize-native-query)
-      true            canonicalize-mbql-clauses-excluding-native)
-    (catch #?(:clj Throwable :cljs js/Error) e
-      (throw (ex-info (i18n/tru "Error canonicalizing query: {0}" (ex-message e))
-                      {:query query}
-                      e)))))
-
-;;; +----------------------------------------------------------------------------------------------------------------+
-;;; |                                          WHOLE-QUERY TRANSFORMATIONS                                           |
-;;; +----------------------------------------------------------------------------------------------------------------+
-
-(defn- remove-breakout-fields-from-fields
-  "Remove any Fields specified in both `:breakout` and `:fields` from `:fields`; it is implied that any breakout Field
-  will be returned, specifying it in both would imply it is to be returned twice, which tends to cause confusion for
-  the QP and drivers. (This is done to work around historic bugs with the way queries were generated on the frontend;
-  I'm not sure this behavior makes sense, but removing it would break existing queries.)
-
-  We will remove either exact matches:
-
-    {:breakout [[:field-id 10]], :fields [[:field-id 10]]} ; -> {:breakout [[:field-id 10]]}
-
-  or unbucketed matches:
-
-    {:breakout [[:datetime-field [:field-id 10] :month]], :fields [[:field-id 10]]}
-    ;; -> {:breakout [[:field-id 10]]}"
-  [{{:keys [breakout fields]} :query, :as query}]
-  (if-not (and (seq breakout) (seq fields))
-    query
-    ;; get a set of all Field clauses (of any type) in the breakout. For temporal-bucketed fields, we'll include both
-    ;; the bucketed `[:datetime-field <field> ...]` clause and the `<field>` clause it wraps
-    (let [breakout-fields (into #{} cat (lib.util.match/match breakout
-                                          [:field id-or-name opts]
-                                          [&match
-                                           [:field id-or-name (dissoc opts :temporal-unit)]]))]
-      ;; now remove all the Fields in `:fields` that match the ones in the set
-      (update-in query [:query :fields] (comp vec (partial remove breakout-fields))))))
-
-(defn- perform-whole-query-transformations
-  "Perform transformations that operate on the query as a whole, making sure the structure as a whole is logical and
-  consistent."
-  [query]
-  (try
-    (remove-breakout-fields-from-fields query)
-    (catch #?(:clj Throwable :cljs js/Error) e
-      (throw (ex-info (i18n/tru "Error performing whole query transformations")
-                      {:query query}
-                      e)))))
-
-;;; +----------------------------------------------------------------------------------------------------------------+
-;;; |                                             LEGACY FILTER CLAUSES                                              |
-;;; +----------------------------------------------------------------------------------------------------------------+
-
-(defn- temporal-unit
-  [field]
-  (-> field mbql.u/field-options :temporal-unit))
-
-(defn- temporal-unit-is? [units]
-  #(units (temporal-unit %)))
-
-(defn- remove-temporal-unit
-  [field]
-  (mbql.u/update-field-options field dissoc :temporal-unit :original-temporal-unit))
-
-(mu/defn ^:private replace-relative-date-filters :- mbql.s/Filter
-  "Replaces broken relative date filter clauses with `:relative-time-interval` calls.
-
-  Previously we generated a complex expression for relative date filters with an offset on the FE. It turned out that
-  the expression was wrong by 1 offset unit, e.g. if the offset was by months, it was wrong by 1 month. To fix the issue
-  we introduced a new `:relative-time-interval` function that served several purposes. It captured the user intent
-  clearly while hiding the implementation details; it also fixed the underlying expression. Here we match the old
-  expression and convert it to a `:relative-time-interval` call, honoring the original user intent. See #46211 and
-  #46438 for details."
-  [filter-clause :- mbql.s/Filter]
-  (lib.util.match/replace filter-clause
-    [:between
-     [:+
-      field
-      [:interval (offset-value :guard integer?) (offset-unit :guard keyword?)]]
-     [:relative-datetime
-      (start-value :guard integer?)
-      (start-unit :guard keyword?)]
-     [:relative-datetime
-      (end-value :guard integer?)
-      (end-unit :guard keyword?)]]
-    (let [offset-value (- offset-value)]
-      (if (and (= start-unit end-unit)
-               (or (and (pos? offset-value) (zero? start-value) (pos? end-value))
-                   (and (neg? offset-value) (neg? start-value) (zero? end-value))))
-        [:relative-time-interval
-         field
-         (if (neg? offset-value) start-value end-value)
-         start-unit
-         offset-value
-         offset-unit]
-        &match))))
-
-(mu/defn ^:private replace-exclude-date-filters :- mbql.s/Filter
-  "Replaces legacy exclude date filter clauses that rely on temporal bucketing with `:temporal-extract` function calls."
-  [filter-clause :- mbql.s/Filter]
-  (lib.util.match/replace filter-clause
-    [:!=
-     (field :guard (every-pred mbql.preds/Field? (temporal-unit-is? #{:hour-of-day})))
-     & (args :guard #(every? number? %))]
-    (into [:!= [:get-hour (remove-temporal-unit field)]] args)
-
-    [:!=
-     (field :guard (every-pred mbql.preds/Field? (temporal-unit-is? #{:day-of-week :month-of-year :quarter-of-year})))
-     & (args :guard #(every? u.time/timestamp-coercible? %))]
-    (let [args (mapv u.time/coerce-to-timestamp args)]
-      (if (every? u.time/valid? args)
-        (let [unit         (temporal-unit field)
-              field        (remove-temporal-unit field)
-              extract-expr (case unit
-                             :day-of-week     [:get-day-of-week field :iso]
-                             :month-of-year   [:get-month field]
-                             :quarter-of-year [:get-quarter field])
-              extract-unit (if (= unit :day-of-week) :day-of-week-iso unit)]
-          (into [:!= extract-expr]
-                (map #(u.time/extract % extract-unit))
-                args))
-        &match))))
-
-(defn- replace-legacy-filters
-  "Replaces legacy filter clauses with modern alternatives."
-  [query]
-  (try
-    (lib.util.match/replace query
-      (filter-clause :guard mbql.preds/Filter?)
-      (-> filter-clause
-          replace-relative-date-filters
-          replace-exclude-date-filters))
-    (catch #?(:clj Throwable :cljs :default) e
-      (throw (ex-info (i18n/tru "Error replacing legacy filters")
-                      {:query query}
-                      e)))))
-
-;;; +----------------------------------------------------------------------------------------------------------------+
-;;; |                                             REMOVING EMPTY CLAUSES                                             |
-;;; +----------------------------------------------------------------------------------------------------------------+
-
-(declare remove-empty-clauses)
-
-(defn- remove-empty-clauses-in-map [m path]
-  (let [m (into (empty m) (for [[k v] m
-                                :let  [v (remove-empty-clauses v (conj path k))]
-                                :when (some? v)]
-                            [k v]))]
-    (when (seq m)
-      m)))
-
-(defn- remove-empty-clauses-in-sequence* [xs path]
-  (let [xs (mapv #(remove-empty-clauses % (conj path ::sequence))
-                 xs)]
-    (when (some some? xs)
-      xs)))
-
-(defmulti ^:private remove-empty-clauses-in-mbql-clause
-  {:arglists '([clause path])}
-  (fn [[tag] _path]
-    tag))
-
-(defmethod remove-empty-clauses-in-mbql-clause :default
-  [clause path]
-  (remove-empty-clauses-in-sequence* clause path))
-
-(defmethod remove-empty-clauses-in-mbql-clause :offset
-  [[_tag opts expr n] path]
-  [:offset opts (remove-empty-clauses expr (conj path :offset)) n])
-
-(defn- remove-empty-clauses-in-sequence [x path]
-  (if (mbql-clause? x)
-    (remove-empty-clauses-in-mbql-clause x path)
-    (remove-empty-clauses-in-sequence* x path)))
-
-(defn- remove-empty-clauses-in-join [join]
-  (remove-empty-clauses join [:query]))
-
-(defn- remove-empty-clauses-in-source-query [{native? :native, :as source-query}]
-  (if native?
-    (-> source-query
-        (set/rename-keys {:native :query})
-        (remove-empty-clauses [:native])
-        (set/rename-keys {:query :native}))
-    (remove-empty-clauses source-query [:query])))
-
-(defn- remove-empty-clauses-in-parameter [parameter]
-  (merge
-   ;; don't remove `value: nil` from a parameter, the FE code (`haveParametersChanged`) is extremely dumb and will
-   ;; consider the parameter to have changed and thus the query to be 'dirty' if we do this.
-   (select-keys parameter [:value])
-   (remove-empty-clauses-in-map parameter [:parameters ::sequence])))
-
-(def ^:private path->special-remove-empty-clauses-fn
-  {:native       identity
-   :query        {:source-query remove-empty-clauses-in-source-query
-                  :joins        {::sequence remove-empty-clauses-in-join}}
-   :parameters   {::sequence remove-empty-clauses-in-parameter}
-   :viz-settings identity
-   :create-row   identity
-   :update-row   identity})
-
-(defn- remove-empty-clauses
-  "Remove any empty or `nil` clauses in a query."
-  ([query]
-   (remove-empty-clauses query []))
-
-  ([x path]
-   (try
-     (let [special-fn (when (seq path)
-                        (get-in path->special-remove-empty-clauses-fn path))]
-       (cond
-         (fn? special-fn) (special-fn x)
-         (record? x)      x
-         (map? x)         (remove-empty-clauses-in-map x path)
-         (sequential? x)  (remove-empty-clauses-in-sequence x path)
-         :else            x))
-     (catch #?(:clj Throwable :cljs js/Error) e
-       (throw (ex-info "Error removing empty clauses from form."
-                       {:form x, :path path}
-                       e))))))
-
-;;; +----------------------------------------------------------------------------------------------------------------+
-;;; |                                            PUTTING IT ALL TOGETHER                                             |
-;;; +----------------------------------------------------------------------------------------------------------------+
-=======
 (defn- infer-schema [x]
   (or (when (sequential? x)
         (when-let [tag (helpers/effective-clause-tag x)]
           (keyword "metabase.legacy-mbql.schema" (name tag))))
       ::mbql.s/Query))
->>>>>>> cccb11b0
 
 (defn normalize
   "Normalize the tokens in a Metabase query (i.e., make them all `lisp-case` keywords), rewrite deprecated clauses as
