--- conflicted
+++ resolved
@@ -222,16 +222,12 @@
         (u/ignore-exceptions
           (messages/send-you-unsubscribed-notification-card-email!
            (update <> :payload t2/hydrate :card)
-<<<<<<< HEAD
-           [(:email @api/*current-user*)]))))))
+           [(:email @api/*current-user*)])))
+      (events/publish-event! :event/notification-unsubscribe {:object {:id notification-id}
+                                                              :user-id api/*current-user-id*}))))
 
 (api.macros/defendpoint :post "/:id/unsubscribe"
   "Unsubscribe current user from a notification."
   [{:keys [id]} :- [:map [:id ms/PositiveInt]]]
   (unsubscribe-user! id api/*current-user-id*)
-  api/generic-204-no-content)
-=======
-           [(:email @api/*current-user*)])))
-      (events/publish-event! :event/notification-unsubscribe {:object {:id id}
-                                                              :user-id api/*current-user-id*}))))
->>>>>>> 2d15575c
+  api/generic-204-no-content)