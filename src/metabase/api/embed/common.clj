--- conflicted
+++ resolved
@@ -303,7 +303,6 @@
     model-or-api-name
     (api-name->model model-or-api-name)))
 
-<<<<<<< HEAD
 (def ^:private eid-api-names
   "Sorted vec of api models that have an entity_id column"
   (vec (sort (keys api-name->model))))
@@ -312,12 +311,7 @@
   (vec (sort (vals api-name->model))))
 
 (def ^:private ApiName (into [:enum] eid-api-names))
-=======
-(def ^:private eid-api-models
-  "Sorted vec of api models that have an entity_id column"
-  (vec (sort (keys api-name->model))))
-
->>>>>>> f942c363
+
 (def ^:private ApiModel (into [:enum] eid-api-models))
 
 (def ^:private EntityId
@@ -330,7 +324,6 @@
 
 (def ^:private ModelToEntityIds
   "A Malli schema for a map of model names to a sequence of entity ids."
-<<<<<<< HEAD
   (mc/schema [:map-of ApiName [:sequential :string]]))
 
 (def ^:private EidTranslationStatus
@@ -374,18 +367,12 @@
                                                              ;; but this is assumed to be an entity-id:
                                                              :string
                                                              [:map [:status EidTranslationStatus]]]]
-=======
-  (mc/schema [:map-of ApiModel [:sequential :string]]))
-
-(mu/defn ^:private entity-ids->id-for-model
->>>>>>> f942c363
   "Given a model and a sequence of entity ids on that model, return a pairs of entity-id, id."
   [api-name eids]
   (let [model (->model api-name) ;; This lookup is safe because we've already validated the api-names
         eid->id (into {} (t2/select-fn->fn :entity_id :id [model :id :entity_id] :entity_id [:in eids]))]
     (mapv (fn entity-id-info [entity-id]
             [entity-id (if-let [id (get eid->id entity-id)]
-<<<<<<< HEAD
                          {:id id :type api-name :status :ok}
                          ;; handle errors
                          (if (mc/validate EntityId entity-id)
@@ -393,15 +380,6 @@
                             :status :not-found}
                            {:type api-name
                             :status :invalid-format
-=======
-                         {:id id :type api-name :status "ok"}
-                         ;; handle errors
-                         (if (mc/validate EntityId entity-id)
-                           {:type api-name
-                            :status "not-found"}
-                           {:type api-name
-                            :status "invalid-format"
->>>>>>> f942c363
                             :reason (me/humanize (mc/explain EntityId entity-id))}))])
           eids)))
 
@@ -414,23 +392,15 @@
                                                        (mc/explain ModelToEntityIds model-key->entity-ids)))
                                        :allowed-models (sort (keys api-name->model))
                                        :status-code 400})))
-<<<<<<< HEAD
   (u/prog1 (into {}
                  (mapcat
                   (fn [[model eids]] (entity-ids->id-for-model model eids))
                   model-key->entity-ids))
     (update-translation-count! (map :status (vals <>)))))
-=======
-  (into {}
-        (mapcat
-         (fn [[model eids]] (entity-ids->id-for-model model eids))
-         model-key->entity-ids)))
->>>>>>> f942c363
 
 (mu/defn ->id :- :int
   "Translates a single entity_id -> id. This reuses the batched version: [[model->entity-ids->ids]].
    Please use that if you have to do man lookups at once."
-<<<<<<< HEAD
   [api-name-or-model :- [:or ApiName ApiModel] id :- [:or #_id :int #_entity-id :string]]
   (if (string? id)
     (let [model (->model api-name-or-model)
@@ -439,15 +409,6 @@
       (if-not (= :ok status)
         (throw (ex-info "problem looking up id from entity_id"
                         {:api-name-or-model api-name-or-model
-=======
-  [pre-model id :- [:or :int :string]]
-  (if (string? id)
-    (let [model (->model pre-model)
-          [[_ {:keys [status] :as info}]] (entity-ids->id-for-model model [id])]
-      (if-not (= "ok" status)
-        (throw (ex-info "problem looking up id from entity_id"
-                        {:pre-model pre-model
->>>>>>> f942c363
                          :model model
                          :id id
                          :status status}))
