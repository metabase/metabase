--- conflicted
+++ resolved
@@ -12,7 +12,6 @@
 import { getQuestion } from "metabase/query_builder/selectors";
 import { Box, Button, Flex, Icon, rem } from "metabase/ui";
 import * as Lib from "metabase-lib";
-import type NativeQuery from "metabase-lib/v1/queries/NativeQuery";
 
 import { createNativeQuestion } from "./utils";
 
@@ -45,7 +44,7 @@
   const showEmptySidebar = !canRun;
 
   const newQuestion = createNativeQuestion(question, data);
-  const newQuery = newQuestion.legacyQuery() as NativeQuery;
+  const newQuery = newQuestion.query();
 
   const handleConvertClick = useCallback(() => {
     dispatch(updateQuestion(newQuestion, { shouldUpdateUrl: true, run: true }));
@@ -96,17 +95,8 @@
             <Box mt="sm">{getErrorMessage(error)}</Box>
           </Flex>
         )}
-<<<<<<< HEAD
-        {showQuery && query && <Editor query={query} readOnly />}
+        {showQuery && <Editor query={newQuery} readOnly />}
       </Flex>
-=======
-        {showQuery && (
-          <div style={{ height: "100%", flex: 1 }}>
-            <Editor query={newQuery} readOnly />
-          </div>
-        )}
-      </Box>
->>>>>>> 89a0a1a6
       <Box ta="end" p="1.5rem">
         <Button
           variant="subtle"
