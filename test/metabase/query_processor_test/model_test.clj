--- conflicted
+++ resolved
@@ -72,32 +72,6 @@
                                                                                         "Reviews → Created At: Month")
                                                                :month))])
                                           (lib/with-join-fields :all))))))]
-<<<<<<< HEAD
-      (is (=? ["CREATED_AT" "avg" "CREATED_AT_2" "sum"]
-              (map :name (lib.metadata.result-metadata/expected-cols question))))
-      (is (= [{:id (mt/id :reviews :created_at)
-               :display_name "Reviews → Created At: Month"}
-              {:display_name "Average of Rating"}
-              ;; TODO (Cam 6/17/25) -- the 'old' answer here was this, but it's returning something slightly different
-              ;; now that I added the [[metabase.lib.field/qp-model-metadata-for-stage]] stuff. Not really 100% sure
-              ;; what the ideal answer is here and if this is a bug or not. If we somehow revert to the old display name
-              ;; that's fine.
-              #_{:id (mt/id :reviews :created_at)
-                 :source_alias "Products+Reviews Summary - Reviews → Created At: Month"
-                 :display_name "Products+Reviews Summary - Reviews → Created At: Month → Created At"}
-              {:id (mt/id :reviews :created_at)
-               ;; TODO (Cam 6/17/25) -- the 'old' answer here was this, but it's returning something slightly different
-               ;; now that I added the [[metabase.lib.field/qp-model-metadata-for-stage]] stuff. Not really 100% sure
-               ;; what the ideal answer is here and if this is a bug or not. If we somehow revert to the old display
-               ;; name that's fine.
-               ;;
-               ;; :display_name "Products+Reviews Summary - Reviews → Created At: Month → Created At"
-               :display_name "Reviews → Created At"}
-              {}]
-             (->> (qp/process-query question)
-                  mt/cols
-                  (mapv #(select-keys % [:id :display_name]))))))))
-=======
       (is (= ["Reviews → Created At: Month"
               "Average of Rating"
               ;; the 'correct' display name here seems to change any time we touch anything. Some previous values:
@@ -107,5 +81,4 @@
               "Products+Reviews Summary - Reviews → Created At: Month → Sum of Price"]
              (->> (qp/process-query question)
                   mt/cols
-                  (mapv :display_name)))))))
->>>>>>> 427982c9
+                  (mapv :display_name)))))))