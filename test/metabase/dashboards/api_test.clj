--- conflicted
+++ resolved
@@ -14,11 +14,7 @@
    [metabase.dashboards.api :as api.dashboard]
    [metabase.dashboards.models.dashboard-card :as dashboard-card]
    [metabase.dashboards.models.dashboard-test :as dashboard-test]
-<<<<<<< HEAD
-=======
-   [metabase.http-client :as client]
    [metabase.lib-be.metadata.jvm :as lib.metadata.jvm]
->>>>>>> 6d3d404d
    [metabase.lib.core :as lib]
    [metabase.lib.metadata :as lib.metadata]
    [metabase.lib.metadata.protocols :as lib.metadata.protocols]
