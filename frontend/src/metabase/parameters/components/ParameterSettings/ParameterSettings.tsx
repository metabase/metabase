import { useCallback, useLayoutEffect, useState } from "react";
import { t } from "ttag";

import type { EmbeddingParameterVisibility } from "metabase/public/lib/types";
import { Radio, Stack, Text, TextInput, Box, Select } from "metabase/ui";
import { canUseCustomSource } from "metabase-lib/v1/parameters/utils/parameter-source";
import { parameterHasNoDisplayValue } from "metabase-lib/v1/parameters/utils/parameter-values";
import type {
  Parameter,
  ValuesQueryType,
  ValuesSourceConfig,
  ValuesSourceType,
} from "metabase-types/api";

import { getIsMultiSelect } from "../../utils/dashboards";
import { isSingleOrMultiSelectable } from "../../utils/parameter-type";
import { RequiredParamToggle } from "../RequiredParamToggle";
import { ValuesSourceSettings } from "../ValuesSourceSettings";

import {
  SettingLabel,
  SettingLabelError,
  SettingValueWidget,
} from "./ParameterSettings.styled";
import { getDashboardParameterSections } from "metabase/parameters/utils/dashboard-options";
import { getParameterType } from "metabase-lib/v1/parameters/utils/parameter-type";

export interface ParameterSettingsProps {
  parameter: Parameter;
  isParameterSlugUsed: (value: string) => boolean;
  onChangeName: (name: string) => void;
  onChangeType: (type: string) => void;
  onChangeDefaultValue: (value: unknown) => void;
  onChangeIsMultiSelect: (isMultiSelect: boolean) => void;
  onChangeQueryType: (queryType: ValuesQueryType) => void;
  onChangeSourceType: (sourceType: ValuesSourceType) => void;
  onChangeSourceConfig: (sourceConfig: ValuesSourceConfig) => void;
  onChangeRequired: (value: boolean) => void;
  embeddedParameterVisibility: EmbeddingParameterVisibility | null;
}

const parameterSections = getDashboardParameterSections();
const dataTypeOptions = parameterSections.map(section => {
  return {
    label: section.name,
    value: section.id
  }
})

export const ParameterSettings = ({
  parameter,
  isParameterSlugUsed,
  onChangeName,
  onChangeDefaultValue,
  onChangeIsMultiSelect,
  onChangeQueryType,
  onChangeSourceType,
  onChangeSourceConfig,
  onChangeType,
  onChangeRequired,
  embeddedParameterVisibility,
}: ParameterSettingsProps): JSX.Element => {
  const [tempLabelValue, setTempLabelValue] = useState(parameter.name);
  const [dataType, setDataType] = useState(getParameterType(parameter));

  useLayoutEffect(() => {
    setTempLabelValue(parameter.name);
    // onChangeType(parameter.type);
  }, [onChangeType, parameter]);

  const labelError = getLabelError({
    labelValue: tempLabelValue,
    isParameterSlugUsed,
  });

  const handleLabelChange = (event: React.ChangeEvent<HTMLInputElement>) => {
    setTempLabelValue(event.target.value);
  };

  const handleLabelBlur = (event: { target: HTMLInputElement }) => {
    if (labelError) {
      // revert to the value before editing
      setTempLabelValue(parameter.name);
    } else {
      onChangeName(event.target.value);
    }
  };

  const handleDataTypeChange = (nextType: string) => {
    onChangeType(nextType);
  }

  const handleSourceSettingsChange = useCallback(
    (sourceType: ValuesSourceType, sourceConfig: ValuesSourceConfig) => {
      onChangeSourceType(sourceType);
      onChangeSourceConfig(sourceConfig);
    },
    [onChangeSourceType, onChangeSourceConfig],
  );

  const isEmbeddedDisabled = embeddedParameterVisibility === "disabled";
  const isMultiValue = getIsMultiSelect(parameter) ? "multi" : "single";

  return (
    <Box p="1.5rem 1rem">
      <Box mb="xl">
        <SettingLabel>{t`Label`}</SettingLabel>
        <TextInput
          onChange={handleLabelChange}
          value={tempLabelValue}
          onBlur={handleLabelBlur}
          error={labelError}
          aria-label={t`Label`}
        />
      </Box>
<<<<<<< HEAD
      <Box mb="xl">
        <SettingLabel>{t`Data type`}</SettingLabel>
        <Select
          data={dataTypeOptions}
          value={dataType}
          onChange={handleDataTypeChange}
        // value={tempLabelValue}
        // onBlur={handleLabelBlur}
        // error={labelError}
        // aria-label={t`Label`}
        />
      </Box>
=======
>>>>>>> 88418bcf
      {canUseCustomSource(parameter) && (
        <Box mb="xl">
          <SettingLabel>{t`How should people filter on this column?`}</SettingLabel>
          <ValuesSourceSettings
            parameter={parameter}
            onChangeQueryType={onChangeQueryType}
            onChangeSourceSettings={handleSourceSettingsChange}
          />
        </Box>
      )}

      {isSingleOrMultiSelectable(parameter) && (
        <Box mb="xl">
          <SettingLabel>{t`People can pick`}</SettingLabel>
          <Radio.Group
            value={isMultiValue}
            onChange={val => onChangeIsMultiSelect(val === "multi")}
          >
            <Stack spacing="xs">
              <Radio
                checked={isMultiValue === "multi"}
                label={t`Multiple values`}
                value="multi"
              />
              <Radio
                checked={isMultiValue === "single"}
                label={t`A single value`}
                value="single"
              />
            </Stack>
          </Radio.Group>
        </Box>
      )}

      <Box mb="lg">
        <SettingLabel>
          {t`Default value`}
          {parameter.required &&
            parameterHasNoDisplayValue(parameter.default) && (
              <SettingLabelError>({t`required`})</SettingLabelError>
            )}
        </SettingLabel>

        <SettingValueWidget
          parameter={parameter}
          name={parameter.name}
          value={parameter.default}
          placeholder={t`No default`}
          setValue={onChangeDefaultValue}
          mimicMantine
        />

        <RequiredParamToggle
          // This forces the toggle to be a new instance when the parameter changes,
          // so that toggles don't slide, which is confusing.
          key={`required_param_toggle_${parameter.id}`}
          uniqueId={parameter.id}
          disabled={isEmbeddedDisabled}
          value={parameter.required ?? false}
          onChange={onChangeRequired}
          disabledTooltip={
            <>
              <Text lh={1.4}>
                {t`This filter is set to disabled in an embedded dashboard.`}
              </Text>
              <Text lh={1.4}>
                {t`To always require a value, first visit embedding settings,
                    make this filter editable or locked, re-publish the
                    dashboard, then return to this page.`}
              </Text>
              <Text size="sm">
                {t`Note`}:{" "}
                {t`making it locked, will require updating the
                    embedding code before proceeding, otherwise the embed will
                    break.`}
              </Text>
            </>
          }
        ></RequiredParamToggle>
      </Box>
    </Box>
  );
};

function getLabelError({
  labelValue,
  isParameterSlugUsed,
}: {
  labelValue: string;
  isParameterSlugUsed: (value: string) => boolean;
}) {
  if (!labelValue) {
    return t`Required`;
  }
  if (isParameterSlugUsed(labelValue)) {
    return t`This label is already in use.`;
  }
  if (labelValue.toLowerCase() === "tab") {
    return t`This label is reserved for dashboard tabs.`;
  }
  return null;
}<|MERGE_RESOLUTION|>--- conflicted
+++ resolved
@@ -113,7 +113,6 @@
           aria-label={t`Label`}
         />
       </Box>
-<<<<<<< HEAD
       <Box mb="xl">
         <SettingLabel>{t`Data type`}</SettingLabel>
         <Select
@@ -126,8 +125,6 @@
         // aria-label={t`Label`}
         />
       </Box>
-=======
->>>>>>> 88418bcf
       {canUseCustomSource(parameter) && (
         <Box mb="xl">
           <SettingLabel>{t`How should people filter on this column?`}</SettingLabel>
