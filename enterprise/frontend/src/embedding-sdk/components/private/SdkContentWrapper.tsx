--- conflicted
+++ resolved
@@ -53,18 +53,15 @@
   --mb-color-text-dark: ${({ theme }) => theme.fn.themeColor("text-dark")};
   --mb-color-text-medium: ${({ theme }) => theme.fn.themeColor("text-medium")};
   --mb-color-text-light: ${({ theme }) => theme.fn.themeColor("text-light")};
-<<<<<<< HEAD
-  --mb-color-text-white: ${({ theme }) => theme.fn.themeColor("text-white")};
-  --mb-color-success: ${({ theme }) => theme.fn.themeColor("success")};
-  --mb-color-summarize: ${({ theme }) => theme.fn.themeColor("summarize")};
-=======
   --mb-color-danger: ${({ theme }) => theme.fn.themeColor("danger")};
   --mb-color-error: ${({ theme }) => theme.fn.themeColor("error")};
   --mb-color-filter: ${({ theme }) => theme.fn.themeColor("filter")};
   --mb-color-bg-error: ${() => color("bg-error")};
   --mb-color-bg-medium: ${({ theme }) => theme.fn.themeColor("bg-medium")};
   --mb-color-bg-night: ${() => color("bg-night")};
->>>>>>> 2bfaab28
+  --mb-color-text-white: ${({ theme }) => theme.fn.themeColor("text-white")};
+  --mb-color-success: ${({ theme }) => theme.fn.themeColor("success")};
+  --mb-color-summarize: ${({ theme }) => theme.fn.themeColor("summarize")};
 
   font-size: ${({ theme }) => theme.other.fontSize};
 
