(ns metabase-enterprise.sandbox.api.routes
  "API routes that are only enabled if we have a premium token with the `:sandboxes` feature."
  (:require
   [metabase-enterprise.api.routes.common :as ee.api.common]
   [metabase.api.routes.common :refer [+auth]]
   [metabase.api.util.handlers :as handlers]
   [metabase.util.i18n :refer [deferred-tru]]))

(def ^:private sandbox-route-map
<<<<<<< HEAD
  {"/gtap" (+auth (handlers/lazy-handler 'metabase-enterprise.sandbox.api.gtap/routes))
   "/user" (+auth (handlers/lazy-handler 'metabase-enterprise.sandbox.api.user/routes))})
=======
  {"/gtap" metabase-enterprise.sandbox.api.gtap/routes
   "/user" metabase-enterprise.sandbox.api.user/routes})
>>>>>>> 66f30354

(def ^{:arglists '([request respond raise])} sandbox-routes
  "/api/mt routes.

  EE-only sandboxing routes live under `/mt` for historical reasons. `/mt` is for multi-tenant. TODO - We should
  change this to `/sandboxes` or something like that."
  (->> (handlers/route-map-handler sandbox-route-map)
       +auth
       (ee.api.common/+require-premium-feature :sandboxes (deferred-tru "Sandboxes"))))

(def ^{:arglists '([request respond raise])} sandbox-table-routes
  "/api/table overrides for sandboxing.

  When sandboxing is enabled we *replace* GET /api/table/:id/query_metadata with a special EE version. If sandboxing
  is not enabled, this passes thru to the OSS implementation of the endpoint."
<<<<<<< HEAD
  #_{:clj-kondo/ignore [:deprecated-var]}
  (ee.api.common/+when-premium-feature :sandboxes (+auth (handlers/lazy-ns-handler 'metabase-enterprise.sandbox.api.table))))
=======
  (->> (api.macros/ns-handler 'metabase-enterprise.sandbox.api.table)
       +auth
       #_{:clj-kondo/ignore [:deprecated-var]}
       (ee.api.common/+when-premium-feature :sandboxes)))
>>>>>>> 66f30354
<|MERGE_RESOLUTION|>--- conflicted
+++ resolved
@@ -7,13 +7,8 @@
    [metabase.util.i18n :refer [deferred-tru]]))
 
 (def ^:private sandbox-route-map
-<<<<<<< HEAD
   {"/gtap" (+auth (handlers/lazy-handler 'metabase-enterprise.sandbox.api.gtap/routes))
    "/user" (+auth (handlers/lazy-handler 'metabase-enterprise.sandbox.api.user/routes))})
-=======
-  {"/gtap" metabase-enterprise.sandbox.api.gtap/routes
-   "/user" metabase-enterprise.sandbox.api.user/routes})
->>>>>>> 66f30354
 
 (def ^{:arglists '([request respond raise])} sandbox-routes
   "/api/mt routes.
@@ -29,12 +24,7 @@
 
   When sandboxing is enabled we *replace* GET /api/table/:id/query_metadata with a special EE version. If sandboxing
   is not enabled, this passes thru to the OSS implementation of the endpoint."
-<<<<<<< HEAD
-  #_{:clj-kondo/ignore [:deprecated-var]}
-  (ee.api.common/+when-premium-feature :sandboxes (+auth (handlers/lazy-ns-handler 'metabase-enterprise.sandbox.api.table))))
-=======
-  (->> (api.macros/ns-handler 'metabase-enterprise.sandbox.api.table)
+  (->> (handlers/lazy-ns-handler 'metabase-enterprise.sandbox.api.table)
        +auth
        #_{:clj-kondo/ignore [:deprecated-var]}
-       (ee.api.common/+when-premium-feature :sandboxes)))
->>>>>>> 66f30354
+       (ee.api.common/+when-premium-feature :sandboxes)))