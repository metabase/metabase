--- conflicted
+++ resolved
@@ -323,17 +323,9 @@
   [uuid]
   {uuid ms/UUIDString}
   (validation/check-public-sharing-enabled)
-<<<<<<< HEAD
-  (let [action (-> (action/actions-with-implicit-params nil :public_uuid uuid)
-                   first
-                   api/check-404)]
+  (let [action (api/check-404 (action/select-action :public_uuid uuid))]
     (actions/check-actions-enabled! action)
     (select-keys action action-public-keys)))
-=======
-  (-> (action/select-action :public_uuid uuid)
-      api/check-404
-      (select-keys action-public-keys)))
->>>>>>> 5daea122
 
 
 ;;; +----------------------------------------------------------------------------------------------------------------+
