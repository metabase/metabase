(ns metabase.models.database
  #_{:clj-kondo/ignore [:metabase/ns-module-checker]}
  (:require
   [clojure.core.match :refer [match]]
   [medley.core :as m]
   [metabase.analytics.prometheus :as prometheus]
   [metabase.api.common :as api]
   [metabase.audit :as audit]
   [metabase.db :as mdb]
   [metabase.db.query :as mdb.query]
   [metabase.driver :as driver]
   [metabase.driver.impl :as driver.impl]
   [metabase.driver.util :as driver.u]
   [metabase.models.audit-log :as audit-log]
   [metabase.models.interface :as mi]
   [metabase.models.secret :as secret]
   [metabase.models.serialization :as serdes]
   [metabase.models.setting :as setting :refer [defsetting]]
<<<<<<< HEAD
   [metabase.premium-features.core :as premium-features :refer [defenterprise]] ;; Trying to use metabase.search would cause a circular reference ;_;
=======
   [metabase.permissions.core :as perms]
   [metabase.premium-features.core :as premium-features :refer [defenterprise]]
   ;; Trying to use metabase.search would cause a circular reference ;_;
>>>>>>> 443860bf
   [metabase.search.spec :as search.spec]
   [metabase.sync.concurrent :as sync.concurrent]
   [metabase.sync.schedules :as sync.schedules]
   [metabase.util :as u]
   [metabase.util.honey-sql-2 :as h2x]
   [metabase.util.i18n :refer [deferred-tru trs]]
   [metabase.util.log :as log]
   [methodical.core :as methodical]
   [toucan2.core :as t2]
   [toucan2.pipeline :as t2.pipeline]
   [toucan2.realize :as t2.realize]
   [toucan2.tools.with-temp :as t2.with-temp]))

;;; ----------------------------------------------- Entity & Lifecycle -----------------------------------------------

(methodical/defmethod t2/table-name :model/Database [_model] :metabase_database)

(methodical/defmethod t2.pipeline/results-transform [:toucan.result-type/instances :model/Database]
  [query-type model]
  (comp
   (next-method query-type model)
    ;; This is for safety - if a secret ever gets stored in details we don't want it to leak.
    ;; This will also help to secure properties that we set to secret in the future.
   (map secret/clean-secret-properties-from-database)))

(t2/deftransforms :model/Database
  {:details                     mi/transform-encrypted-json
   :engine                      mi/transform-keyword
   :metadata_sync_schedule      mi/transform-cron-string
   :cache_field_values_schedule mi/transform-cron-string
   :start_of_week               mi/transform-keyword
   :settings                    mi/transform-encrypted-json
   :dbms_version                mi/transform-json})

(methodical/defmethod t2/model-for-automagic-hydration [:default :database] [_model _k] :model/Database)
(methodical/defmethod t2/model-for-automagic-hydration [:default :db]       [_model _k] :model/Database)

(doto :model/Database
  (derive :metabase/model)
  (derive :hook/timestamped?))

(methodical/defmethod t2.with-temp/do-with-temp* :before :model/Database
  [_model _explicit-attributes f]
  (fn [temp-object]
    ;; Grant All Users full perms on the temp-object so that tests don't have to manually set permissions
    (perms/set-database-permission! (perms/all-users-group) temp-object :perms/view-data :unrestricted)
    (perms/set-database-permission! (perms/all-users-group) temp-object :perms/create-queries :query-builder-and-native)
    (perms/set-database-permission! (perms/all-users-group) temp-object :perms/download-results :one-million-rows)
    (f temp-object)))

(defn- should-read-audit-db?
  "Audit Database should only be fetched if audit app is enabled."
  [database-id]
  (and (not (premium-features/enable-audit-app?)) (= database-id audit/audit-db-id)))

(defmethod mi/can-read? :model/Database
  ([instance]
   (mi/can-read? :model/Database (u/the-id instance)))
  ([_model pk]
   (if (should-read-audit-db? pk)
     false
     (contains? #{:query-builder :query-builder-and-native}
                (perms/most-permissive-database-permission-for-user
                 api/*current-user-id*
                 :perms/create-queries
                 pk)))))

(defenterprise current-user-can-write-db?
  "OSS implementation. Returns a boolean whether the current user can write the given field."
  metabase-enterprise.advanced-permissions.common
  [_db-id]
  (mi/superuser?))

(defn- can-write?
  [db-id]
  (and (not= db-id audit/audit-db-id)
       (current-user-can-write-db? db-id)))

(defmethod mi/can-write? :model/Database
  ;; Lack of permission to change database details will also exclude the `details` field from the HTTP response,
  ;; cf. the implementation of [[metabase.models.interface/to-json]] for `:model/Database`.
  ([{:keys [is_attached_dwh] :as instance}]
   (and (can-write? (u/the-id instance))
        (not is_attached_dwh)))
  ([_model pk]
   (and (can-write? pk)
        (not (:is_attached_dwh (t2/select-one :model/Database :id pk))))))

(defn- infer-db-schedules
  "Infer database schedule settings based on its options."
  [{:keys [details is_full_sync is_on_demand cache_field_values_schedule metadata_sync_schedule] :as database}]
  (match [(boolean (:let-user-control-scheduling details)) is_full_sync is_on_demand]
    [false _ _]
    (merge
     database
     (sync.schedules/schedule-map->cron-strings
      (sync.schedules/default-randomized-schedule)))

    ;; "Regularly on a schedule"
    ;; -> sync both steps, schedule should be provided
    [true true false]
    (do
      (assert (every? some? [cache_field_values_schedule metadata_sync_schedule]))
      database)

    ;; "Only when adding a new filter" or "Never, I'll do it myself"
    ;; -> Sync metadata only
    [true false _]
    ;; schedules should only contains metadata_sync, but FE might sending both
    ;; so we just manually nullify it here
    (assoc database :cache_field_values_schedule nil)))

(defn- check-and-schedule-tasks-for-db!
  "(Re)schedule sync operation tasks for `database`. (Existing scheduled tasks will be deleted first.)"
  [database]
  (try
    ;; this is done this way to avoid circular dependencies
    ((requiring-resolve 'metabase.sync.task.sync-databases/check-and-schedule-tasks-for-db!) database)
    (catch Throwable e
      (log/error e "Error scheduling tasks for DB"))))

(defn health-check-database!
  "Checks database health off-thread, currently just checks connectivity."
  [{:keys [engine details] :as database}]
  (when-not (or (:is_audit database) (:is_sample database))
    (sync.concurrent/submit-task!
     (fn []
       (try
         (if (driver.u/can-connect-with-details? engine (assoc details :engine engine))
           (prometheus/inc! :metabase-database/healthy {:driver engine} 1)
           (prometheus/inc! :metabase-database/unhealthy {:driver engine} 1))
         (catch Throwable _
           (prometheus/inc! :metabase-database/unhealthy {:driver engine} 1)))))))

(defn check-health-and-schedule-tasks!
  "(Re)schedule sync operation tasks for any database which is not yet being synced regularly."
  []
  (doseq [database (t2/select :model/Database)]
    (health-check-database! database)
    (check-and-schedule-tasks-for-db! database)))

;; TODO - something like NSNotificationCenter in Objective-C would be really really useful here so things that want to
;; implement behavior when an object is deleted can do it without having to put code here

(defn- unschedule-tasks!
  "Unschedule any currently pending sync operation tasks for `database`."
  [database]
  (try
    ((requiring-resolve 'metabase.sync.task.sync-databases/unschedule-tasks-for-db!) database)
    (catch Throwable e
      (log/error e "Error unscheduling tasks for DB."))))

;; TODO -- consider whether this should live HERE or inside the `permissions` module.
(defn- set-new-database-permissions!
  [database]
  (t2/with-transaction [_conn]
    (let [all-users-group  (perms/all-users-group)
          non-magic-groups (perms/non-magic-groups)
          non-admin-groups (conj non-magic-groups all-users-group)]
      (if (:is_audit database)
        (doseq [group non-admin-groups]
          (perms/set-database-permission! group database :perms/view-data :unrestricted)
          (perms/set-database-permission! group database :perms/create-queries :no)
          (perms/set-database-permission! group database :perms/download-results :one-million-rows)
          (perms/set-database-permission! group database :perms/manage-table-metadata :no)
          (perms/set-database-permission! group database :perms/manage-database :no))
        (doseq [group non-admin-groups]
          (perms/set-new-database-permissions! group database))))))

(t2/define-after-insert :model/Database
  [database]
  (u/prog1 database
    (set-new-database-permissions! database)
    ;; schedule the Database sync & analyze tasks This will not do anything when coming
    ;; from [[metabase-enterprise.advanced-config.file/initialize!]], since the scheduler will not be up yet. Thus, we
    ;; call [[metabase.sync.task.sync-databases/check-and-schedule-tasks!]] from [[metabase.core.core/init!]] to
    ;; self-heal.
    (check-and-schedule-tasks-for-db! (t2.realize/realize database))))

(def ^:private ^:dynamic *normalizing-details*
  "Track whether we're calling [[driver/normalize-db-details]] already to prevent infinite
  recursion. [[driver/normalize-db-details]] is actually done for side effects!"
  false)

(t2/define-after-select :model/Database
  [{driver :engine, :as database}]
  (letfn [(normalize-details [db]
            (binding [*normalizing-details* true]
              (driver/normalize-db-details
               driver
               (m/update-existing-in db [:details :auth-provider] keyword))))]
    (cond-> database
      ;; TODO - this is only really needed for API responses. This should be a `hydrate` thing instead!
      (driver.impl/registered? driver)
      (assoc :features (driver.u/features driver (t2.realize/realize database)))

      (and (driver.impl/registered? driver)
           (map? (:details database))
           (not *normalizing-details*))
      normalize-details)))

(t2/define-before-delete :model/Database
  [{id :id, driver :engine, :as database}]
  (unschedule-tasks! database)
  (secret/delete-orphaned-secrets! database)
  ;; We need to use toucan to delete the fields instead of cascading deletes because MySQL doesn't support columns with cascade delete
  ;; foreign key constraints in generated columns. #44866
  (when-some [table-ids (not-empty (t2/select-pks-vec :model/Table :db_id id))]
    (t2/delete! :model/Field :table_id [:in table-ids]))
  (try
    (driver/notify-database-updated driver database)
    (catch Throwable e
      (log/error e "Error sending database deletion notification"))))

(defn- handle-uploads-enabled!
  "This function maintains the invariant that only one database can have uploads_enabled=true."
  [db]
  (when (:uploads_enabled db)
    (t2/update! :model/Database :uploads_enabled true {:uploads_enabled false :uploads_table_prefix nil :uploads_schema_name nil}))
  db)

(t2/define-before-update :model/Database
  [database]
  (let [changes                              (t2/changes database)
        {new-engine               :engine
         new-settings             :settings} changes
        {is-sample?               :is_sample
         existing-settings        :settings
         existing-engine          :engine}   (t2/original database)
        new-engine                       (some-> new-engine keyword)]
    (if (and is-sample?
             new-engine
             (not= new-engine existing-engine))
      (throw (ex-info (trs "The engine on a sample database cannot be changed.")
                      {:status-code     400
                       :existing-engine existing-engine
                       :new-engine      new-engine}))
      (u/prog1 (cond-> database
                 ;; If the engine doesn't support nested field columns, `json_unfolding` must be nil
                 (and (some? (:details changes))
                      (not (driver.u/supports? (or new-engine existing-engine) :nested-field-columns database)))
                 (update :details dissoc :json_unfolding)

                 (or
                  ;if there is any changes in user control setting
                  (some? (get-in changes [:details :let-user-control-scheduling]))
                  ;; if the let user control scheduling is already on, we should always try to re-infer it
                  (get-in database [:details :let-user-control-scheduling])
                  ;; if there is a changes in schedules, make sure it respects the settings
                  (some some? [(:cache_field_values_schedule changes) (:metadata_sync_schedule changes)]))
                 infer-db-schedules

                 (some? (:details changes))
                 secret/handle-incoming-client-secrets!

                 (:uploads_enabled changes)
                 handle-uploads-enabled!)
        ;; This maintains a constraint that if a driver doesn't support actions, it can never be enabled
        ;; If we drop support for actions for a driver, we'd need to add a migration to disable actions for all databases
        (when (and (:database-enable-actions (or new-settings existing-settings))
                   (not (driver.u/supports? (or new-engine existing-engine) :actions database)))
          (throw (ex-info (trs "The database does not support actions.")
                          {:status-code     400
                           :existing-engine existing-engine
                           :new-engine      new-engine})))))))

(t2/define-after-update :model/Database
  [database]
  ;; This will not do anything when coming from [[metabase-enterprise.advanced-config.file/initialize!]], since the
  ;; scheduler will not be up yet. Thus, we call [[metabase.sync.task.sync-databases/check-and-schedule-tasks!]]
  ;; from [[metabase.core/init!]] to self-heal.
  (check-and-schedule-tasks-for-db! (t2.realize/realize database)))

(t2/define-before-insert :model/Database
  [{:keys [details initial_sync_status], :as database}]
  (-> (merge {:is_full_sync true
              :is_on_demand false}
             database)
      (cond->
       (not details)             (assoc :details {})
       (not initial_sync_status) (assoc :initial_sync_status "incomplete"))
      secret/handle-incoming-client-secrets!
      handle-uploads-enabled!
      infer-db-schedules))

(defmethod serdes/hash-fields :model/Database
  [_database]
  [:name :engine])

(defsetting persist-models-enabled
  (deferred-tru "Whether to enable models persistence for a specific Database.")
  :default        false
  :type           :boolean
  :visibility     :public
  :database-local :only)

(defmethod mi/exclude-internal-content-hsql :model/Database
  [_model & {:keys [table-alias]}]
  (let [maybe-alias #(h2x/identifier :field table-alias %)]
    [:not [:or (maybe-alias :is_sample) (maybe-alias :is_audit)]]))

;;; ---------------------------------------------- Hydration / Util Fns ----------------------------------------------

;; only used in tests
(defn tables
  "Return the `Tables` associated with this `Database`."
  [{:keys [id]}]
  ;; TODO - do we want to include tables that should be `:hidden`?
  (t2/select :model/Table :db_id id :active true {:order-by [[:%lower.display_name :asc]]}))

(methodical/defmethod t2/batched-hydrate [:model/Database :tables]
  "Batch hydrate `Tables` for the given `Database`."
  [_model k databases]
  (mi/instances-with-hydrated-data
   databases k
   #(group-by :db_id
              ;; TODO - do we want to include tables that should be `:hidden`?
              (t2/select :model/Table
                         :db_id  [:in (map :id databases)]
                         :active true
                         {:order-by [[:db_id :asc] [:%lower.display_name :asc]]}))
   :id
   {:default []}))

(defn pk-fields
  "Return all the primary key `Fields` associated with this `database`."
  [{:keys [id]}]
  (let [table-ids (t2/select-pks-set 'Table, :db_id id, :active true)]
    (when (seq table-ids)
      (t2/select 'Field, :table_id [:in table-ids], :semantic_type (mdb.query/isa :type/PK)))))

;;; -------------------------------------------------- JSON Encoder --------------------------------------------------

(defn sensitive-fields-for-db
  "Gets all sensitive fields that should be redacted in API responses for a given database. Delegates to
  driver.u/sensitive-fields using the given database's driver (if valid), so refer to that for full details. If a valid
  driver can't be clearly determined, this simply returns the default set (driver.u/default-sensitive-fields)."
  [database]
  (if (and (some? database) (not-empty database))
    (let [driver (driver.u/database->driver database)]
      (if (some? driver)
        (driver.u/sensitive-fields (driver.u/database->driver database))
        driver.u/default-sensitive-fields))
    driver.u/default-sensitive-fields))

(methodical/defmethod mi/to-json :model/Database
  "When encoding a Database as JSON remove the `details` for any User without write perms for the DB.
  Users with write perms can see the `details` but remove anything resembling a password. No one gets to see this in
  an API response!

  Also remove settings that the User doesn't have read perms for."
  [db json-generator]
  (next-method
   (let [db (if (not (mi/can-write? db))
              (do (log/debug "Fully redacting database details during json encoding.")
                  (dissoc db :details))
              (do (log/debug "Redacting sensitive fields within database details during json encoding.")
                  (-> db
                      (secret/to-json-hydrate-redacted-secrets)
                      (update :details (fn [details]
                                         (reduce
                                          #(m/update-existing %1 %2 (fn [v] (when v secret/protected-password)))
                                          details
                                          (sensitive-fields-for-db db)))))))]
     (update db :settings
             (fn [settings]
               (when (map? settings)
                 (u/prog1
                   (m/filter-keys
                    (fn [setting-name]
                      (try
                        (setting/can-read-setting? setting-name
                                                   (setting/current-user-readable-visibilities))
                        (catch Throwable e
                         ;; there is an known issue with exception is ignored when render API response (#32822)
                         ;; If you see this error, you probably need to define a setting for `setting-name`.
                         ;; But ideally, we should resovle the above issue, and remove this try/catch
                          (log/errorf e "Error checking the readability of %s setting. The setting will be hidden in API response."
                                      setting-name)
                         ;; let's be conservative and hide it by defaults, if you want to see it,
                         ;; you need to define it :)
                          false)))
                    settings)
                   (when (not= <> settings)
                     (log/debug "Redacting non-user-readable database settings during json encoding.")))))))
   json-generator))

;;; ------------------------------------------------ Serialization ----------------------------------------------------

(defmethod serdes/make-spec "Database"
  [_model-name {:keys [include-database-secrets]}]
  {:copy      [:auto_run_queries :cache_field_values_schedule :caveats :dbms_version
               :description :engine :is_audit :is_attached_dwh :is_full_sync :is_on_demand :is_sample :metadata_sync_schedule :name
               :points_of_interest :refingerprint :settings :timezone :uploads_enabled :uploads_schema_name
               :uploads_table_prefix]
   :skip      [;; deprecated field
               :cache_ttl]
   :transform {:created_at          (serdes/date)
               ;; details should be imported if available regardless of options
               :details             {:export-with-context
                                     (fn [current _ details]
                                       (if (and include-database-secrets
                                                (not (:is_attached_dwh current)))
                                         details
                                         ::serdes/skip))
                                     :import identity}
               :creator_id          (serdes/fk :model/User)
               :initial_sync_status {:export identity :import (constantly "complete")}}})

(defmethod serdes/entity-id "Database"
  [_ {:keys [name]}]
  name)

(defmethod serdes/generate-path "Database"
  [_ {:keys [name]}]
  [{:model "Database" :id name}])

(defmethod serdes/load-find-local "Database"
  [[{:keys [id]}]]
  (t2/select-one :model/Database :name id))

(defmethod serdes/storage-path "Database" [{:keys [name]} _]
  ;; ["databases" "db_name" "db_name"] directory for the database with same-named file inside.
  ["databases" name name])

(defmethod audit-log/model-details :model/Database
  [database _event-type]
  (select-keys database [:id :name :engine]))

(def ^{:arglists '([table-id])} table-id->database-id
  "Retrieve the `Database` ID for the given table-id."
  (mdb/memoize-for-application-db
   (fn [table-id]
     {:pre [(integer? table-id)]}
     (t2/select-one-fn :db_id :model/Table, :id table-id))))

;;;; ------------------------------------------------- Search ----------------------------------------------------------

(search.spec/define-spec "database"
  {:model        :model/Database
   :attrs        {:archived      false
                  :collection-id false
                  :creator-id    false
                  ;; not sure if this is another bug
                  :database-id   false
                  :created-at    true
                  :updated-at    true}
   :search-terms [:name :description]
   :render-terms {:initial-sync-status true}})<|MERGE_RESOLUTION|>--- conflicted
+++ resolved
@@ -16,13 +16,9 @@
    [metabase.models.secret :as secret]
    [metabase.models.serialization :as serdes]
    [metabase.models.setting :as setting :refer [defsetting]]
-<<<<<<< HEAD
-   [metabase.premium-features.core :as premium-features :refer [defenterprise]] ;; Trying to use metabase.search would cause a circular reference ;_;
-=======
    [metabase.permissions.core :as perms]
    [metabase.premium-features.core :as premium-features :refer [defenterprise]]
    ;; Trying to use metabase.search would cause a circular reference ;_;
->>>>>>> 443860bf
    [metabase.search.spec :as search.spec]
    [metabase.sync.concurrent :as sync.concurrent]
    [metabase.sync.schedules :as sync.schedules]
