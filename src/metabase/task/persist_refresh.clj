--- conflicted
+++ resolved
@@ -132,18 +132,20 @@
     (prune-deletables! refresher deletables)))
 
 (defn- refresh-with-results! [refresher database stats persisted-info]
-  (let [results (try
-                  (refresh-with-state! refresher database persisted-info)
-                  (catch Exception e
-                    (log/info e (trs "Error refreshing persisting model with card-id {0}"
-                                     (:card_id persisted-info)))
-                    {:state :error :error (ex-message e)}))]
-    (if (= :success (:state results))
-      (update stats :success inc)
-      (-> stats
-          (update :error-details conj {:persisted-info-id (:id persisted-info)
-                                       :error (:error results)})
-          (update :error inc)))))
+  ;; Since this could be long running, double check state just before refreshing
+  (when (contains? refreshable-states (db/select-one-field :state PersistedInfo :id (:id persisted-info)))
+    (let [results (try
+                    (refresh-with-state! refresher database persisted-info)
+                    (catch Exception e
+                      (log/info e (trs "Error refreshing persisting model with card-id {0}"
+                                       (:card_id persisted-info)))
+                      {:state :error :error (ex-message e)}))]
+      (if (= :success (:state results))
+        (update stats :success inc)
+        (-> stats
+            (update :error-details conj {:persisted-info-id (:id persisted-info)
+                                         :error (:error results)})
+            (update :error inc))))))
 
 (defn- refresh-tables!
   "Refresh tables backing the persisted models. Updates all persisted tables with that database id which are in a state
@@ -154,21 +156,8 @@
         persisted (db/select PersistedInfo
                              :database_id database-id, :state [:in refreshable-states])
         thunk     (fn []
-<<<<<<< HEAD
                     (reduce (partial refresh-with-results! refresher database)
                             {:success 0, :error 0, :error-ids [], :trigger "Scheduled"}
-=======
-                    (reduce (fn [stats persisted-info]
-                              ;; Since this could be long running, double check state just before refreshing
-                              (when (contains? refreshable-states (db/select-one-field :state PersistedInfo :id (:id persisted-info)))
-                                (try
-                                  (refresh-with-state! refresher database persisted-info)
-                                  (update stats :success inc)
-                                  (catch Exception e
-                                    (log/info e (trs "Error refreshing persisting model with card-id {0}" (:card_id persisted-info)))
-                                    (update stats :error inc)))))
-                            {:success 0, :error 0}
->>>>>>> 75747c19
                             persisted))]
     (save-task-history! "persist-refresh" database-id thunk))
   (log/info (trs "Finished persisted model refresh task for Database {0}." database-id)))
