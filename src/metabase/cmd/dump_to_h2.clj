--- conflicted
+++ resolved
@@ -99,19 +99,12 @@
   Target H2 DB will be deleted if it exists, unless `keep-existing` is truthy."
   [h2-filename keep-existing]
   (let [h2-filename (or h2-filename "metabase_dump.h2")]
-<<<<<<< HEAD
-    (println "Dumping to" h2-filename)
-    (doseq [filename [h2-filename (str h2-filename ".mv.db")]]
-      (when (.exists (io/file filename))
-        (io/delete-file filename)
-=======
     (println "Dumping to " h2-filename)
     (doseq [filename [h2-filename
                     (str h2-filename ".mv.db")]]
       (when (and (.exists (io/file filename))
                  (not keep-existing))
-        (fs/delete filename)
->>>>>>> cdefea9a
+        (io/delete-file filename)
         (println (u/format-color 'red (trs "Output H2 database already exists: %s, removing.") filename))))
 
     (println "Dumping from configured Metabase db to H2 file" h2-filename)
