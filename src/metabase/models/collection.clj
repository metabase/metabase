(ns metabase.models.collection
  "Collections are used to organize Cards, Dashboards, and Pulses; as of v0.30, they are the primary way we determine
  permissions for these objects.
  `metabase.models.collection.graph`. `metabase.models.collection.graph`"
  (:refer-clojure :exclude [ancestors descendants])
  (:require
   [clojure.core.memoize :as memoize]
   [clojure.set :as set]
   [clojure.string :as str]
   [metabase.api.common
    :as api
    :refer [*current-user-id* *current-user-permissions-set*]]
   [metabase.db :as mdb]
   [metabase.models.collection.root :as collection.root]
   [metabase.models.interface :as mi]
   [metabase.models.permissions :as perms :refer [Permissions]]
   [metabase.models.serialization :as serdes]
   [metabase.permissions.util :as perms.u]
   [metabase.public-settings.premium-features :as premium-features]
   [metabase.util :as u]
   [metabase.util.honey-sql-2 :as h2x]
   [metabase.util.i18n :refer [trs tru]]
   [metabase.util.log :as log]
   [metabase.util.malli :as mu]
   [metabase.util.malli.schema :as ms]
   [methodical.core :as methodical]
   [potemkin :as p]
   [toucan2.core :as t2]
   [toucan2.protocols :as t2.protocols]
   [toucan2.realize :as t2.realize]))

(set! *warn-on-reflection* true)

(comment collection.root/keep-me)

(p/import-vars [collection.root root-collection root-collection-with-ui-details])

(def ^:private RootCollection
  "Schema for things that are instances of [[metabase.models.collection.root.RootCollection]]."
  [:fn
   {:error/message (str "an instance of the root Collection")}
   #'collection.root/is-root-collection?])

(def ^:private ^:const collection-slug-max-length
  "Maximum number of characters allowed in a Collection `slug`."
  510)

(def Collection
  "Used to be the toucan1 model name defined using [[toucan.models/defmodel]], no2 it's a reference to the toucan2 model name.
  We'll keep this till we replace all the Card symbol in our codebase."
  :model/Collection)

(methodical/defmethod t2/table-name :model/Collection [_model] :collection)

(methodical/defmethod t2/model-for-automagic-hydration [#_model :default #_k :collection]
  [_original-model _k]
  :model/Collection)

(t2/deftransforms :model/Collection
  {:namespace       mi/transform-keyword
   :authority_level mi/transform-keyword})

(doto Collection
  (derive :metabase/model)
  (derive :hook/entity-id)
  (derive ::mi/read-policy.full-perms-for-perms-set)
  (derive ::mi/write-policy.full-perms-for-perms-set))

(defn- default-audit-collection?
  [{:keys [id] :as _col}]
  (= id (:id (perms/default-audit-collection))))

(defmethod mi/can-write? Collection
  ([instance]
<<<<<<< HEAD
   (if (= (:id instance)
          (:id (perms/default-audit-collection)))
     false
     (mi/current-user-has-full-permissions? :write instance)))
=======
   (and (not (default-audit-collection? instance))
        (mi/current-user-has-full-permissions? :write instance)))
>>>>>>> 0eb75595
  ([_model pk]
   (mi/can-write? (t2/select-one :model/Collection pk))))

(defmethod mi/can-read? Collection
  ([instance]
   (perms/can-read-audit-helper :model/Collection instance))
  ([_ pk]
   (mi/can-read? (t2/select-one :model/Collection :id pk))))

(def AuthorityLevel
  "Malli Schema for valid collection authority levels."
  [:enum "official"])

;;; +----------------------------------------------------------------------------------------------------------------+
;;; |                                              Slug Validation                                                   |
;;; +----------------------------------------------------------------------------------------------------------------+

(defn- slugify [collection-name]
  ;; double-check that someone isn't trying to use a blank string as the collection name
  (when (str/blank? collection-name)
    (throw (ex-info (tru "Collection name cannot be blank!")
             {:status-code 400, :errors {:name (tru "cannot be blank")}})))
  (u/slugify collection-name collection-slug-max-length))


;;; +----------------------------------------------------------------------------------------------------------------+
;;; |                                       Nested Collections: Location Paths                                       |
;;; +----------------------------------------------------------------------------------------------------------------+

;; "Location Paths" are strings that keep track of where a Colllection lives in a filesystem-like hierarchy. Almost
;; all of our backend code does not need to know this and can act as if there is no Collection hierarchy; it is,
;; however, presented as such in the UI. Perhaps it is best to think of the hierarchy as a façade.
;;
;; For example, Collection 30 might have a `location` like `/10/20/`, which means it's the child of Collection 20, who
;; itself is the child of Collection 10. Note that the `location` does not include the ID of Collection 30 itself.
;;
;; Storing the relationship in this manner, rather than with foreign keys such as `:parent_id`, allows us to
;; efficiently fetch all ancestors or descendants of a Collection without having to make multiple DB calls (e.g. to
;; fetch a grandparent, you'd first have to fetch its parent to get their `parent_id`).
;;
;; The following functions are useful for working with the Collection `location`, breaking it out into component IDs,
;; assembling IDs into a location path, and so forth.

(defn- unchecked-location-path->ids
  "*** Don't use this directly! Instead use [[location-path->ids]]. ***

  'Explode' a `location-path` into a sequence of Collection IDs, and parse them as integers. THIS DOES NOT VALIDATE
  THAT THE PATH OR RESULTS ARE VALID. This unchecked version exists solely to power the other version below."
  [location-path]
  (for [^String id-str (rest (str/split location-path #"/"))]
    (Integer/parseInt id-str)))

(defn- valid-location-path? [s]
  (boolean
   (and (string? s)
        (re-matches #"^/(\d+/)*$" s)
        (let [ids (unchecked-location-path->ids s)]
          (or (empty? ids)
              (apply distinct? ids))))))

(def ^:private LocationPath
  "Schema for a directory-style 'path' to the location of a Collection."
  [:fn #'valid-location-path?])

(mu/defn location-path :- LocationPath
  "Build a 'location path' from a sequence of `collections-or-ids`.

     (location-path 10 20) ; -> \"/10/20/\""
  [& collections-or-ids :- [:* [:or ms/PositiveInt :map]]]
  (if-not (seq collections-or-ids)
    "/"
    (str
     "/"
     (str/join "/" (for [collection-or-id collections-or-ids]
                     (u/the-id collection-or-id)))
     "/")))

(mu/defn location-path->ids :- [:sequential ms/PositiveInt]
  "'Explode' a `location-path` into a sequence of Collection IDs, and parse them as integers.

     (location-path->ids \"/10/20/\") ; -> [10 20]"
  [location-path :- LocationPath]
  (unchecked-location-path->ids location-path))

(mu/defn location-path->parent-id :- [:maybe ms/PositiveInt]
  "Given a `location-path` fetch the ID of the direct of a Collection.

     (location-path->parent-id \"/10/20/\") ; -> 20"
  [location-path :- LocationPath]
  (last (location-path->ids location-path)))

(mu/defn all-ids-in-location-path-are-valid? :- :boolean
  "Do all the IDs in `location-path` belong to actual Collections? (This requires a DB call to check this, so this
  should only be used when creating/updating a Collection. Don't use this for casual schema validation.)"
  [location-path :- LocationPath]
  (or
   ;; if location is just the root Collection there are no IDs in the path, so nothing to check
   (= location-path "/")
   ;; otherwise get all the IDs in the path and then make sure the count Collections with those IDs matches the number
   ;; of IDs
   (let [ids (location-path->ids location-path)]
     (= (count ids)
        (t2/count Collection :id [:in ids])))))

(defn- assert-valid-location
  "Assert that the `location` property of a `collection`, if specified, is valid. This checks that it is valid both from
  a schema standpoint, and from a 'do the referenced Collections exist' standpoint. Intended for use as part of
  `pre-update` and `pre-insert`."
  [{:keys [location], :as collection}]
  ;; if setting/updating the `location` of this Collection make sure it matches the schema for valid location paths
  (when (contains? collection :location)
    (when-not (valid-location-path? location)
      (let [msg (tru "Invalid Collection location: path is invalid.")]
        (throw (ex-info msg {:status-code 400, :errors {:location msg}}))))
    ;; if this is a Personal Collection it's only allowed to go in the Root Collection: you can't put it anywhere else!
    (when (:personal_owner_id collection)
      (when-not (= location "/")
        (let [msg (tru "You cannot move a Personal Collection.")]
          (throw (ex-info msg {:status-code 400, :errors {:location msg}})))))
    ;; Also make sure that all the IDs referenced in the Location path actually correspond to real Collections
    (when-not (all-ids-in-location-path-are-valid? location)
      (let [msg (tru "Invalid Collection location: some or all ancestors do not exist.")]
        (throw (ex-info msg {:status-code 404, :errors {:location msg}}))))))

(defn- assert-valid-namespace
  "Check that the namespace of this Collection is valid -- it must belong to the same namespace as its parent
  Collection."
  [{:keys [location], owner-id :personal_owner_id, collection-namespace :namespace, :as collection}]
  {:pre [(contains? collection :namespace)]}
  (when location
    (when-let [parent-id (location-path->parent-id location)]
      (let [parent-namespace (t2/select-one-fn :namespace Collection :id parent-id)]
        (when-not (= (keyword collection-namespace) (keyword parent-namespace))
          (let [msg (tru "Collection must be in the same namespace as its parent")]
            (throw (ex-info msg {:status-code 400, :errors {:location msg}})))))))
  ;; non-default namespace Collections cannot be personal Collections
  (when (and owner-id collection-namespace)
    (let [msg (tru "Personal Collections must be in the default namespace")]
      (throw (ex-info msg {:status-code 400, :errors {:personal_owner_id msg}})))))

(def ^:private CollectionWithLocationOrRoot
  [:or
   RootCollection
   [:map
    [:location LocationPath]]])

(def CollectionWithLocationAndIDOrRoot
  "Schema for a valid `CollectionInstance` that has valid `:location` and `:id` properties, or the special
  `root-collection` placeholder object."
  [:or
   RootCollection
   [:map
    [:location LocationPath]
    [:id       ms/PositiveInt]]])

(mu/defn ^:private parent :- CollectionWithLocationAndIDOrRoot
  "Fetch the parent Collection of `collection`, or the Root Collection special placeholder object if this is a
  top-level Collection."
  [collection :- CollectionWithLocationOrRoot]
  (if-let [new-parent-id (location-path->parent-id (:location collection))]
    (t2/select-one Collection :id new-parent-id)
    root-collection))

;;; +----------------------------------------------------------------------------------------------------------------+
;;; |                                 Nested Collections: "Effective" Location Paths                                 |
;;; +----------------------------------------------------------------------------------------------------------------+

;; "Effective" Location Paths are location paths for Collections that exclude the IDs of Collections the current user
;; isn't allowed to see.
;;
;; For example, if a Collection has a `location` of `/10/20/30/`, and the current User is allowed to see Collections
;; 10 and 30, but not 20, we will show them an "effective" location path of `/10/30/`. This is used for things like
;; breadcrumbing in the frontend.

(def ^:private VisibleCollections
  "Includes the possible values for visible collections, either `:all` or a set of ids, possibly including `\"root\"` to
  represent the root collection."
  [:or
   [:= :all]
   [:set
    [:or [:= "root"] ms/PositiveInt]]])

(mu/defn permissions-set->visible-collection-ids :- VisibleCollections
  "Given a `permissions-set` (presumably those of the current user), return a set of IDs of Collections that the
  permissions set allows you to view. For those with *root* permissions (e.g., an admin), this function will return
  `:all`, signifying that you are allowed to view all Collections. For *Root Collection* permissions, the response
  will include \"root\".

    (permissions-set->visible-collection-ids #{\"/collection/10/\"})   ; -> #{10}
    (permissions-set->visible-collection-ids #{\"/\"})                 ; -> :all
    (permissions-set->visible-collection-ids #{\"/collection/root/\"}) ; -> #{\"root\"}

  You probably don't want to consume the results of this function directly -- most of the time, the reason you are
  calling this function in the first place is because you want add a `FILTER` clause to an application DB query (e.g.
  to only fetch Cards that belong to Collections visible to the current User). Use
  [[visible-collection-ids->honeysql-filter-clause]] to generate a filter clause that handles all possible outputs of
  this function correctly.

  !!! IMPORTANT NOTE !!!

  Because the result may include `nil` for the Root Collection, or may be `:all`, MAKE SURE YOU HANDLE THOSE
  SITUATIONS CORRECTLY before using these IDs to make a DB call. Better yet, use
  [[visible-collection-ids->honeysql-filter-clause]] to generate appropriate HoneySQL."
  [permissions-set]
  (if (contains? permissions-set "/")
    :all
    (set
     (for [path  permissions-set
           :let  [[_ id-str] (re-matches #"/collection/((?:\d+)|root)/(read/)?" path)]
           :when id-str]
       (cond-> id-str
         (not= id-str "root") Integer/parseInt)))))

(mu/defn visible-collection-ids->honeysql-filter-clause
  "Generate an appropriate HoneySQL `:where` clause to filter something by visible Collection IDs, such as the ones
  returned by `permissions-set->visible-collection-ids`. Correctly handles all possible values returned by that
  function, including `:all` and `nil` Collection IDs (for the Root Collection).

  Guaranteed to always generate a valid HoneySQL form, so this can be used directly in a query without further checks.

    (t2/select Card
      {:where (collection/visible-collection-ids->honeysql-filter-clause
               (collection/permissions-set->visible-collection-ids
                @*current-user-permissions-set*))})"
  ([collection-ids :- VisibleCollections]
   (visible-collection-ids->honeysql-filter-clause :collection_id collection-ids))

  ([collection-id-field :- :keyword
    collection-ids      :- VisibleCollections]
   (if (= collection-ids :all)
     true
     (let [{non-root-ids false, root-id true} (group-by (partial = "root") collection-ids)
           non-root-clause                    (when (seq non-root-ids)
                                                [:in collection-id-field non-root-ids])
           root-clause                        (when (seq root-id)
                                                [:= collection-id-field nil])]
       (cond
         (and root-clause non-root-clause)
         [:or root-clause non-root-clause]

         (or root-clause non-root-clause)
         (or root-clause non-root-clause)

         :else
         false)))))

(mu/defn visible-collection-ids->direct-visible-descendant-clause
  "Generates an appropriate HoneySQL `:where` clause to filter out descendants of a collection A with a specific property.
  This property is being a descendant of a visible collection other than A. Used for effective children calculations"
  [parent-collection :- CollectionWithLocationAndIDOrRoot, collection-ids :- VisibleCollections]
  (let [parent-id           (or (:id parent-collection) "")
        child-literal       (if (collection.root/is-root-collection? parent-collection)
                              "/"
                              (format "%%/%s/" (str parent-id)))]
    (into
     ;; if the collection-ids are empty, the whole into turns into nil and we have a dangling [:and] clause in query.
     ;; the (1 = 1) is to prevent this
     [:and [:= [:inline 1] [:inline 1]]]
     (if (= collection-ids :all)
       ;; In the case that visible-collection-ids is all, that means there's no invisible collection ids
       ;; meaning, the effective children are always the direct children. So check for being a direct child.
       [[:like :location (h2x/literal child-literal)]]
       (let [to-disj-ids         (location-path->ids (or (:effective_location parent-collection) "/"))
             disj-collection-ids (apply disj collection-ids (conj to-disj-ids parent-id))]
         (for [visible-collection-id disj-collection-ids]
           [:not-like :location (h2x/literal (format "%%/%s/%%" (str visible-collection-id)))]))))))


(mu/defn ^:private effective-location-path* :- [:maybe LocationPath]
  ([collection :- CollectionWithLocationOrRoot]
   (if (collection.root/is-root-collection? collection)
     nil
     (effective-location-path* (:location collection)
                               (permissions-set->visible-collection-ids @*current-user-permissions-set*))))

  ([real-location-path     :- LocationPath
    allowed-collection-ids :- VisibleCollections]
   (if (= allowed-collection-ids :all)
     real-location-path
     (apply location-path (for [id    (location-path->ids real-location-path)
                                :when (contains? allowed-collection-ids id)]
                            id)))))

(mi/define-simple-hydration-method effective-location-path
  :effective_location
  "Given a `location-path` and a set of Collection IDs one is allowed to view (obtained from
  `permissions-set->visible-collection-ids` above), calculate the 'effective' location path (excluding IDs of
  Collections for which we do not have read perms) we should show to the User.

  When called with a single argument, `collection`, this is used as a hydration function to hydrate
  `:effective_location`."
  ([collection]
   (effective-location-path* collection))
  ([real-location-path allowed-collection-ids]
   (effective-location-path* real-location-path allowed-collection-ids)))


;;; +----------------------------------------------------------------------------------------------------------------+
;;; |                          Nested Collections: Ancestors, Childrens, Child Collections                           |
;;; +----------------------------------------------------------------------------------------------------------------+

(mu/defn ^:private ancestors* :- [:maybe [:sequential (mi/InstanceOf Collection)]]
  [{:keys [location]}]
  (when-let [ancestor-ids (seq (location-path->ids location))]
    (t2/select [Collection :name :id :personal_owner_id]
      :id [:in ancestor-ids]
      {:order-by [:location]})))

(mi/define-simple-hydration-method ^:private ancestors
  :ancestors
  "Fetch ancestors (parent, grandparent, etc.) of a `collection`. These are returned in order starting with the
  highest-level (e.g. most distant) ancestor."
  [collection]
  (ancestors* collection))

(mu/defn ^:private effective-ancestors* :- [:sequential [:or RootCollection (mi/InstanceOf Collection)]]
  [collection :- CollectionWithLocationAndIDOrRoot]
  (if (collection.root/is-root-collection? collection)
    []
    (filter mi/can-read? (cons (root-collection-with-ui-details (:namespace collection)) (ancestors collection)))))

(mi/define-simple-hydration-method effective-ancestors
  :effective_ancestors
  "Fetch the ancestors of a `collection`, filtering out any ones the current User isn't allowed to see. This is used
  in the UI to power the 'breadcrumb' path to the location of a given Collection. For example, suppose we have four
  Collections, nested like:

    A > B > C > D

  The ancestors of D are:

    [Root] > A > B > C

  If the current User is allowed to see A and C, but not B, `effective-ancestors` of D will be:

    [Root] > A > C

  Thus the existence of C will be kept hidden from the current User, and for all intents and purposes the current User
  can effectively treat A as the parent of C."
  [collection]
  (effective-ancestors* collection))

(mu/defn ^:private parent-id* :- [:maybe ms/PositiveInt]
  [{:keys [location]} :- CollectionWithLocationOrRoot]
  (some-> location location-path->parent-id))

(methodical/defmethod t2/simple-hydrate [:default :parent_id]
  "Get the immediate parent `collection` id, if set."
  [_model k collection]
  (assoc collection k (parent-id* collection)))

(mu/defn children-location :- LocationPath
  "Given a `collection` return a location path that should match the `:location` value of all the children of the
  Collection.

     (children-location collection) ; -> \"/10/20/30/\";

     ;; To get children of this collection:
     (t2/select Collection :location \"/10/20/30/\")"
  [{:keys [location], :as collection} :- CollectionWithLocationAndIDOrRoot]
  (if (collection.root/is-root-collection? collection)
    "/"
    (str location (u/the-id collection) "/")))

(def ^:private Children
  [:schema
   {:registry {::children [:and
                           (mi/InstanceOf Collection)
                           [:map
                            [:children [:set [:ref ::children]]]]]}}
   [:ref ::children]])

(mu/defn ^:private descendants :- [:set Children]
  "Return all descendant Collections of a `collection`, including children, grandchildren, and so forth. This is done
  primarily to power the `effective-children` feature below, and thus the descendants are returned in a hierarchy,
  rather than as a flat set. e.g. results will be something like:

       +-> B
       |
    A -+-> C -+-> D -> E
              |
              +-> F -> G

  where each letter represents a Collection, and the arrows represent values of its respective `:children`
  set."
  [collection :- CollectionWithLocationAndIDOrRoot, & additional-honeysql-where-clauses]
  ;; first, fetch all the descendants of the `collection`, and build a map of location -> children. This will be used
  ;; so we can fetch the immediate children of each Collection
  (let [location->children (group-by :location (t2/select [Collection :name :id :location :description]
                                                 {:where
                                                  (apply
                                                   vector
                                                   :and
                                                   [:like :location (str (children-location collection) "%")]
                                                   ;; Only return the Personal Collection belonging to the Current
                                                   ;; User, regardless of whether we should actually be allowed to see
                                                   ;; it (e.g., admins have perms for all Collections). This is done
                                                   ;; to keep the Root Collection View for admins from getting crazily
                                                   ;; cluttered with Personal Collections belonging to randos
                                                   [:or
                                                    [:= :personal_owner_id nil]
                                                    [:= :personal_owner_id *current-user-id*]]
                                                   additional-honeysql-where-clauses)}))
        ;; Next, build a function to add children to a given `coll`. This function will recursively call itself to add
        ;; children to each child
        add-children       (fn add-children [coll]
                             (let [children (get location->children (children-location coll))]
                               (assoc coll :children (set (map add-children children)))))]
    ;; call the `add-children` function we just built on the root `collection` that was passed in.
    (-> (add-children collection)
        ;; since this function will be used for hydration (etc.), return only the newly produced `:children`
        ;; key
        :children)))

(mu/defn descendant-ids :- [:maybe [:set ms/PositiveInt]]
  "Return a set of IDs of all descendant Collections of a `collection`."
  [collection :- CollectionWithLocationAndIDOrRoot]
  (t2/select-pks-set Collection :location [:like (str (children-location collection) \%)]))

(mu/defn ^:private effective-children-where-clause
  [collection & additional-honeysql-where-clauses]
  (let [visible-collection-ids (permissions-set->visible-collection-ids @*current-user-permissions-set*)]
    ;; Collection B is an effective child of Collection A if...
    (into
      [:and
       ;; it is a descendant of Collection A
       [:like :location (h2x/literal (str (children-location collection) "%"))]
       ;; it is visible.
       (visible-collection-ids->honeysql-filter-clause :id visible-collection-ids)
       ;; it is NOT a descendant of a visible Collection other than A
       (visible-collection-ids->direct-visible-descendant-clause (t2/hydrate collection :effective_location) visible-collection-ids)
       ;; don't want personal collections in collection items. Only on the sidebar
       [:= :personal_owner_id nil]]
      ;; (any additional conditions)
      additional-honeysql-where-clauses)))

(mu/defn effective-children-query :- [:map
                                      [:select :any]
                                      [:from   :any]
                                      [:where  :any]]
  "Return a query for the descendant Collections of a `collection`
  that should be presented to the current user as the children of this Collection.
  This takes into account descendants that get filtered out when the current user can't see them. For
  example, suppose we have some Collections with a hierarchy like this:

       +-> B
       |
    A -+-> C -+-> D -> E
              |
              +-> F -> G

   Suppose the current User can see A, B, E, F, and G, but not C, or D. The 'effective' children of A would be B, E,
   and F, and the current user would be presented with a hierarchy like:

       +-> B
       |
    A -+-> E
       |
       +-> F -> G

   You can think of this process as 'collapsing' the Collection hierarchy and removing nodes that aren't visible to
   the current User. This needs to be done so we can give a User a way to navigate to nodes that they are allowed to
   access, but that are children of Collections they cannot access; in the example above, E and F are such nodes."
  [collection :- CollectionWithLocationAndIDOrRoot & additional-honeysql-where-clauses]
  {:select [:id :name :description]
   :from   [[:collection :col]]
   :where  (apply effective-children-where-clause collection additional-honeysql-where-clauses)})

(mu/defn ^:private effective-children* :- [:set (mi/InstanceOf Collection)]
  [collection :- CollectionWithLocationAndIDOrRoot & additional-honeysql-where-clauses]
  (set (t2/select [Collection :id :name :description]
                  {:where (apply effective-children-where-clause collection additional-honeysql-where-clauses)})))

(mi/define-simple-hydration-method effective-children
  :effective_children
  "Get the descendant Collections of `collection` that should be presented to the current User as direct children of
  this Collection. See documentation for [[metabase.models.collection/effective-children-query]] for more details."
  [collection & additional-honeysql-where-clauses]
  (apply effective-children* collection additional-honeysql-where-clauses))


;;; +----------------------------------------------------------------------------------------------------------------+
;;; |                                    Recursive Operations: Moving & Archiving                                    |
;;; +----------------------------------------------------------------------------------------------------------------+

(mu/defn perms-for-archiving :- [:set perms.u/PathSchema]
  "Return the set of Permissions needed to archive or unarchive a `collection`. Since archiving a Collection is
  *recursive* (i.e., it applies to all the descendant Collections of that Collection), we require write ('curate')
  permissions for the Collection itself and all its descendants, but not for its parent Collection.

  For example, suppose we have a Collection hierarchy like:

    A > B > C

  To move or archive B, you need write permissions for A, B, and C:

  *  A, because you are taking something out of it (by archiving it)
  *  B, because you are archiving it
  *  C, because by archiving its parent, you are archiving it as well"
  [collection :- CollectionWithLocationAndIDOrRoot]
  ;; Make sure we're not trying to archive the Root Collection...
  (when (collection.root/is-root-collection? collection)
    (throw (Exception. (tru "You cannot archive the Root Collection."))))
  ;; Make sure we're not trying to archive the Custom Reports Collection...
  (when (= (perms/default-custom-reports-collection) collection)
    (throw (Exception. (tru "You cannot archive the Custom Reports Collection."))))
  ;; also make sure we're not trying to archive a PERSONAL Collection
  (when (t2/exists? Collection :id (u/the-id collection), :personal_owner_id [:not= nil])
    (throw (Exception. (tru "You cannot archive a Personal Collection."))))
  (set
   (for [collection-or-id (cons
                           (parent collection)
                           (cons
                            collection
                            (t2/select-pks-set Collection :location [:like (str (children-location collection) "%")])))]
     (perms/collection-readwrite-path collection-or-id))))

(mu/defn perms-for-moving :- [:set perms.u/PathSchema]
  "Return the set of Permissions needed to move a `collection`. Like archiving, moving is recursive, so we require
  perms for both the Collection and its descendants; we additionally require permissions for its new parent Collection.


  For example, suppose we have a Collection hierarchy of three Collections, A, B, and C, and a forth Collection, D,
  and we want to move B from A to D:

    A > B > C        A
               ===>
    D                D > B > C

  To move or archive B, you would need write permissions for A, B, C, and D:

  *  A, because we're moving something out of it
  *  B, since it's the Collection we're operating on
  *  C, since it will by definition be affected too
  *  D, because it's the new parent Collection, and moving something into it requires write perms."
  [collection :- CollectionWithLocationAndIDOrRoot
   new-parent :- CollectionWithLocationAndIDOrRoot]
  ;; Make sure we're not trying to move the Root Collection...
  (when (collection.root/is-root-collection? collection)
    (throw (Exception. (tru "You cannot move the Root Collection."))))
  ;; Needless to say, it makes no sense to move a Collection into itself or into one of its descendants. So let's make
  ;; sure we're not doing that...
  (when (contains? (set (location-path->ids (children-location new-parent)))
                   (u/the-id collection))
    (throw (Exception. (tru "You cannot move a Collection into itself or into one of its descendants."))))
  (set
   (cons (perms/collection-readwrite-path new-parent)
         (perms-for-archiving collection))))

(mu/defn move-collection!
  "Move a Collection and all its descendant Collections from its current `location` to a `new-location`."
  [collection :- CollectionWithLocationAndIDOrRoot, new-location :- LocationPath]
  (let [orig-children-location (children-location collection)
        new-children-location  (children-location (assoc collection :location new-location))]
    ;; first move this Collection
    (log/info (trs "Moving Collection {0} and its descendants from {1} to {2}"
                   (u/the-id collection) (:location collection) new-location))
    (t2/with-transaction [_conn]
      (t2/update! Collection (u/the-id collection) {:location new-location})
      ;; we need to update all the descendant collections as well...
      (t2/query-one
       {:update :collection
        :set    {:location [:replace :location orig-children-location new-children-location]}
        :where  [:like :location (str orig-children-location "%")]}))))

(mu/defn ^:private collection->descendant-ids :- [:maybe [:set ms/PositiveInt]]
  [collection :- CollectionWithLocationAndIDOrRoot, & additional-conditions]
  (apply t2/select-pks-set Collection
         :location [:like (str (children-location collection) "%")]
         additional-conditions))

(mu/defn ^:private archive-collection!
  "Archive a Collection and its descendant Collections and their Cards, Dashboards, and Pulses."
  [collection :- CollectionWithLocationAndIDOrRoot]
  (let [affected-collection-ids (cons (u/the-id collection)
                                      (collection->descendant-ids collection, :archived false))]
    (t2/with-transaction [_conn]
      (t2/update! (t2/table-name Collection)
                  {:id       [:in affected-collection-ids]
                   :archived false}
                  {:archived true})
     (doseq [model '[Card Dashboard NativeQuerySnippet Pulse]]
       (t2/update! model {:collection_id [:in affected-collection-ids]
                           :archived      false}
                    {:archived true})))))

(mu/defn ^:private unarchive-collection!
  "Unarchive a Collection and its descendant Collections and their Cards, Dashboards, and Pulses."
  [collection :- CollectionWithLocationAndIDOrRoot]
  (let [affected-collection-ids (cons (u/the-id collection)
                                      (collection->descendant-ids collection, :archived true))]
    (t2/with-transaction [_conn]
      (t2/update! (t2/table-name Collection)
               {:id       [:in affected-collection-ids]
                :archived true}
               {:archived false})
      (doseq [model '[Card Dashboard NativeQuerySnippet Pulse]]
        (t2/update! model {:collection_id [:in affected-collection-ids]
                           :archived      true}
                   {:archived false})))))


;;; +----------------------------------------------------------------------------------------------------------------+
;;; |                                       Toucan IModel & Perms Method Impls                                       |
;;; +----------------------------------------------------------------------------------------------------------------+

(def ^:private CollectionWithLocationAndPersonalOwnerID
  "Schema for a Collection instance that has a valid `:location`, and a `:personal_owner_id` key *present* (but not
  neccesarily non-nil)."
  [:map
   [:location          LocationPath]
   [:personal_owner_id [:maybe ms/PositiveInt]]])

(mu/defn is-personal-collection-or-descendant-of-one? :- :boolean
  "Is `collection` a Personal Collection, or a descendant of one?"
  [collection :- CollectionWithLocationAndPersonalOwnerID]
  (boolean
   (or
    ;; If collection has an owner ID we're already done here, we know it's a Personal Collection
    (:personal_owner_id collection)
    ;; Otherwise try to get the ID of its highest-level ancestor, e.g. if `location` is `/1/2/3/` we would get `1`.
    ;; Then see if the root-level ancestor is a Personal Collection (Personal Collections can only got in the Root
    ;; Collection.)
    (t2/exists? Collection
                :id                (first (location-path->ids (:location collection)))
                :personal_owner_id [:not= nil]))))

;;; ----------------------------------------------------- INSERT -----------------------------------------------------

(t2/define-before-insert :model/Collection
  [{collection-name :name, :as collection}]
  (assert-valid-location collection)
  (assert-valid-namespace (merge {:namespace nil} collection))
  (assoc collection :slug (slugify collection-name)))

(defn- copy-collection-permissions!
  "Grant read permissions to destination Collections for every Group with read permissions for a source Collection,
  and write perms for every Group with write perms for the source Collection."
  [source-collection-or-id dest-collections-or-ids]
  ;; figure out who has permissions for the source Collection...
  (let [group-ids-with-read-perms  (t2/select-fn-set :group_id Permissions
                                                     :object (perms/collection-read-path source-collection-or-id))
        group-ids-with-write-perms (t2/select-fn-set :group_id Permissions
                                                     :object (perms/collection-readwrite-path source-collection-or-id))]
    ;; ...and insert corresponding rows for each destination Collection
    (t2/insert! Permissions
      (concat
       ;; insert all the new read-perms records
       (for [dest     dest-collections-or-ids
             :let     [read-path (perms/collection-read-path dest)]
             group-id group-ids-with-read-perms]
         {:group_id group-id, :object read-path})
       ;; ...and all the new write-perms records
       (for [dest     dest-collections-or-ids
             :let     [readwrite-path (perms/collection-readwrite-path dest)]
             group-id group-ids-with-write-perms]
         {:group_id group-id, :object readwrite-path})))))

(defn- copy-parent-permissions!
  "When creating a new Collection, we shall copy the Permissions entries for its parent. That way, Groups who can see
  its parent can see it; and Groups who can 'curate' (write) its parent can 'curate' it, as a default state. (Of
  course, admins can change these permissions after the fact.)

  This does *not* apply to Collections that are created inside a Personal Collection or one of its descendants.
  Descendants of Personal Collections, like Personal Collections themselves, cannot have permissions entries in the
  application database.

  For newly created Collections at the root-level, copy the existing permissions for the Root Collection."
  [{:keys [location id], collection-namespace :namespace, :as collection}]
  (when-not (is-personal-collection-or-descendant-of-one? collection)
    (let [parent-collection-id (location-path->parent-id location)]
      (copy-collection-permissions! (or parent-collection-id (assoc root-collection :namespace collection-namespace))
                                    [id]))))

(t2/define-after-insert :model/Collection
  [collection]
  (u/prog1 collection
    (copy-parent-permissions! (t2.realize/realize collection))))

;;; ----------------------------------------------------- UPDATE -----------------------------------------------------

(mu/defn ^:private check-changes-allowed-for-personal-collection
  "If we're trying to UPDATE a Personal Collection, make sure the proposed changes are allowed. Personal Collections
  have lots of restrictions -- you can't archive them, for example, nor can you transfer them to other Users."
  [collection-before-updates :- CollectionWithLocationAndIDOrRoot
   collection-updates        :- :map]
  ;; you're not allowed to change the `:personal_owner_id` of a Collection!
  ;; double-check and make sure it's not just the existing value getting passed back in for whatever reason
  (let [unchangeable {:personal_owner_id (tru "You are not allowed to change the owner of a Personal Collection.")
                      :authority_level   (tru "You are not allowed to change the authority level of a Personal Collection.")
                      ;; The checks below should be redundant because the `perms-for-moving` and `perms-for-archiving`
                      ;; functions also check to make sure you're not operating on Personal Collections. But as an extra safety net it
                      ;; doesn't hurt to check here too.
                      :location          (tru "You are not allowed to move a Personal Collection.")
                      :archived          (tru "You cannot archive a Personal Collection.")}]
    (when-let [[k msg] (->> unchangeable
                            (filter (fn [[k _msg]]
                                      (api/column-will-change? k collection-before-updates collection-updates)))
                            first)]
      (throw
       (ex-info msg {:status-code 400 :errors {k msg}})))))

(mu/defn ^:private maybe-archive-or-unarchive!
  "If `:archived` specified in the updates map, archive/unarchive as needed."
  [collection-before-updates :- CollectionWithLocationAndIDOrRoot
   collection-updates        :- :map]
  ;; If the updates map contains a value for `:archived`, see if it's actually something different than current value
  (when (api/column-will-change? :archived collection-before-updates collection-updates)
    ;; check to make sure we're not trying to change location at the same time
    (when (api/column-will-change? :location collection-before-updates collection-updates)
      (throw (ex-info (tru "You cannot move a Collection and archive it at the same time.")
               {:status-code 400
                :errors      {:archived (tru "You cannot move a Collection and archive it at the same time.")}})))
    ;; ok, go ahead and do the archive/unarchive operation
    ((if (:archived collection-updates)
       archive-collection!
       unarchive-collection!) collection-before-updates)))

;; MOVING COLLECTIONS ACROSS "PERSONAL" BOUNDARIES
;;
;; As mentioned elsewhere, Permissions for Collections are handled in two different, incompatible, ways, depending on
;; whether or not the Collection is a descendant of a Personal Collection:
;;
;; *  Personal Collections, and their descendants, DO NOT have Permissions for different Groups recorded in the
;;    application Database. Perms are bound dynamically, so that the Current User has read/write perms for their
;;    Personal Collection, and for any of its descendant Collections. These CANNOT be edited.
;;
;; *  Collections that are NOT descendants of Personal Collections are assigned permissions on a Group-by-Group basis
;;    using Permissions entries from the application DB, and edited via the permissions graph.
;;
;; Thus, When a Collection moves "across the boundary" and either becomes a descendant of a Personal Collection, or
;; ceases to be one, we need to take steps to transition it so it plays nicely with the new way Permissions will apply
;; to it. The steps taken in each direction are explained in more detail for in the docstrings of their respective
;; implementing functions below.

(mu/defn ^:private grant-perms-when-moving-out-of-personal-collection!
  "When moving a descendant of a Personal Collection into the Root Collection, or some other Collection not descended
  from a Personal Collection, we need to grant it Permissions, since now that it has moved across the boundary into
  impersonal-land it *requires* Permissions to be seen or 'curated'. If we did not grant Permissions when moving, it
  would immediately become invisible to all save admins, because no Group would have perms for it. This is obviously a
  bad experience -- we do not want a User to move a Collection that they have read/write perms for (by definition) to
  somewhere else and lose all access for it."
  [collection :- (mi/InstanceOf Collection) new-location :- LocationPath]
  (copy-collection-permissions! (parent {:location new-location}) (cons collection (descendants collection))))

(mu/defn ^:private revoke-perms-when-moving-into-personal-collection!
  "When moving a `collection` that is *not* a descendant of a Personal Collection into a Personal Collection or one of
  its descendants (moving across the boundary in the other direction), any previous Group Permissions entries for it
  need to be deleted, so other users cannot access this newly-Personal Collection.

  This needs to be done recursively for all descendants as well."
  [collection :- (mi/InstanceOf Collection)]
  (t2/query-one {:delete-from :permissions
                 :where       [:in :object (for [collection (cons collection (descendants collection))
                                                 path-fn    [perms/collection-read-path
                                                             perms/collection-readwrite-path]]
                                             (path-fn collection))]}))

(defn- update-perms-when-moving-across-personal-boundry!
  "If a Collection is moving 'across the boundry' and will become a descendant of a Personal Collection, or will cease
  to be one, adjust the Permissions for it accordingly."
  [collection-before-updates collection-updates]
  ;; first, figure out if the collection is a descendant of a Personal Collection now, and whether it will be after
  ;; the update
  (let [is-descendant-of-personal?      (is-personal-collection-or-descendant-of-one? collection-before-updates)
        will-be-descendant-of-personal? (is-personal-collection-or-descendant-of-one? (merge collection-before-updates
                                                                                             collection-updates))]
    ;; see if whether it is a descendant of a Personal Collection or not is set to change. If it's not going to
    ;; change, we don't need to do anything
    (when (not= is-descendant-of-personal? will-be-descendant-of-personal?)
      ;; if it *is* a descendant of a Personal Collection, and is about to be moved into the 'real world', we need to
      ;; copy the new parent's perms for it and for all of its descendants
      (if is-descendant-of-personal?
        (grant-perms-when-moving-out-of-personal-collection! collection-before-updates (:location collection-updates))
        ;; otherwise, if it is *not* a descendant of a Personal Collection, but is set to become one, we need to
        ;; delete any perms entries for it and for all of its descendants, so other randos won't be able to access
        ;; this newly privatized Collection
        (revoke-perms-when-moving-into-personal-collection! collection-before-updates)))))


;; PUTTING IT ALL TOGETHER <3

(defn- namespace-equals?
  "Returns true if the :namespace values (for a collection) are equal between multiple instances. Either one can be a
  string or keyword.

  This is necessary because on select, the :namespace value becomes a keyword (and hence, is a keyword in `pre-update`,
  but when passing an entity to update, it must be given as a string, not a keyword, because otherwise HoneySQL will
  attempt to quote it as a column name instead of a string value (and the update statement will fail)."
  [& namespaces]
  (let [std-fn (fn [v]
                 (if (keyword? v) (name v) (str v)))]
    (apply = (map std-fn namespaces))))

(t2/define-before-update :model/Collection
  [collection]
  (let [collection-before-updates (t2/instance :model/Collection (t2/original collection))
        {collection-name :name
         :as collection-updates}  (or (t2/changes collection) {})]
    ;; VARIOUS CHECKS BEFORE DOING ANYTHING:
    ;; (1) if this is a personal Collection, check that the 'propsed' changes are allowed
    (when (:personal_owner_id collection-before-updates)
      (check-changes-allowed-for-personal-collection collection-before-updates collection-updates))
    ;; (2) make sure the location is valid if we're changing it
    (assert-valid-location collection-updates)
    ;; (3) make sure Collection namespace is valid
    (when (contains? collection-updates :namespace)
      (when-not (namespace-equals? (:namespace collection-before-updates) (:namespace collection-updates))
        (let [msg (tru "You cannot move a Collection to a different namespace once it has been created.")]
          (throw (ex-info msg {:status-code 400, :errors {:namespace msg}})))))
    (assert-valid-namespace (merge (select-keys collection-before-updates [:namespace]) collection-updates))
    ;; (4) If we're moving a Collection from a location on a Personal Collection hierarchy to a location not on one,
    ;; or vice versa, we need to grant/revoke permissions as appropriate (see above for more details)
    (when (api/column-will-change? :location collection-before-updates collection-updates)
      (update-perms-when-moving-across-personal-boundry! collection-before-updates collection-updates))
    ;; OK, AT THIS POINT THE CHANGES ARE VALIDATED. NOW START ISSUING UPDATES
    ;; (1) archive or unarchive as appropriate
    (maybe-archive-or-unarchive! collection-before-updates collection-updates)
    ;; (2) slugify the collection name in case it's changed in the output; the results of this will get passed along
    ;; to Toucan's `update!` impl
    (cond-> collection-updates
      collection-name (assoc :slug (slugify collection-name)))))

;;; ----------------------------------------------------- DELETE -----------------------------------------------------

(defonce ^:dynamic ^{:doc "Whether to allow deleting Personal Collections. Normally we should *never* allow this, but
  in the single case of deleting a User themselves, we need to allow this. (Note that in normal usage, Users never get
  deleted, but rather archived; thus this code is used solely by our test suite, by things such as the `with-temp`
  macros.)"}
  *allow-deleting-personal-collections*
  false)

(t2/define-before-delete :model/Collection
  [collection]
  ;; Delete all the Children of this Collection
  (t2/delete! Collection :location (children-location collection))
  ;; You can't delete a Personal Collection! Unless we enable it because we are simultaneously deleting the User
  (when-not *allow-deleting-personal-collections*
    (when (:personal_owner_id collection)
      (throw (Exception. (tru "You cannot delete a Personal Collection!")))))
  ;; Delete permissions records for this Collection
  (t2/query-one {:delete-from :permissions
                 :where       [:or
                               [:= :object (perms/collection-readwrite-path collection)]
                               [:= :object (perms/collection-read-path collection)]]}))


;;; -------------------------------------------------- IModel Impl ---------------------------------------------------

;;; Return the required set of permissions to `read-or-write` `collection-or-id`.
(defmethod mi/perms-objects-set Collection
  [collection-or-id read-or-write]
  (let [collection (if (integer? collection-or-id)
                     (t2/select-one [Collection :id :namespace] :id (collection-or-id))
                     collection-or-id)]
    (if (and (= (u/qualified-name (:namespace collection)) "snippets")
             (not (premium-features/enable-snippet-collections?)))
      #{}
      ;; This is not entirely accurate as you need to be a superuser to modifiy a collection itself (e.g., changing its
      ;; name) but if you have write perms you can add/remove cards
      #{(case read-or-write
          :read  (perms/collection-read-path collection-or-id)
          :write (perms/collection-readwrite-path collection-or-id))})))

(defn- parent-identity-hash [coll]
  (let [parent-id (-> coll
                      (t2/hydrate :parent_id)
                      :parent_id)
        parent    (when parent-id (t2/select-one Collection :id parent-id))]
    (cond
      (not parent-id) "ROOT"
      (not parent)    (throw (ex-info (format "Collection %s is an orphan" (:id coll)) {:parent-id parent-id}))
      :else           (serdes/identity-hash parent))))

(defmethod serdes/hash-fields Collection
  [_collection]
  [:name :namespace parent-identity-hash :created_at])

(defmethod serdes/extract-query "Collection" [_model {:keys [collection-set]}]
  (if (seq collection-set)
    (t2/reducible-select Collection :id [:in collection-set])
    (t2/reducible-select Collection :personal_owner_id nil)))

(defmethod serdes/extract-one "Collection"
  ;; Transform :location (which uses database IDs) into a portable :parent_id with the parent's entity ID.
  ;; Also transform :personal_owner_id from a database ID to the email string, if it's defined.
  ;; Use the :slug as the human-readable label.
  [_model-name _opts coll]
  (let [fetch-collection (fn [id]
                           (t2/select-one Collection :id id))
        parent           (some-> coll
                                 :id
                                 fetch-collection
                                 (t2/hydrate :parent_id)
                                 :parent_id
                                 fetch-collection)
        parent-id        (when parent
                           (or (:entity_id parent) (serdes/identity-hash parent)))
        owner-email      (when (:personal_owner_id coll)
                           (t2/select-one-fn :email 'User :id (:personal_owner_id coll)))]
    (-> (serdes/extract-one-basics "Collection" coll)
        (dissoc :location)
        (assoc :parent_id parent-id :personal_owner_id owner-email)
        (assoc-in [:serdes/meta 0 :label] (:slug coll)))))

(defmethod serdes/load-xform "Collection" [{:keys [parent_id] :as contents}]
  (let [loc        (if parent_id
                     (let [{:keys [id location]} (serdes/lookup-by-id Collection parent_id)]
                       (str location id "/"))
                     "/")]
    (-> contents
        (dissoc :parent_id)
        (assoc :location loc)
        (update :personal_owner_id serdes/*import-user*)
        serdes/load-xform-basics)))

(defmethod serdes/dependencies "Collection"
  [{:keys [parent_id]}]
  (if parent_id
    [[{:model "Collection" :id parent_id}]]
    []))

(defmethod serdes/generate-path "Collection" [_ coll]
  (serdes/maybe-labeled "Collection" coll :slug))

(defmethod serdes/ascendants "Collection" [_ id]
  (let [location (t2/select-one-fn :location Collection :id id)]
    ;; it would work returning just one, but why not return all if it's cheap
    (set (map vector (repeat "Collection") (location-path->ids location)))))

(defmethod serdes/descendants "Collection" [_model-name id]
  (let [location    (t2/select-one-fn :location Collection :id id)
        child-colls (set (for [child-id (t2/select-pks-set Collection {:where [:like :location (str location id "/%")]})]
                           ["Collection" child-id]))
        dashboards  (set (for [dash-id (t2/select-pks-set 'Dashboard :collection_id id)]
                           ["Dashboard" dash-id]))
        cards       (set (for [card-id (t2/select-pks-set 'Card      :collection_id id)]
                           ["Card" card-id]))]
    (set/union child-colls dashboards cards)))

(defmethod serdes/storage-path "Collection" [coll {:keys [collections]}]
  (let [parental (get collections (:entity_id coll))]
    (concat ["collections"] parental [(last parental)])))

;;; +----------------------------------------------------------------------------------------------------------------+
;;; |                                           Perms Checking Helper Fns                                            |
;;; +----------------------------------------------------------------------------------------------------------------+

(defn check-write-perms-for-collection
  "Check that we have write permissions for Collection with `collection-id`, or throw a 403 Exception. If
  `collection-id` is `nil`, this check is done for the Root Collection."
  [collection-or-id-or-nil]
  (let [actual-perms   @*current-user-permissions-set*
        required-perms (perms/collection-readwrite-path (if collection-or-id-or-nil
                                                          collection-or-id-or-nil
                                                          root-collection))]
    (when-not (perms/set-has-full-permissions? actual-perms required-perms)
      (throw (ex-info (tru "You do not have curate permissions for this Collection.")
                      {:status-code    403
                       :collection     collection-or-id-or-nil
                       :required-perms required-perms
                       :actual-perms   actual-perms})))))


(defn check-allowed-to-change-collection
  "If we're changing the `collection_id` of an object, make sure we have write permissions for both the old and new
  Collections, or throw a 403 if not. If `collection_id` isn't present in `object-updates`, or the value is the same
  as the original, this check is a no-op.

  As usual, an `collection-id` of `nil` represents the Root Collection.


  Intended for use with `PUT` or `PATCH`-style operations. Usage should look something like:

    ;; `object-before-update` is the object as it currently exists in the application DB
    ;; `object-updates` is a map of updated values for the object
    (check-allowed-to-change-collection (t2/select-one Card :id 100) http-request-body)"
  [object-before-update object-updates]
  ;; if collection_id is set to change...
  (when (api/column-will-change? :collection_id object-before-update object-updates)
    ;; check that we're allowed to modify the old Collection
    (check-write-perms-for-collection (:collection_id object-before-update))
    ;; check that we're allowed to modify the new Collection
    (check-write-perms-for-collection (:collection_id object-updates))))


;;; +----------------------------------------------------------------------------------------------------------------+
;;; |                                              Personal Collections                                              |
;;; +----------------------------------------------------------------------------------------------------------------+

(mu/defn format-personal-collection-name :- ms/NonBlankString
  "Constructs the personal collection name from user name.
  When displaying to users we'll tranlsate it to user's locale,
  but to keeps things consistent in the database, we'll store the name in site's locale.

  Practically, use `user-or-site` = `:site` when insert or update the name in database,
  and `:user` when we need the name for displaying purposes"
  [first-name last-name email user-or-site]
  {:pre [(#{:user :site} user-or-site)]}
  (if (= :user user-or-site)
    (cond
      (and first-name last-name) (tru "{0} {1}''s Personal Collection" first-name last-name)
      :else                      (tru "{0}''s Personal Collection" (or first-name last-name email)))
    (cond
      (and first-name last-name) (trs "{0} {1}''s Personal Collection" first-name last-name)
      :else                      (trs "{0}''s Personal Collection" (or first-name last-name email)))))

(mu/defn user->personal-collection-name :- ms/NonBlankString
  "Come up with a nice name for the Personal Collection for `user-or-id`."
  [user-or-id user-or-site]
  (let [{first-name :first_name
         last-name  :last_name
         email      :email} (t2/select-one ['User :first_name :last_name :email]
                              :id (u/the-id user-or-id))]
    (format-personal-collection-name first-name last-name email user-or-site)))

(defn personal-collection-with-ui-details
  "For Personal collection, we make sure the collection's name and slug is translated to user's locale
  This is only used for displaying purposes, For insertion or updating  the name, use site's locale instead"
  [{:keys [personal_owner_id] :as collection}]
  (if-not personal_owner_id
    collection
    (let [collection-name (user->personal-collection-name personal_owner_id :user)]
      (assoc collection
             :name collection-name
             :slug (u/slugify collection-name)))))

(mu/defn user->existing-personal-collection :- [:maybe (mi/InstanceOf Collection)]
  "For a `user-or-id`, return their personal Collection, if it already exists.
  Use [[metabase.models.collection/user->personal-collection]] to fetch their personal Collection *and* create it if
  needed."
  [user-or-id]
  (t2/select-one Collection :personal_owner_id (u/the-id user-or-id)))

(mu/defn user->personal-collection :- (mi/InstanceOf Collection)
  "Return the Personal Collection for `user-or-id`, if it already exists; if not, create it and return it."
  [user-or-id]
  (or (user->existing-personal-collection user-or-id)
      (try
        (first (t2/insert-returning-instances! Collection
                                               {:name              (user->personal-collection-name user-or-id :site)
                                                :personal_owner_id (u/the-id user-or-id)}))
        ;; if an Exception was thrown why trying to create the Personal Collection, we can assume it was a race
        ;; condition where some other thread created it in the meantime; try one last time to fetch it
        (catch Throwable e
          (or (user->existing-personal-collection user-or-id)
              (throw e))))))

(def ^:private ^{:arglists '([user-id])} user->personal-collection-id
  "Cached function to fetch the ID of the Personal Collection belonging to User with `user-id`. Since a Personal
  Collection cannot be deleted, the ID will not change; thus it is safe to cache, saving a DB call. It is also
  required to caclulate the Current User's permissions set, which is done for every API call; thus it is cached to
  save a DB call for *every* API call."
  (memoize/ttl
   ^{::memoize/args-fn (fn [[user-id]]
                         [(mdb/unique-identifier) user-id])}
   (fn user->personal-collection-id*
     [user-id]
     (u/the-id (user->personal-collection user-id)))
   ;; cache the results for 60 minutes; TTL is here only to eventually clear out old entries/keep it from growing too
   ;; large
   :ttl/threshold (* 60 60 1000)))

(mu/defn user->personal-collection-and-descendant-ids :- [:sequential {:min 1} ms/PositiveInt]
  "Somewhat-optimized function that fetches the ID of a User's Personal Collection as well as the IDs of all descendants
  of that Collection. Exists because this needs to be known to calculate the Current User's permissions set, which is
  done for every API call; this function is an attempt to make fetching this information as efficient as reasonably
  possible."
  [user-or-id]
  (let [personal-collection-id (user->personal-collection-id (u/the-id user-or-id))]
    (cons personal-collection-id
          ;; `descendant-ids` wants a CollectionWithLocationAndID, and luckily we know Personal Collections always go
          ;; in Root, so we can pass it what it needs without actually having to fetch an entire CollectionInstance
          (descendant-ids {:location "/", :id personal-collection-id}))))

(mi/define-batched-hydration-method include-personal-collection-ids
  :personal_collection_id
  "Efficiently hydrate the `:personal_collection_id` property of a sequence of Users. (This is, predictably, the ID of
  their Personal Collection.)"
  [users]
  (when (seq users)
    ;; efficiently create a map of user ID -> personal collection ID
    (let [user-id->collection-id (t2/select-fn->pk :personal_owner_id Collection
                                   :personal_owner_id [:in (set (map u/the-id users))])]
      (assert (map? user-id->collection-id))
      ;; now for each User, try to find the corresponding ID out of that map. If it's not present (the personal
      ;; Collection hasn't been created yet), then instead call `user->personal-collection-id`, which will create it
      ;; as a side-effect. This will ensure this property never comes back as `nil`
      (for [user users]
        (assoc user :personal_collection_id (or (user-id->collection-id (u/the-id user))
                                                (user->personal-collection-id (u/the-id user))))))))

(mi/define-batched-hydration-method collection-is-personal
  :is_personal
  "Efficiently hydrate the `:is_personal` property of a sequence of Collections.
  `true` means the collection is or nested in a personal collection."
  [collections]
  (if (= 1 (count collections))
    (let [collection (first collections)]
      (if (some? collection)
        [(assoc collection :is_personal (is-personal-collection-or-descendant-of-one? collection))]
        ;; root collection is nil
        [collection]))
    (let [personal-collection-ids (t2/select-pks-set :model/Collection :personal_owner_id [:not= nil])
          location-is-personal    (fn [location]
                                    (boolean
                                     (and (string? location)
                                          (some #(str/starts-with? location (format "/%d/" %)) personal-collection-ids))))]
      (map (fn [{:keys [location personal_owner_id] :as coll}]
             (if (some? coll)
               (assoc coll :is_personal (or (some? personal_owner_id)
                                            (location-is-personal location)))
               nil))
           collections))))

(defmulti allowed-namespaces
  "Set of Collection namespaces (as keywords) that instances of this model are allowed to go in. By default, only the
  default namespace (namespace = `nil`)."
  {:arglists '([model])}
  t2.protocols/dispatch-value)

(defmethod allowed-namespaces :default
  [_]
  #{nil :analytics})

(defn check-collection-namespace
  "Check that object's `:collection_id` refers to a Collection in an allowed namespace (see
  `allowed-namespaces`), or throw an Exception.

    ;; Cards can only go in Collections in the default namespace (namespace = nil)
    (check-collection-namespace Card new-collection-id)"
  [model collection-id]
  (when collection-id
    (let [collection           (or (t2/select-one [Collection :namespace] :id collection-id)
                                   (let [msg (tru "Collection does not exist.")]
                                     (throw (ex-info msg {:status-code 404
                                                          :errors      {:collection_id msg}}))))
          collection-namespace (keyword (:namespace collection))
          allowed-namespaces   (allowed-namespaces model)]
      (when-not (contains? allowed-namespaces collection-namespace)
        (let [msg (tru "A {0} can only go in Collections in the {1} namespace."
                       (name model)
                       (str/join (format " %s " (tru "or")) (map #(pr-str (or % (tru "default")))
                                                                 allowed-namespaces)))]
          (throw (ex-info msg {:status-code          400
                               :errors               {:collection_id msg}
                               :allowed-namespaces   allowed-namespaces
                               :collection-namespace collection-namespace})))))))

(defn- annotate-collections
  "Annotate collections with `:below` and `:here` keys to indicate which types are in their subtree and which types are
  in the collection at that level."
  [{:keys [dataset card] :as _coll-type-ids} collections]
  (let [parent-info (reduce (fn [m {:keys [location id] :as _collection}]
                              (let [parent-ids (set (location-path->ids location))]
                                (cond-> m
                                  (contains? dataset id)
                                  (update :dataset set/union parent-ids)
                                  (contains? card id)
                                  (update :card set/union parent-ids))))
                            {:dataset #{} :card #{}}
                            collections)]
    (map (fn [{:keys [id] :as collection}]
           (let [types (cond-> #{}
                         (contains? (:dataset parent-info) id)
                         (conj :dataset)
                         (contains? (:card parent-info) id)
                         (conj :card))]
             (cond-> collection
               (seq types) (assoc :below types)
               (contains? dataset id) (update :here (fnil conj #{}) :dataset)
               (contains? card id) (update :here (fnil conj #{}) :card))))
         collections)))

(defn collections->tree
  "Convert a flat sequence of Collections into a tree structure e.g.

    (collections->tree {:dataset #{C D} :card #{F C} [A B C D E F G])
    ;; ->
    [{:name     \"A\"
      :below    #{:card :dataset}
      :children [{:name \"B\"}
                 {:name     \"C\"
                  :here     #{:dataset :card}
                  :below    #{:dataset :card}
                  :children [{:name     \"D\"
                              :here     #{:dataset}
                              :children [{:name \"E\"}]}
                             {:name     \"F\"
                              :here     #{:card}
                              :children [{:name \"G\"}]}]}]}
     {:name \"H\"}]"
  [coll-type-ids collections]
  (let [;; instead of attempting to re-sort like the database does, keep things consistent by just keeping things in
        ;; the same order they're already in.
        original-position (into {} (map-indexed (fn [i {id :id}]
                                                  [id i]) collections))
        all-visible-ids (set (map :id collections))]
    (transduce
     identity
     (fn ->tree
       ;; 1. We'll use a map representation to start off with to make building the tree easier. Keyed by Collection ID
       ;; e.g.
       ;;
       ;; {1 {:name "A"
       ;;     :children {2 {:name "B"}, ...}}}
       ([] {})
       ;; 2. For each as we come across it, put it in the correct location in the tree. Convert it's `:location` (e.g.
       ;; `/1/`) plus its ID to a key path e.g. `[1 :children 2]`
       ;;
       ;; If any ancestor Collections are not present in `collections`, just remove their IDs from the path,
       ;; effectively "pulling" a Collection up to a higher level. e.g. if we have A > B > C and we can't see B then
       ;; the tree should come back as A > C.
       ([m collection]
        (let [path (as-> (location-path->ids (:location collection)) ids
                     (filter all-visible-ids ids)
                     (concat ids [(:id collection)])
                     (interpose :children ids))]
          (update-in m path merge collection)))
       ;; 3. Once we've build the entire tree structure, go in and convert each ID->Collection map into a flat sequence,
       ;; sorted by the lowercased Collection name. Do this recursively for the `:children` of each Collection e.g.
       ;;
       ;; {1 {:name "A"
       ;;     :children {2 {:name "B"}, ...}}}
       ;; ->
       ;; [{:name "A"
       ;;   :children [{:name "B"}, ...]}]
       ([m]
        (->> (vals m)
             (map #(update % :children ->tree))
             (sort-by (fn [{coll-id :id}]
                        ;; coll-type is `nil` or "instance-analytics"
                        ;; nil sorts first, so we get instance-analytics at the end, which is what we want
                        (original-position coll-id))))))
     (annotate-collections coll-type-ids collections))))<|MERGE_RESOLUTION|>--- conflicted
+++ resolved
@@ -72,15 +72,8 @@
 
 (defmethod mi/can-write? Collection
   ([instance]
-<<<<<<< HEAD
-   (if (= (:id instance)
-          (:id (perms/default-audit-collection)))
-     false
-     (mi/current-user-has-full-permissions? :write instance)))
-=======
    (and (not (default-audit-collection? instance))
         (mi/current-user-has-full-permissions? :write instance)))
->>>>>>> 0eb75595
   ([_model pk]
    (mi/can-write? (t2/select-one :model/Collection pk))))
 
