<<<<<<< HEAD
import { css, Global } from "@emotion/react";
import { alpha, color } from "metabase/lib/colors";
import { aceEditorStyles } from "metabase/query_builder/components/NativeQueryEditor/NativeQueryEditor.styled";
import { saveDomImageStyles } from "metabase/visualizations/lib/save-chart-image";
import { useSelector } from "metabase/lib/redux";
=======
import { connect } from "react-redux";

import type { State } from "metabase-types/store";

import GlobalStyles from "../../components/GlobalStyles";
>>>>>>> 22684b87
import { getFont, getFontFiles } from "../../selectors";

export const GlobalStyles = (): JSX.Element => {
  const font = useSelector(getFont);
  const fontFiles = useSelector(getFontFiles);

  const styles = css`
    :root {
      --default-font-family: "${font}";
      --color-brand: ${color("brand")};
      --color-brand-alpha-04: ${alpha("brand", 0.04)};
      --color-brand-alpha-88: ${alpha("brand", 0.88)};
      --color-focus: ${color("focus")};
    }

    ${fontFiles?.map(
      file => css`
        @font-face {
          font-family: "${font}";
          src: url(${encodeURI(file.src)}) format("${file.fontFormat}");
          font-weight: ${file.fontWeight};
          font-style: normal;
          font-display: swap;
        }
      `,
    )}

    ${aceEditorStyles}
    ${saveDomImageStyles}
  `;

  return <Global styles={styles} />;
};<|MERGE_RESOLUTION|>--- conflicted
+++ resolved
@@ -1,16 +1,10 @@
-<<<<<<< HEAD
 import { css, Global } from "@emotion/react";
+
 import { alpha, color } from "metabase/lib/colors";
+import { useSelector } from "metabase/lib/redux";
 import { aceEditorStyles } from "metabase/query_builder/components/NativeQueryEditor/NativeQueryEditor.styled";
 import { saveDomImageStyles } from "metabase/visualizations/lib/save-chart-image";
-import { useSelector } from "metabase/lib/redux";
-=======
-import { connect } from "react-redux";
 
-import type { State } from "metabase-types/store";
-
-import GlobalStyles from "../../components/GlobalStyles";
->>>>>>> 22684b87
 import { getFont, getFontFiles } from "../../selectors";
 
 export const GlobalStyles = (): JSX.Element => {
