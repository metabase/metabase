(ns metabase.email.messages
  "Convenience functions for sending templated email messages.  Each function here should represent a single email.
   NOTE: we want to keep this about email formatting, so don't put heavy logic here RE: building data for emails.

  NOTE: This namespace is deprecated, all of these emails will soon be converted to System Email Notifications."
  (:require
   [buddy.core.codecs :as codecs]
   [clojure.string :as str]
   [java-time.api :as t]
   [medley.core :as m]
   [metabase.channel.render.core :as channel.render]
   [metabase.channel.template.core :as channel.template]
   [metabase.db.query :as mdb.query]
   [metabase.driver :as driver]
   [metabase.email :as email]
   [metabase.lib.util :as lib.util]
   [metabase.models.collection :as collection]
   [metabase.models.data-permissions :as data-perms]
   [metabase.models.permissions :as perms]
   [metabase.public-settings :as public-settings]
   [metabase.public-settings.premium-features :as premium-features]
   [metabase.query-processor.timezone :as qp.timezone]
   [metabase.util :as u]
   [metabase.util.cron :as u.cron]
   [metabase.util.date-2 :as u.date]
   [metabase.util.encryption :as encryption]
   [metabase.util.i18n :as i18n :refer [trs tru]]
   [metabase.util.json :as json]
   [metabase.util.log :as log]
   [metabase.util.malli :as mu]
   [metabase.util.urls :as urls]
   [toucan2.core :as t2])
  (:import
   (java.time LocalTime)
   (java.time.format DateTimeFormatter)))

(set! *warn-on-reflection* true)

(defn app-name-trs
  "Return the user configured application name, or Metabase translated
  via trs if a name isn't configured."
  []
  (or (public-settings/application-name)
      (trs "Metabase")))

(defn logo-url
  "Return the URL for the application logo. If the logo is the default, return a URL to the Metabase logo."
  []
  (let [url (public-settings/application-logo-url)]
    (cond
      (= url "app/assets/img/logo.svg") "http://static.metabase.com/email_logo.png"

      :else nil)))
      ;; NOTE: disabling whitelabeled URLs for now since some email clients don't render them correctly
      ;; We need to extract them and embed as attachments like we do in metabase.channel.render.image-bundle
      ;; (data-uri-svg? url)               (themed-image-url url color)
      ;; :else                             url

(defn button-style
  "Return a CSS style string for a button with the given color."
  [color]
  (str "display: inline-block; "
       "box-sizing: border-box; "
       "padding: 0.5rem 1.375rem; "
       "font-size: 1.063rem; "
       "font-weight: bold; "
       "text-decoration: none; "
       "cursor: pointer; "
       "color: #fff; "
       "border: 1px solid " color "; "
       "background-color: " color "; "
       "border-radius: 4px;"))

;;; Various Context Helper Fns. Used to build Stencil template context

(defn common-context
  "Context that is used across multiple email templates, and that is the same for all emails"
  []
  {:applicationName           (public-settings/application-name)
   :applicationColor          (channel.render/primary-color)
   :applicationLogoUrl        (logo-url)
   :buttonStyle               (button-style (channel.render/primary-color))
   :colorTextLight            channel.render/color-text-light
   :colorTextMedium           channel.render/color-text-medium
   :colorTextDark             channel.render/color-text-dark
   :siteUrl                   (public-settings/site-url)})

;;; ### Public Interface

(defn- all-admin-recipients
  "Return a sequence of email addresses for all Admin users.

  The first recipient will be the site admin (or oldest admin if unset), which is the address that should be used in
  `mailto` links (e.g., for the new user to email with any questions)."
  []
  (concat (when-let [admin-email (public-settings/admin-email)]
            [admin-email])
          (t2/select-fn-set :email 'User, :is_superuser true, :is_active true, {:order-by [[:id :asc]]})))

(defn send-user-joined-admin-notification-email!
  "Send an email to the `invitor` (the Admin who invited `new-user`) letting them know `new-user` has joined."
  [new-user & {:keys [google-auth?]}]
  {:pre [(map? new-user)]}
  (let [recipients (all-admin-recipients)]
    (email/send-message!
     {:subject      (str (if google-auth?
                           (trs "{0} created a {1} account" (:common_name new-user) (app-name-trs))
                           (trs "{0} accepted their {1} invite" (:common_name new-user) (app-name-trs))))
      :recipients   recipients
      :message-type :html
      :message      (channel.template/render "metabase/email/user_joined_notification.hbs"
                                             (merge (common-context)
                                                    {:logoHeader        true
                                                     :joinedUserName    (or (:first_name new-user) (:email new-user))
                                                     :joinedViaSSO      google-auth?
                                                     :joinedUserEmail   (:email new-user)
                                                     :joinedDate        (t/format "EEEE, MMMM d" (t/zoned-date-time)) ; e.g. "Wednesday, July 13".
                                                     :adminEmail        (first recipients)
                                                     :joinedUserEditUrl (str (public-settings/site-url) "/admin/people")}))})))

(defn send-password-reset-email!
  "Format and send an email informing the user how to reset their password."
  [email sso-source password-reset-url is-active?]
  {:pre [(u/email? email)
         ((some-fn string? nil?) password-reset-url)]}
  (let [google-sso? (= "google" sso-source)
        message-body (channel.template/render
                      "metabase/email/password_reset.hbs"
                      (merge (common-context)
                             {:emailType        "password_reset"
                              :google           google-sso?
                              :nonGoogleSSO     (and (not google-sso?) (some? sso-source))
                              :passwordResetUrl password-reset-url
                              :logoHeader       true
                              :isActive         is-active?
                              :adminEmail       (public-settings/admin-email)
                              :adminEmailSet    (boolean (public-settings/admin-email))}))]
    (email/send-message!
     {:subject      (trs "[{0}] Password Reset Request" (app-name-trs))
      :recipients   [email]
      :message-type :html
      :message      message-body})))

(mu/defn send-login-from-new-device-email!
  "Format and send an email informing the user that this is the first time we've seen a login from this device. Expects
  login history information as returned by `metabase.models.login-history/human-friendly-infos`."
  [{user-id :user_id, :keys [timestamp], :as login-history} :- [:map [:user_id pos-int?]]]
  (let [user-info    (or (t2/select-one ['User [:first_name :first-name] :email :locale] :id user-id)
                         (throw (ex-info (tru "User {0} does not exist" user-id)
                                         {:user-id user-id, :status-code 404})))
        user-locale  (or (:locale user-info) (i18n/site-locale))
        timestamp    (u.date/format-human-readable timestamp user-locale)
        context      (merge (common-context)
                            {:first-name (:first-name user-info)
                             :device     (:device_description login-history)
                             :location   (:location login-history)
                             :timestamp  timestamp})
        message-body (channel.template/render "metabase/email/login_from_new_device.hbs"
                                              context)]
    (email/send-message!
     {:subject      (trs "We''ve Noticed a New {0} Login, {1}" (app-name-trs) (:first-name user-info))
      :recipients   [(:email user-info)]
      :message-type :html
      :message      message-body})))

(defn- admin-or-ee-monitoring-details-emails
  "Find emails for users that have an interest in monitoring the database.
   If oss that means admin users.
   If ee that also means users with monitoring and details permissions."
  [database-id]
  (let [monitoring (perms/application-perms-path :monitoring)
        user-ids-with-monitoring (when (premium-features/enable-advanced-permissions?)
                                   (->> {:select   [:pgm.user_id]
                                         :from     [[:permissions_group_membership :pgm]]
                                         :join     [[:permissions_group :pg] [:= :pgm.group_id :pg.id]]
                                         :where    [:and
                                                    [:exists {:select [1]
                                                              :from [[:permissions :p]]
                                                              :where [:and
                                                                      [:= :p.group_id :pg.id]
                                                                      [:= :p.object monitoring]]}]]
                                         :group-by [:pgm.user_id]}
                                        mdb.query/query
                                        (mapv :user_id)))
        user-ids (filter
                  #(data-perms/user-has-permission-for-database? % :perms/manage-database :yes database-id)
                  user-ids-with-monitoring)]
    (into
     []
     (distinct)
     (concat
      (all-admin-recipients)
      (when (seq user-ids)
        (t2/select-fn-set :email :model/User {:where [:and
                                                      [:= :is_active true]
                                                      [:in :id user-ids]]}))))))

(defn send-persistent-model-error-email!
  "Format and send an email informing the user about errors in the persistent model refresh task."
  [database-id persisted-infos trigger]
  {:pre [(seq persisted-infos)]}
  (let [database (:database (first persisted-infos))
        emails (admin-or-ee-monitoring-details-emails database-id)
        timezone (some-> database qp.timezone/results-timezone-id t/zone-id)
        context {:database-name (:name database)
                 :errors
                 (for [[idx persisted-info] (m/indexed persisted-infos)
                       :let [card (:card persisted-info)
                             collection (or (:collection card)
                                            (collection/root-collection-with-ui-details nil))]]
                   {:is-not-first (not= 0 idx)
                    :error (:error persisted-info)
                    :card-id (:id card)
                    :card-name (:name card)
                    :collection-name (:name collection)
                    ;; February 1, 2022, 3:10 PM
                    :last-run-at (t/format "MMMM d, yyyy, h:mm a z" (t/zoned-date-time (:refresh_begin persisted-info) timezone))
                    :last-run-trigger trigger
                    :card-url (urls/card-url (:id card))
                    :collection-url (urls/collection-url (:id collection))
                    :caching-log-details-url (urls/tools-caching-details-url (:id persisted-info))})}
        message-body (channel.template/render "metabase/email/persisted-model-error.hbs"
                                              (merge (common-context) context))]
    (when (seq emails)
      (email/send-message!
       {:subject      (trs "[{0}] Model cache refresh failed for {1}" (app-name-trs) (:name database))
        :recipients   (vec emails)
        :message-type :html
        :message      message-body}))))

(defn send-follow-up-email!
  "Format and send an email to the system admin following up on the installation."
  [email]
  {:pre [(u/email? email)]}
  (let [context (merge (common-context)
                       {:emailType    "notification"
                        :logoHeader   true
                        :heading      (trs "We hope you''ve been enjoying Metabase.")
                        :callToAction (trs "Would you mind taking a quick 5 minute survey to tell us how it’s going?")
                        :link         "https://metabase.com/feedback/active"})
        email {:subject      (trs "[{0}] Tell us how things are going." (app-name-trs))
               :recipients   [email]
               :message-type :html
               :message      (channel.template/render "metabase/email/follow_up_email.hbs" context)}]
    (email/send-message! email)))

(defn send-creator-sentiment-email!
  "Format and send an email to a creator with a link to a survey. If a [[blob]] is included, it will be turned into json
  and then base64 encoded."
  [{:keys [email first_name]} blob]
  {:pre [(u/email? email)]}
  (let [encoded-info    (when blob
                          (-> blob
                              json/encode
                              .getBytes
                              codecs/bytes->b64-str))
        context (merge (common-context)
                       {:emailType  "notification"
                        :logoHeader true
                        :first-name first_name
                        :link       (cond-> "https://metabase.com/feedback/creator"
                                      encoded-info (str "?context=" encoded-info))}
                       (when-not (premium-features/is-hosted?)
                         {:self-hosted (public-settings/site-url)}))
        message {:subject      "Metabase would love your take on something"
                 :recipients   [email]
                 :message-type :html
                 :message      (channel.template/render "metabase/email/creator_sentiment_email.hbs" context)}]
    (email/send-message! message)))

(defn generate-pulse-unsubscribe-hash
  "Generates hash to allow for non-users to unsubscribe from pulses/subscriptions."
  [pulse-id email]
  (codecs/bytes->hex
   (encryption/validate-and-hash-secret-key
    (json/encode {:salt     (public-settings/site-uuid-for-unsubscribing-url)
                  :email    email
                  :pulse-id pulse-id}))))

(defn pulse->alert-condition-kwd
  "Given an `alert` return a keyword representing what kind of goal needs to be met."
  [{:keys [alert_above_goal alert_condition] :as _alert}]
  (if (= "goal" alert_condition)
    (if (true? alert_above_goal)
      :meets
      :below)
    :rows))

(defn- first-card
  "Alerts only have a single card, so the alerts API accepts a `:card` key, while pulses have `:cards`. Depending on
  whether the data comes from the alert API or pulse tasks, the card could be under `:card` or `:cards`"
  [alert]
  (or (:card alert)
      (first (:cards alert))))

(defn common-alert-context
  "Template context that is applicable to all alert templates, including alert management templates
  (e.g. the subscribed/unsubscribed emails)"
  ([alert]
   (common-alert-context alert nil))
  ([alert alert-condition-map]
   (let [{card-id :id, card-name :name} (first-card alert)]
     (merge (common-context)
            {:emailType                 "alert"
             :questionName              card-name
             :questionURL               (urls/card-url card-id)
             :sectionStyle              (channel.render/section-style)}
            (when alert-condition-map
              {:alertCondition (get alert-condition-map (pulse->alert-condition-kwd alert))})))))

(defn- schedule-hour-text
  [{hour :schedule_hour}]
  (.format (LocalTime/of hour 0)
           (DateTimeFormatter/ofPattern "h a")))

(defn- schedule-day-text
  [{day :schedule_day}]
  (get {"sun" "Sunday"
        "mon" "Monday"
        "tue" "Tuesday"
        "wed" "Wednesday"
        "thu" "Thursday"
        "fri" "Friday"
        "sat" "Saturday"}
       day))

(defn- schedule-timezone
  []
  (or (driver/report-timezone) "UTC"))

(defn notification-card-schedule-text
  "Given cron notification subscription return a human-readable description of the schedule."
  [{:keys [cron_schedule type] :as _subscription}]
  (when (= :notification-subscription/cron type)
    ;; TODO consider using https://github.com/grahamar/cron-parser
    (let [schedule (u.cron/cron-string->schedule-map cron_schedule)]
      (case (keyword (:schedule_type schedule))
        :hourly
        "Run hourly"

        :daily
        (format "Run daily at %s %s"
                (schedule-hour-text schedule)
                (schedule-timezone))

        :weekly
        (format "Run weekly on %s at %s %s"
                (schedule-day-text schedule)
                (schedule-hour-text schedule)
                (schedule-timezone))))))

(defn- send-email!
  "Sends an email on a background thread, returning a future."
  ([recipients subject template-path template-context]
   (send-email! recipients subject template-path template-context false))
  ([recipients subject template-path template-context bcc?]
   (when (seq recipients)
     (future
       (try
         (email/send-email-retrying!
          {:recipients   recipients
           :message-type :html
           :subject      subject
           :message      (channel.template/render template-path template-context)
           :bcc?         bcc?})
         (catch Exception e
           (log/errorf e "Failed to send message to '%s' with subject '%s'" (str/join ", " recipients) subject)))))))

(defn- template-path [template-name]
  (str "metabase/email/" template-name ".hbs"))

;; Paths to the templates for all of the alerts emails
(def ^:private you-unsubscribed-template   (template-path "notification_card_unsubscribed"))
(def ^:private removed-template            (template-path "notification_card_you_were_removed"))
(def ^:private added-template              (template-path "notification_card_you_were_added"))
(def ^:private stopped-template            (template-path "alert_stopped_working"))
(def ^:private archived-template           (template-path "alert_archived"))

(defn send-you-unsubscribed-notification-card-email!
<<<<<<< HEAD
  "Send an email to `who-unsubscribed` letting them know they've unsubscribed themselves from `alert`"
=======
  "Send an email to `who-unsubscribed` letting them know they've unsubscribed themselves from `notification`"
>>>>>>> 16ce6cb3
  [notification unsubscribed-emails]
  (send-email! unsubscribed-emails "You unsubscribed from an alert" you-unsubscribed-template notification true))

(defn send-you-were-removed-notification-card-email!
<<<<<<< HEAD
  "Send an email to `removed-users` letting them know `admin` has removed them from `alert`"
=======
  "Send an email to `removed-users` letting them know `admin` has removed them from `notification`"
>>>>>>> 16ce6cb3
  [notification removed-emails {:keys [first_name last_name] :as _actor}]
  (let [actor-name (format "%s %s" first_name last_name)]
    (send-email! removed-emails "You’ve been unsubscribed from an alert" removed-template (assoc notification :actor_name actor-name) true)))

(defn send-you-were-added-card-notification-email!
<<<<<<< HEAD
  "Send an email to `added-users` letting them know `admin-adder` has added them to `alert`"
=======
  "Send an email to `added-users` letting them know `admin-adder` has added them to `notification`"
>>>>>>> 16ce6cb3
  [notification added-user-emails {:keys [first_name last_name] :as _adder}]
  (let [subject (format "%s %s added you to an alert" first_name last_name)]
    (send-email! added-user-emails subject added-template notification true)))

(def ^:private not-working-subject "One of your alerts has stopped working")

(defn send-alert-stopped-because-archived-email!
  "Email to notify users when a card associated to their alert has been archived"
  [alert user {:keys [first_name last_name] :as _archiver}]
  (let [{card-id :id card-name :name} (first-card alert)]
    (send-email! [(:email user)] not-working-subject archived-template {:archiveURL   (urls/archive-url)
                                                                        :questionName (format "%s (#%d)" card-name card-id)
                                                                        :archiverName (format "%s %s" first_name last_name)})))

(defn send-alert-stopped-because-changed-email!
  "Email to notify users when a card associated to their alert changed in a way that invalidates their alert"
  [alert user {:keys [first_name last_name] :as _archiver}]
  (let [edited-text (format "the question was edited by %s %s" first_name last_name)]
    (send-email! [(:email user)] not-working-subject stopped-template (assoc (common-alert-context alert) :deletionCause edited-text))))

(defn send-broken-subscription-notification!
  "Email dashboard and subscription creators information about a broken subscription due to bad parameters"
  [{:keys [dashboard-id dashboard-name pulse-creator dashboard-creator affected-users bad-parameters]}]
  (let [{:keys [siteUrl] :as context} (common-context)]
    (email/send-message!
     :subject (trs "Subscription to {0} removed" dashboard-name)
     :recipients (distinct (map :email [pulse-creator dashboard-creator]))
     :message-type :html
     :message (channel.template/render
               "metabase/email/broken_subscription_notification.hbs"
               (merge context
                      {:dashboardName            dashboard-name
                       :badParameters            (map
                                                  (fn [{:keys [value] :as param}]
                                                    (cond-> param
                                                      (coll? value)
                                                      (update :value #(lib.util/join-strings-with-conjunction
                                                                       (i18n/tru "or")
                                                                       %))))
                                                  bad-parameters)
                       :affectedUsers            (map
                                                  (fn [{:keys [notification-type] :as m}]
                                                    (cond-> m
                                                      notification-type
                                                      (update :notification-type name)))
                                                  (into
                                                   [{:notification-type :email
                                                     :recipient         (:common_name dashboard-creator)
                                                     :role              "Dashboard Creator"}
                                                    {:notification-type :email
                                                     :recipient         (:common_name pulse-creator)
                                                     :role              "Subscription Creator"}]
                                                   (map #(assoc % :role "Subscriber") affected-users)))
                       :dashboardUrl             (format "%s/dashboard/%s" siteUrl dashboard-id)})))))<|MERGE_RESOLUTION|>--- conflicted
+++ resolved
@@ -377,30 +377,18 @@
 (def ^:private archived-template           (template-path "alert_archived"))
 
 (defn send-you-unsubscribed-notification-card-email!
-<<<<<<< HEAD
-  "Send an email to `who-unsubscribed` letting them know they've unsubscribed themselves from `alert`"
-=======
   "Send an email to `who-unsubscribed` letting them know they've unsubscribed themselves from `notification`"
->>>>>>> 16ce6cb3
   [notification unsubscribed-emails]
   (send-email! unsubscribed-emails "You unsubscribed from an alert" you-unsubscribed-template notification true))
 
 (defn send-you-were-removed-notification-card-email!
-<<<<<<< HEAD
-  "Send an email to `removed-users` letting them know `admin` has removed them from `alert`"
-=======
   "Send an email to `removed-users` letting them know `admin` has removed them from `notification`"
->>>>>>> 16ce6cb3
   [notification removed-emails {:keys [first_name last_name] :as _actor}]
   (let [actor-name (format "%s %s" first_name last_name)]
     (send-email! removed-emails "You’ve been unsubscribed from an alert" removed-template (assoc notification :actor_name actor-name) true)))
 
 (defn send-you-were-added-card-notification-email!
-<<<<<<< HEAD
-  "Send an email to `added-users` letting them know `admin-adder` has added them to `alert`"
-=======
   "Send an email to `added-users` letting them know `admin-adder` has added them to `notification`"
->>>>>>> 16ce6cb3
   [notification added-user-emails {:keys [first_name last_name] :as _adder}]
   (let [subject (format "%s %s added you to an alert" first_name last_name)]
     (send-email! added-user-emails subject added-template notification true)))
