--- conflicted
+++ resolved
@@ -44,13 +44,9 @@
   com.github.albfernandez/juniversalchardet {:mvn/version "2.5.0"}
   com.github.blagerweij/liquibase-sessionlock {:mvn/version "1.6.9"}            ; session lock for liquibase migrations
   com.github.jknack/handlebars              ^:antq/exclude                      ; 4.4.0 requires java 17+
-<<<<<<< HEAD
-  {:mvn/version "4.3.1"}              ; templating engine
-=======
                                             {:mvn/version "4.3.1"}              ; templating engine
   com.github.pangloss/transducers           {:git/sha "c91d39046c8c64dc31b84ebb27154a8084fcda4c" ; like medley for transducers
                                              :git/url "https://github.com/pangloss/transducers"}
->>>>>>> c583ae13
   com.github.seancorfield/honeysql          {:mvn/version "2.7.1295"}           ; Honey SQL 2. SQL generation from Clojure data maps
   com.github.seancorfield/next.jdbc         {:mvn/version "1.3.1002"}            ; Talk to JDBC DBs
   com.github.steffan-westcott/clj-otel-api  {:mvn/version "0.2.7"}              ; Telemetry library
