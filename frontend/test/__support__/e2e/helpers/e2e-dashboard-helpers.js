--- conflicted
+++ resolved
@@ -44,13 +44,9 @@
 
   popover().within(() => {
     cy.findByText(type).click();
-<<<<<<< HEAD
-    cy.findByText(subType).click();
-=======
 
     if (subType) {
       cy.findByText(subType).click();
     }
->>>>>>> 0c4f3dc7
   });
 }