import { PERSONAL_COLLECTIONS } from "metabase/entities/collections/constants";
import { PLUGIN_COLLECTIONS } from "metabase/plugins";
import type { IconName } from "metabase/ui";
import { getIconForVisualizationType } from "metabase/visualizations";
import type {
  CardDisplayType,
  Collection,
  CollectionItemModel,
  SearchModel,
} from "metabase-types/api";

import type { ColorName } from "./colors/types";

export type IconModel =
  | SearchModel
  | CollectionItemModel
  | "schema"
  | "timeline"
  | "transform"
  | "user";

export type ObjectWithModel = {
  id?: unknown;
  model: IconModel;
  authority_level?: "official" | string | null;
  collection_authority_level?: "official" | string | null;
  moderated_status?: "verified" | string | null;
  display?: CardDisplayType | null;
  type?: Collection["type"];
  is_personal?: boolean;
};

export const modelIconMap: Record<IconModel, IconName> = {
  collection: "folder",
  database: "database",
  table: "table",
  dataset: "model",
  schema: "folder",
  action: "bolt",
  "indexed-entity": "index",
  dashboard: "dashboard",
  card: "table",
  segment: "segment",
  metric: "metric",
  snippet: "unknown",
  document: "document",
<<<<<<< HEAD
  transform: "transform",
=======
  timeline: "calendar",
  transform: "refresh_downstream",
>>>>>>> 02f7a885
  user: "person",
};

export type IconData = {
  name: IconName;
  color?: ColorName;
};

/** get an Icon for any entity object, doesn't depend on the entity system */
export const getIconBase = (item: ObjectWithModel): IconData => {
  if (item.model === "card" && item.display) {
    return { name: getIconForVisualizationType(item.display) };
  }

  if (item.model === "collection" && item.id === PERSONAL_COLLECTIONS.id) {
    return { name: "group" };
  }

  if (item.model === "collection" && item.is_personal) {
    return { name: "person" };
  }

  return { name: modelIconMap?.[item.model] ?? "unknown" };
};

export const getIcon = (item: ObjectWithModel) => {
  if (PLUGIN_COLLECTIONS) {
    return PLUGIN_COLLECTIONS.getIcon(item);
  }
  return getIconBase(item);
};<|MERGE_RESOLUTION|>--- conflicted
+++ resolved
@@ -44,12 +44,8 @@
   metric: "metric",
   snippet: "unknown",
   document: "document",
-<<<<<<< HEAD
+  timeline: "calendar",
   transform: "transform",
-=======
-  timeline: "calendar",
-  transform: "refresh_downstream",
->>>>>>> 02f7a885
   user: "person",
 };
 
