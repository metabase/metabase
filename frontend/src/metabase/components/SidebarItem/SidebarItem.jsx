/* eslint "react/prop-types": "warn" */
import PropTypes from "prop-types";
import { memo } from "react";
import { Link } from "react-router";
<<<<<<< HEAD
import S from "../Sidebar.module.css";
=======
>>>>>>> e8133575

import LabelIcon from "../LabelIcon";
import S from "../Sidebar.css";

const SidebarItem = ({ name, sidebar, icon, href }) => (
  <li>
    <Link to={href} className={S.item} activeClassName={S.selected}>
      <LabelIcon className={S.icon} icon={icon} />
      <span className={S.name}>{sidebar || name}</span>
    </Link>
  </li>
);

SidebarItem.propTypes = {
  name: PropTypes.string.isRequired,
  sidebar: PropTypes.string,
  icon: PropTypes.string.isRequired,
  href: PropTypes.string.isRequired,
};

export default memo(SidebarItem);<|MERGE_RESOLUTION|>--- conflicted
+++ resolved
@@ -2,13 +2,9 @@
 import PropTypes from "prop-types";
 import { memo } from "react";
 import { Link } from "react-router";
-<<<<<<< HEAD
-import S from "../Sidebar.module.css";
-=======
->>>>>>> e8133575
 
 import LabelIcon from "../LabelIcon";
-import S from "../Sidebar.css";
+import S from "../Sidebar.module.css";
 
 const SidebarItem = ({ name, sidebar, icon, href }) => (
   <li>
