(ns metabase.models.dashboard-card
  (:require
   [clojure.set :as set]
   [medley.core :as m]
   [metabase.db :as mdb]
   [metabase.db.query :as mdb.query]
   [metabase.db.util :as mdb.u]
   [metabase.events :as events]
   [metabase.models.card :refer [Card]]
   [metabase.models.dashboard-card-series :refer [DashboardCardSeries]]
   [metabase.models.interface :as mi]
   [metabase.models.pulse-card :refer [PulseCard]]
   [metabase.models.serialization :as serdes]
   [metabase.util :as u]
   [metabase.util.date-2 :as u.date]
   [metabase.util.honey-sql-2 :as h2x]
   [metabase.util.malli :as mu]
   [metabase.util.malli.schema :as ms]
   [metabase.util.schema :as su]
   [schema.core :as s]
   [toucan.db :as db]
   [toucan.hydrate :refer [hydrate]]
   [toucan.models :as models]
   [toucan2.core :as t2]))

(models/defmodel DashboardCard :report_dashboardcard)

(doto DashboardCard
  (derive ::mi/read-policy.full-perms-for-perms-set)
  (derive ::mi/write-policy.full-perms-for-perms-set))

(declare series)

;;; Return the set of permissions required to `read-or-write` this DashboardCard. If `:card` and `:series` are already
;;; hydrated this method doesn't need to make any DB calls.
(defmethod mi/perms-objects-set DashboardCard
  [dashcard read-or-write]
  (let [card   (or (:card dashcard)
                   (t2/select-one [Card :dataset_query] :id (u/the-id (:card_id dashcard))))
        series (or (:series dashcard)
                   (series dashcard))]
    (apply set/union (mi/perms-objects-set card read-or-write) (for [series-card series]
                                                                 (mi/perms-objects-set series-card read-or-write)))))

(defn- pre-insert [dashcard]
  (let [defaults {:parameter_mappings     []
                  :visualization_settings {}}]
    (merge defaults dashcard)))

(mi/define-methods
 DashboardCard
 {:properties (constantly {::mi/timestamped? true
                           ::mi/entity-id    true})
  :types      (constantly {:parameter_mappings     :parameters-list
                           :visualization_settings :visualization-settings})
  :pre-insert pre-insert})

(defn from-parsed-json
  "Convert a map with dashboard-card into a Toucan instance assuming it came from parsed JSON and the map keys have
   been keywordized. This is useful if the data from a request body inside a `defendpoint` body, and you need it in the
   same format as if it were selected from the DB with toucan. It doesn't transform the `:created_at` or `:updated_at`
   fields, as the types of timestamp values differ by the application database driver.

   For example:
   ```
   (= dashcard ;; from toucan select, excluding :created_at and :updated_at
      (-> (json/generate-string dashcard)
          (json/parse-string true)
          from-parsed-json))
   =>
   true
   ```"
  [dashboard-card]
  (t2/instance DashboardCard
               (-> dashboard-card
                   (m/update-existing :parameter_mappings mi/normalize-parameters-list)
                   (m/update-existing :visualization_settings mi/normalize-visualization-settings))))

(defmethod serdes/hash-fields DashboardCard
  [_dashboard-card]
  [(serdes/hydrated-hash :card) ; :card is optional, eg. text cards
   (comp serdes/identity-hash
         #(t2/select-one 'Dashboard :id %)
         :dashboard_id)
   :visualization_settings
   :row :col
   :created_at])


;;; --------------------------------------------------- HYDRATION ----------------------------------------------------

(defn dashboard
  "Return the Dashboard associated with the DashboardCard."
  [{:keys [dashboard_id]}]
  {:pre [(integer? dashboard_id)]}
  (t2/select-one 'Dashboard, :id dashboard_id))

(mi/define-simple-hydration-method series
  :series
  "Return the `Cards` associated as additional series on this DashboardCard."
  [{:keys [id]}]
  (t2/select [Card :id :name :description :display :dataset_query :visualization_settings :collection_id]
             (merge
               (mdb.u/join [Card :id] [DashboardCardSeries :card_id])
               {:order-by [[(db/qualify DashboardCardSeries :position) :asc]]
                :where    [:= (db/qualify DashboardCardSeries :dashboardcard_id) id]})))


;;; ---------------------------------------------------- CRUD FNS ----------------------------------------------------

(s/defn retrieve-dashboard-card
  "Fetch a single DashboardCard by its ID value."
  [id :- su/IntGreaterThanZero]
  (-> (t2/select-one DashboardCard :id id)
      (hydrate :series)))

(defn dashcard->multi-cards
  "Return the cards which are other cards with respect to this dashboard card
  in multiple series display for dashboard

  Dashboard (and dashboard only) has this thing where you're displaying multiple cards entirely.

  This is actually completely different from the combo display,
  which is a visualization type in visualization option.

  This is also actually completely different from having multiple series display
  from the visualization with same type (line bar or whatever),
  which is a separate option in line area or bar visualization"
  [dashcard]
  (mdb.query/query {:select    [:newcard.*]
                    :from      [[:report_dashboardcard :dashcard]]
                    :left-join [[:dashboardcard_series :dashcardseries]
                                [:= :dashcard.id :dashcardseries.dashboardcard_id]
                                [:report_card :newcard]
                                [:= :dashcardseries.card_id :newcard.id]]
                    :where     [:and
                                [:= :newcard.archived false]
                                [:= :dashcard.id (:id dashcard)]]}))

<<<<<<< HEAD
(defn update-dashboard-cards-series!
  "Update the DashboardCardSeries for a given DashboardCard.
  `card-ids` should be a definitive collection of *all* IDs of cards for the dashboard card in the desired order.

  *  If an ID in `card-ids` has no corresponding existing DashboardCardSeries object, one will be created.
  *  If an existing DashboardCardSeries has no corresponding ID in `card-ids`, it will be deleted.
  *  All cards will be updated with a `position` according to their place in the collection of `card-ids`"
  {:arglists '([dashcard-id->card-ids])}
  [dashcard-id->card-ids]
  (when-not (empty? dashcard-id->card-ids)
    ;; first off, just delete all series on the dashboard card (we add them again below)
    (t2/delete! DashboardCardSeries :dashboardcard_id [:in (keys dashcard-id->card-ids)])
    ;; now just insert all of the series that were given to us
    (when-let [card-series (->> (for [[dashcard-id card-ids] dashcard-id->card-ids]
                                  (map-indexed (fn [i card-id]
                                                 {:dashboardcard_id dashcard-id, :card_id card-id, :position i})
                                               card-ids))
                                flatten
                                (remove nil?))]
      (t2/insert! DashboardCardSeries card-series))))
=======
(s/defn update-dashboard-card-series!
  "Update the DashboardCardSeries for a given DashboardCard and return the updated DashboardCardSeries.
   `card-ids` should be a definitive collection of *all* IDs of cards for the dashboard card in the desired order.

   *  If an ID in `card-ids` has no corresponding existing DashboardCardSeries object, one will be created.
   *  If an existing DashboardCardSeries has no corresponding ID in `card-ids`, it will be deleted.
   *  All cards will be updated with a `position` according to their place in the collection of `card-ids`"
  {:arglists '([dashboard-card card-ids])}
  [{:keys [id]} :- {:id su/IntGreaterThanZero, s/Keyword s/Any}
   card-ids     :- [su/IntGreaterThanZero]]
  ;; first off, just delete all series on the dashboard card (we add them again below)
  (t2/delete! DashboardCardSeries :dashboardcard_id id)
  ;; now just insert all of the series that were given to us
  (when (seq card-ids)
    (let [cards (map-indexed (fn [i card-id]
                               {:dashboardcard_id id, :card_id card-id, :position i})
                             card-ids)]
      (t2/insert! DashboardCardSeries cards))))
>>>>>>> 25a1b259

(def ^:private DashboardCardUpdates
  {:id                                      su/IntGreaterThanZero
   (s/optional-key :action_id)              (s/maybe su/IntGreaterThanZero)
   (s/optional-key :parameter_mappings)     (s/maybe [su/Map])
   (s/optional-key :visualization_settings) (s/maybe su/Map)
   ;; series is a sequence of IDs of additional cards after the first to include as "additional serieses"
   (s/optional-key :series)                 (s/maybe [su/IntGreaterThanZero])
   s/Keyword                                s/Any})

(defn- shallow-updates
  "Returns the keys in `new` that have different values than the corresponding keys in `old`"
  [new old]
  (into {}
        (filter (fn [[k v]]
                  (not= v (get old k)))
                new)))

(s/defn update-dashboard-card!
  "Updates an existing DashboardCard including all DashboardCardSeries.
   `old-dashboard-card` is provided to avoid an extra DB call if there are no changes.
   Returns nil."
  [{:keys [id action_id] :as dashboard-card} :- DashboardCardUpdates
   old-dashboard-card                        :- DashboardCardUpdates]
  (t2/with-transaction [_conn]
   (let [update-ks (cond-> [:action_id :row :col :size_x :size_y
                            :parameter_mappings :visualization_settings]
                    ;; Allow changing card_id for action dashcards, but not for card dashcards.
                    ;; This is to preserve the existing behavior of questions and card_id
                    ;; I don't know why card_id couldn't be changed for cards though.
                     action_id (conj :card_id))
         updates (shallow-updates (select-keys dashboard-card update-ks)
                                  (select-keys old-dashboard-card update-ks))]
     (when (seq updates)
       (t2/update! DashboardCard id updates))
     (when (not= (:series dashboard-card [])
                 (:series old-dashboard-card []))
       (update-dashboard-cards-series! {(:id dashboard-card) (:series dashboard-card)}))
     nil)))

(def ParamMapping
  "Schema for a parameter mapping as it would appear in the DashboardCard `:parameter_mappings` column."
  {:parameter_id su/NonBlankString
   ;; TODO -- validate `:target` as well... breaks a few tests tho so those will have to be fixed
   #_:target       #_s/Any
   s/Keyword     s/Any})

(def ^:private NewDashboardCard
  ;; TODO - make the rest of the options explicit instead of just allowing whatever for other keys
  [:map
   [:dashboard_id                            ms/PositiveInt]
   [:action_id              {:optional true} [:maybe ms/PositiveInt]]
   ;; TODO - use ParamMapping. Breaks too many tests right now tho
   [:parameter_mappings     {:optional true} [:maybe [:sequential map?]]]
   [:visualization_settings {:optional true} [:maybe map?]]
   [:series                 {:optional true} [:maybe [:sequential ms/PositiveInt]]]])

(mu/defn create-dashboard-cards!
  "Create a new DashboardCard by inserting it into the database along with all associated pieces of data such as
  DashboardCardSeries. Returns the newly created DashboardCard or throws an Exception."
  [dashboard-cards :- [:sequential NewDashboardCard]]
  (t2/with-transaction [_conn]
    (let [dashboard-card-ids (t2/insert-returning-pks!
                               DashboardCard
                               (for [dashcard dashboard-cards]
                                 (merge {:parameter_mappings []
                                         :visualization_settings {}}
                                        (select-keys dashcard
                                                     [:dashboard_id :card_id :action_id :size_x :size_y :row :col
                                                      :parameter_mappings
                                                      :visualization_settings]))))]
      ;; add series to the DashboardCard
      (update-dashboard-cards-series! (zipmap dashboard-card-ids (map #(get % :series []) dashboard-cards)))
      ;; return the full DashboardCard
      (-> (t2/select DashboardCard :id [:in dashboard-card-ids])
          (hydrate :series)))))

(defn delete-dashboard-cards!
  "Delete DashboardCards of a Dasbhoard."
  [dashboard-cards dashboard-id actor-id]
  {:pre [(coll? dashboard-cards)
         (integer? actor-id)]}
  (let [dashcard-ids (map :id dashboard-cards)]
    (t2/with-transaction [_conn]
      (t2/delete! PulseCard :dashboard_card_id [:in dashcard-ids])
      (t2/delete! DashboardCard :id [:in dashcard-ids]))
    (events/publish-event! :dashboard-remove-cards {:id dashboard-id :actor_id actor-id :dashcards dashboard-cards})))

;;; ----------------------------------------------- Link cards ----------------------------------------------------

(def ^:private all-card-info-columns
  {:model         :text
   :id            :integer
   :name          :text
   :description   :text

   ;; for cards and datasets
   :collection_id :integer
   :display       :text

   ;; for tables
   :db_id        :integer})

(def ^:private  link-card-columns-for-model
  {"database"   [:id :name :description]
   "table"      [:id [:display_name :name] :description :db_id]
   "dashboard"  [:id :name :description :collection_id]
   "card"       [:id :name :description :collection_id :display]
   "dataset"    [:id :name :description :collection_id :display]
   "collection" [:id :name :description]})

(defn- ->column-alias
  "Returns the column name. If the column is aliased, i.e. [`:original_name` `:aliased_name`], return the aliased
  column name"
  [column-or-aliased]
  (if (sequential? column-or-aliased)
    (second column-or-aliased)
    column-or-aliased))

(defn- select-clause-for-link-card-model
  "The search query uses a `union-all` which requires that there be the same number of columns in each of the segments
  of the query. This function will take the columns for `model` and will inject constant `nil` values for any column
  missing from `entity-columns` but found in `all-card-info-columns`."
  [model]
  (let [model-cols                       (link-card-columns-for-model model)
        model-col-alias->honeysql-clause (m/index-by ->column-alias model-cols)]
    (for [[col col-type] all-card-info-columns
          :let           [maybe-aliased-col (get model-col-alias->honeysql-clause col)]]
      (cond
        (= col :model)
        [(h2x/literal model) :model]

        maybe-aliased-col
        maybe-aliased-col

        ;; This entity is missing the column, project a null for that column value. For Postgres and H2, cast it to the
        ;; correct type, e.g.
        ;;
        ;;    SELECT cast(NULL AS integer)
        ;;
        ;; For MySQL, this is not needed.
        :else
        [(when-not (= (mdb/db-type) :mysql)
           [:cast nil col-type])
         col]))))

(def ^:private link-card-models
  (set (keys serdes/link-card-model->toucan-model)))

(defn link-card-info-query-for-model
  "Return a honeysql query that is used to fetch info for a linkcard."
  [model id-or-ids]
  {:select (select-clause-for-link-card-model model)
   :from   (t2/table-name (serdes/link-card-model->toucan-model model))
   :where  (if (coll? id-or-ids)
             [:in :id id-or-ids]
             [:= :id id-or-ids])})

(defn- link-card-info-query
  [link-card-model->ids]
  (if (= 1 (count link-card-model->ids))
    (apply link-card-info-query-for-model (first link-card-model->ids))
    {:select   [:*]
     :from     [[{:union-all (map #(apply link-card-info-query-for-model %) link-card-model->ids)}
                 :alias_is_required_by_sql_but_not_needed_here]]}))

(mi/define-batched-hydration-method dashcard-linkcard-info
  :dashcard/linkcard-info
  "Update entity info for link cards.

  Link cards are dashcards that link to internal entities like Database/Dashboard/... or an url.
  The viz-settings only store the model name and id, info like name, description will need to be
  hydrated on fetch to make sure those info are up-to-date."
  [dashcards]
  (let [entity-path   [:visualization_settings :link :entity]
        ;; find all dashcards that are link-cards and get its model, id
        ;; [[:table #{1 2}] [:database #{3 4}]]
        model-and-ids (->> dashcards
                           (map #(get-in % entity-path))
                           (filter #(link-card-models (:model %)))
                           (group-by :model)
                           (map (fn [[k v]] [k (set (map :id v))])))]
    (if (seq model-and-ids)
      (let [;; query all entities in 1 db call
            ;; {[:table 3] {:name ...}}
            model-and-id->info
            (-> (m/index-by (juxt :model :id) (t2/query (link-card-info-query model-and-ids)))
                (update-vals (fn [{model :model :as instance}]
                               (if (mi/can-read? (t2/instance (serdes/link-card-model->toucan-model model) instance))
                                 instance
                                 {:restricted true}))))]
        (map (fn [card]
               (if-let [model-info (->> (get-in card entity-path)
                                        ((juxt :model :id))
                                        (get model-and-id->info))]
                 (assoc-in card entity-path model-info)
                 card))
             dashcards))
      dashcards)))

;;; ----------------------------------------------- SERIALIZATION ----------------------------------------------------
;; DashboardCards are not serialized as their own, separate entities. They are inlined onto their parent Dashboards.
;; However, we can reuse some of the serdes machinery (especially load-one!) by implementing a few serdes methods.
(defmethod serdes/generate-path "DashboardCard" [_ dashcard]
  [(serdes/infer-self-path "Dashboard" (t2/select-one 'Dashboard :id (:dashboard_id dashcard)))
   (serdes/infer-self-path "DashboardCard" dashcard)])

(defmethod serdes/load-xform "DashboardCard"
  [dashcard]
  (-> dashcard
      (dissoc :serdes/meta)
      (update :card_id                serdes/*import-fk* 'Card)
      (update :action_id              serdes/*import-fk* 'Action)
      (update :dashboard_id           serdes/*import-fk* 'Dashboard)
      (update :created_at             #(if (string? %) (u.date/parse %) %))
      (update :parameter_mappings     serdes/import-parameter-mappings)
      (update :visualization_settings serdes/import-visualization-settings)))<|MERGE_RESOLUTION|>--- conflicted
+++ resolved
@@ -137,7 +137,6 @@
                                 [:= :newcard.archived false]
                                 [:= :dashcard.id (:id dashcard)]]}))
 
-<<<<<<< HEAD
 (defn update-dashboard-cards-series!
   "Update the DashboardCardSeries for a given DashboardCard.
   `card-ids` should be a definitive collection of *all* IDs of cards for the dashboard card in the desired order.
@@ -158,26 +157,6 @@
                                 flatten
                                 (remove nil?))]
       (t2/insert! DashboardCardSeries card-series))))
-=======
-(s/defn update-dashboard-card-series!
-  "Update the DashboardCardSeries for a given DashboardCard and return the updated DashboardCardSeries.
-   `card-ids` should be a definitive collection of *all* IDs of cards for the dashboard card in the desired order.
-
-   *  If an ID in `card-ids` has no corresponding existing DashboardCardSeries object, one will be created.
-   *  If an existing DashboardCardSeries has no corresponding ID in `card-ids`, it will be deleted.
-   *  All cards will be updated with a `position` according to their place in the collection of `card-ids`"
-  {:arglists '([dashboard-card card-ids])}
-  [{:keys [id]} :- {:id su/IntGreaterThanZero, s/Keyword s/Any}
-   card-ids     :- [su/IntGreaterThanZero]]
-  ;; first off, just delete all series on the dashboard card (we add them again below)
-  (t2/delete! DashboardCardSeries :dashboardcard_id id)
-  ;; now just insert all of the series that were given to us
-  (when (seq card-ids)
-    (let [cards (map-indexed (fn [i card-id]
-                               {:dashboardcard_id id, :card_id card-id, :position i})
-                             card-ids)]
-      (t2/insert! DashboardCardSeries cards))))
->>>>>>> 25a1b259
 
 (def ^:private DashboardCardUpdates
   {:id                                      su/IntGreaterThanZero
