--- conflicted
+++ resolved
@@ -96,7 +96,6 @@
     const collectionItems: CollectionPickerItem[] = [];
 
     if (
-<<<<<<< HEAD
       options?.restrictToNamespace === PLUGIN_TENANTS.SHARED_TENANT_NAMESPACE
     ) {
       if (tenantsEnabled && currentUser) {
@@ -115,12 +114,10 @@
     }
 
     if (options?.showLibrary && libraryCollection) {
-=======
       options.showLibrary &&
       libraryCollection &&
       options.namespace !== "snippets"
     ) {
->>>>>>> 2ebcd163
       collectionItems.push({
         ...libraryCollection,
         model: "collection",
@@ -148,13 +145,8 @@
           here: ["collection"],
           location: "/",
           name:
-<<<<<<< HEAD
-            options?.namespace === "snippets"
-              ? t`Top folder`
-=======
             options.namespace === "snippets"
               ? t`SQL snippets`
->>>>>>> 2ebcd163
               : rootCollection.name,
         });
       } else if (rootCollectionError) {
