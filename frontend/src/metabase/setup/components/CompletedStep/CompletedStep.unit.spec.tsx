--- conflicted
+++ resolved
@@ -1,7 +1,3 @@
-<<<<<<< HEAD
-import { render, screen } from "@testing-library/react";
-import CompletedStep, { CompletedStepProps } from "./CompletedStep";
-=======
 import React from "react";
 import {
   createMockSetupState,
@@ -21,7 +17,6 @@
       step,
     }),
   });
->>>>>>> 3335bcc7
 
   renderWithProviders(<CompletedStep />, { storeInitialState: state });
 };
