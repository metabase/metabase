<<<<<<< HEAD
import { waitFor } from "@testing-library/react";
import userEvent from "@testing-library/user-event";
=======
import { act } from "@testing-library/react";
>>>>>>> 57dfd4a6
import fetchMock from "fetch-mock";

import { setupEnterprisePlugins } from "__support__/enterprise";
import {
  setupCurrentUserEndpoint,
  setupPropertiesEndpoints,
  setupSettingsEndpoints,
} from "__support__/server-mocks";
import { mockSettings } from "__support__/settings";
import { renderWithProviders, screen } from "__support__/ui";
import { useInitData } from "embedding-sdk/hooks";
import { sdkReducers, useSdkSelector } from "embedding-sdk/store";
import { refreshTokenAsync } from "embedding-sdk/store/reducer";
import { getIsLoggedIn, getLoginStatus } from "embedding-sdk/store/selectors";
import type { LoginStatusError } from "embedding-sdk/store/types";
import { createMockConfig } from "embedding-sdk/test/mocks/config";
import {
  createMockLoginStatusState,
  createMockSdkState,
} from "embedding-sdk/test/mocks/state";
import type { SDKConfig } from "embedding-sdk/types";
<<<<<<< HEAD
import { GET } from "metabase/lib/api";
=======
import { useDispatch } from "metabase/lib/redux";
>>>>>>> 57dfd4a6
import {
  createMockSettings,
  createMockTokenFeatures,
  createMockUser,
} from "metabase-types/api/mocks";
import { createMockState } from "metabase-types/store/mocks";

const TEST_USER = createMockUser();

const TestComponent = ({ config }: { config: SDKConfig }) => {
  const dispatch = useDispatch();

  const loginStatus = useSdkSelector(getLoginStatus);
  const isLoggedIn = useSdkSelector(getIsLoggedIn);

  useInitData({
    config: {
      ...config,
      metabaseInstanceUrl: "http://localhost",
    } as SDKConfig,
  });

<<<<<<< HEAD
  const handleClick = () => {
    GET("/api/some/url")();
  };
=======
  const refreshToken = () =>
    dispatch(refreshTokenAsync("http://TEST_URI/sso/metabase"));
>>>>>>> 57dfd4a6

  return (
    <div
      data-testid="test-component"
      data-is-logged-in={isLoggedIn}
      data-login-status={loginStatus.status}
      data-error-message={(loginStatus as LoginStatusError).error?.message}
    >
      Test Component
<<<<<<< HEAD
      <button onClick={handleClick}>Send test request</button>
=======
      <button onClick={refreshToken}>Refresh Token</button>
>>>>>>> 57dfd4a6
    </div>
  );
};

jest.mock("metabase/visualizations/register", () => jest.fn(() => {}));

const setup = ({
  isValidConfig = true,
  isValidUser = true,
  ...configOpts
}: {
  isValidConfig?: boolean;
  isValidUser?: boolean;
} & Partial<SDKConfig>) => {
  fetchMock.get("http://TEST_URI/sso/metabase", {
    id: "TEST_JWT_TOKEN",
    exp: 1965805007,
    iat: 1965805007,
  });

  fetchMock.get("path:/api/some/url", {});

  setupCurrentUserEndpoint(
    TEST_USER,
    isValidUser
      ? undefined
      : {
          response: 500,
        },
  );

  const settingValues = createMockSettings();
  const tokenFeatures = createMockTokenFeatures();

  const settingValuesWithToken = {
    ...settingValues,
    "token-features": tokenFeatures,
  };
  const state = createMockState({
    settings: mockSettings(settingValuesWithToken),
    currentUser: TEST_USER,
    sdk: createMockSdkState({
      // loginStatus.status is set to "success" by default for SDK component tests.
      // here we're testing the hook's ability to change the states, so we'll start with
      // the default state of "uninitialized"
      loginStatus: createMockLoginStatusState({ status: "uninitialized" }),
    }),
  });

  setupEnterprisePlugins();
  setupSettingsEndpoints([]);
  setupPropertiesEndpoints(settingValuesWithToken);

  const config = createMockConfig({
    jwtProviderUri: isValidConfig ? "http://TEST_URI/sso/metabase" : "",
    ...configOpts,
  });

  return renderWithProviders(<TestComponent config={config} />, {
    storeInitialState: state,
    customReducers: sdkReducers,
  });
};

describe("useInitData hook", () => {
  describe("before authentication", () => {
    it("should have an error if JWT URI is not provided", async () => {
      setup({ isValidConfig: false });
      expect(screen.getByTestId("test-component")).toHaveAttribute(
        "data-login-status",
        "error",
      );

      expect(screen.getByTestId("test-component")).toHaveAttribute(
        "data-error-message",
        "Invalid JWT URI provided.",
      );
    });

    it("should set a context for all API requests", async () => {
      setup({});

      await userEvent.click(screen.getByText("Send test request"));

      await waitFor(() => {
        expect(fetchMock.called("path:/api/some/url")).toBeTruthy();
      });

      const lastCallRequest = fetchMock.lastCall("path:/api/some/url")?.request;

      expect(lastCallRequest?.headers.get("X-Metabase-Client")).toEqual(
        "embedding-sdk-react",
      );
    });
  });

  describe("JWT authentication", () => {
    it("start loading data if JWT URI and auth type are valid", async () => {
      setup({ isValidConfig: true });
      expect(screen.getByTestId("test-component")).toHaveAttribute(
        "data-login-status",
        "loading",
      );
    });

    it("should set isLoggedIn to true if login is successful", async () => {
      setup({ isValidConfig: true });

      expect(await screen.findByText("Test Component")).toBeInTheDocument();

      expect(screen.getByTestId("test-component")).toHaveAttribute(
        "data-is-logged-in",
        "true",
      );

      expect(screen.getByTestId("test-component")).toHaveAttribute(
        "data-login-status",
        "success",
      );
    });

    it("should provide an error if login is unsuccessful", async () => {
      setup({ isValidConfig: true, isValidUser: false });

      expect(await screen.findByTestId("test-component")).toHaveAttribute(
        "data-login-status",
        "error",
      );

      expect(screen.getByTestId("test-component")).toHaveAttribute(
        "data-error-message",
        "Could not authenticate: invalid JWT URI or JWT provider did not return a valid JWT token",
      );
    });

    it("should send API requests with JWT token if initialization and login are successful", async () => {
      setup({ isValidConfig: true });
      expect(await screen.findByText("Test Component")).toBeInTheDocument();

      const lastCallRequest = fetchMock.lastCall(
        "path:/api/user/current",
      )?.request;

      expect(lastCallRequest?.headers.get("X-Metabase-Session")).toEqual(
        "TEST_JWT_TOKEN",
      );
    });

    it("should use a custom fetchRefreshToken function when specified", async () => {
      let fetchRequestToken = jest.fn(async () => ({ id: "foo", exp: 10 }));

      const { rerender } = setup({ isValidConfig: true, fetchRequestToken });

      expect(await screen.findByText("Test Component")).toBeInTheDocument();
      expect(fetchRequestToken).toHaveBeenCalledTimes(1);

      // Pass in a new fetchRequestToken function
      // We expect the new function to be called when the "Refresh Token" button is clicked
      fetchRequestToken = jest.fn(async () => ({ id: "bar", exp: 10 }));

      const config = createMockConfig({
        jwtProviderUri: "http://TEST_URI/sso/metabase",
        fetchRequestToken,
      });

      rerender(<TestComponent config={config} />);

      act(() => {
        screen.getByText("Refresh Token").click();
      });

      expect(fetchRequestToken).toHaveBeenCalledTimes(1);
    });
  });
});<|MERGE_RESOLUTION|>--- conflicted
+++ resolved
@@ -1,9 +1,5 @@
-<<<<<<< HEAD
 import { waitFor } from "@testing-library/react";
 import userEvent from "@testing-library/user-event";
-=======
-import { act } from "@testing-library/react";
->>>>>>> 57dfd4a6
 import fetchMock from "fetch-mock";
 
 import { setupEnterprisePlugins } from "__support__/enterprise";
@@ -25,11 +21,8 @@
   createMockSdkState,
 } from "embedding-sdk/test/mocks/state";
 import type { SDKConfig } from "embedding-sdk/types";
-<<<<<<< HEAD
 import { GET } from "metabase/lib/api";
-=======
 import { useDispatch } from "metabase/lib/redux";
->>>>>>> 57dfd4a6
 import {
   createMockSettings,
   createMockTokenFeatures,
@@ -52,14 +45,12 @@
     } as SDKConfig,
   });
 
-<<<<<<< HEAD
+  const refreshToken = () =>
+    dispatch(refreshTokenAsync("http://TEST_URI/sso/metabase"));
+
   const handleClick = () => {
     GET("/api/some/url")();
   };
-=======
-  const refreshToken = () =>
-    dispatch(refreshTokenAsync("http://TEST_URI/sso/metabase"));
->>>>>>> 57dfd4a6
 
   return (
     <div
@@ -69,11 +60,8 @@
       data-error-message={(loginStatus as LoginStatusError).error?.message}
     >
       Test Component
-<<<<<<< HEAD
+      <button onClick={refreshToken}>Refresh Token</button>
       <button onClick={handleClick}>Send test request</button>
-=======
-      <button onClick={refreshToken}>Refresh Token</button>
->>>>>>> 57dfd4a6
     </div>
   );
 };
@@ -241,9 +229,7 @@
 
       rerender(<TestComponent config={config} />);
 
-      act(() => {
-        screen.getByText("Refresh Token").click();
-      });
+      await userEvent.click(screen.getByText("Refresh Token"));
 
       expect(fetchRequestToken).toHaveBeenCalledTimes(1);
     });
