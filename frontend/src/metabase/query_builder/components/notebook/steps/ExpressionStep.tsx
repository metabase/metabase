import { ExpressionWidget } from "metabase/query_builder/components/expressions/ExpressionWidget";

import type { NotebookStepUiComponentProps } from "../types";
import { ClauseStep } from "./ClauseStep";

const ExpressionStep = ({
  color,
  query: legacyQuery,
  topLevelQuery: query,
  stageIndex,
  updateQuery,
  isLastOpened,
  reportTimezone,
  readOnly,
}: NotebookStepUiComponentProps): JSX.Element => {
  const items = Object.entries(legacyQuery.expressions()).map(
    ([name, expression]) => ({ name, expression }),
  );

  return (
    <ClauseStep
      color={color}
      items={items}
      renderName={({ name }) => name}
      readOnly={readOnly}
      renderPopover={({ item }) => (
        <ExpressionWidget
          legacyQuery={legacyQuery}
          query={query}
          stageIndex={stageIndex}
          name={item?.name}
          expression={item?.expression}
          withName
          onChangeExpression={(newName, newExpression) => {
            item?.expression
              ? updateQuery(
                  legacyQuery.updateExpression(
                    newName,
                    newExpression,
                    item.name,
                  ),
                )
              : updateQuery(legacyQuery.addExpression(newName, newExpression));
          }}
          reportTimezone={reportTimezone}
        />
      )}
      isLastOpened={isLastOpened}
<<<<<<< HEAD
      onRemove={({ name }) => updateQuery(legacyQuery.removeExpression(name))}
=======
      onRemove={({ name }) => updateQuery(query.removeExpression(name))}
      withLegacyPopover
>>>>>>> 5699abe2
    />
  );
};

// eslint-disable-next-line import/no-default-export -- deprecated usage
export default ExpressionStep;<|MERGE_RESOLUTION|>--- conflicted
+++ resolved
@@ -46,12 +46,8 @@
         />
       )}
       isLastOpened={isLastOpened}
-<<<<<<< HEAD
-      onRemove={({ name }) => updateQuery(legacyQuery.removeExpression(name))}
-=======
       onRemove={({ name }) => updateQuery(query.removeExpression(name))}
       withLegacyPopover
->>>>>>> 5699abe2
     />
   );
 };
