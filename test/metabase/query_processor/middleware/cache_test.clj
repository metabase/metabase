--- conflicted
+++ resolved
@@ -304,51 +304,30 @@
 (deftest array-query-can-be-cached-test
   (mt/test-drivers (mt/normal-drivers-with-feature :test/arrays)
     (with-mock-cache! [save-chan]
-<<<<<<< HEAD
       (mt/with-temporary-setting-values [enable-query-caching true]
         (mt/with-clock #t "2025-02-06T00:00:00.000Z[UTC]"
-          (let [query (mt/native-query {:query (tx/native-array-query driver/*driver*)})
-                query (assoc query :cache-strategy (ttl-strategy))
+          (let [query           (mt/native-query {:query (tx/native-array-query driver/*driver*)})
+                query           (assoc query :cache-strategy (ttl-strategy))
                 original-result (qp/process-query query)
-                ;; clear any existing values in the `save-chan`
+                              ;; clear any existing values in the `save-chan`
                 _               (while (a/poll! save-chan))
                 _               (mt/wait-for-result save-chan)
-                cached-result (qp/process-query query)]
-            (is (=? {:cache/details  {:cached     true
-                                      :updated_at #t "2025-02-06T00:00:00.000Z[UTC]"
-                                      :hash       some?}
-                     :row_count 1
-                     :status    :completed}
+                cached-result   (qp/process-query query)]
+            (is (=? {:cache/details {:stored true
+                                     :hash   some?}
+                     :row_count     1
+                     :status        :completed}
+                    (dissoc original-result :data)))
+            (is (=? {:cache/details {:cached     true
+                                     :updated_at #t "2025-02-06T00:00:00.000Z[UTC]"
+                                     :hash       some?}
+                     :row_count     1
+                     :status        :completed}
                     (dissoc cached-result :data)))
             (is (= (seq (-> original-result :cache/details :hash))
                    (seq (-> cached-result :cache/details :hash))))
             (is (= (dissoc original-result :cache/details)
                    (dissoc cached-result :cache/details)))))))))
-=======
-      (mt/with-clock #t "2025-02-06T00:00:00.000Z[UTC]"
-        (let [query           (mt/native-query {:query (tx/native-array-query driver/*driver*)})
-              query           (assoc query :cache-strategy (ttl-strategy))
-              original-result (qp/process-query query)
-              ;; clear any existing values in the `save-chan`
-              _               (while (a/poll! save-chan))
-              _               (mt/wait-for-result save-chan)
-              cached-result   (qp/process-query query)]
-          (is (=? {:cache/details {:stored true
-                                   :hash   some?}
-                   :row_count     1
-                   :status        :completed}
-                  (dissoc original-result :data)))
-          (is (=? {:cache/details {:cached     true
-                                   :updated_at #t "2025-02-06T00:00:00.000Z[UTC]"
-                                   :hash       some?}
-                   :row_count     1
-                   :status        :completed}
-                  (dissoc cached-result :data)))
-          (is (= (seq (-> original-result :cache/details :hash))
-                 (seq (-> cached-result :cache/details :hash))))
-          (is (= (dissoc original-result :cache/details)
-                 (dissoc cached-result :cache/details))))))))
->>>>>>> 793e17b3
 
 (deftest e2e-test
   (testing "Test that the caching middleware actually working in the context of the entire QP"
