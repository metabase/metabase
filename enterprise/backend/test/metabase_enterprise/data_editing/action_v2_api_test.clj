(ns metabase-enterprise.data-editing.action-v2-api-test
  (:require
   [clojure.test :refer :all]
   [metabase-enterprise.data-editing.test-util :as data-editing.tu]
   [metabase.test :as mt]
   [metabase.util :as u]))

;; TODO High level stuff we should do:
;; 0. Make sure we have tests to cover every single step taken in our core user journeys.
;; 1. Cover :create-or-update as well.
;; 2. DRY up or otherwise streamline how we construct these scenarios - hard to see the forest for the boilerplate.
;; 3. Consolidate test cases between /config-form, /tmp-model, and /execute

;; Important missing tests
(comment
  configure-saved-action-on-editable-on-dashboard-test
  ;; either copy past tests or use a doseq to vary how we construct it
  configure-saved-action-on-question-on-dashboard-test
  configure-table-action-on-question-on-dashboard-test)

;; For example, when picking a model action to add as a row action, we call this for the initial config form.
(deftest configure-saved-query-action-test
  (let [req #(mt/user-http-request-full-response
              (:user % :crowberto)
              :post
              "action/v2/config-form"
              (select-keys % [:action_id
                              :scope
                              :input]))]
    (mt/with-premium-features #{:table-data-editing}
      (mt/test-drivers #{:h2 :postgres}
        (data-editing.tu/with-data-editing-enabled! true
          (testing "saved actions"
            (mt/with-non-admin-groups-no-root-collection-perms
              (mt/with-temp [:model/Table table {}
                             :model/Card model {:type     :model
                                                :table_id (:id table)}
                             :model/Action action {:type       :query
                                                   :name       "Do cool thing"
                                                   :model_id   (:id model)
                                                   :parameters [{:id   "random-a"
                                                                 :name "A"
                                                                 :type "number/="
                                                                 :slug "a"}
                                                                {:id   "random-b"
                                                                 :name "B"
                                                                 :type "date/single"
                                                                 :slug "b"}
                                                                {:id   "random-c"
                                                                 :name "C"
                                                                 :type "string/="
                                                                 :slug "c"}
                                                                {:id   "random-d"
                                                                 :name "D"
                                                                 :type "string/="
                                                                 :slug "d"}
                                                                {:id   "random-e"
                                                                 :name "E"
                                                                 :type "string/="
                                                                 :slug "e"}]
                                                   :visualization_settings
                                                   {:fields {"c" {:inputType "text"}
                                                             "e" {:valueOptions ["a" "b"]}}}}]
                (is (=? {:status 200
                         :body   {:title      "Do cool thing"
                                  ;; TODO this is the raw format we're currently saving config like
                                  ;;      but, we want to instead return "data components" which tell us how to *change* it
                                  ;;      and also... as part of introducing /config-form we are free to *change* how config is saved
                                  ;;      because it will now be encapsulated. we just need migrate on read to avoid breaking
                                  ;;      staging and beta users.
                                  ;;      for now it doesn't tell you the type or the possible values, BUT maybe we want the wrapping
                                  ;;      component to know that (it just doesn't get saved)
                                  :parameters [{:id "a", :sourceType "ask-user"}
                                               {:id "b", :sourceType "ask-user"}
                                               {:id "c", :sourceType "ask-user"}
                                               {:id "d", :sourceType "ask-user"}
                                               {:id "e", :sourceType "ask-user"}]}}
                        (req {:scope     {:model-id (:id model)
                                          :table-id (:id table)}
                              :action_id {:action-id (:id action)}})))))))))))

;; For example, when picking a model action to add as a row action, we call this for the initial config form.
(deftest configure-saved-implicit-action-test
  (mt/with-premium-features #{:table-data-editing}
    (mt/test-drivers #{:h2 :postgres}
      (data-editing.tu/with-data-editing-enabled! true
        (testing "saved actions"
          (let [expected-id-params  [{:id "id"         :sourceType "ask-user"}]
                expected-row-params [{:id "user_id"    :sourceType "ask-user"}
                                     {:id "product_id" :sourceType "ask-user"}
                                     {:id "subtotal"   :sourceType "ask-user"}
                                     {:id "tax"        :sourceType "ask-user"}
                                     {:id "total"      :sourceType "ask-user"}
                                     {:id "discount"   :sourceType "ask-user"}
                                     {:id "created_at" :sourceType "ask-user"}
                                     {:id "quantity"   :sourceType "ask-user"}]
                action-kind->expected-params {"row/create" expected-row-params
                                              "row/update" (concat expected-id-params expected-row-params)
                                              "row/delete" expected-id-params}]

            (doseq [[action-kind expected-params] action-kind->expected-params]
              (mt/with-actions [model {:type          :model
                                       :dataset_query (mt/mbql-query orders)}
                                {action-id :action-id} {:type :implicit
                                                        :kind action-kind
                                                        :name "Do cool thing"}]
                (is (= {:title      "Do cool thing"
                        :parameters expected-params}
                       (mt/user-http-request :crowberto :post 200 "action/v2/config-form"
                                             {:scope     {:model-id (:id model)
                                                          :table-id (mt/id :orders)}
                                              :action_id {:action-id action-id}})))))))))))

;; For example, when picking a table action to add as a row action, we call this for the initial config form.
(deftest configure-table-action-test
  (mt/with-premium-features #{:table-data-editing}
    (mt/test-drivers #{:h2 :postgres}
      (data-editing.tu/with-test-tables! [test-table [{:id        'auto-inc-type
                                                       :text      [:text]
                                                       :int       [:int]
                                                       :timestamp [:timestamp]
                                                       :date      [:date]}
                                                      {:primary-key [:id]}]]

        (let [;; TODO the form for configuring a row action will need to know that ID is meant to be "locked" to
              ;;      the pk of the table underlying the data-grid.
              expected-id-params   [{:id "id"        :sourceType "ask-user"}]
              expected-row-params  [{:id "text"      :sourceType "ask-user"}
                                    {:id "int"       :sourceType "ask-user"}
                                    {:id "timestamp" :sourceType "ask-user"}
                                    {:id "date"      :sourceType "ask-user"}]]

          (testing "table actions"
            (let [scope {:table-id test-table}
                  {create-id "table.row/create"
                   update-id "table.row/update"
                   delete-id "table.row/delete"} (->> (mt/user-http-request-full-response
                                                       :crowberto
                                                       :get
                                                       "action/v2/tmp-action")
                                                      :body :actions
                                                      (filter #(= test-table (:table_id %)))
                                                      (u/index-by :kind :id))]
              (testing "create"
                (is (=? {:title      (mt/malli=? :string)
                         :parameters expected-row-params}
                        (mt/user-http-request :crowberto :post 200 "action/v2/config-form"
                                              {:scope     scope
                                               :action_id create-id}))))
              (testing "update"
                (is (=? {:title      (mt/malli=? :string)
                         :parameters (concat expected-id-params expected-row-params)}
                        (mt/user-http-request :crowberto :post 200 "action/v2/config-form"
                                              {:scope     scope
                                               :action_id update-id}))))
              (testing "delete"
                (is (=? {:title      (mt/malli=? :string)
                         :parameters expected-id-params}
                        (mt/user-http-request :crowberto :post 200 "action/v2/config-form"
                                              {:scope     scope
                                               :action_id delete-id})))))))))))

;; This is the case where we are EDITING some kind of header or row action, for example.
;;
;; There are actually two different cases here:
;; 1. built-in actions (don't have their own configuration, but inherit parameter order from the Editable settings)
;; 2. custom actions (have their own configuration, but no inheritance (for now, Katya working on prod doc))
;;
;; Since we don't support configuration for (1) yet, this is only concerned with (2)
(deftest configure-table-action-on-editable-on-dashboard-test
  (let [req #(dissoc (mt/user-http-request-full-response
                      (:user % :crowberto)
                      :post
                      "action/v2/config-form"
                      (select-keys % [:action_id
                                      :scope
                                      :input]))
                     :headers)]
    (mt/with-premium-features #{:table-data-editing}
      (mt/test-drivers #{:h2 :postgres}
        (data-editing.tu/with-test-tables! [test-table [{:id        'auto-inc-type
                                                         :text      [:text]
                                                         :int       [:int]
                                                         :timestamp [:timestamp]
                                                         :date      [:date]}
                                                        {:primary-key [:id]}]]

          (mt/with-temp
            [:model/Dashboard     dashboard {}
             :model/Card          model     {:type           :model
                                             :table_id       test-table
                                             :database_id    (mt/id)
                                             :dataset_query  {:database (mt/id)
                                                              :type :query
                                                              :query {:source-table test-table}}}
             :model/DashboardCard dashcard  {:dashboard_id (:id dashboard)
                                             :card_id      (:id model)
                                             :visualization_settings
                                             {:table_id test-table

                                              ;; The data-grid config is NOT inherited by custom actions (yet)
                                              :table.columns
                                              [{:name "int", :enabled true}
                                               {:name "text", :enabled true}
                                               {:name "timetamp", :enabled true}
                                               ;; this signals date should not be shown in the grid, or be available
                                               ;; to default actions.
                                               {:name "date", :enabled false}]

                                              ;; The data-grid config is NOT inherited by custom actions (yet)
                                              :editableTable.columns
                                              ["int"
                                               ;; this signals text is not editable by default actions
                                               #_"text"
                                               "timestamp"
                                               "date"]

                                              :editableTable.enabledActions
                                              ;; See [[metabase.dashboards.api/create-or-fix-action-id]] for why this is unknown.
<<<<<<< HEAD
                                              [{:id                "dashcard:unknown:built-in-update"
                                                :actionId          "table.row/update"
                                                ;; TODO Katya calls these "default" actions, maybe we should rename to match?
                                                :actionType        "data-grid/built-in"
                                                :enabled           true
                                                ;; Not currently configurable.
                                                :parameterMappings nil}
                                               {:id                "dashcard:unknown:update"
                                                :actionId          "table.row/update"
                                                :actionType        "data-grid/row-action"
                                                :enabled           true
                                                ;; TODO make sure this stuff makes sense.
                                                ;;      What does the FE really write? Have we messed anything up?
                                                ;;      Have we missed any cases?
                                                :parameterMappings [{:parameterId       "id"
                                                                     :sourceType       "ask-user"}
                                                                    {:parameterId       "int"
                                                                     :sourceType        "constant"
                                                                     :value             42}
                                                                    {:parameterId       "text"
                                                                     :sourceType        "row-data"
                                                                     :sourceValueTarget "text"
                                                                     :visibility        "readonly"}
                                                                    {:parameterId       "timestamp"
                                                                     :visibility        "hidden"}]}]}}]
=======
                                             [{:id                "dashcard:unknown:built-in-update"
                                               :actionId          "table.row/update"
                                               ;; TODO Katya calls these "default" actions, maybe we should rename to match?
                                               :actionType        "data-grid/built-in"
                                               :enabled           true
                                               ;; Not currently configurable.
                                               :parameterMappings nil}
                                              {:id                "dashcard:unknown:update"
                                               :actionId          "table.row/update"
                                               :actionType        "data-grid/custom-action"
                                               :enabled           true
                                               ;; TODO make sure this stuff makes sense.
                                               ;;      What does the FE really write? Have we messed anything up?
                                               ;;      Have we missed any cases?
                                               :parameterMappings [{:parameterId       "id"
                                                                    :sourceType       "ask-user"}
                                                                   {:parameterId       "int"
                                                                    :sourceType        "constant"
                                                                    :value             42}
                                                                   {:parameterId       "text"
                                                                    :sourceType        "row-data"
                                                                    :sourceValueTarget "text"
                                                                    :visibility        "readonly"}
                                                                   {:parameterId       "timestamp"
                                                                    :visibility        "hidden"}]}]}}]
>>>>>>> 5f10a1ef

            ;; insert a row for the row action
            (mt/user-http-request :crowberto :post 200
                                  (data-editing.tu/table-url test-table)
                                  {:rows [{:text "a very important string"}]})

            (testing "default table action on a data-grid"
              (is (=? {:status 400}
                      (req {:action_id "dashcard:unknown:built-in-update"
                            :scope     {:dashcard-id (:id dashcard)}
                            :input     {:id 1}
                            :params    {:text "kcab em txet"}}))))

            (testing "custom table action on a data-grid"
              (is (=? {:status 200
                       :body   {:parameters
                                [{:id "id",   :sourceType "ask-user"}
                                 {:id "int",  :sourceType "constant", :value 42}
                                 {:id "text", :sourceType "row-data", :sourceValueTarget "text", :visibility "readonly"}
                                 {:id "timestamp", :visibility "hidden"}
                                 {:id "date",      :sourceType "ask-user"}]}}
                      (req {:action_id "dashcard:unknown:update"
                            :scope     {:dashcard-id (:id dashcard)}
                            :input     {:id 1}}))))))))))

;; This covers a more exotic case where we're coming back to edit the config for an action before it has been saved.
;; This should cover both the cases where it has never been saved, or where it's simply been edited at least once since
;; it was last saved.
(deftest configure-pending-table-action-test
  (mt/with-premium-features #{:table-data-editing}
    (mt/test-drivers #{:h2 :postgres}
      (data-editing.tu/with-test-tables! [test-table [{:id        'auto-inc-type
                                                       :text      [:text]
                                                       :int       [:int]
                                                       :timestamp [:timestamp]}
                                                      {:primary-key [:id]}]]
        (testing "custom data-grid calling a table action, with pending configuration changes"
          (let [{action-id "table.row/update"} (->> (mt/user-http-request-full-response
                                                     :crowberto
                                                     :get
                                                     "action/v2/tmp-action")
                                                    :body :actions
                                                    (filter #(= test-table (:table_id %)))
                                                    (u/index-by :kind :id))
                pending-config {:parameters
                                [{:parameterId "id",        :sourceType "row-data"}
                                 {:parameterId "int",       :sourceType "constant", :value 42}
                                 {:parameterId "text",      :sourceType "row-data", :visibility "readonly"}
                                 {:parameterId "timestamp", :visibility "hidden"}]}

                ;; This gives us the format that the in-memory action looks like in the FE.
                wrap-action    (fn [packed-id]
                                 {:packed-id packed-id
                                  :param-map (->> pending-config
                                                  :parameters
                                                  ;; TODO we won't need to do this once we change the schema for
                                                  ;;      unified-action to use a list.
                                                  (u/index-by :parameterId #(dissoc % :parameterId)))})
                scope          {:table-id test-table}]
            (is (=? {:title      (mt/malli=? :string)
                     :parameters (for [p (:parameters pending-config)]
                                   ;; What a silly difference, which we should squelch.
                                   (-> p (assoc :id (:parameterId p)) (dissoc :parameterId)))}
                    (mt/user-http-request :crowberto :post 200 "action/v2/config-form"
                                          {:scope     scope
                                           :action_id (wrap-action action-id)})))))))))<|MERGE_RESOLUTION|>--- conflicted
+++ resolved
@@ -217,7 +217,6 @@
 
                                               :editableTable.enabledActions
                                               ;; See [[metabase.dashboards.api/create-or-fix-action-id]] for why this is unknown.
-<<<<<<< HEAD
                                               [{:id                "dashcard:unknown:built-in-update"
                                                 :actionId          "table.row/update"
                                                 ;; TODO Katya calls these "default" actions, maybe we should rename to match?
@@ -227,7 +226,7 @@
                                                 :parameterMappings nil}
                                                {:id                "dashcard:unknown:update"
                                                 :actionId          "table.row/update"
-                                                :actionType        "data-grid/row-action"
+                                                :actionType        "data-grid/custom-action"
                                                 :enabled           true
                                                 ;; TODO make sure this stuff makes sense.
                                                 ;;      What does the FE really write? Have we messed anything up?
@@ -243,34 +242,6 @@
                                                                      :visibility        "readonly"}
                                                                     {:parameterId       "timestamp"
                                                                      :visibility        "hidden"}]}]}}]
-=======
-                                             [{:id                "dashcard:unknown:built-in-update"
-                                               :actionId          "table.row/update"
-                                               ;; TODO Katya calls these "default" actions, maybe we should rename to match?
-                                               :actionType        "data-grid/built-in"
-                                               :enabled           true
-                                               ;; Not currently configurable.
-                                               :parameterMappings nil}
-                                              {:id                "dashcard:unknown:update"
-                                               :actionId          "table.row/update"
-                                               :actionType        "data-grid/custom-action"
-                                               :enabled           true
-                                               ;; TODO make sure this stuff makes sense.
-                                               ;;      What does the FE really write? Have we messed anything up?
-                                               ;;      Have we missed any cases?
-                                               :parameterMappings [{:parameterId       "id"
-                                                                    :sourceType       "ask-user"}
-                                                                   {:parameterId       "int"
-                                                                    :sourceType        "constant"
-                                                                    :value             42}
-                                                                   {:parameterId       "text"
-                                                                    :sourceType        "row-data"
-                                                                    :sourceValueTarget "text"
-                                                                    :visibility        "readonly"}
-                                                                   {:parameterId       "timestamp"
-                                                                    :visibility        "hidden"}]}]}}]
->>>>>>> 5f10a1ef
-
             ;; insert a row for the row action
             (mt/user-http-request :crowberto :post 200
                                   (data-editing.tu/table-url test-table)
