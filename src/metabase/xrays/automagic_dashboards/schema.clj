--- conflicted
+++ resolved
@@ -1,20 +1,11 @@
 (ns metabase.xrays.automagic-dashboards.schema
   (:require
-<<<<<<< HEAD
-=======
-   [malli.core :as mc]
-   [malli.util :as mut]
-   ;; legacy usages, do not use legacy MBQL stuff in new code.
-   ^{:clj-kondo/ignore [:discouraged-namespace]} [metabase.legacy-mbql.schema :as mbql.s]
-   [metabase.lib.core :as lib]
->>>>>>> 837584bd
    [metabase.lib.schema :as lib.schema]
    [metabase.lib.schema.common :as lib.schema.common]
    [metabase.lib.schema.id :as lib.schema.id]
    [metabase.lib.schema.metadata :as lib.schema.metadata]
    [metabase.util.malli.registry :as mr]
-   [metabase.util.malli.schema :as ms]
-   [metabase.lib.dispatch :as lib.dispatch]))
+   [metabase.util.malli.schema :as ms]))
 
 (mr/def ::root
   [:map
