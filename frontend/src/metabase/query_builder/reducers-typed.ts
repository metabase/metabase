--- conflicted
+++ resolved
@@ -1,13 +1,11 @@
 import { createReducer } from "@reduxjs/toolkit";
 
-<<<<<<< HEAD
-import { createCardPublicLink, deleteCardPublicLink } from "metabase/api";
-=======
 import {
+  createCardPublicLink,
+  deleteCardPublicLink,
   updateCardEmbeddingParams,
   updateCardEnableEmbedding,
 } from "metabase/api";
->>>>>>> b48dbfe0
 import type { Card, DatasetQuery } from "metabase-types/api";
 
 import {
@@ -112,7 +110,26 @@
         visualization_settings: action.payload.card.visualization_settings,
       };
     })
-    .addCase(updateEnableEmbedding.fulfilled, (state, action) => {
+    .addMatcher(createCardPublicLink.matchFulfilled, (state, action) => {
+      if (!state) {
+        return state;
+      }
+      return {
+        ...state,
+        public_uuid: action.payload.uuid,
+      };
+    })
+    .addMatcher(deleteCardPublicLink.matchFulfilled, state => {
+      if (!state) {
+        return state;
+      }
+
+      return {
+        ...state,
+        public_uuid: null,
+      };
+    })
+    .addMatcher(updateCardEnableEmbedding.matchFulfilled, (state, action) => {
       if (!state) {
         return state;
       }
@@ -121,41 +138,15 @@
         enable_embedding: action.payload.enable_embedding,
       };
     })
-    .addCase(updateEmbeddingParams.fulfilled, (state, action) => {
-      if (!state) {
-        return state;
-      }
-      return {
-        ...state,
-        embedding_params: action.payload.embedding_params,
-        initially_published_at: action.payload.initially_published_at,
-      };
-    })
-<<<<<<< HEAD
-    .addMatcher(createCardPublicLink.matchFulfilled, (state, action) => {
-=======
-    .addMatcher(updateCardEnableEmbedding.matchFulfilled, (state, action) => {
->>>>>>> b48dbfe0
-      if (!state) {
-        return state;
-      }
-      return {
-        ...state,
-        public_uuid: action.payload.uuid,
-      };
-    })
-<<<<<<< HEAD
-    .addMatcher(deleteCardPublicLink.matchFulfilled, state => {
-=======
     .addMatcher(updateCardEmbeddingParams.matchFulfilled, (state, action) => {
->>>>>>> b48dbfe0
       if (!state) {
         return state;
       }
 
       return {
         ...state,
-        public_uuid: null,
+        embedding_params: action.payload.embedding_params,
+        initially_published_at: action.payload.initially_published_at,
       };
     });
 });