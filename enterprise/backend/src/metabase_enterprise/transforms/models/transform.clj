(ns metabase-enterprise.transforms.models.transform
  (:require
   [clojure.set :as set]
   [medley.core :as m]
   [metabase-enterprise.transforms.interface :as transforms.i]
   [metabase-enterprise.transforms.models.transform-run :as transform-run]
   [metabase.api.common :as api]
   [metabase.events.core :as events]
   [metabase.lib-be.core :as lib-be]
   [metabase.lib.core :as lib]
   [metabase.models.interface :as mi]
   [metabase.models.serialization :as serdes]
<<<<<<< HEAD
   [metabase.permissions.core :as perms]
=======
>>>>>>> bb6d7b1c
   [metabase.search.core :as search.core]
   [metabase.search.ingestion :as search]
   [metabase.search.spec :as search.spec]
   [metabase.util :as u]
   [methodical.core :as methodical]
   [toucan2.core :as t2]))

(set! *warn-on-reflection* true)

(methodical/defmethod t2/table-name :model/Transform [_model] :transform)

(doseq [trait [:metabase/model :hook/entity-id :hook/timestamped?]]
  (derive :model/Transform trait))

<<<<<<< HEAD
(defmethod mi/can-read? :model/Transform
  ([_instance]
   (perms/set-has-application-permission-of-type? @api/*current-user-permissions-set* :transforms))
  ([_model _pk]
   (perms/set-has-application-permission-of-type? @api/*current-user-permissions-set* :transforms)))

(defmethod mi/can-write? :model/Transform
  ([_instance]
   (perms/set-has-application-permission-of-type? @api/*current-user-permissions-set* :transforms))
  ([_model _pk]
   (perms/set-has-application-permission-of-type? @api/*current-user-permissions-set* :transforms)))
=======
;; Only superusers can access transforms
(doto :model/Transform
  (derive ::mi/read-policy.superuser)
  (derive ::mi/write-policy.superuser))
>>>>>>> bb6d7b1c

(defn- transform-source-out [m]
  (-> m
      mi/json-out-without-keywordization
      (update-keys keyword)
      (m/update-existing :query lib-be/normalize-query)
      (m/update-existing :type keyword)))

(defn- transform-source-in [m]
  (-> m
      (m/update-existing :query (comp lib/prepare-for-serialization lib-be/normalize-query))
      mi/json-in))

(t2/deftransforms :model/Transform
  {:source      {:out transform-source-out, :in transform-source-in}
   :target      mi/transform-json
   :run_trigger mi/transform-keyword})

(methodical/defmethod t2/batched-hydrate [:model/TransformRun :transform]
  "Add transform to a TransformRun"
  [_model _k runs]
  (if-not (seq runs)
    runs
    (let [transform-ids (into #{} (map :transform_id) runs)
          id->transform (t2/select-pk->fn identity [:model/Transform :id :name] :id [:in transform-ids])]
      (for [run runs] (assoc run :transform (get id->transform (:transform_id run)))))))

(methodical/defmethod t2/batched-hydrate [:model/Transform :last_run]
  "Add last_run to a transform"
  [_model _k transforms]
  (if-not (seq transforms)
    transforms
    (let [transform-ids (into #{} (map :id) transforms)
          last-runs (m/index-by :transform_id (transform-run/latest-runs transform-ids))]
      (for [transform transforms] (assoc transform :last_run (get last-runs (:id transform)))))))

(methodical/defmethod t2/batched-hydrate [:model/Transform :transform_tag_ids]
  "Add tag_ids to a transform, preserving the order defined by position"
  [_model _k transforms]
  (if-not (seq transforms)
    transforms
    (let [transform-ids (into #{} (map :id) transforms)
          tag-associations (when (seq transform-ids)
                             (t2/select
                              [:model/TransformTransformTag :transform_id :tag_id :position]
                              :transform_id
                              [:in transform-ids]
                              {:order-by [[:position :asc]]}))
          transform-id->tag-ids (reduce
                                 (fn [acc {:keys [transform_id tag_id]}]
                                   (update acc transform_id (fnil conj []) tag_id))
                                 {}
                                 tag-associations)]
      (for [transform transforms] (assoc transform :tag_ids (vec (get transform-id->tag-ids (:id transform) [])))))))

(t2/define-after-insert :model/Transform [transform]
  (events/publish-event! :event/create-transform {:object transform})
  transform)

(t2/define-after-update :model/Transform [transform]
  (events/publish-event! :event/update-transform {:object transform})
  transform)

(t2/define-before-delete :model/Transform [transform]
  (events/publish-event! :event/delete-transform {:id (:id transform)})
  (search.core/delete! :model/Transform [(str (:id transform))])
  transform)

(defn update-transform-tags!
  "Update the tags associated with a transform using smart diff logic. Only modifies what has changed: deletes removed
  tags, updates positions for moved tags, and inserts new tags. Duplicate tag IDs are automatically deduplicated."
  [transform-id tag-ids]
  (when transform-id
    (t2/with-transaction [_conn]
      (let [;; Deduplicate while preserving order of first occurrence
            deduped-tag-ids      (vec (distinct tag-ids))
            ;; Get current associations
            current-associations (t2/select [:model/TransformTransformTag :tag_id :position]
                                            :transform_id transform-id
                                            {:order-by [[:position :asc]]})
            current-tag-ids      (mapv :tag_id current-associations)
            ;; Validate that new tag IDs exist
            valid-tag-ids        (when (seq deduped-tag-ids)
                                   (into #{} (t2/select-fn-set :id :model/TransformTag
                                                               :id [:in deduped-tag-ids])))
            ;; Filter to only valid tags, preserving order
            new-tag-ids          (if valid-tag-ids
                                   (filterv valid-tag-ids deduped-tag-ids)
                                   [])
            ;; Calculate what needs to change
            current-set          (set current-tag-ids)
            new-set              (set new-tag-ids)
            to-delete            (set/difference current-set new-set)
            to-insert            (set/difference new-set current-set)
            ;; Build position map for new ordering
            new-positions        (zipmap new-tag-ids (range))]

        ;; Delete removed associations
        (when (seq to-delete)
          (t2/delete! :model/TransformTransformTag
                      :transform_id transform-id
                      :tag_id [:in to-delete]))

        ;; Update positions for existing tags that moved
        (doseq [tag-id (filter current-set new-tag-ids)]
          (let [new-pos (get new-positions tag-id)]
            (t2/update! :model/TransformTransformTag
                        {:transform_id transform-id :tag_id tag-id}
                        {:position new-pos})))

        ;; Insert new associations with correct positions
        (when (seq to-insert)
          (t2/insert! :model/TransformTransformTag
                      (for [tag-id to-insert]
                        {:transform_id transform-id
                         :tag_id       tag-id
                         :position     (get new-positions tag-id)})))))))

;;; ----------------------------------------------- Search ----------------------------------------------------------

(search.spec/define-spec "transform"
  {:model :model/Transform
   :attrs {:archived      false
           :collection-id false
           :creator-id    false
           :database-id   false
           :view-count    false
           :created-at    true
           :updated-at    true}
   :search-terms [:name]
   :render-terms {:transform-name :name
                  :transform-id :id}})

;;; ------------------------------------------------- Serialization ------------------------------------------------

(mi/define-batched-hydration-method tags
  :tags
  "Fetch tags"
  [transforms]
  (when (seq transforms)
    (let [transform-ids (into #{} (map u/the-id) transforms)
          tag-mappings  (group-by :transform_id
                                  (t2/select :model/TransformTransformTag
                                             :transform_id [:in transform-ids]
                                             {:order-by [[:position :asc]]}))]
      (for [transform transforms]
        (assoc transform :tags (get tag-mappings (u/the-id transform) []))))))

(mi/define-batched-hydration-method table-with-db-and-fields
  :table-with-db-and-fields
  "Fetch tables with their fields. The tables show up under the `:table` property."
  [transforms]
  (let [table-key-fn (fn [{:keys [target] :as transform}]
                       [(transforms.i/target-db-id transform) (:schema target) (:name target)])
        table-keys (into #{} (map table-key-fn) transforms)
        table-keys-with-schema (filter second table-keys)
        table-keys-without-schema (keep (fn [[db-id schema table-name]]
                                          (when-not schema
                                            [db-id table-name]))
                                        table-keys)
        tables (when (or (seq table-keys-with-schema) (seq table-keys-without-schema))
                 (-> (t2/select :model/Table
                                {:where [:or
                                         (when (seq table-keys-with-schema)
                                           [:in [:composite :db_id :schema :name] table-keys-with-schema])
                                         (when (seq table-keys-without-schema)
                                           [:and
                                            [:= :schema nil]
                                            [:in [:composite :db_id :name] table-keys-without-schema]])]})
                     (t2/hydrate :db :fields)))
        table-keys->table (m/index-by (juxt :db_id :schema :name) tables)]
    (for [transform transforms]
      (assoc transform :table (get table-keys->table (table-key-fn transform))))))

(defmethod serdes/hash-fields :model/Transform
  [_transform]
  [:name :created_at])

(defmethod serdes/make-spec "Transform"
  [_model-name opts]
  {:copy [:name :description :entity_id]
   :skip [:dependency_analysis_version]
   :transform {:created_at (serdes/date)
               :updated_at (serdes/date)
               :source {:export #(update % :query serdes/export-mbql)
                        :import #(update % :query serdes/import-mbql)}
               :target {:export serdes/export-mbql :import serdes/import-mbql}
               :tags (serdes/nested :model/TransformTransformTag :transform_id opts)}})

(defmethod serdes/dependencies "Transform"
  [{:keys [source tags]}]
  (set
   (concat
    (for [{tag-id :tag_id} tags]
      [{:model "TransformTag" :id tag-id}])
    (serdes/mbql-deps source))))

(defmethod serdes/storage-path "Transform" [transform _ctx]
  (let [{:keys [id label]} (-> transform serdes/path last)]
    ["transforms" (serdes/storage-leaf-file-name id label)]))

(defn- maybe-extract-transform-query-text
  "Return the query text (truncated to `max-searchable-value-length`) from transform source; else nil.
  Extracts SQL from query-type transforms and Python code from python-type transforms."
  [{:keys [source]}]
  (let [source-data (transform-source-out source)
        query-text (case (:type source-data)
                     :query (lib/raw-native-query (:query source-data))
                     :python (:body source-data)
                     nil)]
    (when query-text
      (subs query-text 0 (min (count query-text) search/max-searchable-value-length)))))

(defn- extract-transform-db-id
  "Return the database ID from transform source; else nil."
  [{:keys [source]}]
  (let [parsed-source ((:out mi/transform-json) source)]
    (case (:type parsed-source)
      "query" (get-in parsed-source [:query :database])
      "python" (parsed-source :source-database)
      nil)))

;;; ------------------------------------------------- Search ---------------------------------------------------

(search.spec/define-spec "transform"
  {:model        :model/Transform
   :attrs        {:archived      false
                  :collection-id false
                  :created-at    true
                  :updated-at    true
                  :native-query  {:fn maybe-extract-transform-query-text
                                  :fields [:source]}
                  :database-id   {:fn extract-transform-db-id
                                  :fields [:source]}}
   :search-terms [:name :description]
   :render-terms {:description true}})<|MERGE_RESOLUTION|>--- conflicted
+++ resolved
@@ -10,10 +10,7 @@
    [metabase.lib.core :as lib]
    [metabase.models.interface :as mi]
    [metabase.models.serialization :as serdes]
-<<<<<<< HEAD
    [metabase.permissions.core :as perms]
-=======
->>>>>>> bb6d7b1c
    [metabase.search.core :as search.core]
    [metabase.search.ingestion :as search]
    [metabase.search.spec :as search.spec]
@@ -28,7 +25,6 @@
 (doseq [trait [:metabase/model :hook/entity-id :hook/timestamped?]]
   (derive :model/Transform trait))
 
-<<<<<<< HEAD
 (defmethod mi/can-read? :model/Transform
   ([_instance]
    (perms/set-has-application-permission-of-type? @api/*current-user-permissions-set* :transforms))
@@ -40,12 +36,6 @@
    (perms/set-has-application-permission-of-type? @api/*current-user-permissions-set* :transforms))
   ([_model _pk]
    (perms/set-has-application-permission-of-type? @api/*current-user-permissions-set* :transforms)))
-=======
-;; Only superusers can access transforms
-(doto :model/Transform
-  (derive ::mi/read-policy.superuser)
-  (derive ::mi/write-policy.superuser))
->>>>>>> bb6d7b1c
 
 (defn- transform-source-out [m]
   (-> m
