--- conflicted
+++ resolved
@@ -23,12 +23,8 @@
 
 export type TypeFilterProps = EnabledSearchModelType[];
 export type CreatedByFilterProps = UserId;
-<<<<<<< HEAD
 export type CreatedAtFilterProps = string;
-export type VerifiedFilterProps = true | undefined;
-=======
 export type VerifiedFilterProps = true;
->>>>>>> b55a0ff4
 
 export type SearchFilterPropTypes = {
   [SearchFilterKeys.Type]: TypeFilterProps;
@@ -52,13 +48,8 @@
 export type SearchFilters = Partial<SearchFilterPropTypes>;
 
 export type SearchFilterComponentProps<T extends FilterTypeKeys = any> = {
-<<<<<<< HEAD
-  value?: SearchFilterPropTypes[T];
-  onChange: (value?: SearchFilterPropTypes[T]) => void;
-=======
   value: SearchFilterPropTypes[T] | null;
   onChange: (value: SearchFilterPropTypes[T] | null) => void;
->>>>>>> b55a0ff4
   "data-testid"?: string;
 } & Record<string, unknown>;
 
@@ -66,32 +57,6 @@
 
 interface SearchFilter<T extends FilterTypeKeys = any> {
   type: SidebarFilterType;
-<<<<<<< HEAD
-  title: string;
-  iconName?: IconName;
-  // two functions for converting strings to the desired prop type and back
-  // (e.g. for converting a string to a date)
-  fromUrl?: (
-    value: string | string[] | null | undefined,
-  ) => SearchFilterPropTypes[T];
-  toUrl?: (value?: SearchFilterPropTypes[T]) => string | string[] | undefined;
-}
-
-export interface SearchFilterDropdown<T extends FilterTypeKeys = any>
-  extends SearchFilter {
-  type: "dropdown";
-  DisplayComponent: ComponentType<Pick<SearchFilterComponentProps<T>, "value">>;
-  ContentComponent: ComponentType<SearchFilterComponentProps<T>>;
-}
-
-export interface SearchFilterToggle extends SearchFilter {
-  type: "toggle";
-}
-
-export type SearchFilterComponent<T extends FilterTypeKeys = any> =
-  | SearchFilterDropdown<T>
-  | SearchFilterToggle;
-=======
   title: string;
   iconName?: IconName;
 
@@ -115,12 +80,4 @@
 
 export type SearchFilterComponent<T extends FilterTypeKeys = any> =
   | SearchFilterDropdown<T>
-  | SearchFilterToggle;
-
-export type SearchSidebarFilterComponent<T extends FilterTypeKeys = any> = {
-  title: string;
-  iconName: IconName;
-  DisplayComponent: ComponentType<Pick<SearchFilterComponentProps<T>, "value">>;
-  ContentComponent: ComponentType<SearchFilterComponentProps<T>>;
-};
->>>>>>> b55a0ff4
+  | SearchFilterToggle;