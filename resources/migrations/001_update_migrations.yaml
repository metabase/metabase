--- conflicted
+++ resolved
@@ -5318,7 +5318,6 @@
             type: mysql,mariadb
 
   - changeSet:
-<<<<<<< HEAD
       id: v49.2024-02-02T11:27:49
       author: oisincoveney
       comment: >-
@@ -5349,7 +5348,8 @@
                     constraints:
                       nullable: true
                     remarks: The timestamp when the dashboard was first published in a static embed
-=======
+
+  - changeSet:
       id: v49.2024-02-07T21:52:01
       author: noahmoss
       comment: Added 0.49.0 - updated view v_view_log
@@ -5486,7 +5486,6 @@
             dbms: h2
             path: instance_analytics_views/users/v1/h2-users.sql
             relativeToChangelogFile: true
->>>>>>> e578f47b
 
   # >>>>>>>>>> DO NOT ADD NEW MIGRATIONS BELOW THIS LINE! ADD THEM ABOVE <<<<<<<<<<
 
