(ns metabase.lib.metadata.jvm-test
  (:require
   [clojure.test :refer :all]
   [malli.error :as me]
   [metabase.lib.card :as lib.card]
   [metabase.lib.convert :as lib.convert]
   [metabase.lib.core :as lib]
   [metabase.lib.metadata :as lib.metadata]
   [metabase.lib.metadata.calculation :as lib.metadata.calculation]
   [metabase.lib.metadata.invocation-tracker :as lib.metadata.invocation-tracker]
   [metabase.lib.metadata.jvm :as lib.metadata.jvm]
   [metabase.lib.metadata.protocols :as lib.metadata.protocols]
   [metabase.lib.schema.metadata :as lib.schema.metadata]
<<<<<<< HEAD
   [metabase.models.table :as table]
   ^{:clj-kondo/ignore [:discouraged-namespace]}
   [metabase.test :as mt]
   [metabase.util :as u]
   [metabase.util.malli.registry :as mr]
   ^{:clj-kondo/ignore [:discouraged-namespace]}
=======
   [metabase.test :as mt]
   [metabase.util :as u]
   [metabase.util.malli.registry :as mr]
   [metabase.warehouse-schema.models.table :as table]
>>>>>>> 8661c9a1
   [toucan2.core :as t2]))

(deftest ^:parallel fetch-field-test
  (let [field (t2/select-one :metadata/column (mt/id :categories :id))]
    (is (not (me/humanize (mr/explain ::lib.schema.metadata/column field))))))

(deftest ^:parallel fetch-database-test
  (is (=? {:lib/type :metadata/database, :features set?}
          (lib.metadata/database (lib.metadata.jvm/application-database-metadata-provider (mt/id)))))
  (testing "Should return nil correctly"
    (is (nil? (lib.metadata.protocols/database (lib.metadata.jvm/application-database-metadata-provider Integer/MAX_VALUE))))))

(deftest ^:parallel saved-question-metadata-test
  (let [query  (mt/mbql-query venues
                 {:joins [{:fields       :all
                           :source-table $$categories
                           :condition    [:= $category_id &Cat.categories.id]
                           :alias        "Cat"}]})
        query (lib/query (lib.metadata.jvm/application-database-metadata-provider (mt/id)) query)]
    (is (=? [{:lib/desired-column-alias "ID"}
             {:lib/desired-column-alias "NAME"}
             {:lib/desired-column-alias "CATEGORY_ID"}
             {:lib/desired-column-alias "LATITUDE"}
             {:lib/desired-column-alias "LONGITUDE"}
             {:lib/desired-column-alias "PRICE"}
             {:lib/desired-column-alias "Cat__ID"}
             {:lib/desired-column-alias "Cat__NAME"}]
            (lib.metadata.calculation/returned-columns query)))))

(deftest ^:parallel join-with-aggregation-reference-in-fields-metadata-test
  (mt/dataset test-data
    (let [query (mt/mbql-query products
                  {:joins [{:source-query {:source-table $$orders
                                           :breakout     [$orders.product_id]
                                           :aggregation  [[:sum $orders.quantity]]}
                            :alias        "Orders"
                            :condition    [:= $id &Orders.orders.product_id]
                            :fields       [&Orders.orders.product_id
                                           &Orders.*sum/Integer]}]
                   :fields [$id]})
          mlv2-query (lib/query (lib.metadata.jvm/application-database-metadata-provider (mt/id))
                                (lib.convert/->pMBQL query))]
      (is (=? [{:base-type :type/BigInteger
                :semantic-type :type/PK
                :table-id (mt/id :products)
                :name "ID"
                :lib/source :source/fields
                :lib/source-column-alias "ID"
                :effective-type :type/BigInteger
                :id (mt/id :products :id)
                :lib/desired-column-alias "ID"
                :display-name "ID"}
               {:metabase.lib.join/join-alias "Orders"
                :base-type :type/Integer
                :semantic-type :type/FK
                :table-id (mt/id :orders)
                :name "PRODUCT_ID"
                :lib/source :source/joins
                :lib/source-column-alias "PRODUCT_ID"
                :effective-type :type/Integer
                :id (mt/id :orders :product_id)
                :lib/desired-column-alias "Orders__PRODUCT_ID"
                :display-name "Product ID"
                :source-alias "Orders"}
               {:metabase.lib.join/join-alias "Orders"
                :lib/type :metadata/column
                :base-type :type/Integer
                :name "sum"
                :lib/source :source/joins
                :lib/source-column-alias "sum"
                :effective-type :type/Integer
                :lib/desired-column-alias "Orders__sum"
                :display-name "Sum of Quantity"
                :source-alias "Orders"}]
              (lib.metadata.calculation/returned-columns mlv2-query))))))

(deftest ^:synchronized with-temp-source-question-metadata-test
  (binding [lib.card/*force-broken-card-refs* false]
    #_{:clj-kondo/ignore [:discouraged-var]}
    (mt/with-temp [:model/Card card {:dataset_query
                                     (mt/mbql-query venues
                                       {:joins
                                        [{:source-table $$categories
                                          :condition    [:= $category_id &c.categories.id]
                                          :fields       :all
                                          :alias        "c"}]})}]
      (let [query      {:database (mt/id)
                        :type     :query
                        :query    {:source-card (u/the-id card)}}
            mlv2-query (lib/query (lib.metadata.jvm/application-database-metadata-provider (mt/id))
                                  (lib.convert/->pMBQL query))
            breakouts  (lib/breakoutable-columns mlv2-query)
            agg-query  (-> mlv2-query
                           (lib/breakout (second breakouts))
                           (lib/breakout (peek breakouts)))]
        (is (=? [{:display-name      "ID"
                  :long-display-name "ID"
                  :effective-type    :type/BigInteger
                  :semantic-type     :type/PK}
                 {:display-name      "Name"
                  :long-display-name "Name"
                  :effective-type    :type/Text
                  :semantic-type     :type/Name}
                 {:display-name      "Category ID"
                  :long-display-name "Category ID"
                  :effective-type    :type/Integer
                  :semantic-type     :type/FK}
                 {:display-name      "Latitude"
                  :long-display-name "Latitude"
                  :effective-type    :type/Float
                  :semantic-type     :type/Latitude}
                 {:display-name      "Longitude"
                  :long-display-name "Longitude"
                  :effective-type    :type/Float
                  :semantic-type     :type/Longitude}
                 {:display-name      "Price"
                  :long-display-name "Price"
                  :effective-type    :type/Integer
                  :semantic-type     :type/Category}
                 {:display-name      "c → ID"
                  :long-display-name "c → ID"
                  :effective-type    :type/BigInteger
                  :semantic-type     :type/PK}
                 {:display-name      "c → Name"
                  :long-display-name "c → Name"
                  :effective-type    :type/Text
                  :semantic-type     :type/Name}]
                (map #(lib/display-info mlv2-query %)
                     (lib.metadata.calculation/returned-columns mlv2-query))))
        (is (=? [{:display-name      "Name"
                  :long-display-name "Name"
                  :effective-type    :type/Text
                  :semantic-type     :type/Name}
                 {:display-name      "c → Name"
                  :long-display-name "c → Name"
                  :effective-type    :type/Text
                  :semantic-type     :type/Name}]
                (map #(lib/display-info agg-query %)
                     (lib.metadata.calculation/returned-columns agg-query))))))))

(deftest ^:synchronized external-remap-metadata-test
  (mt/with-column-remappings [venues.id categories.name]
    (is (=? {:lib/type           :metadata/column
             :name               "ID"
             :lib/external-remap {:lib/type :metadata.column.remapping/external
                                  :id       integer?
                                  :name     "ID [external remap]"
                                  :field-id (mt/id :categories :name)}}
            (lib.metadata/field
             (lib.metadata.jvm/application-database-metadata-provider (mt/id))
             (mt/id :venues :id))))))

(deftest ^:synchronized internal-remap-metadata-test
  (mt/with-column-remappings [venues.id {1 "African", 2 "American", 3 "Artisan", 4 "BBQ"}]
    (is (=? {:lib/type           :metadata/column
             :name               "ID"
             :lib/internal-remap {:lib/type              :metadata.column.remapping/internal
                                  :id                    integer?
                                  :name                  "ID [internal remap]"
                                  :values                [1 2 3 4]
                                  :human-readable-values ["African" "American" "Artisan" "BBQ"]}}
            (lib.metadata/field
             (lib.metadata.jvm/application-database-metadata-provider (mt/id))
             (mt/id :venues :id))))))

(deftest ^:synchronized persisted-info-metadata-test
  #_{:clj-kondo/ignore [:discouraged-var]}
  (mt/with-temp [:model/Card          {card-id :id} {:dataset_query {:database (mt/id)
                                                                     :type     :query
                                                                     :query    {:source-table (mt/id :venues)}}}
                 :model/PersistedInfo {}            {:card_id card-id, :database_id (mt/id)}]
    (is (=? {:lib/type           :metadata/card
             :id                 card-id
             :lib/persisted-info {:active     true
                                  :state      "persisted"
                                  :definition {}
                                  :query-hash string?
                                  :table-name string?}}
            (lib.metadata/card
             (lib.metadata.jvm/application-database-metadata-provider (mt/id))
             card-id)))))

(deftest ^:parallel equality-test
  (is (= (lib.metadata.jvm/application-database-metadata-provider (mt/id))
         (lib.metadata.jvm/application-database-metadata-provider (mt/id)))))

(deftest ^:synchronized all-methods-call-go-through-invocation-tracker-first-test
  (binding [lib.metadata.invocation-tracker/*to-track-metadata-types* #{:metadata/column}]
    (let [mp (lib.metadata.jvm/application-database-metadata-provider (mt/id))]
      (testing "sanity check"
        (is (empty? (lib.metadata/invoked-ids mp :metadata/column))))
      (testing "getting card should invoke the tracker"
        (is (some? (lib.metadata/field mp (mt/id :orders :id))))
        (is (= [(mt/id :orders :id)] (lib.metadata/invoked-ids mp :metadata/column))))
      (testing "2nd call, card shoudld should be cached by now, but invocation still keeping track of ids"
        (is (some? (lib.metadata/field mp (mt/id :orders :id))))
        (is (= [(mt/id :orders :id) (mt/id :orders :id)] (lib.metadata/invoked-ids mp :metadata/column)))))))

(deftest ^:parallel tables-present-test
  (testing "`tables` function returns visible tables (the call includes app db call)"
    (let [mp (lib.metadata.jvm/application-database-metadata-provider (mt/id))
          display-names ["Checkins" "Categories" "Orders" "People" "Products" "Reviews" "Users" "Venues"]
          metadata-fns (for [expected-display-name display-names]
                         (fn [{:keys [id display-name active visibility-type] :as _metadata}]
                           (and (= display-name expected-display-name)
                                (true? active)
                                (nil? visibility-type)
                                (pos-int? id))))
          result (lib.metadata/tables mp)]
      (is (every? #(some % result) metadata-fns)))))

(deftest ^:synchronized tables-not-present-test
  (testing "Non-visible tables are not returned from `tables` function (includes app db call)"
    (doseq [visibility-type table/visibility-types]
      (mt/with-temp-vals-in-db :model/Table (mt/id :orders) {:visibility_type visibility-type}
        (let [mp (lib.metadata.jvm/application-database-metadata-provider (mt/id))]
          (testing visibility-type
            (is (not-any? (fn [{:keys [display-name] :as metadata}]
                            (when (= "Orders" display-name)
                              metadata))
                          (lib.metadata/tables mp)))))))))<|MERGE_RESOLUTION|>--- conflicted
+++ resolved
@@ -11,19 +11,12 @@
    [metabase.lib.metadata.jvm :as lib.metadata.jvm]
    [metabase.lib.metadata.protocols :as lib.metadata.protocols]
    [metabase.lib.schema.metadata :as lib.schema.metadata]
-<<<<<<< HEAD
-   [metabase.models.table :as table]
    ^{:clj-kondo/ignore [:discouraged-namespace]}
    [metabase.test :as mt]
    [metabase.util :as u]
    [metabase.util.malli.registry :as mr]
+   [metabase.warehouse-schema.models.table :as table]
    ^{:clj-kondo/ignore [:discouraged-namespace]}
-=======
-   [metabase.test :as mt]
-   [metabase.util :as u]
-   [metabase.util.malli.registry :as mr]
-   [metabase.warehouse-schema.models.table :as table]
->>>>>>> 8661c9a1
    [toucan2.core :as t2]))
 
 (deftest ^:parallel fetch-field-test
