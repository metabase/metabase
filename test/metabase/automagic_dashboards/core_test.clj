--- conflicted
+++ resolved
@@ -1607,52 +1607,32 @@
                             (update-vals (fn [v] (assoc v :matches [{:id (mt/id :people :latitude)}]))))
                         (-> (mt/id :people :latitude)
                             candidate-bindings
-<<<<<<< HEAD
                             (#'magic/most-specific-matched-dimension)))))
-=======
-                            (#'magic/most-specific-definition)))))
->>>>>>> 716e8b1f
                 (testing "Longitude binds to GenericNumber since there is no more specific Lon dimension definition."
                   (is (=?
                         (-> {"GenericNumber" {:field_type [:entity/UserTable :type/Number], :score 85}}
                             (update-vals (fn [v] (assoc v :matches [{:id (mt/id :people :longitude)}]))))
                         (-> (mt/id :people :longitude)
                             candidate-bindings
-<<<<<<< HEAD
                             (#'magic/most-specific-matched-dimension)))))
-=======
-                            (#'magic/most-specific-definition)))))
->>>>>>> 716e8b1f
                 (testing "City and State both have semantic types that descend from type/Location"
                   (is (=?
                         (-> {"Loc" {:field_type [:type/Location], :score 60}}
                             (update-vals (fn [v] (assoc v :matches [{:id (mt/id :people :city)}]))))
                         (-> (mt/id :people :city)
                             candidate-bindings
-<<<<<<< HEAD
                             (#'magic/most-specific-matched-dimension))))
-=======
-                            (#'magic/most-specific-definition))))
->>>>>>> 716e8b1f
                   (is (=?
                         (-> {"Loc" {:field_type [:type/Location], :score 60}}
                             (update-vals (fn [v] (assoc v :matches [{:id (mt/id :people :state)}]))))
                         (-> (mt/id :people :state)
                             candidate-bindings
-<<<<<<< HEAD
                             (#'magic/most-specific-matched-dimension)))))
-=======
-                            (#'magic/most-specific-definition)))))
->>>>>>> 716e8b1f
                 (testing "Although type/ZipCode exists, in this table that classification wasn't made, so Zip doesn't
                           bind to anything since there isn't a more generic dimension definition to bind to."
                   (is (nil? (-> (mt/id :people :zip)
                                 candidate-bindings
-<<<<<<< HEAD
                                 (#'magic/most-specific-matched-dimension)))))))))))))
-=======
-                                (#'magic/most-specific-definition)))))))))))))
->>>>>>> 716e8b1f
 
 (deftest bind-dimensions-inner-shape-test
   (testing "Ensure we have examples to understand the shape returned from bind-dimensions"
@@ -1857,7 +1837,6 @@
                           :type     :query}]
         (mt/with-temp
           [Card {card-id :id :as card} {:table_id        (mt/id :products)
-<<<<<<< HEAD
                                         :dataset_query   source-query
                                         :result_metadata (mt/with-test-user
                                                            :rasta
@@ -1867,15 +1846,6 @@
           (let [rule (some
                        #(when (-> % :dashboard-template-name #{"GenericTable"}) %)
                        (dashboard-templates/get-dashboard-templates ["table"]))
-=======
-                      :dataset_query   source-query
-                      :result_metadata (mt/with-test-user
-                                         :rasta
-                                         (result-metadata-for-query
-                                           source-query))
-                      :dataset         true}]
-          (let [rule (some #(when (-> % :rule #{"GenericTable"}) %) (rules/get-rules ["table"]))
->>>>>>> 716e8b1f
                 {:keys [dimensions metrics] :as context} (#'magic/make-context (#'magic/->root card) rule)]
             (testing "In this case, we are only binding to a single dimension, Lat, which matches the LATITUDE field."
               (is (= #{"Lat"} (set (keys dimensions))))
@@ -1894,19 +1864,11 @@
                      (->> (seq metrics)
                           (filter
                             (fn [metric]
-<<<<<<< HEAD
                               (every? dimensions (dashboard-templates/collect-dimensions metric))))))))
             (testing "A card spec that requires only a dimensionless metric will not bind to any dimensions."
               (let [card-def {:title   "A dimensionless quantity card"
                               :metrics ["Count"]
                               :score   100}]
-=======
-                              (every? dimensions (rules/collect-dimensions metric))))))))
-            (testing "A card spec that requires only a dimensionless metric will not bind to any dimensions."
-              (let [card-def {:title      "A dimensionless quantity card"
-                              :metrics    ["Count"]
-                              :score      100}]
->>>>>>> 716e8b1f
                 (is (=? [{:title         "A dimensionless quantity card"
                           :metrics       [{:metric ["count"] :op "count"}]
                           :dimensions    []
@@ -1933,11 +1895,7 @@
             (testing "A card spec that requires dimensions we haven't bound to will produce no cards."
               (let [card-def {:title      "Some sort of card"
                               :metrics    ["Count"]
-<<<<<<< HEAD
                               :dimensions [{"Lat" {}} {"Lon" {}}]
-=======
-                              :dimensions [{"Lat" {}}{"Lon" {}}]
->>>>>>> 716e8b1f
                               :score      100}]
                 (is (=? [] (#'magic/card-candidates context card-def)))))))))))
 
