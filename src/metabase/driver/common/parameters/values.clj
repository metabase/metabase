(ns metabase.driver.common.parameters.values
  "These functions build a map of information about the types and values of the params used in a query. (These functions
  don't parse the query itself, but instead look at the values of `:template-tags` and `:parameters` passed along with
  the query.)

    (query->params-map some-query)
    ;; -> {\"checkin_date\" {:field {:name \"date\", :parent_id nil, :table_id 1375}
                             :param {:type   \"date/range\"
                                     :target [\"dimension\" [\"template-tag\" \"checkin_date\"]]
                                     :value  \"2015-01-01~2016-09-01\"}}}"
  (:require [clojure.string :as str]
            [clojure.tools.logging :as log]
            [metabase.driver.common.parameters :as i]
            [metabase.models
             [card :refer [Card]]
             [field :refer [Field]]
             [native-query-snippet :refer [NativeQuerySnippet]]]
            [metabase.query-processor :as qp]
            [metabase.query-processor.error-type :as qp.error-type]
            [metabase.util
<<<<<<< HEAD
             [i18n :as ui18n :refer [tru]]
=======
             [i18n :refer [deferred-tru tru]]
>>>>>>> 7c54e32e
             [schema :as su]]
            [schema.core :as s]
            [toucan.db :as db])
  (:import clojure.lang.ExceptionInfo
           java.text.NumberFormat
           java.util.UUID
           [metabase.driver.common.parameters CommaSeparatedNumbers FieldFilter MultipleValues]))

(def ^:private ParamType
  (s/enum :number
          :dimension                    ; Field Filter
          :card
          :snippet
          :text
          :date))

;; various schemas are used to check that various functions return things in expected formats

;; TAGS in this case are simple params like {{x}} that get replaced with a single value ("ABC" or 1) as opposed to a
;; "FieldFilter" clause like FieldFilters
;;
;; Since 'FieldFilter' are considered their own `:type` (confusingly enough, called `:dimension`), to *actually* store
;; the type of a FieldFilter look at the key `:widget-type`. This applies to things like the default value for a
;; FieldFilter as well.
(def ^:private TagParam
  "Schema for a tag parameter declaration, passed in as part of the `:template-tags` list."
  (s/named
   {(s/optional-key :id)           su/NonBlankString ; this is used internally by the frontend
    :name                          su/NonBlankString
    :display-name                  su/NonBlankString
    :type                          ParamType
    (s/optional-key :dimension)    [s/Any]
    (s/optional-key :card-id)      su/IntGreaterThanZero
    (s/optional-key :snippet-name) su/NonBlankString
    (s/optional-key :database)     su/IntGreaterThanZero ; used by tags of `:type :snippet`
    (s/optional-key :widget-type)  s/Keyword ; type of the [default] value if `:type` itself is `dimension`
    (s/optional-key :required)     s/Bool
    (s/optional-key :default)      s/Any}
   "valid template-tags tag"))

(def ^:private ParsedParamValue
  "Schema for valid param value(s). Params can have one or more values."
  (s/named (s/maybe (s/cond-pre i/SingleValue MultipleValues su/Map))
           "Valid param value(s)"))

(s/defn ^:private param-with-target
  "Return the param in `params` with a matching `target`. `target` is something like:

     [:dimension [:template-tag <param-name>]] ; for FieldFilters (Field Filters)
     [:variable  [:template-tag <param-name>]] ; for other types of params"
  [params :- (s/maybe [i/ParamValue]), target]
  (when-let [matching-params (seq (for [param params
                                        :when (= (:target param) target)]
                                    param))]
    ;; if there's only one matching param no need to nest it inside a vector. Otherwise return vector of params
    ((if (= (count matching-params) 1)
       first
       vec) matching-params)))


;;; FieldFilter Params (Field Filters) (e.g. WHERE {{x}})

(defn- missing-required-param-exception [param-display-name]
  (ex-info (tru "You''ll need to pick a value for ''{0}'' before this query can run."
                param-display-name)
           {:type qp.error-type/missing-required-parameter}))

(s/defn ^:private default-value-for-field-filter
  "Return the default value for a FieldFilter (`:type` = `:dimension`) param defined by the map `tag`, if one is set."
  [tag :- TagParam]
  (when (and (:required tag) (not (:default tag)))
    (throw (missing-required-param-exception (:display-name tag))))
  (when-let [default (:default tag)]
    {:type   (:widget-type tag :dimension) ; widget-type is the actual type of the default value if set
     :target [:dimension [:template-tag (:name tag)]]
     :value  default}))

(s/defn ^:private field-filter->field-id :- su/IntGreaterThanZero
  [field-filter]
  (second field-filter))

(s/defn ^:private field-filter-value-for-tag :- (s/maybe (s/cond-pre FieldFilter (s/eq i/no-value)))
  "Return the `FieldFilter` value of a param, if applicable. Field filters are referred to internally as `:dimension`s
  for historic reasons."
  [tag :- TagParam, params :- (s/maybe [i/ParamValue])]
  (when-let [field-filter (:dimension tag)]
    (i/map->FieldFilter
     ;; TODO - shouldn't this use the QP Store?
     {:field (let [field-id (field-filter->field-id field-filter)]
<<<<<<< HEAD
               (or (db/select-one [Field :name :parent_id :table_id :base_type] :id field-id)
                   (throw (ex-info (tru "Can''t find field with ID: {0}" field-id)
=======
               (or (db/select-one [Field :name :parent_id :table_id :base_type :special_type] :id field-id)
                   (throw (ex-info (str (deferred-tru "Can''t find field with ID: {0}" field-id))
>>>>>>> 7c54e32e
                                   {:field-id field-id, :type qp.error-type/invalid-parameter}))))
      :value (if-let [value-info-or-infos (or
                                           ;; look in the sequence of params we were passed to see if there's anything
                                           ;; that matches
                                           (param-with-target params [:dimension [:template-tag (:name tag)]])
                                           ;; if not, check and see if we have a default param
                                           (default-value-for-field-filter tag))]
               ;; `value-info` will look something like after we remove `:target` which is not needed after this point
               ;;
               ;;    {:type   :date/single
               ;;     :value  #t "2019-09-20T19:52:00.000-07:00"}
               ;;
               ;; (or it will be a vector of these maps for multiple values)
               (cond
                (map? value-info-or-infos)        (dissoc value-info-or-infos :target)
                (sequential? value-info-or-infos) (mapv #(dissoc % :target) value-info-or-infos))
               i/no-value)})))

(s/defn ^:private card-query-for-tag :- (s/maybe (s/cond-pre su/Map (s/eq i/no-value)))
  "Returns the native query for the Card referenced by `(:card-id tag)`."
  [tag :- TagParam, params :- (s/maybe [i/ParamValue])]
  (when-let [card-id (:card-id tag)]
    (when-let [query (db/select-one-field :dataset_query Card :id card-id)]
      (try
       (i/map->ReferencedCardQuery
        {:card-id card-id
         :query   (:query (qp/query->native (assoc query :parameters params)))})
       (catch ExceptionInfo e
         (throw (ex-info
                 (tru "The sub-query from referenced question #{0} failed with the following error: {1}"
                      (str card-id) (.getMessage e))
                 (merge (ex-data e)
                        {:card-query-error? true
                         :card-id           card-id
                         :tag               tag}))))))))

(defn- validate-tag-snippet-db
  [{database-id :database, :as tag} snippet]
  (when (and snippet
             (not= database-id (:database_id snippet)))
    (throw (ex-info
            (tru "Snippet \"{0}\" is associated with a different database and may not be used here."
                 (:name snippet))
            {:snippet-db-id (:database_id snippet)
             :tag-db-id     database-id
             :snippet       snippet
             :tag           tag})))
  snippet)

(s/defn ^:private snippet-for-tag :- (s/maybe (s/cond-pre su/Map (s/eq i/no-value)))
  "Returns the query snippet for the NativeQuerySnippet referenced by `(:snippet-name tag)`"
  [tag :- TagParam]
  (when-let [snippet-name (:snippet-name tag)]
    (if-let [snippet (validate-tag-snippet-db tag (db/select-one NativeQuerySnippet :name snippet-name))]
      (i/map->NativeQuerySnippet
       {:snippet-id (:id snippet)
        :content    (:content snippet)})
      (throw (ex-info (tru "Snippet \"{0}\" not found." snippet-name)
                      {:snippet-name snippet-name, :tag tag})))))


;;; Non-FieldFilter Params (e.g. WHERE x = {{x}})

(s/defn ^:private param-value-for-tag [tag :- TagParam, params :- (s/maybe [i/ParamValue])]
  (when (not= (:type tag) :dimension)
    (:value (param-with-target params [:variable [:template-tag (:name tag)]]))))

(s/defn ^:private default-value-for-tag
  "Return the `:default` value for a param if no explicit values were passsed. This only applies to non-FieldFilter
  params. Default values for FieldFilter (Field Filter) params are handled above in `default-value-for-field-filter`."
  [{:keys [default display-name required]} :- TagParam]
  (or default
      (when required
        (throw (missing-required-param-exception display-name)))))


;;; Parsing Values

(s/defn ^:private parse-number :- s/Num
  "Parse a string like `1` or `2.0` into a valid number. Done mostly to keep people from passing in
   things that aren't numbers, like SQL identifiers."
  [s :- s/Str]
  (.parse (NumberFormat/getInstance) ^String s))

(s/defn ^:private value->number :- (s/cond-pre s/Num CommaSeparatedNumbers)
  "Parse a 'numeric' param value. Normally this returns an integer or floating-point number, but as a somewhat
  undocumented feature it also accepts comma-separated lists of numbers. This was a side-effect of the old parameter
  code that unquestioningly substituted any parameter passed in as a number directly into the SQL. This has long been
  changed for security purposes (avoiding SQL injection), but since users have come to expect comma-separated numeric
  values to work we'll allow that (with validation) and return an instance of `CommaSeperatedNumbers`. (That is
  converted to SQL as a simple comma-separated list.)"
  [value]
  (cond
   ;; if not a string it's already been parsed
   (number? value) value
   ;; same goes for an instance of CommaSeperated values
   (instance? CommaSeparatedNumbers value) value
   ;; if the value is a string, then split it by commas in the string. Usually there should be none.
   ;; Parse each part as a number.
   (string? value)
   (let [parts (for [part (str/split value #",")]
                 (parse-number part))]
     (if (> (count parts) 1)
       ;; If there's more than one number return an instance of `CommaSeparatedNumbers`
       (i/map->CommaSeparatedNumbers {:numbers parts})
       ;; otherwise just return the single number
       (first parts)))))

(s/defn ^:private parse-value-for-field-type :- s/Any
  "Do special parsing for value for a (presumably textual) FieldFilter (`:type` = `:dimension`) param (i.e., attempt
  to parse it as appropriate based on the base type and special type of the Field associated with it). These are
  special cases for handling types that do not have an associated parameter type (such as `date` or `number`), such as
  UUID fields."
  [base-type :- su/FieldType special-type :- (s/maybe su/FieldType) value]
  (cond
    (isa? base-type :type/UUID)
    (UUID/fromString value)

    (and (isa? base-type :type/Number)
         (not (isa? special-type :type/Temporal)))
    (value->number value)

    :else
    value))

(s/defn ^:private update-filter-for-field-type :- ParsedParamValue
  "Update a Field Filter with a textual, or sequence of textual, values. The base type and special type of the field
  are used to determine what 'special' type interpretation is required (e.g. for UUID fields)."
  [{{base-type :base_type, special-type :special_type} :field, {value :value} :value, :as field-filter} :- FieldFilter]
  (let [new-value (cond
                    (string? value)
                    (parse-value-for-field-type base-type special-type value)

                    (and (sequential? value)
                         (every? string? value))
                    (mapv (partial parse-value-for-field-type base-type special-type) value))]
    (when (not= value new-value)
      (log/tracef "update filter for base-type: %s special-type: %s value: %s -> %s"
                  (pr-str base-type) (pr-str special-type) (pr-str value) (pr-str new-value)))
    (cond-> field-filter
      new-value (assoc-in [:value :value] new-value))))

(s/defn ^:private parse-value-for-type :- ParsedParamValue
  "Parse a `value` based on the type chosen for the param, such as `text` or `number`. (Depending on the type of param
  created, `value` here might be a raw value or a map including information about the Field it references as well as a
  value.) For numbers, dates, and the like, this will parse the string appropriately; for `text` parameters, this will
  additionally attempt handle special cases based on the base type of the Field, for example, parsing params for UUID
  base type Fields as UUIDs."
  [param-type :- ParamType value]
  (cond
   (= value i/no-value)
   value

   (= param-type :number)
   (value->number value)

   (= param-type :date)
   (i/map->Date {:s value})

   ;; Field Filters
   (and (= param-type :dimension)
        (= (get-in value [:value :type]) :number))
   (update-in value [:value :value] value->number)

   (sequential? value)
   (i/map->MultipleValues {:values (for [v value]
                                     (parse-value-for-type param-type v))})

   ;; Field Filters with "special" base types
   (and (= param-type :dimension)
        (get-in value [:field :base_type]))
   (update-filter-for-field-type value)

   :else
   value))

(s/defn ^:private value-for-tag :- ParsedParamValue
  "Given a map `tag` (a value in the `:template-tags` dictionary) return the corresponding value from the `params`
   sequence. The `value` is something that can be compiled to SQL via `->replacement-snippet-info`."
  [tag :- TagParam, params :- (s/maybe [i/ParamValue])]
<<<<<<< HEAD
  (parse-value-for-type (:type tag) (or (param-value-for-tag tag params)
                                        (field-filter-value-for-tag tag params)
                                        (card-query-for-tag tag params)
                                        (snippet-for-tag tag)
                                        (default-value-for-tag tag)
                                        i/no-value)))
=======
  (try
    (parse-value-for-type (:type tag) (or (param-value-for-tag tag params)
                                          (field-filter-value-for-tag tag params)
                                          (card-query-for-tag tag params)
                                          (default-value-for-tag tag)
                                          i/no-value))
    (catch Throwable e
      (throw (ex-info (tru "Error determining value for parameter")
                      {:tag tag}
                      e)))))
>>>>>>> 7c54e32e

(s/defn query->params-map :- {su/NonBlankString ParsedParamValue}
  "Extract parameters info from `query`. Return a map of parameter name -> value.

    (query->params-map some-query)
    ->
    {:checkin_date #t \"2019-09-19T23:30:42.233-07:00\"}"
  [{tags :template-tags, params :parameters}]
  (log/tracef "Building params map out of tags %s and params %s" (pr-str tags) (pr-str params))
  (try
    (into {} (for [[k tag] tags
                   :let    [v (value-for-tag tag params)]
                   :when   v]
               ;; TODO - if V is `nil` *on purpose* this still won't give us a query like `WHERE field = NULL`. That
               ;; kind of query shouldn't be possible from the frontend anyway
               (do
                 (log/tracef "Value for tag %s %s -> %s" (pr-str k) (pr-str tag) (pr-str v))
                 {k v})))
    (catch Throwable e
      (throw (ex-info (tru "Error building query parameter map")
                      {:type   (or (:type (ex-data e)) qp.error-type/invalid-parameter)
                       :tags   tags
                       :params params}
                      e)))))<|MERGE_RESOLUTION|>--- conflicted
+++ resolved
@@ -18,11 +18,7 @@
             [metabase.query-processor :as qp]
             [metabase.query-processor.error-type :as qp.error-type]
             [metabase.util
-<<<<<<< HEAD
-             [i18n :as ui18n :refer [tru]]
-=======
              [i18n :refer [deferred-tru tru]]
->>>>>>> 7c54e32e
              [schema :as su]]
             [schema.core :as s]
             [toucan.db :as db])
@@ -112,13 +108,8 @@
     (i/map->FieldFilter
      ;; TODO - shouldn't this use the QP Store?
      {:field (let [field-id (field-filter->field-id field-filter)]
-<<<<<<< HEAD
-               (or (db/select-one [Field :name :parent_id :table_id :base_type] :id field-id)
-                   (throw (ex-info (tru "Can''t find field with ID: {0}" field-id)
-=======
                (or (db/select-one [Field :name :parent_id :table_id :base_type :special_type] :id field-id)
                    (throw (ex-info (str (deferred-tru "Can''t find field with ID: {0}" field-id))
->>>>>>> 7c54e32e
                                    {:field-id field-id, :type qp.error-type/invalid-parameter}))))
       :value (if-let [value-info-or-infos (or
                                            ;; look in the sequence of params we were passed to see if there's anything
@@ -299,25 +290,17 @@
   "Given a map `tag` (a value in the `:template-tags` dictionary) return the corresponding value from the `params`
    sequence. The `value` is something that can be compiled to SQL via `->replacement-snippet-info`."
   [tag :- TagParam, params :- (s/maybe [i/ParamValue])]
-<<<<<<< HEAD
-  (parse-value-for-type (:type tag) (or (param-value-for-tag tag params)
-                                        (field-filter-value-for-tag tag params)
-                                        (card-query-for-tag tag params)
-                                        (snippet-for-tag tag)
-                                        (default-value-for-tag tag)
-                                        i/no-value)))
-=======
   (try
     (parse-value-for-type (:type tag) (or (param-value-for-tag tag params)
                                           (field-filter-value-for-tag tag params)
                                           (card-query-for-tag tag params)
+                                          (snippet-for-tag tag)
                                           (default-value-for-tag tag)
                                           i/no-value))
     (catch Throwable e
       (throw (ex-info (tru "Error determining value for parameter")
                       {:tag tag}
                       e)))))
->>>>>>> 7c54e32e
 
 (s/defn query->params-map :- {su/NonBlankString ParsedParamValue}
   "Extract parameters info from `query`. Return a map of parameter name -> value.
