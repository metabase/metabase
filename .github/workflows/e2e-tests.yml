--- conflicted
+++ resolved
@@ -67,16 +67,13 @@
           - "embedding"
           - "joins"
           - "models"
-<<<<<<< HEAD
           - "organization"
           - "permissions"
-=======
           - "question"
           - "sharing"
         include:
           - edition: oss
             java-version: 11
->>>>>>> e8ba7d53
     services:
       maildev:
         image: maildev/maildev:1.1.0
