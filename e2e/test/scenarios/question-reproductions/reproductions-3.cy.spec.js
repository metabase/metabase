import { WRITABLE_DB_ID, SAMPLE_DB_ID } from "e2e/support/cypress_data";
import { SAMPLE_DATABASE } from "e2e/support/cypress_sample_database";
import { NO_COLLECTION_PERSONAL_COLLECTION_ID } from "e2e/support/cypress_sample_instance_data";
import {
  restore,
  visualize,
  openTable,
  openOrdersTable,
  popover,
  modal,
  summarize,
  startNewQuestion,
  entityPickerModal,
  entityPickerModalTab,
  questionInfoButton,
  rightSidebar,
  getNotebookStep,
  visitQuestionAdhoc,
  openNotebook,
  queryBuilderHeader,
  cartesianChartCircle,
  filter,
  moveColumnDown,
  getDraggableElements,
  resetTestTable,
  getTable,
  resyncDatabase,
  createQuestion,
  saveQuestion,
  echartsContainer,
  newButton,
  appBar,
  openProductsTable,
  queryBuilderFooter,
  enterCustomColumnDetails,
  addCustomColumn,
  tableInteractive,
<<<<<<< HEAD
  visitQuestion,
=======
  createNativeQuestion,
  queryBuilderMain,
  leftSidebar,
  assertQueryBuilderRowCount,
>>>>>>> 02466489
} from "e2e/support/helpers";

const { ORDERS, ORDERS_ID, PEOPLE, PEOPLE_ID, PRODUCTS, PRODUCTS_ID } =
  SAMPLE_DATABASE;

describe("issue 32625, issue 31635", () => {
  const CC_NAME = "Is Promotion";

  const QUESTION = {
    dataset_query: {
      type: "query",
      database: SAMPLE_DB_ID,
      query: {
        "source-table": ORDERS_ID,
        aggregation: [
          "distinct",
          ["field", ORDERS.PRODUCT_ID, { "base-type": "type/Integer" }],
        ],
        breakout: ["expression", CC_NAME],
        expressions: {
          [CC_NAME]: [
            "case",
            [[[">", ["field", ORDERS.DISCOUNT, null], 0], 1]],
            { default: 0 },
          ],
        },
      },
    },
  };
  beforeEach(() => {
    restore();
    cy.signInAsAdmin();
  });

  it("should remove dependent clauses when a clause is removed (metabase#32625, metabase#31635)", () => {
    visitQuestionAdhoc(QUESTION, { mode: "notebook" });

    getNotebookStep("expression")
      .findAllByTestId("notebook-cell-item")
      .first()
      .icon("close")
      .click();

    getNotebookStep("expression").should("not.exist");
    getNotebookStep("summarize").findByText(CC_NAME).should("not.exist");

    visualize();

    cy.findByTestId("query-builder-main").within(() => {
      cy.findByTestId("scalar-value").should("have.text", "200");
      cy.findByText("There was a problem with your question").should(
        "not.exist",
      );
    });
  });
});

describe("issue 32964", () => {
  const LONG_NAME = "A very long column name that will cause text overflow";

  const QUESTION = {
    dataset_query: {
      type: "query",
      database: SAMPLE_DB_ID,
      query: {
        "source-table": ORDERS_ID,
        expressions: {
          [LONG_NAME]: [
            "*",
            ["field", SAMPLE_DATABASE.ORDERS.SUBTOTAL, null],
            2,
          ],
        },
        aggregation: [["sum", ["expression", LONG_NAME]]],
        breakout: [
          [
            "field",
            SAMPLE_DATABASE.ORDERS.CREATED_AT,
            {
              "base-type": "type/DateTime",
              "temporal-unit": "week",
            },
          ],
        ],
      },
    },
  };
  beforeEach(() => {
    restore();
    cy.signInAsAdmin();
  });

  it("should not overflow chart settings sidebar with long column name (metabase#32964)", () => {
    visitQuestionAdhoc(QUESTION);
    cy.findByTestId("viz-settings-button").click();
    cy.findByTestId("sidebar-left").within(([sidebar]) => {
      const maxX = sidebar.getBoundingClientRect().right;
      cy.findByText(`Sum of ${LONG_NAME}`).then(([el]) => {
        const x = el.getBoundingClientRect().right;
        expect(x).to.be.lessThan(maxX);
      });
    });
  });
});

describe("issue 33079", () => {
  const questionDetails = {
    display: "line",
    query: {
      "source-table": ORDERS_ID,
      aggregation: [["count"]],
      breakout: [["field", ORDERS.CREATED_AT, { "temporal-unit": "month" }]],
    },
  };
  beforeEach(() => {
    restore();
    cy.signInAsAdmin();

    cy.intercept("POST", "/api/dataset").as("dataset");
    cy.request("GET", "/api/user/current").then(({ body: user }) => {
      cy.request("PUT", `/api/user/${user.id}`, { locale: "de" });
    });
  });

  it("underlying records drill should work in a non-English locale (metabase#33079)", () => {
    cy.createQuestion(questionDetails, { visitQuestion: true });
    cartesianChartCircle().eq(1).click({ force: true });
    popover()
      .findByText(/Order/) // See these Orders
      .click();
    cy.wait("@dataset");
    cy.findByTestId("question-row-count").should("contain", "19");
  });
});

describe("issue 34414", () => {
  const { INVOICES_ID } = SAMPLE_DATABASE;

  const INVOICE_MODEL_DETAILS = {
    name: "Invoices Model",
    query: { "source-table": INVOICES_ID },
    type: "model",
  };
  beforeEach(() => {
    restore();
    cy.signInAsNormalUser();
  });

  it("populate field values after re-adding filter on virtual table field (metabase#34414)", () => {
    cy.createQuestion(INVOICE_MODEL_DETAILS).then(response => {
      const modelId = response.body.id;

      visitQuestionAdhoc({
        dataset_query: {
          type: "query",
          database: SAMPLE_DB_ID,
          query: { "source-table": `card__${modelId}` },
        },
      });
    });

    openNotebook();
    filter({ mode: "notebook" });

    popover().within(() => {
      cy.findByText("Plan").click();
      assertPlanFieldValues();

      cy.log("Open filter again");
      cy.findByLabelText("Back").click();

      cy.log("Open plan field again");
      cy.findByText("Plan").click();

      assertPlanFieldValues();
    });
  });
});

function assertPlanFieldValues() {
  cy.findByText("Basic").should("be.visible");
  cy.findByText("Business").should("be.visible");
  cy.findByText("Premium").should("be.visible");
}

describe("issue 38176", () => {
  beforeEach(() => {
    restore();
    cy.signInAsNormalUser();
    cy.intercept("PUT", "/api/card/**").as("updateQuestion");
  });

  it("restoring a question to a previous version should preserve the variables (metabase#38176)", () => {
    cy.createNativeQuestion(
      {
        name: "38176",
        native: {
          query:
            'SELECT "COUNTRY" from "ACCOUNTS" WHERE country = {{ country }} LIMIT 5',
          "template-tags": {
            country: {
              type: "text",
              id: "dd06cd10-596b-41d0-9d6e-94e98ceaf989",
              name: "country",
              "display-name": "Country",
            },
          },
        },
      },
      { visitQuestion: true },
    );

    cy.findByPlaceholderText("Country").type("NL");

    cy.findByTestId("query-builder-main").button("Get Answer").click();

    questionInfoButton().click();
    rightSidebar().within(() => {
      cy.findByText("History");

      cy.findByPlaceholderText("Add description")
        .type("This is a question")
        .blur();

      cy.wait("@updateQuestion");
      cy.findByText(/added a description/i);
      cy.findByTestId("question-revert-button").click();

      cy.findByText(/reverted to an earlier version/i).should("be.visible");
    });

    cy.findAllByRole("gridcell").should("contain", "NL");
  });
});

describe("issue 38354", { tags: "@external" }, () => {
  const QUESTION_DETAILS = {
    query: {
      "source-table": ORDERS_ID,
      limit: 5,
    },
  };
  beforeEach(() => {
    restore();
    restore("postgres-12");
    cy.signInAsAdmin();
    cy.createQuestion(QUESTION_DETAILS, { visitQuestion: true });
  });

  it("should be possible to change source database (metabase#38354)", () => {
    openNotebook();
    getNotebookStep("data").findByTestId("data-step-cell").click();
    entityPickerModal().within(() => {
      cy.findByText("QA Postgres12").click();
      cy.findByText("Orders").click();
    });

    // optimization: add a limit so that query runs faster
    cy.button("Row limit").click();
    getNotebookStep("limit").findByPlaceholderText("Enter a limit").type("5");

    visualize();

    cy.findByTestId("query-builder-main")
      .findByText("There was a problem with your question")
      .should("not.exist");
    cy.get("[data-testid=cell-data]").should("contain", "37.65"); // assert visualization renders the data
  });
});

describe("issue 39102", () => {
  const questionDetails = {
    name: "39102",
    query: {
      "source-query": {
        "source-table": ORDERS_ID,
        aggregation: ["count"],
        breakout: [["field", ORDERS.CREATED_AT, { "temporal-unit": "year" }]],
      },
      filter: [">", ["field", "count", { "base-type": "type/Integer" }], 1000],
      aggregation: ["count"],
    },
    type: "question",
  };
  beforeEach(() => {
    restore();
    cy.signInAsAdmin();
    cy.intercept("POST", "/api/dataset").as("dataset");
  });

  it("should be able to preview a multi-stage query (metabase#39102)", () => {
    cy.createQuestion(questionDetails, { visitQuestion: true });
    openNotebook();

    getNotebookStep("data", { stage: 0 }).icon("play").click();
    cy.wait("@dataset");
    cy.findByTestId("preview-root").within(() => {
      cy.findByText("Tax").should("be.visible");
      cy.icon("close").click();
    });

    getNotebookStep("summarize", { stage: 0 }).icon("play").click();
    cy.wait("@dataset");
    cy.findByTestId("preview-root").within(() => {
      cy.findByText("Count").should("be.visible");
      cy.findByText("3,610").should("be.visible");
      cy.findByText("744").should("be.visible");
      cy.icon("close").click();
    });

    getNotebookStep("filter", { stage: 1 }).icon("play").click();
    cy.wait("@dataset");
    cy.findByTestId("preview-root").within(() => {
      cy.findByText("Count").should("be.visible");
      cy.findByText("3,610").should("be.visible");
      cy.findByText("744").should("not.exist");
      cy.icon("close").click();
    });

    getNotebookStep("summarize", { stage: 1 }).icon("play").click();
    cy.wait("@dataset");
    cy.findByTestId("preview-root").within(() => {
      cy.findByText("Count").should("be.visible");
      cy.findByText("4").should("be.visible");
    });
  });
});

describe("issue 39795", () => {
  beforeEach(() => {
    restore();
    cy.signInAsAdmin();

    //If you comment out this post, then the test will pass.
    cy.request("post", `/api/field/${ORDERS.PRODUCT_ID}/dimension`, {
      human_readable_field_id: PRODUCTS.TITLE,
      name: "Product ID",
      type: "external",
    });
  });

  it("should allow me to re-order even when a field is set with a different display value (metabase#39795)", () => {
    visitQuestionAdhoc({
      dataset_query: {
        database: SAMPLE_DB_ID,
        query: {
          "source-table": ORDERS_ID,
        },
        type: "query",
      },
    });
    cy.findByTestId("viz-settings-button").click();
    moveColumnDown(getDraggableElements().first(), 2);

    // We are not able to re-order because the dataset will also contain values a column for Product ID
    // This causes the isValid() check to fire, and you are always forced into the default value for table.columns
    getDraggableElements().eq(2).should("contain.text", "ID");
  });
});

describe("issue 40176", () => {
  const DIALECT = "postgres";
  const TABLE = "uuid_pk_table";
  beforeEach(() => {
    restore(`${DIALECT}-writable`);
    cy.signInAsAdmin();
    resetTestTable({ type: DIALECT, table: TABLE });
    resyncDatabase({
      dbId: WRITABLE_DB_ID,
      tableName: TABLE,
    });
  });

  it(
    "should allow filtering on UUID PK columns (metabase#40176)",
    { tags: "@external" },
    () => {
      getTable({ name: TABLE }).then(({ id: tableId }) => {
        visitQuestionAdhoc({
          display: "table",
          dataset_query: {
            database: WRITABLE_DB_ID,
            query: {
              "source-table": tableId,
            },
            type: "query",
          },
        });
      });
      openNotebook();
      cy.findByTestId("action-buttons").findByText("Filter").click();
      popover().within(() => {
        cy.findByText("ID").click();
        cy.findByLabelText("Filter value").type(
          "a0eebc99-9c0b-4ef8-bb6d-6bb9bd380a11",
        );
        cy.button("Add filter").click();
      });
      visualize();
      cy.findByTestId("question-row-count")
        .findByText("Showing 1 row")
        .should("be.visible");
    },
  );
});

describe("issue 40435", () => {
  beforeEach(() => {
    restore();
    cy.signInAsNormalUser();
    cy.intercept("PUT", "/api/card/*").as("updateCard");
  });

  it("should make new query columns visible by default (metabase#40435)", () => {
    openOrdersTable();
    openNotebook();
    getNotebookStep("data").button("Pick columns").click();
    popover().within(() => {
      cy.findByText("Select none").click();
      cy.findByText("User ID").click();
    });
    getNotebookStep("data").button("Pick columns").click();
    visualize();
    cy.findByTestId("viz-settings-button").click();
    cy.findByTestId("sidebar-left").within(() => {
      cy.findByTestId("ID-hide-button").click();
      cy.findByTestId("ID-show-button").click();
    });
    saveQuestion();

    openNotebook();
    getNotebookStep("data").button("Pick columns").click();
    popover().findByText("Product ID").click();
    queryBuilderHeader().findByText("Save").click();
    modal().last().findByText("Save").click();
    cy.wait("@updateCard");
    visualize();

    cy.findByRole("columnheader", { name: "ID" }).should("be.visible");
    cy.findByRole("columnheader", { name: "User ID" }).should("be.visible");
    cy.findByRole("columnheader", { name: "Product ID" }).should("be.visible");
  });
});

describe("issue 41381", () => {
  beforeEach(() => {
    restore();
    cy.signInAsNormalUser();
  });

  it("should show an error message when adding a constant-only custom expression (metabase#41381)", () => {
    openOrdersTable({ mode: "notebook" });
    addCustomColumn();
    enterCustomColumnDetails({ formula: "'Test'", name: "Constant" });
    popover().within(() => {
      cy.findByText("Invalid expression").should("be.visible");
      cy.button("Done").should("be.disabled");
    });
  });
});

describe(
  "issue 42010 -- Unable to filter by mongo id",
  { tags: "@mongo" },
  () => {
    beforeEach(() => {
      restore("mongo-5");
      cy.signInAsAdmin();

      cy.intercept("POST", "/api/dataset").as("dataset");
      cy.request(`/api/database/${WRITABLE_DB_ID}/schema/`).then(({ body }) => {
        const tableId = body.find(table => table.name === "orders").id;
        openTable({
          database: WRITABLE_DB_ID,
          table: tableId,
          limit: 2,
        });
      });
      cy.wait("@dataset");
    });

    it("should be possible to filter by Mongo _id column (metabase#40770, metabase#42010)", () => {
      cy.get("#main-data-grid")
        .findAllByRole("gridcell")
        .first()
        .then($cell => {
          // Ids are non-deterministic so we have to obtain the id from the cell, and store its value.
          const id = $cell.text();

          cy.log(
            "Scenario 1 - Make sure the simple mode filter is working correctly (metabase#40770)",
          );
          filter();

          cy.findByRole("dialog").within(() => {
            cy.findByPlaceholderText("Search by ID").type(id);
            cy.button("Apply filters").click();
          });

          cy.findByTestId("question-row-count").should(
            "have.text",
            "Showing 1 row",
          );
          removeFilter();

          cy.log(
            "Scenario 2 - Make sure filter is working in the notebook editor (metabase#42010)",
          );
          openNotebook();
          filter({ mode: "notebook" });

          popover()
            .findAllByRole("option")
            .first()
            .should("have.text", "ID")
            .click();

          cy.findByTestId("string-filter-picker").within(() => {
            cy.findByLabelText("Filter operator").should("have.value", "Is");
            cy.findByPlaceholderText("Search by ID").type(id);
            cy.button("Add filter").click();
          });

          cy.findByTestId("step-filter-0-0").within(() => {
            cy.findByText(`ID is ${id}`);

            cy.log(
              "Scenario 2.1 - Trigger the preview to make sure it reflects the filter correctly",
            );
            cy.icon("play").click();
          });

          // The preview should show only one row
          const ordersColumns = 10;
          cy.findByTestId("preview-root")
            .get("#main-data-grid")
            .findAllByTestId("cell-data")
            .should("have.length.at.most", ordersColumns);

          cy.log("Scenario 2.2 - Make sure we can visualize the data");
          visualize();
          cy.findByTestId("question-row-count").should(
            "have.text",
            "Showing 1 row",
          );
        });
    });
  },
);

function removeFilter() {
  cy.findByTestId("filter-pill").findByLabelText("Remove").click();
  cy.findByTestId("question-row-count").should("have.text", "Showing 2 rows");
}

describe("issue 33439", () => {
  beforeEach(() => {
    restore();
    cy.signInAsNormalUser();
  });

  it("should show an error message when trying to use convertTimezone on an unsupported db (metabase#33439)", () => {
    openOrdersTable({ mode: "notebook" });
    addCustomColumn();
    enterCustomColumnDetails({
      formula:
        'convertTimezone("2022-12-28T12:00:00", "Canada/Pacific", "Canada/Eastern")',
      name: "Date",
    });
    popover().within(() => {
      cy.findByText("Unsupported function convert-timezone");
      cy.button("Done").should("be.disabled");
    });
  });
});

describe("issue 42244", () => {
  const COLUMN_NAME = "Created At".repeat(5);

  beforeEach(() => {
    restore();
    cy.signInAsAdmin();
    cy.request("PUT", `/api/field/${ORDERS.CREATED_AT}`, {
      display_name: COLUMN_NAME,
    });
  });

  it("should allow to change the temporal bucket when the column name is long (metabase#42244)", () => {
    openOrdersTable({ mode: "notebook" });
    summarize({ mode: "notebook" });
    getNotebookStep("summarize")
      .findByText("Pick a column to group by")
      .click();
    popover().within(() => {
      cy.findByText(COLUMN_NAME).realHover();
      cy.findByText("by month").should("be.visible").click();
    });
    popover().last().findByText("Year").click();
    getNotebookStep("summarize")
      .findByText(`${COLUMN_NAME}: Year`)
      .should("be.visible");
  });
});

describe("issue 42957", () => {
  beforeEach(() => {
    restore();
    cy.signInAsAdmin();
  });

  it("does not show collections that contain models from different tabs (metabase#42957)", () => {
    createQuestion({
      name: "Model",
      type: "model",
      query: {
        "source-table": ORDERS_ID,
      },
    });

    cy.createCollection({ name: "Collection without models" }).then(
      ({ body: collection }) => {
        cy.wrap(collection.id).as("collectionId");
      },
    );

    cy.get("@collectionId").then(collectionId => {
      createQuestion({
        name: "Question",
        type: "question",
        query: {
          "source-table": ORDERS_ID,
        },
        collection_id: collectionId,
      });
    });

    startNewQuestion();
    entityPickerModal().within(() => {
      entityPickerModalTab("Models").click();

      cy.findByText("Collection without models").should("not.exist");
    });
  });
});

describe("issue 40064", () => {
  beforeEach(() => {
    restore();
    cy.signInAsNormalUser();
  });

  it("should be able to edit a custom column with the same name as one of the columns used in the expression (metabase#40064)", () => {
    createQuestion(
      {
        query: {
          "source-table": ORDERS_ID,
          expressions: {
            Tax: ["*", ["field", ORDERS.TAX, { "base-type": "type/Float" }], 2],
          },
          limit: 1,
        },
      },
      { visitQuestion: true },
    );

    cy.log("check the initial expression value");
    tableInteractive().findByText("4.14").should("be.visible");

    cy.log("update the expression and check the value");
    openNotebook();
    getNotebookStep("expression").findByText("Tax").click();
    enterCustomColumnDetails({ formula: "[Tax] * 3" });
    popover().button("Update").click();
    visualize();
    tableInteractive().findByText("6.21").should("be.visible");

    cy.log("rename the expression and make sure you cannot create a cycle");
    openNotebook();
    getNotebookStep("expression").findByText("Tax").click();
    enterCustomColumnDetails({ formula: "[Tax] * 3", name: "Tax3" });
    popover().button("Update").click();
    getNotebookStep("expression").findByText("Tax3").click();
    enterCustomColumnDetails({ formula: "[Tax3] * 3", name: "Tax3" });
    popover().within(() => {
      cy.findByText("Unknown Field: Tax3").should("be.visible");
      cy.button("Update").should("be.disabled");
    });
  });
});

describe.skip("issue 10493", () => {
  beforeEach(() => {
    restore();
    cy.intercept("POST", "/api/dataset").as("dataset");
    cy.signInAsAdmin();
  });

  it("should not reset chart axes after adding a new query stage (metabase#10493)", () => {
    visitQuestionAdhoc({
      display: "bar",
      dataset_query: {
        type: "query",
        database: SAMPLE_DB_ID,
        query: {
          aggregation: [["count"]],
          breakout: [
            [
              "field",
              ORDERS.QUANTITY,
              { "base-type": "type/Integer", binning: { strategy: "default" } },
            ],
          ],
          "source-table": ORDERS_ID,
        },
      },
    });

    filter();
    modal().within(() => {
      cy.findByText("Summaries").click();
      cy.findByTestId("filter-column-Count").within(() => {
        cy.findByPlaceholderText("Min").type("0");
        cy.findByPlaceholderText("Max").type("30000");
      });
      cy.button("Apply filters").click();
    });
    cy.wait("@dataset");

    echartsContainer().within(() => {
      // y axis
      cy.findByText("Count").should("exist");
      cy.findByText("21,000").should("exist");
      cy.findByText("3,000").should("exist");

      // x axis
      cy.findByText("Quantity").should("exist");
      cy.findByText("25").should("exist");
      cy.findByText("75").should("exist");
    });
  });
});

describe("issue 44071", () => {
  const questionDetails = {
    name: "Test",
    query: { "source-table": ORDERS_ID },
    collection_id: NO_COLLECTION_PERSONAL_COLLECTION_ID,
  };

  beforeEach(() => {
    restore();
    cy.signIn("nocollection");
    createQuestion(questionDetails);
  });

  it("should be able to save questions based on another questions without collection access (metabase#44071)", () => {
    cy.visit("/");
    newButton("Question").click();
    entityPickerModal().within(() => {
      entityPickerModalTab("Saved questions").click();
      cy.findByText(/Personal Collection/).click();
      cy.findByText(questionDetails.name).click();
    });
    getNotebookStep("data")
      .findByText(questionDetails.name)
      .should("be.visible");
    saveQuestion();
    appBar()
      .findByText(/Personal Collection/)
      .should("be.visible");
  });
});

describe("issue 44415", () => {
  beforeEach(() => {
    restore();
    cy.signIn("admin");
    createQuestion(
      {
        query: {
          "source-table": ORDERS_ID,
          filter: [
            "and",
            [
              "not-null",
              ["field", ORDERS.DISCOUNT, { "base-type": "type/Float" }],
            ],
          ],
        },
        visualization_settings: {
          "table.columns": [
            {
              name: "ID",
              fieldRef: ["field", ORDERS.ID, null],
              enabled: true,
            },
            {
              name: "DISCOUNT",
              fieldRef: ["field", ORDERS.DISCOUNT, null],
              enabled: true,
            },
          ],
        },
      },
      { wrapId: true },
    );
  });

  it("should be able to edit a table question in the notebook editor before running its query (metabase#44415)", () => {
    cy.get("@questionId").then(questionId =>
      cy.visit(`/question/${questionId}/notebook`),
    );

    getNotebookStep("filter")
      .findAllByTestId("notebook-cell-item")
      .first()
      .icon("close")
      .click();

    getNotebookStep("filter").should("not.exist");

    visualize();

    cy.findByTestId("qb-filters-panel").should("not.exist");
    cy.get("@questionId").then(questionId => {
      cy.url().should("not.include", `/question/${questionId}`);
      cy.url().should("include", "question#");
    });
  });
});

describe("issue 37374", () => {
  const questionDetails = {
    query: {
      "source-table": PRODUCTS_ID,
      aggregation: [["count"]],
      breakout: [
        ["field", PRODUCTS.CATEGORY, { "base-type": "type/Text" }],
        ["field", PRODUCTS.VENDOR, { "base-type": "type/Text" }],
      ],
    },
  };

  beforeEach(() => {
    restore();
    cy.signInAsNormalUser();
    createQuestion(questionDetails, { wrapId: true });
    cy.signIn("nodata");
  });

  it("should allow to re-run the query after changing the viz type to pivot without data access (metabase#37374)", () => {
    visitQuestion("@questionId");

    cy.log("run button is available for non-adhoc questions");
    cy.intercept("POST", "/api/card/*/query").as("cardQuery");
    cy.intercept("POST", "/api/card/pivot/*/query").as("cardPivotQuery");
    queryBuilderHeader()
      .findByTestId("run-button")
      .should("be.visible")
      .click();
    cy.wait("@cardQuery");
    tableInteractive().should("be.visible");

    cy.log(
      "changing the viz type to pivot table and rerunning the query works",
    );
    cy.findByTestId("viz-type-button").click();
    cy.findByTestId("chart-type-sidebar")
      .findByTestId("Pivot Table-button")
      .click();
    cy.wait("@cardPivotQuery");
    cy.findByTestId("pivot-table").should("be.visible");
    queryBuilderHeader()
      .findByTestId("run-button")
      .should("be.visible")
      .click();
    cy.wait("@cardPivotQuery");
    cy.findByTestId("pivot-table").should("be.visible");

    cy.log("changing the viz type back to table and rerunning the query works");
    cy.findByTestId("chart-type-sidebar").findByTestId("Table-button").click();
    cy.wait("@cardQuery");
    tableInteractive().should("be.visible");
    queryBuilderHeader()
      .findByTestId("run-button")
      .should("be.visible")
      .click();
    cy.wait("@cardQuery");
    tableInteractive().should("be.visible");
  });
});

describe("issue 44532", () => {
  beforeEach(() => {
    restore();
    cy.signInAsAdmin();
    openProductsTable();
  });

  it("should update chart metrics and dimensions with each added breakout (metabase #44532)", () => {
    summarize();

    rightSidebar()
      .findByRole("listitem", { name: "Category" })
      .button("Add dimension")
      .click();
    cy.wait("@dataset");

    echartsContainer().within(() => {
      cy.findByText("Count").should("exist"); // y-axis
      cy.findByText("Category").should("exist"); // x-axis

      // x-axis values
      cy.findByText("Doohickey").should("exist");
      cy.findByText("Gadget").should("exist");
      cy.findByText("Gizmo").should("exist");
      cy.findByText("Widget").should("exist");
    });

    rightSidebar()
      .findByRole("listitem", { name: "Created At" })
      .button("Add dimension")
      .click();
    cy.wait("@dataset");

    cy.findByLabelText("Legend").within(() => {
      cy.findByText("Doohickey").should("exist");
      cy.findByText("Gadget").should("exist");
      cy.findByText("Gizmo").should("exist");
      cy.findByText("Widget").should("exist");
    });

    echartsContainer().within(() => {
      cy.findByText("Count").should("exist"); // y-axis
      cy.findByText("Created At").should("exist"); // x-axis

      // x-axis values
      cy.findByText("January 2023").should("exist");
      cy.findByText("January 2024").should("exist");
      cy.findByText("January 2025").should("exist");

      // previous x-axis values
      cy.findByText("Doohickey").should("not.exist");
      cy.findByText("Gadget").should("not.exist");
      cy.findByText("Gizmo").should("not.exist");
      cy.findByText("Widget").should("not.exist");
    });

    rightSidebar().button("Done").click();
    cy.wait("@dataset");

    cy.findByLabelText("Legend").within(() => {
      cy.findByText("Doohickey").should("exist");
      cy.findByText("Gadget").should("exist");
      cy.findByText("Gizmo").should("exist");
      cy.findByText("Widget").should("exist");
    });

    echartsContainer().within(() => {
      cy.findByText("Count").should("exist"); // y-axis
      cy.findByText("Created At").should("exist"); // x-axis

      // x-axis values
      cy.findByText("January 2023").should("exist");
      cy.findByText("January 2024").should("exist");
      cy.findByText("January 2025").should("exist");

      // previous x-axis values
      cy.findByText("Doohickey").should("not.exist");
      cy.findByText("Gadget").should("not.exist");
      cy.findByText("Gizmo").should("not.exist");
      cy.findByText("Widget").should("not.exist");
    });
  });
});

describe("issue 33441", () => {
  beforeEach(() => {
    restore();
    cy.signInAsNormalUser();
  });

  it("should show an error message for an incorrect date expression (metabase#33441)", () => {
    openOrdersTable({ mode: "notebook" });
    addCustomColumn();
    enterCustomColumnDetails({
      formula: 'datetimeDiff([Created At] , now, "days")',
      name: "Date",
    });
    popover().within(() => {
      cy.findByText("Invalid expression").should("be.visible");
      cy.button("Done").should("be.disabled");
    });
  });
});

describe("issue 43294", () => {
  const questionDetails = {
    display: "line",
    query: {
      "source-table": ORDERS_ID,
      aggregation: [["count"]],
      breakout: [["field", ORDERS.CREATED_AT, { "temporal-unit": "month" }]],
    },
    visualization_settings: {
      "graph.metrics": ["count"],
      "graph.dimensions": ["CREATED_AT"],
    },
  };

  beforeEach(() => {
    restore();
    cy.signInAsNormalUser();
  });

  it("should not overwrite viz settings with click actions in raw data mode (metabase#43294)", () => {
    createQuestion(questionDetails, { visitQuestion: true });
    queryBuilderFooter().findByLabelText("Switch to data").click();

    cy.log("compare action");
    cy.button("Add column").click();
    popover().findByText("Compare “Count” to previous months").click();
    popover().button("Done").click();

    cy.log("extract action");
    cy.button("Add column").click();
    popover().findByText("Extract part of column").click();
    popover().within(() => {
      cy.findByText("Created At: Month").click();
      cy.findByText("Year").click();
    });

    cy.log("combine action");
    cy.button("Add column").click();
    popover().findByText("Combine columns").click();
    popover().button("Done").click();

    cy.log("check visualization");
    queryBuilderFooter().findByLabelText("Switch to visualization").click();
    echartsContainer().within(() => {
      cy.findByText("Count").should("be.visible");
      cy.findByText("Created At").should("be.visible");
    });
  });
});

describe("issue 40399", () => {
  beforeEach(() => {
    restore();
    cy.signInAsAdmin();
  });

  it("should not show results from other stages in a stages preview (metabase#40399)", () => {
    createQuestion(
      {
        name: "40399",
        query: {
          "source-table": PRODUCTS_ID,
          joins: [
            {
              fields: "all",
              alias: "Orders",
              "source-table": ORDERS_ID,
              strategy: "left-join",
              condition: [
                "=",
                ["field", PRODUCTS.ID, null],
                ["field", ORDERS.PRODUCT_ID, { "join-alias": "Orders" }],
              ],
            },
          ],
          filter: ["=", ["field", PRODUCTS.CATEGORY, null], "Widget"],
        },
      },
      {
        visitQuestion: true,
      },
    );

    openNotebook();

    getNotebookStep("filter", { stage: 0 }).within(() => {
      cy.icon("play").click();
      cy.findByTestId("preview-root")
        .findAllByText("Widget")
        .should("be.visible");
    });

    getNotebookStep("join", { stage: 0 }).within(() => {
      cy.icon("play").click();
      cy.findByTestId("preview-root")
        .findAllByText("Gizmo")
        .should("be.visible");

      cy.findByTestId("preview-root").findByText("Widget").should("not.exist");
    });

    getNotebookStep("data", { stage: 0 }).within(() => {
      cy.icon("play").click();
      cy.findByTestId("preview-root")
        .findAllByText("Gizmo")
        .should("be.visible");

      cy.findByTestId("preview-root").findAllByText("Gizmo").should("exist");
      cy.findByTestId("preview-root").findAllByText("Widget").should("exist");
    });
  });
});

describe("issue 19894", () => {
  beforeEach(() => {
    restore();
    cy.signInAsNormalUser();
  });

  it("should show all columns when using the join column selecter (metabase#19894)", () => {
    createQuestion(
      {
        name: "Q1",
        query: {
          "source-table": PRODUCTS_ID,
          aggregation: [["count"]],
          breakout: [["field", PRODUCTS.CATEGORY, null]],
        },
      },
      {
        wrapId: true,
      },
    );

    createQuestion({
      name: "Q2",
      query: {
        "source-table": PRODUCTS_ID,
        aggregation: [["sum", ["field", PRODUCTS.PRICE, null]]],
        breakout: [["field", PRODUCTS.CATEGORY, null]],
      },
    });

    createQuestion({
      name: "Q3",
      query: {
        "source-table": PRODUCTS_ID,
        aggregation: [["avg", ["field", PRODUCTS.RATING, null]]],
        breakout: [["field", PRODUCTS.CATEGORY, null]],
      },
    });

    startNewQuestion();

    modal().findByText("Saved questions").click();
    modal().findByText("Q1").click();

    cy.button("Join data").click();

    modal().findByText("Saved questions").click();
    modal().findByText("Q2").click();

    popover().findByText("Category").click();
    popover().findByText("Category").click();

    cy.button("Join data").click();

    modal().findByText("Saved questions").click();
    modal().findByText("Q3").click();

    popover().findByText("Category").should("be.visible");
    popover().findByText("Count").should("be.visible");

    popover().findByText("Q1").click();
    popover().findByText("Q2").click();

    popover().findByText("Category").should("be.visible");
    popover().findByText("Sum of Price").should("be.visible");

    popover().findByText("Q1").click();

    popover().findByText("Category").should("be.visible");
    popover().findByText("Count").should("be.visible");
  });
});

describe("issue 44637", () => {
  beforeEach(() => {
    restore();
    cy.signInAsNormalUser();
  });

  it("should not crash when rendering a line/bar chart with empty results (metabase#44637)", () => {
    createNativeQuestion(
      {
        native: {
          query: "SELECT '2023-01-01'::date, 2 FROM people WHERE false",
        },
      },
      { visitQuestion: true },
    );

    assertQueryBuilderRowCount(0);
    queryBuilderMain().findByText("No results!").should("exist");
    queryBuilderFooter().button("Visualization").click();
    leftSidebar().icon("bar").click();
    queryBuilderMain().within(() => {
      cy.findByText("No results!").should("exist");
      cy.findByText("Something's gone wrong").should("not.exist");
    });

    queryBuilderFooter().icon("calendar").click();
    rightSidebar().findByText("Add an event");
  });
});

describe("issue 44668", () => {
  beforeEach(() => {
    restore();
    cy.signInAsAdmin();
  });

  it("should not drop graph.metrics after adding a new query stage (metabase#44668)", () => {
    createQuestion(
      {
        display: "bar",
        query: {
          aggregation: [["count"]],
          breakout: [["field", PEOPLE.STATE, { "base-type": "type/Text" }]],
          "source-table": PEOPLE_ID,
          limit: 5,
        },
        visualization_settings: {
          "graph.metrics": ["count"],
          "graph.dimensions": ["STATE"],
        },
      },
      { visitQuestion: true },
    );

    openNotebook();

    cy.findAllByTestId("action-buttons").last().button("Custom column").click();
    enterCustomColumnDetails({
      formula: 'concat("abc_", [Count])',
      name: "Custom String",
    });
    popover().button("Done").click();

    getNotebookStep("expression", { stage: 1 }).icon("add").click();
    enterCustomColumnDetails({ formula: "[Count] * 2", name: "Custom Number" });
    popover().button("Done").click();

    visualize();

    echartsContainer().within(() => {
      cy.findByText("State").should("be.visible"); // x-axis
      cy.findByText("Count").should("be.visible"); // y-axis

      // x-axis values
      ["AK", "AL", "AR", "AZ", "CA"].forEach(state => {
        cy.findByText(state).should("be.visible");
      });
    });

    // Ensure custom columns weren't added as series automatically
    queryBuilderMain().findByLabelText("Legend").should("not.exist");

    cy.findByTestId("viz-settings-button").click();

    // Ensure can use Custom Number as series
    leftSidebar().findByText("Add another series").click();
    queryBuilderMain()
      .findByLabelText("Legend")
      .within(() => {
        cy.findByText("Count").should("exist");
        cy.findByText("Custom Number").should("exist");
      });
    leftSidebar().within(() => {
      cy.findByText("Add another series").should("not.exist");
      cy.findByText("Add series breakout").should("not.exist");
      cy.findByTestId("remove-Custom Number").click();
    });
    queryBuilderMain().findByLabelText("Legend").should("not.exist");

    leftSidebar().findByText("Add series breakout").click();
    popover().within(() => {
      cy.findByText("Count").should("exist");
      cy.findByText("Custom Number").should("exist");
      cy.findByText("Custom String").click();
    });
    queryBuilderMain()
      .findByLabelText("Legend")
      .within(() => {
        ["68", "56", "49", "20", "90"].forEach(value => {
          cy.findByText(`abc_${value}`).should("exist");
        });
      });
    leftSidebar().within(() => {
      cy.findByText("Add another series").should("not.exist");
      cy.findByText("Add series breakout").should("not.exist");
    });
  });
});<|MERGE_RESOLUTION|>--- conflicted
+++ resolved
@@ -35,14 +35,11 @@
   enterCustomColumnDetails,
   addCustomColumn,
   tableInteractive,
-<<<<<<< HEAD
-  visitQuestion,
-=======
   createNativeQuestion,
   queryBuilderMain,
   leftSidebar,
   assertQueryBuilderRowCount,
->>>>>>> 02466489
+  visitQuestion,
 } from "e2e/support/helpers";
 
 const { ORDERS, ORDERS_ID, PEOPLE, PEOPLE_ID, PRODUCTS, PRODUCTS_ID } =
