--- conflicted
+++ resolved
@@ -896,7 +896,6 @@
                       (add/add-alias-info {:globally-unique-join-aliases? true})
                       :query))))))))
 
-<<<<<<< HEAD
 ;;; adapted from [[metabase.query-processor-test.model-test/model-self-join-test]]
 (deftest ^:parallel model-duplicate-joins-test
   (testing "Field references from model joined a second time can be resolved (#48639)"
@@ -1029,7 +1028,7 @@
                                     "Reviews__CREATED_AT"
                                     {::add/source-alias "Reviews__CREATED_AT", ::add/desired-alias "Reviews__CREATED_AT"}]]]}
                       (-> expected :query :source-query (dissoc :source-query)))))))))))
-=======
+
 ;;; adapted from [[metabase.query-processor-test.uuid-test/joined-uuid-query-test]]
 (deftest ^:parallel resolve-field-missing-join-alias-test
   (testing "should resolve broken refs missing join-alias correctly"
@@ -1058,5 +1057,4 @@
                   (-> query
                       qp.preprocess/preprocess
                       add/add-alias-info
-                      :query))))))))
->>>>>>> abdfe506
+                      :query))))))))