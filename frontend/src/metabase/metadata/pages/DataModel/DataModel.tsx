--- conflicted
+++ resolved
@@ -1,10 +1,5 @@
 import { useDisclosure, useWindowEvent } from "@mantine/hooks";
-<<<<<<< HEAD
 import { useCallback, useMemo, useState } from "react";
-=======
-import type { Location } from "history";
-import { type ReactNode, useCallback, useMemo, useState } from "react";
->>>>>>> 8b280b2e
 import { t } from "ttag";
 import _ from "underscore";
 
@@ -12,32 +7,17 @@
 import {
   useGetCardQuery,
   useGetTableQueryMetadataQuery,
-  useListCollectionsTreeQuery,
   useListDatabasesQuery,
   useUpdateCardMutation,
   useUpdateFieldMutation,
 } from "metabase/api";
-import { getTreeItems } from "metabase/bench/components/models/utils";
 import EmptyState from "metabase/common/components/EmptyState";
 import { LoadingAndErrorWrapper } from "metabase/common/components/LoadingAndErrorWrapper";
-<<<<<<< HEAD
 import { ModelColumnsSection } from "metabase/metadata/pages/DataModel/components/models/ModelColumnsList";
 import { getRawTableFieldId } from "metabase/metadata/utils/field";
 import { Box, Flex, Stack, Title, rem } from "metabase/ui";
-import { getQuestionVirtualTableId } from "metabase-lib/v1/metadata/utils/saved-questions"; // eslint-disable-line no-restricted-imports
+import { getQuestionVirtualTableId } from "metabase-lib/v1/metadata/utils/saved-questions";
 import type { FieldName, UpdateFieldRequest } from "metabase-types/api";
-=======
-import { Tree } from "metabase/common/components/tree";
-import { useFetchModels } from "metabase/common/hooks/use-fetch-models";
-import { useSelector } from "metabase/lib/redux";
-import { ModelColumnsSection } from "metabase/metadata/pages/DataModel/components/models/ModelColumnsList";
-import { ModelTreeNode } from "metabase/metadata/pages/DataModel/components/models/ModelTreeNode";
-import { getRawTableFieldId } from "metabase/metadata/utils/field";
-import { getUser } from "metabase/selectors/user";
-import { Box, Flex, Stack, Text, Title, rem } from "metabase/ui";
-import { getQuestionVirtualTableId } from "metabase-lib/v1/metadata/utils/saved-questions"; // eslint-disable-line no-restricted-imports
-import type { FieldName } from "metabase-types/api";
->>>>>>> 8b280b2e
 
 import S from "./DataModel.module.css";
 import {
@@ -58,7 +38,6 @@
   params: RouteParams;
 }
 
-<<<<<<< HEAD
 export const DataModel = ({ params }: Props) => {
   const {
     databaseId,
@@ -69,20 +48,11 @@
     modelId,
     fieldName,
   } = parseRouteParams(params);
-=======
-export const DataModel = ({ children, location, params }: Props) => {
-  const { databaseId, fieldId, schemaName, tableId, modelId, fieldName } =
-    parseRouteParams(params);
->>>>>>> 8b280b2e
   const { data: databasesData, isLoading: isLoadingDatabases } =
     useListDatabasesQuery({ include_editable_data_model: true });
   const databaseExists = databasesData?.data?.some(
     (database) => database.id === databaseId,
   );
-<<<<<<< HEAD
-=======
-  const isSegments = location.pathname.startsWith("/metadata/segment");
->>>>>>> 8b280b2e
   const [isPreviewOpen, { close: closePreview, toggle: togglePreview }] =
     useDisclosure();
   const [isSyncModalOpen, { close: closeSyncModal, open: openSyncModal }] =
@@ -93,11 +63,7 @@
   ] = useDisclosure();
   const isModelMode = modelId != null;
   const isEmptyStateShown = isModelMode
-<<<<<<< HEAD
     ? collectionId == null || fieldName == null
-=======
-    ? fieldName == null
->>>>>>> 8b280b2e
     : databaseId == null || tableId == null || fieldId == null;
   const {
     currentData: table,
@@ -109,20 +75,8 @@
       : getTableMetadataQuery(tableId),
   );
 
-<<<<<<< HEAD
   const { isLoading: isLoadingModel, data: modelCard } = useGetCardQuery(
     { id: modelId as number },
-=======
-  // Models
-  const { isLoading: isLoadingModels, data: modelsData } = useFetchModels({
-    filter_items_in_personal_collection: undefined, // include all models
-  });
-  const { isLoading: isLoadingCollections, data: collections } =
-    useListCollectionsTreeQuery({ "exclude-archived": true });
-  const models = modelsData?.data;
-  const { isLoading: isLoadingModel, data: modelCard } = useGetCardQuery(
-    { id: modelId },
->>>>>>> 8b280b2e
     { skip: !modelId },
   );
 
@@ -139,7 +93,6 @@
   const parentName = field?.nfc_path?.[0] ?? "";
   const parentField = fieldsByName[parentName];
   const [previewType, setPreviewType] = useState<PreviewType>("table");
-<<<<<<< HEAD
   const isLoading = isLoadingTables || isLoadingDatabases || isLoadingModel;
   const fieldDatabaseId = isModelMode ? modelCard?.database_id : databaseId;
 
@@ -150,40 +103,16 @@
       }
 
       return updateField(update as UpdateFieldRequest);
-=======
-  const isLoading =
-    isLoadingTables ||
-    isLoadingDatabases ||
-    isLoadingModels ||
-    isLoadingCollections ||
-    isLoadingModel;
-
-  const currentUser = useSelector(getUser);
-  const modelsTreeData = useMemo(() => {
-    return models && collections && currentUser
-      ? getTreeItems(collections, models, "dataset", currentUser.id)
-      : [];
-  }, [collections, currentUser, models]);
-
-  const handleModelSelect = useCallback(() => {}, []);
-
-  const handleTableFieldChange = useCallback(
-    (update: FieldChangeParams) => {
-      return updateField(update);
->>>>>>> 8b280b2e
     },
     [updateField],
   );
 
   const handleModelColumnChange = useCallback(
     (update: FieldChangeParams) => {
-<<<<<<< HEAD
       if (!modelCard || !modelId) {
         return Promise.reject();
       }
 
-=======
->>>>>>> 8b280b2e
       const newMetadata = table?.fields?.map((column) => {
         return update.name === column.name ? { ...column, ...update } : column;
       });
@@ -193,22 +122,15 @@
         result_metadata: newMetadata,
       });
     },
-<<<<<<< HEAD
     [modelCard, modelId, table?.fields, updateCard],
-=======
-    [modelId, table?.fields, updateCard],
->>>>>>> 8b280b2e
   );
 
   const handleModelColumnsOrderChange = useCallback(
     (fieldsOrder: FieldName[]) => {
-<<<<<<< HEAD
       if (!modelCard || !modelId) {
         return Promise.reject();
       }
 
-=======
->>>>>>> 8b280b2e
       const newFields = fieldsOrder.map((fieldName) => ({
         name: fieldName,
         enabled: true,
@@ -222,11 +144,7 @@
         },
       });
     },
-<<<<<<< HEAD
     [modelCard, modelId, updateCard],
-=======
-    [modelCard?.visualization_settings, modelId, updateCard],
->>>>>>> 8b280b2e
   );
 
   useWindowEvent(
@@ -265,11 +183,7 @@
         maw={COLUMN_CONFIG.nav.max}
         miw={COLUMN_CONFIG.nav.min}
       >
-<<<<<<< HEAD
         <Title py="lg" px="xl" order={3}>{t`Metadata`}</Title>
-=======
-        <Title p="xl" pb={0} order={3}>{t`Tables`}</Title>
->>>>>>> 8b280b2e
         <RouterTablePicker
           className={S.tablePicker}
           databaseId={databaseId}
@@ -277,22 +191,6 @@
           tableId={tableId}
           modelId={modelId}
         />
-<<<<<<< HEAD
-=======
-
-        <LoadingAndErrorWrapper error={error} loading={isLoading}>
-          <Title p="xl" order={3} pt="sm">{t`Models`}</Title>
-
-          <Tree
-            className={S.modelsTree}
-            data={modelsTreeData}
-            selectedId={modelId}
-            onSelect={handleModelSelect}
-            emptyState={<Text c="text-light">{t`No models found`}</Text>}
-            TreeNode={ModelTreeNode}
-          />
-        </LoadingAndErrorWrapper>
->>>>>>> 8b280b2e
       </Stack>
 
       {databaseId != null && tableId == null && databaseExists === false && (
@@ -333,7 +231,6 @@
         </Stack>
       )}
 
-<<<<<<< HEAD
       {isModelMode && modelId && collectionId && (
         <Stack
           className={S.column}
@@ -357,127 +254,6 @@
                 model={modelCard}
                 onFieldChange={handleModelColumnChange}
                 onFieldsOrderChange={handleModelColumnsOrderChange}
-=======
-          {tableId && (
-            <Stack
-              className={S.column}
-              flex={COLUMN_CONFIG.table.flex}
-              h="100%"
-              justify={error ? "center" : undefined}
-              maw={COLUMN_CONFIG.table.max}
-              miw={COLUMN_CONFIG.table.min}
-            >
-              <LoadingAndErrorWrapper error={error} loading={isLoading}>
-                {table && !isModelMode && (
-                  <TableSection
-                    /**
-                     * Make sure internal component state is reset when changing tables.
-                     * This is to avoid state mix-up with optimistic updates.
-                     */
-                    key={table.id}
-                    params={params}
-                    table={table}
-                    onSyncOptionsClick={openSyncModal}
-                  />
-                )}
-              </LoadingAndErrorWrapper>
-            </Stack>
-          )}
-
-          {isModelMode && modelId && (
-            <Stack
-              className={S.column}
-              flex={COLUMN_CONFIG.table.flex}
-              h="100%"
-              justify={error ? "center" : undefined}
-              maw={COLUMN_CONFIG.table.max}
-              miw={COLUMN_CONFIG.table.min}
-            >
-              <LoadingAndErrorWrapper error={error} loading={isLoading}>
-                {table && (
-                  <ModelColumnsSection
-                    /**
-                     * Make sure internal component state is reset when changing tables.
-                     * This is to avoid state mix-up with optimistic updates.
-                     */
-                    key={table.id}
-                    modelId={modelId}
-                    fieldName={fieldName}
-                    model={modelCard}
-                    onSyncOptionsClick={openSyncModal}
-                    onFieldChange={handleModelColumnChange}
-                    onFieldsOrderChange={handleModelColumnsOrderChange}
-                  />
-                )}
-              </LoadingAndErrorWrapper>
-            </Stack>
-          )}
-
-          {!isEmptyStateShown && (
-            <Stack
-              className={S.column}
-              flex={COLUMN_CONFIG.field.flex}
-              h="100%"
-              justify={
-                (!isLoading && !error && !field) || error ? "center" : undefined
-              }
-              maw={COLUMN_CONFIG.field.max}
-              miw={COLUMN_CONFIG.field.min}
-            >
-              <LoadingAndErrorWrapper error={error} loading={isLoading}>
-                {field && table && (
-                  <Box flex="1" h="100%" maw={COLUMN_CONFIG.field.max}>
-                    <FieldSection
-                      mode={isModelMode ? "model" : "table"}
-                      databaseId={
-                        isModelMode ? modelCard?.database_id : databaseId
-                      }
-                      field={field}
-                      /**
-                       * Make sure internal component state is reset when changing fields.
-                       * This is to avoid state mix-up with optimistic updates.
-                       */
-                      key={isModelMode ? fieldName : getRawTableFieldId(field)}
-                      parent={parentField}
-                      table={table}
-                      onFieldValuesClick={openFieldValuesModal}
-                      onPreviewClick={togglePreview}
-                      onFieldChange={
-                        isModelMode
-                          ? handleModelColumnChange
-                          : handleTableFieldChange
-                      }
-                    />
-                  </Box>
-                )}
-              </LoadingAndErrorWrapper>
-
-              {!isLoading && !error && !field && (
-                <LoadingAndErrorWrapper error={t`Not found.`} />
-              )}
-            </Stack>
-          )}
-
-          {!isEmptyStateShown && field && table && isPreviewOpen && (
-            <Box
-              bg="accent-gray-light"
-              flex={COLUMN_CONFIG.preview.flex}
-              h="100%"
-              p="xl"
-              maw={COLUMN_CONFIG.preview.max}
-              miw={COLUMN_CONFIG.preview.min}
-            >
-              <PreviewSection
-                className={S.preview}
-                databaseId={databaseId}
-                field={field}
-                fieldId={fieldId}
-                previewType={previewType}
-                table={table}
-                tableId={tableId}
-                onClose={closePreview}
-                onPreviewTypeChange={setPreviewType}
->>>>>>> 8b280b2e
               />
             )}
           </LoadingAndErrorWrapper>
