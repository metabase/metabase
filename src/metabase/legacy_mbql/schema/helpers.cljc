--- conflicted
+++ resolved
@@ -1,10 +1,5 @@
 (ns metabase.legacy-mbql.schema.helpers
-<<<<<<< HEAD
-  {:clj-kondo/config '{:linters {:deprecated-var {:level :off}}}}
-  (:refer-clojure :exclude [distinct])
-=======
   (:refer-clojure :exclude [distinct #?(:clj for)])
->>>>>>> 837584bd
   (:require
    #?(:clj [metabase.util.performance :refer [for]])
    [clojure.string :as str]
