(ns metabase.api.collection-test
  "Tests for /api/collection endpoints."
<<<<<<< HEAD
  (:require [clojure.string :as str]
            [clojure.test :refer :all]
            [honeysql.core :as hsql]
            [metabase.api.collection :as api.collection]
            [metabase.models :refer [Card Collection Dashboard DashboardCard ModerationReview NativeQuerySnippet
                                     PermissionsGroup PermissionsGroupMembership Pulse PulseCard PulseChannel
                                     PulseChannelRecipient Revision Timeline TimelineEvent User]]
            [metabase.models.collection :as collection]
            [metabase.models.collection-test :as collection-test]
            [metabase.models.collection.graph :as graph]
            [metabase.models.collection.graph-test :as graph.test]
            [metabase.models.permissions :as perms]
            [metabase.models.permissions-group :as perms-group]
            [metabase.models.revision :as revision]
            [metabase.test :as mt]
            [metabase.test.fixtures :as fixtures]
            [metabase.util :as u]
            [metabase.util.schema :as su]
            [schema.core :as s]
            [toucan.db :as db])
  (:import [java.time ZonedDateTime ZoneId]))
=======
  (:require
   [clojure.string :as str]
   [clojure.test :refer :all]
   [honeysql.core :as hsql]
   [metabase.api.collection :as api.collection]
   [metabase.models
    :refer [App
            Card
            Collection
            Dashboard
            DashboardCard
            ModerationReview
            NativeQuerySnippet
            PermissionsGroup
            PermissionsGroupMembership
            Pulse
            PulseCard
            PulseChannel
            PulseChannelRecipient
            Revision
            Timeline
            TimelineEvent
            User]]
   [metabase.models.collection :as collection]
   [metabase.models.collection-test :as collection-test]
   [metabase.models.collection.graph :as graph]
   [metabase.models.collection.graph-test :as graph.test]
   [metabase.models.permissions :as perms]
   [metabase.models.permissions-group :as perms-group]
   [metabase.models.revision :as revision]
   [metabase.test :as mt]
   [metabase.test.fixtures :as fixtures]
   [metabase.util :as u]
   [metabase.util.schema :as su]
   [schema.core :as s]
   [toucan.db :as db])
  (:import
   (java.time ZonedDateTime ZoneId)))
>>>>>>> 1f809593

(use-fixtures :once (fixtures/initialize :test-users-personal-collections))

(defmacro ^:private with-collection-hierarchy
  "Totally-rad macro that creates a Collection hierarchy and grants the All Users group perms for all the Collections
  you've bound. See docs for [[metabase.models.collection-test/with-collection-hierarchy]] for more details."
  {:style/indent 1}
  [collection-bindings & body]
  {:pre [(vector? collection-bindings)
         (every? symbol? collection-bindings)]}
  `(collection-test/with-collection-hierarchy [{:keys ~collection-bindings}]
     ~@(for [collection-symb collection-bindings]
         `(perms/grant-collection-read-permissions! (perms-group/all-users) ~collection-symb))
     ~@body))

(defn- do-with-french-user-and-personal-collection [f]
  (binding [collection/*allow-deleting-personal-collections* true]
    (mt/with-mock-i18n-bundles {"fr" {:messages {"{0} {1}''s Personal Collection" "Collection personnelle de {0} {1}"}}}
      (mt/with-temp* [User       [user {:locale     "fr"
                                        :first_name "Taco"
                                        :last_name  "Bell"}]
                      Collection [collection {:personal_owner_id (:id user)}]]
        (f user collection)))))

(defmacro ^:private with-french-user-and-personal-collection
  "Create a user with locale's fr and a collection associated with it"
  {:style/indent 2}
  [user collection & body]
  `(do-with-french-user-and-personal-collection
     (fn [~user ~collection]
       ~@body)))

;;; +----------------------------------------------------------------------------------------------------------------+
;;; |                                                GET /collection                                                 |
;;; +----------------------------------------------------------------------------------------------------------------+

(deftest list-collections-test
  (testing "GET /api/collection"
    (testing "check that we can get a basic list of collections"
      ;; (for test purposes remove the personal collections)
      (mt/with-temp Collection [collection]
        (is (= [{:parent_id           nil
                 :effective_location  nil
                 :effective_ancestors []
                 :can_write           true
                 :name                "Our analytics"
                 :authority_level     nil
                 :id                  "root"}
                (assoc (into {} collection) :can_write true)]
               (filter #(#{(:id collection) "root"} (:id %))
                       (mt/user-http-request :crowberto :get 200 "collection"))))))

    (testing "We should only see our own Personal Collections!"
      (is (= ["Lucky Pigeon's Personal Collection"]
             (->> (mt/user-http-request :lucky :get 200 "collection")
                  (filter :personal_owner_id)
                  (map :name))))

      (testing "...unless we are *admins*"
        (is (= ["Crowberto Corv's Personal Collection"
                "Lucky Pigeon's Personal Collection"
                "Rasta Toucan's Personal Collection"
                "Trash Bird's Personal Collection"]
               (->> (mt/user-http-request :crowberto :get 200 "collection")
                    (filter #((set (map mt/user->id [:crowberto :lucky :rasta :trashbird])) (:personal_owner_id %)))
                    (map :name)
                    sort)))))

    (testing "Personal Collection's name and slug should be returned in user's locale"
      (with-french-user-and-personal-collection user _collection
        (is (= [{:name "Collection personnelle de Taco Bell"
                 :slug "collection_personnelle_de_taco_bell"}]
               (->> (mt/user-http-request user :get 200 "collection")
                    (filter :personal_owner_id)
                    (map #(select-keys % [:name :slug])))))))

    (testing "check that we don't see collections if we don't have permissions for them"
      (mt/with-non-admin-groups-no-root-collection-perms
        (mt/with-temp* [Collection [collection-1  {:name "Collection 1"}]
                        Collection [_             {:name "Collection 2"}]]
          (perms/grant-collection-read-permissions! (perms-group/all-users) collection-1)
          (is (= ["Collection 1"
                  "Rasta Toucan's Personal Collection"]
                 (->> (mt/user-http-request :rasta :get 200 "collection")
                      (filter (fn [{collection-name :name}]
                                (or (#{"Our analytics" "Collection 1" "Collection 2"} collection-name)
                                    (str/includes? collection-name "Personal Collection"))))
                      (map :name)))))))

    (mt/with-temp* [Collection [_ {:name "Archived Collection", :archived true}]
                    Collection [_ {:name "Regular Collection"}]]
      (letfn [(remove-other-collections [collections]
                (filter (fn [{collection-name :name}]
                          (or (#{"Our analytics" "Archived Collection" "Regular Collection"} collection-name)
                              (str/includes? collection-name "Personal Collection")))
                        collections))]
        (testing "check that we don't see collections if they're archived"
          (is (= ["Our analytics"
                  "Rasta Toucan's Personal Collection"
                  "Regular Collection"]
                 (->> (mt/user-http-request :rasta :get 200 "collection")
                      remove-other-collections
                      (map :name)))))

        (testing "Check that if we pass `?archived=true` we instead see archived Collections"
          (is (= ["Archived Collection"]
                 (->> (mt/user-http-request :rasta :get 200 "collection" :archived :true)
                      remove-other-collections
                      (map :name)))))))

    (testing "?namespace= parameter"
      (mt/with-temp* [Collection [{normal-id :id} {:name "Normal Collection"}]
                      Collection [{coins-id :id} {:name "Coin Collection", :namespace "currency"}]]
        (letfn [(collection-names [collections]
                  (->> collections
                       (filter #(#{normal-id coins-id} (:id %)))
                       (map :name)))]
          (testing "shouldn't show Collections of a different `:namespace` by default"
            (is (= ["Normal Collection"]
                   (collection-names (mt/user-http-request :rasta :get 200 "collection")))))

          (perms/grant-collection-read-permissions! (perms-group/all-users) coins-id)
          (testing "By passing `:namespace` we should be able to see Collections of that `:namespace`"
            (testing "?namespace=currency"
              (is (= ["Coin Collection"]
                     (collection-names (mt/user-http-request :rasta :get 200 "collection?namespace=currency")))))

            (testing "?namespace=stamps"
              (is (= []
                     (collection-names (mt/user-http-request :rasta :get 200 "collection?namespace=stamps")))))))))))

;;; +----------------------------------------------------------------------------------------------------------------+
;;; |                                              GET /collection/tree                                              |
;;; +----------------------------------------------------------------------------------------------------------------+

(defn- collection-tree-transform [xform collections]
  (vec (for [collection collections
             :let       [collection (xform collection)]
             :when      collection]
         (cond-> collection
           (:children collection) (update :children (partial collection-tree-transform xform))))))

(defn- collection-tree-view
  "Keep just the fields specified by `fields-to-keep` of Collections in `collection-ids-to-keep` in the response
  returned by the Collection tree endpoint. If `fields-to-keep` is not specified, only the names are kept."
  ([collection-ids-to-keep collections]
   (collection-tree-view collection-ids-to-keep [:name] collections))
  ([collection-ids-to-keep fields-to-keep collections]
   (let [selection (conj fields-to-keep :children)
         ids-to-keep (set collection-ids-to-keep)]
     (collection-tree-transform (fn [collection]
                                  (when (contains? ids-to-keep (:id collection))
                                    (select-keys collection selection)))
                                collections))))

(deftest collection-tree-test
  (testing "GET /api/collection/tree"
    (let [personal-collection (collection/user->personal-collection (mt/user->id :rasta))]
      (testing "sanity check"
        (is (some? personal-collection)))
      (with-collection-hierarchy [a b c d e f g]
        (let [ids      (set (map :id (cons personal-collection [a b c d e f g])))
              response (mt/user-http-request :rasta :get 200 "collection/tree")]
          (testing "Make sure overall tree shape of the response is as is expected"
            (is (= [{:name     "A"
                     :children [{:name "B", :children []}
                                {:name     "C"
                                 :children [{:name     "D"
                                             :children [{:name "E", :children []}]}
                                            {:name     "F"
                                             :children [{:name     "G"
                                                         :children []}]}]}]}
                    {:name "Rasta Toucan's Personal Collection", :children []}]
                   (collection-tree-view ids response))))
          (testing "Make sure each Collection comes back with the expected keys"
            (is (partial= {:description       nil
                           :archived          false
                           :entity_id         (:entity_id personal-collection)
                           :slug              "rasta_toucan_s_personal_collection"
                           :color             "#31698A"
                           :name              "Rasta Toucan's Personal Collection"
                           :personal_owner_id (mt/user->id :rasta)
                           :id                (:id (collection/user->personal-collection (mt/user->id :rasta)))
                           :location          "/"
                           :namespace         nil
                           :children          []
                           :authority_level   nil}
                          (some #(when (= (:id %) (:id (collection/user->personal-collection (mt/user->id :rasta))))
                                   %)
                                response))))))
      (testing "Excludes archived collections (#19603)"
        (mt/with-temp* [Collection [a {:name "A"}]
                        Collection [b {:name     "B archived"
                                       :location (collection/location-path a)
                                       :archived true}]
                        Collection [c {:name "C archived"
                                       :archived true}]]
          (let [ids      (set (map :id [a b c]))
                response (mt/user-http-request :rasta :get 200
                                               "collection/tree?exclude-archived=true")]
            (is (= [{:name "A" :children []}]
                   (collection-tree-view ids response)))))))

    (testing "for personal collections, it should return name and slug in user's locale"
      (with-french-user-and-personal-collection user collection
        (is (partial= {:description       nil
                       :archived          false
                       :entity_id         (:entity_id collection)
                       :slug              "collection_personnelle_de_taco_bell"
                       :color             "#ABCDEF"
                       :name              "Collection personnelle de Taco Bell"
                       :personal_owner_id (:id user)
                       :id                (:id collection)
                       :location          "/"
                       :namespace         nil
                       :children          []
                       :authority_level   nil}
                      (some #(when (= (:id %) (:id collection)) %)
                            (mt/user-http-request user :get 200 "collection/tree"))))))))

(deftest collection-tree-child-permissions-test
  (testing "GET /api/collection/tree"
    (testing "Tree endpoint should still return Collections if we don't have perms for the parent Collection (#14114)"
      ;; Create a hierarchy like:
      ;;
      ;; + Our analytics (Revoke permissions to All Users)
      ;; +--+ Parent collection (Revoke permissions to All Users)
      ;;    +--+ Child collection (Give All Users group Curate access)
      (mt/with-non-admin-groups-no-root-collection-perms
        (mt/with-temp* [Collection [parent-collection {:name "Parent"}]
                        Collection [child-collection  {:name "Child", :location (format "/%d/" (:id parent-collection))}]]
          (perms/revoke-collection-permissions! (perms-group/all-users) parent-collection)
          (perms/grant-collection-readwrite-permissions! (perms-group/all-users) child-collection)
          (is (= [{:name "Child", :children []}]
                 (collection-tree-view (map :id [parent-collection child-collection])
                                       (mt/user-http-request :rasta :get 200 "collection/tree")))))))

    (testing "Namespace parameter"
      (mt/with-temp* [Collection [{normal-id :id} {:name "Normal Collection"}]
                      Collection [{coins-id :id} {:name "Coin Collection", :namespace "currency"}]]
        (let [ids [normal-id coins-id]]
          (testing "shouldn't show Collections of a different `:namespace` by default"
            (is (= [{:name "Normal Collection", :children []}]
                   (collection-tree-view ids (mt/user-http-request :rasta :get 200 "collection/tree")))))

          (perms/grant-collection-read-permissions! (perms-group/all-users) coins-id)
          (testing "By passing `:namespace` we should be able to see Collections of that `:namespace`"
            (testing "?namespace=currency"
              (is (= [{:name "Coin Collection", :children []}]
                     (collection-tree-view ids (mt/user-http-request :rasta :get 200 "collection/tree?namespace=currency")))))

            (testing "?namespace=stamps"
              (is (= []
                     (collection-tree-view ids (mt/user-http-request :rasta :get 200 "collection/tree?namespace=stamps")))))))))

    (testing "Tree should elide Collections for which we have no permissions (#14280)"
      ;; Create hierarchy like
      ;;
      ;;     +-> B*
      ;;     |
      ;; A* -+-> C -+-> D -> E*
      ;;            |
      ;;            +-> F* -> G*
      ;;
      ;; Grant perms for collections with a `*`. Should see
      ;;
      ;;     +-> B*
      ;;     |
      ;; A* -+-> E*
      ;;     |
      ;;     +-> F* -> G*
      (collection-test/with-collection-hierarchy [{:keys [a b e f g], :as collections}]
        (doseq [collection [a b e f g]]
          (perms/grant-collection-read-permissions! (perms-group/all-users) collection))
        (is (= [{:name     "A"
                 :children [{:name "B", :children []}
                            {:name "E", :children []}
                            {:name     "F"
                             :children [{:name "G", :children []}]}]}]
               (collection-tree-transform
                (let [ids-to-keep (set (map u/the-id (vals collections)))]
                  (fn [{collection-id :id, :as collection}]
                    (when (or (not collection-id)
                              (ids-to-keep collection-id))
                      (select-keys collection [:name :children]))))
                (mt/user-http-request :rasta :get 200 "collection/tree"))))))))


;;; +----------------------------------------------------------------------------------------------------------------+
;;; |                                              GET /collection/:id                                               |
;;; +----------------------------------------------------------------------------------------------------------------+

(deftest fetch-collection-test
  (testing "GET /api/collection/:id"
    (testing "check that we can see collection details"
      (mt/with-temp Collection [collection {:name "Coin Collection"}]
        (is (= "Coin Collection"
               (:name
                (mt/user-http-request :rasta :get 200 (str "collection/" (u/the-id collection))))))))

    (testing "check that collections detail properly checks permissions"
      (mt/with-non-admin-groups-no-root-collection-perms
        (mt/with-temp Collection [collection]
          (is (= "You don't have permissions to do that."
                 (mt/user-http-request :rasta :get 403 (str "collection/" (u/the-id collection))))))))

    (testing "for personal collections, it should return name and slug in user's locale"
      (with-french-user-and-personal-collection user collection
        (is (= {:name "Collection personnelle de Taco Bell"
                :slug "collection_personnelle_de_taco_bell"}
               (select-keys (mt/user-http-request (:id user) :get 200 (str "collection/" (:id collection)))
                            [:name :slug])))))))

;;; ------------------------------------------------ Collection Items ------------------------------------------------

(defn- do-with-some-children-of-collection [collection-or-id-or-nil f]
  (mt/with-non-admin-groups-no-root-collection-perms
    (let [collection-id-or-nil (when collection-or-id-or-nil
                                 (u/the-id collection-or-id-or-nil))]
      (mt/with-temp* [Card       [{card-id :id}
                                  {:name               "Birthday Card"
                                   :collection_preview false
                                   :collection_id      collection-id-or-nil}]
                      Dashboard  [{dashboard-id :id}
                                  {:name          "Dine & Dashboard"
                                   :collection_id collection-id-or-nil}]
                      Pulse      [{pulse-id :id, :as _pulse}
                                  {:name          "Electro-Magnetic Pulse"
                                   :collection_id collection-id-or-nil}]
                      ;; this is a dashboard subscription
                      DashboardCard [{dashboard-card-id :id}
                                     {:dashboard_id dashboard-id
                                      :card_id      card-id}]
                      Pulse      [{dashboard-sub-pulse-id :id}
                                  {:name          "Acme Products"
                                   :collection_id collection-id-or-nil}]
                      PulseCard  [{dashboard-sub-pulse-card-id :id}
                                  {:card_id           card-id
                                   :dashboard_card_id dashboard-card-id
                                   :pulse_id          dashboard-sub-pulse-id}]]
        (f {:card-id                         card-id
            :dashboard-id                    dashboard-id
            :pulse-id                        pulse-id
            :dashboard-subscription-pulse-id dashboard-sub-pulse-id
            :dashboard-sub-pulse-card-id     dashboard-sub-pulse-card-id})))))

(defmacro ^:private with-some-children-of-collection {:style/indent 1} [collection-or-id-or-nil & body]
  `(do-with-some-children-of-collection
    ~collection-or-id-or-nil
    (fn [~'&ids]
      ~@body)))

(defn- remove-non-test-items
  "Remove Cards, Dashboards, and Pulses that aren't the 'Birthday Card'/'Dine & Dashboard'/'Electro-Magnetic Pulse'
  created by `with-some-children-of-collection`."
  [items {:keys [card-id dashboard-id pulse-id]}]
  (filter (fn [{:keys [id model]}]
            (case model
              "card"      (= id card-id)
              "dashboard" (= id dashboard-id)
              "pulse"     (= id pulse-id)
              true))
          items))

(defn- remove-non-personal-collections
  [items]
  (remove (fn [{:keys [model name]}]
            (when (= model "collection")
              (not (str/includes? name "Personal Collection"))))
          items))

(defn- default-item [{:keys [model] :as item-map}]
  (merge {:id true, :collection_position nil, :entity_id true}
         (when (= model "collection")
           {:authority_level nil})
         (when (= model "card")
           {:moderated_status nil})
         item-map))

(defn- collection-item [collection-name & {:as extra-keypairs}]
  (merge {:id              true
          :description     nil
          :can_write       (str/ends-with? collection-name "Personal Collection")
          :model           "collection"
          :authority_level nil
          :entity_id       true
          :name            collection-name}
         extra-keypairs))

(deftest collection-items-test
  (testing "GET /api/collection/:id/items"
    (testing "check that cards are returned with the collection/items endpoint"
      (mt/with-temp* [Collection       [collection]
                      User             [{user-id :id} {:first_name "x" :last_name "x" :email "zzzz@example.com"}]
                      Card             [{card-id :id :as card} {:collection_id (u/the-id collection)}]
                      ModerationReview [_ {:moderated_item_type "card"
                                           :moderated_item_id   card-id
                                           :status              "verified"
                                           :moderator_id        user-id
                                           :most_recent         true}]]
        (is (= (mt/obj->json->obj
                [{:id                  card-id
                  :name                (:name card)
                  :collection_position nil
                  :collection_preview  true
                  :display             "table"
                  :description         nil
                  :entity_id           (:entity_id card)
                  :moderated_status    "verified"
                  :model               "card"
                  :fully_parametrized  true}])
               (mt/obj->json->obj
                (:data (mt/user-http-request :crowberto :get 200
                                             (str "collection/" (u/the-id collection) "/items"))))))))
    (testing "check that limit and offset work and total comes back"
      (mt/with-temp* [Collection [collection]
                      Card       [_ {:collection_id (u/the-id collection)}]
                      Card       [_ {:collection_id (u/the-id collection)}]
                      Card       [_ {:collection_id (u/the-id collection)}]]
        (is (= 2 (count (:data (mt/user-http-request :crowberto :get 200 (str "collection/" (u/the-id collection) "/items") :limit "2" :offset "1")))))
        (is (= 1 (count (:data (mt/user-http-request :crowberto :get 200 (str "collection/" (u/the-id collection) "/items") :limit "2" :offset "2")))))
        (is (= 3 (:total (mt/user-http-request :crowberto :get 200 (str "collection/" (u/the-id collection) "/items") :limit "2" :offset "1"))))))

    (testing "check that pinning filtering exists"
      (mt/with-temp* [Collection [collection]
                      Card       [_ {:collection_id (u/the-id collection)
                                     :collection_position 1
                                     :name "pinned-1"}]
                      Card       [_ {:collection_id (u/the-id collection)
                                     :collection_position 1
                                     :name "pinned-2"}]
                      Card       [_ {:collection_id (u/the-id collection)
                                     :name "unpinned-card"}]
                      Timeline   [_ {:collection_id (u/the-id collection)
                                     :name "timeline"}]]
        (letfn [(fetch [pin-state]
                  (:data (mt/user-http-request :crowberto :get 200
                                               (str "collection/" (u/the-id collection) "/items")
                                               :pinned_state pin-state)))]
          (is (= #{"pinned-1" "pinned-2"} (->> (fetch "is_pinned")
                                               (map :name)
                                               set)))
          (is (= #{"timeline" "unpinned-card"} (->> (fetch "is_not_pinned")
                                                    (map :name)
                                                    set))))))

    (testing "check that you get to see the children as appropriate"
      (mt/with-temp Collection [collection {:name "Debt Collection"}]
        (perms/grant-collection-read-permissions! (perms-group/all-users) collection)
        (with-some-children-of-collection collection
          (is (= (-> (mapv default-item [{:name "Acme Products", :model "pulse", :entity_id true}
                                         {:name "Birthday Card", :description nil, :model "card",
                                          :collection_preview false, :display "table", :entity_id true}
                                         {:name "Dine & Dashboard", :description nil, :model "dashboard", :entity_id true}
                                         {:name "Electro-Magnetic Pulse", :model "pulse", :entity_id true}])
                     (assoc-in [1 :fully_parametrized] true))
                 (mt/boolean-ids-and-timestamps
                  (:data (mt/user-http-request :rasta :get 200 (str "collection/" (u/the-id collection) "/items"))))))))

      (testing "...and that you can also filter so that you only see the children you want to see"
        (mt/with-temp Collection [collection {:name "Art Collection"}]
          (perms/grant-collection-read-permissions! (perms-group/all-users) collection)
          (with-some-children-of-collection collection
            (is (= ()
                   (mt/boolean-ids-and-timestamps
                    (:data (mt/user-http-request :rasta :get 200 (str "collection/" (u/the-id collection) "/items?models=no_models"))))))
            (is (= [(default-item {:name "Dine & Dashboard", :description nil, :model "dashboard", :entity_id true})]
                   (mt/boolean-ids-and-timestamps
                    (:data (mt/user-http-request :rasta :get 200 (str "collection/" (u/the-id collection) "/items?models=dashboard"))))))
            (is (= [(-> {:name "Birthday Card", :description nil, :model "card",
                         :collection_preview false, :display "table", :entity_id true}
                        default-item
                        (assoc :fully_parametrized true))
                    (default-item {:name "Dine & Dashboard", :description nil, :model "dashboard", :entity_id true})]
                   (mt/boolean-ids-and-timestamps
                    (:data (mt/user-http-request :rasta :get 200 (str "collection/" (u/the-id collection) "/items?models=dashboard&models=card"))))))))))

    (testing "Let's make sure the `archived` option works."
      (mt/with-temp Collection [collection {:name "Art Collection"}]
        (perms/grant-collection-read-permissions! (perms-group/all-users) collection)
        (with-some-children-of-collection collection
          (db/update-where! Dashboard {:collection_id (u/the-id collection)} :archived true)
          (is (= [(default-item {:name "Dine & Dashboard", :description nil, :model "dashboard", :entity_id true})]
                 (mt/boolean-ids-and-timestamps
                  (:data (mt/user-http-request :rasta :get 200 (str "collection/" (u/the-id collection) "/items?archived=true")))))))))
    (mt/with-temp* [Collection [{collection-id :id} {:name "Collection with Items"}]
                    User       [{user1-id :id} {:first_name "Test" :last_name "AAAA" :email "aaaa@example.com"}]
                    User       [{user2-id :id} {:first_name "Test" :last_name "ZZZZ" :email "zzzz@example.com"}]
                    Card       [{card1-id :id :as card1}
                                {:name "Card with history 1" :collection_id collection-id}]
                    Card       [{card2-id :id :as card2}
                                {:name "Card with history 2" :collection_id collection-id}]
                    Card       [_ {:name "ZZ" :collection_id collection-id}]
                    Card       [_ {:name "AA" :collection_id collection-id}]
                    Revision   [_revision1 {:model    "Card"
                                            :model_id card1-id
                                            :user_id  user2-id
                                            :object   (revision/serialize-instance card1 card1-id card1)}]
                    Revision   [_revision2 {:model    "Card"
                                            :model_id card2-id
                                            :user_id  user1-id
                                            :object   (revision/serialize-instance card2 card2-id card2)}]]
      ;; need different timestamps and Revision has a pre-update to throw as they aren't editable
      (db/execute! {:update :revision
                    ;; in the past
                    :set {:timestamp (.minusHours (ZonedDateTime/now (ZoneId/of "UTC")) 24)}
                    :where [:= :id (:id _revision1)]})
      (testing "Results include last edited information from the `Revision` table"
        (is (= [{:name "AA"}
                {:name "Card with history 1",
                 :last-edit-info
                 {:id         true,
                  :email      "zzzz@example.com",
                  :first_name "Test",
                  :last_name  "ZZZZ",
                  :timestamp  true}}
                {:name "Card with history 2",
                 :last-edit-info
                 {:id         true,
                  :email      "aaaa@example.com",
                  :first_name "Test",
                  :last_name  "AAAA",
                  ;; timestamp collapsed to true, ordinarily a OffsetDateTime
                  :timestamp  true}}
                {:name "ZZ"}]
               (->> (:data (mt/user-http-request :rasta :get 200 (str "collection/" collection-id "/items")))
                    mt/boolean-ids-and-timestamps
                    (map #(select-keys % [:name :last-edit-info]))))))
      (testing "Results can be ordered by last-edited-at"
        (testing "ascending"
          (is (= ["Card with history 1" "Card with history 2" "AA" "ZZ"]
                 (->> (mt/user-http-request :rasta :get 200 (str "collection/" collection-id "/items?sort_column=last_edited_at&sort_direction=asc"))
                      :data
                      (map :name)))))
        (testing "descending"
          (is (= ["Card with history 2" "Card with history 1" "AA" "ZZ"]
                 (->> (mt/user-http-request :rasta :get 200 (str "collection/" collection-id "/items?sort_column=last_edited_at&sort_direction=desc"))
                      :data
                      (map :name))))))
      (testing "Results can be ordered by last-edited-by"
        (testing "ascending"
          ;; card with history 2 has user Test AAAA, history 1 user Test ZZZZ
          (is (= ["Card with history 2" "Card with history 1" "AA" "ZZ"]
                 (->> (mt/user-http-request :rasta :get 200 (str "collection/" collection-id "/items?sort_column=last_edited_by&sort_direction=asc"))
                      :data
                      (map :name)))))
        (testing "descending"
          (is (= ["Card with history 1" "Card with history 2" "AA" "ZZ"]
                 (->> (mt/user-http-request :rasta :get 200 (str "collection/" collection-id "/items?sort_column=last_edited_by&sort_direction=desc"))
                      :data
                      (map :name))))))
      (testing "Results can be ordered by model"
        (mt/with-temp* [Collection [{collection-id :id} {:name "Collection with Items"}]
                        Card       [_ {:name "ZZ" :collection_id collection-id}]
                        Card       [_ {:name "AA" :collection_id collection-id}]
                        Dashboard  [_ {:name "ZZ" :collection_id collection-id}]
                        Dashboard  [_ {:name "AA" :collection_id collection-id}]
                        Pulse      [_ {:name "ZZ" :collection_id collection-id}]
                        Pulse      [_ {:name "AA" :collection_id collection-id}]]
          (testing "sort direction asc"
            (is (= [["dashboard" "AA"] ["dashboard" "ZZ"] ["pulse" "AA"] ["pulse" "ZZ"] ["card" "AA"] ["card" "ZZ"]]
                   (->> (mt/user-http-request :rasta :get 200 (str "collection/" collection-id "/items?sort_column=model&sort_direction=asc"))
                        :data
                        (map (juxt :model :name))))))
          (testing "sort direction desc"
            (is (= [["card" "AA"] ["card" "ZZ"] ["pulse" "AA"] ["pulse" "ZZ"] ["dashboard" "AA"] ["dashboard" "ZZ"]]
                   (->> (mt/user-http-request :rasta :get 200 (str "collection/" collection-id "/items?sort_column=model&sort_direction=desc"))
                        :data
                        (map (juxt :model :name)))))))))
    (testing "Results have the lastest revision timestamp"
      (mt/with-temp* [Collection [{collection-id :id} {:name "Collection with Items"}]
                      User       [{failuser-id :id} {:first_name "failure" :last_name "failure" :email "failure@example.com"}]
                      User       [{passuser-id :id} {:first_name "pass" :last_name "pass" :email "pass@example.com"}]
                      Card       [{card-id :id :as card}
                                  {:name "card" :collection_id collection-id}]
                      Dashboard  [{dashboard-id :id :as dashboard} {:name "dashboard" :collection_id collection-id}]
                      Revision   [card-revision1
                                  {:model    "Card"
                                   :model_id card-id
                                   :user_id  failuser-id
                                   :object   (revision/serialize-instance card card-id card)}]
                      Revision   [card-revision2
                                  {:model    "Card"
                                   :model_id card-id
                                   :user_id  failuser-id
                                   :object   (revision/serialize-instance card card-id card)}]
                      Revision   [dash-revision1
                                  {:model    "Dashboard"
                                   :model_id dashboard-id
                                   :user_id  failuser-id
                                   :object   (revision/serialize-instance dashboard dashboard-id dashboard)}]
                      Revision   [dash-revision2
                                  {:model    "Dashboard"
                                   :model_id dashboard-id
                                   :user_id  failuser-id
                                   :object   (revision/serialize-instance dashboard dashboard-id dashboard)}]]
        (letfn [(at-year [year] (ZonedDateTime/of year 1 1 0 0 0 0 (ZoneId/of "UTC")))]
          (db/execute! {:update :revision
                        ;; in the past
                        :set    {:timestamp (at-year 2015)}
                        :where  [:in :id (map :id [card-revision1 dash-revision1])]})
          ;; mark the later revisions with the user with name "pass". Note important that its the later revision by
          ;; id. Query assumes increasing timestamps with ids
          (db/execute! {:update :revision
                        :set    {:timestamp (at-year 2021)
                                 :user_id   passuser-id}
                        :where  [:in :id (map :id [card-revision2 dash-revision2])]}))
        (is (= ["pass" "pass"]
               (->> (mt/user-http-request :rasta :get 200 (str "collection/" collection-id "/items?models=dashboard&models=card"))
                    :data
                    (map (comp :last_name :last-edit-info)))))))
    (testing "Results include authority_level"
      (mt/with-temp* [Collection [{collection-id :id} {:name "Collection with Items"}]
                      Collection [_ {:name "subcollection"
                                     :location (format "/%d/" collection-id)
                                     :authority_level "official"}]
                      Card       [_ {:name "card" :collection_id collection-id}]
                      Dashboard  [_ {:name "dash" :collection_id collection-id}]]
        (let [items (->> (mt/user-http-request :rasta :get 200 (str "collection/" collection-id "/items?models=dashboard&models=card&models=collection"))
                         :data)]
          (is (= #{{:name "card"}
                   {:name "dash"}
                   {:name "subcollection" :authority_level "official"}}
                 (into #{} (map #(select-keys % [:name :authority_level]))
                       items))))))
    (testing "Includes datasets"
      (mt/with-temp* [Collection [{collection-id :id} {:name "Collection with Items"}]
                      Collection [_ {:name "subcollection"
                                     :location (format "/%d/" collection-id)
                                     :authority_level "official"}]
                      Card       [_ {:name "card" :collection_id collection-id}]
                      Card       [_ {:name "dataset" :dataset true :collection_id collection-id}]
                      Dashboard  [_ {:name "dash" :collection_id collection-id}]]
        (let [items (->> "/items?models=dashboard&models=card&models=collection"
                         (str "collection/" collection-id)
                         (mt/user-http-request :rasta :get 200)
                         :data)]
          (is (= #{"card" "dash" "subcollection"}
                 (into #{} (map :name) items))))
        (let [items (->> "/items?models=dashboard&models=card&models=collection&models=dataset"
                         (str "collection/" collection-id)
                         (mt/user-http-request :rasta :get 200)
                         :data)]
          (is (= #{"card" "dash" "subcollection" "dataset"}
                 (into #{} (map :name) items))))
        (let [items (->> (str "collection/" collection-id "/items")
                         (mt/user-http-request :rasta :get 200)
                         :data)]
          (is (= #{"card" "dash" "subcollection" "dataset"}
                 (into #{} (map :name) items))))))))

(deftest children-sort-clause-test
  (testing "Default sort"
    (doseq [app-db [:mysql :h2 :postgres]]
      (is (= [[:%lower.name :asc]]
             (api.collection/children-sort-clause nil app-db)))))
  (testing "Sorting by last-edited-at"
    (is (= [[(hsql/call :ISNULL :last_edit_timestamp)]
            [:last_edit_timestamp :asc]
            [:%lower.name :asc]]
           (api.collection/children-sort-clause [:last-edited-at :asc] :mysql)))
    (is (= [[:last_edit_timestamp :nulls-last]
            [:last_edit_timestamp :asc]
            [:%lower.name :asc]]
           (api.collection/children-sort-clause [:last-edited-at :asc] :postgres))))
  (testing "Sorting by last-edited-by"
    (is (= [[:last_edit_last_name :nulls-last]
            [:last_edit_last_name :asc]
            [:last_edit_first_name :nulls-last]
            [:last_edit_first_name :asc]
            [:%lower.name :asc]]
           (api.collection/children-sort-clause [:last-edited-by :asc] :postgres)))
    (is (= [[(hsql/call :ISNULL :last_edit_last_name)]
            [:last_edit_last_name :asc]
            [(hsql/call :ISNULL :last_edit_first_name)]
            [:last_edit_first_name :asc]
            [:%lower.name :asc]]
           (api.collection/children-sort-clause [:last-edited-by :asc] :mysql))))
  (testing "Sortinb by model"
    (is (= [[:model_ranking :asc]
            [:%lower.name :asc]]
           (api.collection/children-sort-clause [:model :asc] :postgres)))
    (is (= [[:model_ranking :desc]
            [:%lower.name :asc]]
           (api.collection/children-sort-clause [:model :desc] :mysql)))))

(deftest snippet-collection-items-test
  (testing "GET /api/collection/:id/items"
    (testing "Native query snippets should come back when fetching the items in a Collection in the `:snippets` namespace"
      (mt/with-temp* [Collection         [collection {:namespace "snippets", :name "My Snippet Collection"}]
                      NativeQuerySnippet [snippet    {:collection_id (:id collection), :name "My Snippet"}]
                      NativeQuerySnippet [archived   {:collection_id (:id collection) , :name "Archived Snippet", :archived true}]]
        (is (= [{:id        (:id snippet)
                 :name      "My Snippet"
                 :entity_id (:entity_id snippet)
                 :model     "snippet"}]
               (:data (mt/user-http-request :rasta :get 200 (format "collection/%d/items" (:id collection))))))

        (testing "\nShould be able to fetch archived Snippets"
          (is (= [{:id        (:id archived)
                   :name      "Archived Snippet"
                   :entity_id (:entity_id archived)
                   :model     "snippet"}]
                 (:data (mt/user-http-request :rasta :get 200 (format "collection/%d/items?archived=true" (:id collection)))))))

        (testing "\nShould be able to pass ?model=snippet, even though it makes no difference in this case"
          (is (= [{:id        (:id snippet)
                   :name      "My Snippet"
                   :entity_id (:entity_id snippet)
                   :model     "snippet"}]
                 (:data (mt/user-http-request :rasta :get 200 (format "collection/%d/items?model=snippet" (:id collection)))))))))))


;;; --------------------------------- Fetching Personal Collections (Ours & Others') ---------------------------------

(defn- lucky-personal-collection []
  (merge
   (mt/object-defaults Collection)
   {:slug                "lucky_pigeon_s_personal_collection"
    :color               "#31698A"
    :can_write           true
    :name                "Lucky Pigeon's Personal Collection"
    :personal_owner_id   (mt/user->id :lucky)
    :effective_ancestors [{:metabase.models.collection.root/is-root? true
                           :name                                     "Our analytics"
                           :id                                       "root"
                           :authority_level                          nil
                           :can_write                                true}]
    :effective_location  "/"
    :parent_id           nil
    :location            "/"}
   (select-keys (collection/user->personal-collection (mt/user->id :lucky))
                [:id :entity_id :created_at])))

(defn- lucky-personal-collection-id
  []
  (u/the-id (collection/user->personal-collection (mt/user->id :lucky))))

(defn- api-get-lucky-personal-collection [user-kw & {:keys [expected-status-code], :or {expected-status-code 200}}]
  (mt/user-http-request user-kw :get expected-status-code (str "collection/" (lucky-personal-collection-id))))

(defn- api-get-lucky-personal-collection-items [user-kw & {:keys [expected-status-code], :or {expected-status-code 200}}]
  (:data (mt/user-http-request user-kw :get expected-status-code (str "collection/" (lucky-personal-collection-id) "/items"))))

(deftest fetch-personal-collection-test
  (testing "GET /api/collection/:id"
    (testing "Can we use this endpoint to fetch our own Personal Collection?"
      (is (= (lucky-personal-collection)
             (api-get-lucky-personal-collection :lucky))))

    (testing "Can and admin use this endpoint to fetch someone else's Personal Collection?"
      (is (= (lucky-personal-collection)
             (api-get-lucky-personal-collection :crowberto))))

    (testing "Other, non-admin Users should not be allowed to fetch others' Personal Collections!"
      (is (= "You don't have permissions to do that."
             (api-get-lucky-personal-collection :rasta, :expected-status-code 403))))))

(def ^:private lucky-personal-subcollection-item
  [(collection-item "Lucky's Personal Sub-Collection" :can_write true)])

(defn- api-get-lucky-personal-collection-with-subcollection [user-kw]
  (mt/with-temp Collection [_ {:name     "Lucky's Personal Sub-Collection"
                               :location (collection/children-location
                                          (collection/user->personal-collection (mt/user->id :lucky)))}]
    (mt/boolean-ids-and-timestamps (api-get-lucky-personal-collection-items user-kw))))

(deftest fetch-personal-collection-items-test
  (testing "GET /api/collection/:id/items"
    (testing "If we have a sub-Collection of our Personal Collection, that should show up"
      (is (= lucky-personal-subcollection-item
             (api-get-lucky-personal-collection-with-subcollection :lucky))))

    (testing "sub-Collections of other's Personal Collections should show up for admins as well"
      (is (= lucky-personal-subcollection-item
             (api-get-lucky-personal-collection-with-subcollection :crowberto))))))


;;; ------------------------------------ Effective Ancestors & Effective Children ------------------------------------

(defn- format-ancestors
  "Nicely format the `:effective_` results from an API call."
  [results]
  (-> results
      (select-keys [:effective_ancestors :effective_location])
      (update :effective_ancestors (partial map #(update % :id integer?)))
      (update :effective_location collection-test/location-path-ids->names)))

(defn- api-get-collection-ancestors
  "Call the API with Rasta to fetch `collection-or-id` and put the `:effective_` results in a nice format for the tests
  below."
  [collection-or-id & additional-query-params]
  (format-ancestors (apply mt/user-http-request :rasta :get 200
                           (str "collection/" (u/the-id collection-or-id))
                           additional-query-params)))

(defn- api-get-collection-children
  [collection-or-id & additional-get-params]
  (mt/boolean-ids-and-timestamps (:data (apply mt/user-http-request :rasta
                                         :get 200 (str "collection/" (u/the-id collection-or-id) "/items")
                                         additional-get-params))))

(deftest effective-ancestors-and-children-test
  ;; Create hierarchy like
  ;;
  ;;     +-> B*
  ;;     |
  ;; A* -+-> C* +-> D* -> E
  ;;            |
  ;;            +-> F --> G*
  ;;
  ;; Grant perms for collections with a `*`. Should see
  ;;
  ;;     +-> B*
  ;;     |
  ;; A* -+-> C* +-> D*
  ;;            |
  ;;            +-> G*
  (testing "does a top-level Collection like A have the correct Children?"
    (with-collection-hierarchy [a b c d g]
      (testing "ancestors"
        (is(= {:effective_ancestors []
               :effective_location  "/"}
              (api-get-collection-ancestors a))))
      (testing "children"
        (is (= (map collection-item ["B" "C"])
               (api-get-collection-children a))))))

  (testing "ok, does a second-level Collection have its parent and its children?"
    (with-collection-hierarchy [a b c d g]
      (testing "ancestors"
        (is (= {:effective_ancestors [{:name "A", :id true, :can_write false}]
                :effective_location  "/A/"}
               (api-get-collection-ancestors c))))
      (testing "children"
        (is (= (map collection-item ["D" "G"])
               (api-get-collection-children c))))))

  (testing "what about a third-level Collection?"
    (with-collection-hierarchy [a b c d g]
      (testing "ancestors"
        (is (= {:effective_ancestors [{:name "A", :id true, :can_write false}
                                      {:name "C", :id true, :can_write false}]
                :effective_location  "/A/C/"}
               (api-get-collection-ancestors d))))
      (testing "children"
        (is (= []
               (api-get-collection-children d))))))

  (testing (str "for D: if we remove perms for C we should only have A as an ancestor; effective_location should lie "
                "and say we are a child of A")
    (with-collection-hierarchy [a b d g]
      (testing "ancestors"
        (is (= {:effective_ancestors [{:name "A", :id true, :can_write false}]
                :effective_location  "/A/"}
               (api-get-collection-ancestors d))))
      (testing "children"
        (is (= []
               (api-get-collection-children d))))))

  (testing "for D: If, on the other hand, we remove A, we should see C as the only ancestor and as a root-level Collection."
    (with-collection-hierarchy [b c d g]
      (testing "ancestors"
        (is (= {:effective_ancestors [{:name "C", :id true, :can_write false}]
                :effective_location  "/C/"}
               (api-get-collection-ancestors d))))
      (testing "children"
        (is (= []
               (api-get-collection-children d)))))

    (testing "for C: if we remove D we should get E and F as effective children"
      (with-collection-hierarchy [a b c e f g]
        (testing "ancestors"
          (is (= {:effective_ancestors [{:name "A", :id true, :can_write false}]
                  :effective_location  "/A/"}
                 (api-get-collection-ancestors c))))
        (testing "children"
          (is (= (map collection-item ["E" "F"])
                 (api-get-collection-children c)))))))

  (testing "Make sure we can collapse multiple generations. For A: removing C and D should move up E and F"
    (with-collection-hierarchy [a b e f g]
      (testing "ancestors"
        (is (= {:effective_ancestors []
                :effective_location  "/"}
               (api-get-collection-ancestors a))))
      (testing "children"
        (is (= (map collection-item ["B" "E" "F"])
               (api-get-collection-children a))))))

  (testing "Let's make sure the 'archived` option works on Collections, nested or not"
    (with-collection-hierarchy [a b c]
      (db/update! Collection (u/the-id b) :archived true)
      (testing "ancestors"
        (is (= {:effective_ancestors []
                :effective_location  "/"}
               (api-get-collection-ancestors a :archived true))))
      (testing "children"
        (is (= [(collection-item "B")]
               (api-get-collection-children a :archived true)))))))


;;; +----------------------------------------------------------------------------------------------------------------+
;;; |                                              GET /collection/root                                              |
;;; +----------------------------------------------------------------------------------------------------------------+

(deftest fetch-root-collection-test
  (testing "GET /api/collection/root"
    (testing "Check that we can see stuff that isn't in any Collection -- meaning they're in the so-called \"Root\" Collection"
      (is (= {:name                "Our analytics"
              :id                  "root"
              :can_write           true
              :effective_location  nil
              :effective_ancestors []
              :authority_level     nil
              :parent_id           nil}
             (with-some-children-of-collection nil
               (mt/user-http-request :crowberto :get 200 "collection/root")))))))

(deftest fetch-root-items-collection-test
  (testing "GET /api/collection/root/items"
    (testing "Make sure you can see everything for Users that can see everything"
      (is (= [(-> {:name "Birthday Card", :description nil, :model "card",
                   :collection_preview false, :display "table"}
                  default-item
                  (assoc :fully_parametrized true))
              (collection-item "Crowberto Corv's Personal Collection")
              (default-item {:name "Dine & Dashboard", :description nil, :model "dashboard"})
              (default-item {:name "Electro-Magnetic Pulse", :model "pulse"})]
             (with-some-children-of-collection nil
               (-> (:data (mt/user-http-request :crowberto :get 200 "collection/root/items"))
                   (remove-non-test-items &ids)
                   remove-non-personal-collections
                   mt/boolean-ids-and-timestamps))))

      (testing "... with limits and offsets"
        (with-some-children-of-collection nil
          (letfn [(items [limit offset]
                    (:data (mt/user-http-request :crowberto :get 200 "collection/root/items"
                                                 :limit (str limit), :offset (str offset))))]
            (let [[_a-1 b-1 :as items-1] (items 2 0)]
              (is (= 2
                     (count items-1)))
              (let [[a-2 _b-2 :as items-2] (items 2 1)]
                (is (= 2
                       (count items-2)))
                (is (= b-1 a-2))
                (is (not= items-1 items-2)))))))

      (testing "... with a total back, too, even with limit and offset"
        ;; `:total` should be at least 5 items based on `with-some-children-of-collection`. Might be a bit more if
        ;; other stuff was created
        (is (<= 5 (with-some-children-of-collection nil
                    (:total (mt/user-http-request :crowberto :get 200 "collection/root/items" :limit "2" :offset "1"))))))

      (testing "...but we don't let you see stuff you wouldn't otherwise be allowed to see"
        (is (= [(collection-item "Rasta Toucan's Personal Collection")]
               ;; if a User doesn't have perms for the Root Collection then they don't get to see things with no collection_id
               (with-some-children-of-collection nil
                 (-> (:data (mt/user-http-request :rasta :get 200 "collection/root/items"))
                     remove-non-personal-collections
                     mt/boolean-ids-and-timestamps))))

        (testing "...but if they have read perms for the Root Collection they should get to see them"
          (with-some-children-of-collection nil
            (mt/with-temp* [PermissionsGroup           [group]
                            PermissionsGroupMembership [_ {:user_id (mt/user->id :rasta), :group_id (u/the-id group)}]]
              (perms/grant-permissions! group (perms/collection-read-path {:metabase.models.collection.root/is-root? true}))
              (is (= [(-> {:name "Birthday Card", :description nil, :model "card",
                           :collection_preview false, :display "table"}
                          default-item
                          (assoc :fully_parametrized true))
                      (default-item {:name "Dine & Dashboard", :description nil, :model "dashboard"})
                      (default-item {:name "Electro-Magnetic Pulse", :model "pulse"})
                      (collection-item "Rasta Toucan's Personal Collection")]
                     (-> (:data (mt/user-http-request :rasta :get 200 "collection/root/items"))
                         (remove-non-test-items &ids)
                         remove-non-personal-collections
                         mt/boolean-ids-and-timestamps))))))))

    (testing "So I suppose my Personal Collection should show up when I fetch the Root Collection, shouldn't it..."
      (is (= [{:name            "Rasta Toucan's Personal Collection"
               :id              (u/the-id (collection/user->personal-collection (mt/user->id :rasta)))
               :description     nil
               :model           "collection"
               :authority_level nil
               :entity_id       (:entity_id (collection/user->personal-collection (mt/user->id :rasta)))
               :can_write       true}]
             (->> (:data (mt/user-http-request :rasta :get 200 "collection/root/items"))
                  (filter #(str/includes? (:name %) "Personal Collection")))))

      (testing "and personal collection's name should be translated to user's locale"
        (with-french-user-and-personal-collection user collection
          (is (= [{:name            "Collection personnelle de Taco Bell"
                   :id              (:id collection)
                   :description     nil
                   :model           "collection"
                   :authority_level nil
                   :entity_id       (:entity_id collection)
                   :can_write       true}]
                 (->> (:data (mt/user-http-request user :get 200 "collection/root/items"))
                      (filter #(str/includes? (:name %) "Taco Bell"))))))))

    (testing "For admins, only return our own Personal Collection (!)"
      (is (= [(let [collection (collection/user->personal-collection (mt/user->id :crowberto))]
                {:name            "Crowberto Corv's Personal Collection"
                 :id              (u/the-id collection)
                 :description     nil
                 :model           "collection"
                 :authority_level nil
                 :entity_id       (:entity_id collection)
                 :can_write       true})]
             (->> (:data (mt/user-http-request :crowberto :get 200 "collection/root/items"))
                  (filter #(str/includes? (:name %) "Personal Collection")))))

      (testing "That includes sub-collections of Personal Collections! I shouldn't see them!"
        (mt/with-temp Collection [_ {:name     "Lucky's Sub-Collection"
                                     :location (collection/children-location
                                                (collection/user->personal-collection (mt/user->id :lucky)))}]
          (is (= (let [collection (collection/user->personal-collection (mt/user->id :crowberto))]
                   [{:name            "Crowberto Corv's Personal Collection"
                     :id              (u/the-id collection)
                     :description     nil
                     :model           "collection"
                     :authority_level nil
                     :entity_id       (:entity_id collection)
                     :can_write       true}])
                 (->> (:data (mt/user-http-request :crowberto :get 200 "collection/root/items"))
                      (filter #(str/includes? (:name %) "Personal Collection")))))))

      (testing "Can we look for `archived` stuff with this endpoint?"
        (mt/with-temp Card [card {:name "Business Card", :archived true}]
          (is (= [{:name                "Business Card"
                   :description         nil
                   :collection_position nil
                   :collection_preview  true
                   :display             "table"
                   :moderated_status    nil
                   :entity_id           (:entity_id card)
                   :model               "card"
                   :fully_parametrized  true}]
                 (for [item (:data (mt/user-http-request :crowberto :get 200 "collection/root/items?archived=true"))]
                   (dissoc item :id)))))))

    (testing "fully_parametrized of a card"
      (testing "can be false"
        (mt/with-temp Card [card {:name          "Business Card"
                                  :dataset_query {:native {:template-tags {:param0 {:default 0}
                                                                           :param1 {:required false}
                                                                           :param2 {:required false}}
                                                           :query         "select {{param0}}, {{param1}} [[ , {{param2}} ]]"}}}]
          (is (partial= [{:name                "Business Card"
                          :entity_id           (:entity_id card)
                          :model               "card"
                          :fully_parametrized  false}]
                        (:data (mt/user-http-request :crowberto :get 200 "collection/root/items"))))))

      (testing "is false even if a required field-filter parameter has no default"
        (mt/with-temp Card [card {:name          "Business Card"
                                  :dataset_query {:native {:template-tags {:param0 {:default 0}
                                                                           :param1 {:type "dimension", :required true}}
                                                           :query         "select {{param0}}, {{param1}}"}}}]
          (is (partial= [{:name                "Business Card"
                          :entity_id           (:entity_id card)
                          :model               "card"
                          :fully_parametrized  false}]
                        (:data (mt/user-http-request :crowberto :get 200 "collection/root/items"))))))

      (testing "is false even if an optional required parameter has no default"
        (mt/with-temp Card [card {:name          "Business Card"
                                  :dataset_query {:native {:template-tags {:param0 {:default 0}
                                                                           :param1 {:required true}}
                                                           :query         "select {{param0}}, [[ , {{param1}} ]]"}}}]
          (is (partial= [{:name                "Business Card"
                          :entity_id           (:entity_id card)
                          :model               "card"
                          :fully_parametrized  false}]
                        (:data (mt/user-http-request :crowberto :get 200 "collection/root/items"))))))

      (testing "is true if invalid parameter syntax causes a parsing exception to be thrown"
        (mt/with-temp Card [card {:name          "Business Card"
                                  :dataset_query {:native {:query "select [[]]"}}}]
          (is (partial= [{:name                "Business Card"
                          :entity_id           (:entity_id card)
                          :model               "card"
                          :fully_parametrized  true}]
                        (:data (mt/user-http-request :crowberto :get 200 "collection/root/items"))))))

      (testing "is true if all obligatory parameters have defaults"
        (mt/with-temp Card [card {:name          "Business Card"
                                  :dataset_query {:native {:template-tags {:param0 {:required false, :default 0}
                                                                           :param1 {:required true, :default 1}
                                                                           :param2 {}
                                                                           :param3 {:type "dimension"}}
                                                           :query "select {{param0}}, {{param1}} [[ , {{param2}} ]] from t {{param3}}"}}}]
          (is (partial= [{:name                "Business Card"
                          :entity_id           (:entity_id card)
                          :model               "card"
                          :fully_parametrized  true}]
                        (:data (mt/user-http-request :crowberto :get 200 "collection/root/items"))))))

      (testing "using a snippet without parameters is true"
        (mt/with-temp* [NativeQuerySnippet [snippet {:content    "table"
                                                     :creator_id (mt/user->id :crowberto)
                                                     :name       "snippet"}]
                        Card [card {:name          "Business Card"
                                    :dataset_query {:native {:template-tags {:param0  {:required false
                                                                                       :default  0}
                                                                             :snippet {:name         "snippet"
                                                                                       :type         :snippet
                                                                                       :snippet-name "snippet"
                                                                                       :snippet-id   (:id snippet)}}
                                                             :query "select {{param0}} from {{snippet}}"}}}]]
          (is (partial= [{:name                "Business Card"
                          :entity_id           (:entity_id card)
                          :model               "card"
                          :fully_parametrized  true}]
                        (:data (mt/user-http-request :crowberto :get 200 "collection/root/items")))))))))

;;; ----------------------------------- Effective Children, Ancestors, & Location ------------------------------------

(defn- api-get-root-collection-children
  [& additional-get-params]
  (mt/boolean-ids-and-timestamps (:data (apply mt/user-http-request :rasta :get 200 "collection/root/items" additional-get-params))))

(defn- remove-non-test-collections [items]
  (filter (fn [{collection-name :name}]
            (or (str/includes? collection-name "Personal Collection")
                (#{"A" "B" "C" "D" "E" "F" "G"} collection-name)))
          items))

(deftest fetch-root-collection-items-test
  (testing "sanity check"
    (is (collection/user->personal-collection (mt/user->id :rasta))))
  (testing "GET /api/collection/root/items"
    (testing "Do top-level collections show up as children of the Root Collection?"
      (with-collection-hierarchy [a b c d e f g]
        (testing "children"
          (is (= (map collection-item ["A" "Rasta Toucan's Personal Collection"])
                 (remove-non-test-collections (api-get-root-collection-children)))))))

    (testing "...and collapsing children should work for the Root Collection as well"
      (with-collection-hierarchy [b d e f g]
        (testing "children"
          (is (= (map collection-item ["B" "D" "F" "Rasta Toucan's Personal Collection"])
                 (remove-non-test-collections (api-get-root-collection-children)))))))

    (testing "does `archived` work on Collections as well?"
      (with-collection-hierarchy [a b d e f g]
        (db/update! Collection (u/the-id a) :archived true)
        (testing "children"
          (is (= [(collection-item "A")]
                 (remove-non-test-collections (api-get-root-collection-children :archived true)))))))

    (testing "\n?namespace= parameter"
      (mt/with-temp* [Collection [{normal-id :id} {:name "Normal Collection"}]
                      Collection [{coins-id :id}  {:name "Coin Collection", :namespace "currency"}]]
        (perms/grant-collection-read-permissions! (perms-group/all-users) coins-id)
        (letfn [(collection-names [items]
                  (->> (:data items)
                       (filter #(and (= (:model %) "collection")
                                     (#{normal-id coins-id} (:id %))))
                       (map :name)))]
          (testing "should only show Collections in the 'default' namespace by default"
            (is (= ["Normal Collection"]
                   (collection-names (mt/user-http-request :rasta :get 200 "collection/root/items")))))

          (testing "By passing `:namespace` we should be able to see Collections in that `:namespace`"
            (testing "?namespace=currency"
              (is (= ["Coin Collection"]
                     (collection-names (mt/user-http-request :rasta :get 200 "collection/root/items?namespace=currency")))))
            (testing "?namespace=stamps"
              (is (= []
                     (collection-names (mt/user-http-request :rasta :get 200 "collection/root/items?namespace=stamps")))))))))))

(deftest root-collection-snippets-test
  (testing "GET /api/collection/root/items?namespace=snippets"
    (testing "\nNative query snippets should come back when fetching the items in the root Collection of the `:snippets` namespace"
      (mt/with-temp* [NativeQuerySnippet [snippet   {:name "My Snippet", :entity_id nil}]
                      NativeQuerySnippet [snippet-2 {:name "My Snippet 2", :entity_id nil}]
                      NativeQuerySnippet [archived  {:name "Archived Snippet", :archived true, :entity_id nil}]
                      Dashboard          [dashboard {:name "My Dashboard", :entity_id nil}]]
        (letfn [(only-test-items [results]
                  (if (sequential? results)
                    (filter #(#{["snippet" (:id snippet)]
                                ["snippet" (:id snippet-2)]
                                ["snippet" (:id archived)]
                                ["dashboard" (:id dashboard)]} ((juxt :model :id) %))
                            results)
                    results))
                (only-test-item-names [results]
                  (let [items (only-test-items results)]
                    (if (sequential? items)
                      (map :name items)
                      items)))]
          (is (= [{:id        (:id snippet)
                   :name      "My Snippet"
                   :entity_id (:entity_id snippet)
                   :model     "snippet"}
                  {:id        (:id snippet-2)
                   :name      "My Snippet 2"
                   :entity_id (:entity_id snippet-2)
                   :model     "snippet"}]
                 (only-test-items (:data (mt/user-http-request :rasta :get 200 "collection/root/items?namespace=snippets")))))

          (testing "\nSnippets should not come back for the default namespace"
            (is (= ["My Dashboard"]
                   (only-test-item-names (:data (mt/user-http-request :rasta :get 200 "collection/root/items"))))))

          (testing "\nSnippets shouldn't be paginated, because FE is not ready for it yet and default pagination behavior is bad"
            (is (= ["My Snippet", "My Snippet 2"]
                   (only-test-item-names (:data (mt/user-http-request :rasta :get 200 "collection/root/items?namespace=snippets&limit=1&offset=0"))))))

          (testing "\nShould be able to fetch archived Snippets"
            (is (= ["Archived Snippet"]
                   (only-test-item-names (:data (mt/user-http-request :rasta :get 200
                                                               "collection/root/items?namespace=snippets&archived=true"))))))

          (testing "\nShould be able to pass ?model=snippet, even though it makes no difference in this case"
            (is (= ["My Snippet", "My Snippet 2"]
                   (only-test-item-names (:data (mt/user-http-request :rasta :get 200
                                                               "collection/root/items?namespace=snippets&model=snippet")))))))))))


;;; +----------------------------------------------------------------------------------------------------------------+
;;; |                                              POST /api/collection                                              |
;;; +----------------------------------------------------------------------------------------------------------------+

(deftest create-collection-test
  (testing "POST /api/collection"
    (testing "\ntest that we can create a new collection"
      (mt/with-model-cleanup [Collection]
        (is (partial= (merge
                       (mt/object-defaults Collection)
                       {:name              "Stamp Collection"
                        :slug              "stamp_collection"
                        :color             "#123456"
                        :archived          false
                        :location          "/"
                        :personal_owner_id nil})
                      (-> (mt/user-http-request :crowberto :post 200 "collection"
                                                {:name "Stamp Collection", :color "#123456"})
                          (dissoc :id :entity_id))))))

    (testing "\ntest that non-admins aren't allowed to create a collection in the root collection"
      (mt/with-non-admin-groups-no-root-collection-perms
        (is (= "You don't have permissions to do that."
               (mt/user-http-request :rasta :post 403 "collection"
                                     {:name "Stamp Collection", :color "#123456"})))))

    (testing "\nCan a non-admin user with Root Collection perms add a new collection to the Root Collection? (#8949)"
      (mt/with-model-cleanup [Collection]
        (mt/with-non-admin-groups-no-root-collection-perms
          (mt/with-temp* [PermissionsGroup           [group]
                          PermissionsGroupMembership [_ {:user_id (mt/user->id :rasta), :group_id (u/the-id group)}]]
            (perms/grant-collection-readwrite-permissions! group collection/root-collection)
            (is (partial= (merge
                           (mt/object-defaults Collection)
                           {:name     "Stamp Collection"
                            :color    "#123456"
                            :location "/"
                            :slug     "stamp_collection"})
                          (dissoc (mt/user-http-request :rasta :post 200 "collection"
                                                        {:name "Stamp Collection", :color "#123456"})
                                  :id :entity_id)))))))

    (testing "\nCan I create a Collection as a child of an existing collection?"
      (mt/with-model-cleanup [Collection]
        (with-collection-hierarchy [a c d]
          (is (partial= (merge
                         (mt/object-defaults Collection)
                         {:id          true
                          :entity_id   true
                          :name        "Trading Card Collection"
                          :slug        "trading_card_collection"
                          :description "Collection of basketball cards including limited-edition holographic Draymond Green"
                          :color       "#ABCDEF"
                          :location    "/A/C/D/"})
                        (-> (mt/user-http-request :crowberto :post 200 "collection"
                                                  {:name        "Trading Card Collection"
                                                   :color       "#ABCDEF"
                                                   :description "Collection of basketball cards including limited-edition holographic Draymond Green"
                                                   :parent_id   (u/the-id d)})
                            (update :location collection-test/location-path-ids->names)
                            (update :id integer?)
                            (update :entity_id string?)))))))

    (testing "\nShould be able to create a Collection in a different namespace"
      (let [collection-name (mt/random-name)]
        (try
          (is (schema= {:name      (s/eq collection-name)
                        :namespace (s/eq "snippets")
                        s/Keyword  s/Any}
                       (mt/user-http-request :crowberto :post 200 "collection"
                                             {:name       collection-name
                                              :color      "#f38630"
                                              :descrption "My SQL Snippets"
                                              :namespace  "snippets"})))
          (finally
            (db/delete! Collection :name collection-name)))))
    (testing "collection types"
      (mt/with-model-cleanup [Collection]
        (testing "Admins should be able to create with a type"
          (is (schema= {:description       (s/eq nil)
                        :archived          (s/eq false)
                        :slug              (s/eq "foo")
                        :color             (s/eq "#f38630")
                        :name              (s/eq "foo")
                        :personal_owner_id (s/eq nil)
                        :authority_level   (s/eq "official")
                        :id                s/Int
                        :location          (s/eq "/")
                        :entity_id         (s/maybe su/NanoIdString)
                        :namespace         (s/eq nil)
                        :created_at        java.time.temporal.Temporal}
                       (mt/user-http-request :crowberto :post 200 "collection"
                                             {:name "foo", :color "#f38630", :authority_level "official"})))
          (testing "But they have to be valid types"
            (mt/user-http-request :crowberto :post 400 "collection"
                                  {:name "foo", :color "#f38630", :authority_level "no-way-this-is-valid-type"})))
        (testing "Non-admins cannot create a collection with a type"
          (mt/user-http-request :rasta :post 403 "collection"
                                {:name "foo", :color "#f38630", :authority_level "official"}))))))

;;; +----------------------------------------------------------------------------------------------------------------+
;;; |                                            PUT /api/collection/:id                                             |
;;; +----------------------------------------------------------------------------------------------------------------+

(deftest update-collection-test
  (testing "PUT /api/collection/:id"
    (testing "test that we can update a collection"
      (mt/with-temp Collection [collection]
        (is (partial= (merge
                       (mt/object-defaults Collection)
                       {:id              (u/the-id collection)
                        :name            "My Beautiful Collection"
                        :slug            "my_beautiful_collection"
                        :entity_id       (:entity_id collection)
                        :color           "#ABCDEF"
                        :location        "/"
                        :authority_level "official"
                        :parent_id       nil})
                      (mt/user-http-request :crowberto :put 200 (str "collection/" (u/the-id collection))
                                            {:name "My Beautiful Collection", :color "#ABCDEF", :authority_level "official"})))))
    (testing "Admins can edit the type"
      (mt/with-temp Collection [collection]
        (is (= "official"
               (-> (mt/user-http-request :crowberto :put 200 (str "collection/" (u/the-id collection))
                                         {:name "foo" :authority_level "official"})
                   :authority_level)))
        (is (= :official
               (db/select-one-field :authority_level Collection :id (u/the-id collection)))))
      (testing "But not for personal collections"
        (let [personal-coll (collection/user->personal-collection (mt/user->id :crowberto))]
          (mt/user-http-request :crowberto :put 403 (str "collection/" (u/the-id personal-coll))
                                {:authority_level "official"})
          (is (nil? (db/select-one-field :authority_level Collection :id (u/the-id personal-coll))))))
      (testing "And not for children of personal collections"
        (let [personal-coll (collection/user->personal-collection (mt/user->id :crowberto))]
          (mt/with-temp Collection [child-coll]
            (collection/move-collection! child-coll (collection/children-location personal-coll))
            (mt/user-http-request :crowberto :put 403 (str "collection/" (u/the-id child-coll))
                                  {:authority_level "official"})))))
    (testing "Non-admins get a 403 when editing the type"
      (mt/with-temp Collection [collection]
        (mt/user-http-request :rasta :put 403 (str "collection/" (u/the-id collection))
                              {:name "foo" :authority_level "official"})))
    (testing "Non-admins patching without type is fine"
      (mt/with-temp Collection [collection {:name "whatever" :authority_level "official"}]
        (is (= "official"
               (-> (mt/user-http-request :rasta :put 200 (str "collection/" (u/the-id collection))
                                         {:name "foo"})
                   :authority_level)))))
    (testing "check that users without write perms aren't allowed to update a Collection"
      (mt/with-non-admin-groups-no-root-collection-perms
        (mt/with-temp Collection [collection]
          (is (= "You don't have permissions to do that."
                 (mt/user-http-request :rasta :put 403 (str "collection/" (u/the-id collection))
                                       {:name "My Beautiful Collection", :color "#ABCDEF"}))))))))

(deftest archive-collection-test
  (testing "PUT /api/collection/:id"
    (testing "Archiving a collection should delete any alerts associated with questions in the collection"
      (mt/with-temp* [Collection            [{collection-id :id}]
                      Card                  [{card-id :id} {:collection_id collection-id}]
                      Pulse                 [{pulse-id :id} {:alert_condition  "rows"
                                                             :alert_first_only false
                                                             :creator_id       (mt/user->id :rasta)
                                                             :name             "Original Alert Name"}]

                      PulseCard             [_              {:pulse_id pulse-id
                                                             :card_id  card-id
                                                             :position 0}]
                      PulseChannel          [{pc-id :id}    {:pulse_id pulse-id}]
                      PulseChannelRecipient [_ {:user_id          (mt/user->id :crowberto)
                                                :pulse_channel_id pc-id}]
                      PulseChannelRecipient [_ {:user_id          (mt/user->id :rasta)
                                                :pulse_channel_id pc-id}]]
        (mt/with-fake-inbox
          (mt/with-expected-messages 2
            (mt/user-http-request :crowberto :put 200 (str "collection/" collection-id)
                                  {:name "My Beautiful Collection", :color "#ABCDEF", :archived true}))
          (testing "emails"
            (is (= (merge (mt/email-to :crowberto {:subject "One of your alerts has stopped working",
                                                   :body    {"the question was archived by Crowberto Corv" true}})
                          (mt/email-to :rasta {:subject "One of your alerts has stopped working",
                                               :body    {"the question was archived by Crowberto Corv" true}}))
                   (mt/regex-email-bodies #"the question was archived by Crowberto Corv"))))
          (testing "Pulse"
            (is (= nil
                   (db/select-one Pulse :id pulse-id)))))))

    (testing "I shouldn't be allowed to archive a Collection without proper perms"
      (mt/with-non-admin-groups-no-root-collection-perms
        (mt/with-temp Collection [collection]
          (is (= "You don't have permissions to do that."
                 (mt/user-http-request :rasta :put 403 (str "collection/" (u/the-id collection))
                                       {:archived true})))))

      (testing "Perms checking should be recursive as well..."
        ;; Create Collections A > B, and grant permissions for A. You should not be allowed to archive A because you
        ;; would also need perms for B
        (mt/with-non-admin-groups-no-root-collection-perms
          (mt/with-temp* [Collection [collection-a]
                          Collection [_collection-b {:location (collection/children-location collection-a)}]]
            (perms/grant-collection-readwrite-permissions! (perms-group/all-users) collection-a)
            (is (= "You don't have permissions to do that."
                   (mt/user-http-request :rasta :put 403 (str "collection/" (u/the-id collection-a))
                                         {:archived true})))))))))

(deftest move-collection-test
  (testing "PUT /api/collection/:id"
    (testing "Can I *change* the `location` of a Collection? (i.e. move it into a different parent Collection)"
      (with-collection-hierarchy [a b e]
        (is (partial= (merge
                       (mt/object-defaults Collection)
                       {:id        true
                        :entity_id true
                        :name      "E"
                        :slug      "e"
                        :color     "#ABCDEF"
                        :location  "/A/B/"
                        :parent_id (u/the-id b)})
                      (-> (mt/user-http-request :crowberto :put 200 (str "collection/" (u/the-id e))
                                                {:parent_id (u/the-id b)})
                          (update :location collection-test/location-path-ids->names)
                          (update :id integer?)
                          (update :entity_id string?))))))

    (testing "I shouldn't be allowed to move the Collection without proper perms."
      (testing "If I want to move A into B, I should need permissions for both A and B"
        (mt/with-non-admin-groups-no-root-collection-perms
          (mt/with-temp* [Collection [collection-a]
                          Collection [collection-b]]
            (perms/grant-collection-readwrite-permissions! (perms-group/all-users) collection-a)
            (is (= "You don't have permissions to do that."
                   (mt/user-http-request :rasta :put 403 (str "collection/" (u/the-id collection-a))
                                         {:parent_id (u/the-id collection-b)}))))))

      (testing "Perms checking should be recursive as well..."
        (testing "Create A, B, and C; B is a child of A."
          (testing "Grant perms for A and B. Moving A into C should fail because we need perms for C"
            ;; (collections with readwrite perms marked below with a `*`)
            ;; A* -> B* ==> C -> A -> B
            (mt/with-non-admin-groups-no-root-collection-perms
              (mt/with-temp* [Collection [collection-a]
                              Collection [collection-b {:location (collection/children-location collection-a)}]
                              Collection [collection-c]]
                (doseq [collection [collection-a collection-b]]
                  (perms/grant-collection-readwrite-permissions! (perms-group/all-users) collection))
                (is (= "You don't have permissions to do that."
                       (mt/user-http-request :rasta :put 403 (str "collection/" (u/the-id collection-a))
                                             {:parent_id (u/the-id collection-c)}))))))

          (testing "Grant perms for A and C. Moving A into C should fail because we need perms for B."
            ;; A* -> B  ==>  C -> A -> B
            ;; C*
            (mt/with-non-admin-groups-no-root-collection-perms
              (mt/with-temp* [Collection [collection-a]
                              Collection [_collection-b {:location (collection/children-location collection-a)}]
                              Collection [collection-c]]
                (doseq [collection [collection-a collection-c]]
                  (perms/grant-collection-readwrite-permissions! (perms-group/all-users) collection))
                (is (= "You don't have permissions to do that."
                       (mt/user-http-request :rasta :put 403 (str "collection/" (u/the-id collection-a))
                                             {:parent_id (u/the-id collection-c)}))))))

          (testing "Grant perms for B and C. Moving A into C should fail because we need perms for A"
            ;; A -> B*  ==>  C -> A -> B
            ;; C*
            (mt/with-non-admin-groups-no-root-collection-perms
              (mt/with-temp* [Collection [collection-a]
                              Collection [collection-b {:location (collection/children-location collection-a)}]
                              Collection [collection-c]]
                (doseq [collection [collection-b collection-c]]
                  (perms/grant-collection-readwrite-permissions! (perms-group/all-users) collection))
                (is (= "You don't have permissions to do that."
                       (mt/user-http-request :rasta :put 403 (str "collection/" (u/the-id collection-a))
                                             {:parent_id (u/the-id collection-c)})))))))))))

;;; +----------------------------------------------------------------------------------------------------------------+
;;; |                          GET /api/collection/root|:id/timelines                                                |
;;; +----------------------------------------------------------------------------------------------------------------+

(defn- timelines-request
  [collection include-events?]
  (if include-events?
    (mt/user-http-request :rasta :get 200 (str "collection/" (u/the-id collection) "/timelines") :include "events")
    (mt/user-http-request :rasta :get 200 (str "collection/" (u/the-id collection) "/timelines"))))

(defn- timeline-names [timelines]
  (->> timelines (map :name) set))

(defn- event-names [timelines]
  (->> timelines (mapcat :events) (map :name) set))

(deftest timelines-test
  (testing "GET /api/collection/root|id/timelines"
    (mt/with-temp* [Collection [coll-a {:name "Collection A"}]
                    Collection [coll-b {:name "Collection B"}]
                    Collection [coll-c {:name "Collection C"}]
                    Timeline [tl-a {:name          "Timeline A"
                                    :collection_id (u/the-id coll-a)}]
                    Timeline [tl-b {:name          "Timeline B"
                                    :collection_id (u/the-id coll-b)}]
                    Timeline [_tl-b-old {:name          "Timeline B-old"
                                         :collection_id (u/the-id coll-b)
                                         :archived      true}]
                    Timeline [_tl-c {:name          "Timeline C"
                                     :collection_id (u/the-id coll-c)}]
                    TimelineEvent [_event-aa {:name        "event-aa"
                                              :timeline_id (u/the-id tl-a)}]
                    TimelineEvent [_event-ab {:name        "event-ab"
                                              :timeline_id (u/the-id tl-a)}]
                    TimelineEvent [_event-ba {:name        "event-ba"
                                              :timeline_id (u/the-id tl-b)}]
                    TimelineEvent [_event-bb {:name        "event-bb"
                                              :timeline_id (u/the-id tl-b)
                                              :archived    true}]]
      (testing "Timelines in the collection of the card are returned"
        (is (= #{"Timeline A"}
               (timeline-names (timelines-request coll-a false)))))
      (testing "Timelines in the collection have a hydrated `:collection` key"
        (is (= #{(u/the-id coll-a)}
               (->> (timelines-request coll-a false)
                    (map #(get-in % [:collection :id]))
                    set))))
      (testing "check that `:can_write` key is hydrated"
        (is (every?
             #(contains? % :can_write)
             (map :collection (timelines-request coll-a false)))))
      (testing "Only un-archived timelines in the collection of the card are returned"
        (is (= #{"Timeline B"}
               (timeline-names (timelines-request coll-b false)))))
      (testing "Timelines have events when `include=events` is passed"
        (is (= #{"event-aa" "event-ab"}
               (event-names (timelines-request coll-a true)))))
      (testing "Timelines have only un-archived events when `include=events` is passed"
        (is (= #{"event-ba"}
               (event-names (timelines-request coll-b true)))))
      (testing "Timelines with no events have an empty list on `:events` when `include=events` is passed"
        (is (= '()
               (->> (timelines-request coll-c true) first :events)))))))

;;; +----------------------------------------------------------------------------------------------------------------+
;;; |                            GET /api/collection/graph and PUT /api/collection/graph                             |
;;; +----------------------------------------------------------------------------------------------------------------+

(deftest graph-test
  (mt/with-temp* [Collection [{default-a :id}   {:location "/"}]
                  Collection [{default-ab :id}  {:location (format "/%d/" default-a)}]
                  Collection [{currency-a :id}  {:namespace "currency", :location "/"}]
                  Collection [{currency-ab :id} {:namespace "currency", :location (format "/%d/" currency-a)}]
                  PermissionsGroup [{group-id :id}]]
    (letfn [(nice-graph [graph]
              (let [id->alias {default-a   "Default A"
                               default-ab  "Default A -> B"
                               currency-a  "Currency A"
                               currency-ab "Currency A -> B"}]
                (transduce
                 identity
                 (fn
                   ([graph]
                    (-> (get-in graph [:groups group-id])
                        (select-keys (vals id->alias))))
                   ([graph [collection-id k]]
                    (graph.test/replace-collection-ids collection-id graph k)))
                 graph
                 id->alias)))]
      (doseq [collection [default-a default-ab currency-a currency-ab]]
        (perms/grant-collection-read-permissions! group-id collection))
      (testing "GET /api/collection/graph\n"
        (testing "Should be able to fetch the permissions graph for the default namespace"
          (is (= {"Default A" "read", "Default A -> B" "read"}
                 (nice-graph (mt/user-http-request :crowberto :get 200 "collection/graph")))))

        (testing "Should be able to fetch the permissions graph for a non-default namespace"
          (is (= {"Currency A" "read", "Currency A -> B" "read"}
                 (nice-graph (mt/user-http-request :crowberto :get 200 "collection/graph?namespace=currency")))))

        (testing "have to be a superuser"
          (is (= "You don't have permissions to do that."
                 (mt/user-http-request :rasta :get 403 "collection/graph")))))

      (testing "PUT /api/collection/graph\n"
        (testing "Should be able to update the graph for the default namespace.\n"
          (testing "Should ignore updates to Collections outside of the namespace"
            (let [response (mt/user-http-request :crowberto :put 200 "collection/graph"
                                                 (assoc (graph/graph) :groups {group-id {default-ab :write, currency-ab :write}}))]
              (is (= {"Default A" "read", "Default A -> B" "write"}
                     (nice-graph response))))))

        (testing "Should be able to update the graph for a non-default namespace.\n"
          (testing "Should ignore updates to Collections outside of the namespace"
            (let [response (mt/user-http-request :crowberto :put 200 "collection/graph"
                                                 (assoc (graph/graph)
                                                        :groups {group-id {default-a :write, currency-a :write}}
                                                        :namespace :currency))]
              (is (= {"Currency A" "write", "Currency A -> B" "read"}
                     (nice-graph response))))))

        (testing "have to be a superuser"
          (is (= "You don't have permissions to do that."
                 (mt/user-http-request :rasta :put 403 "collection/graph"
                                       (assoc (graph/graph)
                                              :groups {group-id {default-a :write, currency-a :write}}
                                              :namespace :currency)))))))))<|MERGE_RESOLUTION|>--- conflicted
+++ resolved
@@ -1,36 +1,12 @@
 (ns metabase.api.collection-test
   "Tests for /api/collection endpoints."
-<<<<<<< HEAD
-  (:require [clojure.string :as str]
-            [clojure.test :refer :all]
-            [honeysql.core :as hsql]
-            [metabase.api.collection :as api.collection]
-            [metabase.models :refer [Card Collection Dashboard DashboardCard ModerationReview NativeQuerySnippet
-                                     PermissionsGroup PermissionsGroupMembership Pulse PulseCard PulseChannel
-                                     PulseChannelRecipient Revision Timeline TimelineEvent User]]
-            [metabase.models.collection :as collection]
-            [metabase.models.collection-test :as collection-test]
-            [metabase.models.collection.graph :as graph]
-            [metabase.models.collection.graph-test :as graph.test]
-            [metabase.models.permissions :as perms]
-            [metabase.models.permissions-group :as perms-group]
-            [metabase.models.revision :as revision]
-            [metabase.test :as mt]
-            [metabase.test.fixtures :as fixtures]
-            [metabase.util :as u]
-            [metabase.util.schema :as su]
-            [schema.core :as s]
-            [toucan.db :as db])
-  (:import [java.time ZonedDateTime ZoneId]))
-=======
   (:require
    [clojure.string :as str]
    [clojure.test :refer :all]
    [honeysql.core :as hsql]
    [metabase.api.collection :as api.collection]
    [metabase.models
-    :refer [App
-            Card
+    :refer [Card
             Collection
             Dashboard
             DashboardCard
@@ -61,7 +37,6 @@
    [toucan.db :as db])
   (:import
    (java.time ZonedDateTime ZoneId)))
->>>>>>> 1f809593
 
 (use-fixtures :once (fixtures/initialize :test-users-personal-collections))
 
