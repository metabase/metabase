(ns metabase.events.activity-feed
  (:require
   [clojure.core.async :as a]
   [metabase.events :as events]
   [metabase.mbql.util :as mbql.u]
   [metabase.models.activity :as activity :refer [Activity]]
   [metabase.models.card :refer [Card]]
   [metabase.models.dashboard :refer [Dashboard]]
   [metabase.models.table :as table]
   [metabase.query-processor :as qp]
   [metabase.util :as u]
   [metabase.util.i18n :refer [trs tru]]
   [metabase.util.log :as log]
   [toucan.db :as db]
   [toucan2.core :as t2]))

(def ^:private activity-feed-topics
  "The set of event topics which are subscribed to for use in the Metabase activity feed."
  #{:alert-create
    :alert-delete
    :card-create
    :card-update
    :card-delete
    :dashboard-create
    :dashboard-delete
    :dashboard-add-cards
    :dashboard-remove-cards
    :install
    :metric-create
    :metric-update
    :metric-delete
    :pulse-create
    :pulse-delete
    :segment-create
    :segment-update
    :segment-delete
    :user-login}) ; this is only used these days the first time someone logs in to record 'user-joined' events

(defonce ^:private ^{:doc "Channel for receiving event notifications we want to subscribe to for the activity feed."}
  activity-feed-channel
  (a/chan))

;;; ------------------------------------------------ EVENT PROCESSING ------------------------------------------------

(defmulti ^:private process-activity!
  {:arglists '([model-name topic object])}
  (fn [model-name _ _]
    (keyword model-name)))

(defmethod process-activity! :default
  [model-name _ _]
  (log/warn (trs "Don''t know how to process event with model {0}" model-name)))

(defmethod process-activity! :card
  [_ topic {query :dataset_query, dataset? :dataset :as object}]
  (let [details-fn  #(cond-> (select-keys % [:name :description])
                       ;; right now datasets are all models. In the future this will change so lets keep a breadcumb
                       ;; around
                       dataset? (assoc :original-model "card"))
        query       (when (seq query)
                      (try (qp/preprocess query)
                           (catch Throwable e
                             (log/error e (tru "Error preprocessing query:")))))
        database-id (some-> query :database u/the-id)
        table-id    (mbql.u/query->source-table-id query)]
    (activity/record-activity!
      :topic       topic
      :object      object
      :model       (when dataset? "dataset")
      :details-fn  details-fn
      :database-id database-id
      :table-id    table-id)))

(defmethod process-activity! :dashboard
  [_ topic object]
  (let [create-delete-details
        #(select-keys % [:description :name])

        add-remove-card-details
        (fn [{:keys [dashcards] :as obj}]
          ;; we expect that the object has just a dashboard :id at the top level
          ;; plus a `:dashcards` attribute which is a vector of the cards added/removed
          (-> (t2/select-one [Dashboard :description :name], :id (events/object->model-id topic obj))
              (assoc :dashcards (for [{:keys [id card_id]} dashcards]
                                  (-> (t2/select-one [Card :name :description], :id card_id)
                                      (assoc :id id)
                                      (assoc :card_id card_id))))))]
    (activity/record-activity!
      :topic      topic
      :object     object
      :details-fn (case topic
                    :dashboard-create       create-delete-details
                    :dashboard-delete       create-delete-details
                    :dashboard-add-cards    add-remove-card-details
                    :dashboard-remove-cards add-remove-card-details))))

(defmethod process-activity! :metric
  [_ topic object]
  (let [details-fn  #(select-keys % [:name :description :revision_message])
        table-id    (:table_id object)
        database-id (table/table-id->database-id table-id)]
    (activity/record-activity!
      :topic       topic
      :object      object
      :details-fn  details-fn
      :database-id database-id
      :table-id    table-id)))

(defmethod process-activity! :pulse
  [_ topic object]
  (let [details-fn #(select-keys % [:name])]
    (activity/record-activity!
      :topic       topic
      :object      object
      :details-fn  details-fn)))

(defmethod process-activity! :alert
  [_ topic {:keys [card] :as alert}]
  (let [details-fn #(select-keys (:card %) [:name])]
    (activity/record-activity!
      ;; Alerts are centered around a card/question. Users always interact with the alert via the question
      :model       "card"
      :model-id    (:id card)
      :topic       topic
      :object      alert
      :details-fn  details-fn)))

(defmethod process-activity! :segment
  [_ topic object]
  (let [details-fn  #(select-keys % [:name :description :revision_message])
        table-id    (:table_id object)
        database-id (table/table-id->database-id table-id)]
    (activity/record-activity!
      :topic       topic
      :object      object
      :details-fn  details-fn
      :database-id database-id
      :table-id    table-id)))

(defmethod process-activity! :user
  [_ topic object]
  ;; we only care about login activity when its the users first session (a.k.a. new user!)
  (when (and (= :user-login topic)
             (:first_login object))
    (activity/record-activity!
      :topic    :user-joined
      :user-id  (:user_id object)
      :model-id (:user_id object))))

(defmethod process-activity! :install
  [& _]
<<<<<<< HEAD
  (when-not (t2/exists? Activity :topic "install")
    (db/insert! Activity, :topic "install", :model "install")))
=======
  (when-not (db/exists? Activity :topic "install")
    (t2/insert! Activity, :topic "install", :model "install")))
>>>>>>> fbfb7e9b

(defn process-activity-event!
  "Handle processing for a single event notification received on the activity-feed-channel"
  [activity-event]
  ;; try/catch here to prevent individual topic processing exceptions from bubbling up.  better to handle them here.
  (try
    (when-let [{topic :topic, object :item} activity-event]
      (process-activity! (keyword (events/topic->model topic)) topic object))
    (catch Throwable e
      (log/warn e (trs "Failed to process activity event {0}" (pr-str (:topic activity-event)))))))


;;; --------------------------------------------------- LIFECYCLE ----------------------------------------------------

(defmethod events/init! ::ActivityFeed
  [_]
  (events/start-event-listener! activity-feed-topics activity-feed-channel process-activity-event!))<|MERGE_RESOLUTION|>--- conflicted
+++ resolved
@@ -149,13 +149,8 @@
 
 (defmethod process-activity! :install
   [& _]
-<<<<<<< HEAD
   (when-not (t2/exists? Activity :topic "install")
-    (db/insert! Activity, :topic "install", :model "install")))
-=======
-  (when-not (db/exists? Activity :topic "install")
     (t2/insert! Activity, :topic "install", :model "install")))
->>>>>>> fbfb7e9b
 
 (defn process-activity-event!
   "Handle processing for a single event notification received on the activity-feed-channel"
