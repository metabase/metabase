--- conflicted
+++ resolved
@@ -9,11 +9,7 @@
     :as c-perm-revision
     :refer [CollectionPermissionGraphRevision]]
    [metabase.models.permissions :as perms :refer [Permissions]]
-<<<<<<< HEAD
-   [metabase.models.permissions-group :refer [PermissionsGroup]]
-=======
    [metabase.models.permissions-group :as perms-group :as perms-group :refer [PermissionsGroup]]
->>>>>>> 85af744c
    [metabase.public-settings.premium-features :refer [defenterprise]]
    [metabase.util :as u]
    [metabase.util.honey-sql-2 :as h2x]
@@ -116,12 +112,8 @@
    (t2/with-transaction [_conn]
      (-> collection-namespace
          non-personal-collection-ids
-<<<<<<< HEAD
-         (collection-permission-graph collection-namespace)))))
-=======
          (collection-permission-graph collection-namespace)
          modify-instance-analytics-for-admins))))
->>>>>>> 85af744c
 
 ;;; -------------------------------------------------- Update Graph --------------------------------------------------
 
