--- conflicted
+++ resolved
@@ -47,17 +47,10 @@
              (qp/process-query
               (mt/native-query
                 {:query (with-test-db-name
-<<<<<<< HEAD
                           (str "SELECT `v4_test_data.venues`.`id` "
                                "FROM `v4_test_data.venues` "
                                "ORDER BY `v4_test_data.venues`.`id` DESC "
-                               "LIMIT 2;"))})))))
-=======
-                          (str "SELECT `v3_test_data.venues`.`id` "
-                               "FROM `v3_test_data.venues` "
-                               "ORDER BY `v3_test_data.venues`.`id` DESC "
                                "LIMIT 2;"))})))))))
->>>>>>> b4408e03
 
 (deftest ^:parallel native-query-test-2
   (mt/test-driver :bigquery-cloud-sdk
@@ -142,27 +135,14 @@
 (deftest ^:parallel aggregations-test-2
   (mt/test-driver :bigquery-cloud-sdk
     (testing "let's make sure we're generating correct HoneySQL + SQL for aggregations"
-<<<<<<< HEAD
-      (is (sql= (with-test-db-name
-                  '{:select   [v4_test_data.venues.price             AS price
-                               avg (v4_test_data.venues.category_id) AS avg]
-                    :from     [v4_test_data.venues]
-                    :group-by [price]
-                    :order-by [avg ASC
-                               price ASC]})
-                (mt/mbql-query venues
-                               {:aggregation [[:avg $category_id]]
-                                :breakout    [$price]
-                                :order-by    [[:asc [:aggregation 0]]]}))))))
-=======
       (is (= (with-test-db-name
                {:query      ["SELECT"
-                             "  `v3_test_data.venues`.`price` AS `price`,"
+                             "  `v4_test_data.venues`.`price` AS `price`,"
                              "  AVG("
-                             "    `v3_test_data.venues`.`category_id`"
+                             "    `v4_test_data.venues`.`category_id`"
                              "  ) AS `avg`"
                              "FROM"
-                             "  `v3_test_data.venues`"
+                             "  `v4_test_data.venues`"
                              "GROUP BY"
                              "  `price`"
                              "ORDER BY"
@@ -178,7 +158,6 @@
                     :order-by    [[:asc [:aggregation 0]]]})
                  qp/compile
                  (update :query #(str/split-lines (driver/prettify-native-form :bigquery-cloud-sdk %)))))))))
->>>>>>> b4408e03
 
 (deftest ^:parallel join-alias-test
   (mt/test-driver :bigquery-cloud-sdk
@@ -190,22 +169,12 @@
                         {:aggregation [:count]
                          :breakout    [$category_id->categories.name]})]
           (is (= (with-test-db-name
-<<<<<<< HEAD
-                   (str "SELECT `categories__via__category_id`.`name` AS `categories__via__category_id__name`,"
-                        " count(*) AS `count` "
-                        "FROM `v4_test_data.venues` "
-                        "LEFT JOIN `v4_test_data.categories` `categories__via__category_id`"
-                        " ON `v4_test_data.venues`.`category_id` = `categories__via__category_id`.`id` "
-                        "GROUP BY `categories__via__category_id__name` "
-                        "ORDER BY `categories__via__category_id__name` ASC"))
-                 (get-in results [:data :native_form :query] results))))))))
-=======
                    (->> ["SELECT"
                          "  `categories__via__category_id`.`name` AS `categories__via__category_id__name`,"
                          "  COUNT(*) AS `count`"
                          "FROM"
-                         "  `v3_test_data.venues`"
-                         "  LEFT JOIN `v3_test_data.categories` AS `categories__via__category_id` ON `v3_test_data.venues`.`category_id` = `categories__via__category_id`.`id`"
+                         "  `v4_test_data.venues`"
+                         "  LEFT JOIN `v4_test_data.categories` AS `categories__via__category_id` ON `v4_test_data.venues`.`category_id` = `categories__via__category_id`.`id`"
                          "GROUP BY"
                          "  `categories__via__category_id__name`"
                          "ORDER BY"
@@ -217,7 +186,6 @@
                  (or (when-let [sql (get-in results [:data :native_form :query])]
                        (str/split-lines (driver/prettify-native-form :bigquery-cloud-sdk sql)))
                      results))))))))
->>>>>>> b4408e03
 
 (defn- native-timestamp-query [db-or-db-id timestamp-str timezone-str]
   (-> (qp/process-query
@@ -373,30 +341,8 @@
 (deftest ^:parallel reconcile-unix-timestamps-test
   (testing "temporal type reconciliation should work for UNIX timestamps (#15376)"
     (mt/test-driver :bigquery-cloud-sdk
-<<<<<<< HEAD
-      (mt/dataset test-data
-        (qp.store/with-metadata-provider (lib.tu/merged-mock-metadata-provider
-                                          (lib.metadata.jvm/application-database-metadata-provider (mt/id))
-                                          {:fields [{:id                (mt/id :reviews :rating)
-                                                     :coercion-strategy :Coercion/UNIXMilliSeconds->DateTime
-                                                     :effective-type    :type/Instant}]})
-          (let [query         (mt/mbql-query reviews
-                                {:filter   [:=
-                                            [:field %rating {::add/source-table $$reviews}]
-                                            [:relative-datetime -30 :day]]
-                                 :order-by [[:asc
-                                             [:field %id {:add/source-table $$reviews}]]]
-                                 :limit    1})
-                filter-clause (get-in query [:query :filter])]
-            (is (= [(str (format "timestamp_millis(%s.reviews.rating)" test-db-name)
-                         " = "
-                         "timestamp_trunc(timestamp_add(current_timestamp(), INTERVAL -30 day), day)")]
-                   (hsql/format-predicate (sql.qp/->honeysql :bigquery-cloud-sdk filter-clause))))
-            (is (= :completed
-                   (:status (qp/process-query query))))))))))
-=======
       (mt/with-report-timezone-id nil
-        (mt/dataset sample-dataset
+        (mt/dataset test-data
           (qp.store/with-metadata-provider (lib.tu/merged-mock-metadata-provider
                                             (lib.metadata.jvm/application-database-metadata-provider (mt/id))
                                             {:fields [{:id                (mt/id :reviews :rating)
@@ -410,13 +356,12 @@
                                                [:field %id {:add/source-table $$reviews}]]]
                                    :limit    1})
                   filter-clause (get-in query [:query :filter])]
-              (is (= [(str (format "TIMESTAMP_MILLIS(%s.reviews.rating)" sample-dataset-name)
+              (is (= [(str (format "TIMESTAMP_MILLIS(%s.reviews.rating)" test-db-name)
                            " = "
                            "TIMESTAMP_TRUNC(TIMESTAMP_ADD(CURRENT_TIMESTAMP(), INTERVAL -30 day), day)")]
                      (sql/format-expr (sql.qp/->honeysql :bigquery-cloud-sdk filter-clause))))
               (is (= :completed
                      (:status (qp/process-query query)))))))))))
->>>>>>> b4408e03
 
 (deftest ^:parallel temporal-type-conversion-test
   (mt/with-driver :bigquery-cloud-sdk
@@ -591,11 +536,7 @@
                                     (t/local-date "2019-11-11")
                                     (t/local-date "2019-11-12")]))))
             (testing "Should be able to get temporal type from a `:field` with `:temporal-unit`"
-<<<<<<< HEAD
-              (is (= (cons (with-test-db-name "WHERE date_trunc(`v4_test_data.checkins`.`date`, day) BETWEEN ? AND ?")
-=======
-              (is (= (cons (with-test-db-name "WHERE DATE_TRUNC(`v3_test_data.checkins`.`date`, day) BETWEEN ? AND ?")
->>>>>>> b4408e03
+              (is (= (cons (with-test-db-name "WHERE DATE_TRUNC(`v4_test_data.checkins`.`date`, day) BETWEEN ? AND ?")
                            (rest expected))
                      (between->sql [:between
                                     [:field (mt/id :checkins :date) {::add/source-table (mt/id :checkins)
@@ -1002,23 +943,13 @@
           (let [query (mt/mbql-query checkins
                         {:fields [$id $venue-id->venues.name]
                          :limit  1})]
-<<<<<<< HEAD
-            (is (sql= (with-test-db-name
-                        '{:select    [v4_test_data.checkins.id        AS id
-                                      Organizacao__via__venue_id.name AS Organizacao__via__venue_id__name]
-                          :from      [v4_test_data.checkins]
-                          :left-join [v4_test_data.Organização Organizacao__via__venue_id
-                                      ON v4_test_data.checkins.venue_id = Organizacao__via__venue_id.id]
-                          :limit     [1]})
-                      query))))))))
-=======
             (is (= (with-test-db-name
                      {:query      ["SELECT"
-                                   "  `v3_test_data.checkins`.`id` AS `id`,"
+                                   "  `v4_test_data.checkins`.`id` AS `id`,"
                                    "  `Organizacao__via__venue_id`.`name` AS `Organizacao__via__venue_id__name`"
                                    "FROM"
-                                   "  `v3_test_data.checkins`"
-                                   "  LEFT JOIN `v3_test_data.Organização` AS `Organizacao__via__venue_id` ON `v3_test_data.checkins`.`venue_id` = `Organizacao__via__venue_id`.`id`"
+                                   "  `v4_test_data.checkins`"
+                                   "  LEFT JOIN `v4_test_data.Organização` AS `Organizacao__via__venue_id` ON `v4_test_data.checkins`.`venue_id` = `Organizacao__via__venue_id`.`id`"
                                    "LIMIT"
                                    "  1"]
                       :params     nil
@@ -1026,7 +957,6 @@
                       :mbql?      true})
                    (-> (qp/compile query)
                        (update :query #(str/split-lines (driver/prettify-native-form :bigquery-cloud-sdk %))))))))))))
->>>>>>> b4408e03
 
 (deftest ^:parallel multiple-template-parameters-test
   (mt/test-driver :bigquery-cloud-sdk
@@ -1075,12 +1005,13 @@
                                  "  ("
                                  "    SELECT"
                                  "      DATE_TRUNC("
-                                 "        `v3_test_data.checkins`.`date`,"
+                                 "        `v4_test_data.checkins`.`date`,"
+
                                  "        month"
                                  "      ) AS `date`,"
                                  "      COUNT(*) AS `count`"
                                  "    FROM"
-                                 "      `v3_test_data.checkins`"
+                                 "      `v4_test_data.checkins`"
                                  "    GROUP BY"
                                  "      `date`"
                                  "    ORDER BY"
@@ -1108,27 +1039,16 @@
         (is (= {:mbql?      true
                 :params     nil
                 :table-name "orders"
-<<<<<<< HEAD
-                :query      (format
-                             (str "SELECT APPROX_QUANTILES(`%s.orders`.`quantity`, 10)[OFFSET(5)] AS `CE`"
-                                  " FROM `%s.orders` LIMIT 10")
-                             test-db-name test-db-name)}
-               (qp/compile (mt/mbql-query orders
-                             {:aggregation [[:aggregation-options
-                                             [:percentile $orders.quantity 0.5]
-                                             {:name "CE", :display-name "CE"}]]
-                              :limit       10}))))))))
-=======
                 :query      (for [line ["SELECT"
                                         "  APPROX_QUANTILES("
-                                        "    `v3_sample_dataset.orders`.`quantity`,"
+                                        "    `v4_sample_dataset.orders`.`quantity`,"
                                         "    10"
                                         "  ) [OFFSET(5)] AS `CE`"
                                         "FROM"
-                                        "  `v3_sample_dataset.orders`"
+                                        "  `v4_sample_dataset.orders`"
                                         "LIMIT"
                                         "  10"]]
-                              (str/replace line #"\Qv3_sample_dataset\E" sample-dataset-name))}
+                              (str/replace line #"\Qv4_sample_dataset\E" test-db-name))}
                (-> (mt/mbql-query orders
                      {:aggregation [[:aggregation-options
                                      [:percentile $orders.quantity 0.5]
@@ -1136,7 +1056,6 @@
                       :limit       10})
                    qp/compile
                    (update :query #(str/split-lines (driver/prettify-native-form :bigquery-cloud-sdk %))))))))))
->>>>>>> b4408e03
 
 (deftest ^:parallel no-qualify-breakout-field-name-with-subquery-test
   (mt/test-driver :bigquery-cloud-sdk
