import React, { useEffect, useCallback, useMemo, useState } from "react";
import PropTypes from "prop-types";
import { connect } from "react-redux";
import { t } from "ttag";
import _ from "underscore";
import { merge } from "icepick";

import ActionButton from "metabase/components/ActionButton";
import Button from "metabase/core/components/Button";
import DebouncedFrame from "metabase/components/DebouncedFrame";

import QueryVisualization from "metabase/query_builder/components/QueryVisualization";
import ViewSidebar from "metabase/query_builder/components/view/ViewSidebar";
import DataReference from "metabase/query_builder/components/dataref/DataReference";
import TagEditorSidebar from "metabase/query_builder/components/template_tags/TagEditorSidebar";
import SnippetSidebar from "metabase/query_builder/components/template_tags/SnippetSidebar";
import { calcInitialEditorHeight } from "metabase/query_builder/components/NativeQueryEditor/utils";

import { setDatasetEditorTab } from "metabase/query_builder/actions";
import {
  getDatasetEditorTab,
  isResultsMetadataDirty,
} from "metabase/query_builder/selectors";

import { isLocalField, isSameField } from "metabase/lib/query/field_ref";
import { getSemanticTypeIcon } from "metabase/lib/schema_metadata";
import { usePrevious } from "metabase/hooks/use-previous";
import { useToggle } from "metabase/hooks/use-toggle";

import { EDITOR_TAB_INDEXES } from "./constants";
import DatasetFieldMetadataSidebar from "./DatasetFieldMetadataSidebar";
import DatasetQueryEditor from "./DatasetQueryEditor";
import EditorTabs from "./EditorTabs";
import { TabHintToast } from "./TabHintToast";

import {
  Root,
  DatasetEditBar,
  FieldTypeIcon,
  MainContainer,
  QueryEditorContainer,
  TableHeaderColumnName,
  TableContainer,
  TabHintToastContainer,
} from "./DatasetEditor.styled";

const propTypes = {
  question: PropTypes.object.isRequired,
  datasetEditorTab: PropTypes.oneOf(["query", "metadata"]).isRequired,
  metadata: PropTypes.object,
  isMetadataDirty: PropTypes.bool.isRequired,
  result: PropTypes.object,
  height: PropTypes.number,
<<<<<<< HEAD
  isRunning: PropTypes.bool.isRequired,
=======
  isDirty: PropTypes.bool.isRequired,
>>>>>>> 64c6018e
  setQueryBuilderMode: PropTypes.func.isRequired,
  setDatasetEditorTab: PropTypes.func.isRequired,
  setFieldMetadata: PropTypes.func.isRequired,
  onSave: PropTypes.func.isRequired,
  onCancelDatasetChanges: PropTypes.func.isRequired,
  handleResize: PropTypes.func.isRequired,
  runQuestionQuery: PropTypes.func.isRequired,

  // Native editor sidebars
  isShowingTemplateTagsEditor: PropTypes.bool.isRequired,
  isShowingDataReference: PropTypes.bool.isRequired,
  isShowingSnippetSidebar: PropTypes.bool.isRequired,
  toggleTemplateTagsEditor: PropTypes.func.isRequired,
  toggleDataReference: PropTypes.func.isRequired,
  toggleSnippetSidebar: PropTypes.func.isRequired,
};

const INITIAL_NOTEBOOK_EDITOR_HEIGHT = 500;
const TABLE_HEADER_HEIGHT = 45;

function mapStateToProps(state) {
  return {
    datasetEditorTab: getDatasetEditorTab(state),
    isMetadataDirty: isResultsMetadataDirty(state),
  };
}

const mapDispatchToProps = { setDatasetEditorTab };

function getSidebar(
  props,
  {
    datasetEditorTab,
    isQueryError,
    focusedField,
    focusedFieldIndex,
    focusFirstField,
    onFieldMetadataChange,
  },
) {
  const {
    question: dataset,
    isShowingTemplateTagsEditor,
    isShowingDataReference,
    isShowingSnippetSidebar,
    toggleTemplateTagsEditor,
    toggleDataReference,
    toggleSnippetSidebar,
  } = props;

  if (datasetEditorTab === "metadata") {
    if (isQueryError) {
      return null;
    }
    if (!focusedField) {
      // Returning a div, so the sidebar is visible while the data is loading.
      // The field metadata sidebar will appear with an animation once a query completes
      return <div />;
    }
    const isLastField =
      focusedFieldIndex === dataset.getResultMetadata().length - 1;
    return (
      <DatasetFieldMetadataSidebar
        dataset={dataset}
        field={focusedField}
        isLastField={isLastField}
        handleFirstFieldFocus={focusFirstField}
        onFieldMetadataChange={onFieldMetadataChange}
      />
    );
  }

  if (!dataset.isNative()) {
    return null;
  }

  if (isShowingTemplateTagsEditor) {
    return <TagEditorSidebar {...props} onClose={toggleTemplateTagsEditor} />;
  }
  if (isShowingDataReference) {
    return <DataReference {...props} onClose={toggleDataReference} />;
  }
  if (isShowingSnippetSidebar) {
    return <SnippetSidebar {...props} onClose={toggleSnippetSidebar} />;
  }

  return null;
}

function getColumnTabIndex(columnIndex, focusedFieldIndex) {
  return columnIndex === focusedFieldIndex
    ? EDITOR_TAB_INDEXES.FOCUSED_FIELD
    : columnIndex > focusedFieldIndex
    ? EDITOR_TAB_INDEXES.NEXT_FIELDS
    : EDITOR_TAB_INDEXES.PREVIOUS_FIELDS;
}

const FIELDS = [
  "id",
  "display_name",
  "description",
  "semantic_type",
  "fk_target_field_id",
  "visibility_type",
  "settings",
];

function compareFields(fieldRef1, fieldRef2) {
  const compareExact = !isLocalField(fieldRef1) || !isLocalField(fieldRef2);
  return isSameField(fieldRef1, fieldRef2, compareExact);
}

function DatasetEditor(props) {
  const {
    question: dataset,
    datasetEditorTab,
    result,
    metadata,
    isMetadataDirty,
    height,
<<<<<<< HEAD
    isRunning,
=======
    isDirty: isModelQueryDirty,
>>>>>>> 64c6018e
    setQueryBuilderMode,
    setDatasetEditorTab,
    setFieldMetadata,
    onCancelDatasetChanges,
    onSave,
    handleResize,
    runQuestionQuery,
  } = props;

  // It's important to reload the query to refresh metadata when coming from the model page
  // On the model page, results metadata has a shape assuming you're building a nested question
  // E.g. expression field refs are field literals ["field", "my_formula", ...] instead of ["expression", "my_formula"]
  // Doing a reload will ensure the editor uses the correct metadata
  useEffect(() => {
    if (!isRunning) {
      runQuestionQuery();
    }
    // eslint-disable-next-line react-hooks/exhaustive-deps
  }, []);

  const orderedColumns = useMemo(() => dataset.setting("table.columns"), [
    dataset,
  ]);

  const fields = useMemo(() => {
    // Columns in results_metadata contain all the necessary metadata
    // orderedColumns contain properly sorted columns, but they only contain field names and refs.
    // Normally, columns in results_metadata are ordered too,
    // but they only get updated after running a query (which is not triggered after reordering columns).
    // This ensures metadata rich columns are sorted correctly not to break the "Tab" key navigation behavior.
    const columns = result?.data?.results_metadata?.columns;
    if (!Array.isArray(columns)) {
      return [];
    }
    if (!Array.isArray(orderedColumns)) {
      return columns;
    }
    return orderedColumns
      .map(col => columns.find(c => compareFields(c.field_ref, col.fieldRef)))
      .filter(Boolean);
  }, [orderedColumns, result]);

  const isEditingQuery = datasetEditorTab === "query";
  const isEditingMetadata = datasetEditorTab === "metadata";

  const initialEditorHeight = useMemo(() => {
    if (dataset.isStructured()) {
      return INITIAL_NOTEBOOK_EDITOR_HEIGHT;
    }
    return calcInitialEditorHeight({
      query: dataset.query(),
      viewHeight: height,
    });
  }, [dataset, height]);

  const [editorHeight, setEditorHeight] = useState(
    isEditingQuery ? initialEditorHeight : 0,
  );

  const [focusedFieldRef, setFocusedFieldRef] = useState();

  const focusedFieldIndex = useMemo(() => {
    if (!focusedFieldRef) {
      return -1;
    }
    return fields.findIndex(field =>
      compareFields(focusedFieldRef, field.field_ref),
    );
  }, [focusedFieldRef, fields]);

  const previousFocusedFieldIndex = usePrevious(focusedFieldIndex);

  const focusedField = useMemo(() => {
    const field = fields[focusedFieldIndex];
    if (field) {
      const fieldMetadata = metadata.field(field.id);
      return {
        ...fieldMetadata,
        ...field,
      };
    }
  }, [focusedFieldIndex, fields, metadata]);

  const focusFirstField = useCallback(() => {
    const [firstField] = fields;
    setFocusedFieldRef(firstField.field_ref);
  }, [fields, setFocusedFieldRef]);

  useEffect(() => {
    // Focused field has to be set once the query is completed and the result is rendered
    // Visualization render can remove the focus
    const hasQueryResults = !!result;
    if (!focusedFieldRef && hasQueryResults && !result.error) {
      focusFirstField();
    }
  }, [result, focusedFieldRef, focusFirstField]);

  const inheritMappedFieldProperties = useCallback(
    changes => {
      const mappedField = metadata.field(changes.id).getPlainObject();
      const inheritedProperties = _.pick(mappedField, ...FIELDS);
      return mappedField ? merge(inheritedProperties, changes) : changes;
    },
    [metadata],
  );

  const onFieldMetadataChange = useCallback(
    _changes => {
      const changes = _changes.id
        ? inheritMappedFieldProperties(_changes)
        : _changes;
      setFieldMetadata({ field_ref: focusedFieldRef, changes });
    },
    [focusedFieldRef, setFieldMetadata, inheritMappedFieldProperties],
  );

  const [
    isTabHintVisible,
    { turnOn: showTabHint, turnOff: hideTabHint },
  ] = useToggle(false);

  useEffect(() => {
    let timeoutId;
    if (result) {
      timeoutId = setTimeout(() => showTabHint(), 500);
    }
    return () => clearTimeout(timeoutId);
    // eslint-disable-next-line react-hooks/exhaustive-deps
  }, [result]);

  const onChangeEditorTab = useCallback(
    tab => {
      setDatasetEditorTab(tab);
      setEditorHeight(tab === "query" ? initialEditorHeight : 0);
    },
    [initialEditorHeight, setDatasetEditorTab],
  );

  const handleCancel = useCallback(() => {
    onCancelDatasetChanges();
    setQueryBuilderMode("view");
  }, [setQueryBuilderMode, onCancelDatasetChanges]);

  const handleSave = useCallback(async () => {
    await onSave(dataset.card(), { rerunQuery: true });
    setQueryBuilderMode("view");
  }, [dataset, onSave, setQueryBuilderMode]);

  const handleColumnSelect = useCallback(
    column => {
      setFocusedFieldRef(column.field_ref);
    },
    [setFocusedFieldRef],
  );

  const handleTableElementClick = useCallback(
    ({ element, ...clickedObject }) => {
      const isColumnClick =
        clickedObject?.column && Object.keys(clickedObject)?.length === 1;

      if (isColumnClick) {
        setFocusedFieldRef(clickedObject.column.field_ref);
      }
    },
    [setFocusedFieldRef],
  );

  // This value together with focusedFieldIndex is used to
  // horizontally scroll the InteractiveTable to the focused column
  // (via react-virtualized's "scrollToColumn" prop)
  const scrollToColumnModifier = useMemo(() => {
    // Normally the modifier is either 1 or -1 and added to focusedFieldIndex,
    // so it's either the previous or the next column is visible
    // (depending on if we're tabbing forward or backwards)
    // But when the first field is selected, it's important to keep "scrollToColumn" 0
    // So when you hit "Tab" while the very last column is focused,
    // it'd jump exactly to the beginning of the table
    if (focusedFieldIndex === 0) {
      return 0;
    }
    const isGoingForward = focusedFieldIndex >= previousFocusedFieldIndex;
    return isGoingForward ? 1 : -1;
  }, [focusedFieldIndex, previousFocusedFieldIndex]);

  const renderSelectableTableColumnHeader = useCallback(
    (element, column, columnIndex) => {
      const isSelected = columnIndex === focusedFieldIndex;
      return (
        <TableHeaderColumnName
          tabIndex={getColumnTabIndex(columnIndex, focusedFieldIndex)}
          onFocus={() => handleColumnSelect(column)}
          isSelected={isSelected}
        >
          <FieldTypeIcon
            name={getSemanticTypeIcon(column.semantic_type, "ellipsis")}
            isSelected={isSelected}
          />
          <span>{column.display_name}</span>
        </TableHeaderColumnName>
      );
    },
    [focusedFieldIndex, handleColumnSelect],
  );

  const renderTableHeaderWrapper = useMemo(
    () =>
      datasetEditorTab === "metadata"
        ? renderSelectableTableColumnHeader
        : undefined,
    [datasetEditorTab, renderSelectableTableColumnHeader],
  );

  const canSaveChanges = useMemo(() => {
    if (dataset.query().isEmpty()) {
      return false;
    }
    const hasFieldWithoutDisplayName = fields.some(f => !f.display_name);
    return (
      !hasFieldWithoutDisplayName && (isModelQueryDirty || isMetadataDirty)
    );
  }, [dataset, fields, isModelQueryDirty, isMetadataDirty]);

  const sidebar = getSidebar(props, {
    datasetEditorTab,
    isQueryError: result?.error,
    focusedField,
    focusedFieldIndex,
    focusFirstField,
    onFieldMetadataChange,
  });

  return (
    <React.Fragment>
      <DatasetEditBar
        title={dataset.displayName()}
        center={
          <EditorTabs
            currentTab={datasetEditorTab}
            onChange={onChangeEditorTab}
            options={[
              { id: "query", name: t`Query`, icon: "notebook" },
              { id: "metadata", name: t`Metadata`, icon: "label" },
            ]}
          />
        }
        buttons={[
          <Button
            key="cancel"
            onClick={handleCancel}
            small
          >{t`Cancel`}</Button>,
          <ActionButton
            key="save"
            disabled={!canSaveChanges}
            actionFn={handleSave}
            normalText={t`Save changes`}
            activeText={t`Saving…`}
            failedText={t`Save failed`}
            successText={t`Saved`}
            className="Button Button--primary Button--small"
          />,
        ]}
      />
      <Root>
        <MainContainer>
          <QueryEditorContainer isResizable={isEditingQuery}>
            <DatasetQueryEditor
              {...props}
              isActive={isEditingQuery}
              height={editorHeight}
              viewHeight={height}
              onResizeStop={handleResize}
            />
          </QueryEditorContainer>
          <TableContainer isSidebarOpen={!!sidebar}>
            <DebouncedFrame className="flex-full" enabled>
              <QueryVisualization
                {...props}
                className="spread"
                noHeader
                queryBuilderMode="dataset"
                hasMetadataPopovers={false}
                handleVisualizationClick={handleTableElementClick}
                tableHeaderHeight={isEditingMetadata && TABLE_HEADER_HEIGHT}
                renderTableHeaderWrapper={renderTableHeaderWrapper}
                scrollToColumn={focusedFieldIndex + scrollToColumnModifier}
              />
            </DebouncedFrame>
            <TabHintToastContainer
              isVisible={isEditingMetadata && isTabHintVisible && !result.error}
            >
              <TabHintToast onClose={hideTabHint} />
            </TabHintToastContainer>
          </TableContainer>
        </MainContainer>
        <ViewSidebar side="right" isOpen={!!sidebar}>
          {sidebar}
        </ViewSidebar>
      </Root>
    </React.Fragment>
  );
}

DatasetEditor.propTypes = propTypes;

export default connect(mapStateToProps, mapDispatchToProps)(DatasetEditor);<|MERGE_RESOLUTION|>--- conflicted
+++ resolved
@@ -51,11 +51,8 @@
   isMetadataDirty: PropTypes.bool.isRequired,
   result: PropTypes.object,
   height: PropTypes.number,
-<<<<<<< HEAD
+  isDirty: PropTypes.bool.isRequired,
   isRunning: PropTypes.bool.isRequired,
-=======
-  isDirty: PropTypes.bool.isRequired,
->>>>>>> 64c6018e
   setQueryBuilderMode: PropTypes.func.isRequired,
   setDatasetEditorTab: PropTypes.func.isRequired,
   setFieldMetadata: PropTypes.func.isRequired,
@@ -176,11 +173,8 @@
     metadata,
     isMetadataDirty,
     height,
-<<<<<<< HEAD
+    isDirty: isModelQueryDirty,
     isRunning,
-=======
-    isDirty: isModelQueryDirty,
->>>>>>> 64c6018e
     setQueryBuilderMode,
     setDatasetEditorTab,
     setFieldMetadata,
