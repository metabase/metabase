--- conflicted
+++ resolved
@@ -55,11 +55,8 @@
     cancelQuery,
   } = useQueryResults(question);
   const { isNative } = Lib.queryDisplayInfo(question.query());
-<<<<<<< HEAD
+  const [isShowingNativeQueryPreview, toggleNativeQueryPreview] = useToggle();
   const validationResult = getValidationResult(question.query());
-=======
-  const [isShowingNativeQueryPreview, toggleNativeQueryPreview] = useToggle();
->>>>>>> 6db1e7e2
 
   const handleChange = async (newQuestion: Question) => {
     setQuestion(newQuestion);
