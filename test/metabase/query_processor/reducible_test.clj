(ns metabase.query-processor.reducible-test
  "Some basic tests around very-low-level QP logic, and some of the new features of the QP (such as support for
  different reducing functions.)"
  (:require
   [clojure.core.async :as a]
   [clojure.java.io :as io]
   [clojure.string :as str]
   [clojure.test :refer :all]
   [metabase.query-processor :as qp]
   [metabase.query-processor.context.default :as context.default]
   [metabase.query-processor.reducible :as qp.reducible]
   [metabase.test :as mt]
   [metabase.util :as u]))

(set! *warn-on-reflection* true)

(defn- print-rows-rff [_metadata]
  (fn
    ([] 0)

    ([acc]
     (flush)
     acc)

    ([row-count row]
     #_{:clj-kondo/ignore [:discouraged-var]}
     (printf "ROW %d -> %s\n" (inc row-count) (pr-str row))
     (inc row-count))))

(deftest ^:parallel print-rows-test
  (testing "An example of using a reducing function that prints rows as they come in."
    (let [qp-result (atom nil)
          output    (str/split-lines
                     (with-out-str
                       (reset! qp-result (qp/process-query
                                          {:database (mt/id)
                                           :type     :query
                                           :query    {:source-table (mt/id :venues), :limit 3}}
                                          print-rows-rff
                                          nil))))]
      (is (= 3
             @qp-result))
      (is (= ["ROW 1 -> [1 \"Red Medicine\" 4 10.0646 -165.374 3]"
              "ROW 2 -> [2 \"Stout Burgers & Beers\" 11 34.0996 -118.329 2]"
              "ROW 3 -> [3 \"The Apple Pan\" 11 34.0406 -118.428 2]"]
             output)))))

(defn print-rows-to-writer-rff-and-context [filename]
  (letfn [(reducef* [rff context metadata reducible-rows]
            (with-open [w (io/writer filename)]
              (binding [*out* w]
                (context.default/default-reducef rff context metadata reducible-rows))))]
    {:rff     print-rows-rff
     :context {:reducef reducef*}}))

(deftest ^:parallel write-rows-to-file-test
<<<<<<< HEAD
  (mt/with-temp-file [filename "out.txt"]
=======
  (mt/with-temp-file [filename]
>>>>>>> f3812854
    (try
      (let [{:keys [rff context]} (print-rows-to-writer-rff-and-context filename)]
        (is (= 3
               (qp/process-query
                {:database (mt/id)
                 :type     :query
                 :query    {:source-table (mt/id :venues), :limit 3}}
                rff
                context))))
      (is (= ["ROW 1 -> [1 \"Red Medicine\" 4 10.0646 -165.374 3]"
              "ROW 2 -> [2 \"Stout Burgers & Beers\" 11 34.0996 -118.329 2]"
              "ROW 3 -> [3 \"The Apple Pan\" 11 34.0406 -118.428 2]"]
             (str/split-lines (slurp filename))))
      (finally
        (u/ignore-exceptions
         (.delete (io/file filename)))))))

(defn- maps-rff [metadata]
  (let [ks (mapv (comp keyword :name) (:cols metadata))]
    (fn
      ([] {:data (assoc metadata :rows [])})

      ([acc] acc)

      ([acc row]
       (update-in acc [:data :rows] conj (zipmap ks row))))))

(deftest ^:parallel maps-test
  (testing "Example using an alternative reducing function that returns rows as a sequence of maps."
    (is (= [{:ID 1, :CATEGORY_ID 4,  :LATITUDE 10.0646, :LONGITUDE -165.374, :NAME "Red Medicine",          :PRICE 3}
            {:ID 2, :CATEGORY_ID 11, :LATITUDE 34.0996, :LONGITUDE -118.329, :NAME "Stout Burgers & Beers", :PRICE 2}]
           (mt/rows
            (qp/process-query
             {:database (mt/id)
              :type     :query
              :query    {:source-table (mt/id :venues), :limit 2, :order-by [[:asc (mt/id :venues :id)]]}}
             maps-rff
             nil))))))

(deftest ^:parallel cancelation-test
  (testing "Example of canceling a query early before results are returned."
    (letfn [(process-query [canceled-chan timeout]
              ((qp.reducible/async-qp (fn [query rff {:keys [canceled-chan reducef], :as context}]
                                        (let [futur (future (reducef query rff context))]
                                          (a/go
                                            (when (a/<! canceled-chan)
                                              (future-cancel futur))))))
               {}
               {:canceled-chan canceled-chan
                :timeout       timeout
                :executef      (fn [_ _ _ respond]
                                 (Thread/sleep 500)
                                 (respond {} [[1]]))}))]
      (mt/with-open-channels [canceled-chan (a/promise-chan)]
        (let [out-chan (process-query canceled-chan 1000)]
          (a/close! out-chan)
          (is (= ::qp.reducible/cancel
                 (first (a/alts!! [canceled-chan (a/timeout 500)]))))))
      (mt/with-open-channels [canceled-chan (a/promise-chan)]
        (let [out-chan (process-query canceled-chan 1000)]
          (future
            (Thread/sleep 50)
            (a/close! out-chan))
          (is (= ::qp.reducible/cancel
                 (a/<!! canceled-chan)))
          (is (= nil
                 (a/<!! out-chan)))))
      (testing "With a ridiculous timeout (1 ms) we should still get a result"
        (mt/with-open-channels [canceled-chan (a/promise-chan)]
          (let [out-chan (process-query canceled-chan 1)
                result (first (a/alts!! [out-chan (a/timeout 1000)]))]
            (is (thrown-with-msg?
                 clojure.lang.ExceptionInfo
                 #"Timed out after 1000\.0 µs\."
                 (if (instance? Throwable result)
                   (throw result)
                   result)))))))))

(deftest ^:parallel exceptions-test
  (testing "Test a query that throws an Exception."
    (is (thrown?
         Throwable
         (qp/process-query
          {:database (mt/id)
           :type     :native
           :native   {:query "SELECT asdasdasd;"}}))))
  (testing "Test when an Exception is thrown in the reducing fn."
    (is (thrown-with-msg?
         Throwable #"Cannot open file"
         (qp/process-query
          {:database (mt/id)
           :type     :query
           :query    {:source-table (mt/id :venues), :limit 20}}
          {:reducef (fn [& _]
                      (throw (Exception. "Cannot open file")))})))))

(deftest ^:parallel custom-qp-test
  (testing "Rows don't actually have to be reducible. And you can build your own QP with your own middleware."
    (is (= {:data {:cols [{:name "n"}]
                   :rows [{:n 1} {:n 2} {:n 3} {:n 4} {:n 5}]}}
           ((qp.reducible/sync-qp (qp.reducible/async-qp qp.reducible/identity-qp))
            {}
            maps-rff
            {:executef (fn [_ _ _ respond]
                         (respond {:cols [{:name "n"}]}
                                  [[1] [2] [3] [4] [5]]))})))))

(deftest ^:parallel row-type-agnostic-test
  (let [api-qp-middleware-options (delay (-> (mt/user-http-request :rasta :post 202 "dataset" (mt/mbql-query users {:limit 1}))
                                             :json_query
                                             :middleware))]
    (mt/test-drivers (mt/normal-drivers)
      (testing "All QP middleware should work regardless of the type of each row (#13475)"
        (doseq [rows [[[1]
                       [Integer/MAX_VALUE]]
                      [(list 1)
                       (list Integer/MAX_VALUE)]
                      [(cons 1 nil)
                       (cons Integer/MAX_VALUE nil)]
                      [(lazy-seq [1])
                       (lazy-seq [Integer/MAX_VALUE])]]]
          (testing (format "rows = ^%s %s" (.getCanonicalName (class rows)) (pr-str rows))
            (letfn [(process-query [& {:as additional-options}]
                      (:post
                       (mt/test-qp-middleware
                        qp/default-middleware
                        (merge
                         {:database (mt/id)
                          :type     :query
                          :query    {:source-table (mt/id :venues)
                                     :fields       [[:field (mt/id :venues :id) nil]]}}
                         additional-options)
                        rows)))]
              (is (= [[1]
                      [2147483647]]
                     (process-query)))
              (testing "Should work with the middleware options used by API requests as well"
                (is (= [["1"]
                        ["2147483647"]]
                       (process-query :middleware @api-qp-middleware-options)))))))))))<|MERGE_RESOLUTION|>--- conflicted
+++ resolved
@@ -54,27 +54,23 @@
      :context {:reducef reducef*}}))
 
 (deftest ^:parallel write-rows-to-file-test
-<<<<<<< HEAD
   (mt/with-temp-file [filename "out.txt"]
-=======
-  (mt/with-temp-file [filename]
->>>>>>> f3812854
     (try
-      (let [{:keys [rff context]} (print-rows-to-writer-rff-and-context filename)]
-        (is (= 3
-               (qp/process-query
-                {:database (mt/id)
-                 :type     :query
-                 :query    {:source-table (mt/id :venues), :limit 3}}
-                rff
-                context))))
-      (is (= ["ROW 1 -> [1 \"Red Medicine\" 4 10.0646 -165.374 3]"
-              "ROW 2 -> [2 \"Stout Burgers & Beers\" 11 34.0996 -118.329 2]"
-              "ROW 3 -> [3 \"The Apple Pan\" 11 34.0406 -118.428 2]"]
-             (str/split-lines (slurp filename))))
-      (finally
-        (u/ignore-exceptions
-         (.delete (io/file filename)))))))
+     (let [{:keys [rff context]} (print-rows-to-writer-rff-and-context filename)]
+       (is (= 3
+              (qp/process-query
+               {:database (mt/id)
+                :type     :query
+                :query    {:source-table (mt/id :venues), :limit 3}}
+               rff
+               context))))
+     (is (= ["ROW 1 -> [1 \"Red Medicine\" 4 10.0646 -165.374 3]"
+             "ROW 2 -> [2 \"Stout Burgers & Beers\" 11 34.0996 -118.329 2]"
+             "ROW 3 -> [3 \"The Apple Pan\" 11 34.0406 -118.428 2]"]
+            (str/split-lines (slurp filename))))
+     (finally
+      (u/ignore-exceptions
+       (.delete (io/file filename)))))))
 
 (defn- maps-rff [metadata]
   (let [ks (mapv (comp keyword :name) (:cols metadata))]
