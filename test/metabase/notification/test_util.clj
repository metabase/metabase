--- conflicted
+++ resolved
@@ -4,11 +4,9 @@
    [clojure.set :as set]
    [metabase.channel.core :as channel]
    [metabase.events.notification :as events.notification]
-   [metabase.models.notification :as models.notification]
    [metabase.notification.core :as notification]
    [metabase.test :as mt]
-   [metabase.util :as u]
-   [toucan2.tools.with-temp :as t2.with-temp]))
+   [metabase.util :as u]))
 
 (def test-channel-type
   "The channel type for the test channel."
@@ -27,15 +25,12 @@
   [_channel message]
   message)
 
-<<<<<<< HEAD
 (defmethod channel/render-notification [:channel/metabase-test :notification/testing]
   [_channel-type notification-info _template _recipients]
   [notification-info])
 
+#_{:clj-kondo/ignore [:metabase/test-helpers-use-non-thread-safe-functions]}
 (defmacro with-send-notification-sync
-=======
-(defmacro with-send-notification-sync!
->>>>>>> a1d8face
   "Notifications are sent async by default, wrap the body in this macro to send them synchronously."
   [& body]
   `(binding [notification/*send-notification!* #'notification/send-notification-sync!]
@@ -43,17 +38,13 @@
 
 (defn do-with-captured-channel-send!
   [thunk]
-<<<<<<< HEAD
   (with-send-notification-sync
-=======
-  (with-send-notification-sync!
->>>>>>> a1d8face
     (let [channel-messages (atom {})]
       (with-redefs
        [channel/send! (fn [channel message]
                         (swap! channel-messages update (:type channel) u/conjv message))]
-        (thunk)
-        @channel-messages))))
+       (thunk)
+       @channel-messages))))
 
 (defmacro with-captured-channel-send!
   "Macro that captures all messages sent to channels in the body of the macro.
@@ -82,6 +73,7 @@
          (doseq [topic# topics#]
            (underive topic# :metabase/event))))))
 
+#_{:clj-kondo/ignore [:metabase/test-helpers-use-non-thread-safe-functions]}
 (defmacro with-notification-testing-setup
   "Macro that sets up the notification testing environment."
   [& body]
