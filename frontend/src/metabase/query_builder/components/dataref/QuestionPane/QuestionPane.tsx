--- conflicted
+++ resolved
@@ -1,4 +1,4 @@
-import { t, jt } from "ttag";
+import { jt, t } from "ttag";
 import _ from "underscore";
 
 import DateTime from "metabase/components/DateTime";
@@ -7,29 +7,26 @@
   EmptyDescription,
 } from "metabase/components/MetadataInfo/MetadataInfo.styled";
 import Collections from "metabase/entities/collections";
+import Questions from "metabase/entities/questions";
 import Tables from "metabase/entities/tables";
-import Questions from "metabase/entities/questions";
 import SidebarContent from "metabase/query_builder/components/SidebarContent";
 import type Question from "metabase-lib/Question";
 import type Table from "metabase-lib/metadata/Table";
+import { getQuestionVirtualTableId } from "metabase-lib/metadata/utils/saved-questions";
 import * as ML_Urls from "metabase-lib/urls";
-<<<<<<< HEAD
 import type { Collection } from "metabase-types/api/collection";
 import type { State } from "metabase-types/store";
 
-=======
-import { getQuestionVirtualTableId } from "metabase-lib/metadata/utils/saved-questions";
->>>>>>> 2f61b2d7
 import FieldList from "../FieldList";
 import { PaneContent } from "../Pane.styled";
 
 import {
+  QuestionPaneDescription,
   QuestionPaneDetail,
   QuestionPaneDetailLink,
   QuestionPaneDetailLinkText,
   QuestionPaneDetailText,
   QuestionPaneIcon,
-  QuestionPaneDescription,
 } from "./QuestionPane.styled";
 
 interface QuestionPaneProps {
