(ns metabase.api.field-test
  "Tests for `/api/field` endpoints."
  (:require
   [clojure.test :refer :all]
   [medley.core :as m]
   [metabase.api.field :as api.field]
   [metabase.driver :as driver]
   [metabase.driver.mysql-test :as mysql-test]
   [metabase.driver.util :as driver.u]
   [metabase.models :refer [Database Field FieldValues Table]]
   [metabase.sync :as sync]
   [metabase.sync.concurrent :as sync.concurrent]
   [metabase.test :as mt]
   [metabase.test.fixtures :as fixtures]
   [metabase.timeseries-query-processor-test.util :as tqpt]
   [metabase.util :as u]
   [ring.util.codec :as codec]
   [toucan.hydrate :refer [hydrate]]
   [toucan2.core :as t2]))

(use-fixtures :once (fixtures/initialize :plugins))

(set! *warn-on-reflection* true)

;; Helper Fns

(defn- db-details []
  (merge
   (select-keys (mt/db) [:id :timezone :initial_sync_status])
   (dissoc (mt/object-defaults Database) :details :initial_sync_status :dbms_version)
   {:engine        "h2"
    :name          "test-data"
    :features      (mapv u/qualified-name (driver.u/features :h2 (mt/db)))
    :timezone      "UTC"}))

(deftest get-field-test
  (testing "GET /api/field/:id"
    (is (= (-> (merge
                (mt/object-defaults Field)
                (t2/select-one [Field :created_at :updated_at :last_analyzed :fingerprint :fingerprint_version
                                :database_position :database_required :database_is_auto_increment]
                  :id (mt/id :users :name))
                {:table_id         (mt/id :users)
                 :table            (merge
                                    (mt/obj->json->obj (mt/object-defaults Table))
                                    (t2/select-one [Table :created_at :updated_at :initial_sync_status] :id (mt/id :users))
                                    {:description             nil
                                     :entity_type             "entity/UserTable"
                                     :visibility_type         nil
                                     :db                      (db-details)
                                     :schema                  "PUBLIC"
                                     :name                    "USERS"
                                     :display_name            "Users"
                                     :active                  true
                                     :id                      (mt/id :users)
                                     :db_id                   (mt/id)
                                     :caveats                 nil
                                     :points_of_interest      nil
                                     :show_in_getting_started false})
                 :semantic_type    "type/Name"
                 :name             "NAME"
                 :display_name     "Name"
                 :position         1
                 :id               (mt/id :users :name)
                 :visibility_type  "normal"
                 :database_type    "CHARACTER VARYING"
                 :base_type        "type/Text"
                 :effective_type   "type/Text"
                 :has_field_values "list"
                 :database_required false
                 :database_is_auto_increment false
                 :dimensions       []
                 :name_field       nil})
               (m/dissoc-in [:table :db :updated_at] [:table :db :created_at] [:table :db :timezone]))
           (-> (mt/user-http-request :rasta :get 200 (format "field/%d" (mt/id :users :name)))
               (update-in [:table :db] dissoc :updated_at :created_at :timezone :dbms_version))))))

(deftest get-field-summary-test
  (testing "GET /api/field/:id/summary"
    ;; TODO -- why doesn't this come back as a dictionary ?
    (is (= [["count" 75]
            ["distincts" 75]]
           (mt/user-http-request :rasta :get 200 (format "field/%d/summary" (mt/id :categories :name)))))))

(defn simple-field-details [field]
  (select-keys field [:name
                      :display_name
                      :description
                      :visibility_type
                      :semantic_type
                      :fk_target_field_id
                      :nfc_path]))

(mt/defdataset integer-coerceable
  [["t" [{:field-name "f"
          :base-type  :type/Integer}]
    [[100000] [200000] [300000]]]])

(deftest update-field-test
  (testing "PUT /api/field/:id"
    (testing "test that we can do basic field update work, including unsetting some fields such as semantic-type"
      (mt/with-temp Field [{field-id :id} {:name "Field Test"}]
        (let [original-val (simple-field-details (t2/select-one Field :id field-id))]
          (testing "orignal value"
            (is (= {:name               "Field Test"
                    :display_name       "Field Test"
                    :description        nil
                    :semantic_type      nil
                    :visibility_type    :normal
                    :fk_target_field_id nil
                    :nfc_path           nil}
                   original-val)))
          ;; set it
          (mt/user-http-request :crowberto :put 200 (format "field/%d" field-id) {:name            "something else"
                                                                                  :display_name    "yay"
                                                                                  :description     "foobar"
                                                                                  :semantic_type   :type/Name
                                                                                  :visibility_type :sensitive
                                                                                  :nfc_path        ["bob" "dobbs"]})
          (let [updated-val (simple-field-details (t2/select-one Field :id field-id))]
            (testing "updated value"
              (is (= {:name               "Field Test"
                      :display_name       "yay"
                      :description        "foobar"
                      :semantic_type      :type/Name
                      :visibility_type    :sensitive
                      :fk_target_field_id nil
                      :nfc_path           ["bob" "dobbs"]}
                     updated-val)))
            ;; unset it
            (mt/user-http-request :crowberto :put 200 (format "field/%d" field-id) {:description   nil
                                                                                    :semantic_type nil
                                                                                    :nfc_path      nil})
            (testing "response"
              (is (= {:name               "Field Test"
                      :display_name       "yay"
                      :description        nil
                      :semantic_type      nil
                      :visibility_type    :sensitive
                      :fk_target_field_id nil
                      :nfc_path           nil}
                     (simple-field-details (t2/select-one Field :id field-id)))))))))
    (testing "updating coercion strategies"
      (mt/with-temp Field [{field-id :id} {:name "Field Test"}]
        (testing "When valid, updates coercion strategy and effective type"
          (is (= ["type/DateTime" "Coercion/YYYYMMDDHHMMSSString->Temporal"]
                 ((juxt :effective_type :coercion_strategy)
                  (mt/user-http-request :crowberto :put 200 (format "field/%d" field-id)
                                        {:coercion_strategy :Coercion/YYYYMMDDHHMMSSString->Temporal})))))
        (testing "Sending a nil coercion_strategy restores the effective type"
          (is (= ["type/Text" nil]
                 ((juxt :effective_type :coercion_strategy)
                  (mt/user-http-request :crowberto :put 200 (format "field/%d" field-id)
                                        {:coercion_strategy nil}))))))
      (mt/with-temp Field [{field-id :id} {:name "Field Test"}]
        (testing "When not a valid strategy does not change the coercion or effective type"
          (is (= ["type/Text" nil]
                 ((juxt :effective_type :coercion_strategy)
                  (mt/user-http-request :crowberto :put 200 (format "field/%d" field-id)
                                        ;; unix is an integer->Temporal conversion
                                        {:coercion_strategy :Coercion/UNIXMicroSeconds->DateTime}))))))
      (testing "Refingerprints field when updated"
        (with-redefs [sync.concurrent/submit-task (fn [task] (task))]
          (mt/dataset integer-coerceable
            (sync/sync-database! (t2/select-one Database :id (mt/id)))
            (let [field-id      (mt/id :t :f)
                  set-strategy! (fn [strategy]
                                  (mt/user-http-request :crowberto :put 200 (format "field/%d" field-id)
                                                        {:coercion_strategy strategy}))]
              ;; ensure that there is no coercion strategy from previous tests
              (set-strategy! nil)
              (let [field (t2/select-one Field :id field-id)]
                (is (= :type/Integer (:effective_type field)))
                (is (contains? (get-in field [:fingerprint :type]) :type/Number)))
              (set-strategy! :Coercion/UNIXSeconds->DateTime)
              (let [field (t2/select-one Field :id field-id)]
                (is (= :type/Instant (:effective_type field)))
                (is (contains? (get-in field [:fingerprint :type]) :type/DateTime))))))))

    (testing "A field can only be updated by a superuser"
      (mt/with-temp Field [{field-id :id} {:name "Field Test"}]
        (mt/user-http-request :rasta :put 403 (format "field/%d" field-id) {:name "Field Test 2"})))))

(deftest remove-fk-semantic-type-test
  (testing "PUT /api/field/:id"
    (testing "when we set the semantic-type from `:type/FK` to something else, make sure `:fk_target_field_id` is set to nil"
      (mt/with-temp* [Field [{fk-field-id :id}]
                      Field [{field-id :id} {:semantic_type :type/FK, :fk_target_field_id fk-field-id}]]
        (let [original-val (boolean (t2/select-one-fn :fk_target_field_id Field, :id field-id))]
          (testing "before API call"
            (is (= true
                   original-val)))
          ;; unset the :type/FK semantic-type
          (mt/user-http-request :crowberto :put 200 (format "field/%d" field-id) {:semantic_type :type/Name})
          (testing "after API call"
            (is (= nil
                   (t2/select-one-fn :fk_target_field_id Field, :id field-id)))))))))

(deftest update-fk-target-field-id-test
  (testing "PUT /api/field/:id"
    (testing "check that you *can* set `:fk_target_field_id` if it *is* the proper base type"
      (mt/with-temp Field [{field-id :id} {:base_type :type/Integer}]
        (mt/user-http-request :crowberto :put 200 (str "field/" field-id)
                              {:semantic_type :type/Quantity})
        (is (= :type/Quantity
               (t2/select-one-fn :semantic_type Field, :id field-id)))))))

(defn- field->field-values
  "Fetch the `FieldValues` object that corresponds to a given `Field`."
  [table-kw field-kw]
  (t2/select-one FieldValues :field_id (mt/id table-kw field-kw)))

(defn- field-values-id [table-key field-key]
  (:id (field->field-values table-key field-key)))

(deftest field-values-test
  (testing "GET /api/field/:id/values"
    (testing "Should return something useful for a field whose `has_field_values` is `list`"
      (mt/with-temp-copy-of-db
        ;; clear out existing human_readable_values in case they're set
        (when-let [id (field-values-id :venues :price)]
          (t2/update! FieldValues id {:human_readable_values nil}))
        (t2/update! Field (mt/id :venues :price) {:has_field_values "list"})
        ;; now update the values via the API
        (is (= {:values [[1] [2] [3] [4]], :field_id (mt/id :venues :price), :has_more_values false}
               (mt/user-http-request :rasta :get 200 (format "field/%d/values" (mt/id :venues :price)))))))

    (testing "Should return nothing for a field whose `has_field_values` is not `list`"
      (is (= {:values [], :field_id (mt/id :venues :id), :has_more_values false}
             (mt/user-http-request :rasta :get 200 (format "field/%d/values" (mt/id :venues :id))))))

    (testing "Sensitive fields do not have field values and should return empty"
      (is (= {:values [], :field_id (mt/id :users :password), :has_more_values false}
             (mt/user-http-request :rasta :get 200 (format "field/%d/values" (mt/id :users :password))))))

    (testing "External remapping"
      (mt/with-column-remappings [venues.category_id categories.name]
        (mt/with-temp-vals-in-db Field (mt/id :venues :category_id) {:has_field_values "list"}
          (is (partial= {:field_id (mt/id :venues :category_id)
                         :values   [[1 "African"]
                                    [2 "American"]
                                    [3 "Artisan"]]}
                        (mt/user-http-request :rasta :get 200 (format "field/%d/values" (mt/id :venues :category_id))))))))))

(def ^:private list-field {:name "Field Test", :base_type :type/Integer, :has_field_values "list"})

(deftest update-field-values-no-human-readable-values-test
  (testing "POST /api/field/:id/values"
    (testing "Human readable values are optional"
      (mt/with-temp* [Field       [{field-id :id} list-field]
                      FieldValues [_              {:values (range 5 10), :field_id field-id}]]
        (testing "fetch initial values"
          (is (= {:values [[5] [6] [7] [8] [9]], :field_id true, :has_more_values false}
                 (mt/boolean-ids-and-timestamps
                  (mt/user-http-request :crowberto :get 200 (format "field/%d/values" field-id))))))
        (testing "update values"
          (is (= {:status "success"}
                 (mt/boolean-ids-and-timestamps
                  (mt/user-http-request :crowberto :post 200 (format "field/%d/values" field-id)
                                        {:values (map vector (range 1 5))})))))
        (testing "fetch updated values"
          (is (= {:values [[1] [2] [3] [4]], :field_id true, :has_more_values false}
                 (mt/boolean-ids-and-timestamps
                  (mt/user-http-request :crowberto :get 200 (format "field/%d/values" field-id))))))))))

(deftest update-field-values-with-human-readable-values-test
  (testing "POST /api/field/:id/values"
    (testing "Existing field values can be updated (with their human readable values)"
      (mt/with-temp* [Field [{field-id :id} list-field]
                      FieldValues [_ {:values (conj (range 1 5) nil), :field_id field-id}]]
        (testing "fetch initial values"
          (is (= {:values [[nil] [1] [2] [3] [4]], :field_id true, :has_more_values false}
                 (mt/boolean-ids-and-timestamps
                  (mt/user-http-request :crowberto :get 200 (format "field/%d/values" field-id))))))
        (testing "update values"
          (is (= {:status "success"}
                 (mt/boolean-ids-and-timestamps
                  (mt/user-http-request :crowberto :post 200 (format "field/%d/values" field-id)
                                        {:values [[nil "no $"] [1 "$"] [2 "$$"] [3 "$$$"] [4 "$$$$"]], :has_more_values false})))))
        (testing "fetch updated values"
          (is (= {:values [[nil "no $"] [1 "$"] [2 "$$"] [3 "$$$"] [4 "$$$$"]], :field_id true, :has_more_values false}
                 (mt/boolean-ids-and-timestamps
                  (mt/user-http-request :crowberto :get 200 (format "field/%d/values" field-id))))))))))

(deftest create-field-values-when-not-present-test
  (testing "POST /api/field/:id/values"
    (testing "Field values should be created when not present"
      ;; this will print an error message because it will try to fetch the FieldValues, but the Field doesn't
      ;; exist; we can ignore that
      (mt/with-temp Field [{field-id :id} list-field]
        (is (= {:values [], :field_id true, :has_more_values false}
               (mt/boolean-ids-and-timestamps
                (mt/user-http-request :crowberto :get 200 (format "field/%d/values" field-id)))))

        (is (= {:status "success"}
               (mt/user-http-request :crowberto :post 200 (format "field/%d/values" field-id)
                                     {:values [[1 "$"] [2 "$$"] [3 "$$$"] [4 "$$$$"]]})))

        (is (= {:values [1 2 3 4], :human_readable_values ["$" "$$" "$$$" "$$$$"], :has_more_values false}
               (into {} (t2/select-one [FieldValues :values :human_readable_values, :has_more_values] :field_id field-id))))

        (is (= {:values [[1 "$"] [2 "$$"] [3 "$$$"] [4 "$$$$"]], :field_id true, :has_more_values false}
               (mt/boolean-ids-and-timestamps
                (mt/user-http-request :crowberto :get 200 (format "field/%d/values" field-id)))))))))

(deftest remove-field-values-test
  (testing "POST /api/field/:id/values"
    (mt/with-temp Field [{field-id :id} list-field]
      (testing "should be able to unset FieldValues"
        (mt/with-temp FieldValues [_ {:values (range 1 5), :field_id field-id}]
          (testing "before updating values"
            (is (= {:values [[1] [2] [3] [4]], :field_id true, :has_more_values false}
                   (mt/boolean-ids-and-timestamps (mt/user-http-request :crowberto :get 200 (format "field/%d/values" field-id))))))
          (testing "API response"
            (is (= {:status "success"}
                   (mt/user-http-request :crowberto :post 200 (format "field/%d/values" field-id) {:values [], :field_id true}))))
          (testing "after updating values"
            (is (= {:values [], :field_id true, :has_more_values false}
                   (mt/boolean-ids-and-timestamps (mt/user-http-request :crowberto :get 200 (format "field/%d/values" field-id)))))) []))

      (testing "should be able to unset just the human-readable values"
        (mt/with-temp FieldValues [_ {:values                (range 1 5)
                                      :field_id              field-id
                                      :human_readable_values ["$" "$$" "$$$" "$$$$"]}]
          (testing "before updating values"
            (is (= {:values [[1 "$"] [2 "$$"] [3 "$$$"] [4 "$$$$"]], :field_id true, :has_more_values false}
                   (mt/boolean-ids-and-timestamps (mt/user-http-request :crowberto :get 200 (format "field/%d/values" field-id))))))
          (testing "API response"
            (is (= {:status "success"}
                   (mt/user-http-request :crowberto :post 200 (format "field/%d/values" field-id) {:values [[1] [2] [3] [4]]}))))
          (testing "after updating values"
            (is (= {:values [[1] [2] [3] [4]], :field_id true, :has_more_values false}
                   (mt/boolean-ids-and-timestamps (mt/user-http-request :crowberto :get 200 (format "field/%d/values" field-id)))))))))

    (testing "attempting to updated values should throw when human readable values are present but not for every value"
      (mt/with-temp Field [{field-id :id} {:name "Field Test", :base_type :type/Integer, :has_field_values "list"}]
        (is (= "If remapped values are specified, they must be specified for all field values"
               (mt/user-http-request :crowberto :post 400 (format "field/%d/values" field-id)
                                     {:values [[1 "$"] [2 "$$"] [3] [4]]})))))))

(defn- dimension-for-field [field-id]
  (-> (t2/select-one Field :id field-id)
      (hydrate :dimensions)
      :dimensions
      first))

(defn- create-dimension-via-API!
  [field-id map-to-post & {:keys [expected-status-code]
                           :or   {expected-status-code 200}}]
  (mt/user-http-request :crowberto :post expected-status-code (format "field/%d/dimension" field-id) map-to-post))

(deftest create-update-dimension-test
  (mt/with-temp* [Field [{field-id :id} {:name "Field Test"}]]
    (testing "no dimension should exist for a new Field"
      (is (= nil
             (dimension-for-field field-id))))
    (testing "Create a dimension"
      (create-dimension-via-API! field-id {:name "some dimension name", :type "internal"})
      (let [new-dim (dimension-for-field field-id)]
        (is (= {:id                      true
                :entity_id               true
                :created_at              true
                :updated_at              true
                :type                    :internal
                :name                    "some dimension name"
                :human_readable_field_id false
                :field_id                true}
               (mt/boolean-ids-and-timestamps new-dim)))
        (testing "Update a Dimension"
          (create-dimension-via-API! field-id {:name "different dimension name", :type "internal"})
          (let [updated-dim (dimension-for-field field-id)]
            (is (= {:id                      true
                    :entity_id               true
                    :created_at              true
                    :updated_at              true
                    :type                    :internal
                    :name                    "different dimension name"
                    :human_readable_field_id false
                    :field_id                true}
                   (mt/boolean-ids-and-timestamps updated-dim)))
            (testing "attempting to create a dimension when one already exists should update the existing"
              (is (= (u/the-id new-dim)
                     (u/the-id updated-dim))))))))))

(deftest virtual-field-values-test
  (testing "Check that trying to get values for a 'virtual' field just returns a blank values map"
    (is (= {:values []}
           (mt/user-http-request :rasta :get 200 (format "field/%s/values" (codec/url-encode "field,created_at,{base-type,type/Datetime}")))))))

(deftest create-dimension-with-human-readable-field-id-test
  (testing "POST /api/field/:id/dimension"
    (mt/with-temp* [Field [{field-id-1 :id} {:name "Field Test 1"}]
                    Field [{field-id-2 :id} {:name "Field Test 2"}]]
      (testing "before creation"
        (is (= nil
               (dimension-for-field field-id-1))))
      (create-dimension-via-API! field-id-1
                                 {:name "some dimension name", :type "external" :human_readable_field_id field-id-2})
      (testing "after creation"
        (is (= {:id                      true
                :entity_id               true
                :created_at              true
                :updated_at              true
                :type                    :external
                :name                    "some dimension name"
                :human_readable_field_id true
                :field_id                true}
               (mt/boolean-ids-and-timestamps (dimension-for-field field-id-1))))))))

(deftest create-dimension-validation-test
  (testing "POST /api/field/:id/dimension"
    (testing "External remappings require a human readable field id"
      (mt/with-temp Field [{field-id :id} {:name "Field Test 1"}]
        (is (= "Foreign key based remappings require a human readable field id"
               (create-dimension-via-API! field-id
                                          {:name "some dimension name", :type "external"}
                                          :expected-status-code 400)))))

    (testing "Non-admin users can't update dimension"
      (mt/with-temp Field [{field-id :id} {:name "Field Test 1"}]
        (is (= "You don't have permissions to do that."
               (mt/user-http-request :rasta :post 403 (format "field/%d/dimension" field-id)
                                     {:name "some dimension name", :type "external"})))))))

(deftest delete-dimension-test
  (testing "DELETE /api/field/:id/dimension"
    (testing "Ensure we can delete a dimension"
      (mt/with-temp Field [{field-id :id} {:name "Field Test"}]
        (create-dimension-via-API! field-id {:name "some dimension name", :type "internal"})
        (testing "before deletion"
          (is (= {:id                      true
                  :entity_id               true
                  :created_at              true
                  :updated_at              true
                  :type                    :internal
                  :name                    "some dimension name"
                  :human_readable_field_id false
                  :field_id                true}
                 (mt/boolean-ids-and-timestamps (dimension-for-field field-id)))))
        (mt/user-http-request :crowberto :delete 204 (format "field/%d/dimension" field-id))
        (testing "after deletion"
          (is (= nil
                 (dimension-for-field field-id))))))))

(deftest delete-dimension-permissions-test
  (testing "DELETE /api/field/:id/dimension"
    (testing "Non-admin users can't delete a dimension"
      (mt/with-temp Field [{field-id :id} {:name "Field Test 1"}]
        (is (= "You don't have permissions to do that."
               (mt/user-http-request :rasta :delete 403 (format "field/%d/dimension" field-id))))))))

(deftest clear-external-dimension-when-fk-semantic-type-is-removed-test
  (testing "PUT /api/field/:id"
    (testing "When an FK field gets it's semantic_type removed, we should clear the external dimension"
      (mt/with-temp* [Field [{field-id-1 :id} {:name          "Field Test 1"
                                               :semantic_type :type/FK}]
                      Field [{field-id-2 :id} {:name "Field Test 2"}]]
        (create-dimension-via-API! field-id-1
                                   {:name "fk-remove-dimension", :type "external" :human_readable_field_id field-id-2})
        (testing "before update"
          (is (= {:id                      true
                  :entity_id               true
                  :created_at              true
                  :updated_at              true
                  :type                    :external
                  :name                    "fk-remove-dimension"
                  :human_readable_field_id true
                  :field_id                true}
                 (mt/boolean-ids-and-timestamps (dimension-for-field field-id-1)))))
        (mt/user-http-request :crowberto :put 200 (format "field/%d" field-id-1) {:semantic_type nil})
        (testing "after update"
          (is (= nil
                 (mt/boolean-ids-and-timestamps (dimension-for-field field-id-1)))))))))

(deftest update-field-should-not-affect-dimensions-test
  (testing "PUT /api/field/:id"
    (testing "Updating unrelated properties should not affect a Field's `:dimensions`"
      (mt/with-temp* [Field [{field-id-1 :id} {:name          "Field Test 1"
                                               :semantic_type :type/FK}]
                      Field [{field-id-2 :id} {:name "Field Test 2"}]]
        ;; create the Dimension
        (create-dimension-via-API! field-id-1
                                   {:name "fk-remove-dimension", :type "external" :human_readable_field_id field-id-2})
        (let [expected {:id                      true
                        :entity_id               true
                        :created_at              true
                        :updated_at              true
                        :type                    :external
                        :name                    "fk-remove-dimension"
                        :human_readable_field_id true
                        :field_id                true}]
          (testing "before API request"
            (is (= expected
                   (mt/boolean-ids-and-timestamps (dimension-for-field field-id-1)))))
          ;; now change something unrelated: description
          (mt/user-http-request :crowberto :put 200 (format "field/%d" field-id-1)
                                {:description "something diffrent"})
          (testing "after API request"
            (is (= expected
                   (mt/boolean-ids-and-timestamps (dimension-for-field field-id-1))))))))))

(deftest remove-fk-semantic-type-test-2
  (testing "When removing the FK semantic type, the fk_target_field_id should be cleared as well"
    (mt/with-temp* [Field [{field-id-1 :id} {:name "Field Test 1"}]
                    Field [{field-id-2 :id} {:name               "Field Test 2"
                                             :semantic_type      :type/FK
                                             :fk_target_field_id field-id-1}]]
      (testing "before change"
        (is (= {:name               "Field Test 2"
                :display_name       "Field Test 2"
                :description        nil
                :visibility_type    :normal
                :semantic_type      :type/FK
                :fk_target_field_id true
                :nfc_path           nil}
               (mt/boolean-ids-and-timestamps (simple-field-details (t2/select-one Field :id field-id-2))))))
      (mt/user-http-request :crowberto :put 200 (format "field/%d" field-id-2) {:semantic_type nil})
      (testing "after change"
        (is (= {:name               "Field Test 2"
                :display_name       "Field Test 2"
                :description        nil
                :visibility_type    :normal
                :semantic_type      nil
                :fk_target_field_id false
                :nfc_path           nil}
               (mt/boolean-ids-and-timestamps (simple-field-details (t2/select-one Field :id field-id-2)))))))))

(deftest update-fk-target-field-id-test-2
  (testing "Checking update of the fk_target_field_id"
    (mt/with-temp* [Field [{field-id-1 :id} {:name "Field Test 1"}]
                    Field [{field-id-2 :id} {:name "Field Test 2"}]
                    Field [{field-id-3 :id} {:name               "Field Test 3"
                                             :semantic_type      :type/FK
                                             :fk_target_field_id field-id-1}]]
      (let [before-change (simple-field-details (t2/select-one Field :id field-id-3))]
        (testing "before change"
          (is (= {:name               "Field Test 3"
                  :display_name       "Field Test 3"
                  :description        nil
                  :visibility_type    :normal
                  :semantic_type      :type/FK
                  :fk_target_field_id true
                  :nfc_path           nil}
                 (mt/boolean-ids-and-timestamps before-change))))
        (mt/user-http-request :crowberto :put 200 (format "field/%d" field-id-3) {:fk_target_field_id field-id-2})
        (testing "after change"
          (let [after-change (simple-field-details (t2/select-one Field :id field-id-3))]
            (is (= {:name               "Field Test 3"
                    :display_name       "Field Test 3"
                    :description        nil
                    :visibility_type    :normal
                    :semantic_type      :type/FK
                    :fk_target_field_id true
                    :nfc_path           nil}
                   (mt/boolean-ids-and-timestamps after-change)))
            (is (not= (:fk_target_field_id before-change)
                      (:fk_target_field_id after-change)))))))))

(deftest update-fk-target-field-id-with-fk-test
  (testing "Checking update of the fk_target_field_id along with an FK change"
    (mt/with-temp* [Field [{field-id-1 :id} {:name "Field Test 1"}]
                    Field [{field-id-2 :id} {:name "Field Test 2"}]]

      (testing "before change"
        (is (= {:name               "Field Test 2"
                :display_name       "Field Test 2"
                :description        nil
                :visibility_type    :normal
                :semantic_type      nil
                :fk_target_field_id false
                :nfc_path           nil}
               (mt/boolean-ids-and-timestamps (simple-field-details (t2/select-one Field :id field-id-2))))))
      (mt/user-http-request :crowberto :put 200 (format "field/%d" field-id-2) {:semantic_type      :type/FK
                                                                                :fk_target_field_id field-id-1})
      (testing "after change"
        (is (= {:name               "Field Test 2"
                :display_name       "Field Test 2"
                :description        nil
                :visibility_type    :normal
                :semantic_type      :type/FK
                :fk_target_field_id true
                :nfc_path           nil}
               (mt/boolean-ids-and-timestamps (simple-field-details (t2/select-one Field :id field-id-2)))))))))

(deftest fk-target-field-id-shouldnt-change-test
  (testing "PUT /api/field/:id"
    (testing "fk_target_field_id and FK should remain unchanged on updates of other fields"
      (mt/with-temp* [Field [{field-id-1 :id} {:name "Field Test 1"}]
                      Field [{field-id-2 :id} {:name               "Field Test 2"
                                               :semantic_type      :type/FK
                                               :fk_target_field_id field-id-1}]]
        (testing "before change"
          (is (= {:name               "Field Test 2"
                  :display_name       "Field Test 2"
                  :description        nil
                  :visibility_type    :normal
                  :semantic_type      :type/FK
                  :fk_target_field_id true
                  :nfc_path           nil}
                 (mt/boolean-ids-and-timestamps (simple-field-details (t2/select-one Field :id field-id-2))))))
        (mt/user-http-request :crowberto :put 200 (format "field/%d" field-id-2) {:description "foo"})
        (testing "after change"
          (is (= {:name               "Field Test 2"
                  :display_name       "Field Test 2"
                  :description        "foo"
                  :visibility_type    :normal
                  :semantic_type      :type/FK
                  :fk_target_field_id true
                  :nfc_path           nil}
                 (mt/boolean-ids-and-timestamps (simple-field-details (t2/select-one Field :id field-id-2))))))))))

(deftest update-field-type-dimension-test
  (testing "PUT /api/field/:id"
    (testing "Changing a remapped field's type to something that can't be remapped will clear the dimension"
      (mt/with-temp Field [{field-id :id} {:name      "Field Test"
                                           :base_type "type/Integer"}]
        (create-dimension-via-API! field-id {:name "some dimension name", :type "internal"})
        (testing "before API request"
          (is (= {:id                      true
                  :entity_id               true
                  :created_at              true
                  :updated_at              true
                  :type                    :internal
                  :name                    "some dimension name"
                  :human_readable_field_id false
                  :field_id                true}
                 (mt/boolean-ids-and-timestamps (dimension-for-field field-id)))))
        (mt/user-http-request :crowberto :put 200 (format "field/%d" field-id) {:semantic_type "type/AvatarURL"})
        (testing "after API request"
          (is (= nil
                 (dimension-for-field field-id))))))

    (testing "Change from supported type to supported type will leave the dimension"
      (mt/with-temp Field [{field-id :id} {:name      "Field Test"
                                           :base_type "type/Integer"}]
        (create-dimension-via-API! field-id {:name "some dimension name", :type "internal"})
        (let [expected {:id                      true
                        :entity_id               true
                        :created_at              true
                        :updated_at              true
                        :type                    :internal
                        :name                    "some dimension name"
                        :human_readable_field_id false
                        :field_id                true}]
          (testing "before API request"
            (is (= expected
                   (mt/boolean-ids-and-timestamps (dimension-for-field field-id)))))
          (mt/user-http-request :crowberto :put 200 (format "field/%d" field-id) {:has_field_values "list"})
          (testing "after API request"
            (is (= expected
                   (mt/boolean-ids-and-timestamps (dimension-for-field field-id))))))))))

(deftest update-field-settings-test
  (testing "Can we update Field.settings, and fetch it?"
    (mt/with-temp Field [field {:name "Crissy Field"}]
      (mt/user-http-request :crowberto :put 200 (format "field/%d" (u/the-id field)) {:settings {:field_is_cool true}})
      (is (= {:field_is_cool true}
             (-> (mt/user-http-request :crowberto :get 200 (format "field/%d" (u/the-id field)))
                 :settings))))))

(deftest search-values-test
  (testing "make sure `search-values` works on with our various drivers"
    (mt/test-drivers (mt/normal-drivers)
      (is (= [[1 "Red Medicine"]
              [10 "Fred 62"]]
             (mt/format-rows-by [int str]
               (api.field/search-values (t2/select-one Field :id (mt/id :venues :id))
                                        (t2/select-one Field :id (mt/id :venues :name))
                                        "Red"
                                        nil)))))
    (tqpt/test-timeseries-drivers
      (is (= [["139" "Red Medicine"]
              ["148" "Fred 62"]
              ["308" "Fred 62"]
              ["375" "Red Medicine"]
              ["396" "Fred 62"]
              ["589" "Fred 62"]
              ["648" "Fred 62"]
              ["72" "Red Medicine"]
              ["977" "Fred 62"]]
             (api.field/search-values (t2/select-one Field :id (mt/id :checkins :id))
                                      (t2/select-one Field :id (mt/id :checkins :venue_name))
                                      "Red"
                                      nil)))))
  (testing "make sure limit works"
    (mt/test-drivers (mt/normal-drivers)
      (is (= [[1 "Red Medicine"]]
             (mt/format-rows-by [int str]
                                (api.field/search-values (t2/select-one Field :id (mt/id :venues :id))
                                                         (t2/select-one Field :id (mt/id :venues :name))
                                                         "Red"
                                                         1)))))))

(deftest search-values-with-field-same-as-search-field-test
  (testing "make sure it also works if you use the same Field twice"
    (mt/test-drivers (mt/normal-drivers)
      (is (= [["Fred 62" "Fred 62"] ["Red Medicine" "Red Medicine"]]
             (api.field/search-values (t2/select-one Field :id (mt/id :venues :name))
                                      (t2/select-one Field :id (mt/id :venues :name))
                                      "Red"
                                      nil))))
    (tqpt/test-timeseries-drivers
      (is (= [["Fred 62" "Fred 62"] ["Red Medicine" "Red Medicine"]]
             (api.field/search-values (t2/select-one Field :id (mt/id :checkins :venue_name))
                                      (t2/select-one Field :id (mt/id :checkins :venue_name))
                                      "Red"
                                      nil))))))

(deftest field-values-remapped-fields-test
  (testing "GET /api/field/:id/values"
    (testing "Should return tuples of [original remapped] for a remapped Field (#13235)"
      (mt/dataset sample-dataset
        (mt/with-temp-copy-of-db
          ;; create a human-readable-values remapping. Do this via the API because the crazy things may or may not be
          ;; happening
          (is (partial= {:field_id                (mt/id :orders :product_id)
                         :human_readable_field_id (mt/id :products :title)
                         :type                    "external"}
                        (mt/user-http-request :crowberto :post 200
                                              (format "field/%d/dimension" (mt/id :orders :product_id))
                                              {:human_readable_field_id (mt/id :products :title)
                                               :name                    "Product ID"
                                               :type                    :external})))
          ;; trigger a field values rescan (this API endpoint is synchronous)
          (is (= {:status "success"}
                 (mt/user-http-request :crowberto :post 200 (format "field/%d/rescan_values" (mt/id :orders :product_id)))))
          ;; mark the Field as has_field_values = list
          (mt/with-temp-vals-in-db Field (mt/id :orders :product_id) {:has_field_values "list"}
            (is (partial= {:values [[1 "Rustic Paper Wallet"]
                                    [2 "Small Marble Shoes"]
                                    [3 "Synergistic Granite Chair"]]}
                          (mt/user-http-request :crowberto :get 200 (format "field/%d/values" (mt/id :orders :product_id)))))))))))

(deftest json-unfolding-default-true-test
  (mt/test-drivers (mt/normal-drivers-with-feature :nested-field-columns)
    (when-not (mysql-test/is-mariadb? (u/id (mt/db)))
      (mt/dataset json
<<<<<<< HEAD
        (let [field (t2/select-one Field :id (mt/id :json :json_bit))
              enable-json-unfolding! (fn [v]
                                       (mt/user-http-request :crowberto :put 200 (format "field/%d" (mt/id :json :json_bit))
                                                             (assoc field :json_unfolding v)))
              nested-fields          (fn []
                                       (->> (t2/select Field :table_id (mt/id :json) :active true :nfc_path [:not= nil])
                                            (filter (fn [field] (= (first (:nfc_path field)) "json_bit")))))]
          (testing "json-unfolding is enabled by default"
            (is (true? (:json_unfolding field))))
          (testing "nested fields are present since json unfolding is enabled by default"
            (is (seq (nested-fields))))
          (testing "nested fields are removed when json unfolding is disabled"
            (enable-json-unfolding! false)
            (is (empty? (nested-fields))))
          (testing "nested fields are added when json unfolding is enabled again"
            (enable-json-unfolding! true)
            (is (seq (nested-fields)))))))))
=======
        ;; Create a new database with the same details as the json dataset, with json unfolding enabled by default
        (let [database (t2/select-one Database :id (mt/id))]
          (mt/with-temp* [Database [database {:engine driver/*driver*, :details (assoc (:details database) :json-unfolding true)}]]
            (mt/with-db database
              ;; Sync the new database
              (sync/sync-database! database)
              (let [field (t2/select-one Field :id (mt/id :json :json_bit))
                    enable-json-unfolding! (fn [v]
                                             (mt/user-http-request :crowberto :put 200 (format "field/%d" (mt/id :json :json_bit))
                                                                   (assoc field :json_unfolding v)))
                    nested-fields          (fn []
                                             (->> (t2/select Field :table_id (mt/id :json) :active true :nfc_path [:not= nil])
                                                  (filter (fn [field] (= (first (:nfc_path field)) "json_bit")))))]
                (testing "json-unfolding is enabled by default"
                  (is (true? (:json_unfolding field))))
                (testing "nested fields are present since json unfolding is enabled by default"
                  (is (seq (nested-fields))))
                (testing "nested fields are removed when json unfolding is disabled"
                  (enable-json-unfolding! false)
                  (sync/sync-database! database)
                  (is (empty? (nested-fields))))
                (testing "nested fields are added when json unfolding is enabled again"
                  (enable-json-unfolding! true)
                  (sync/sync-database! database)
                  (is (seq (nested-fields))))))))))))
>>>>>>> cd7a34eb

(deftest json-unfolding-default-false-test
  (mt/test-drivers (mt/normal-drivers-with-feature :nested-field-columns)
    (when-not (mysql-test/is-mariadb? (u/id (mt/db)))
      (mt/dataset json
        (let [database (t2/select-one Database :id (mt/id))]
          ;; Create a new database with the same details as the json dataset, with json unfolding disabled by default
          (mt/with-temp* [Database [database {:engine driver/*driver*, :details (assoc (:details database) :json-unfolding false)}]]
            (mt/with-db database
<<<<<<< HEAD
            ;; Sync the new database
            (sync/sync-database! database)
            (let [field (t2/select-one Field :id (mt/id :json :json_bit))
                  enable-json-unfolding! (fn [v]
                                           (mt/user-http-request :crowberto :put 200 (format "field/%d" (mt/id :json :json_bit))
                                                                 (assoc field :json_unfolding v)))
                  nested-fields (fn []
                                  (->> (t2/select Field :table_id (mt/id :json) :active true :nfc_path [:not= nil])
                                       (filter (fn [field] (= (first (:nfc_path field)) "json_bit")))))]
              (testing "json-unfolding is disabled by default"
                (is (false? (:json_unfolding field))))
              (testing "nested fields are not present since json unfolding is disabled by default"
                (is (empty? (nested-fields))))
              (testing "nested fields are added when json unfolding is enabled"
                (enable-json-unfolding! true)
                ;; Wait for sync to complete asynchronously
                (Thread/sleep 200)
                (is (seq (nested-fields))))
              (testing "nested fields are removed when json unfolding is disabled again"
                (enable-json-unfolding! false)
                (is (empty? (nested-fields))))))))))))
=======
              ;; Sync the new database
              (sync/sync-database! database)
              (let [field (t2/select-one Field :id (mt/id :json :json_bit))
                    enable-json-unfolding! (fn [v]
                                             (mt/user-http-request :crowberto :put 200 (format "field/%d" (mt/id :json :json_bit))
                                                                   (assoc field :json_unfolding v)))
                    nested-fields (fn []
                                    (->> (t2/select Field :table_id (mt/id :json) :active true :nfc_path [:not= nil])
                                         (filter (fn [field] (= (first (:nfc_path field)) "json_bit")))))]
                (testing "json-unfolding is disabled by default"
                  (is (false? (:json_unfolding field))))
                (testing "nested fields are not present since json unfolding is disabled by default"
                  (is (empty? (nested-fields))))
                (testing "nested fields are added when json unfolding is enabled"
                  (enable-json-unfolding! true)
                  (sync/sync-database! database)
                  (is (seq (nested-fields))))
                (testing "nested fields are removed when json unfolding is disabled again"
                  (enable-json-unfolding! false)
                  (sync/sync-database! database)
                  (is (empty? (nested-fields))))))))))))
>>>>>>> cd7a34eb
<|MERGE_RESOLUTION|>--- conflicted
+++ resolved
@@ -735,25 +735,6 @@
   (mt/test-drivers (mt/normal-drivers-with-feature :nested-field-columns)
     (when-not (mysql-test/is-mariadb? (u/id (mt/db)))
       (mt/dataset json
-<<<<<<< HEAD
-        (let [field (t2/select-one Field :id (mt/id :json :json_bit))
-              enable-json-unfolding! (fn [v]
-                                       (mt/user-http-request :crowberto :put 200 (format "field/%d" (mt/id :json :json_bit))
-                                                             (assoc field :json_unfolding v)))
-              nested-fields          (fn []
-                                       (->> (t2/select Field :table_id (mt/id :json) :active true :nfc_path [:not= nil])
-                                            (filter (fn [field] (= (first (:nfc_path field)) "json_bit")))))]
-          (testing "json-unfolding is enabled by default"
-            (is (true? (:json_unfolding field))))
-          (testing "nested fields are present since json unfolding is enabled by default"
-            (is (seq (nested-fields))))
-          (testing "nested fields are removed when json unfolding is disabled"
-            (enable-json-unfolding! false)
-            (is (empty? (nested-fields))))
-          (testing "nested fields are added when json unfolding is enabled again"
-            (enable-json-unfolding! true)
-            (is (seq (nested-fields)))))))))
-=======
         ;; Create a new database with the same details as the json dataset, with json unfolding enabled by default
         (let [database (t2/select-one Database :id (mt/id))]
           (mt/with-temp* [Database [database {:engine driver/*driver*, :details (assoc (:details database) :json-unfolding true)}]]
@@ -773,13 +754,10 @@
                   (is (seq (nested-fields))))
                 (testing "nested fields are removed when json unfolding is disabled"
                   (enable-json-unfolding! false)
-                  (sync/sync-database! database)
                   (is (empty? (nested-fields))))
                 (testing "nested fields are added when json unfolding is enabled again"
                   (enable-json-unfolding! true)
-                  (sync/sync-database! database)
                   (is (seq (nested-fields))))))))))))
->>>>>>> cd7a34eb
 
 (deftest json-unfolding-default-false-test
   (mt/test-drivers (mt/normal-drivers-with-feature :nested-field-columns)
@@ -789,29 +767,6 @@
           ;; Create a new database with the same details as the json dataset, with json unfolding disabled by default
           (mt/with-temp* [Database [database {:engine driver/*driver*, :details (assoc (:details database) :json-unfolding false)}]]
             (mt/with-db database
-<<<<<<< HEAD
-            ;; Sync the new database
-            (sync/sync-database! database)
-            (let [field (t2/select-one Field :id (mt/id :json :json_bit))
-                  enable-json-unfolding! (fn [v]
-                                           (mt/user-http-request :crowberto :put 200 (format "field/%d" (mt/id :json :json_bit))
-                                                                 (assoc field :json_unfolding v)))
-                  nested-fields (fn []
-                                  (->> (t2/select Field :table_id (mt/id :json) :active true :nfc_path [:not= nil])
-                                       (filter (fn [field] (= (first (:nfc_path field)) "json_bit")))))]
-              (testing "json-unfolding is disabled by default"
-                (is (false? (:json_unfolding field))))
-              (testing "nested fields are not present since json unfolding is disabled by default"
-                (is (empty? (nested-fields))))
-              (testing "nested fields are added when json unfolding is enabled"
-                (enable-json-unfolding! true)
-                ;; Wait for sync to complete asynchronously
-                (Thread/sleep 200)
-                (is (seq (nested-fields))))
-              (testing "nested fields are removed when json unfolding is disabled again"
-                (enable-json-unfolding! false)
-                (is (empty? (nested-fields))))))))))))
-=======
               ;; Sync the new database
               (sync/sync-database! database)
               (let [field (t2/select-one Field :id (mt/id :json :json_bit))
@@ -827,10 +782,7 @@
                   (is (empty? (nested-fields))))
                 (testing "nested fields are added when json unfolding is enabled"
                   (enable-json-unfolding! true)
-                  (sync/sync-database! database)
                   (is (seq (nested-fields))))
                 (testing "nested fields are removed when json unfolding is disabled again"
                   (enable-json-unfolding! false)
-                  (sync/sync-database! database)
-                  (is (empty? (nested-fields))))))))))))
->>>>>>> cd7a34eb
+                  (is (empty? (nested-fields))))))))))))