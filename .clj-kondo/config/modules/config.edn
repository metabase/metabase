--- conflicted
+++ resolved
@@ -498,11 +498,8 @@
            premium-features
            public-settings
            request
-<<<<<<< HEAD
+           session
            sso
-=======
-           session
->>>>>>> 1e1a8ffa
            util}}
 
   sso
@@ -685,12 +682,8 @@
   {:api #{metabase-enterprise.sso.api.routes
           metabase-enterprise.sso.integrations.sso-settings
           metabase-enterprise.sso.integrations.sso-utils}
-<<<<<<< HEAD
-   :uses #{api channel embed events models premium-features public-settings request sso util enterprise/scim}}
-=======
-   :uses #{api channel embed events integrations models premium-features public-settings request session util
+   :uses #{api channel embed events integrations models premium-features public-settings request sso session util
            enterprise/scim}}
->>>>>>> 1e1a8ffa
 
   enterprise/stale
   {:api  #{metabase-enterprise.stale.routes}
