---
title: "Embedded analytics SDK - components"
---

# Embedded analytics SDK - questions

{% include beta-blockquote.html %}

{% include plans-blockquote.html feature="Embedded analytics SDK" sdk=true %}

There are different ways you can embed questions:

- [Static question](#embedding-a-static-question). Embeds a chart. Clicking on the chart doesn't do anything.
- [Interactive question](#embedding-an-interactive-question). Clicking on the chart gives you the drill-through menu.
- [Query builder](#embedding-the-query-builder). Embeds the graphical query builder without a pre-defined query.

## Embedding a static question

You can embed a static question using the `StaticQuestion` component.

The component has a default height, which can be customized by using the `height` prop. To inherit the height from the parent container, you can pass `100%` to the height prop.

```typescript
import React from "react";
import {MetabaseProvider, StaticQuestion} from "@metabase/embedding-sdk-react";

const config = {...}

export default function App() {
    const questionId = 1; // This is the question ID you want to embed

    return (
        <MetabaseProvider config={config}>
            <StaticQuestion questionId={questionId} withChartTypeSelector={false}/>
        </MetabaseProvider>
    );
}
```

## Embedding an interactive question

You can embed an interactive question using the `InteractiveQuestion` component.

```typescript
import React from "react";
import {MetabaseProvider, InteractiveQuestion} from "@metabase/embedding-sdk-react";

const config = {...}

export default function App() {
    const questionId = 1; // This is the question ID you want to embed

    return (
        <MetabaseProvider config={config}>
            <InteractiveQuestion questionId={questionId}/>
        </MetabaseProvider>
    );
}
```

## Question props

| Prop                  | Type                                                                 | Description                                                                                                                                                                                                                                                                                                        |
| --------------------- | -------------------------------------------------------------------- | ------------------------------------------------------------------------------------------------------------------------------------------------------------------------------------------------------------------------------------------------------------------------------------------------------------------ |
| questionId            | number or string                                                     | (required) The ID of the question. This is either:<br>- The numerical ID when accessing a question link, e.g., `http://localhost:3000/question/1-my-question` where the ID is `1`.<br>- The `entity_id` key of the question object. You can find a question's entity ID in the info panel when viewing a question. |
| plugins               | `{ mapQuestionClickActions: Function }` or null                      | Additional mapper function to override or add drill-down menu.                                                                                                                                                                                                                                                     |
| height                | number or string                                                     | (optional) A number or string specifying a CSS size value that specifies the height of the component                                                                                                                                                                                                               |
| entityTypeFilter      | string array; options include "table", "question", "model", "metric" | (optional) An array that specifies which entity types are available in the data picker                                                                                                                                                                                                                             |
| isSaveEnabled         | boolean                                                              | (optional) Whether people can save the question.                                                                                                                                                                                                                                                                   |
| withResetButton       | boolean                                                              | (optional, default: `true`) Determines whether a reset button is displayed. Only relevant when using the default layout                                                                                                                                                                                            |
| withChartTypeSelector | boolean                                                              | (optional, default: `true`) Determines whether the chart type selector is shown. Only relevant when using the default layout.                                                                                                                                                                                      |
| title                 | boolean or string or `ReactNode` or `() => ReactNode`                | (optional) Determines whether the question title is displayed, and allows a custom title to be displayed instead of the default question title. Shown by default. Only Only applicable to interactive questions when using the default layout.                                                                     |
| onBeforeSave          | `() => void`                                                         | (optional) A callback function that triggers before saving. Only relevant when `isSaveEnabled = true`.                                                                                                                                                                                                             |
| onSave                | `() => void`                                                         | (optional) A callback function that triggers when a user saves the question. Only relevant when `isSaveEnabled = true`.                                                                                                                                                                                            |
<<<<<<< HEAD
| saveToCollectionId    | number                                                               | (optional) The target collection to save the question to. This will hide the collection picker from the save modal. Only applicable to static questions.                                                                                                                                                           |
| initialSqlParameters  | `Record<string, string \| string[]>`                                 | (optional) A mapping of [SQL parameters names](../../questions/native-editor/sql-parameters.md) to parameter values, such as `{ product_id: "42" }`.                                                                                                                                                               |

## Passing SQL parameters to questions

You can pass parameter values to questions defined with SQL via the `initialSqlParameters` prop, in the format of `{parameter_name: parameter_value}`. Learn more about [SQL parameters](../../questions/native-editor/sql-parameters.md).

```typescript
{% raw %}
<StaticQuestion questionId={questionId} initialSqlParameters={{ product_id: 50 }} />
{% endraw %}
```
=======
| saveToCollectionId    | number                                                               | (optional) The target collection to save the question to. This will hide the collection picker from the save modal. Only applicable to interactive questions.                                                                                                                                                      |
>>>>>>> 1563e743

## Customizing interactive questions

By default, the Embedded analytics SDK provides a default layout for interactive questions that allows you to view your questions, apply filters and aggregations, and access functionality within the query builder.

Here's an example of using the `InteractiveQuestion` component with its default layout:

```typescript
<InteractiveQuestion questionId={95} />
```

To customize the layout, use namespaced components within the `InteractiveQuestion` component. For example:

```typescript
{% raw %}
<InteractiveQuestion questionId={95}>
  <div
    style={{
      display: "flex",
      flexDirection: "column",
      alignItems: "center",
      justifyContent: "center",
    }}
  >
    <div style={{ display: "grid", placeItems: "center" }}>
      <InteractiveQuestion.Title />
      <InteractiveQuestion.ResetButton />
    </div>
    <div
      style={{
        display: "flex",
        alignItems: "center",
        justifyContent: "flex-start",
        overflow: "hidden",
      }}
    >
      <div style={{ width: "100%" }}>
        <InteractiveQuestion.QuestionVisualization />
      </div>
      <div style={{ display: "flex", flex: 1, overflow: "scroll" }}>
        <InteractiveQuestion.Summarize />
      </div>
    </div>
    <div style={{ display: "flex", flexDirection: "column" }}>
      <InteractiveQuestion.Filter />
    </div>
  </div>
</InteractiveQuestion>
{% endraw %}
```

## Interactive question components

These components are available via the `InteractiveQuestion` namespace (e.g., `<InteractiveQuestion.Filter />`).

| Component               | Info                                                                                                                         |
| ----------------------- | ---------------------------------------------------------------------------------------------------------------------------- |
| `BackButton`            | The back button, which provides `back` functionality for the InteractiveDashboard                                            |
| `FilterBar`             | The row of badges that contains the current filters that are applied to the question                                         |
| `Filter`                | The Filter pane containing all possible filters                                                                              |
| `FilterPicker`          | Picker for adding a new filter to the question                                                                               |
| `FilterButton`          | The button used in the default layout to open the Filter pane. You can replace this button with your own implementation.     |
| `ResetButton`           | The button used to reset the question after the question has been modified with filters/aggregations/etc                     |
| `Title`                 | The question's title                                                                                                         |
| `SaveButton`            | Button for saving the question.                                                                                              |
| `Summarize`             | The Summarize pane containing all possible aggregations                                                                      |
| `SummarizeButton`       | The button used in the default layout to open the Summarize pane. You can replace this button with your own implementation.  |
| `Notebook`              | The Notebook editor that allows for more filter, aggregation, and custom steps                                               |
| `NotebookButton`        | The button used in the default layout to open the Notebook editor. You can replace this button with your own implementation. |
| `QuestionVisualization` | The chart visualization for the question                                                                                     |
| `QuestionSettings`      | The settings for the current visualization                                                                                   |

## Interactive question plugins

You can use plugins to add custom functionality to your questions.

### `mapQuestionClickActions`

This plugin allows you to add custom actions to the click-through menu of an interactive question. You can add and
customize the appearance and behavior of the custom actions.

```typescript
// You can provide a custom action with your own `onClick` logic.
const createCustomAction = clicked => ({
  buttonType: "horizontal",
  name: "client-custom-action",
  section: "custom",
  type: "custom",
  icon: "chevronright",
  title: "Hello from the click app!!!",
  onClick: ({ closePopover }) => {
    alert(`Clicked ${clicked.column?.name}: ${clicked.value}`);
    closePopover();
  },
});

// Or customize the appearance of the custom action to suit your need.
const createCustomActionWithView = clicked => ({
  name: "client-custom-action-2",
  section: "custom",
  type: "custom",
  view: ({ closePopover }) => (
    <button
      className="tw-text-base tw-text-yellow-900 tw-bg-slate-400 tw-rounded-lg"
      onClick={() => {
        alert(`Clicked ${clicked.column?.name}: ${clicked.value}`);
        closePopover();
      }}
    >
      Custom element
    </button>
  ),
});

const plugins = {
  /**
   * You will have access to default `clickActions` that Metabase renders by default.
   * So you could decide if you want to add custom actions, remove certain actions, etc.
   */
  mapQuestionClickActions: (clickActions, clicked) => {
    return [
      ...clickActions,
      createCustomAction(clicked),
      createCustomActionWithView(clicked),
    ];
  },
};

const questionId = 1; // This is the question ID you want to embed

return (
  <MetabaseProvider config={config} pluginsConfig={plugins}>
    <InteractiveQuestion questionId={questionId} />
  </MetabaseProvider>
);
```

## Embedding an editable interactive question

You can edit an existing question using the query builder by passing the `isSaveEnabled` prop on the `InteractiveQuestion` component.

```tsx
import React from "react";
import {MetabaseProvider, InteractiveQuestion} from "@metabase/embedding-sdk-react";

const config = {...}

export default function App() {
    return (
        <MetabaseProvider config={config}>
            <InteractiveQuestion questionId={1} isSaveEnabled />
        </MetabaseProvider>
    );
}
```

## Embedding the query builder

With the `CreateQuestion` component, you can embed the query builder without a pre-defined question.

This component is built on top of the `InteractiveQuestion` component with [namespaced components](#interactive-question-components). It [shares the same props as InteractiveQuestion](#question-props), except it lacks the `questionId` prop and the ability to pass custom children.

To customize the question editor's layout, use the `InteractiveQuestion` component [directly with a custom `children` prop](#customizing-interactive-questions).

```tsx
import React from "react";
import {MetabaseProvider, CreateQuestion} from "@metabase/embedding-sdk-react";

const config = {...}

export default function App() {
    return (
        <MetabaseProvider config={config}>
            <CreateQuestion />
        </MetabaseProvider>
    );
}
```<|MERGE_RESOLUTION|>--- conflicted
+++ resolved
@@ -72,8 +72,7 @@
 | title                 | boolean or string or `ReactNode` or `() => ReactNode`                | (optional) Determines whether the question title is displayed, and allows a custom title to be displayed instead of the default question title. Shown by default. Only Only applicable to interactive questions when using the default layout.                                                                     |
 | onBeforeSave          | `() => void`                                                         | (optional) A callback function that triggers before saving. Only relevant when `isSaveEnabled = true`.                                                                                                                                                                                                             |
 | onSave                | `() => void`                                                         | (optional) A callback function that triggers when a user saves the question. Only relevant when `isSaveEnabled = true`.                                                                                                                                                                                            |
-<<<<<<< HEAD
-| saveToCollectionId    | number                                                               | (optional) The target collection to save the question to. This will hide the collection picker from the save modal. Only applicable to static questions.                                                                                                                                                           |
+| saveToCollectionId    | number                                                               | (optional) The target collection to save the question to. This will hide the collection picker from the save modal. Only applicable to interactive questions.                                                                                                                                                      |
 | initialSqlParameters  | `Record<string, string \| string[]>`                                 | (optional) A mapping of [SQL parameters names](../../questions/native-editor/sql-parameters.md) to parameter values, such as `{ product_id: "42" }`.                                                                                                                                                               |
 
 ## Passing SQL parameters to questions
@@ -85,9 +84,6 @@
 <StaticQuestion questionId={questionId} initialSqlParameters={{ product_id: 50 }} />
 {% endraw %}
 ```
-=======
-| saveToCollectionId    | number                                                               | (optional) The target collection to save the question to. This will hide the collection picker from the save modal. Only applicable to interactive questions.                                                                                                                                                      |
->>>>>>> 1563e743
 
 ## Customizing interactive questions
 
