--- conflicted
+++ resolved
@@ -125,10 +125,7 @@
   areaStackInterpolateMissingValues,
   barStackDisplayOverridesSeriesDisplays,
   areaStackAllSeriesWithoutInterpolation,
-<<<<<<< HEAD
+  areaOverBar,
   barAutoFormattingCompact,
   barAutoFormattingFull,
-=======
-  areaOverBar,
->>>>>>> 498f9a03
 };