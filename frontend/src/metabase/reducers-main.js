--- conflicted
+++ resolved
@@ -43,11 +43,7 @@
   alert,
   dashboard,
   parameters: combineReducers(parameters),
-<<<<<<< HEAD
-=======
-  home: combineReducers(home),
   metabot: combineReducers(metabot),
->>>>>>> 338666fa
   pulse: combineReducers(pulse),
   qb: combineReducers(qb),
   reference,
