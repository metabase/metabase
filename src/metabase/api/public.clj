(ns metabase.api.public
  "Metabase API endpoints for viewing publicly-accessible Cards and Dashboards."
  (:require
   [cheshire.core :as json]
   [clojure.core.async :as a]
   [compojure.core :refer [GET]]
   [medley.core :as m]
   [metabase.actions.execution :as actions.execution]
   [metabase.api.common :as api]
   [metabase.api.common.validation :as validation]
   [metabase.api.dashboard :as api.dashboard]
   [metabase.api.dataset :as api.dataset]
   [metabase.api.field :as api.field]
   [metabase.async.util :as async.u]
   [metabase.db.util :as mdb.u]
   [metabase.mbql.util :as mbql.u]
   [metabase.models.card :as card :refer [Card]]
   [metabase.models.dashboard :refer [Dashboard]]
   [metabase.models.dimension :refer [Dimension]]
   [metabase.models.field :refer [Field]]
   [metabase.models.interface :as mi]
   [metabase.models.params :as params]
   [metabase.query-processor :as qp]
   [metabase.query-processor.card :as qp.card]
   [metabase.query-processor.dashboard :as qp.dashboard]
   [metabase.query-processor.error-type :as qp.error-type]
   [metabase.query-processor.middleware.constraints :as qp.constraints]
   [metabase.query-processor.pivot :as qp.pivot]
   [metabase.query-processor.streaming :as qp.streaming]
   [metabase.util :as u]
   [metabase.util.embed :as embed]
   [metabase.util.i18n :refer [tru]]
   [metabase.util.schema :as su]
   [schema.core :as s]
   [throttle.core :as throttle]
   [toucan.db :as db]
   [toucan.hydrate :refer [hydrate]])
  (:import
   (clojure.lang ExceptionInfo)))

(def ^:private ^:const ^Integer default-embed-max-height 800)
(def ^:private ^:const ^Integer default-embed-max-width 1024)


;;; -------------------------------------------------- Public Cards --------------------------------------------------

(defn- remove-card-non-public-columns
  "Remove everyting from public `card` that shouldn't be visible to the general public."
  [card]
  (mi/instance
   Card
   (u/select-nested-keys card [:id :name :description :display :visualization_settings
                               [:dataset_query :type [:native :template-tags]]])))

(defn public-card
  "Return a public Card matching key-value `conditions`, removing all columns that should not be visible to the general
   public. Throws a 404 if the Card doesn't exist."
  [& conditions]
  (-> (api/check-404 (apply db/select-one [Card :id :dataset_query :description :display :name :visualization_settings]
                            :archived false, conditions))
      remove-card-non-public-columns
      (hydrate :param_fields)))

(defn- card-with-uuid [uuid] (public-card :public_uuid uuid))

#_{:clj-kondo/ignore [:deprecated-var]}
(api/defendpoint-schema GET "/card/:uuid"
  "Fetch a publicly-accessible Card an return query results as well as `:card` information. Does not require auth
   credentials. Public sharing must be enabled."
  [uuid]
  (validation/check-public-sharing-enabled)
  (card-with-uuid uuid))

(defmulti ^:private transform-results
  "Transform results to be suitable for a public endpoint"
  {:arglists '([results])}
  :status)

(defmethod transform-results :default
  [x]
  x)

(defmethod transform-results :completed
  [results]
  (u/select-nested-keys
   results
   [[:data :cols :rows :rows_truncated :insights :requested_timezone :results_timezone]
    [:json_query :parameters]
    :status]))

(defmethod transform-results :failed
  [{error-type :error_type, :as results}]
  ;; if the query failed instead, unless the error type is specified and is EXPLICITLY allowed to be shown for embeds,
  ;; instead of returning anything about the query just return a generic error message
  (merge
   (select-keys results [:status :error :error_type])
   (when-not (qp.error-type/show-in-embeds? error-type)
     {:error (tru "An error occurred while running the query.")})))

(defn public-reducedf
  "Reducer function for public data"
  [orig-reducedf]
  (fn [final-metadata context]
    (orig-reducedf (transform-results final-metadata) context)))

(defn- run-query-for-card-with-id-async-run-fn
  "Create the `:run` function used for [[run-query-for-card-with-id-async]] and [[public-dashcard-results-async]]."
  [qp-runner export-format]
  (fn [query info]
    (qp.streaming/streaming-response
        [{:keys [reducedf], :as context} export-format (u/slugify (:card-name info))]
        (let [context  (assoc context :reducedf (public-reducedf reducedf))
              in-chan  (binding [api/*current-user-permissions-set* (atom #{"/"})]
                         (qp-runner query info context))
              out-chan (a/promise-chan (map transform-results))]
          (async.u/promise-pipe in-chan out-chan)
          out-chan))))

(defn run-query-for-card-with-id-async
  "Run the query belonging to Card with `card-id` with `parameters` and other query options (e.g. `:constraints`).
  Returns a `StreamingResponse` object that should be returned as the result of an API endpoint."
  [card-id export-format parameters & {:keys [qp-runner]
                                       :or   {qp-runner qp/process-query-and-save-execution!}
                                       :as   options}]
  {:pre [(integer? card-id)]}
  ;; run this query with full superuser perms
  ;;
  ;; we actually need to bind the current user perms here twice, once so `card-api` will have the full perms when it
  ;; tries to do the `read-check`, and a second time for when the query is ran (async) so the QP middleware will have
  ;; the correct perms
  (binding [api/*current-user-permissions-set* (atom #{"/"})]
    (m/mapply qp.card/run-query-for-card-async card-id export-format
              :parameters parameters
              :context    :public-question
              :run        (run-query-for-card-with-id-async-run-fn qp-runner export-format)
              options)))

(s/defn ^:private run-query-for-card-with-public-uuid-async
  "Run query for a *public* Card with UUID. If public sharing is not enabled, this throws an exception. Returns a
  `StreamingResponse` object that should be returned as the result of an API endpoint."
  [uuid export-format parameters & options]
  (validation/check-public-sharing-enabled)
  (let [card-id (api/check-404 (db/select-one-id Card :public_uuid uuid, :archived false))]
    (apply run-query-for-card-with-id-async card-id export-format parameters options)))

#_{:clj-kondo/ignore [:deprecated-var]}
(api/defendpoint-schema ^:streaming GET "/card/:uuid/query"
  "Fetch a publicly-accessible Card an return query results as well as `:card` information. Does not require auth
   credentials. Public sharing must be enabled."
  [uuid parameters]
  {parameters (s/maybe su/JSONStringPlumatic)}
  (run-query-for-card-with-public-uuid-async uuid :api (json/parse-string parameters keyword)))

#_{:clj-kondo/ignore [:deprecated-var]}
(api/defendpoint-schema ^:streaming GET "/card/:uuid/query/:export-format"
  "Fetch a publicly-accessible Card and return query results in the specified format. Does not require auth
   credentials. Public sharing must be enabled."
  [uuid export-format :as {{:keys [parameters]} :params}]
  {parameters    (s/maybe su/JSONStringPlumatic)
   export-format api.dataset/ExportFormat}
  (run-query-for-card-with-public-uuid-async
   uuid
   export-format
   (json/parse-string parameters keyword)
   :constraints nil
   :middleware {:process-viz-settings? true
                :js-int-to-string?     false
                :format-rows?          false}))


;;; ----------------------------------------------- Public Dashboards ------------------------------------------------

(defn public-dashboard
  "Return a public Dashboard matching key-value `conditions`, removing all columns that should not be visible to the
   general public. Throws a 404 if the Dashboard doesn't exist."
  [& conditions]
  (-> (api/check-404 (apply db/select-one [Dashboard :name :description :id :parameters], :archived false, conditions))
      (hydrate [:ordered_cards :card :series :dashcard/action] :param_fields)
      api.dashboard/add-query-average-durations
      (update :ordered_cards (fn [dashcards]
                               (for [dashcard dashcards]
                                 (-> (select-keys dashcard [:id :card :card_id :dashboard_id :series :col :row :size_x
                                                            :size_y :parameter_mappings :visualization_settings :action])
                                     (update :card remove-card-non-public-columns)
                                     (update :series (fn [series]
                                                       (for [series series]
                                                         (remove-card-non-public-columns series))))))))))

(defn- dashboard-with-uuid [uuid] (public-dashboard :public_uuid uuid))

#_{:clj-kondo/ignore [:deprecated-var]}
(api/defendpoint-schema GET "/dashboard/:uuid"
  "Fetch a publicly-accessible Dashboard. Does not require auth credentials. Public sharing must be enabled."
  [uuid]
  (validation/check-public-sharing-enabled)
  (dashboard-with-uuid uuid))

;; TODO -- this should probably have a name like `run-query-for-dashcard...` so it matches up with
;; [[run-query-for-card-with-id-async]]
(defn public-dashcard-results-async
  "Return the results of running a query for Card with `card-id` belonging to Dashboard with `dashboard-id` via
  `dashcard-id`. `card-id`, `dashboard-id`, and `dashcard-id` are all required; other parameters are optional:

  * `parameters`    - MBQL query parameters, either already parsed or as a serialized JSON string
  * `export-format` - `:api` (default format with metadata), `:json` (results only), `:csv`, or `:xslx`. Default: `:api`
  * `qp-runner`     - QP function to run the query with. Default [[qp/process-query-and-save-execution!]]

  Throws a 404 immediately if the Card isn't part of the Dashboard. Returns a `StreamingResponse`."
  {:arglists '([& {:keys [dashboard-id card-id dashcard-id export-format parameters] :as options}])}
  [& {:keys [export-format parameters qp-runner]
      :or   {qp-runner     qp/process-query-and-save-execution!
             export-format :api}
      :as   options}]
  (let [options (merge
                 {:context     :public-dashboard
                  :constraints (qp.constraints/default-query-constraints)}
                 options
                 {:parameters    (cond-> parameters
                                   (string? parameters) (json/parse-string keyword))
                  :export-format export-format
                  :qp-runner     qp-runner
                  :run           (run-query-for-card-with-id-async-run-fn qp-runner export-format)})]
    ;; Run this query with full superuser perms. We don't want the various perms checks failing because there are no
    ;; current user perms; if this Dashcard is public you're by definition allowed to run it without a perms check
    ;; anyway
    (binding [api/*current-user-permissions-set* (atom #{"/"})]
      (m/mapply qp.dashboard/run-query-for-dashcard-async options))))

#_{:clj-kondo/ignore [:deprecated-var]}
(api/defendpoint-schema ^:streaming GET "/dashboard/:uuid/dashcard/:dashcard-id/card/:card-id"
  "Fetch the results for a Card in a publicly-accessible Dashboard. Does not require auth credentials. Public
   sharing must be enabled."
  [uuid card-id dashcard-id parameters]
  {parameters (s/maybe su/JSONStringPlumatic)}
  (validation/check-public-sharing-enabled)
  (let [dashboard-id (api/check-404 (db/select-one-id Dashboard :public_uuid uuid, :archived false))]
    (public-dashcard-results-async
     :dashboard-id  dashboard-id
     :card-id       card-id
     :dashcard-id   dashcard-id
     :export-format :api
     :parameters    parameters)))

<<<<<<< HEAD
#_{:clj-kondo/ignore [:deprecated-var]}
=======
(api/defendpoint-schema GET "/dashboard/:uuid/dashcard/:dashcard-id/execute"
  "Fetches the values for filling in execution parameters. Pass PK parameters and values to select."
  [uuid dashcard-id parameters]
  {dashcard-id su/IntGreaterThanZero
   parameters su/JSONString}
  (validation/check-public-sharing-enabled)
  (let [dashboard-id (api/check-404 (db/select-one-id Dashboard :public_uuid uuid, :archived false))]
    (actions.execution/fetch-values dashboard-id dashcard-id (json/parse-string parameters))))

(def ^:private dashcard-execution-throttle (throttle/make-throttler :dashcard-id :attempts-threshold 5000))

(api/defendpoint-schema POST "/dashboard/:uuid/dashcard/:dashcard-id/execute"
  "Execute the associated Action in the context of a `Dashboard` and `DashboardCard` that includes it.

   `parameters` should be the mapped dashboard parameters with values.
   `extra_parameters` should be the extra, user entered parameter values."
  [uuid dashcard-id :as {{:keys [parameters], :as _body} :body}]
  {dashcard-id su/IntGreaterThanZero
   parameters (s/maybe {s/Keyword s/Any})}
  (let [throttle-message (try
                           (throttle/check dashcard-execution-throttle dashcard-id)
                           nil
                           (catch ExceptionInfo e
                             (get-in (ex-data e) [:errors :dashcard-id])))
        throttle-time (when throttle-message
                        (second (re-find #"You must wait ([0-9]+) seconds" throttle-message)))]
    (if throttle-message
      (cond-> {:status 429
               :body throttle-message}
        throttle-time (assoc :headers {"Retry-After" throttle-time}))
      (do
        (validation/check-public-sharing-enabled)
        (let [dashboard-id (api/check-404 (db/select-one-id Dashboard :public_uuid uuid, :archived false))]
          ;; Run this query with full superuser perms. We don't want the various perms checks
          ;; failing because there are no current user perms; if this Dashcard is public
          ;; you're by definition allowed to run it without a perms check anyway
          (binding [api/*current-user-permissions-set* (delay #{"/"})]
            ;; Undo middleware string->keyword coercion
            (actions.execution/execute-dashcard! dashboard-id dashcard-id (update-keys parameters name))))))))

>>>>>>> d03cc876
(api/defendpoint-schema GET "/oembed"
  "oEmbed endpoint used to retreive embed code and metadata for a (public) Metabase URL."
  [url format maxheight maxwidth]
  ;; the format param is not used by the API, but is required as part of the oEmbed spec: http://oembed.com/#section2
  ;; just return an error if `format` is specified and it's anything other than `json`.
  {url       su/NonBlankStringPlumatic
   format    (s/maybe (s/enum "json"))
   maxheight (s/maybe su/IntStringPlumatic)
   maxwidth  (s/maybe su/IntStringPlumatic)}
  (let [height (if maxheight (Integer/parseInt maxheight) default-embed-max-height)
        width  (if maxwidth  (Integer/parseInt maxwidth)  default-embed-max-width)]
    {:version "1.0"
     :type    "rich"
     :width   width
     :height  height
     :html    (embed/iframe url width height)}))


;;; +----------------------------------------------------------------------------------------------------------------+
;;; |                                        FieldValues, Search, Remappings                                         |
;;; +----------------------------------------------------------------------------------------------------------------+

;;; -------------------------------------------------- Field Values --------------------------------------------------

(defn- query->referenced-field-ids
  "Get the IDs of all Fields referenced by an MBQL `query` (not including any parameters)."
  [query]
  (mbql.u/match (:query query) [:field id _] id))

(defn- card->referenced-field-ids
  "Return a set of all Field IDs referenced by `card`, in both the MBQL query itself and in its parameters ('template
  tags')."
  [card]
  (set (concat (query->referenced-field-ids (:dataset_query card))
               (params/card->template-tag-field-ids card))))

(defn- check-field-is-referenced-by-card
  "Check to make sure the query for Card with `card-id` references Field with `field-id`. Otherwise, or if the Card
  cannot be found, throw an Exception."
  [field-id card-id]
  (let [card                 (api/check-404 (db/select-one [Card :dataset_query] :id card-id))
        referenced-field-ids (card->referenced-field-ids card)]
    (api/check-404 (contains? referenced-field-ids field-id))))

(defn- check-search-field-is-allowed
  "Check whether a search Field is allowed to be used in conjunction with another Field. A search Field is allowed if
  *any* of the following conditions is true:

  *  `search-field-id` and `field-id` are both the same Field
  *  `search-field-id` is equal to the other Field's Dimension's `human-readable-field-id`
  *  field is a `:type/PK` Field and search field is a `:type/Name` Field belonging to the same Table.

  If none of these conditions are met, you are not allowed to use the search field in combination with the other
  field, and an 400 exception will be thrown."
  [field-id search-field-id]
  {:pre [(integer? field-id) (integer? search-field-id)]}
  (api/check-400
   (or (= field-id search-field-id)
       (db/exists? Dimension :field_id field-id, :human_readable_field_id search-field-id)
       ;; just do a couple small queries to figure this out, we could write a fancy query to join Field against itself
       ;; and do this in one but the extra code complexity isn't worth it IMO
       (when-let [table-id (db/select-one-field :table_id Field :id field-id, :semantic_type (mdb.u/isa :type/PK))]
         (db/exists? Field :id search-field-id, :table_id table-id, :semantic_type (mdb.u/isa :type/Name))))))


(defn- check-field-is-referenced-by-dashboard
  "Check that `field-id` belongs to a Field that is used as a parameter in a Dashboard with `dashboard-id`, or throw a
  404 Exception."
  [field-id dashboard-id]
  (let [param-field-ids (params/dashboard->param-field-ids (api/check-404 (db/select-one Dashboard :id dashboard-id)))]
    (api/check-404 (contains? param-field-ids field-id))))

(defn card-and-field-id->values
  "Return the FieldValues for a Field with `field-id` that is referenced by Card with `card-id`."
  [card-id field-id]
  (check-field-is-referenced-by-card field-id card-id)
  (api.field/field->values (db/select-one Field :id field-id)))

#_{:clj-kondo/ignore [:deprecated-var]}
(api/defendpoint-schema GET "/card/:uuid/field/:field-id/values"
  "Fetch FieldValues for a Field that is referenced by a public Card."
  [uuid field-id]
  (validation/check-public-sharing-enabled)
  (let [card-id (db/select-one-id Card :public_uuid uuid, :archived false)]
    (card-and-field-id->values card-id field-id)))

(defn dashboard-and-field-id->values
  "Return the FieldValues for a Field with `field-id` that is referenced by Card with `card-id` which itself is present
  in Dashboard with `dashboard-id`."
  [dashboard-id field-id]
  (check-field-is-referenced-by-dashboard field-id dashboard-id)
  (api.field/field->values (db/select-one Field :id field-id)))

#_{:clj-kondo/ignore [:deprecated-var]}
(api/defendpoint-schema GET "/dashboard/:uuid/field/:field-id/values"
  "Fetch FieldValues for a Field that is referenced by a Card in a public Dashboard."
  [uuid field-id]
  (validation/check-public-sharing-enabled)
  (let [dashboard-id (api/check-404 (db/select-one-id Dashboard :public_uuid uuid, :archived false))]
    (dashboard-and-field-id->values dashboard-id field-id)))


;;; --------------------------------------------------- Searching ----------------------------------------------------

(defn search-card-fields
  "Wrapper for `metabase.api.field/search-values` for use with public/embedded Cards. See that functions
  documentation for a more detailed explanation of exactly what this does."
  [card-id field-id search-id value limit]
  (check-field-is-referenced-by-card field-id card-id)
  (check-search-field-is-allowed field-id search-id)
  (api.field/search-values (db/select-one Field :id field-id) (db/select-one Field :id search-id) value limit))

(defn search-dashboard-fields
  "Wrapper for `metabase.api.field/search-values` for use with public/embedded Dashboards. See that functions
  documentation for a more detailed explanation of exactly what this does."
  [dashboard-id field-id search-id value limit]
  (check-field-is-referenced-by-dashboard field-id dashboard-id)
  (check-search-field-is-allowed field-id search-id)
  (api.field/search-values (db/select-one Field :id field-id) (db/select-one Field :id search-id) value limit))

#_{:clj-kondo/ignore [:deprecated-var]}
(api/defendpoint-schema GET "/card/:uuid/field/:field-id/search/:search-field-id"
  "Search for values of a Field that is referenced by a public Card."
  [uuid field-id search-field-id value limit]
  {value su/NonBlankStringPlumatic
   limit (s/maybe su/IntStringGreaterThanZeroPlumatic)}
  (validation/check-public-sharing-enabled)
  (let [card-id (db/select-one-id Card :public_uuid uuid, :archived false)]
    (search-card-fields card-id field-id search-field-id value (when limit (Integer/parseInt limit)))))

#_{:clj-kondo/ignore [:deprecated-var]}
(api/defendpoint-schema GET "/dashboard/:uuid/field/:field-id/search/:search-field-id"
  "Search for values of a Field that is referenced by a Card in a public Dashboard."
  [uuid field-id search-field-id value limit]
  {value su/NonBlankStringPlumatic
   limit (s/maybe su/IntStringGreaterThanZeroPlumatic)}
  (validation/check-public-sharing-enabled)
  (let [dashboard-id (api/check-404 (db/select-one-id Dashboard :public_uuid uuid, :archived false))]
    (search-dashboard-fields dashboard-id field-id search-field-id value (when limit (Integer/parseInt limit)))))


;;; --------------------------------------------------- Remappings ---------------------------------------------------

(defn- field-remapped-values [field-id remapped-field-id, ^String value-str]
  (let [field          (api/check-404 (db/select-one Field :id field-id))
        remapped-field (api/check-404 (db/select-one Field :id remapped-field-id))]
    (check-search-field-is-allowed field-id remapped-field-id)
    (api.field/remapped-value field remapped-field (api.field/parse-query-param-value-for-field field value-str))))

(defn card-field-remapped-values
  "Return the reampped Field values for a Field referenced by a *Card*. This explanation is almost useless, so see the
  one in `metabase.api.field/remapped-value` if you would actually like to understand what is going on here."
  [card-id field-id remapped-field-id, ^String value-str]
  (check-field-is-referenced-by-card field-id card-id)
  (field-remapped-values field-id remapped-field-id value-str))

(defn dashboard-field-remapped-values
  "Return the reampped Field values for a Field referenced by a *Dashboard*. This explanation is almost useless, so see
  the one in `metabase.api.field/remapped-value` if you would actually like to understand what is going on here."
  [dashboard-id field-id remapped-field-id, ^String value-str]
  (check-field-is-referenced-by-dashboard field-id dashboard-id)
  (field-remapped-values field-id remapped-field-id value-str))

#_{:clj-kondo/ignore [:deprecated-var]}
(api/defendpoint-schema GET "/card/:uuid/field/:field-id/remapping/:remapped-id"
  "Fetch remapped Field values. This is the same as `GET /api/field/:id/remapping/:remapped-id`, but for use with public
  Cards."
  [uuid field-id remapped-id value]
  {value su/NonBlankStringPlumatic}
  (validation/check-public-sharing-enabled)
  (let [card-id (api/check-404 (db/select-one-id Card :public_uuid uuid, :archived false))]
    (card-field-remapped-values card-id field-id remapped-id value)))

#_{:clj-kondo/ignore [:deprecated-var]}
(api/defendpoint-schema GET "/dashboard/:uuid/field/:field-id/remapping/:remapped-id"
  "Fetch remapped Field values. This is the same as `GET /api/field/:id/remapping/:remapped-id`, but for use with public
  Dashboards."
  [uuid field-id remapped-id value]
  {value su/NonBlankStringPlumatic}
  (validation/check-public-sharing-enabled)
  (let [dashboard-id (db/select-one-id Dashboard :public_uuid uuid, :archived false)]
    (dashboard-field-remapped-values dashboard-id field-id remapped-id value)))

;;; ------------------------------------------------ Param Values -------------------------------------------------

#_{:clj-kondo/ignore [:deprecated-var]}
(api/defendpoint-schema GET "/dashboard/:uuid/params/:param-key/values"
  "Fetch filter values for dashboard parameter `param-key`."
  [uuid param-key :as {:keys [query-params]}]
  (let [dashboard (dashboard-with-uuid uuid)]
    (binding [api/*current-user-permissions-set* (atom #{"/"})]
      (api.dashboard/param-values dashboard param-key query-params))))

#_{:clj-kondo/ignore [:deprecated-var]}
(api/defendpoint-schema GET "/dashboard/:uuid/params/:param-key/search/:query"
  "Fetch filter values for dashboard parameter `param-key`, containing specified `query`."
  [uuid param-key query :as {:keys [query-params]}]
  (let [dashboard (dashboard-with-uuid uuid)]
    (binding [api/*current-user-permissions-set* (atom #{"/"})]
      (api.dashboard/param-values dashboard param-key query-params query))))

;;; ----------------------------------------------------- Pivot Tables -----------------------------------------------

;; TODO -- why do these endpoints START with `/pivot/` whereas the version in Dash
#_{:clj-kondo/ignore [:deprecated-var]}
(api/defendpoint-schema ^:streaming GET "/pivot/card/:uuid/query"
  "Fetch a publicly-accessible Card an return query results as well as `:card` information. Does not require auth
   credentials. Public sharing must be enabled."
  [uuid parameters]
  {parameters (s/maybe su/JSONStringPlumatic)}
  (run-query-for-card-with-public-uuid-async uuid :api (json/parse-string parameters keyword) :qp-runner qp.pivot/run-pivot-query))

#_{:clj-kondo/ignore [:deprecated-var]}
(api/defendpoint-schema ^:streaming GET "/pivot/dashboard/:uuid/dashcard/:dashcard-id/card/:card-id"
  "Fetch the results for a Card in a publicly-accessible Dashboard. Does not require auth credentials. Public
   sharing must be enabled."
  [uuid card-id dashcard-id parameters]
  {parameters (s/maybe su/JSONStringPlumatic)}
  (validation/check-public-sharing-enabled)
  (let [dashboard-id (api/check-404 (db/select-one-id Dashboard :public_uuid uuid, :archived false))]
    (public-dashcard-results-async
     :dashboard-id  dashboard-id
     :card-id       card-id
     :dashcard-id   dashcard-id
     :export-format :api
     :parameters    parameters :qp-runner qp.pivot/run-pivot-query)))

;;; ----------------------------------------- Route Definitions & Complaints -----------------------------------------

;; TODO - why don't we just make these routes have a bit of middleware that includes the
;; `validation/check-public-sharing-enabled` check in each of them? That way we don't need to remember to include the line in
;; every single endpoint definition here? Wouldn't that be 100x better?!
;;
;; TODO - also a smart person would probably just parse the UUIDs automatically in middleware as appropriate for
;;`/dashboard` vs `/card`
(api/define-routes)<|MERGE_RESOLUTION|>--- conflicted
+++ resolved
@@ -241,27 +241,26 @@
      :export-format :api
      :parameters    parameters)))
 
-<<<<<<< HEAD
-#_{:clj-kondo/ignore [:deprecated-var]}
-=======
+#_{:clj-kondo/ignore [:deprecated-var]}
 (api/defendpoint-schema GET "/dashboard/:uuid/dashcard/:dashcard-id/execute"
   "Fetches the values for filling in execution parameters. Pass PK parameters and values to select."
   [uuid dashcard-id parameters]
-  {dashcard-id su/IntGreaterThanZero
-   parameters su/JSONString}
+  {dashcard-id su/IntGreaterThanZeroPlumatic
+   parameters su/JSONStringPlumatic}
   (validation/check-public-sharing-enabled)
   (let [dashboard-id (api/check-404 (db/select-one-id Dashboard :public_uuid uuid, :archived false))]
     (actions.execution/fetch-values dashboard-id dashcard-id (json/parse-string parameters))))
 
 (def ^:private dashcard-execution-throttle (throttle/make-throttler :dashcard-id :attempts-threshold 5000))
 
+#_{:clj-kondo/ignore [:deprecated-var]}
 (api/defendpoint-schema POST "/dashboard/:uuid/dashcard/:dashcard-id/execute"
   "Execute the associated Action in the context of a `Dashboard` and `DashboardCard` that includes it.
 
    `parameters` should be the mapped dashboard parameters with values.
    `extra_parameters` should be the extra, user entered parameter values."
   [uuid dashcard-id :as {{:keys [parameters], :as _body} :body}]
-  {dashcard-id su/IntGreaterThanZero
+  {dashcard-id su/IntGreaterThanZeroPlumatic
    parameters (s/maybe {s/Keyword s/Any})}
   (let [throttle-message (try
                            (throttle/check dashcard-execution-throttle dashcard-id)
@@ -284,7 +283,6 @@
             ;; Undo middleware string->keyword coercion
             (actions.execution/execute-dashcard! dashboard-id dashcard-id (update-keys parameters name))))))))
 
->>>>>>> d03cc876
 (api/defendpoint-schema GET "/oembed"
   "oEmbed endpoint used to retreive embed code and metadata for a (public) Metabase URL."
   [url format maxheight maxwidth]
