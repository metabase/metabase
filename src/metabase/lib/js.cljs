(ns metabase.lib.js
  "JavaScript-friendly interface to the entire Metabase lib? This stuff will probably change a bit as MLv2 evolves.

  Note that in JS we've made the decision to make the stage number always be required as an explicit parameter, so we
  DO NOT need to expose the `stage-index = -1` arities of functions below. Generally we probably only need to export
  one arity... see TypeScript wrappers for actual usage."
  (:refer-clojure
   :exclude
   [filter])
  (:require
   [clojure.walk :as walk]
   [goog.object :as gobject]
   [medley.core :as m]
   [metabase.lib.cache :as lib.cache]
   [metabase.lib.convert :as lib.convert]
   [metabase.lib.core :as lib.core]
   [metabase.lib.equality :as lib.equality]
   [metabase.lib.join :as lib.join]
   [metabase.lib.js.metadata :as js.metadata]
   [metabase.lib.metadata :as lib.metadata]
   [metabase.lib.metadata.calculation :as lib.metadata.calculation]
   [metabase.lib.metadata.protocols :as lib.metadata.protocols]
   [metabase.lib.order-by :as lib.order-by]
   [metabase.lib.stage :as lib.stage]
   [metabase.lib.util :as lib.util]
   [metabase.mbql.js :as mbql.js]
   [metabase.shared.util.time :as shared.ut]
   [metabase.util :as u]
   [metabase.util.log :as log]
   [metabase.util.memoize :as memoize]))

;;; this is mostly to ensure all the relevant namespaces with multimethods impls get loaded.
(comment lib.core/keep-me)

(defn- remove-undefined-properties
  [obj]
  (cond-> obj
    (object? obj) (gobject/filter (fn [e _ _] (not (undefined? e))))))

(defn- convert-js-template-tags [tags]
  (-> tags
      (gobject/map (fn [e _ _]
                     (remove-undefined-properties e)))
      js->clj
      (update-vals #(-> %
                        (update-keys keyword)
                        (update :type keyword)))))

(defn ^:export extract-template-tags
  "Extract the template tags from a native query's text.

  If the optional map of existing tags previously parsed is given, this will reuse the existing tags where
  they match up with the new one (in particular, it will preserve the UUIDs).

  Given the text of a native query, extract a possibly-empty set of template tag strings from it.

  These look like mustache templates. For variables, we only allow alphanumeric characters, eg. `{{foo}}`.
  For snippets they start with `snippet:`, eg. `{{ snippet: arbitrary text here }}`.
  And for card references either `{{ #123 }}` or with the optional human label `{{ #123-card-title-slug }}`.

  Invalid patterns are simply ignored, so something like `{{&foo!}}` is just disregarded."
  ([query-text] (extract-template-tags query-text {}))
  ([query-text existing-tags]
   (->> (convert-js-template-tags existing-tags)
        (lib.core/extract-template-tags query-text)
        clj->js)))

(defn ^:export suggestedName
  "Return a nice description of a query."
  [query]
  (lib.core/suggested-name query))

(defn ^:export metadataProvider
  "Convert metadata to a metadata provider if it is not one already."
  [database-id metadata]
  (if (lib.metadata.protocols/metadata-provider? metadata)
    metadata
    (js.metadata/metadata-provider database-id metadata)))

(defn ^:export query
  "Coerce a plain map `query` to an actual query object that you can use with MLv2."
  [database-id metadata query-map]
  (let [query-map (lib.convert/js-legacy-query->pMBQL query-map)]
    (log/debugf "query map: %s" (pr-str query-map))
    (lib.core/query (metadataProvider database-id metadata) query-map)))

(defn- fix-namespaced-values
  "This converts namespaced keywords to strings as `\"foo/bar\"`.

  `clj->js` supports overriding how keyword map keys get transformed, but it doesn't let you override how values are
  handled. So this function runs first and turns them into strings.

  As an example of such a value, `(get-in card [:template-tags \"some-tag\" :widget-type])` can be `:date/all-options`."
  [x]
  (cond
    (qualified-keyword? x) (str (namespace x) "/" (name x))
    (map? x)               (update-vals x fix-namespaced-values)
    (sequential? x)        (map fix-namespaced-values x)
    :else                  x))

(defn ^:export legacy-query
  "Coerce a CLJS pMBQL query back to (1) a legacy query (2) in vanilla JS."
  [query-map]
  (-> query-map lib.convert/->legacy-MBQL fix-namespaced-values (clj->js :keyword-fn u/qualified-name)))

(defn ^:export append-stage
  "Adds a new blank stage to the end of the pipeline"
  [a-query]
  (lib.core/append-stage a-query))

(defn ^:export drop-stage
  "Drops the final stage in the pipeline"
  [a-query]
  (lib.core/drop-stage a-query))

(defn ^:export orderable-columns
  "Return a sequence of Column metadatas about the columns you can add order bys for in a given stage of `a-query.` To
  add an order by, pass the result to [[order-by]]."
  [a-query stage-number]
  (to-array (lib.order-by/orderable-columns a-query stage-number)))

;; Display-info =====================================================================================================
;; This is a complicated stack of caches and inner functions, so some guidance is in order.
;;
;; The outer surface is `lib.js/display-info` in this file. It has a [[lib.cache/side-channel-cache]], so if
;; `display-info` is called multiple times on the same opaque CLJS value, it will be cached.
;;
;; [[display-info*]] is the inner implementation. It calls [[lib.core/display-info]] to get the CLJS form, then
;; [[display-info->js]] to convert it to JS.
;;
;; JS conversion in the tricky cases (maps and seqs) are handled by separate, LRU-cached functions
;; [[display-info-map->js]] and [[display-info-seq->js]]. Keywords are converted with [[u/qualified-name]].
;;
;; [[display-info-map->js]] converts CLJS maps to JS objects. Keys are converted from `:kebab-case-keywords` to
;; `"camelCaseStrings"`. Values are recursively converted by [[display-info->js]]. (Note that this passes through the
;; LRU caches for nested maps and seqs - this is important since many inner pieces are reused across eg. columns.)

;; [[display-info-seq->js]] converts CLJS `sequential?` things to JS arrays, recursively calling [[display-info->js]] on
;; each element. (This is cached just like map values above.)

;; **Note:** there's an important property here that's worth calling out explicitly. It's possible for `visible-columns`
;; on two different queries to return columns which are `=`. Since the different queries might cause different display
;; names or other values to be generated for those `=` columns, it's vital that the caching of `display-info` is
;; per-query. These side-channel caches attached to individual column instances are implicitly per-query (since
;; `visible-columns` always generates new ones even for the same query) so they work here.
;; In contrast, the CLJS -> JS conversion doesn't know about queries, so it can use `=`-based LRU caches.
(declare ^:private display-info->js)

(defn- display-info-map->js* [x]
  (reduce (fn [obj [cljs-key cljs-val]]
            (let [js-key (-> cljs-key u/qualified-name u/->camelCaseEn)
                  js-val (display-info->js cljs-val)] ;; Recursing through the cache
              (gobject/set obj js-key js-val)
              obj))
          #js {}
          x))

(def ^:private display-info-map->js
  (memoize/lru display-info-map->js* :lru/threshold 256))

(defn- display-info-seq->js* [x]
  (to-array (map display-info->js x)))

(def ^:private display-info-seq->js
  (memoize/lru display-info-seq->js* :lru/threshold 256))

(defn- display-info->js
  "Converts CLJS [[lib.core/display-info]] results into JS objects for the FE to consume.
  Recursively converts CLJS maps and `sequential?` things likewise."
  [x]
  (cond
    ;; Note that map? is only true for CLJS maps, not JS objects.
    (map? x)        (display-info-map->js x)
    ;; Likewise, JS arrays are not sequential? while CLJS vectors, seqs and sets are.
    (sequential? x) (display-info-seq->js x)
    (keyword? x)    (u/qualified-name x)
    :else           x))

(defn- display-info* [a-query stage-number x]
  (-> a-query
      (lib.stage/ensure-previous-stages-have-metadata stage-number)
      (lib.core/display-info stage-number x)
      display-info->js))

(defn ^:export display-info
  "Given an opaque CLJS object, return a plain JS object with info you'd need to implement UI for it.
  See `:metabase.lib.metadata.calculation/display-info` for the keys this might contain. Note that the JS versions of
  the keys are converted to the equivalent `camelCase` strings from the original `:kebab-case`."
  ;; See the big comment above about how `display-info` fits together.
  [a-query stage-number x]
  ;; Attaches a cached display-info blob to `x`, in case it gets called again for the same object.
  ;; TODO: Keying by stage is probably unnecessary - if we eg. fetched a column from different stages, it would be a
  ;; different object. Test that idea and remove the stage from the cache key.
  (lib.cache/side-channel-cache
    (keyword "display-info-outer" (str "stage-" stage-number)) x
    #(display-info* a-query stage-number %)))

(defn ^:export field-id
  "Find the field id for something or nil."
  [field-metadata]
  (lib.core/field-id field-metadata))

(defn ^:export legacy-card-or-table-id
  "Find the legacy card id or table id for a given ColumnMetadata or nil.
   Returns a either `\"card__<id>\"` or integer table id."
  [field-metadata]
  (lib.core/legacy-card-or-table-id field-metadata))

(defn ^:export order-by-clause
  "Create an order-by clause independently of a query, e.g. for `replace` or whatever."
  ([orderable]
   (order-by-clause orderable :asc))

  ([orderable direction]
   (lib.core/order-by-clause (lib.core/normalize (js->clj orderable :keywordize-keys true)) (keyword direction))))

(defn ^:export order-by
  "Add an `order-by` clause to `a-query`. Returns updated query."
  [a-query stage-number orderable direction]
  (lib.core/order-by a-query stage-number orderable (keyword direction)))

(defn ^:export order-bys
  "Get the order-by clauses (as an array of opaque objects) in `a-query` at a given `stage-number`.
  Returns an empty array if there are no order bys in the query."
  [a-query stage-number]
  (to-array (lib.core/order-bys a-query stage-number)))

(defn ^:export change-direction
  "Flip the direction of `current-order-by` in `a-query`."
  [a-query current-order-by]
  (lib.core/change-direction a-query current-order-by))

(defn ^:export breakoutable-columns
  "Return an array of Column metadatas about the columns that can be broken out by in a given stage of `a-query.`
  To break out by a given column, the corresponding element of the result has to be added to the query using
  [[breakout]]."
  [a-query stage-number]
  (to-array (lib.core/breakoutable-columns a-query stage-number)))

(defn ^:export breakouts
  "Get the breakout clauses (as an array of opaque objects) in `a-query` at a given `stage-number`.
  Returns an empty array if there are no order bys in the query."
  [a-query stage-number]
  (to-array (lib.core/breakouts a-query stage-number)))

(defn ^:export breakout
  "Add an `order-by` clause to `a-query`. Returns updated query."
  [a-query stage-number x]
  (lib.core/breakout a-query stage-number (lib.core/ref x)))

(defn ^:export binning
  "Retrieve the current binning state of a `:field` clause, field metadata, etc. as an opaque object, or `nil` if it
  does not have binning options set."
  [x]
  (lib.core/binning x))

(defn ^:export with-binning
  "Given `x` (a field reference) and a `binning` value, return a new `:field` clause with its `:binning` options set.

  If `binning` is `nil`, removes any `:binning` options currently present.

  `binning` can be one of the opaque values returned by [[available-binning-strategies]], or a literal
  [[metabase.lib.schema.binning/binning]] value."
  [x binning-option]
  (lib.core/with-binning x binning-option))

(defn ^:export available-binning-strategies
  "Get a list of available binning strategies for `x` (a field reference, generally) in the context of `a-query` and
  optionally `stage-number`. The returned list contains opaque objects which should be passed to [[display-info]]."
  ([a-query x]
   (-> (lib.core/available-binning-strategies a-query x)
       to-array))
  ([a-query stage-number x]
   (-> (lib.core/available-binning-strategies a-query stage-number x)
       to-array)))

(defn ^:export temporal-bucket
  "Get the current temporal bucketing options associated with something, if any."
  [x]
  (lib.core/temporal-bucket x))

(defn ^:export with-temporal-bucket
  "Add a temporal bucketing option to an MBQL clause (or something that can be converted to an MBQL clause)."
  [x bucketing-option]
  (lib.core/with-temporal-bucket x bucketing-option))

(defn ^:export available-temporal-buckets
  "Get a list of available temporal bucketing options for `x` (a field reference, generally) in the context of `a-query`
  and optionally `stage-number`. The returned list contains opaque objects which should be passed to [[display-info]]."
  ([a-query x]
   (-> (lib.core/available-temporal-buckets a-query x)
       to-array))
  ([a-query stage-number x]
   (-> (lib.core/available-temporal-buckets a-query stage-number x)
       to-array)))

(defn ^:export remove-clause
  "Removes the `target-clause` in the filter of the `query`."
  [a-query stage-number clause]
  (lib.core/remove-clause
   a-query stage-number
   (lib.core/normalize (js->clj clause :keywordize-keys true))))

(defn ^:export replace-clause
  "Replaces the `target-clause` with `new-clause` in the `query` stage."
  [a-query stage-number target-clause new-clause]
  (lib.core/replace-clause
   a-query stage-number
   (lib.core/normalize (js->clj target-clause :keywordize-keys true))
   (lib.core/normalize (js->clj new-clause :keywordize-keys true))))

(defn- prep-query-for-equals [a-query field-ids]
  (-> a-query
      mbql.js/normalize-cljs
      ;; If `:native` exists, but it doesn't have `:template-tags`, add it.
      (m/update-existing :native #(merge {:template-tags {}} %))
      (m/update-existing :query (fn [inner-query]
                                  (let [fields (or (:fields inner-query)
                                                   (for [id field-ids]
                                                     [:field id nil]))]
                                    ;; We ignore the order of the fields in the lists, but need to make sure any dupes
                                    ;; match up. Therefore de-dupe with `frequencies` rather than simply `set`.
                                    (assoc inner-query :fields (frequencies fields)))))))

(defn ^:export query=
  "Returns whether the provided queries should be considered equal.

  If `field-ids` is specified, an input MBQL query without `:fields` set defaults to the `field-ids`.

  Currently this works only for legacy queries in JS form!
  It duplicates the logic formerly found in `query_builder/selectors.js`.

  TODO: This should evolve into a more robust, pMBQL-based sense of equality over time.
  For now it pulls logic that touches query internals into `metabase.lib`."
  ([query1 query2] (query= query1 query2 nil))
  ([query1 query2 field-ids]
   (let [n1 (prep-query-for-equals query1 field-ids)
         n2 (prep-query-for-equals query2 field-ids)]
     (= n1 n2))))

(defn ^:export group-columns
  "Given a group of columns returned by a function like [[metabase.lib.js/orderable-columns]], group the columns
  by Table or equivalent (e.g. Saved Question) so that they're in an appropriate shape for showing in the Query
  Builder. e.g a sequence of columns like

    [venues.id
     venues.name
     venues.category-id
     ;; implicitly joinable
     categories.id
     categories.name]

  would get grouped into groups like

    [{::columns [venues.id
                 venues.name
                 venues.category-id]}
     {::columns [categories.id
                 categories.name]}]

  Groups have the type `:metadata/column-group` and can be passed directly
  to [[metabase.lib.js/display-info]].
  Use [[metabase.lib.js/columns-group-columns]] to extract the columns from a group."
  [column-metadatas]
  (to-array (lib.core/group-columns column-metadatas)))

(defn ^:export columns-group-columns
  "Get the columns associated with a column group"
  [column-group]
  (to-array (lib.core/columns-group-columns column-group)))

(defn ^:export describe-temporal-unit
  "Get a translated description of a temporal bucketing unit."
  [n unit]
  (let [unit (if (string? unit) (keyword unit) unit)]
    (lib.core/describe-temporal-unit n unit)))

(defn ^:export describe-temporal-interval
  "Get a translated description of a temporal bucketing interval."
  [n unit]
  (let [n    (if (string? n) (keyword n) n)
        unit (if (string? unit) (keyword unit) unit)]
    (lib.core/describe-temporal-interval n unit)))

(defn ^:export describe-relative-datetime
  "Get a translated description of a relative datetime interval."
  [n unit]
  (let [n    (if (string? n) (keyword n) n)
        unit (if (string? unit) (keyword unit) unit)]
    (lib.core/describe-relative-datetime n unit)))

(defn ^:export aggregate
  "Adds an aggregation to query."
  [a-query stage-number an-aggregate-clause]
  (lib.core/aggregate a-query stage-number (js->clj an-aggregate-clause :keywordize-keys true)))

(defn ^:export aggregations
  "Get the aggregations in a given stage of a query."
  [a-query stage-number]
  (to-array (lib.core/aggregations a-query stage-number)))

(defn ^:export aggregation-clause
  "Returns a standalone aggregation clause for an `aggregation-operator` and
   a `column`.
   For aggregations requiring an argument `column` is mandatory, otherwise
   it is optional."
  ([aggregation-operator]
   (lib.core/aggregation-clause aggregation-operator))
  ([aggregation-operator column]
   (lib.core/aggregation-clause aggregation-operator column)))

(defn ^:export available-aggregation-operators
  "Get the available aggregation operators for the stage with `stage-number` of
  the query `a-query`.
  If `stage-number` is omitted, the last stage is used."
  [a-query stage-number]
  (to-array (lib.core/available-aggregation-operators a-query stage-number)))

(defn ^:export aggregation-operator-columns
  "Get the columns `aggregation-operator` can be applied to.
  The columns are valid for the stage of the query that was used in
  [[available-binning-strategies]] to get `available-aggregation`."
  [aggregation-operator]
  (to-array (lib.core/aggregation-operator-columns aggregation-operator)))

(defn ^:export selected-aggregation-operators
  "Mark the operator and the column (if any) in `agg-operators` selected by `agg-clause`."
  [agg-operators agg-clause]
  (to-array (lib.core/selected-aggregation-operators (seq agg-operators) agg-clause)))

(defn ^:export filterable-columns
  "Get the available filterable columns for the stage with `stage-number` of the query `a-query`."
  [a-query stage-number]
  (to-array (lib.core/filterable-columns a-query stage-number)))

(defn ^:export filterable-column-operators
  "Returns the operators for which `filterable-column` is applicable."
  [filterable-column]
  (to-array (lib.core/filterable-column-operators filterable-column)))

(defn ^:export filter-clause
  "Returns a standalone filter clause for a `filter-operator`,
  a `column`, and arguments."
  [filter-operator column & args]
  (apply lib.core/filter-clause filter-operator column args))

(defn ^:export filter-operator
  "Returns the filter operator of `filter-clause`."
  [a-query stage-number a-filter-clause]
  (lib.core/filter-operator a-query stage-number a-filter-clause))

(defn ^:export expression-clause
  "Returns a standalone clause for an `operator`, `options`, and arguments."
  [an-operator args options]
  (lib.core/expression-clause (keyword an-operator) args (js->clj options :keywordize-keys true)))

(defn ^:export expression-parts
  "Returns the parts (operator, args, and optionally, options) of `expression-clause`."
  [a-query stage-number an-expression-clause]
  (let [parts (lib.core/expression-parts a-query stage-number an-expression-clause)]
    (walk/postwalk
     (fn [node]
       (if (and (map? node) (= :mbql/expression-parts (:lib/type node)))
         (let [{:keys [operator options args]} node]
           #js {:operator (name operator)
                :options (clj->js (select-keys options [:case-sensitive :include-current]))
                :args (to-array (map #(if (keyword? %) (u/qualified-name %) %) args))})
         node))
     parts)))

(defn ^:export is-column-metadata
  "Returns true if arg is a a ColumnMetadata"
  [arg]
  (and (map? arg) (= :metadata/column (:lib/type arg))))

(defn ^:export filter
  "Sets `boolean-expression` as a filter on `query`."
  [a-query stage-number boolean-expression]
  (lib.core/filter a-query stage-number (js->clj boolean-expression :keywordize-keys true)))

(defn ^:export filters
  "Returns the current filters in stage with `stage-number` of `query`.
  Logicaly, the filter attached to the query is the conjunction of the expressions
  in the returned list. If the returned list is empty, then there is no filter
  attached to the query."
  [a-query stage-number]
  (to-array (lib.core/filters a-query stage-number)))

(defn ^:export find-filter-for-legacy-filter
  "Return the filter clause in `a-query` at stage `stage-number` matching the legacy
  filter clause `legacy-filter`, if any."
  [a-query stage-number legacy-filter]
  (->> (js->clj legacy-filter :keywordize-keys true)
       (lib.core/find-filter-for-legacy-filter a-query stage-number)))

(defn ^:export find-filterable-column-for-legacy-ref
  "Given a legacy `:field` reference, return the filterable [[ColumnWithOperators]] that best fits it."
  [a-query stage-number legacy-ref]
  ;; [[lib.convert/legacy-ref->pMBQL]] will handle JS -> Clj conversion as needed
  (lib.core/find-filterable-column-for-legacy-ref a-query stage-number legacy-ref))

(defn ^:export fields
  "Get the current `:fields` in a query. Unlike the lib core version, this will return an empty sequence if `:fields` is
  not specified rather than `nil` for JS-friendliness."
  [a-query stage-number]
  (to-array (lib.core/fields a-query stage-number)))

(defn ^:export with-fields
  "Specify the `:fields` for a query. Pass an empty sequence or `nil` to remove `:fields`."
  [a-query stage-number new-fields]
  (lib.core/with-fields a-query stage-number new-fields))

(defn ^:export fieldable-columns
  "Return a sequence of column metadatas for columns that you can specify in the `:fields` of a query."
  [a-query stage-number]
  (to-array (lib.core/fieldable-columns a-query stage-number)))

(defn ^:export add-field
  "Adds a given field (`ColumnMetadata`, as returned from eg. [[visible-columns]]) to the fields returned by the query.
  Exactly what this means depends on the source of the field:
  - Source table/card, previous stage of the query, aggregation or breakout:
      - Add it to the `:fields` list
      - If `:fields` is missing, it's implicitly `:all`, so do nothing.
  - Implicit join: add it to the `:fields` list; query processor will do the right thing with it.
  - Explicit join: add it to that join's `:fields` list.
  - Custom expression: Do nothing - expressions are always included."
  [a-query stage-number column]
  (lib.core/add-field a-query stage-number column))

(defn ^:export remove-field
  "Removes the field (a `ColumnMetadata`, as returned from eg. [[visible-columns]]) from those fields returned by the
  query. Exactly what this means depends on the source of the field:
  - Source table/card, previous stage, aggregations or breakouts:
      - If `:fields` is missing, it's implicitly `:all` - populate it with all the columns except the removed one.
      - Remove the target column from the `:fields` list
  - Implicit join: remove it from the `:fields` list; do nothing if it's not there.
      - (An implicit join only exists in the `:fields` clause, so if it's not there then it's not anywhere.)
  - Explicit join: remove it from that join's `:fields` list (handle `:fields :all` like for source tables).
  - Custom expression: Throw! Custom expressions are always returned. To remove a custom expression, the expression
    itself should be removed from the query."
  [a-query stage-number column]
  (lib.core/remove-field a-query stage-number column))

(defn ^:export find-visible-column-for-legacy-ref
  "Like [[find-visible-column-for-ref]], but takes a legacy MBQL reference instead of a pMBQL one. This is currently
  only meant for use with `:field` clauses."
  [a-query stage-number legacy-ref]
  ;; [[lib.convert/legacy-ref->pMBQL]] will handle JS -> Clj conversion as needed
  (lib.core/find-visible-column-for-legacy-ref a-query stage-number legacy-ref))

(defn ^:export find-column-for-legacy-ref
  "Given a sequence of `columns` (column metadatas), return the one that is the best fit for `legacy-ref`."
  [a-query stage-number legacy-ref columns]
  ;; [[lib.convert/legacy-ref->pMBQL]] will handle JS -> Clj conversion as needed
  (lib.core/find-column-for-legacy-ref a-query stage-number legacy-ref columns))

;; TODO: Added as an expedient to fix metabase/metabase#32373. Due to the interaction with viz-settings, this issue
;; was difficult to fix entirely within MLv2. Once viz-settings are ported, this function should not be needed, and the
;; FE logic using it should be ported to MLv2 behind more meaningful names.
(defn ^:export visible-columns
  "Return a sequence of column metadatas for columns visible at the given stage of the query.

  Does not pass any options to [[visible-columns]], so it uses the defaults."
  [a-query stage-number]
  (let [stage          (lib.util/query-stage a-query stage-number)
        vis-columns    (lib.metadata.calculation/visible-columns a-query stage-number stage)
        ret-columns    (lib.metadata.calculation/returned-columns a-query stage-number stage)]
    (to-array (lib.equality/mark-selected-columns a-query stage-number vis-columns ret-columns))))

(defn ^:export returned-columns
  "Return a sequence of column metadatas for columns returned by the query."
  [a-query stage-number]
  (let [stage (lib.util/query-stage a-query stage-number)]
    (->> (lib.metadata.calculation/returned-columns a-query stage-number stage)
         (map #(assoc % :selected? true))
         to-array)))

(defn ^:export legacy-field-ref
  "Given a column metadata from eg. [[fieldable-columns]], return it as a legacy JSON field ref."
  [column]
  (-> column
      lib.core/ref
      lib.convert/->legacy-MBQL
      (update 2 update-vals #(if (qualified-keyword? %)
                               (u/qualified-name %)
                               %))
      clj->js))

(defn- legacy-ref->pMBQL [legacy-ref]
  (-> legacy-ref
      (js->clj :keywordize-keys true)
      (update 0 keyword)
      lib.convert/->pMBQL))

(defn- ->column-or-ref [column]
  (if-let [^js legacy-column (when (object? column) column)]
    ;; Convert legacy columns like we do for metadata.
    (let [parsed (js.metadata/parse-column legacy-column)]
      (if (= (:lib/source parsed) :source/aggregations)
        ;; Special case: Aggregations need to be converted to a pMBQL :aggregation ref and :lib/source-uuid set.
        (let [agg-ref (legacy-ref->pMBQL (.-field_ref legacy-column))]
          (assoc parsed :lib/source-uuid (last agg-ref)))
        parsed))
    ;; It's already a :metadata/column map
    column))

(defn ^:export find-column-indexes-from-legacy-refs
  "Given a list of columns (either JS `data.cols` or MLv2 `ColumnMetadata`) and a list of legacy refs, find each ref's
  corresponding index into the list of columns.

  Returns a parallel list to the refs, with the corresponding index, or -1 if no matching column is found."
  [a-query stage-number legacy-columns legacy-refs]
  ;; Set up this query stage's `:aggregation` list as the context for [[lib.convert/->pMBQL]] to convert legacy
  ;; `[:aggregation 0]` refs into pMBQL `[:aggregation uuid]` refs.
  (lib.convert/with-aggregation-list (:aggregation (lib.util/query-stage a-query stage-number))
    (let [haystack (mapv ->column-or-ref legacy-columns)
          needles  (map legacy-ref->pMBQL legacy-refs)]
      #_{:clj-kondo/ignore [:discouraged-var]}
      (to-array (lib.equality/find-column-indexes-for-refs a-query stage-number needles haystack)))))

(defn ^:export join-strategy
  "Get the strategy (type) of a given join as an opaque JoinStrategy object."
  [a-join]
  (lib.core/join-strategy a-join))

(defn ^:export with-join-strategy
  "Return a copy of `a-join` with its `:strategy` set to an opaque JoinStrategy."
  [a-join strategy]
  (lib.core/with-join-strategy a-join strategy))

(defn ^:export available-join-strategies
  "Get available join strategies for the current Database (based on the Database's
  supported [[metabase.driver/driver-features]]) as opaque JoinStrategy objects."
  [a-query stage-number]
  (to-array (lib.core/available-join-strategies a-query stage-number)))

(defn ^:export join-condition-lhs-columns
  "Get a sequence of columns that can be used as the left-hand-side (source column) in a join condition. This column
  is the one that comes from the source Table/Card/previous stage of the query or a previous join.

  If you are changing the LHS of a condition for an existing join, pass in that existing join as `join-or-joinable` so
  we can filter out the columns added by it (it doesn't make sense to present the columns added by a join as options
  for its own LHS) or added by later joins (joins can only depend on things from previous joins). Otherwise you can
  either pass in `nil` or something joinable (Table or Card metadata) we're joining against when building a new
  join. (Things other than joins are ignored, but this argument is flexible for consistency with the signature
  of [[join-condition-rhs-columns]].) See #32005 for more info.

  If the left-hand-side column has already been chosen and we're UPDATING it, pass in `lhs-column-or-nil` so we can
  mark the current column as `:selected` in the metadata/display info.

  If the right-hand-side column has already been chosen (they can be chosen in any order in the Query Builder UI),
  pass in the chosen RHS column. In the future, this may be used to restrict results to compatible columns. (See #31174)

  Results will be returned in a 'somewhat smart' order with PKs and FKs returned before other columns.

  Unlike most other things that return columns, implicitly-joinable columns ARE NOT returned here."
  [a-query stage-number join-or-joinable lhs-column-or-nil rhs-column-or-nil]
  (to-array (lib.core/join-condition-lhs-columns a-query stage-number join-or-joinable lhs-column-or-nil rhs-column-or-nil)))

(defn ^:export join-condition-rhs-columns
  "Get a sequence of columns that can be used as the right-hand-side (target column) in a join condition. This column
  is the one that belongs to the thing being joined, `join-or-joinable`, which can be something like a
  Table ([[metabase.lib.metadata/TableMetadata]]), Saved Question/Model ([[metabase.lib.metadata/CardMetadata]]),
  another query, etc. -- anything you can pass to [[join-clause]]. You can also pass in an existing join.

  If the left-hand-side column has already been chosen (they can be chosen in any order in the Query Builder UI),
  pass in the chosen LHS column. In the future, this may be used to restrict results to compatible columns. (See #31174)

  If the right-hand-side column has already been chosen and we're UPDATING it, pass in `rhs-column-or-nil` so we can
  mark the current column as `:selected` in the metadata/display info.

  Results will be returned in a 'somewhat smart' order with PKs and FKs returned before other columns."
  [a-query stage-number join-or-joinable lhs-column-or-nil rhs-column-or-nil]
  (to-array (lib.core/join-condition-rhs-columns a-query stage-number join-or-joinable lhs-column-or-nil rhs-column-or-nil)))

(defn ^:export join-condition-operators
  "Return a sequence of valid filter clause operators that can be used to build a join condition. In the Query Builder
  UI, this can be chosen at any point before or after choosing the LHS and RHS. Invalid options are not currently
  filtered out based on values of the LHS or RHS, but in the future we can add this -- see #31174."
  [a-query stage-number lhs-column-or-nil rhs-column-or-nil]
  (to-array (lib.core/join-condition-operators a-query stage-number lhs-column-or-nil rhs-column-or-nil)))

(defn ^:export expression
  "Adds an expression to query."
  [a-query stage-number expression-name an-expression-clause]
  (lib.core/expression a-query stage-number expression-name an-expression-clause))

(defn ^:export expressions
  "Get the expressions map from a given stage of a `query`."
  [a-query stage-number]
  (to-array (lib.core/expressions a-query stage-number)))

(defn ^:export expressionable-columns
  "Return an array of Column metadatas about the columns that can be used in an expression in a given stage of `a-query`.
   Pass the current `expression-position` or `null` for new expressions."
  ([a-query expression-position]
   (expressionable-columns a-query expression-position))
  ([a-query stage-number expression-position]
   (to-array (lib.core/expressionable-columns a-query stage-number expression-position))))

(defn ^:export suggested-join-conditions
  "Return suggested default join conditions when constructing a join against `joinable`, e.g. a Table, Saved
  Question, or another query. Suggested conditions will be returned if the source Table has a foreign key to the
  primary key of the thing we're joining (see #31175 for more info); otherwise this will return `nil` if no default
  conditions are suggested."
  [a-query stage-number joinable]
  (to-array (lib.core/suggested-join-conditions a-query stage-number joinable)))

(defn ^:export join-fields
  "Get the `:fields` associated with a join."
  [a-join]
  (let [joined-fields (lib.core/join-fields a-join)]
    (if (keyword? joined-fields)
      (u/qualified-name joined-fields)
      (to-array joined-fields))))

(defn ^:export with-join-fields
  "Set the `:fields` for `a-join`."
  [a-join new-fields]
  (lib.core/with-join-fields a-join (cond-> new-fields
                                      (string? new-fields) keyword)))

(defn ^:export join-clause
  "Create a join clause (an `:mbql/join` map) against something `joinable` (Table metadata, a Saved Question, another
  query, etc.) with `conditions`, which should be an array of filter clauses. You can then manipulate this join clause
  with stuff like [[with-join-fields]], or add it to a query with [[join]]."
  [joinable conditions]
  (lib.core/join-clause joinable conditions))

(defn ^:export join
  "Add a join clause (as created by [[join-clause]]) to a stage of a query."
  [a-query stage-number a-join]
  (lib.core/join a-query stage-number a-join))

(defn ^:export join-conditions
  "Get the conditions (filter clauses) associated with a join."
  [a-join]
  (to-array (lib.core/join-conditions a-join)))

(defn ^:export with-join-conditions
  "Set the `:conditions` (filter clauses) for a join."
  [a-join conditions]
  (lib.core/with-join-conditions a-join (js->clj conditions :keywordize-keys true)))

(defn ^:export joins
  "Get the joins associated with a particular query stage."
  [a-query stage-number]
  (to-array (lib.core/joins a-query stage-number)))

(defn ^:export rename-join
  "Rename the join specified by `join-spec` in `a-query` at `stage-number` to `new-name`.
  The join can be specified either by itself (as returned by [[joins]]), by its alias
  or by its index in the list of joins as returned by [[joins]].
  If the specified join cannot be found, then `query` is returned as is.
  If renaming the join to `new-name` would clash with an existing join, a
  suffix is appended to `new-name` to make it unique."
  [a-query stage-number join-spec new-name]
  (lib.core/rename-join a-query stage-number join-spec new-name))

(defn ^:export remove-join
  "Remove the join specified by `join-spec` in `a-query` at `stage-number`.
  The join can be specified either by itself (as returned by [[joins]]), by its alias
  or by its index in the list of joins as returned by [[joins]].
  If the specified join cannot be found, then `a-query` is returned as is.
  Top level clauses containing references to the removed join are removed too."
  [a-query stage-number join-spec]
  (lib.core/remove-join a-query stage-number join-spec))

(defn ^:export joined-thing
  "Return metadata about the origin of `join` using `metadata-providerable` as the source of information."
  [a-query a-join]
  (lib.join/joined-thing a-query a-join))

(defn ^:export picker-info
  "Temporary solution providing access to internal IDs for the FE to pass on to MLv1 functions."
  [a-query metadata]
  (case (:lib/type metadata)
    :metadata/table #js {:databaseId (:database a-query)
                         :tableId (:id metadata)}
    :metadata/card  #js {:databaseId (:database a-query)
                         :tableId (str "card__" (:id metadata))
                         :cardId (:id metadata)
                         :isModel (:dataset metadata)}
    (do
      (log/warn "Cannot provide picker-info for" (:lib/type metadata))
      nil)))

(defn ^:export external-op
  "Convert the internal operator `clause` to the external format."
  [clause]
  (let [{:keys [operator options args]} (lib.core/external-op clause)]
    #js {:operator operator
         :options (clj->js options)
         :args (to-array args)}))

(defn ^:export native-query
  "Create a new native query.

  Native in this sense means a pMBQL query with a first stage that is a native query."
  [database-id metadata inner-query]
  (lib.core/native-query (metadataProvider database-id metadata) inner-query))

(defn ^:export with-native-query
  "Update the raw native query, the first stage must already be a native type.
   Replaces templates tags"
  [a-query inner-query]
  (lib.core/with-native-query a-query inner-query))

(defn ^:export with-template-tags
  "Updates the native query's template tags."
  [a-query tags]
  (lib.core/with-template-tags a-query (convert-js-template-tags tags)))

(defn ^:export raw-native-query
  "Returns the native query string"
  [a-query]
  (lib.core/raw-native-query a-query))

(defn ^:export template-tags
  "Returns the native query's template tags"
  [a-query]
  (clj->js (lib.core/template-tags a-query)))

(defn ^:export required-native-extras
  "Returns the extra keys that are required for this database's native queries, for example `:collection` name is
  needed for MongoDB queries."
  [database-id metadata]
  (to-array
   (map u/qualified-name
        (lib.core/required-native-extras (metadataProvider database-id metadata)))))

(defn ^:export has-write-permission
  "Returns whether the database has native write permissions.
   This is only filled in by [[metabase.api.database/add-native-perms-info]]
   and added to metadata when pulling a database from the list of dbs in js."
  [a-query]
  (lib.core/has-write-permission a-query))

(defn ^:export with-different-database
  "Changes the database for this query. The first stage must be a native type.
   Native extras must be provided if the new database requires it."
  ([a-query database-id metadata]
   (with-different-database a-query database-id metadata nil))
  ([a-query database-id metadata native-extras]
   (lib.core/with-different-database a-query (metadataProvider database-id metadata) (js->clj native-extras :keywordize-keys true))))

(defn ^:export with-native-extras
  "Updates the extras required for the db to run this query. The first stage must be a native type. Will ignore extras
  not in `required-native-extras`."
  [a-query native-extras]
  (lib.core/with-native-extras a-query (js->clj native-extras :keywordize-keys true)))

(defn ^:export native-extras
  "Returns the extra keys for native queries associated with this query."
  [a-query]
  (clj->js (lib.core/native-extras a-query)))

(defn ^:export engine
  "Returns the database engine.
   Must be a native query"
  [a-query]
  (name (lib.core/engine a-query)))

(defn ^:export available-segments
  "Get a list of Segments that you may consider using as filters for a query. Returns JS array of opaque Segment
  metadata objects."
  [a-query stage-number]
  (to-array (lib.core/available-segments a-query stage-number)))

(defn ^:export available-metrics
  "Get a list of Metrics that you may consider using as aggregations for a query. Returns JS array of opaque Metric
  metadata objects."
  [a-query]
  (to-array (lib.core/available-metrics a-query)))

(defn ^:export joinable-columns
  "Return information about the fields that you can pass to [[with-join-fields]] when constructing a join against
  something [[Joinable]] (i.e., a Table or Card) or manipulating an existing join. When passing in a join, currently
  selected columns (those in the join's `:fields`) will include `:selected true` information."
  [a-query stage-number join-or-joinable]
  (to-array (lib.core/joinable-columns a-query stage-number join-or-joinable)))

(defn ^:export table-or-card-metadata
  "Get TableMetadata if passed an integer `table-id`, or CardMetadata if passed a legacy-style `card__<id>` string.
  Returns `nil` if no matching metadata is found."
  [query-or-metadata-provider table-id]
  (lib.metadata/table-or-card query-or-metadata-provider table-id))

(defn ^:export join-lhs-display-name
  "Get the display name for whatever we are joining. For an existing join, pass in the join clause. When constructing a
  join, pass in the thing we are joining against, e.g. a TableMetadata or CardMetadata."
  [a-query stage-number join-or-joinable condition-lhs-column-or-nil]
  (lib.core/join-lhs-display-name a-query stage-number join-or-joinable condition-lhs-column-or-nil))

(defn ^:export database-id
  "Get the Database ID (`:database`) associated with a query. If the query is using
  the [[metabase.mbql.schema/saved-questions-virtual-database-id]] (used in some situations for queries with a
  `:source-card`)

    {:database -1337}

  we will attempt to resolve the correct Database ID by getting metadata for the source Card and returning its
  `:database-id`; if this is not available for one reason or another this will return `nil`."
  [a-query]
  (lib.core/database-id a-query))

(defn ^:export join-condition-update-temporal-bucketing
  "Updates the provided join-condition's fields' temporal-bucketing option.
   Must be called on a standard join condition as per [[standard-join-condition?]].
   This will sync both the lhs and rhs fields, and the fields that support the provided option will be updated.
   Fields that do not support the provided option will be ignored."
  [a-query stage-number join-condition bucketing-option]
  (lib.core/join-condition-update-temporal-bucketing a-query stage-number join-condition bucketing-option))

(defn- fix-column-with-ref [a-ref column]
  (cond-> column
    ;; Sometimes the FE has result metadata from the QP, without the required :lib/source-uuid on it.
    ;; We have the UUID for the aggregation in its ref, so use that here.
    (some-> a-ref first (= :aggregation)) (assoc :lib/source-uuid (last a-ref))))

(defn- js-cells-by
  "Given a `col-fn`, returns a function that will extract a JS object like
  `{col: {name: \"ID\", ...}, value: 12}` into a CLJS map like
  ```
  {:column     {:lib/type :metadata/column ...}
   :column-ref [:field ...]
   :value 12}
  ```

  The spelling of the column key differs between multiple JS objects of this same general shape
  (`col` on data rows, `column` on dimensions), etc., hence the abstraction."
  [col-fn]
  (fn [^js cell]
    (let [column     (js.metadata/parse-column (col-fn cell))
          column-ref (when-let [a-ref (:field-ref column)]
                       (legacy-ref->pMBQL a-ref))]
      {:column     (fix-column-with-ref column-ref column)
       :column-ref column-ref
       :value      (.-value cell)})))

(def ^:private row-cell       (js-cells-by #(.-col ^js %)))
(def ^:private dimension-cell (js-cells-by #(.-column ^js %)))

(defn ^:export available-drill-thrus
  "Return an array (possibly empty) of drill-thrus given:
  - Required column
  - Nullable value
  - Nullable data row (the array of `{col, value}` pairs from `clicked.data`)
  - Nullable dimensions list (`{column, value}` pairs from `clicked.dimensions`)"
  [a-query stage-number column value row dimensions]
  (lib.convert/with-aggregation-list (lib.core/aggregations a-query stage-number)
    (let [column-ref (when-let [a-ref (.-field_ref ^js column)]
                       (legacy-ref->pMBQL a-ref))]
      (->> (merge {:column     (fix-column-with-ref column-ref (js.metadata/parse-column column))
                   :column-ref column-ref
                   :value      (cond
                                 (undefined? value) nil   ; Missing a value, ie. a column click
                                 (nil? value)       :null ; Provided value is null, ie. database NULL
                                 :else              value)}
                  (when row                    {:row        (mapv row-cell       row)})
                  (when (not-empty dimensions) {:dimensions (mapv dimension-cell dimensions)}))
           (lib.core/available-drill-thrus a-query stage-number)
           to-array))))

(defn ^:export drill-thru
  "Applies the given `drill-thru` to the specified query and stage. Returns the updated query.

  Each type of drill-thru has a different effect on the query."
  [a-query stage-number a-drill-thru & args]
  (apply lib.core/drill-thru a-query stage-number a-drill-thru args))

(defn ^:export pivot-types
  "Returns an array of pivot types that are available in this drill-thru, which must be a pivot drill-thru."
  [a-drill-thru]
  (to-array (lib.core/pivot-types a-drill-thru)))

(defn ^:export pivot-columns-for-type
  "Returns an array of pivotable columns of the specified type."
  [a-drill-thru pivot-type]
  (lib.core/pivot-columns-for-type a-drill-thru pivot-type))

(defn ^:export with-different-table
  "Changes an existing query to use a different source table or card.
   Can be passed an integer table id or a legacy `card__<id>` string."
  [a-query table-id]
  (lib.core/with-different-table a-query table-id))

(defn ^:export format-relative-date-range
  "Given a `n` `unit` time interval and the current date, return a string representing the date-time range.
   Provide an `offset-n` and `offset-unit` time interval to change the date used relative to the current date.
   `options` is a map and supports `:include-current` to include the current given unit of time in the range."
  [n unit offset-n offset-unit options]
  (shared.ut/format-relative-date-range
    n
    (keyword unit)
    offset-n
    (some-> offset-unit keyword)
    (js->clj options :keywordize-keys true)))

(defn ^:export find-matching-column
<<<<<<< HEAD
  "Given a `column` and a list of `columns`, finds the column that best matches this ref.
=======
  "Given `a-ref-or-column` and a list of `columns`, finds the column that best matches this ref or column.
>>>>>>> d3dfc7c4

   Matching is based on finding the basically plausible matches first. There is often zero or one plausible matches, and
   this can return quickly.

   If there are multiple plausible matches, they are disambiguated by the most important extra included in the `ref`.
   (`:join-alias` first, then `:temporal-unit`, etc.)

<<<<<<< HEAD
   - Integer IDs in the `column` are matched by ID; this usually is unambiguous.
   - If there are multiple joins on one table (including possible implicit joins), check `:join-alias` next.
   - If `column` has a `:join-alias`, only a column which matches it can be the match, and it should be unique.
   - If `column` doesn't have a `:join-alias`, prefer the column with no `:join-alias`, and prefer already selected
=======
   - Integer IDs in the `ref` are matched by ID; this usually is unambiguous.
   - If there are multiple joins on one table (including possible implicit joins), check `:join-alias` next.
   - If `a-ref` has a `:join-alias`, only a column which matches it can be the match, and it should be unique.
   - If `a-ref` doesn't have a `:join-alias`, prefer the column with no `:join-alias`, and prefer already selected
>>>>>>> d3dfc7c4
   columns over implicitly joinable ones.
   - There may be broken cases where the ref has an ID but the column does not. Therefore the ID must be resolved to a
   name or `:lib/desired-column-alias` and matched that way.
   - `query` and `stage-number` are required for this case, since they're needed to resolve the correct name.
   - Columns with `:id` set are dropped to prevent them matching. (If they didn't match by `:id` above they shouldn't
   match by name due to a coincidence of column names in different tables.)
   - String IDs are checked against `:lib/desired-column-alias` first.
   - If that doesn't match any columns, `:name` is compared next.
   - The same disambiguation (by `:join-alias` etc.) is applied if there are multiple plausible matches.

   Returns the matching column, or nil if no match is found."
<<<<<<< HEAD
  [column columns]
  (lib.core/find-matching-column (lib.core/ref column) columns))
=======
  [a-query stage-number a-ref columns]
  (lib.core/find-matching-column a-query stage-number a-ref columns))

(defn ^:export stage-count
  "Returns the count of stages in query"
  [a-query]
  (lib.core/stage-count a-query))
>>>>>>> d3dfc7c4
<|MERGE_RESOLUTION|>--- conflicted
+++ resolved
@@ -998,11 +998,7 @@
     (js->clj options :keywordize-keys true)))
 
 (defn ^:export find-matching-column
-<<<<<<< HEAD
-  "Given a `column` and a list of `columns`, finds the column that best matches this ref.
-=======
   "Given `a-ref-or-column` and a list of `columns`, finds the column that best matches this ref or column.
->>>>>>> d3dfc7c4
 
    Matching is based on finding the basically plausible matches first. There is often zero or one plausible matches, and
    this can return quickly.
@@ -1010,17 +1006,10 @@
    If there are multiple plausible matches, they are disambiguated by the most important extra included in the `ref`.
    (`:join-alias` first, then `:temporal-unit`, etc.)
 
-<<<<<<< HEAD
-   - Integer IDs in the `column` are matched by ID; this usually is unambiguous.
-   - If there are multiple joins on one table (including possible implicit joins), check `:join-alias` next.
-   - If `column` has a `:join-alias`, only a column which matches it can be the match, and it should be unique.
-   - If `column` doesn't have a `:join-alias`, prefer the column with no `:join-alias`, and prefer already selected
-=======
    - Integer IDs in the `ref` are matched by ID; this usually is unambiguous.
    - If there are multiple joins on one table (including possible implicit joins), check `:join-alias` next.
    - If `a-ref` has a `:join-alias`, only a column which matches it can be the match, and it should be unique.
    - If `a-ref` doesn't have a `:join-alias`, prefer the column with no `:join-alias`, and prefer already selected
->>>>>>> d3dfc7c4
    columns over implicitly joinable ones.
    - There may be broken cases where the ref has an ID but the column does not. Therefore the ID must be resolved to a
    name or `:lib/desired-column-alias` and matched that way.
@@ -1032,15 +1021,10 @@
    - The same disambiguation (by `:join-alias` etc.) is applied if there are multiple plausible matches.
 
    Returns the matching column, or nil if no match is found."
-<<<<<<< HEAD
-  [column columns]
-  (lib.core/find-matching-column (lib.core/ref column) columns))
-=======
   [a-query stage-number a-ref columns]
   (lib.core/find-matching-column a-query stage-number a-ref columns))
 
 (defn ^:export stage-count
   "Returns the count of stages in query"
   [a-query]
-  (lib.core/stage-count a-query))
->>>>>>> d3dfc7c4
+  (lib.core/stage-count a-query))