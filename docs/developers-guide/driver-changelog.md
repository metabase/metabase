--- conflicted
+++ resolved
@@ -54,15 +54,6 @@
   Honey SQL version) has been removed; replace all usages with the two-arity version. Honey SQL 2 has been the only
   supported version since Metabase 0.49.0.
 
-<<<<<<< HEAD
-- The `:foreign-keys` driver feature has been removed. `:metadata/keys-constraints` should be used for drivers that support
-  foreign key relationships reporting during sync. Implicit joins now depend on the `:left-join` feature instead. The
-  default value is true for `:sql` based drivers. All join features are now enabled for `:sql` based drivers
-  by default. Previously, those depended on the `:foreign-keys` feature. If your driver supports `:left-join`, 
-  the test for remapping and implicit joins will be now executed.
-
--  The`:parameterized-sql` driver feature has been added to distinguish drivers that don't support parametrized SQL in tests. Currently, this is disabled only for `:sparksql`.
-=======
 - The `:skip-drop-db?` option sometimes passed to methods for loading and destroying test data is no longer passed,
   you can remove code that checks for it. Test data code is now better about avoiding unneeded/redundant calls to
   `metabase.test.data.interface/create-db!`, so test data loading code should not need to call `DROP DATABASE IF
@@ -112,7 +103,14 @@
   - `metabase.test.data.sql.ddl/insert-rows-ddl-statements` has been renamed to
     `metabase.test.data.sql.ddl/insert-rows-dml-statements`, since `INSERT` is DML, not DDL. Please update your method
     implementations accordingly.
->>>>>>> bcd5a002
+
+- The `:foreign-keys` driver feature has been removed. `:metadata/keys-constraints` should be used for drivers that support
+  foreign key relationships reporting during sync. Implicit joins now depend on the `:left-join` feature instead. The
+  default value is true for `:sql` based drivers. All join features are now enabled for `:sql` based drivers
+  by default. Previously, those depended on the `:foreign-keys` feature. If your driver supports `:left-join`, 
+  the test for remapping and implicit joins will be now executed.
+
+-  The`:parameterized-sql` driver feature has been added to distinguish drivers that don't support parametrized SQL in tests. Currently, this is disabled only for `:sparksql`.
 
 ## Metabase 0.50.0
 
