--- conflicted
+++ resolved
@@ -23,22 +23,7 @@
         :optional [:? [:maybe (wrap-clause-arg-schema arg-schema)]]
         :rest     [:* (wrap-clause-arg-schema arg-schema)]
         (wrap-clause-arg-schema vector-arg-schema)))))
-<<<<<<< HEAD
 
-(defn clause
-  "Impl of [[metabase.mbql.schema.macros/defclause]] macro. Creates a Malli schema."
-  [tag & arg-schemas]
-  (into
-   [:catn
-    {:error/message (str "Valid " tag " clause")}
-    ["tag" [:= tag]]]
-   (for [[arg-name arg-schema] (partition 2 arg-schemas)]
-     [arg-name (clause-arg-schema arg-schema)])))
-
-
-=======
-
->>>>>>> b7ea2376
 ;; TODO - this is a copy of the one in the [[metabase.mbql.util]] namespace. We need to reorganize things a bit so we
 ;; can use the same fn and avoid circular refs
 (defn is-clause?
@@ -54,8 +39,6 @@
      ((set k-or-ks) (first x))
      (= k-or-ks (first x)))))
 
-<<<<<<< HEAD
-=======
 (defn clause
   "Impl of [[metabase.mbql.schema.macros/defclause]] macro. Creates a Malli schema."
   [tag & arg-schemas]
@@ -69,7 +52,6 @@
     (for [[arg-name arg-schema] (partition 2 arg-schemas)]
       [arg-name (clause-arg-schema arg-schema)]))])
 
->>>>>>> b7ea2376
 (defn- clause-tag [clause]
   (when (and (vector? clause)
              (keyword? (first clause)))
@@ -80,11 +62,7 @@
   [& tags+schemas]
   (into
    [:multi {:dispatch      clause-tag
-<<<<<<< HEAD
-            :error/message (str "Must be a valid instance of one of these clauses: " (str/join ", " (map first tags+schemas)))}]
-=======
             :error/message (str "valid instance of one of these MBQL clauses: " (str/join ", " (map first tags+schemas)))}]
->>>>>>> b7ea2376
    (for [[tag schema] tags+schemas]
      [tag (if (qualified-keyword? schema)
             [:ref schema]
