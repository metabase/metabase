--- conflicted
+++ resolved
@@ -1,14 +1,10 @@
 import cx from "classnames";
 import { useCallback, useMemo } from "react";
 
-<<<<<<< HEAD
 import {
   AccordionList,
   type Section,
-} from "metabase/core/components/AccordionList";
-=======
-import AccordionList from "metabase/common/components/AccordionList";
->>>>>>> 31cd80ec
+} from "metabase/common/components/AccordionList";
 import CS from "metabase/css/core/index.css";
 import { Icon } from "metabase/ui";
 import type Database from "metabase-lib/v1/metadata/Database";
