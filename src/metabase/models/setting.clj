--- conflicted
+++ resolved
@@ -627,24 +627,13 @@
   looks for first for a corresponding env var, then checks the cache, then returns the default value of the Setting,
   if any."
   [setting-definition-or-name]
-<<<<<<< HEAD
   (let [{:keys [cache? getter enabled? default feature]} (resolve-setting setting-definition-or-name)
-        disable-cache?                                   (not cache?)]
+        disable-cache?                           (or *disable-cache* (not cache?))]
     (if (or (and feature (not (has-feature? feature)))
             (and enabled? (not (enabled?))))
-       default
-       (if (= *disable-cache* disable-cache?)
-         (getter)
-         (binding [*disable-cache* disable-cache?]
-           (getter))))))
-=======
-  (let [{:keys [cache? getter enabled? default]} (resolve-setting setting-definition-or-name)
-        disable-cache?                           (or *disable-cache* (not cache?))]
-    (if (or (nil? enabled?) (enabled?))
+      default
       (binding [*disable-cache* disable-cache?]
-        (getter))
-      default)))
->>>>>>> 004ee0ab
+        (getter)))))
 
 
 ;;; +----------------------------------------------------------------------------------------------------------------+
