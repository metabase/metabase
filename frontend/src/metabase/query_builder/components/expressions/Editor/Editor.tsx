--- conflicted
+++ resolved
@@ -1,9 +1,6 @@
 import { EditorSelection, type EditorState } from "@codemirror/state";
 import { useDisclosure } from "@mantine/hooks";
-<<<<<<< HEAD
-=======
 import type { ViewUpdate } from "@uiw/react-codemirror";
->>>>>>> ae79ee4e
 import cx from "classnames";
 import { useCallback, useMemo, useRef, useState } from "react";
 import { useMount } from "react-use";
@@ -41,11 +38,8 @@
 import { DEBOUNCE_VALIDATION_MS } from "./constants";
 import { useCustomTooltip } from "./custom-tooltip";
 import { useExtensions } from "./extensions";
-<<<<<<< HEAD
 import { useInitialClause } from "./utils";
-=======
 import { hasActiveSnippet } from "./utils";
->>>>>>> ae79ee4e
 
 type EditorProps = {
   id?: string;
@@ -157,16 +151,14 @@
     );
   }, []);
 
-<<<<<<< HEAD
   const applyInitialSnippet = useInitialClause({
     initialExpressionClause,
   });
-=======
+
   const [isSnippetActive, setIsSnippetActive] = useState(false);
   const handleUpdate = useCallback((update: ViewUpdate) => {
     setIsSnippetActive(hasActiveSnippet(update.state));
   }, []);
->>>>>>> ae79ee4e
 
   return (
     <>
@@ -186,11 +178,8 @@
           width="100%"
           indentWithTab={false}
           autoFocus
-<<<<<<< HEAD
           onCreateEditor={applyInitialSnippet}
-=======
           onUpdate={handleUpdate}
->>>>>>> ae79ee4e
           autoCorrect="off"
           tabIndex={0}
           onFormat={
