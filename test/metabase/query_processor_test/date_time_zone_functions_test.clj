(ns metabase.query-processor-test.date-time-zone-functions-test
  (:require [clojure.string :as str]
            [clojure.test :refer :all]
            [java-time :as t]
            [metabase.driver :as driver]
            [metabase.test :as mt]
            [metabase.util.date-2 :as u.date]))

(defn- formatting [x]
  (if (number? x)
    (int x)
    (-> x
        (str/replace  #"T" " ")
        (str/replace  #"Z" ""))))

(defn- test-date-extract
  [{:keys [aggregation breakout expressions fields limit]}]
  (if breakout
    (->> (mt/run-mbql-query times {:expressions expressions
                                   :aggregation aggregation
                                   :limit       limit
                                   :breakout    breakout})
         (mt/formatted-rows [formatting formatting]))
    (->> (mt/run-mbql-query times {:expressions expressions
                                   :aggregation aggregation
                                   :limit       limit
                                   :fields      fields})
         (mt/formatted-rows [formatting]))))

(mt/defdataset times-mixed
  [["times" [{:field-name "index"
              :base-type :type/Integer}
             {:field-name "dt"
              :base-type :type/DateTime}
             {:field-name "d"
              :base-type :type/Date}
             {:field-name "as_dt"
              :base-type :type/Text
              :effective-type :type/DateTime
              :coercion-strategy :Coercion/ISO8601->DateTime}
             {:field-name "as_d"
              :base-type :type/Text
              :effective-type :type/Date
              :coercion-strategy :Coercion/ISO8601->Date}]
    [[1 #t "2004-03-19 09:19:09" #t "2004-03-19" "2004-03-19 09:19:09" "2004-03-19"]
     [2 #t "2008-06-20 10:20:10" #t "2008-06-20" "2008-06-20 10:20:10" "2008-06-20"]
     [3 #t "2012-11-21 11:21:11" #t "2012-11-21" "2012-11-21 11:21:11" "2012-11-21"]
     [4 #t "2012-11-21 11:21:11" #t "2012-11-21" "2012-11-21 11:21:11" "2012-11-21"]]]])

(def ^:private date-extraction-op->-unit
  {:get-second      :second-of-minute
   :get-minute      :minute-of-hour
   :get-hour        :hour-of-day
   :get-day-of-week :day-of-week
   :get-day         :day-of-month
   :get-month       :month-of-year
   :get-quarter     :quarter-of-year
   :get-year        :year})

(defn- extract
  [op x]
  (u.date/extract x (date-extraction-op->-unit op)))

(deftest extraction-function-tests
  (mt/dataset times-mixed
    (mt/test-drivers (disj (mt/normal-drivers-with-feature :date-functions) :mongo)
      (testing "with datetime columns"
        (doseq [[col-type field-id] [[:datetime (mt/id :times :dt)] [:text-as-datetime (mt/id :times :as_dt)]]
                op                  [:get-year :get-quarter :get-month :get-day :get-day-of-week
                                     :get-hour :get-minute :get-second]
                [expected query]
                [[[[(extract op #t "2004-03-19 09:19:09")] [(extract op #t "2008-06-20 10:20:10")]
                   [(extract op #t "2012-11-21 11:21:11")] [(extract op #t "2012-11-21 11:21:11")]]
                  {:expressions {"expr" [op [:field field-id nil]]}
                   :fields      [[:expression "expr"]]}]

<<<<<<< HEAD
                       [[[(extract op #t "2004-03-19 09:19:09")] [(extract op #t "2008-06-20 10:20:10")]

                         [(extract op #t "2012-11-21 11:21:11")] [(extract op #t "2012-11-21 11:21:11")]]
                        {:aggregation [[op [:field field-id nil]]]}]
=======
                 [[[(extract op #t "2004-03-19 09:19:09")] [(extract op #t "2008-06-20 10:20:10")]
                   [(extract op #t "2012-11-21 11:21:11")] [(extract op #t "2012-11-21 11:21:11")]]
                  {:aggregation [[op [:field field-id nil]]]}]
>>>>>>> ecd0a2e4

                 [(into [] (frequencies [(extract op #t "2004-03-19 09:19:09") (extract op #t "2008-06-20 10:20:10")
                                         (extract op #t "2012-11-21 11:21:11") (extract op #t "2012-11-21 11:21:11")]))
                  {:expressions {"expr" [op [:field field-id nil]]}
                   :aggregation [[:count]]
                   :breakout    [[:expression "expr"]]}]]]
          (testing (format "%s function works as expected on %s column for driver %s" op col-type driver/*driver*)
            (is (= (set expected) (set (test-date-extract query)))))))

      (testing "with date columns"
        (doseq [[col-type field-id] [[:date (mt/id :times :d)] [:text-as-date (mt/id :times :as_d)]]
                op                  [:get-year :get-quarter :get-month :get-day :get-day-of-week]
                [expected query]
                [[[[(extract op #t "2004-03-19 09:19:09")] [(extract op #t "2008-06-20 10:20:10")]
                   [(extract op #t "2012-11-21 11:21:11")] [(extract op #t "2012-11-21 11:21:11")]]
                  {:expressions {"expr" [op [:field field-id nil]]}
                   :fields      [[:expression "expr"]]}]

                 [[[(extract op #t "2004-03-19 09:19:09")] [(extract op #t "2008-06-20 10:20:10")]
                   [(extract op #t "2012-11-21 11:21:11")] [(extract op #t "2012-11-21 11:21:11")]]
                  {:aggregation [[op [:field field-id nil]]]}]

                 [(into [] (frequencies [(extract op #t "2004-03-19 09:19:09") (extract op #t "2008-06-20 10:20:10")
                                         (extract op #t "2012-11-21 11:21:11") (extract op #t "2012-11-21 11:21:11")]))
                  {:expressions {"expr" [op [:field field-id nil]]}
                   :aggregation [[:count]]
                   :breakout    [[:expression "expr"]]}]]]
          (testing (format "%s function works as expected on %s column for driver %s" op col-type driver/*driver*)
            (is (= (set expected) (set (test-date-extract query))))))))

    ;; need to have seperate tests for mongo because it doesn't have supports for casting yet
    (mt/test-driver :mongo
      (testing "with datetimes columns"
        (let [[col-type field-id] [:datetime (mt/id :times :dt)]]
          (doseq [op [:get-year :get-quarter :get-month :get-day :get-day-of-week :get-hour :get-minute :get-second]
                  [expected query]
                  [[[[(extract op #t "2004-03-19 09:19:09")] [(extract op #t "2008-06-20 10:20:10")]
                     [(extract op #t "2012-11-21 11:21:11")] [(extract op #t "2012-11-21 11:21:11")]]
                    {:expressions {"expr" [op [:field field-id nil]]}
                     :fields      [[:expression "expr"]]}]

                   [(into [] (frequencies [(extract op #t "2004-03-19 09:19:09") (extract op #t "2008-06-20 10:20:10")
                                           (extract op #t "2012-11-21 11:21:11") (extract op #t "2012-11-21 11:21:11")]))
                    {:expressions {"expr" [op [:field field-id nil]]}
                     :aggregation [[:count]]
                     :breakout    [[:expression "expr"]]}]]]
            (testing (format "%s function works as expected on %s column for driver %s" op col-type driver/*driver*)
              (is (= (set expected) (set (test-date-extract query))))))))

      (testing "with date columns"
        (let [[col-type field-id] [:date (mt/id :times :d)]]
          (doseq [op [:get-year :get-quarter :get-month :get-day :get-day-of-week]
                  [expected query]
                  [[[[(extract op #t "2004-03-19 09:19:09")] [(extract op #t "2008-06-20 10:20:10")]
                     [(extract op #t "2012-11-21 11:21:11")] [(extract op #t "2012-11-21 11:21:11")]]
                    {:expressions {"expr" [op [:field field-id nil]]}
                     :fields      [[:expression "expr"]]}]

<<<<<<< HEAD
                     [(into [] (frequencies [(extract op #t "2004-03-19 09:19:09") (extract op #t "2008-06-20 10:20:10")
                                             (extract op #t "2012-11-21 11:21:11") (extract op #t "2012-11-21 11:21:11")]))
                      {:expressions {"expr" [op [:field field-id nil]]}
                       :aggregation [[:count]]
                       :breakout    [[:expression "expr"]]}]]]
              (testing (format "%s function works as expected on %s column for driver %s" op col-type driver/*driver*)
                (is (= (set expected) (set (test-date-extract query))))))))))))

(defn- date-math
  [op x amount unit col-type]
  (let [amount (if (= op :date-add)
                 amount
                 (- amount))
        fmt    (cond
                 ;; the :date column of :presto should have this format too,
                 ;; but the test data we created for presto is datetime even if we define it as date
                 (and (= driver/*driver* :presto) (#{:text-as-date} col-type))
                 "yyyy-MM-dd"

                 :else
                 "yyyy-MM-dd HH:mm:ss")]
    (t/format fmt (u.date/add x unit amount))))

(defn- mongo-major-version [db]
  (-> (get-in db [:details :version])
      (str/split #"\.")
      first
      parse-long))

(deftest date-math-tests
  (mt/dataset times-mixed
    (mt/test-drivers (disj (mt/normal-drivers-with-feature :date-functions) :mongo)
      (testing "date arithmetic with datetime columns"
        (doseq [[col-type field-id] [[:datetime (mt/id :times :dt)] [:text-as-datetime (mt/id :times :as_dt)]]
                op                  [:date-add :date-subtract]
                unit                [:year :quarter :month :day :hour :minute :second]
                [expected query]
                [[[[(date-math op #t "2004-03-19 09:19:09" 2 unit col-type)] [(date-math op #t "2008-06-20 10:20:10" 2 unit col-type)]
                   [(date-math op #t "2012-11-21 11:21:11" 2 unit col-type)] [(date-math op #t "2012-11-21 11:21:11" 2 unit col-type)]]
                  {:expressions {"expr" [op [:field field-id nil] 2 unit]}
                   :fields      [[:expression "expr"]]}]

                 [[[(date-math op #t "2004-03-19 09:19:09" 2 unit col-type)] [(date-math op #t "2008-06-20 10:20:10" 2 unit col-type)]
                   [(date-math op #t "2012-11-21 11:21:11" 2 unit col-type)] [(date-math op #t "2012-11-21 11:21:11" 2 unit col-type)]]
                  {:aggregation [[op [:field field-id nil] 2 unit]]}]

                 [(into [] (frequencies
                             [(date-math op #t "2004-03-19 09:19:09" 2 unit col-type) (date-math op #t "2008-06-20 10:20:10" 2 unit col-type)
                              (date-math op #t "2012-11-21 11:21:11" 2 unit col-type) (date-math op #t "2012-11-21 11:21:11" 2 unit col-type)]))
                  {:expressions {"expr" [op [:field field-id nil] 2 unit]}
                   :aggregation [[:count]]
                   :breakout    [[:expression "expr"]]}]]]
          (testing (format "%s %s function works as expected on %s column for driver %s" op unit col-type driver/*driver*)
            (is (= (set expected) (set (test-date-extract query)))))))

      (testing "date arithmetic with datetime columns"
        (doseq [[col-type field-id] [[:date (mt/id :times :d)] [:text-as-date (mt/id :times :as_d)]]
                op                  [:date-add :date-subtract]
                unit                [:year :quarter :month :day]
                [expected query]
                [[[[(date-math op #t "2004-03-19 00:00:00" 2 unit col-type)] [(date-math op #t "2008-06-20 00:00:00" 2 unit col-type)]
                   [(date-math op #t "2012-11-21 00:00:00" 2 unit col-type)] [(date-math op #t "2012-11-21 00:00:00" 2 unit col-type)]]
                  {:expressions {"expr" [op [:field field-id nil] 2 unit]}
                   :fields      [[:expression "expr"]]}]

                 [[[(date-math op #t "2004-03-19 00:00:00" 2 unit col-type)] [(date-math op #t "2008-06-20 00:00:00" 2 unit col-type)]
                   [(date-math op #t "2012-11-21 00:00:00" 2 unit col-type)] [(date-math op #t "2012-11-21 00:00:00" 2 unit col-type)]]
                  {:aggregation [[op [:field field-id nil] 2 unit]]}]

                 [(into [] (frequencies
                             [(date-math op #t "2004-03-19 00:00:00" 2 unit col-type) (date-math op #t "2008-06-20 00:00:00" 2 unit col-type)
                              (date-math op #t "2012-11-21 00:00:00" 2 unit col-type) (date-math op #t "2012-11-21 00:00:00" 2 unit col-type)]))
                  {:expressions {"expr" [op [:field field-id nil] 2 unit]}
                   :aggregation [[:count]]
                   :breakout    [[:expression "expr"]]}]]]
          (testing (format "%s %s function works as expected on %s column for driver %s" op unit col-type driver/*driver*)
            (is (= (set expected) (set (test-date-extract query))))))))

   (mt/test-driver :mongo
     ;; date arithmetic doesn't supports until mongo 5+
     (when (> (mongo-major-version (mt/db)) 4)
       (testing "date arithmetic with datetime columns"
         (let [[col-type field-id] [:datetime (mt/id :times :dt)]]
           (doseq [op               [:date-add :date-subtract]
                   unit             [:year :quarter :month :day :hour :minute :second]
                   [expected query]
                   [[[[(date-math op #t "2004-03-19 09:19:09" 2 unit col-type)] [(date-math op #t "2008-06-20 10:20:10" 2 unit col-type)]
                      [(date-math op #t "2012-11-21 11:21:11" 2 unit col-type)] [(date-math op #t "2012-11-21 11:21:11" 2 unit col-type)]]
                     {:expressions {"expr" [op [:field field-id nil] 2 unit]}
                      :fields      [[:expression "expr"]]}]

                    [(into [] (frequencies
                                [(date-math op #t "2004-03-19 09:19:09" 2 unit col-type) (date-math op #t "2008-06-20 10:20:10" 2 unit col-type)
                                 (date-math op #t "2012-11-21 11:21:11" 2 unit col-type) (date-math op #t "2012-11-21 11:21:11" 2 unit col-type)]))
                     {:expressions {"expr" [op [:field field-id nil] 2 unit]}
                      :aggregation [[:count]]
                      :breakout    [[:expression "expr"]]}]]]
             (testing (format "%s %s function works as expected on %s column for driver %s" op unit col-type driver/*driver*)
               (is (= (set expected) (set (test-date-extract query))))))))

       (testing "date arithmetic with date columns"
         (let [[col-type field-id] [:date (mt/id :times :d)]]
           (doseq [op               [:date-add :date-subtract]
                   unit             [:year :quarter :month :day]
                   [expected query]
                   [[[[(date-math op #t "2004-03-19 00:00:00" 2 unit col-type)] [(date-math op #t "2008-06-20 00:00:00" 2 unit col-type)]
                      [(date-math op #t "2012-11-21 00:00:00" 2 unit col-type)] [(date-math op #t "2012-11-21 00:00:00" 2 unit col-type)]]
                     {:expressions {"expr" [op [:field field-id nil] 2 unit]}
                      :fields      [[:expression "expr"]]}]

                    [(into [] (frequencies
                                [(date-math op #t "2004-03-19 00:00:00" 2 unit col-type) (date-math op #t "2008-06-20 00:00:00" 2 unit col-type)
                                 (date-math op #t "2012-11-21 00:00:00" 2 unit col-type) (date-math op #t "2012-11-21 00:00:00" 2 unit col-type)]))
                     {:expressions {"expr" [op [:field field-id nil] 2 unit]}
                      :aggregation [[:count]]
                      :breakout    [[:expression "expr"]]}]]]
             (testing (format "%s %s function works as expected on %s column for driver %s" op unit col-type driver/*driver*)
               (is (= (set expected) (set (test-date-extract query))))))))

      (when-not (> (mongo-major-version (mt/db)) 4)
        (doseq [op [:date-add :date-subtract]]
          (is (thrown-with-msg? clojure.lang.ExceptionInfo #"Date arithmetic not supported in versions before 5"
                                (mt/compile (mt/mbql-query times {:expressions {"expr" [op [:field (mt/id :times :dt) nil] 2 :year]}
                                                                  :fields      [[:expression "expr"]]}))))))))))

(deftest date-math-with-extract-test
  (testing "nested date extract and date arithmetics should work"
    (mt/dataset times-mixed
      (mt/test-drivers (disj (mt/normal-drivers-with-feature :date-functions) :mongo)
        (doseq [[col-type field-id] [[:datetime (mt/id :times :dt)] [:text-as-datetime (mt/id :times :as_dt)]
                                                               [:date (mt/id :times :d)] [:text-as-date (mt/id :times :as_d)]]]
               (testing (format "we could add date then get year for %s column with %s" col-type driver/*driver*)
                 (is (= #{[2006] [2010] [2014]}
                        (set (test-date-extract {:expressions {"expr" [:date-add [:field field-id nil] 2 :year]}
                                                 :aggregation [[:get-year [:expression "expr"]]]}))))))))))
=======
                   [(into [] (frequencies [(extract op #t "2004-03-19 09:19:09") (extract op #t "2008-06-20 10:20:10")
                                           (extract op #t "2012-11-21 11:21:11") (extract op #t "2012-11-21 11:21:11")]))
                    {:expressions {"expr" [op [:field field-id nil]]}
                     :aggregation [[:count]]
                     :breakout    [[:expression "expr"]]}]]]
            (testing (format "%s function works as expected on %s column for driver %s" op col-type driver/*driver*)
              (is (= (set expected) (set (test-date-extract query)))))))))))
>>>>>>> ecd0a2e4
<|MERGE_RESOLUTION|>--- conflicted
+++ resolved
@@ -74,16 +74,9 @@
                   {:expressions {"expr" [op [:field field-id nil]]}
                    :fields      [[:expression "expr"]]}]
 
-<<<<<<< HEAD
-                       [[[(extract op #t "2004-03-19 09:19:09")] [(extract op #t "2008-06-20 10:20:10")]
-
-                         [(extract op #t "2012-11-21 11:21:11")] [(extract op #t "2012-11-21 11:21:11")]]
-                        {:aggregation [[op [:field field-id nil]]]}]
-=======
                  [[[(extract op #t "2004-03-19 09:19:09")] [(extract op #t "2008-06-20 10:20:10")]
                    [(extract op #t "2012-11-21 11:21:11")] [(extract op #t "2012-11-21 11:21:11")]]
                   {:aggregation [[op [:field field-id nil]]]}]
->>>>>>> ecd0a2e4
 
                  [(into [] (frequencies [(extract op #t "2004-03-19 09:19:09") (extract op #t "2008-06-20 10:20:10")
                                          (extract op #t "2012-11-21 11:21:11") (extract op #t "2012-11-21 11:21:11")]))
@@ -114,7 +107,7 @@
           (testing (format "%s function works as expected on %s column for driver %s" op col-type driver/*driver*)
             (is (= (set expected) (set (test-date-extract query))))))))
 
-    ;; need to have seperate tests for mongo because it doesn't have supports for casting yet
+    ;; need to have seperate tests for mongo it doesn't have supports for casting yet
     (mt/test-driver :mongo
       (testing "with datetimes columns"
         (let [[col-type field-id] [:datetime (mt/id :times :dt)]]
@@ -142,14 +135,14 @@
                     {:expressions {"expr" [op [:field field-id nil]]}
                      :fields      [[:expression "expr"]]}]
 
-<<<<<<< HEAD
-                     [(into [] (frequencies [(extract op #t "2004-03-19 09:19:09") (extract op #t "2008-06-20 10:20:10")
-                                             (extract op #t "2012-11-21 11:21:11") (extract op #t "2012-11-21 11:21:11")]))
-                      {:expressions {"expr" [op [:field field-id nil]]}
-                       :aggregation [[:count]]
-                       :breakout    [[:expression "expr"]]}]]]
-              (testing (format "%s function works as expected on %s column for driver %s" op col-type driver/*driver*)
-                (is (= (set expected) (set (test-date-extract query))))))))))))
+                   [(into [] (frequencies [(extract op #t "2004-03-19 09:19:09") (extract op #t "2008-06-20 10:20:10")
+                                           (extract op #t "2012-11-21 11:21:11") (extract op #t "2012-11-21 11:21:11")]))
+                    {:expressions {"expr" [op [:field field-id nil]]}
+                     :aggregation [[:count]]
+                     :breakout    [[:expression "expr"]]}]]]
+            (testing (format "%s function works as expected on %s column for driver %s" op col-type driver/*driver*)
+              (is (= (set expected) (set (test-date-extract query)))))))))))
+
 
 (defn- date-math
   [op x amount unit col-type]
@@ -277,13 +270,4 @@
                (testing (format "we could add date then get year for %s column with %s" col-type driver/*driver*)
                  (is (= #{[2006] [2010] [2014]}
                         (set (test-date-extract {:expressions {"expr" [:date-add [:field field-id nil] 2 :year]}
-                                                 :aggregation [[:get-year [:expression "expr"]]]}))))))))))
-=======
-                   [(into [] (frequencies [(extract op #t "2004-03-19 09:19:09") (extract op #t "2008-06-20 10:20:10")
-                                           (extract op #t "2012-11-21 11:21:11") (extract op #t "2012-11-21 11:21:11")]))
-                    {:expressions {"expr" [op [:field field-id nil]]}
-                     :aggregation [[:count]]
-                     :breakout    [[:expression "expr"]]}]]]
-            (testing (format "%s function works as expected on %s column for driver %s" op col-type driver/*driver*)
-              (is (= (set expected) (set (test-date-extract query)))))))))))
->>>>>>> ecd0a2e4
+                                                 :aggregation [[:get-year [:expression "expr"]]]}))))))))))