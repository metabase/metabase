--- conflicted
+++ resolved
@@ -512,17 +512,10 @@
     steps:
       - uses: actions/checkout@v4
       - name: Setup python-runner
-<<<<<<< HEAD
       if: ${{ matrix.job.needs-python-runner == true }}
-        env:
-          METABASE_AUTOMATION_USER_TOKEN: ${{ secrets.METABASE_AUTOMATION_USER_TOKEN }}
-        run: ./.github/scripts/setup-python-runner.sh
-=======
-      #if: ${{ matrix.job.needs-python-runner == true }}
         uses: ./.github/actions/setup-python-runner
         with:
           metabase-automation-token: ${{ secrets.METABASE_AUTOMATION_USER_TOKEN }}
->>>>>>> b77f570c
       - name: Test ${{ matrix.version.name }}
         id: test-driver
         uses: ./.github/actions/test-driver
@@ -859,17 +852,10 @@
     steps:
       - uses: actions/checkout@v4
       - name: Setup python-runner
-<<<<<<< HEAD
       if: ${{ matrix.job.needs-python-runner == true }}
-        env:
-          METABASE_AUTOMATION_USER_TOKEN: ${{ secrets.METABASE_AUTOMATION_USER_TOKEN }}
-        run: ./.github/scripts/setup-python-runner.sh
-=======
-      #if: ${{ matrix.job.needs-python-runner == true }}
         uses: ./.github/actions/setup-python-runner
         with:
           metabase-automation-token: ${{ secrets.METABASE_AUTOMATION_USER_TOKEN }}
->>>>>>> b77f570c
       - name: Test ${{ matrix.version.name }} (${{ matrix.job.name }})
         id: test-driver
         uses: ./.github/actions/test-driver
