import styled from "@emotion/styled";

import Card from "metabase/components/Card";
import { alpha, color } from "metabase/lib/colors";
import { NAV_SIDEBAR_WIDTH } from "metabase/nav/constants";
import { space } from "metabase/styled-components/theme";
import { Button, DEFAULT_POPOVER_Z_INDEX } from "metabase/ui";

// needed to put this over popovers (z-index: 300)
export const BULK_ACTIONS_Z_INDEX = DEFAULT_POPOVER_Z_INDEX + 1;

export const BulkActionsToast = styled.div<{ isNavbarOpen: boolean }>`
  position: fixed;
  bottom: 0;
  left: 50%;
  margin-left: ${props =>
    props.isNavbarOpen ? `${parseInt(NAV_SIDEBAR_WIDTH) / 2}px` : "0"};
  margin-bottom: ${space(2)};
  z-index: ${BULK_ACTIONS_Z_INDEX};
`;

export const ToastCard = styled(Card)`
  color: var(--mb-color-text-white);

  padding: 0.75rem ${space(2)};
  display: flex;
  align-items: center;
  justify-content: space-between;
  gap: 2.5rem;
`;

export const BulkActionButton = styled(Button)`
  color: var(--mb-color-text-white);

  border-color: ${() => alpha(color("bg-white"), 0)};
  background-color: ${() => alpha(color("bg-white"), 0.1)};

<<<<<<< HEAD
  :hover {
    color: var(--mb-color-text-white);
    border-color: ${() => alpha(color("bg-white"), 0)};
    background-color: ${() => alpha(color("bg-white"), 0.3)};
=======
  border-color: ${({ theme }) => alpha(theme.fn.themeColor("bg-white"), 0)};
  background-color: ${({ theme }) =>
    alpha(theme.fn.themeColor("bg-white"), 0.1)};
  :hover {
    color: ${color("white")};
    border-color: ${({ theme }) => alpha(theme.fn.themeColor("bg-white"), 0)};
    background-color: ${({ theme }) =>
      alpha(theme.fn.themeColor("bg-white"), 0.3)};
>>>>>>> 2bfaab28
  }

  :disabled {
<<<<<<< HEAD
    border-color: ${() => alpha(color("bg-white"), 0)};
    background-color: ${() => alpha(color("bg-white"), 0.1)};
=======
    border-color: ${({ theme }) => alpha(theme.fn.themeColor("bg-white"), 0)};
    background-color: ${({ theme }) =>
      alpha(theme.fn.themeColor("bg-white"), 0.1)};
>>>>>>> 2bfaab28
  }
` as unknown as typeof Button;

export const BulkActionDangerButton = styled(BulkActionButton)`
  color: var(--mb-color-danger);

  :hover {
<<<<<<< HEAD
    color: var(--mb-color-text-white);
    background-color: ${color("danger")};
=======
    color: ${color("white")};
    background-color: var(--mb-color-bg-error);
>>>>>>> 2bfaab28
  }
` as unknown as typeof Button;<|MERGE_RESOLUTION|>--- conflicted
+++ resolved
@@ -35,32 +35,15 @@
   border-color: ${() => alpha(color("bg-white"), 0)};
   background-color: ${() => alpha(color("bg-white"), 0.1)};
 
-<<<<<<< HEAD
   :hover {
     color: var(--mb-color-text-white);
     border-color: ${() => alpha(color("bg-white"), 0)};
     background-color: ${() => alpha(color("bg-white"), 0.3)};
-=======
-  border-color: ${({ theme }) => alpha(theme.fn.themeColor("bg-white"), 0)};
-  background-color: ${({ theme }) =>
-    alpha(theme.fn.themeColor("bg-white"), 0.1)};
-  :hover {
-    color: ${color("white")};
-    border-color: ${({ theme }) => alpha(theme.fn.themeColor("bg-white"), 0)};
-    background-color: ${({ theme }) =>
-      alpha(theme.fn.themeColor("bg-white"), 0.3)};
->>>>>>> 2bfaab28
   }
 
   :disabled {
-<<<<<<< HEAD
     border-color: ${() => alpha(color("bg-white"), 0)};
     background-color: ${() => alpha(color("bg-white"), 0.1)};
-=======
-    border-color: ${({ theme }) => alpha(theme.fn.themeColor("bg-white"), 0)};
-    background-color: ${({ theme }) =>
-      alpha(theme.fn.themeColor("bg-white"), 0.1)};
->>>>>>> 2bfaab28
   }
 ` as unknown as typeof Button;
 
@@ -68,12 +51,7 @@
   color: var(--mb-color-danger);
 
   :hover {
-<<<<<<< HEAD
     color: var(--mb-color-text-white);
-    background-color: ${color("danger")};
-=======
-    color: ${color("white")};
     background-color: var(--mb-color-bg-error);
->>>>>>> 2bfaab28
   }
 ` as unknown as typeof Button;