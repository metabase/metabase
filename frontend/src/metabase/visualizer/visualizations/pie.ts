import type { DragEndEvent } from "@dnd-kit/core";
import _ from "underscore";

import { isNotNull } from "metabase/lib/types";
import type { ComputedVisualizationSettings } from "metabase/visualizations/types";
import { DROPPABLE_ID } from "metabase/visualizer/constants";
import {
  copyColumn,
  createVisualizerColumnReference,
  extractReferencedColumns,
  isDraggedColumnItem,
} from "metabase/visualizer/utils";
import {
  isDimension,
  isMetric,
  isNumeric,
} from "metabase-lib/v1/types/utils/isa";
import type {
  Dataset,
  DatasetColumn,
  VisualizerColumnReference,
  VisualizerDataSource,
  VisualizerVizDefinition,
} from "metabase-types/api";
import type { VisualizerVizDefinitionWithColumns } from "metabase-types/store/visualizer";

import { removeColumnFromStateUnlessUsedElseWhere } from "./utils";

export const pieDropHandler = (
  state: VisualizerVizDefinitionWithColumns,
  settings: ComputedVisualizationSettings,
  { active, over }: DragEndEvent,
) => {
  if (!over || !isDraggedColumnItem(active)) {
    return;
  }

  const { column, dataSource } = active.data.current;
  const columnRef = createVisualizerColumnReference(
    dataSource,
    column,
    extractReferencedColumns(state.columnValuesMapping),
  );

  if (over.id === DROPPABLE_ID.PIE_METRIC && isNumeric(column)) {
    let metricColumnName = settings["pie.metric"];

    if (!metricColumnName) {
      metricColumnName = columnRef.name;
      state.columns.push(
        copyColumn(metricColumnName, column, dataSource.name, state.columns),
      );
    } else {
      const index = state.columns.findIndex(
        (col) => col.name === metricColumnName,
      );
      state.columns[index] = copyColumn(
        metricColumnName,
        column,
        dataSource.name,
        state.columns,
      );
    }

    if (metricColumnName) {
      state.columnValuesMapping[metricColumnName] = [columnRef];
    }
  }

  if (over.id === DROPPABLE_ID.PIE_DIMENSION) {
    const dimensions = settings["pie.dimension"] ?? [];
    const isInUse = dimensions.includes(columnRef.name);
    if (isInUse) {
      return;
    }

    const newDimension = copyColumn(
      columnRef.name,
      column,
      dataSource.name,
      state.columns,
    );
    state.columns.push(newDimension);
    state.columnValuesMapping[newDimension.name] = [columnRef];
    state.settings = {
      ...state.settings,
      "pie.dimension": [...dimensions, newDimension.name],
    };
  }
};

export function findColumnSlotForPieChart(
  { settings }: Pick<VisualizerVizDefinition, "settings">,
  datasets: Record<string, Dataset>,
  dataSourceColumns: DatasetColumn[],
  column: DatasetColumn,
) {
  const ownMetric = settings["pie.metric"];
  if (!ownMetric && isMetric(column)) {
    return "pie.metric";
  }
  if (isDimension(column) && !isMetric(column)) {
    return "pie.dimensions";
  }
}

export function addColumnToPieChart(
  state: VisualizerVizDefinitionWithColumns,
<<<<<<< HEAD
  settings: ComputedVisualizationSettings,
=======
  datasets: Record<string, Dataset>,
  dataSourceColumns: DatasetColumn[],
>>>>>>> e73e604d
  column: DatasetColumn,
  columnRef: VisualizerColumnReference,
) {
<<<<<<< HEAD
  const metric = settings["pie.metric"];
  if (!metric && isMetric(column)) {
    state.settings["pie.metric"] = column.name;
  }

  if (isDimension(column) && !isMetric(column)) {
    const dimensions =
      state.settings["pie.dimension"] ?? settings["pie.dimension"] ?? [];
=======
  const slot = findColumnSlotForPieChart(
    state,
    datasets,
    dataSourceColumns,
    column,
  );
  if (slot) {
    state.columns.push(column);
    state.columnValuesMapping[column.name] = [columnRef];
  }
  if (slot === "pie.dimensions") {
    const dimensions = state.settings["pie.dimension"] ?? [];
>>>>>>> e73e604d
    state.settings["pie.dimension"] = [...dimensions, column.name];
  } else if (slot === "pie.metric") {
    state.settings["pie.metric"] = column.name;
  }
}

export function removeColumnFromPieChart(
  state: VisualizerVizDefinitionWithColumns,
  settings: ComputedVisualizationSettings,
  columnName: string,
) {
  const dimensions = Array.isArray(settings["pie.dimension"])
    ? settings["pie.dimension"]
    : [settings["pie.dimension"]].filter(isNotNull);

  if (dimensions.includes(columnName)) {
    state.settings["pie.dimension"] = dimensions.filter(
      (dimension) => dimension !== columnName,
    );
  }

  if (settings["pie.metric"] === columnName) {
    delete state.settings["pie.metric"];
  }

  removeColumnFromStateUnlessUsedElseWhere(state, columnName, [
    "pie.metric",
    "pie.dimension",
  ]);
}

export function combineWithPieChart(
  state: VisualizerVizDefinitionWithColumns,
<<<<<<< HEAD
  settings: ComputedVisualizationSettings,
=======
  datasets: Record<string, Dataset>,
>>>>>>> e73e604d
  { data }: Dataset,
  dataSource: VisualizerDataSource,
) {
  const metrics = data.cols.filter((col) => isMetric(col));
  const dimensions = data.cols.filter(
    (col) => isDimension(col) && !isMetric(col),
  );

  if (!settings["pie.metric"] && metrics.length === 1) {
    const [metric] = metrics;
    const columnRef = createVisualizerColumnReference(
      dataSource,
      metric,
      extractReferencedColumns(state.columnValuesMapping),
    );
    const column = copyColumn(
      columnRef.name,
      metric,
      dataSource.name,
      state.columns,
    );
<<<<<<< HEAD
    state.columns.push(column);
    state.columnValuesMapping[column.name] = [columnRef];
    addColumnToPieChart(state, settings, column);
=======
    addColumnToPieChart(state, datasets, data.cols, column, columnRef);
>>>>>>> e73e604d
  }

  if (_.isEmpty(settings["pie.dimension"]) && dimensions.length === 1) {
    const [dimension] = dimensions;
    const columnRef = createVisualizerColumnReference(
      dataSource,
      dimension,
      extractReferencedColumns(state.columnValuesMapping),
    );
    const column = copyColumn(
      columnRef.name,
      dimension,
      dataSource.name,
      state.columns,
    );
<<<<<<< HEAD
    state.columns.push(column);
    state.columnValuesMapping[column.name] = [columnRef];
    addColumnToPieChart(state, settings, column);
=======
    addColumnToPieChart(state, datasets, data.cols, column, columnRef);
>>>>>>> e73e604d
  }
}<|MERGE_RESOLUTION|>--- conflicted
+++ resolved
@@ -90,12 +90,13 @@
 };
 
 export function findColumnSlotForPieChart(
-  { settings }: Pick<VisualizerVizDefinition, "settings">,
+  state: Pick<VisualizerVizDefinition, "settings">,
+  computedSettings: ComputedVisualizationSettings,
   datasets: Record<string, Dataset>,
   dataSourceColumns: DatasetColumn[],
   column: DatasetColumn,
 ) {
-  const ownMetric = settings["pie.metric"];
+  const ownMetric = computedSettings["pie.metric"];
   if (!ownMetric && isMetric(column)) {
     return "pie.metric";
   }
@@ -106,27 +107,15 @@
 
 export function addColumnToPieChart(
   state: VisualizerVizDefinitionWithColumns,
-<<<<<<< HEAD
-  settings: ComputedVisualizationSettings,
-=======
+  settings: ComputedVisualizationSettings,
   datasets: Record<string, Dataset>,
   dataSourceColumns: DatasetColumn[],
->>>>>>> e73e604d
   column: DatasetColumn,
   columnRef: VisualizerColumnReference,
 ) {
-<<<<<<< HEAD
-  const metric = settings["pie.metric"];
-  if (!metric && isMetric(column)) {
-    state.settings["pie.metric"] = column.name;
-  }
-
-  if (isDimension(column) && !isMetric(column)) {
-    const dimensions =
-      state.settings["pie.dimension"] ?? settings["pie.dimension"] ?? [];
-=======
   const slot = findColumnSlotForPieChart(
     state,
+    settings,
     datasets,
     dataSourceColumns,
     column,
@@ -137,7 +126,6 @@
   }
   if (slot === "pie.dimensions") {
     const dimensions = state.settings["pie.dimension"] ?? [];
->>>>>>> e73e604d
     state.settings["pie.dimension"] = [...dimensions, column.name];
   } else if (slot === "pie.metric") {
     state.settings["pie.metric"] = column.name;
@@ -171,11 +159,8 @@
 
 export function combineWithPieChart(
   state: VisualizerVizDefinitionWithColumns,
-<<<<<<< HEAD
-  settings: ComputedVisualizationSettings,
-=======
+  settings: ComputedVisualizationSettings,
   datasets: Record<string, Dataset>,
->>>>>>> e73e604d
   { data }: Dataset,
   dataSource: VisualizerDataSource,
 ) {
@@ -197,13 +182,14 @@
       dataSource.name,
       state.columns,
     );
-<<<<<<< HEAD
-    state.columns.push(column);
-    state.columnValuesMapping[column.name] = [columnRef];
-    addColumnToPieChart(state, settings, column);
-=======
-    addColumnToPieChart(state, datasets, data.cols, column, columnRef);
->>>>>>> e73e604d
+    addColumnToPieChart(
+      state,
+      settings,
+      datasets,
+      data.cols,
+      column,
+      columnRef,
+    );
   }
 
   if (_.isEmpty(settings["pie.dimension"]) && dimensions.length === 1) {
@@ -219,12 +205,13 @@
       dataSource.name,
       state.columns,
     );
-<<<<<<< HEAD
-    state.columns.push(column);
-    state.columnValuesMapping[column.name] = [columnRef];
-    addColumnToPieChart(state, settings, column);
-=======
-    addColumnToPieChart(state, datasets, data.cols, column, columnRef);
->>>>>>> e73e604d
+    addColumnToPieChart(
+      state,
+      settings,
+      datasets,
+      data.cols,
+      column,
+      columnRef,
+    );
   }
 }