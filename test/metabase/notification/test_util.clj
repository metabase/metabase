(ns metabase.notification.test-util
  "Define the `metabase-test` channel and notification test utilities."
  (:require
   [clojure.set :as set]
   [metabase.channel.core :as channel]
   [metabase.events.notification :as events.notification]
   [metabase.notification.core :as notification]
   [metabase.test :as mt]
   [metabase.util :as u]))

(def test-channel-type
  "The channel type for the test channel."
  "channel/metabase-test")

(defmethod channel/can-connect? (keyword test-channel-type)
  [_channel-type {:keys [return-type return-value] :as _details}]
  (case return-type
    "throw"
    (throw (ex-info "Test error" return-value))

    "return-value"
    return-value))

(defmethod channel/send! (keyword test-channel-type)
  [_channel message]
  message)

(defmethod channel/render-notification [:channel/metabase-test :notification/testing]
  [_channel-type notification-info _template _recipients]
  [notification-info])

#_{:clj-kondo/ignore [:metabase/test-helpers-use-non-thread-safe-functions]}
(defmacro with-send-notification-sync
  "Notifications are sent async by default, wrap the body in this macro to send them synchronously."
  [& body]
  `(binding [notification/*send-notification!* #'notification/send-notification-sync!]
     ~@body))

(defn do-with-captured-channel-send!
  [thunk]
<<<<<<< HEAD
  (let [captured-messages (atom {})]
    (with-redefs
      [channel/send! (fn [channel message]
                       (swap! captured-messages update (:type channel) u/conjv message))]
      (thunk)
      @captured-messages)))
=======
  (with-send-notification-sync
    (let [channel-messages (atom {})]
      (with-redefs
       [channel/send! (fn [channel message]
                        (swap! channel-messages update (:type channel) u/conjv message))]
        (thunk)
        @channel-messages))))
>>>>>>> 1a2a9c81

(defmacro with-captured-channel-send!
  "Macro that captures all messages sent to channels in the body of the macro.
  Returns a map of channel-type -> messages sent to that channel.

    (with-captured-channel-send!
      (channel/send! {:type :channel/email} {:say :hi})
      (channel/send! {:type :channel/email} {:say :xin-chao}))

    @captured-messages
    ;; => {:channel/email [{:say :hi} {:say :xin-chao}]}"
  [& body]
  `(do-with-captured-channel-send!
    (fn []
      ~@body)))

(defmacro with-temporary-event-topics!
  "Temporarily make `topics` valid event topics."
  [topics & body]
  `(let [topics# ~topics]
     (try
       (doseq [topic# topics#]
         (derive topic# :metabase/event))
       (with-redefs [events.notification/supported-topics (set/union @#'events.notification/supported-topics topics#)]
         ~@body)
       (finally
         (doseq [topic# topics#]
           (underive topic# :metabase/event))))))

#_{:clj-kondo/ignore [:metabase/test-helpers-use-non-thread-safe-functions]}
(defmacro with-notification-testing-setup
  "Macro that sets up the notification testing environment."
  [& body]
  `(mt/with-model-cleanup [:model/Notification]
     (notification.tu/with-send-notification-sync
       ~@body)))

;; ------------------------------------------------------------------------------------------------;;
;;                                         Dummy Data                                              ;;
;; ------------------------------------------------------------------------------------------------;;

;; :model/Channel
(def default-can-connect-channel
  "A :model/Channel that can connect."
  {:name        "Test channel"
   :description "Test channel description"
   :type        test-channel-type
   :details     {:return-type  "return-value"
                 :return-value true}
   :active      true})

;; :model/ChannelTemplate

(def channel-template-email-with-mustache-body
  "A :model/ChannelTemplate for email channels that has a :event/mustache template."
  {:channel_type :channel/email
   :details      {:type    :email/mustache-text
                  :subject "Welcome {{event-info.object.first_name}} to {{settings.site-name}}"
                  :body    "Hello {{event-info.object.first_name}}! Welcome to {{settings.site-name}}!"}})

;; notification info
(def notification-info-user-joined-event
  "A notification-info of the user-joined system event notification that can be used
  to test [[channel/render-notification]]."
  {:payload_type :notification/system-event
   :payload      (#'events.notification/enriched-event-info
                  :event/user-joined
                  {:object
                   {:email        "rasta@metabase.com"
                    :first_name   "Rasta"
                    :last_login   nil
                    :is_qbnewb    true
                    :is_superuser false
                    :last_name    "Toucan"
                    :common_name  "Rasta Toucan"}})})<|MERGE_RESOLUTION|>--- conflicted
+++ resolved
@@ -38,22 +38,13 @@
 
 (defn do-with-captured-channel-send!
   [thunk]
-<<<<<<< HEAD
-  (let [captured-messages (atom {})]
-    (with-redefs
-      [channel/send! (fn [channel message]
-                       (swap! captured-messages update (:type channel) u/conjv message))]
-      (thunk)
-      @captured-messages)))
-=======
   (with-send-notification-sync
     (let [channel-messages (atom {})]
       (with-redefs
        [channel/send! (fn [channel message]
                         (swap! channel-messages update (:type channel) u/conjv message))]
-        (thunk)
-        @channel-messages))))
->>>>>>> 1a2a9c81
+       (thunk)
+       @channel-messages))))
 
 (defmacro with-captured-channel-send!
   "Macro that captures all messages sent to channels in the body of the macro.
