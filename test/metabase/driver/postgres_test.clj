(ns metabase.driver.postgres-test
  "Tests for features/capabilities specific to PostgreSQL driver, such as support for Postgres UUID or enum types."
  (:require
   [clojure.java.jdbc :as jdbc]
   [clojure.set :as set]
   [clojure.string :as str]
   [clojure.test :refer :all]
   [honey.sql :as sql]
   [malli.core :as mc]
   [medley.core :as m]
   [metabase.actions.error :as actions.error]
   [metabase.actions.models :as action]
   [metabase.config :as config]
   [metabase.db.metadata-queries :as metadata-queries]
   [metabase.driver :as driver]
   [metabase.driver.postgres :as postgres]
   [metabase.driver.postgres.actions :as postgres.actions]
   [metabase.driver.sql :as driver.sql]
   [metabase.driver.sql-jdbc.actions :as sql-jdbc.actions]
   [metabase.driver.sql-jdbc.actions-test :as sql-jdbc.actions-test]
   [metabase.driver.sql-jdbc.connection :as sql-jdbc.conn]
   [metabase.driver.sql-jdbc.execute :as sql-jdbc.execute]
   [metabase.driver.sql-jdbc.sync :as sql-jdbc.sync]
   [metabase.driver.sql-jdbc.sync.describe-database :as sql-jdbc.describe-database]
   [metabase.driver.sql.query-processor :as sql.qp]
   [metabase.driver.sql.query-processor-test-util :as sql.qp-test-util]
   [metabase.lib.core :as lib]
   [metabase.lib.metadata :as lib.metadata]
   [metabase.lib.metadata.jvm :as lib.metadata.jvm]
   [metabase.lib.test-metadata :as meta]
   [metabase.lib.test-util :as lib.tu]
   [metabase.lib.test-util.metadata-providers.mock :as providers.mock]
   [metabase.models.secret :as secret]
   [metabase.query-processor :as qp]
   [metabase.query-processor.compile :as qp.compile]
   [metabase.query-processor.store :as qp.store]
   [metabase.sync.core :as sync]
   [metabase.sync.sync-metadata :as sync-metadata]
   [metabase.sync.sync-metadata.tables :as sync-tables]
   [metabase.sync.util :as sync-util]
   [metabase.test :as mt]
   [metabase.test.data.interface :as tx]
   [metabase.util :as u]
   [metabase.util.honey-sql-2 :as h2x]
   [metabase.util.log :as log]
   [next.jdbc :as next.jdbc]
   [toucan2.core :as t2])
  (:import
   (java.sql Connection)))

(set! *warn-on-reflection* true)

(use-fixtures :each (fn [thunk]
                      ;; 1. If sync fails when loading a test dataset, don't swallow the error; throw an Exception so we
                      ;;    can debug it. This is much less confusing when trying to fix broken tests.
                      ;;
                      ;; 2. Make sure we're in Honey SQL 2 mode for all the little SQL snippets we're compiling in these
                      ;;    tests.
                      (binding [sync-util/*log-exceptions-and-continue?* false]
                        (thunk))))

(deftest ^:parallel interval-test
  (is (= ["INTERVAL '2 day'"]
         (sql/format-expr [::postgres/interval 2 :day])))
  (is (= ["INTERVAL '-2.5 year'"]
         (sql/format-expr [::postgres/interval -2.5 :year])))
  (are [amount unit msg] (thrown-with-msg?
                          AssertionError
                          msg
                          (sql/format-expr [::postgres/interval amount unit]))
    "2"  :day  #"\QAssert failed: (number? amount)\E"
    :day 2     #"\QAssert failed: (number? amount)\E"
    2    "day" #"\QAssert failed: (#{:day :hour :week :second :month :year :millisecond :minute} unit)\E"
    2    2     #"\QAssert failed: (#{:day :hour :week :second :month :year :millisecond :minute} unit)\E"
    2    :can  #"\QAssert failed: (#{:day :hour :week :second :month :year :millisecond :minute} unit)\E"))

(deftest ^:parallel extract-test
  (is (= ["extract(month from NOW())"]
         (sql.qp/format-honeysql :postgres (#'postgres/extract :month :%now)))))

(deftest ^:parallel datetime-diff-test
  (is (= [["CAST("
           "  extract("
           "    year"
           "    from"
           "      AGE("
           "        DATE_TRUNC('day', CAST(? AS timestamp)),"
           "        DATE_TRUNC('day', CAST(? AS timestamp))"
           "      )"
           "  ) AS integer"
           ")"]
          "2021-10-03T09:00:00"
          "2021-10-03T09:00:00"]
         (as-> [:datetime-diff "2021-10-03T09:00:00" "2021-10-03T09:00:00" :year] <>
           (sql.qp/->honeysql :postgres <>)
           (sql.qp/format-honeysql :postgres <>)
           (update (vec <>) 0 #(str/split-lines (driver/prettify-native-form :postgres %)))))))

(defn drop-if-exists-and-create-db!
  "Drop a Postgres database named `db-name` if it already exists; then create a new empty one with that name."
  [db-name & [just-drop]]
  (let [spec (sql-jdbc.conn/connection-details->spec :postgres (mt/dbdef->connection-details :postgres :server nil))]
    ;; kill any open connections
    (jdbc/query spec ["SELECT pg_terminate_backend(pg_stat_activity.pid)
                       FROM pg_stat_activity
                       WHERE pg_stat_activity.datname = ?;" db-name])
    ;; create the DB
    (jdbc/execute! spec [(format "DROP DATABASE IF EXISTS \"%s\"" db-name)]
                   {:transaction? false})
    (when (not= just-drop :pg/just-drop)
      (jdbc/execute! spec [(format "CREATE DATABASE \"%s\";" db-name)]
                     {:transaction? false}))))

(defn- exec!
  "Execute a sequence of statements against the database whose spec is passed as the first param."
  [spec statements]
  (doseq [statement statements]
    (jdbc/execute! spec [statement])))

;;; ----------------------------------------------- Connection Details -----------------------------------------------

(deftest ^:parallel connection-details->spec-test
  (testing (str "Check that SSL params get added the connection details in the way we'd like # no SSL -- this should "
                "*not* include the key :ssl (regardless of its value) since that will cause the PG driver to use SSL "
                "anyway")
    (is (= {:classname                     "org.postgresql.Driver"
            :subprotocol                   "postgresql"
            :subname                       "//localhost:5432/bird_sightings"
            :OpenSourceSubProtocolOverride true
            :user                          "camsaul"
            :sslmode                       "disable"
            :ApplicationName               config/mb-version-and-process-identifier}
           (sql-jdbc.conn/connection-details->spec :postgres
                                                   {:ssl    false
                                                    :host   "localhost"
                                                    :port   5432
                                                    :dbname "bird_sightings"
                                                    :user   "camsaul"}))))
  (testing "ssl - check that expected params get added"
    (is (= {:classname                     "org.postgresql.Driver"
            :subprotocol                   "postgresql"
            :subname                       "//localhost:5432/bird_sightings"
            :OpenSourceSubProtocolOverride true
            :user                          "camsaul"
            :ssl                           true
            :sslmode                       "require"
            :sslpassword                   ""
            :ApplicationName               config/mb-version-and-process-identifier}
           (sql-jdbc.conn/connection-details->spec :postgres
                                                   {:ssl    true
                                                    :host   "localhost"
                                                    :port   5432
                                                    :dbname "bird_sightings"
                                                    :user   "camsaul"}))))
  (testing "make sure connection details w/ extra params work as expected"
    (is (= {:classname                     "org.postgresql.Driver"
            :subprotocol                   "postgresql"
            :subname                       "//localhost:5432/cool?prepareThreshold=0"
            :OpenSourceSubProtocolOverride true
            :sslmode                       "disable"
            :ApplicationName               config/mb-version-and-process-identifier}
           (sql-jdbc.conn/connection-details->spec :postgres
                                                   {:host               "localhost"
                                                    :port               "5432"
                                                    :dbname             "cool"
                                                    :additional-options "prepareThreshold=0"}))))
  (testing "user-specified SSL options should always take precendence over defaults"
    (is (= {:classname                     "org.postgresql.Driver"
            :subprotocol                   "postgresql"
            :subname                       "//localhost:5432/bird_sightings"
            :OpenSourceSubProtocolOverride true
            :user                          "camsaul"
            :ssl                           true
            :sslmode                       "verify-ca"
            :sslcert                       "my-cert"
            :sslkey                        "my-key"
            :sslfactory                    "myfactoryoverride"
            :sslrootcert                   "myrootcert"
            :sslpassword                   ""
            :ApplicationName               config/mb-version-and-process-identifier}
           (sql-jdbc.conn/connection-details->spec :postgres
                                                   {:ssl         true
                                                    :host        "localhost"
                                                    :port        5432
                                                    :dbname      "bird_sightings"
                                                    :user        "camsaul"
                                                    :sslmode     "verify-ca"
                                                    :sslcert     "my-cert"
                                                    :sslkey      "my-key"
                                                    :sslfactory  "myfactoryoverride"
                                                    :sslrootcert "myrootcert"})))))

;;; ------------------------------------------- Tests for sync edge cases --------------------------------------------

(deftest edge-case-identifiers-test
  (mt/test-driver :postgres
    (testing "Make sure that Tables / Fields with dots in their names get escaped properly"
      (mt/dataset dots-in-names
        (is (= {:columns ["id" "dotted.name"]
                :rows    [[1 "toucan_cage"]
                          [2 "four_loko"]
                          [3 "ouija_board"]]}
               (mt/rows+column-names (mt/run-mbql-query objects.stuff))))))
    (testing "make sure schema/table/field names with hyphens in them work correctly (#8766)"
      (let [details (mt/dbdef->connection-details :postgres :db {:database-name "hyphen-names-test"})
            spec    (sql-jdbc.conn/connection-details->spec :postgres details)]
        ;; create the postgres DB
        (drop-if-exists-and-create-db! "hyphen-names-test")
        ;; create the DB object
        (mt/with-temp [:model/Database database {:engine :postgres, :details (assoc details :dbname "hyphen-names-test")}]
          (let [sync! #(sync/sync-database! database)]
            ;; populate the DB and create a view
            (exec! spec ["CREATE SCHEMA \"x-mas\";"
                         "CREATE TABLE \"x-mas\".\"presents-and-gifts\" (\"gift-description\" TEXT NOT NULL);"
                         "INSERT INTO \"x-mas\".\"presents-and-gifts\" (\"gift-description\") VALUES ('Bird Hat');;"])
            (sync!)
            (is (= [["Bird Hat"]]
                   (mt/rows (qp/process-query
                             {:database (u/the-id database)
                              :type     :query
                              :query    {:source-table (t2/select-one-pk :model/Table :name "presents-and-gifts")}}))))))))
    (testing "Make sure that Schemas / Tables / Fields with backslashes in their names get escaped properly"
      (mt/with-empty-db
        (let [conn-spec (sql-jdbc.conn/db->pooled-connection-spec (mt/db))]
          (doseq [stmt ["CREATE SCHEMA \"my\\schema\";"
                        "CREATE TABLE \"my\\schema\".\"my\\table\" (\"my\\field\" INTEGER);"
                        "INSERT INTO \"my\\schema\".\"my\\table\" (\"my\\field\") VALUES (42);"]]
            (jdbc/execute! conn-spec stmt))
          (sync/sync-database! (mt/db) {:scan :schema})
          (is (= [[42]]
                 (mt/rows (qp/process-query
                           {:database (u/the-id (mt/db))
                            :type     :query
                            :query    {:source-table (t2/select-one-pk :model/Table :db_id (:id (mt/db)))}})))))))))

(mt/defdataset duplicate-names
  [["birds"
    [{:field-name "name", :base-type :type/Text}]
    [["Rasta"]
     ["Lucky"]]]
   ["people"
    [{:field-name "name", :base-type :type/Text}
     {:field-name "bird_id", :base-type :type/Integer, :fk :birds}]
    [["Cam" 1]]]])

(deftest duplicate-names-test
  (mt/test-driver :postgres
    (testing "Make sure that duplicate column names (e.g. caused by using a FK) still return both columns"
      (mt/dataset duplicate-names
        (is (= {:columns ["name" "name_2"]
                :rows    [["Cam" "Rasta"]]}
               (mt/rows+column-names
                (mt/run-mbql-query people
                  {:fields [$name $bird_id->birds.name]}))))))))

(defn- default-table-result
  ([table-name]
   (default-table-result table-name {}))
  ([table-name opts]
   (merge
    {:name table-name :schema "public" :description nil
     ;; estimated-row-count is estimated, so the value can't be known for sure "during" test without
     ;; VACUUM-ing. So for tests that don't concern the exact value of estimated-row-count, use schema instead
     :estimated_row_count (mt/malli=? [:maybe :int])}
    opts)))

(defn- describe-database->tables
  "Returns a seq of tables sorted by name from calling [[driver/describe-database]]."
  [& args]
  (->> (apply driver/describe-database args)
       :tables
       (sort-by :name)))

(deftest materialized-views-test
  (mt/test-driver :postgres
    (testing (str "Check that we properly fetch materialized views. As discussed in #2355 they don't come back from "
                  "JDBC `DatabaseMetadata` so we have to fetch them manually.")
      (drop-if-exists-and-create-db! "materialized_views_test")
      (let [details (mt/dbdef->connection-details :postgres :db {:database-name "materialized_views_test"})]
        (jdbc/execute! (sql-jdbc.conn/connection-details->spec :postgres details)
                       ["DROP MATERIALIZED VIEW IF EXISTS test_mview;
                       CREATE MATERIALIZED VIEW test_mview AS
                       SELECT 'Toucans are the coolest type of bird.' AS true_facts;"])
        (mt/with-temp [:model/Database database {:engine :postgres, :details (assoc details :dbname "materialized_views_test")}]
          (is (=? [(default-table-result "test_mview" {:estimated_row_count (mt/malli=? int?)})]
                  (describe-database->tables :postgres database))))))))

(deftest foreign-tables-test
  (mt/test-driver :postgres
    (testing "Check that we properly fetch foreign tables."
      (drop-if-exists-and-create-db! "fdw_test")
      (let [details (mt/dbdef->connection-details :postgres :db {:database-name "fdw_test"})]
        ;; You need to set `MB_POSTGRESQL_TEST_USER` in order for this to work apparently.
        ;;
        ;; make sure that the details include optional stuff like `:user`. Otherwise the test is going to FAIL. You can
        ;; set it at run time from the REPL using [[mt/db-test-env-var!]]
        ;; (mt/db-test-env-var! :postgresql :user "postgres").
        (is (mc/coerce [:map
                        [:port :int]
                        [:host :string]
                        [:user :string]]
                       details))
        (jdbc/execute! (sql-jdbc.conn/connection-details->spec :postgres details)
                       [(str "CREATE EXTENSION IF NOT EXISTS postgres_fdw;
                              CREATE SERVER foreign_server
                                FOREIGN DATA WRAPPER postgres_fdw
                                OPTIONS (host '" (:host details) "', port '" (:port details) "', dbname 'fdw_test');
                              CREATE TABLE public.local_table (data text);
                              CREATE FOREIGN TABLE foreign_table (data text)
                                SERVER foreign_server
                                OPTIONS (schema_name 'public', table_name 'local_table');

                              CREATE USER MAPPING FOR " (:user details) "
                                SERVER foreign_server
                                OPTIONS (user '" (:user details) "');
                              GRANT ALL ON public.local_table to PUBLIC;")])
        (mt/with-temp [:model/Database database {:engine :postgres, :details (assoc details :dbname "fdw_test")}]
          (is (=? [(default-table-result "foreign_table")
                   (default-table-result "local_table" {:estimated_row_count (mt/malli=? int?)})]
                  (describe-database->tables :postgres database))))))))

(deftest recreated-views-test
  (mt/test-driver :postgres
    (testing (str "make sure that if a view is dropped and recreated that the original Table object is marked active "
                  "rather than a new one being created (#3331)")
      (let [details (mt/dbdef->connection-details :postgres :db {:database-name "dropped_views_test"})
            spec    (sql-jdbc.conn/connection-details->spec :postgres details)]
        ;; create the postgres DB
        (drop-if-exists-and-create-db! "dropped_views_test")
        ;; create the DB object
        (mt/with-temp [:model/Database database {:engine :postgres, :details (assoc details :dbname "dropped_views_test")}]
          (let [sync! #(sync/sync-database! database)]
            ;; populate the DB and create a view
            (exec! spec ["CREATE table birds (name VARCHAR UNIQUE NOT NULL);"
                         "INSERT INTO birds (name) VALUES ('Rasta'), ('Lucky'), ('Parroty');"
                         "CREATE VIEW angry_birds AS SELECT upper(name) AS name FROM birds;"
                         "GRANT ALL ON angry_birds to PUBLIC;"])
            ;; now sync the DB
            (sync!)
            ;; drop the view
            (exec! spec ["DROP VIEW angry_birds;"])
            ;; sync again
            (sync!)
            ;; recreate the view
            (exec! spec ["CREATE VIEW angry_birds AS SELECT upper(name) AS name FROM birds;"
                         "GRANT ALL ON angry_birds to PUBLIC;"])
            ;; sync one last time
            (sync!)
            ;; now take a look at the Tables in the database related to the view. THERE SHOULD BE ONLY ONE!
            (is (= [{:name "angry_birds", :active true}]
                   (map (partial into {})
                        (t2/select [:model/Table :name :active] :db_id (u/the-id database), :name "angry_birds"))))))))))

(deftest partitioned-table-test
  (mt/test-driver :postgres
    (testing (str "Make sure that partitioned tables (in addition to the individual partitions themselves) are"
                  " synced properly (#15049)")
      (let [db-name "partitioned_table_test"
            details (mt/dbdef->connection-details :postgres :db {:database-name db-name})
            spec    (sql-jdbc.conn/connection-details->spec :postgres details)]
        ;; create the postgres DB
        (drop-if-exists-and-create-db! db-name)
        (let [major-v (sql-jdbc.execute/do-with-connection-with-options
                       :postgres
                       spec
                       nil
                       (fn [^java.sql.Connection conn]
                         (.. conn getMetaData getDatabaseMajorVersion)))]
          (if (>= major-v 10)
            ;; create the DB object
            (mt/with-temp [:model/Database database {:engine :postgres, :details (assoc details :dbname db-name)}]
              (let [sync! #(sync/sync-database! database)]
                ;; create a main partitioned table and two partitions for it
                (exec! spec ["CREATE TABLE part_vals (val bigint NOT NULL) PARTITION BY RANGE (\"val\");"
                             "CREATE TABLE part_vals_0 (val bigint NOT NULL);"
                             "ALTER TABLE ONLY part_vals ATTACH PARTITION part_vals_0 FOR VALUES FROM (0) TO (1000);"
                             "CREATE TABLE part_vals_1 (val bigint NOT NULL);"
                             "ALTER TABLE ONLY part_vals ATTACH PARTITION part_vals_1 FOR VALUES FROM (1000) TO (2000);"
                             "GRANT ALL ON part_vals to PUBLIC;"
                             "GRANT ALL ON part_vals_0 to PUBLIC;"
                             "GRANT ALL ON part_vals_1 to PUBLIC;"])
                ;; now sync the DB
                (sync!)
                ;; all three of these tables should appear in the metadata (including, importantly, the "main" table)
                (is (=? (map default-table-result ["part_vals" "part_vals_0" "part_vals_1"])
                        (describe-database->tables :postgres database)))))
            (log/warn
             (u/format-color
              'yellow
              "Skipping partitioned-table-test; Postgres major version %d doesn't support PARTITION BY" major-v))))))))

(deftest ^:parallel json-query-test
  (let [boop-identifier (h2x/identifier :field "boop" "bleh -> meh")]
    (testing "Transforming MBQL query with JSON in it to postgres query works"
      (let [boop-field {:nfc-path [:bleh :meh] :database-type "decimal"}]
        (is (= [::postgres/json-query
                [::h2x/identifier :field ["boop" "bleh"]]
                "decimal"
                [:meh]]
               (#'sql.qp/json-query :postgres boop-identifier boop-field)))
        (is (= ["(boop.bleh#>> array[?]::text[])::decimal" "meh"]
               (sql/format-expr (#'sql.qp/json-query :postgres boop-identifier boop-field))))))
    (testing "What if types are weird and we have lists"
      (let [weird-field {:nfc-path [:bleh "meh" :foobar 1234] :database-type "bigint"}]
        (is (= ["(boop.bleh#>> array[?, ?, 1234]::text[])::bigint" "meh" "foobar"]
               (sql/format-expr (#'sql.qp/json-query :postgres boop-identifier weird-field))))))
    (testing "Give us a boolean cast when the field is boolean"
      (let [boolean-boop-field {:database-type "boolean" :nfc-path [:bleh "boop" :foobar 1234]}]
        (is (= ["(boop.bleh#>> array[?, ?, 1234]::text[])::boolean" "boop" "foobar"]
               (sql/format-expr (#'sql.qp/json-query :postgres boop-identifier boolean-boop-field))))))
    (testing "Give us a bigint cast when the field is bigint (#22732)"
      (let [boolean-boop-field {:database-type "bigint" :nfc-path [:bleh "boop" :foobar 1234]}]
        (is (= ["(boop.bleh#>> array[?, ?, 1234]::text[])::bigint" "boop" "foobar"]
               (sql/format-expr (#'sql.qp/json-query :postgres boop-identifier boolean-boop-field))))))))

(deftest ^:parallel json-field-test
  (mt/test-driver :postgres
    (testing "Deal with complicated identifier (#22967)"
      (qp.store/with-metadata-provider (lib.tu/mock-metadata-provider
                                        {:database (assoc meta/database :engine :postgres, :id 1)
                                         :tables   [(merge (meta/table-metadata :venues)
                                                           {:id     1
                                                            :db-id  1
                                                            :name   "complicated_identifiers"
                                                            :schema nil})]
                                         :fields   [(merge (meta/field-metadata :venues :id)
                                                           {:id            1
                                                            :table-id      1
                                                            :nfc-path      ["jsons" "values" "qty"]
                                                            :database-type "integer"})]})
        (let [field-clause [:field 1 {:binning
                                      {:strategy  :num-bins
                                       :num-bins  100
                                       :min-value 0.75
                                       :max-value 54.0
                                       :bin-width 0.75}}]]
          (is (= ["((FLOOR((((complicated_identifiers.jsons#>> array[?, ?]::text[])::integer - 0.75) / 0.75)) * 0.75) + 0.75)"
                  "values" "qty"]
                 (sql/format-expr (sql.qp/->honeysql :postgres field-clause) {:nested true}))))))))

(def ^:private json-alias-mock-metadata-provider
  (lib.tu/mock-metadata-provider
   {:database (assoc meta/database :engine :postgres, :id 1)
    :tables   [(merge (meta/table-metadata :venues)
                      {:id     1
                       :db-id  1
                       :name   "json_alias_test"
                       :schema nil})]
    :fields   [(merge (meta/field-metadata :venues :id)
                      {:id            1
                       :table-id      1
                       :name          "json_alias_test"
                       :nfc-path      ["bob"
                                       "injection' OR 1=1--' AND released = 1"
                                       "injection' OR 1=1--' AND released = 1"]
                       :database-type "VARCHAR"})]}))

(deftest ^:parallel json-alias-test
  (mt/test-driver :postgres
    (testing "json breakouts and order bys have alias coercion"
      (qp.store/with-metadata-provider json-alias-mock-metadata-provider
        (let [field-bucketed [:field 1
                              {:temporal-unit                                              :month
                               :metabase.query-processor.util.add-alias-info/source-table  1
                               :metabase.query-processor.util.add-alias-info/source-alias  "dontwannaseethis"
                               :metabase.query-processor.util.add-alias-info/desired-alias "dontwannaseethis"
                               :metabase.query-processor.util.add-alias-info/position      1}]
              compile-res    (qp.compile/compile
                              (mt/query nil
                                {:database 1
                                 :type     :query
                                 :query    {:source-table 1
                                            :aggregation  [[:count]]
                                            :breakout     [field-bucketed]
                                            :order-by     [[:asc field-bucketed]]}}))]
          (is (= ["SELECT"
                  "  DATE_TRUNC("
                  "    'month',"
                  "    CAST("
                  "      (\"json_alias_test\".\"bob\" #>> array [ ?, ? ] :: text [ ]) :: VARCHAR AS timestamp"
                  "    )"
                  "  ) AS \"json_alias_test\","
                  "  COUNT(*) AS \"count\""
                  "FROM"
                  "  \"json_alias_test\""
                  "GROUP BY"
                  "  \"json_alias_test\""
                  "ORDER BY"
                  "  \"json_alias_test\" ASC"]
                 (str/split-lines (driver/prettify-native-form :postgres (:query compile-res)))))
          (is (= ["injection' OR 1=1--' AND released = 1"
                  "injection' OR 1=1--' AND released = 1"]
                 (:params compile-res))))))))

(deftest ^:parallel json-alias-test-2
  (mt/test-driver :postgres
    (testing "json breakouts and order bys have alias coercion"
      (qp.store/with-metadata-provider json-alias-mock-metadata-provider
        (let [field-ordinary [:field 1 nil]
              only-order     (qp.compile/compile
                              {:database 1
                               :type     :query
                               :query    {:source-table 1
                                          :order-by     [[:asc field-ordinary]]}})]
          (is (= ["SELECT"
                  "  (\"json_alias_test\".\"bob\" #>> array [ ?, ? ] :: text [ ]) :: VARCHAR AS \"json_alias_test\""
                  "FROM"
                  "  \"json_alias_test\""
                  "ORDER BY"
                  "  \"json_alias_test\" ASC"
                  "LIMIT"
                  "  1048575"]
                 (str/split-lines (driver/prettify-native-form :postgres (:query only-order))))))))))

(def ^:private json-alias-in-model-mock-metadata-provider
  (providers.mock/mock-metadata-provider
   json-alias-mock-metadata-provider
   {:cards [{:name          "Model with JSON"
             :id            123
             :database-id   1
             :dataset-query (mt/query nil
                              {:database 1
                               :type     :query
                               :query    {:source-table 1
                                          :aggregation  [[:count]]
                                          :breakout     [[:field 1 nil]]}})}]}))

(deftest ^:parallel json-breakout-in-model-test
  (mt/test-driver :postgres
    (testing "JSON columns in inner queries are referenced properly in outer queries #34930"
      (qp.store/with-metadata-provider json-alias-in-model-mock-metadata-provider
        (let [nested (qp.compile/compile
                      {:database (meta/id)
                       :type     :query
                       :query    {:source-table "card__123"}})]
          (is (= ["SELECT"
                  "  \"json_alias_test\" AS \"json_alias_test\","
                  "  \"source\".\"count\" AS \"count\""
                  "FROM"
                  "  ("
                  "    SELECT"
                  "      (\"json_alias_test\".\"bob\" #>> array [ ?, ? ] :: text [ ]) :: VARCHAR AS \"json_alias_test\","
                  "      COUNT(*) AS \"count\""
                  "    FROM"
                  "      \"json_alias_test\""
                  "    GROUP BY"
                  "      \"json_alias_test\""
                  "    ORDER BY"
                  "      \"json_alias_test\" ASC"
                  "  ) AS \"source\""
                  "LIMIT"
                  "  1048575"]
                 (str/split-lines (driver/prettify-native-form :postgres (:query nested))))))))))

(deftest describe-nested-field-columns-identifier-test
  (mt/test-driver :postgres
    (testing "sync goes and runs with identifier if there is a schema other than default public one"
      (drop-if-exists-and-create-db! "describe-json-with-schema-test")
      (let [details (mt/dbdef->connection-details :postgres :db {:database-name  "describe-json-with-schema-test"
                                                                 :json-unfolding true})
            spec    (sql-jdbc.conn/connection-details->spec :postgres details)]
        (jdbc/execute! spec [(str "CREATE SCHEMA bobdobbs;"
                                  "CREATE TABLE bobdobbs.describe_json_table (trivial_json JSONB NOT NULL);"
                                  "INSERT INTO bobdobbs.describe_json_table (trivial_json) VALUES ('{\"a\": 1}');")])
        (mt/with-temp [:model/Database database {:engine :postgres, :details details}]
          (mt/with-db database
            (sync-tables/sync-tables-and-database! database)
            (is (= #{{:name              "trivial_json → a",
                      :database-type     "decimal",
                      :base-type         :type/Integer,
                      :database-position 0,
                      :json-unfolding    false,
                      :visibility-type   :normal,
                      :nfc-path          [:trivial_json "a"]}}
                   (sql-jdbc.sync/describe-nested-field-columns
                    :postgres
                    database
                    {:schema "bobdobbs" :name "describe_json_table" :id (mt/id "describe_json_table")})))))))))

(deftest describe-funky-name-table-nested-field-columns-test
  (mt/test-driver :postgres
    (testing "sync goes and still works with funky schema and table names, including caps and special chars (#23026, #23027)"
      (drop-if-exists-and-create-db! "describe-json-funky-names-test")
      (let [details (mt/dbdef->connection-details :postgres :db {:database-name  "describe-json-funky-names-test"
                                                                 :json-unfolding true})
            spec    (sql-jdbc.conn/connection-details->spec :postgres details)]
        (jdbc/execute! spec [(str "CREATE SCHEMA \"AAAH_#\";"
                                  "CREATE TABLE \"AAAH_#\".\"dESCribe_json_table_%\" (trivial_json JSONB NOT NULL);"
                                  "INSERT INTO \"AAAH_#\".\"dESCribe_json_table_%\" (trivial_json) VALUES ('{\"a\": 1}');")])
        (mt/with-temp [:model/Database database {:engine :postgres, :details details}]
          (mt/with-db database
            (sync-tables/sync-tables-and-database! database)
            (is (= #{{:name              "trivial_json → a",
                      :database-type     "decimal",
                      :base-type         :type/Integer,
                      :database-position 0,
                      :json-unfolding    false,
                      :visibility-type   :normal,
                      :nfc-path          [:trivial_json "a"]}}
                   (sql-jdbc.sync/describe-nested-field-columns
                    :postgres
                    database
                    {:schema "AAAH_#" :name "dESCribe_json_table_%" :id (mt/id "dESCribe_json_table_%")})))))))))

(mt/defdataset with-uuid
  [["users"
    [{:field-name "user_id", :base-type :type/UUID}]
    [[#uuid "4f01dcfd-13f7-430c-8e6f-e505c0851027"]
     [#uuid "4652b2e7-d940-4d55-a971-7e484566663e"]
     [#uuid "da1d6ecc-e775-4008-b366-c38e7a2e8433"]
     [#uuid "7a5ce4a2-0958-46e7-9685-1a4eaa3bd08a"]
     [#uuid "84ed434e-80b4-41cf-9c88-e334427104ae"]]]])

(deftest uuid-columns-test
  (mt/test-driver :postgres
    (mt/dataset with-uuid
      (testing "Check that we can load a Postgres Database with a :type/UUID"
        (is (= [{:name "id", :base_type :type/Integer}
                {:name "user_id", :base_type :type/UUID}]
               (map #(select-keys % [:name :base_type])
                    (mt/cols (mt/run-mbql-query users))))))
      (testing "Check that we can filter by a UUID Field"
        (is (= [[2 #uuid "4652b2e7-d940-4d55-a971-7e484566663e"]]
               (mt/rows (mt/run-mbql-query users
                          {:filter [:= $user_id "4652b2e7-d940-4d55-a971-7e484566663e"]})))))
      (testing "check that a nil value for a UUID field doesn't barf (#2152)"
        (is (= []
               (mt/rows (mt/run-mbql-query users
                          {:filter [:= $user_id nil]})))))
      (testing "check that is-empty doesn't barf (#22667)"
        (is (= []
               (mt/rows (mt/run-mbql-query users
                          {:filter [:is-empty $user_id]})))))
      (testing "check that not-empty doesn't barf (#22667)"
        (is (= (map-indexed (fn [i [uuid]] [(inc i) uuid])
                            (-> with-uuid :table-definitions first :rows))
               (mt/rows (mt/run-mbql-query users
                          {:filter [:not-empty $user_id]})))))
      (testing "Check that we can filter by a UUID for SQL Field filters (#7955)"
        (is (= [[1 #uuid "4f01dcfd-13f7-430c-8e6f-e505c0851027"]]
               (mt/rows
                (qp/process-query
                 (assoc (mt/native-query
                          {:query         "SELECT * FROM users WHERE {{user}}"
                           :template-tags {:user
                                           {:name         "user"
                                            :display_name "User ID"
                                            :type         "dimension"
                                            :widget-type  "number"
                                            :dimension    [:field (mt/id :users :user_id) nil]}}})
                        :parameters
                        [{:type   "text"
                          :target ["dimension" ["template-tag" "user"]]
                          :value  "4f01dcfd-13f7-430c-8e6f-e505c0851027"}]))))))
      (testing "Check that we can filter by multiple UUIDs for SQL Field filters"
        (is (= [[1 #uuid "4f01dcfd-13f7-430c-8e6f-e505c0851027"]
                [3 #uuid "da1d6ecc-e775-4008-b366-c38e7a2e8433"]]
               (mt/rows
                (qp/process-query
                 (assoc (mt/native-query
                          {:query         "SELECT * FROM users WHERE {{user}}"
                           :template-tags {:user
                                           {:name         "user"
                                            :display_name "User ID"
                                            :type         "dimension"
                                            :widget-type  :number
                                            :dimension    [:field (mt/id :users :user_id) nil]}}})
                        :parameters
                        [{:type   "text"
                          :target ["dimension" ["template-tag" "user"]]
                          :value  ["4f01dcfd-13f7-430c-8e6f-e505c0851027"
                                   "da1d6ecc-e775-4008-b366-c38e7a2e8433"]}]))))))
      (testing "Check that we can filter using string functions on a UUID Field"
        (testing "= (uuid)"
          (is (= [[5 #uuid "84ed434e-80b4-41cf-9c88-e334427104ae"]]
                 (mt/rows (mt/run-mbql-query users
                            {:filter [:=
                                      [:field %user_id {:base-type :type/UUID}]
                                      "84ed434e-80b4-41cf-9c88-e334427104ae"]})))))
        (testing "= (not a uuid)"
          (is (= []
                 (mt/rows (mt/run-mbql-query users
                            {:filter [:= [:field %user_id {:base-type :type/UUID}] "x"]})))))
        (testing "!="
          (is (= [[1 #uuid "4f01dcfd-13f7-430c-8e6f-e505c0851027"]
                  [2 #uuid "4652b2e7-d940-4d55-a971-7e484566663e"]
                  [3 #uuid "da1d6ecc-e775-4008-b366-c38e7a2e8433"]
                  [4 #uuid "7a5ce4a2-0958-46e7-9685-1a4eaa3bd08a"]
                  [5 #uuid "84ed434e-80b4-41cf-9c88-e334427104ae"]]
                 (mt/rows (mt/run-mbql-query users
                            {:filter [:!= [:field %user_id {:base-type :type/UUID}] "x"]
                             :order-by [[:asc $id]]})))))
        (testing "contains"
          (is (= [[2 #uuid "4652b2e7-d940-4d55-a971-7e484566663e"]
                  [4 #uuid "7a5ce4a2-0958-46e7-9685-1a4eaa3bd08a"]]
                 (mt/rows (mt/run-mbql-query users
                            {:filter [:contains [:field %user_id {:base-type :type/UUID}] "46"]
                             :order-by [[:asc $id]]})))))
        (testing "does not contain"
          (is (= [[1 #uuid "4f01dcfd-13f7-430c-8e6f-e505c0851027"]
                  [3 #uuid "da1d6ecc-e775-4008-b366-c38e7a2e8433"]
                  [5 #uuid "84ed434e-80b4-41cf-9c88-e334427104ae"]]
                 (mt/rows (mt/run-mbql-query users
                            {:filter [:does-not-contain [:field %user_id {:base-type :type/UUID}] "46"]
                             :order-by [[:asc $id]]})))))
        (testing "starts with"
          (is (= [[2 #uuid "4652b2e7-d940-4d55-a971-7e484566663e"]]
                 (mt/rows (mt/run-mbql-query users
                            {:filter [:starts-with [:field %user_id {:base-type :type/UUID}] "46"]})))))
        (testing "ends with"
          (is (= [[3 #uuid "da1d6ecc-e775-4008-b366-c38e7a2e8433"]]
                 (mt/rows (mt/run-mbql-query users
                            {:filter [:ends-with [:field %user_id {:base-type :type/UUID}] "33"]})))))))))

(mt/defdataset ip-addresses
  [["addresses"
    [{:field-name "ip", :base-type {:native "inet"}, :effective-type :type/IPAddress}]
    [[[:raw "'192.168.1.1'::inet"]]
     [[:raw "'10.4.4.15'::inet"]]]]])

(deftest inet-columns-test
  (mt/test-driver :postgres
    (testing (str "Filtering by inet columns should add the appropriate SQL cast, e.g. `cast('192.168.1.1' AS inet)` "
                  "(otherwise this wouldn't work)")
      (mt/dataset ip-addresses
        (is (= [[1]]
               (mt/rows (mt/run-mbql-query addresses
                          {:aggregation [[:count]]
                           :filter      [:= $ip "192.168.1.1"]}))))))))

(defn- do-with-money-test-db [thunk]
  (drop-if-exists-and-create-db! "money_columns_test")
  (let [details (mt/dbdef->connection-details :postgres :db {:database-name "money_columns_test"})]
    (sql-jdbc.execute/do-with-connection-with-options
     :postgres
     (sql-jdbc.conn/connection-details->spec :postgres details)
     {:write? true}
     (fn [^java.sql.Connection conn]
       (doseq [sql+args [["CREATE table bird_prices (bird TEXT, price money);"]
                         ["INSERT INTO bird_prices (bird, price) VALUES (?, ?::numeric::money), (?, ?::numeric::money);"
                          "Lucky Pigeon"   6.0
                          "Katie Parakeet" 23.99]]]
         (next.jdbc/execute! conn sql+args))))
    (mt/with-temp [:model/Database db {:engine :postgres, :details (assoc details :dbname "money_columns_test")}]
      (sync/sync-database! db)
      (mt/with-db db
        (thunk)))))

(deftest money-columns-test
  (mt/test-driver :postgres
    (testing "We should support the Postgres MONEY type"
      (testing "It should be possible to return money column results (#3754)"
        (sql-jdbc.execute/do-with-connection-with-options
         :postgres
         (mt/db)
         nil
         (fn [conn]
           (with-open [stmt (sql-jdbc.execute/prepared-statement :postgres conn "SELECT 1000::money AS \"money\";" nil)
                       rs   (sql-jdbc.execute/execute-prepared-statement! :postgres stmt)]
             (let [row-thunk (sql-jdbc.execute/row-thunk :postgres rs (.getMetaData rs))]
               (is (= [1000.00M]
                      (row-thunk))))))))

      (do-with-money-test-db
       (fn []
         (testing "We should be able to select avg() of a money column (#11498)"
           (is (= "SELECT AVG(bird_prices.price::numeric) AS avg FROM bird_prices"
                  (sql.qp-test-util/query->sql
                   (mt/mbql-query bird_prices
                     {:aggregation [[:avg $price]]}))))
           (is (= [[14.995M]]
                  (mt/rows
                   (mt/run-mbql-query bird_prices
                     {:aggregation [[:avg $price]]})))))

         (testing "Should be able to filter on a money column"
           (is (= [["Katie Parakeet" 23.99M]]
                  (mt/rows
                   (mt/run-mbql-query bird_prices
                     {:filter [:= $price 23.99]}))))
           (is (= []
                  (mt/rows
                   (mt/run-mbql-query bird_prices
                     {:filter [:!= $price $price]})))))

         (testing "Should be able to sort by price"
           (is (= [["Katie Parakeet" 23.99M]
                   ["Lucky Pigeon" 6.00M]]
                  (mt/rows
                   (mt/run-mbql-query bird_prices
                     {:order-by [[:desc $price]]}))))))))))

(defn- enums-test-db-details [] (mt/dbdef->connection-details :postgres :db {:database-name "enums_test"}))

(def ^:private enums-db-sql
  (str/join
   \newline
   ["CREATE SCHEMA bird_schema;"
    "CREATE TYPE \"bird type\" AS ENUM ('toucan', 'pigeon', 'turkey');"
    "CREATE TYPE bird_status AS ENUM ('good bird', 'angry bird', 'delicious bird');"
    "CREATE TYPE bird_schema.bird_status AS ENUM ('sad bird', 'baby bird', 'big bird');"
    "CREATE TABLE birds ("
    "  name varchar PRIMARY KEY NOT NULL,"
    "  status bird_status NOT NULL,"
    "  other_status bird_schema.bird_status NOT NULL,"
    "  type \"bird type\" NOT NULL"
    ");"
    "INSERT INTO"
    "  birds (\"name\", status, other_status, \"type\")"
    "VALUES"
    "  ('Rasta', 'good bird', 'sad bird', 'toucan'),"
    "  ('Lucky', 'angry bird', 'baby bird', 'pigeon'),"
    "  ('Theodore', 'delicious bird', 'big bird', 'turkey');"]))

(defn- create-enums-db!
  "Create a Postgres database called `enums_test` that has a couple of enum types and a couple columns of those types.
  One of those types has a space in the name, which is legal when quoted, to make sure we handle such wackiness
  properly."
  []
  (drop-if-exists-and-create-db! "enums_test")
  (let [spec (sql-jdbc.conn/connection-details->spec :postgres (enums-test-db-details))]
    (jdbc/execute! spec [enums-db-sql])))

(defn- do-with-enums-db! [f]
  (create-enums-db!)
  (mt/with-temp [:model/Database database {:engine :postgres, :details (enums-test-db-details)}]
    (sync-metadata/sync-db-metadata! database)
    (f database)
    (driver/notify-database-updated :postgres database)))

(deftest ^:parallel enums-test
  (mt/test-driver :postgres
    (testing "check that values for enum types get wrapped in appropriate CAST() fn calls in `->honeysql`"
      (is (= (h2x/with-database-type-info [:cast "toucan" (h2x/identifier :type-name "bird type")]
                                          "bird type")
             (sql.qp/->honeysql :postgres [:value "toucan" {:database_type "bird type", :base_type :type/PostgresEnum}]))))))

(deftest enums-test-2
  (mt/test-driver :postgres
    (do-with-enums-db!
     (fn [db]
       (testing "check that we can actually fetch the enum types from a DB"
         (is (= #{"\"bird_schema\".\"bird_status\"" "bird type" "bird_status"}
                (#'postgres/enum-types db))))

       (testing "check that describe-table properly describes the database & base types of the enum fields"
         (is (=? [{:table-schema               "public"
                   :table-name                 "birds"
                   :name                       "name"
                   :database-type              "varchar"
                   :base-type                  :type/Text
                   :pk?                        true
                   :database-position          0
                   :database-required          true
                   :database-is-auto-increment false
                   :json-unfolding             false}
                  {:table-schema               "public"
                   :table-name                 "birds"
                   :name                       "status"
                   :database-type              "bird_status"
                   :base-type                  :type/PostgresEnum
                   :database-position          1
                   :database-required          true
                   :database-is-auto-increment false
                   :json-unfolding             false}
                  {:table-schema               "public"
                   :table-name                 "birds"
                   :name                       "other_status"
                   :database-type              "\"bird_schema\".\"bird_status\""
                   :base-type                  :type/PostgresEnum
                   :database-position          2
                   :database-required          true
                   :database-is-auto-increment false
                   :json-unfolding             false}
                  {:table-schema               "public"
                   :table-name                 "birds"
                   :name                       "type"
                   :database-type              "bird type"
                   :base-type                  :type/PostgresEnum
                   :database-position          3
                   :database-required          true
                   :database-is-auto-increment false
                   :json-unfolding             false}]
                 (->> (driver/describe-fields :postgres db {:table-names ["birds"]})
                      (into #{})
                      (sort-by :database-position)))))

       (testing "check that when syncing the DB the enum types get recorded appropriately"
         (let [table-id (t2/select-one-pk :model/Table :db_id (u/the-id db), :name "birds")]
           (is (= #{{:name "name", :database_type "varchar", :base_type :type/Text}
                    {:name "type", :database_type "bird type", :base_type :type/PostgresEnum}
                    {:name "status", :database_type "bird_status", :base_type :type/PostgresEnum}
                    {:name "other_status", :database_type "\"bird_schema\".\"bird_status\"", :base_type :type/PostgresEnum}}
                  (set (map (partial into {})
                            (t2/select [:model/Field :name :database_type :base_type] :table_id table-id)))))))

       (testing "End-to-end check: make sure everything works as expected when we run an actual query"
         (let [table-id           (t2/select-one-pk :model/Table :db_id (u/the-id db), :name "birds")
               bird-type-field-id (t2/select-one-pk :model/Field :table_id table-id, :name "type")]
           (is (= {:rows        [["Rasta" "good bird" "sad bird" "toucan"]]
                   :native_form {:query  (str "SELECT \"public\".\"birds\".\"name\" AS \"name\","
                                              " \"public\".\"birds\".\"status\" AS \"status\","
                                              " \"public\".\"birds\".\"other_status\" AS \"other_status\","
                                              " \"public\".\"birds\".\"type\" AS \"type\" "
                                              "FROM \"public\".\"birds\" "
                                              "WHERE \"public\".\"birds\".\"type\" = CAST('toucan' AS \"bird type\") "
                                              "LIMIT 10")
                                 :params nil}}
                  (-> (qp/process-query
                       {:database (u/the-id db)
                        :type     :query
                        :query    {:source-table table-id
                                   :filter       [:= [:field (u/the-id bird-type-field-id) nil] "toucan"]
                                   :limit        10}})
                      :data
                      (select-keys [:rows :native_form]))))))))))

(deftest enums-test-3
  (mt/test-driver :postgres
    (do-with-enums-db!
     (fn [db]
       (tx/create-view-of-table! driver/*driver* db "birds_m" "birds" true)
       (sync/sync-database! db)

       (testing "check that describe-table properly describes the database & base types of the enum fields"
         (is (=? [{:table-schema               "public"
                   :table-name                 "birds_m"
                   :name                       "name"
                   :database-type              "varchar"
                   :base-type                  :type/Text
                   :pk?                        false
                   :database-position          0
                   :database-required          false
                   :database-is-auto-increment false
                   :json-unfolding             false}
                  {:table-schema               "public"
                   :table-name                 "birds_m"
                   :name                       "status"
                   :database-type              "bird_status"
                   :base-type                  :type/PostgresEnum
                   :database-position          1
                   :database-required          false
                   :database-is-auto-increment false
                   :json-unfolding             false}
                  {:table-schema               "public"
                   :table-name                 "birds_m"
                   :name                       "other_status"
                   :database-type              "\"bird_schema\".\"bird_status\""
                   :base-type                  :type/PostgresEnum
                   :database-position          2
                   :database-required          false
                   :database-is-auto-increment false
                   :json-unfolding             false}
                  {:table-schema               "public"
                   :table-name                 "birds_m"
                   :name                       "type"
                   :database-type              "bird type"
                   :base-type                  :type/PostgresEnum
                   :database-position          3
                   :database-required          false
                   :database-is-auto-increment false
                   :json-unfolding             false}]
                 (->> (driver/describe-fields :postgres db {:table-names ["birds_m"]})
                      (into #{})
                      (sort-by :database-position)))))

       (testing "check that when syncing the DB the enum types get recorded appropriately"
         (let [table-id (t2/select-one-pk :model/Table :db_id (u/the-id db), :name "birds_m")]
           (is (= #{{:name "name", :database_type "varchar", :base_type :type/Text}
                    {:name "type", :database_type "bird type", :base_type :type/PostgresEnum}
                    {:name "other_status", :database_type "\"bird_schema\".\"bird_status\"", :base_type :type/PostgresEnum}
                    {:name "status", :database_type "bird_status", :base_type :type/PostgresEnum}}
                  (set (map (partial into {})
                            (t2/select [:model/Field :name :database_type :base_type] :table_id table-id)))))))

       (testing "End-to-end check: make sure everything works as expected when we run an actual query"
         (let [table-id           (t2/select-one-pk :model/Table :db_id (u/the-id db), :name "birds_m")
               bird-type-field-id (t2/select-one-pk :model/Field :table_id table-id, :name "type")]
           (is (= {:rows        [["Rasta" "good bird" "sad bird" "toucan"]]
                   :native_form {:query  (str "SELECT \"public\".\"birds_m\".\"name\" AS \"name\","
                                              " \"public\".\"birds_m\".\"status\" AS \"status\","
                                              " \"public\".\"birds_m\".\"other_status\" AS \"other_status\","
                                              " \"public\".\"birds_m\".\"type\" AS \"type\" "
                                              "FROM \"public\".\"birds_m\" "
                                              "WHERE \"public\".\"birds_m\".\"type\" = CAST('toucan' AS \"bird type\") "
                                              "LIMIT 10")
                                 :params nil}}
                  (-> (qp/process-query
                       {:database (u/the-id db)
                        :type     :query
                        :query    {:source-table table-id
                                   :filter       [:= [:field (u/the-id bird-type-field-id) nil] "toucan"]
                                   :limit        10}})
                      :data
                      (select-keys [:rows :native_form]))))))))))

(deftest enums-actions-test
  (mt/test-driver :postgres
    (testing "actions with enums"
      (do-with-enums-db!
       (fn [enums-db]
         (mt/with-db enums-db
           (mt/with-actions-enabled
             (mt/with-actions [model {:type :model
                                      :dataset_query
                                      (mt/mbql-query birds)}
                               {action-id :action-id} {:type :implicit
                                                       :kind "row/create"}]
               (testing "Enum fields are a valid implicit parameter target"
                 (let [columns        (->> model :result_metadata (map :name) set)
                       action-targets (->> (action/select-action :id action-id)
                                           :parameters
                                           (map :id)
                                           set)]
                   (is (= columns action-targets))))
               (testing "Can create new records with an enum value"
                 (is (= {:created-row
                         {:name "new bird", :status "good bird", :other_status "sad bird" :type "turkey"}}
                        (mt/user-http-request :crowberto
                                              :post 200
                                              (format "action/%s/execute" action-id)
                                              {:parameters {"name"         "new bird"
                                                            "status"       "good bird"
                                                            "other_status" "sad bird"
                                                            "type"         "turkey"}}))))))))))))

(deftest filtering-on-enum-from-source-test
  (mt/test-driver
    :postgres
    (do-with-enums-db!
     (fn [enums-db]
       (mt/with-db enums-db
         (let [query {:database (mt/id)
                      :type :native
                      :native {:query "select * from birds"
                               :parameters []}}]
           (testing "results_metadata columns are correctly typed"
             (is (=? [{:name "name"}
                      {:name "status"
                       :base_type :type/PostgresEnum
                       :effective_type :type/PostgresEnum
                       :database_type "bird_status"}
                      {:name "other_status"
                       :base_type :type/PostgresEnum
                       :effective_type :type/PostgresEnum
                       :database_type "\"bird_schema\".\"bird_status\""}
                      {:name "type"
                       :base_type :type/PostgresEnum
                       :effective_type :type/PostgresEnum
                       :database_type "bird type"}]
                     (-> (qp/process-query query) :data :results_metadata :columns)))
             (doseq [card-type [:question :model]]
               (mt/with-temp
                 [:model/Card
                  {id :id}
                  (assoc {:dataset_query query
                          :result_metadata (-> (qp/process-query query) :data :results_metadata :columns)
                          :type :model}
                         :type card-type)]
                 (let [mp (lib.metadata.jvm/application-database-metadata-provider (mt/id))
                       query (as-> (lib/query mp (lib.metadata/card mp id)) $
                               (lib/filter $ (lib/= (m/find-first (comp #{"status"} :name)
                                                                  (lib/filterable-columns $))
                                                    "good bird"))
                               (lib/filter $ (lib/= (m/find-first (comp #{"other_status"} :name)
                                                                  (lib/filterable-columns $))
                                                    "sad bird"))
                               (lib/filter $ (lib/= (m/find-first (comp #{"type"} :name)
                                                                  (lib/filterable-columns $))
                                                    "toucan")))]
                   (testing (format "Filtering on enums in `%s` based query works as expected (#27680)" card-type)
                     (is (=? {:data {:rows [["Rasta" "good bird" "sad bird" "toucan"]]}}
                             (qp/process-query query))))))))))))))

;; API tests are in [[metabase.actions.api-test]]
(deftest ^:parallel actions-maybe-parse-sql-violate-not-null-constraint-test
  (testing "violate not null constraint"
    (is (= {:type :metabase.actions.error/violate-not-null-constraint,
            :message "Ranking must have values."
            :errors {"ranking" "You must provide a value."}}
           (sql-jdbc.actions/maybe-parse-sql-error
            :postgres actions.error/violate-not-null-constraint nil :row/created
            "ERROR: null value in column \"ranking\" violates not-null constraint\n  Detail: Failing row contains (3, admin, null).")))))

(deftest ^:parallel actions-maybe-parse-sql-violate-not-null-constraint-test-2
  (testing "violate not null constraint"
    (is (= {:type :metabase.actions.error/violate-not-null-constraint,
            :message "Ranking must have values."
            :errors {"ranking" "You must provide a value."}}
           (sql-jdbc.actions/maybe-parse-sql-error
            :postgres actions.error/violate-not-null-constraint nil :row/created
            "ERROR: null value in column \"ranking\" of relation \"group\" violates not-null constraint\n  Detail: Failing row contains (57, admin, null).")))))

(deftest actions-maybe-parse-sql-error-violate-unique-constraint-test
  (testing "violate unique constraint"
    (with-redefs [postgres.actions/constraint->column-names (constantly ["ranking"])]
      (is (= {:type :metabase.actions.error/violate-unique-constraint,
              :message "Ranking already exists.",
              :errors {"ranking" "This Ranking value already exists."}}
             (sql-jdbc.actions/maybe-parse-sql-error
              :postgres actions.error/violate-unique-constraint nil nil
              "Batch entry 0 UPDATE \"public\".\"group\" SET \"ranking\" = CAST(2 AS INTEGER) WHERE \"public\".\"group\".\"id\" = 1 was aborted: ERROR: duplicate key value violates unique constraint \"group_ranking_key\"\n  Detail: Key (ranking)=(2) already exists.  Call getNextException to see other errors in the batch."))))))

(deftest ^:parallel actions-maybe-parse-sql-error-incorrect-type-test
  (testing "incorrect type"
    (is (= {:type :metabase.actions.error/incorrect-value-type,
            :message "Some of your values aren’t of the correct type for the database.",
            :errors {}}
           (sql-jdbc.actions/maybe-parse-sql-error
            :postgres actions.error/incorrect-value-type nil nil
            "Batch entry 0 UPDATE \"public\".\"group\" SET \"ranking\" = CAST('S' AS INTEGER) WHERE \"public\".\"group\".\"id\" = 1 was aborted: ERROR: invalid input syntax for type integer: \"S\"  Call getNextException to see other errors in the batch.")))))

(deftest ^:parallel actions-maybe-parse-sql-error-violate-fk-constraints-test
  (testing "violate fk constraints"
    (is (= {:type :metabase.actions.error/violate-foreign-key-constraint,
            :message "Unable to create a new record.",
            :errors {"group-id" "This Group-id does not exist."}}
           (sql-jdbc.actions/maybe-parse-sql-error
            :postgres actions.error/violate-foreign-key-constraint nil :row/create
            "ERROR: insert or update on table \"user\" violates foreign key constraint \"user_group-id_group_-159406530\"\n  Detail: Key (group-id)=(999) is not present in table \"group\".")))))

(deftest ^:parallel actions-maybe-parse-sql-error-violate-fk-constraints-test-2
  (testing "violate fk constraints"
    (is (= {:type :metabase.actions.error/violate-foreign-key-constraint,
            :message "Unable to update the record.",
            :errors {"id" "This Id does not exist."}}
           (sql-jdbc.actions/maybe-parse-sql-error
            :postgres actions.error/violate-foreign-key-constraint nil :row/update
            "ERROR: update or delete on table \"group\" violates foreign key constraint \"user_group-id_group_-159406530\" on table \"user\"\n  Detail: Key (id)=(1) is still referenced from table \"user\".")))))

(deftest ^:parallel actions-maybe-parse-sql-error-violate-fk-constraints-test-3
  (testing "violate fk constraints"
    (is (= {:type :metabase.actions.error/violate-foreign-key-constraint,
            :message "Other tables rely on this row so it cannot be deleted.",
            :errors {}}
           (sql-jdbc.actions/maybe-parse-sql-error
            :postgres actions.error/violate-foreign-key-constraint nil :row/delete
            "ERROR: update or delete on table \"group\" violates foreign key constraint \"user_group-id_group_-159406530\" on table \"user\"\n  Detail: Key (id)=(1) is still referenced from table \"user\".")))))

;; this contains specical tests case for postgres
;; for generic tests, check [[metabase.driver.sql-jdbc.actions-test/action-error-handling-test]]
(deftest action-error-handling-test
  (mt/test-driver :postgres
    (testing "violate not-null constraints with multiple columns"
      (drop-if-exists-and-create-db! "not-null-constraint-on-multiple-cols")
      (let [details (mt/dbdef->connection-details :postgres :db {:database-name "not-null-constraint-on-multiple-cols"})]
        (doseq [stmt ["CREATE TABLE mytable (id serial PRIMARY KEY,
                      column1 VARCHAR(50),
                      column2 VARCHAR(50),
                      CONSTRAINT unique_columns UNIQUE (column1, column2)
                      );"
                      "INSERT INTO mytable (id, column1, column2)
                      VALUES  (1, 'A', 'A'), (2, 'B', 'B');"]]
          (jdbc/execute! (sql-jdbc.conn/connection-details->spec :postgres details) [stmt]))
        (mt/with-temp [:model/Database database {:engine driver/*driver* :details details}]
          (mt/with-db database
            (sync/sync-database! database)
            (mt/with-actions-enabled
              (testing "when creating"
                (is (= {:errors      {"column1" "This Column1 value already exists."
                                      "column2" "This Column2 value already exists."}
                        :message     "Column1 and Column2 already exist."
                        :status-code 400
                        :type        actions.error/violate-unique-constraint}
                       (sql-jdbc.actions-test/perform-action-ex-data
                        :row/create (mt/$ids {:create-row {"id"      3
                                                           "column1" "A"
                                                           "column2" "A"}
                                              :database   (:id database)
                                              :query      {:source-table $$mytable}
                                              :type       :query})))))
              (testing "when updating"
                (is (= {:errors      {"column1" "This Column1 value already exists."
                                      "column2" "This Column2 value already exists."}
                        :message     "Column1 and Column2 already exist."
                        :status-code 400
                        :type        actions.error/violate-unique-constraint}
                       (sql-jdbc.actions-test/perform-action-ex-data
                        :row/update (mt/$ids {:update-row {"column1" "A"
                                                           "column2" "A"}
                                              :database   (:id database)
                                              :query      {:source-table $$mytable
                                                           :filter       [:= $mytable.id 2]}
                                              :type       :query}))))))))))))

;;; ------------------------------------------------ Timezone-related ------------------------------------------------

(deftest timezone-test
  (mt/test-driver :postgres
    (letfn [(get-timezone-with-report-timezone [report-timezone]
              (mt/with-temporary-setting-values [report-timezone report-timezone]
                (ffirst
                 (mt/rows
                  (qp/process-query {:database (mt/id)
                                     :type     :native
                                     :native   {:query "SELECT current_setting('TIMEZONE') AS timezone;"}})))))]
      (testing "check that if we set report-timezone to US/Pacific that the session timezone is in fact US/Pacific"
        (is  (= "US/Pacific"
                (get-timezone-with-report-timezone "US/Pacific"))))
      (testing "check that we can set it to something else: America/Chicago"
        (is (= "America/Chicago"
               (get-timezone-with-report-timezone "America/Chicago"))))
      (testing (str "ok, check that if we try to put in a fake timezone that the query still reëxecutes without a "
                    "custom timezone. This should give us the same result as if we didn't try to set a timezone at all")
        (is (= (get-timezone-with-report-timezone nil)
               (get-timezone-with-report-timezone "Crunk Burger")))))))

(deftest fingerprint-time-fields-test
  (mt/test-driver :postgres
    (testing "Make sure we're able to fingerprint TIME fields (#5911)"
      (drop-if-exists-and-create-db! "time_field_test")
      (let [details (mt/dbdef->connection-details :postgres :db {:database-name "time_field_test"})]
        (jdbc/execute! (sql-jdbc.conn/connection-details->spec :postgres details)
                       [(str "CREATE TABLE toucan_sleep_schedule ("
                             "  start_time TIME WITHOUT TIME ZONE NOT NULL, "
                             "  end_time TIME WITHOUT TIME ZONE NOT NULL, "
                             "  reason VARCHAR(256) NOT NULL"
                             ");"
                             "INSERT INTO toucan_sleep_schedule (start_time, end_time, reason) "
                             "  VALUES ('22:00'::time, '9:00'::time, 'Beauty Sleep');")])
        (mt/with-temp [:model/Database database {:engine :postgres, :details (assoc details :dbname "time_field_test")}]
          (sync/sync-database! database)
          (is (= {"start_time" {:global {:distinct-count 1
                                         :nil%           0.0}
                                :type   {:type/DateTime {:earliest "22:00:00"
                                                         :latest   "22:00:00"}}}
                  "end_time"   {:global {:distinct-count 1
                                         :nil%           0.0}
                                :type   {:type/DateTime {:earliest "09:00:00"
                                                         :latest   "09:00:00"}}}
                  "reason"     {:global {:distinct-count 1
                                         :nil%           0.0}
                                :type   {:type/Text {:percent-json   0.0
                                                     :percent-url    0.0
                                                     :percent-email  0.0
                                                     :percent-state  0.0
                                                     :average-length 12.0}}}}
                 (t2/select-fn->fn :name :fingerprint :model/Field
                                   :table_id (t2/select-one-pk :model/Table :db_id (u/the-id database))))))))))

;;; ----------------------------------------------------- Other ------------------------------------------------------

(deftest ^:parallel exception-test
  (mt/test-driver :postgres
    (testing (str "If the DB throws an exception, is it properly returned by the query processor? Is it status "
                  ":failed? (#9942)")
      (is (thrown-with-msg?
           clojure.lang.ExceptionInfo
           #"Error executing query"
           (qp/process-query
            {:database (mt/id)
             :type     :native
             :native   {:query "SELECT adsasdasd;"}})))
      (try
        (qp/process-query
         {:database (mt/id)
          :type     :native
          :native   {:query "SELECT adsasdasd;"}})
        (catch Throwable e
          (is (= "ERROR: column \"adsasdasd\" does not exist\n  Position: 20"
                 (try
                   (-> e ex-cause ex-message)
                   (catch Throwable e
                     e)))))))))

(deftest ^:parallel pgobject-test
  (mt/test-driver :postgres
    (testing "Make sure PGobjects are decoded correctly"
      (let [results (qp/process-query (mt/native-query {:query "SELECT pg_sleep(0.1) AS sleep;"}))]
        (testing "rows"
          (is (= [[""]]
                 (mt/rows results))))
        (testing "cols"
          (is (=? [{:display_name "sleep"
                    :base_type    :type/Text
                    :effective_type :type/Text
                    :source       :native
                    :field_ref    [:field "sleep" {:base-type :type/Text}]
                    :name         "sleep"}]
                  (mt/cols results))))))))

(deftest ^:parallel id-field-parameter-test
  (mt/test-driver :postgres
    (testing "We should be able to filter a PK column with a String value -- should get parsed automatically (#13263)"
      (is (= [[2 "Stout Burgers & Beers" 11 34.0996 -118.329 2]]
             (mt/rows
              (mt/run-mbql-query venues
                {:filter [:= $id "2"]})))))))

(deftest dont-sync-tables-with-no-select-permissions-test
  (testing "Make sure we only sync databases for which the current user has SELECT permissions"
    (mt/test-driver :postgres
      (drop-if-exists-and-create-db! "no-select-test")
      (let [details (mt/dbdef->connection-details :postgres :db {:database-name "no-select-test"})
            spec    (sql-jdbc.conn/connection-details->spec :postgres details)]
        (doseq [statement ["CREATE TABLE PUBLIC.table_with_perms (x INTEGER NOT NULL);"
                           "CREATE TABLE PUBLIC.table_with_no_perms (y INTEGER NOT NULL);"
                           "DROP USER IF EXISTS no_select_test_user;"
                           "CREATE USER no_select_test_user WITH PASSWORD '123456';"
                           "GRANT SELECT ON TABLE \"no-select-test\".PUBLIC.table_with_perms TO no_select_test_user;"]]
          (is (= [0]
                 (jdbc/execute! spec [statement])))))
      (let [test-user-details (assoc (mt/dbdef->connection-details :postgres :db {:database-name "no-select-test"})
                                     :user "no_select_test_user"
                                     :password "123456")]
        (mt/with-temp [:model/Database database {:engine :postgres, :details test-user-details}]
          ;; make sure that sync still succeeds even tho some tables are not SELECTable.
          (binding [sync-util/*log-exceptions-and-continue?* false]
            (is (some? (sync/sync-database! database {:scan :schema}))))
          (is (= #{"table_with_perms"}
                 (t2/select-fn-set :name :model/Table :db_id (:id database)))))))))

(deftest json-operator-?-works
  (testing "Make sure the Postgres ? operators (for JSON types) work in native queries"
    (mt/test-driver :postgres
      (drop-if-exists-and-create-db! "json-test")
      (let [details (mt/dbdef->connection-details :postgres :db {:database-name "json-test"})
            spec    (sql-jdbc.conn/connection-details->spec :postgres details)]
        (doseq [statement ["DROP TABLE IF EXISTS PUBLIC.json_table;"
                           "CREATE TABLE PUBLIC.json_table (json_val JSON NOT NULL);"
                           "INSERT INTO PUBLIC.json_table (json_val) VALUES ('{\"a\": 1, \"b\": 2}');"]]
          (jdbc/execute! spec [statement])))
      (let [json-db-details (mt/dbdef->connection-details :postgres :db {:database-name "json-test"})
            query           (str "SELECT json_val::jsonb ? 'a',"
                                 "json_val::jsonb ?| array['c', 'd'],"
                                 "json_val::jsonb ?& array['a', 'b']"
                                 "FROM \"json_table\";")]
        (mt/with-temp [:model/Database database {:engine :postgres, :details json-db-details}]
          (mt/with-db database (sync/sync-database! database)
            (is (= [[true false true]]
                   (-> {:query query}
                       (mt/native-query)
                       (qp/process-query)
                       (mt/rows))))))))))

(deftest sync-json-with-composite-pks-test
  (testing "Make sure sync a table with json columns that have composite pks works"
    (mt/test-driver :postgres
      (drop-if-exists-and-create-db! "composite-pks-test")
      (with-redefs [metadata-queries/nested-field-sample-limit 4]
        (let [details (mt/dbdef->connection-details driver/*driver* :db {:database-name "composite-pks-test"})
              spec    (sql-jdbc.conn/connection-details->spec driver/*driver* details)]
          (doseq [statement (concat ["CREATE TABLE PUBLIC.json_table(first_id INTEGER, second_id INTEGER, json_val JSON, PRIMARY KEY(first_id, second_id));"]
                                    (for [[first-id second-id json] [[1 1 "{\"int_turn_string\":1}"]
                                                                     [2 2 "{\"int_turn_string\":2}"]
                                                                     [3 3 "{\"int_turn_string\":3}"]
                                                                     [4 4 "{\"int_turn_string\":4}"]
                                                                     [4 5 "{\"int_turn_string\":\"x\"}"]
                                                                     [4 6 "{\"int_turn_string\":5}"]]]
                                      (format "INSERT INTO PUBLIC.json_table (first_id, second_id, json_val) VALUES (%d, %d, '%s');" first-id second-id json)))]
            (jdbc/execute! spec [statement]))
          (mt/with-temp [:model/Database database {:engine driver/*driver* :details details}]
            (mt/with-db database
              (sync-tables/sync-tables-and-database! database)
              (is (= #{{:name              "json_val → int_turn_string",
                        :database-type     "text"
                        :base-type         :type/Text
                        :database-position 0
                        :json-unfolding    false
                        :visibility-type   :normal
                        :nfc-path          [:json_val "int_turn_string"]}}
                     (sql-jdbc.sync/describe-nested-field-columns
                      :postgres
                      database
                      (t2/select-one :model/Table :db_id (mt/id) :name "json_table")))))))))))

(defn- pretty-sql [s]
  (-> s
      (str/replace #"\"" "")
      (str/replace #"public\." "")))

(deftest ^:parallel do-not-cast-to-date-if-column-is-already-a-date-test
  (testing "Don't wrap Field in date() if it's already a DATE (#11502)"
    (mt/test-driver :postgres
      (mt/dataset attempted-murders
        (let [query (mt/mbql-query attempts
                      {:aggregation [[:count]]
                       :breakout    [!day.date]})]
          (is (= (str "SELECT attempts.date AS date, COUNT(*) AS count "
                      "FROM attempts "
                      "GROUP BY attempts.date "
                      "ORDER BY attempts.date ASC")
                 (some-> (qp.compile/compile query) :query pretty-sql))))))))

(deftest ^:parallel do-not-cast-to-timestamp-if-column-if-timestamp-tz-or-date-test
  (testing "Don't cast a DATE or TIMESTAMPTZ to TIMESTAMP, it's not necessary (#19816)"
    (mt/test-driver :postgres
      (mt/dataset test-data
        (let [query (mt/mbql-query people
                      {:fields [!month.birth_date
                                !month.created_at
                                !month.id]
                       :limit  1})]
          (is (= {:query ["SELECT"
                          "  CAST("
                          "    DATE_TRUNC('month', \"public\".\"people\".\"birth_date\") AS date"
                          "  ) AS \"birth_date\","
                          "  DATE_TRUNC('month', \"public\".\"people\".\"created_at\") AS \"created_at\","
                          "  DATE_TRUNC('month', CAST(\"public\".\"people\".\"id\" AS timestamp)) AS \"id\""
                          "FROM"
                          "  \"public\".\"people\""
                          "LIMIT"
                          "  1"]
                  :params nil}
                 (-> (qp.compile/compile query)
                     (update :query #(str/split-lines (driver/prettify-native-form :postgres %)))))))))))

(deftest postgres-ssl-connectivity-test
  (mt/test-driver :postgres
    (if (config/config-bool :mb-postgres-ssl-test-ssl)
      (testing "We should be able to connect to a Postgres instance, providing our own root CA via a secret property"
        (mt/with-env-keys-renamed-by #(str/replace-first % "mb-postgres-ssl-test" "mb-postgres-test")
          (id-field-parameter-test)))
      (log/warn (u/format-color 'yellow
                                "Skipping %s because %s env var is not set"
                                "postgres-ssl-connectivity-test"
                                "MB_POSTGRES_SSL_TEST_SSL")))))

(def ^:private dummy-pem-contents
  (str "-----BEGIN CERTIFICATE-----\n"
       "-----END CERTIFICATE-----"))

(deftest handle-nil-client-ssl-properties-test
  (mt/test-driver :postgres
    (testing "Setting only one of the client SSL params doesn't result in an NPE error (#19984)"
      (mt/with-temp-file [dummy-root-cert   "dummy-root-cert.pem"
                          dummy-client-cert "dummy-client-cert.pem"]
        (spit dummy-root-cert dummy-pem-contents)
        (spit dummy-client-cert dummy-pem-contents)
        (let [db-details {:host "dummy-hostname"
                          :dbname "test-db"
                          :port 5432
                          :user "dummy-login"
                          :password "dummy-password"
                          :ssl true
                          :ssl-use-client-auth true
                          :ssl-mode "verify-full"
                          :ssl-root-cert-options "local"
                          :ssl-root-cert-path dummy-root-cert
                          :ssl-client-cert-options "local"
                          :ssl-client-cert-value dummy-client-cert}]
          ;; this will fail/throw an NPE if the fix for #19984 is not put in place (since the server code will
          ;; attempt to "store" a non-existent :ssl-client-key-value to a temp file)
          (is (map? (#'postgres/ssl-params db-details))))))))

(deftest can-set-ssl-key-via-gui
  (testing "ssl key can be set via the gui (#20319)"
    (with-redefs [secret/value-as-file!
                  (fn [driver details secret-property & [_ext]]
                    (str "file:" secret-property "="  (u/bytes-to-string (:value (#'secret/resolve-secret-map driver details secret-property)))))]
      (is (= "file:ssl-key=/clientkey.pkcs12"
             (:sslkey
              (#'postgres/ssl-params
               {:ssl true
                :ssl-client-cert-options "local"
                :ssl-client-cert-path "/client.pem"
                :ssl-key-options "local"
                :ssl-key-password-value "sslclientkeypw!"
                :ssl-key-path "/clientkey.pkcs12" ;; <-- this is what is set via ui.
                :ssl-mode "verify-ca"
                :ssl-root-cert-options "local"
                :ssl-root-cert-path "/root.pem"
                :ssl-use-client-auth true
                :tunnel-enabled false
                :advanced-options false
                :dbname "metabase"
                :engine :postgres
                :host "localhost"
                :user "bcm"
                :password "abcdef123"
                :port 5432})))))))

(deftest pkcs-12-extension-test
  (testing "Uploaded PKCS-12 SSL keys are stored in a file with the .p12 extension (#20319)"
    (letfn [(absolute-path [^java.io.File file]
              (some-> file .getAbsolutePath))]
      (is (-> (#'postgres/ssl-params
               {:ssl                 true
                :ssl-key-options     "uploaded"
                :ssl-key-value       "data:application/x-pkcs12;base64,SGVsbG8="
                :ssl-mode            "require"
                :ssl-use-client-auth true
                :tunnel-enabled      false
                :advanced-options    false
                :dbname              "metabase"
                :engine              :postgres
                :host                "localhost"
                :user                "bcm"
                :password            "abcdef123"
                :port                5432})
              :sslkey
              absolute-path
              (str/ends-with? ".p12"))))))

(deftest syncable-schemas-test
  (mt/test-driver :postgres
    (testing "`syncable-schemas` should return schemas that should be synced"
      (mt/with-empty-db
        (is (= #{"public"}
               (driver/syncable-schemas driver/*driver* (mt/db))))))
    (testing "metabase_cache schemas should be excluded"
      (mt/dataset test-data
        (mt/with-persistence-enabled! [persist-models!]
          (let [conn-spec (sql-jdbc.conn/db->pooled-connection-spec (mt/db))]
            (mt/with-temp [:model/Card _ {:name "model"
                                          :type :model
                                          :dataset_query (mt/mbql-query categories)
                                          :database_id (mt/id)}]
              (persist-models!)
              (is (some (partial re-matches #"metabase_cache(.*)")
                        (map :schema_name (jdbc/query conn-spec "SELECT schema_name from INFORMATION_SCHEMA.SCHEMATA;"))))
              (is (nil? (some (partial re-matches #"metabase_cache(.*)")
                              (driver/syncable-schemas driver/*driver* (mt/db))))))))))))

(deftest table-privileges-test
  (mt/test-driver :postgres
    (testing "`table-privileges` should return the correct data for current_user and role privileges"
      (mt/with-empty-db
        (let [conn-spec      (sql-jdbc.conn/db->pooled-connection-spec (mt/db))
              get-privileges (fn []
                               (sql-jdbc.conn/with-connection-spec-for-testing-connection
                                [spec [:postgres (assoc (:details (mt/db)) :user "privilege_rows_test_example_role")]]
                                 (with-redefs [sql-jdbc.conn/db->pooled-connection-spec (fn [_] spec)]
                                   (set (sql-jdbc.sync/current-user-table-privileges driver/*driver* spec)))))]
          (try
            (jdbc/execute! conn-spec (str
                                      "DROP SCHEMA IF EXISTS \"dotted.schema\" CASCADE;"
                                      "DROP SCHEMA IF EXISTS \"doublequote\"\"schema\" CASCADE;"
                                      "CREATE SCHEMA \"doublequote\"\"schema\";"
                                      "CREATE TABLE \"doublequote\"\"schema\".\"doublequote\"\"table\" (id INTEGER);"
                                      "CREATE SCHEMA \"dotted.schema\";"
                                      "CREATE TABLE \"dotted.schema\".bar (id INTEGER);"
                                      "CREATE TABLE \"dotted.schema\".\"dotted.table\" (id INTEGER);"
                                      "CREATE TABLE \"dotted.schema\".\"dotted.partial_select\" (id INTEGER);"
                                      "CREATE TABLE \"dotted.schema\".\"dotted.partial_update\" (id INTEGER);"
                                      "CREATE TABLE \"dotted.schema\".\"dotted.partial_insert\" (id INTEGER, text TEXT);"
                                      "CREATE VIEW \"dotted.schema\".\"dotted.view\" AS SELECT 'hello world';"
                                      "CREATE MATERIALIZED VIEW \"dotted.schema\".\"dotted.materialized_view\" AS SELECT 'hello world';"
                                      "DROP ROLE IF EXISTS privilege_rows_test_example_role;"
                                      "CREATE ROLE privilege_rows_test_example_role WITH LOGIN;"
                                      "GRANT SELECT ON \"doublequote\"\"schema\".\"doublequote\"\"table\" TO privilege_rows_test_example_role;"
                                      "GRANT SELECT ON \"dotted.schema\".\"dotted.table\" TO privilege_rows_test_example_role;"
                                      "GRANT UPDATE ON \"dotted.schema\".\"dotted.table\" TO privilege_rows_test_example_role;"
                                      "GRANT SELECT (id) ON \"dotted.schema\".\"dotted.partial_select\" TO privilege_rows_test_example_role;"
                                      "GRANT UPDATE (id) ON \"dotted.schema\".\"dotted.partial_update\" TO privilege_rows_test_example_role;"
                                      "GRANT INSERT (text) ON \"dotted.schema\".\"dotted.partial_insert\" TO privilege_rows_test_example_role;"
                                      "GRANT SELECT ON \"dotted.schema\".\"dotted.view\" TO privilege_rows_test_example_role;"
                                      "GRANT SELECT ON \"dotted.schema\".\"dotted.materialized_view\" TO privilege_rows_test_example_role;"))
            (testing "check that without USAGE privileges on the schema, nothing is returned"
              (is (= #{}
                     (get-privileges))))
            (testing "with USAGE privileges, SELECT and UPDATE privileges are returned"
              (jdbc/execute! conn-spec (str "GRANT USAGE ON SCHEMA \"doublequote\"\"schema\" TO privilege_rows_test_example_role;"
                                            "GRANT USAGE ON SCHEMA \"dotted.schema\" TO privilege_rows_test_example_role;"))
              (is (= (-> #{{:role   nil,
                            :schema "doublequote\"schema",
                            :table  "doublequote\"table",
                            :update false,
                            :select true,
                            :insert false,
                            :delete false}}
                         (into (map #(merge {:role   nil
                                             :schema "dotted.schema"
                                             :update false
                                             :select false
                                             :insert false
                                             :delete false} %)
                                    [{:table  "dotted.materialized_view"
                                      :select true}
                                     {:table "dotted.view"
                                      :select true}
                                     {:table "dotted.table"
                                      :select true
                                      :update true}
                                     {:table "dotted.partial_select"
                                      :select true}
                                     {:table "dotted.partial_update"
                                      :update true}
                                     {:table "dotted.partial_insert"
                                      :insert true}])))
                     (get-privileges))))
            (finally
              (doseq [stmt ["REVOKE ALL PRIVILEGES ON ALL TABLES IN SCHEMA \"doublequote\"\"schema\" FROM privilege_rows_test_example_role;"
                            "REVOKE ALL PRIVILEGES ON SCHEMA \"doublequote\"\"schema\" FROM privilege_rows_test_example_role;"
                            "REVOKE ALL PRIVILEGES ON ALL TABLES IN SCHEMA \"dotted.schema\" FROM privilege_rows_test_example_role;"
                            "REVOKE ALL PRIVILEGES ON SCHEMA \"dotted.schema\" FROM privilege_rows_test_example_role;"
                            "DROP ROLE privilege_rows_test_example_role;"]]
                (jdbc/execute! conn-spec stmt)))))))))

(deftest ^:parallel set-role-statement-test
  (testing "set-role-statement should return a SET ROLE command, with the role quoted if it contains special characters"
    ;; No special characters
    (is (= "SET ROLE MY_ROLE;"        (driver.sql/set-role-statement :postgres "MY_ROLE")))
    (is (= "SET ROLE ROLE123;"        (driver.sql/set-role-statement :postgres "ROLE123")))
    (is (= "SET ROLE lowercase_role;" (driver.sql/set-role-statement :postgres "lowercase_role")))

    ;; None (special role in Postgres to revert back to login role; should not be quoted)
    (is (= "SET ROLE none;"      (driver.sql/set-role-statement :postgres "none")))
    (is (= "SET ROLE NONE;"      (driver.sql/set-role-statement :postgres "NONE")))

    ;; Special characters
    (is (= "SET ROLE \"Role.123\";"   (driver.sql/set-role-statement :postgres "Role.123")))
    (is (= "SET ROLE \"$role\";"      (driver.sql/set-role-statement :postgres "$role")))))

(deftest get-tables-parity-with-jdbc-test
  (testing "make sure our get-tables return result consistent with jdbc getTables"
    (mt/test-driver :postgres
      (mt/with-empty-db
        (sql-jdbc.execute/do-with-connection-with-options
         :postgres
         (mt/db)
         nil
         (fn [^Connection conn]
           (let [do-test (fn [& {:keys [schema-pattern table-pattern schemas tables]
                                 :or   {schema-pattern "public%" ;; postgres get-tables exclude system tables by default
                                        schemas        nil
                                        table-pattern  "%"
                                        tables         nil}
                                 :as _opts}]
                           (is (= (into #{} (#'sql-jdbc.describe-database/jdbc-get-tables
                                             :postgres (.getMetaData conn) nil schema-pattern table-pattern
                                             ["TABLE" "PARTITIONED TABLE" "VIEW" "FOREIGN TABLE" "MATERIALIZED VIEW"]))
                                  (into #{} (map #(dissoc % :estimated_row_count))
                                        (#'postgres/get-tables (mt/db) schemas tables)))))]

             (doseq [stmt ["CREATE TABLE public.table (id INTEGER, type TEXT);"
                           "CREATE UNIQUE INDEX idx_table_type ON public.table(type);"
                           "CREATE TABLE public.partition_table (id INTEGER) PARTITION BY RANGE (id);"
                           "CREATE UNIQUE INDEX idx_partition_table_id ON public.partition_table(id);"
                           "CREATE SEQUENCE public.table_id_seq;"
                           "CREATE VIEW public.view AS SELECT * FROM public.table;"
                           "CREATE TYPE public.enum_type AS ENUM ('a', 'b', 'c');"
                           "CREATE MATERIALIZED VIEW public.materialized_view AS SELECT * FROM public.table;"
                           "CREATE SCHEMA public_2;"
                           "CREATE TABLE public_2.table (id INTEGER);"]]
               (next.jdbc/execute! conn [stmt]))
             (testing "without any filters"
               (do-test))
             (testing "filter by schema"
               (do-test :schema-pattern "private" :schemas ["private"]))
             (testing "filter by table name"
               (do-test :table-pattern "table" :tables ["table"])))))))))

(deftest ^:parallel date-plus-integer-test
  (testing "Can we add a {{date}} template tag parameter to an integer in SQL queries? (#40755)"
    (mt/test-driver :postgres
      (is (= [[#t "2024-07-03"]]
             (mt/rows
              (qp/process-query
               {:database   (mt/id)
                :type       :native
                :native     {:query         "SELECT {{date}} + 1 AS t;"
                             :template-tags {"date" {:type         :date
                                                     :name         "date"
                                                     :display-name "Date"}}}
                :parameters [{:type   :date/single
                              :target [:variable [:template-tag "date"]]
                              :value  "2024-07-02"}]
                :middleware {:format-rows? false}})))))))

(deftest ^:parallel xml-column-is-readable-test
  (mt/test-driver :postgres
    (let [xml-str "<abc>abc</abc>"]
      (is (= [[xml-str]]
             (mt/rows
              (qp/process-query
               {:database (mt/id)
                :type :native
                :native {:query (format "SELECT '%s'::xml" xml-str)}})))))))

(deftest ^:parallel temporal-column-with-binning-keeps-type
  (mt/test-driver :postgres
    (let [mp (mt/metadata-provider)]
      (doseq [[field bins] [[:birth_date [:year :quarter :month :week :day]]
                            [:created_at [:year :quarter :month :week :day :hour :minute]]]
              bin bins]
        (testing (str "field " (name field) " for temporal bucket " (name bin))
          (let [field-md (lib.metadata/field mp (mt/id :people field))
                unbinned-query (-> (lib/query mp (lib.metadata/table mp (mt/id :people)))
                                   (lib/with-fields [field-md])
                                   (lib/limit 1))
                binned-query (-> unbinned-query
                                 (lib/breakout (lib/with-temporal-bucket field-md bin)))]
            (is (= (->> unbinned-query qp/process-query mt/cols (map :database_type))
                   (->> binned-query   qp/process-query mt/cols (map :database_type))))))))))

(deftest ^:parallel datetime-diff-works-for-all-units
  (mt/test-driver :postgres
    (let [mp (mt/metadata-provider)]
      (doseq [[field units] [[:birth_date [:year :quarter :month :week :day]]
                             [:created_at [:year :quarter :month :week :day :hour :minute :second]]]
              unit units]
        (testing (str "field " (name field) " can be datetime-diffed for " (name unit))
          (let [field-md (lib.metadata/field mp (mt/id :people field))
                query (-> (lib/query mp (lib.metadata/table mp (mt/id :people)))
                          (lib/expression "DIFF" (lib/expression-clause :datetime-diff
                                                                        [field-md field-md unit]
                                                                        nil))
                          (lib/limit 1))]
            (is (->> query qp/process-query mt/rows))))))))

<<<<<<< HEAD
(deftest column-attributes-test
  (mt/test-driver :postgres
    (drop-if-exists-and-create-db! "column_attributes_test_db")
    (let [details    (mt/dbdef->connection-details :postgres :db {:database-name "column_attributes_test_db"})
          spec       (sql-jdbc.conn/connection-details->spec :postgres details)
          table-name (str "column_attributes_test_" (System/currentTimeMillis))

          drop-table!
          (fn []
            (jdbc/execute! spec [(format "DROP TABLE IF EXISTS %s" table-name)]))

          create-table!
          (fn [column-defs]
            (jdbc/execute! spec [(->> (map #(format "col%d %s" %1 %2) (range) column-defs)
                                      (str/join ",")
                                      (format "CREATE TABLE %s (%s)" table-name))]))

          describe
          (fn [column-defs]
            (mt/with-temp [:model/Database database {:engine :postgres, :details details}]
              (try
                (create-table! column-defs)
                (->> (driver/describe-fields :postgres database {:table-names [table-name]})
                     (mapv #(-> (select-keys % [:database-is-generated :database-is-nullable :database-default])
                               ;; shorthand
                                (set/rename-keys {:database-is-generated :g
                                                  :database-is-nullable  :n
                                                  :database-default      :d}))))
                (finally
                  (drop-table!)))))

          do-test
          (fn [& test-cases]
            (let [test-cases' (partition 2 test-cases)
                  results (describe (map first test-cases'))]
              (is (= (count test-cases) (* 2 (count results))))
              (doseq [[[col-def expected] result] (map vector test-cases' results)]
                (testing col-def
                  (if (set? expected)
                    (is (contains? expected result))
                    (is (= expected result)))))))]
      (do-test
       ;; we might want to later distinguish between user specified
       ;; defaulting and those expressions introduced by SERIAL & BIGSERIAL
       ;; but for now:
       "SERIAL"
       {:g false, :n false, :d (format "nextval('%s_col0_seq'::regclass)" table-name)}

       "INT"
       {:g false, :n true}

       "INT GENERATED ALWAYS AS (col0 + 1) STORED"
       {:g true,  :n true}

       ;; note how postgres is permitted to rewrite the expression
       "INT DEFAULT EXTRACT(EPOCH FROM NOW())"
       ;; some versions of postgres only change the casing (e.g postgres:17)
       #{{:g false, :n true, :d "EXTRACT(epoch FROM now())"}
         ;; others completely rewrite the expression (e.g postgres:12)
         {:g false, :n true, :d "date_part('epoch'::text, now())"}}

       "INT NULL"
       {:g false, :n true}

       "INT NOT NULL"
       {:g false, :n false}))))

(deftest ^:parallel split-part-test
  (mt/test-driver :postgres
    (let [mp (mt/metadata-provider)
          main-strings [(lib.metadata/field mp (mt/id :people :name))
                        (lib.metadata/field mp (mt/id :people :zip))
                        (lib.metadata/field mp (mt/id :people :password))
                        (lib.metadata/field mp (mt/id :people :address))]
          delimiters [" "
                      "-"
                      "7"
                      (lib/concat "-" " ")]
          indexes [1 2 (lib/+ 0 2)]]
      (doseq [main-string main-strings
              delimiter delimiters
              index indexes]
        (testing "split part"
          (let [query (-> (lib/query mp (lib.metadata/table mp (mt/id :people)))
                          (lib/expression "SPLITPART" (lib/split-part main-string delimiter index))
                          (lib/limit 100))
                result (-> query qp/process-query)
                cols (mt/cols result)
                rows (mt/rows result)]
            (is (= :type/Text (-> cols last :base_type)))
            (doseq [row rows]
              (is (string? (last row))))))))))

=======
>>>>>>> 2600de06
(defn- check-query
  ([query db-type uncasted-field]
   (check-query query db-type uncasted-field "\"subquery\".\"TEXTCAST\""))
  ([query db-type uncasted-field casted-field]
   (mt/native-query {:query (str "SELECT " casted-field ",
                                 CAST(" casted-field " AS " db-type ") = " (name uncasted-field) ", "
                                 (name uncasted-field) " "
                                 "FROM ( "
                                 (-> query qp.compile/compile :query)
                                 " ) AS subquery "
                                 "LIMIT 100")})))

(deftest ^:parallel text-cast-table-fields
  (mt/test-driver :postgres
    (let [mp (mt/metadata-provider)]
      (doseq [[table fields] [[:people [{:field :birth_date :db-type "DATE"}
                                        {:field :name :db-type "TEXT"}]]
                              [:orders [{:field :user_id :db-type "INTEGER"}
                                        {:field :subtotal :db-type "FLOAT"}
                                        {:field :created_at :db-type "TIMESTAMPTZ"}]]]
              {:keys [field db-type]} fields]
        (testing (str "casting " table "." field "(" db-type ") to text")
          (let [field-md (lib.metadata/field mp (mt/id table field))
                query (-> (lib/query mp (lib.metadata/table mp (mt/id table)))
                          (lib/with-fields [field-md])
                          (lib/expression "TEXTCAST" (lib/text field-md))
                          (lib/limit 100))
                result (-> query (check-query db-type field) qp/process-query)
                cols (mt/cols result)
                rows (mt/rows result)]
            (is (= :type/Text (-> cols first :base_type)))
            (doseq [[casted-value equals?] rows]
              (is (string? casted-value))
              (is equals? (str "Not equal for: " casted-value)))))))))

(deftest ^:parallel text-cast-custom-expressions
  (mt/test-driver :postgres
    (let [mp (mt/metadata-provider)]
      (doseq [[table expressions] [[:people [{:expression (lib/concat
                                                           (lib.metadata/field mp (mt/id :people :name))
                                                           (lib.metadata/field mp (mt/id :people :name)))
                                              :db-type "TEXT"}
                                             {:expression (lib/get-day-of-week
                                                           (lib.metadata/field mp (mt/id :people :birth_date)))
                                              :db-type "INTEGER"}]]]
              {:keys [expression db-type]} expressions]
        (testing (str "Casting " db-type " to text")
          (let [query (-> (lib/query mp (lib.metadata/table mp (mt/id table)))
                          (lib/with-fields [])
                          (lib/expression "UNCASTED" expression)
                          (as-> q
                                (lib/expression q "TEXTCAST" (lib/text (lib/expression-ref q "UNCASTED"))))
                          (lib/limit 10))
                result (-> query (check-query db-type "\"subquery\".\"UNCASTED\"") qp/process-query)
                cols (mt/cols result)
                rows (mt/rows result)]
            (is (= :type/Text (-> cols first :base_type)))
            (doseq [[casted-value equals?] rows]
              (is (string? casted-value))
              (is equals? (str "Not equal for: " casted-value)))))))))

(deftest ^:parallel text-cast-nested-native-query
  (mt/test-driver :postgres
    (let [mp (mt/metadata-provider)]
      (doseq [[_table expressions] [[:people [{:expression 1 :db-type "INTEGER"}
                                              {:expression "''" :db-type "TEXT"}
                                              {:expression "'abc'" :db-type "TEXT"}
                                              {:expression "DATE('2020-10-10')" :db-type "DATE"}
                                              {:expression 4.5 :db-type "DECIMAL"}]]]
              {:keys [expression db-type]} expressions]
        (testing (str "Casting " db-type " to text from native query")
          (let [native-query (mt/native-query {:query (str "SELECT " expression " AS UNCASTED")})]
            (mt/with-temp
              [:model/Card
               {card-id :id}
               (mt/card-with-source-metadata-for-query native-query)]
              (let [query (-> (lib/query mp (lib.metadata/card mp card-id))
                              (as-> q
                                    (lib/expression q "TEXTCAST" (lib/text (->> q lib/visible-columns (filter #(= "uncasted" (:name %))) first)))))
                    result (-> query (check-query db-type "\"uncasted\"") qp/process-query)
                    cols (mt/cols result)
                    rows (mt/rows result)]
                (is (= :type/Text (-> cols first :base_type)))
                (doseq [[casted-value equals?] rows]
                  (is (string? casted-value))
                  (is equals? (str "Not equal for: " casted-value)))))))))))

(deftest ^:parallel text-cast-nested-query
  (mt/test-driver :postgres
    (let [mp (mt/metadata-provider)]
      (doseq [[table fields] [[:people [{:field :birth_date :db-type "DATE"}
                                        {:field :name :db-type "TEXT"}]]
                              [:orders [{:field :user_id :db-type "INTEGER"}
                                        {:field :subtotal :db-type "FLOAT"}
                                        {:field :created_at :db-type "TIMESTAMPTZ"}]]]
              {:keys [field db-type]} fields]
        (let [nested-query (lib/query mp (lib.metadata/table mp (mt/id table)))]
          (testing (str "Casting " db-type " to text")
            (mt/with-temp
              [:model/Card
               {card-id :id}
               (mt/card-with-source-metadata-for-query nested-query)]
              (let [query (-> (lib/query mp (lib.metadata/card mp card-id))
                              (lib/with-fields [])
                              (as-> q
                                    (lib/expression q "TEXTCAST" (lib/text (lib.metadata/field mp (mt/id table field)))))
                              (lib/limit 10))
                    result (-> query (check-query db-type field) qp/process-query)
                    cols (mt/cols result)
                    rows (mt/rows result)]
                (is (= :type/Text (-> cols first :base_type)))
                (doseq [[casted-value equals?] rows]
                  (is (string? casted-value))
                  (is equals? (str "Not equal for: " casted-value)))))))))))

(deftest ^:parallel text-cast-nested-query-custom-expressions
  (mt/test-driver :postgres
    (let [mp (mt/metadata-provider)]
      (doseq [[table expressions] [[:people [{:expression (lib/concat
                                                           (lib.metadata/field mp (mt/id :people :name))
                                                           (lib.metadata/field mp (mt/id :people :name)))
                                              :db-type "TEXT"}
                                             {:expression (lib/get-day-of-week
                                                           (lib.metadata/field mp (mt/id :people :birth_date)))
                                              :db-type "INTEGER"}]]]
              {:keys [expression db-type]} expressions]
        (let [nested-query (-> (lib/query mp (lib.metadata/table mp (mt/id table)))
                               (lib/with-fields [])
                               (lib/expression "UNCASTED" expression)
                               (lib/limit 10))]
          (testing (str "Casting " db-type " to text")
            (mt/with-temp
              [:model/Card
               {card-id :id}
               (mt/card-with-source-metadata-for-query nested-query)]
              (let [query (-> (lib/query mp (lib.metadata/card mp card-id))
                              (as-> q
                                    (lib/expression q "TEXTCAST" (lib/text (->> q lib/visible-columns (filter #(= "UNCASTED" (:name %))) first))))
                              (lib/limit 10))
                    result (-> query (check-query db-type "\"subquery\".\"UNCASTED\"") qp/process-query)
                    cols (mt/cols result)
                    rows (mt/rows result)]
                (is (= :type/Text (-> cols first :base_type)))
                (doseq [[casted-value equals?] rows]
                  (is (string? casted-value))
                  (is equals? (str "Not equal for: " casted-value)))))))))))

(deftest ^:parallel text-cast-nested-custom-expressions
  (mt/test-driver :postgres
    (let [mp (mt/metadata-provider)]
      (doseq [[table expressions] [[:people [{:expression [(lib/concat
                                                            (lib.metadata/field mp (mt/id :people :name))
                                                            (lib.metadata/field mp (mt/id :people :name)))
                                                           (lib/concat
                                                            (lib.metadata/field mp (mt/id :people :name))
                                                            (lib.metadata/field mp (mt/id :people :name)))]
                                              :db-type "TEXT"}
                                             {:expression [(lib/get-day-of-week
                                                            (lib.metadata/field mp (mt/id :people :birth_date)))
                                                           (lib/get-day-of-week
                                                            (lib.metadata/field mp (mt/id :people :birth_date)))]
                                              :db-type "INTEGER"}]]]
              {db-type :db-type [e1 e2] :expression} expressions]
        (let [query (-> (lib/query mp (lib.metadata/table mp (mt/id table)))
                        (lib/expression "UNCASTED" e1)
                        (lib/expression "TEXTCAST" (lib/text e2))
                        (lib/limit 10))
              result (-> query (check-query db-type "\"subquery\".\"UNCASTED\"") qp/process-query)
              cols (mt/cols result)
              rows (mt/rows result)]
          (is (= :type/Text (-> cols first :base_type)))
          (doseq [[casted-value equals?] rows]
            (is (string? casted-value))
            (is equals? (str "Not equal for: " casted-value))))))))

(deftest ^:parallel text-cast-aggregations
  (mt/test-driver :postgres
    (let [mp (mt/metadata-provider)]
      (doseq [[table fields] [[:people [{:field :birth_date :db-type "DATE"}
                                        {:field :name :db-type "TEXT"}]]
                              [:orders [{:field :user_id :db-type "INTEGER"}
                                        {:field :subtotal :db-type "FLOAT"}
                                        {:field :created_at :db-type "TIMESTAMPTZ"}]]]
              {:keys [field db-type]} fields]
        (testing (str "aggregating " table "." field "(" db-type ") and casting to text")
          (let [field-md (lib.metadata/field mp (mt/id table field))
                query (-> (lib/query mp (lib.metadata/table mp (mt/id table)))
                          (lib/aggregate (lib/max field-md))
                          (lib/aggregate (lib/max (lib/text field-md))))
                result (-> query (check-query db-type "\"subquery\".\"max\"" "\"subquery\".\"max_2\"") qp/process-query)
                cols (mt/cols result)
                rows (mt/rows result)]
            (is (= :type/Text (-> cols first :base_type)))
            (doseq [[casted-value _equals? _uncasted-value] rows]
              (is (string? casted-value)))))))))

(defn- check-date-query
  ([query db-type uncasted-field casted-field]
   (let [compiled-query (qp.compile/compile query)]
     (mt/native-query {:query (str "SELECT " casted-field ", " (name uncasted-field) ", "
                                   (case db-type
                                     "DATE" casted-field " = " (name uncasted-field)
                                     "TEXT" casted-field " = CAST(" (name uncasted-field) " AS DATE)")
                                   " FROM ( "
                                   (:query compiled-query)
                                   " ) AS subquery "
                                   "LIMIT 100")
                       :params (:params compiled-query)}))))

(deftest ^:parallel date-parse-table-fields
  (mt/test-driver :postgres
    (let [mp (mt/metadata-provider)]
      (doseq [[table fields] [[:people [{:field :birth_date}]]]
              {:keys [field]} fields]
        (testing (str "casting " table "." field " to date")
          (let [field-md (lib.metadata/field mp (mt/id table field))
                query (-> (lib/query mp (lib.metadata/table mp (mt/id table)))
                          (lib/with-fields [field-md])
                          (lib/expression "DATECAST" (lib/date (lib/text field-md)))
                          (lib/limit 100))
                result (-> query (check-date-query "DATE" field "\"subquery\".\"DATECAST\"") qp/process-query)
                cols (mt/cols result)
                rows (mt/rows result)]
            (is (= :type/Date (-> cols first :base_type)))
            (doseq [[casted-value uncasted-value equals?] rows]
              (is equals? (str "Not equal for: " casted-value " " uncasted-value)))))))))

(deftest ^:parallel date-parse-custom-expressions
  (mt/test-driver :postgres
    (let [mp (mt/metadata-provider)]
      (doseq [[table exprs] [[:people [(fn [] (lib/concat "2010" "-" "10" "-" "02"))]]]
              ef exprs]
        (testing "casting custom expression to date"
          (let [query (-> (lib/query mp (lib.metadata/table mp (mt/id table)))
                          (lib/with-fields [])
                          (lib/expression "CUSTOMEXPR" (ef))
                          (lib/expression "DATECAST" (lib/date (ef)))
                          (lib/limit 100))
                result (-> query (check-date-query "TEXT" "\"subquery\".\"CUSTOMEXPR\"" "\"subquery\".\"DATECAST\"") qp/process-query)
                cols (mt/cols result)
                rows (mt/rows result)]
            (is (= :type/Date (-> cols first :base_type)))
            (doseq [[casted-value uncasted-value equals?] rows]
              (is equals? (str "Not equal for: " casted-value " " uncasted-value)))))))))

(deftest ^:parallel date-parse-table-fields-aggregation
  (mt/test-driver :postgres
    (let [mp (mt/metadata-provider)]
      (doseq [[table fields] [[:people [{:field :birth_date}]]]
              {:keys [field]} fields]
        (testing (str "casting " table "." field " to date in aggregation")
          (let [field-md (lib.metadata/field mp (mt/id table field))
                query (-> (lib/query mp (lib.metadata/table mp (mt/id table)))
                          (lib/with-fields [field-md])
                          (lib/aggregate (lib/max field-md))
                          (lib/aggregate (lib/max (lib/date (lib/text field-md))))
                          (lib/limit 100))
                result (-> query (check-date-query "DATE" "\"subquery\".\"max\"" "\"subquery\".\"max_2\"") qp/process-query)
                cols (mt/cols result)
                rows (mt/rows result)]
            (is (= :type/Date (-> cols first :base_type)))
            (doseq [[casted-value uncasted-value equals?] rows]
              (is equals? (str "Not equal for: " casted-value " " uncasted-value)))))))))

;; integer()

(defn- check-integer-query
  ([query db-type uncasted-field]
   (check-integer-query query db-type uncasted-field "\"subquery\".\"INTCAST\""))
  ([query db-type uncasted-field casted-field]
   (mt/native-query {:query (str "SELECT " casted-field ", "
                                 ;; need to do regex because some strings have 0 in front
                                 (name uncasted-field) " ~ '^0*' || " "CAST(" casted-field " AS " db-type ") || '$'"
                                 ", "
                                 (name uncasted-field) " "
                                 "FROM ( "
                                 (-> query qp.compile/compile :query)
                                 " ) AS subquery "
                                 "LIMIT 100")})))

(deftest ^:parallel integer-cast-table-fields
  (mt/test-driver :postgres
    (mt/dataset test-data
      (let [mp (mt/metadata-provider)]
        (doseq [[table fields] [[:people [{:field :zip :db-type "TEXT"}]]]
                {:keys [field db-type]} fields]
          (testing (str "casting " table "." field "(" db-type ") to integer")
            (let [field-md (lib.metadata/field mp (mt/id table field))
                  query (-> (lib/query mp (lib.metadata/table mp (mt/id table)))
                            (lib/with-fields [field-md])
                            (lib/expression "INTCAST" (lib/integer field-md))
                            (lib/limit 100))
                  result (-> query (check-integer-query db-type field) qp/process-query)
                  cols (mt/cols result)
                  rows (mt/rows result)]
              (is (= :type/BigInteger (-> cols first :base_type)))
              (doseq [[casted-value equals? uncasted-value] rows]
                (is (int? casted-value))
                (is equals? (str "Not equal for: " casted-value " " uncasted-value))))))))))

(deftest ^:parallel integer-cast-custom-expressions
  (mt/test-driver :postgres
    (mt/dataset test-data
      (let [mp (mt/metadata-provider)]
        (doseq [[table expressions] [[:people [{:expression (lib/concat
                                                             (lib.metadata/field mp (mt/id :people :id))
                                                             (lib.metadata/field mp (mt/id :people :zip)))
                                                :db-type "TEXT"}]]]
                {:keys [expression db-type]} expressions]
          (testing (str "Casting " db-type " to integer")
            (let [query (-> (lib/query mp (lib.metadata/table mp (mt/id table)))
                            (lib/with-fields [])
                            (lib/expression "UNCASTED" expression)
                            (as-> q
                                  (lib/expression q "INTCAST" (lib/integer (lib/expression-ref q "UNCASTED"))))
                            (lib/limit 10))
                  result (-> query (check-integer-query db-type "\"subquery\".\"UNCASTED\"") qp/process-query)
                  cols (mt/cols result)
                  rows (mt/rows result)]
              (is (= :type/BigInteger (-> cols first :base_type)))
              (doseq [[casted-value equals? uncasted-value] rows]
                (is (int? casted-value))
                (is equals? (str "Not equal for: " casted-value " " uncasted-value))))))))))

(deftest ^:parallel integer-cast-nested-native-query
  (mt/test-driver :postgres
    (mt/dataset test-data
      (let [mp (mt/metadata-provider)]
        (doseq [[_table expressions] [[:people [{:expression "'123'" :db-type "TEXT"}
                                                {:expression "'-123'" :db-type "TEXT"}]]]
                {:keys [expression db-type]} expressions]
          (testing (str "Casting " db-type " to integer from native query")
            (let [native-query (mt/native-query {:query (str "SELECT " expression " AS UNCASTED")})]
              (mt/with-temp
                [:model/Card
                 {card-id :id}
                 (mt/card-with-source-metadata-for-query native-query)]
                (let [query (-> (lib/query mp (lib.metadata/card mp card-id))
                                (as-> q
                                      (lib/expression q "INTCAST" (lib/integer (->> q lib/visible-columns (filter #(= "uncasted" (:name %))) first)))))
                      result (-> query (check-integer-query db-type "\"uncasted\"") qp/process-query)
                      cols (mt/cols result)
                      rows (mt/rows result)]
                  (is (= :type/BigInteger (-> cols first :base_type)))
                  (doseq [[casted-value equals? uncasted-value] rows]
                    (is (int? casted-value))
                    (is equals? (str "Not equal for: " casted-value " " uncasted-value))))))))))))

(deftest ^:parallel integer-cast-nested-query
  (mt/test-driver :postgres
    (mt/dataset test-data
      (let [mp (mt/metadata-provider)]
        (doseq [[table fields] [[:people [{:field :zip :db-type "TEXT"}]]]
                {:keys [field db-type]} fields]
          (let [nested-query (lib/query mp (lib.metadata/table mp (mt/id table)))]
            (testing (str "Casting " db-type " to integer")
              (mt/with-temp
                [:model/Card
                 {card-id :id}
                 (mt/card-with-source-metadata-for-query nested-query)]
                (let [query (-> (lib/query mp (lib.metadata/card mp card-id))
                                (lib/with-fields [])
                                (as-> q
                                      (lib/expression q "INTCAST" (lib/integer (lib.metadata/field mp (mt/id table field)))))
                                (lib/limit 10))
                      result (-> query (check-integer-query db-type field) qp/process-query)
                      cols (mt/cols result)
                      rows (mt/rows result)]
                  (is (= :type/BigInteger (-> cols first :base_type)))
                  (doseq [[casted-value equals? uncasted-value] rows]
                    (is (int? casted-value))
                    (is equals? (str "Not equal for: " casted-value " " uncasted-value))))))))))))

(deftest ^:parallel integer-cast-nested-query-custom-expressions
  (mt/test-driver :postgres
    (mt/dataset test-data
      (let [mp (mt/metadata-provider)]
        (doseq [[table expressions] [[:people [{:expression (lib/concat
                                                             (lib.metadata/field mp (mt/id :people :id))
                                                             (lib.metadata/field mp (mt/id :people :zip)))
                                                :db-type "TEXT"}]]]
                {:keys [expression db-type]} expressions]
          (let [nested-query (-> (lib/query mp (lib.metadata/table mp (mt/id table)))
                                 (lib/with-fields [])
                                 (lib/expression "UNCASTED" expression)
                                 (lib/limit 10))]
            (testing (str "Casting " db-type " to integer")
              (mt/with-temp
                [:model/Card
                 {card-id :id}
                 (mt/card-with-source-metadata-for-query nested-query)]
                (let [query (-> (lib/query mp (lib.metadata/card mp card-id))
                                (as-> q
                                      (lib/expression q "INTCAST" (lib/integer (->> q lib/visible-columns (filter #(= "UNCASTED" (:name %))) first))))
                                (lib/limit 10))
                      result (-> query (check-integer-query db-type "\"subquery\".\"UNCASTED\"") qp/process-query)
                      cols (mt/cols result)
                      rows (mt/rows result)]
                  (is (= :type/BigInteger (-> cols first :base_type)))
                  (doseq [[casted-value equals? uncasted-value] rows]
                    (is (int? casted-value))
                    (is equals? (str "Not equal for: " casted-value " " uncasted-value))))))))))))

(deftest ^:parallel integer-cast-nested-custom-expressions
  (mt/test-driver :postgres
    (mt/dataset test-data
      (let [mp (mt/metadata-provider)]
        (doseq [[table expressions] [[:people [{:expression [(lib/concat
                                                              (lib.metadata/field mp (mt/id :people :id))
                                                              (lib.metadata/field mp (mt/id :people :zip)))
                                                             (lib/concat
                                                              (lib.metadata/field mp (mt/id :people :id))
                                                              (lib.metadata/field mp (mt/id :people :zip)))]
                                                :db-type "TEXT"}]]]
                {db-type :db-type [e1 e2] :expression} expressions]
          (let [query (-> (lib/query mp (lib.metadata/table mp (mt/id table)))
                          (lib/expression "UNCASTED" e1)
                          (lib/expression "INTCAST" (lib/integer e2))
                          (lib/limit 10))
                result (-> query (check-integer-query db-type "\"subquery\".\"UNCASTED\"") qp/process-query)
                cols (mt/cols result)
                rows (mt/rows result)]
            (is (= :type/BigInteger (-> cols first :base_type)))
            (doseq [[casted-value equals? uncasted-value] rows]
              (is (int? casted-value))
              (is equals? (str "Not equal for: " casted-value " " uncasted-value)))))))))

(deftest ^:parallel integer-cast-aggregations
  (mt/test-driver :postgres
    (mt/dataset test-data
      (let [mp (mt/metadata-provider)]
        (doseq [[table fields] [[:people [{:field :zip :db-type "TEXT"}]]]
                {:keys [field db-type]} fields]
          (testing (str "aggregating " table "." field "(" db-type ") and casting to integer")
            (let [field-md (lib.metadata/field mp (mt/id table field))
                  query (-> (lib/query mp (lib.metadata/table mp (mt/id table)))
                            (lib/aggregate (lib/max field-md))
                            (lib/aggregate (lib/max (lib/integer field-md))))
                  result (-> query (check-integer-query db-type "\"subquery\".\"max\"" "\"subquery\".\"max_2\"") qp/process-query)
                  cols (mt/cols result)
                  rows (mt/rows result)]
              (is (= :type/BigInteger (-> cols first :base_type)))
              (doseq [[casted-value _equals? _uncasted-value] rows]
                (is (int? casted-value))))))))))<|MERGE_RESOLUTION|>--- conflicted
+++ resolved
@@ -1699,7 +1699,6 @@
                           (lib/limit 1))]
             (is (->> query qp/process-query mt/rows))))))))
 
-<<<<<<< HEAD
 (deftest column-attributes-test
   (mt/test-driver :postgres
     (drop-if-exists-and-create-db! "column_attributes_test_db")
@@ -1767,34 +1766,6 @@
        "INT NOT NULL"
        {:g false, :n false}))))
 
-(deftest ^:parallel split-part-test
-  (mt/test-driver :postgres
-    (let [mp (mt/metadata-provider)
-          main-strings [(lib.metadata/field mp (mt/id :people :name))
-                        (lib.metadata/field mp (mt/id :people :zip))
-                        (lib.metadata/field mp (mt/id :people :password))
-                        (lib.metadata/field mp (mt/id :people :address))]
-          delimiters [" "
-                      "-"
-                      "7"
-                      (lib/concat "-" " ")]
-          indexes [1 2 (lib/+ 0 2)]]
-      (doseq [main-string main-strings
-              delimiter delimiters
-              index indexes]
-        (testing "split part"
-          (let [query (-> (lib/query mp (lib.metadata/table mp (mt/id :people)))
-                          (lib/expression "SPLITPART" (lib/split-part main-string delimiter index))
-                          (lib/limit 100))
-                result (-> query qp/process-query)
-                cols (mt/cols result)
-                rows (mt/rows result)]
-            (is (= :type/Text (-> cols last :base_type)))
-            (doseq [row rows]
-              (is (string? (last row))))))))))
-
-=======
->>>>>>> 2600de06
 (defn- check-query
   ([query db-type uncasted-field]
    (check-query query db-type uncasted-field "\"subquery\".\"TEXTCAST\""))
