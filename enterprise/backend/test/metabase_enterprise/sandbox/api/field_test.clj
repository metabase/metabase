(ns metabase-enterprise.sandbox.api.field-test
  "Tests for special behavior of `/api/metabase/field` endpoints in the Metabase Enterprise Edition."
  (:require
   [clojure.test :refer :all]
   [metabase-enterprise.sandbox.test-util :as mt.tu]
   [metabase-enterprise.test :as met]
   [metabase.models.field-values :as field-values]
   [metabase.test :as mt]
   [toucan2.core :as t2]))

(deftest fetch-field-test
  (testing "GET /api/field/:id"
    (met/with-gtaps! {:gtaps      {:venues {:query      (mt.tu/restricted-column-query (mt/id))
                                            :remappings {:cat [:variable [:field (mt/id :venues :category_id) nil]]}}}
                      :attributes {:cat 50}}
      (testing "Can I fetch a Field that I don't have read access for if I have segmented table access for it?"
        (let [result (mt/user-http-request :rasta :get 200 (str "field/" (mt/id :venues :name)))]
          (is (map? result))
          (is (= {:name             "NAME"
                  :display_name     "Name"
                  :has_field_values "list"}
                 (select-keys result [:name :display_name :has_field_values]))))))))

(deftest field-values-test
  (testing "GET /api/field/:id/values"
    (mt/with-temp-copy-of-db
      (doseq [[query-type gtap-rule]
              [["MBQL"
                {:gtaps      {:venues {:query      (mt.tu/restricted-column-query (mt/id))
                                       :remappings {:cat [:dimension (mt/id :venues :category_id)]}}}
                 :attributes {:cat 50}}]
               ["native"
                {:gtaps      {:venues {:query
                                       (mt/native-query
                                         {:query "SELECT id, name, category_id FROM venues WHERE category_id = {{cat}}"
                                          :template-tags {"cat" {:id           "__MY_CAT__"
                                                                 :name         "cat"
                                                                 :display-name "Cat id"
                                                                 :type         :number}}})
                                       :remappings {:cat [:variable [:template-tag "cat"]]}}}
                 :attributes {:cat 50}}]]]
        (testing (format "GTAP rule is a %s query" query-type)
          (met/with-gtaps! gtap-rule
            (testing (str "When I call the FieldValues API endpoint for a Field that I have segmented table access only "
                          "for, will I get ad-hoc values?\n")
              (letfn [(fetch-values [user field]
                        (-> (mt/user-http-request user :get 200 (format "field/%d/values" (mt/id :venues field)))
                            (update :values (partial take 3))))]
                ;; Rasta Toucan is only allowed to see Venues that are in the "Mexican" category [category_id = 50]. When
                ;; fetching FieldValues for `venue.name` should do an ad-hoc fetch and only return the names of venues in
                ;; that category.
                (is (= {:field_id        (mt/id :venues :name)
                        :values          [["Garaje"]
                                          ["Gordo Taqueria"]
                                          ["La Tortilla"]]
                        :has_more_values false}
                       (fetch-values :rasta :name)))

                (testing (str "Now in this case recall that the `restricted-column-query` GTAP we're using does *not* include "
                              "`venues.price` in the results. (Toucan isn't allowed to know the number of dollar signs!) So "
                              "make sure if we try to fetch the field values instead of seeing `[[1] [2] [3] [4]]` we get no "
                              "results")
                  (is (= {:field_id        (mt/id :venues :price)
                          :values          []
                          :has_more_values false}
                         (fetch-values :rasta :price))))

                (testing "Reset field values; if another User fetches them first, do I still see sandboxed values? (metabase/metaboat#128)"
                  (field-values/clear-field-values-for-field! (mt/id :venues :name))
                  ;; fetch Field values with an admin
                  (testing "Admin should see all Field values"
                    (is (= {:field_id        (mt/id :venues :name)
                            :values          [["20th Century Cafe"]
                                              ["25°"]
                                              ["33 Taps"]]
                            :has_more_values false}
                           (fetch-values :crowberto :name))))
                  (testing "Sandboxed User should still see only their values after an admin fetches the values"
                    (is (= {:field_id        (mt/id :venues :name)
                            :values          [["Garaje"]
                                              ["Gordo Taqueria"]
                                              ["La Tortilla"]]
                            :has_more_values false}
                           (fetch-values :rasta :name))))
                  (testing "A User with a *different* sandbox should see their own values"
                    (let [password (mt/random-name)]
<<<<<<< HEAD
                      (mt/with-temp [User another-user {:password password}]
=======
                      (t2.with-temp/with-temp [:model/User another-user {:password password}]
>>>>>>> 8d23fd74
                        (met/with-gtaps-for-user! another-user {:gtaps      {:venues
                                                                             {:remappings
                                                                              {:cat
                                                                               [:dimension (mt/id :venues :category_id)]}}}
                                                                :attributes {:cat 5 #_BBQ}}
                          (is (= {:field_id        (mt/id :venues :name)
                                  :values          [["Baby Blues BBQ"]
                                                    ["Bludso's BBQ"]
                                                    ["Boneyard Bistro"]]
                                  :has_more_values false}
                                 (-> (mt/client {:username (:email another-user), :password password}
                                                :get 200
                                                (format "field/%d/values" (mt/id :venues :name)))
                                     (update :values (partial take 3))))))))))))))))))

(deftest human-readable-values-test
  (testing "GET /api/field/:id/values should returns correct human readable mapping if exists"
    (mt/with-temp-copy-of-db
      (let [field-id   (mt/id :venues :price)
            full-fv-id (t2/select-one-pk :model/FieldValues :field_id field-id :type :full)]
        (t2/update! :model/FieldValues full-fv-id
                    {:human_readable_values ["$" "$$" "$$$" "$$$$"]})
        ;; sanity test without gtap
        (is (= [[1 "$"] [2 "$$"] [3 "$$$"] [4 "$$$$"]]
               (:values (mt/user-http-request :rasta :get 200 (format "field/%d/values" field-id)))))
        (met/with-gtaps! {:gtaps      {:venues
                                       {:remappings {:cat [:variable [:field (mt/id :venues :category_id) nil]]}}}
                          :attributes {:cat 4}}
          (is (= [[1 "$"] [3 "$$$"]]
                 (:values (mt/user-http-request :rasta :get 200 (format "field/%d/values" (mt/id :venues :price)))))))))))

(deftest search-test
  (testing "GET /api/field/:id/search/:search-id"
    (met/with-gtaps! {:gtaps      {:venues
                                   {:remappings {:cat [:variable [:field (mt/id :venues :category_id) nil]]}
                                    :query      (mt.tu/restricted-column-query (mt/id))}}
                      :attributes {:cat 50}}
      (testing (str "Searching via the query builder needs to use a GTAP when the user has segmented permissions. "
                    "This tests out a field search on a table with segmented permissions")
        ;; Rasta Toucan is only allowed to see Venues that are in the "Mexican" category [category_id = 50]. So
        ;; searching whould only include venues in that category
        (let [url (format "field/%s/search/%s" (mt/id :venues :name) (mt/id :venues :name))]
          (is (= [["Gordo Taqueria"]
                  ["Tacos Villa Corona"]
                  ["Taqueria Los Coyotes"]
                  ["Taqueria San Francisco"]
                  ["Tito's Tacos"]
                  ["Yuca's Taqueria"]]
                 (mt/user-http-request :rasta :get 200 url :value "Ta"))))))))

(deftest caching-test
  (met/with-gtaps! {:gtaps
                    {:venues
                     {:remappings {:cat [:variable [:field (mt/id :venues :category_id) nil]]}
                      :query      (mt.tu/restricted-column-query (mt/id))}}
                    :attributes {:cat 50}}
    (let [field (t2/select-one :model/Field :id (mt/id :venues :name))]
      ;; Make sure FieldValues are populated
      (field-values/get-or-create-full-field-values! field)
      ;; Warm up the cache
      (mt/user-http-request :rasta :get 200 (str "field/" (:id field) "/values"))
      (testing "Do we use cached values when available?"
        (with-redefs [field-values/distinct-values (fn [_] (assert false "Should not be called"))]
          (is (some? (:values (mt/user-http-request :rasta :get 200 (str "field/" (:id field) "/values")))))
          (is (= 1 (t2/count :model/FieldValues
                             :field_id (:id field)
                             :type :sandbox)))))

      (testing "Do different users has different sandbox FieldValues"
        (let [password (mt/random-name)]
<<<<<<< HEAD
          (mt/with-temp [User another-user {:password password}]
=======
          (t2.with-temp/with-temp [:model/User another-user {:password password}]
>>>>>>> 8d23fd74
            (met/with-gtaps-for-user! another-user {:gtaps      {:venues
                                                                 {:remappings {:cat [:variable [:field (mt/id :venues :category_id) nil]]}
                                                                  :query      (mt.tu/restricted-column-query (mt/id))}}
                                                    :attributes {:cat 5}}
              (mt/user-http-request another-user :get 200 (str "field/" (:id field) "/values"))
              ;; create another one for the new user
              (is (= 2 (t2/count :model/FieldValues
                                 :field_id (:id field)
                                 :type :sandbox)))))))

      (testing "Do we invalidate the cache when full FieldValues change"
        (try
          (let [;; Updating FieldValues which should invalidate the cache
                fv-id      (t2/select-one-pk :model/FieldValues :field_id (:id field) :type :full)
                new-values ["foo" "bar"]]
            (testing "Sanity check: make sure FieldValues exist"
              (is (some? fv-id)))
            (t2/update! :model/FieldValues fv-id
                        {:values new-values})
            (with-redefs [field-values/distinct-values (constantly {:values          (map vector new-values)
                                                                    :has_more_values false})]
              (is (= (map vector new-values)
                     (:values (mt/user-http-request :rasta :get 200 (str "field/" (:id field) "/values")))))))
          (finally
            ;; Put everything back as it was
            (field-values/get-or-create-full-field-values! field))))

      (testing "When a sandbox fieldvalues expired, do we delete it then create a new one?"
        (#'field-values/clear-advanced-field-values-for-field! field)
        ;; make sure we have a cache
        (mt/user-http-request :rasta :get 200 (str "field/" (:id field) "/values"))
        (let [old-sandbox-fv-id (t2/select-one-pk :model/FieldValues :field_id (:id field) :type :sandbox)]
          (with-redefs [field-values/advanced-field-values-expired? (fn [fv]
                                                                      (= (:id fv) old-sandbox-fv-id))]
            (mt/user-http-request :rasta :get 200 (str "field/" (:id field) "/values"))
            ;; did the old one get deleted?
            (is (not (t2/exists? :model/FieldValues :id old-sandbox-fv-id)))
            ;; make sure we created a new one
            (is (= 1 (t2/count :model/FieldValues :field_id (:id field) :type :sandbox)))))))))<|MERGE_RESOLUTION|>--- conflicted
+++ resolved
@@ -6,7 +6,8 @@
    [metabase-enterprise.test :as met]
    [metabase.models.field-values :as field-values]
    [metabase.test :as mt]
-   [toucan2.core :as t2]))
+   [toucan2.core :as t2]
+   [toucan2.tools.with-temp :as t2.with-temp]))
 
 (deftest fetch-field-test
   (testing "GET /api/field/:id"
@@ -84,11 +85,7 @@
                            (fetch-values :rasta :name))))
                   (testing "A User with a *different* sandbox should see their own values"
                     (let [password (mt/random-name)]
-<<<<<<< HEAD
-                      (mt/with-temp [User another-user {:password password}]
-=======
                       (t2.with-temp/with-temp [:model/User another-user {:password password}]
->>>>>>> 8d23fd74
                         (met/with-gtaps-for-user! another-user {:gtaps      {:venues
                                                                              {:remappings
                                                                               {:cat
@@ -159,11 +156,7 @@
 
       (testing "Do different users has different sandbox FieldValues"
         (let [password (mt/random-name)]
-<<<<<<< HEAD
-          (mt/with-temp [User another-user {:password password}]
-=======
           (t2.with-temp/with-temp [:model/User another-user {:password password}]
->>>>>>> 8d23fd74
             (met/with-gtaps-for-user! another-user {:gtaps      {:venues
                                                                  {:remappings {:cat [:variable [:field (mt/id :venues :category_id) nil]]}
                                                                   :query      (mt.tu/restricted-column-query (mt/id))}}
