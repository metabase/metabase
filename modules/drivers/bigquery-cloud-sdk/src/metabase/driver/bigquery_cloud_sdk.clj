--- conflicted
+++ resolved
@@ -551,25 +551,14 @@
 (doseq [[feature supported?] {:convert-timezone         true
                               :datetime-diff            true
                               :expressions              true
-<<<<<<< HEAD
                               :now                      true
                               :percentile-aggregations  true
                               :metadata/key-constraints false
-=======
-                              :foreign-keys             true
-                              :now                      true
-                              :percentile-aggregations  true
->>>>>>> 8a870948
                               ;; BigQuery uses timezone operators and arguments on calls like extract() and
                               ;; timezone_trunc() rather than literally using SET TIMEZONE, but we need to flag it as
                               ;; supporting set-timezone anyway so that reporting timezones are returned and used, and
                               ;; tests expect the converted values.
-<<<<<<< HEAD
                               :set-timezone             true}]
-=======
-                              :set-timezone             true
-                              :metadata/key-constraints false}]
->>>>>>> 8a870948
   (defmethod driver/database-supports? [:bigquery-cloud-sdk feature] [_driver _feature _db] supported?))
 
 ;; BigQuery is always in UTC
