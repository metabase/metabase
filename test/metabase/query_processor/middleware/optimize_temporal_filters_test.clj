--- conflicted
+++ resolved
@@ -4,12 +4,8 @@
    [clojure.test :refer :all]
    [java-time.api :as t]
    [metabase.driver :as driver]
-<<<<<<< HEAD
+   [metabase.mbql.util :as mbql.u]
    [metabase.query-processor.compile :as qp.compile]
-=======
-   [metabase.mbql.util :as mbql.u]
-   [metabase.query-processor :as qp]
->>>>>>> aea4c074
    [metabase.query-processor.middleware.optimize-temporal-filters
     :as optimize-temporal-filters]
    [metabase.test :as mt]
