--- conflicted
+++ resolved
@@ -162,19 +162,11 @@
   onChange = (queryText: string) => {
     const { query, setDatasetQuery } = this.props;
     if (query.queryText() !== queryText) {
-<<<<<<< HEAD
-      setDatasetQuery(
-        query
-          .setQueryText(queryText)
-          .updateSnippetsWithIds(this.props.snippets),
-      );
-=======
       const updatedQuery = query
         .setQueryText(queryText)
         .updateSnippetsWithIds(this.props.snippets);
 
       setDatasetQuery(updatedQuery);
->>>>>>> c3674747
     }
   };
 
