--- conflicted
+++ resolved
@@ -18,13 +18,9 @@
   getSwitchOverrides,
   getTabsOverrides,
   getTextareaOverrides,
-<<<<<<< HEAD
-=======
-  getTimeInputOverrides,
-  getSwitchOverrides,
->>>>>>> 8b48eb2d
   getTextInputOverrides,
   getTextOverrides,
+  getTimeInputOverrides,
   getTitleOverrides,
   getTooltipOverrides,
 } from "./components";
