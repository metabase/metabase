--- conflicted
+++ resolved
@@ -470,14 +470,15 @@
 
 ;;; ------------------------------------------------ Param Values -------------------------------------------------
 
-<<<<<<< HEAD
+#_{:clj-kondo/ignore [:deprecated-var]}
 (api/defendpoint-schema GET "/card/:uuid/params/:param-key/values"
   "Fetch values for a parameter on a public card."
   [uuid param-key]
   (validation/check-public-sharing-enabled)
   (let [card (db/select-one Card :public_uuid uuid, :archived false)]
     (api.card/param-values card param-key)))
-
+    
+#_{:clj-kondo/ignore [:deprecated-var]}
 (api/defendpoint-schema GET "/card/:uuid/params/:param-key/search/:query"
   "Fetch values for a parameter on a public card containing `query`."
   [uuid param-key query]
@@ -485,9 +486,7 @@
   (let [card (db/select-one Card :public_uuid uuid, :archived false)]
     (api.card/param-values card param-key query)))
 
-=======
-#_{:clj-kondo/ignore [:deprecated-var]}
->>>>>>> 1099f762
+#_{:clj-kondo/ignore [:deprecated-var]}
 (api/defendpoint-schema GET "/dashboard/:uuid/params/:param-key/values"
   "Fetch filter values for dashboard parameter `param-key`."
   [uuid param-key :as {:keys [query-params]}]
