(ns metabase.query-processor.middleware.add-implicit-joins
  "Middleware that creates corresponding `:joins` for Tables referred to by `:field` clauses with `:source-field` info
  in the options and adds `:join-alias` info to those `:field` clauses."
  (:refer-clojure :exclude [alias])
  (:require
   [better-cond.core :as b]
   [clojure.set :as set]
   [medley.core :as m]
   [metabase.driver :as driver]
   [metabase.driver.util :as driver.u]
   [metabase.lib.core :as lib]
   [metabase.lib.join.util :as lib.join.u]
   [metabase.lib.metadata :as lib.metadata]
   [metabase.lib.schema :as lib.schema]
   [metabase.lib.schema.common :as lib.schema.common]
   [metabase.lib.schema.id :as lib.schema.id]
   [metabase.lib.schema.join :as lib.schema.join]
   [metabase.lib.schema.metadata :as lib.schema.metadata]
   [metabase.lib.schema.ref :as lib.schema.ref]
   [metabase.lib.util.match :as lib.util.match]
   [metabase.lib.walk :as lib.walk]
   [metabase.query-processor.error-type :as qp.error-type]
   [metabase.query-processor.schema :as qp.schema]
   [metabase.util.i18n :refer [tru]]
   [metabase.util.log :as log]
   [metabase.util.malli :as mu]
   [metabase.util.malli.registry :as mr]))

(defn- implicitly-joined-fields
  "Find fields that come from implicit join in form `x`, presumably a query.
  Fields from metadata are not considered. It is expected, that field which would cause implicit join is in the query
  and not just in it's metadata. Example of query having `:source-field` fields in `:lib/stage-metadata` and no use of
  `:source-field` field in corresponding `:source-query` would be the one, that uses remappings. See
  [[metabase.parameters.custom-values-test/with-mbql-card-test]]."
  [x]
  (into []
        (distinct)
        (lib.util.match/match (dissoc x :lib/stage-metadata)
          [:field (_opts :guard (every-pred :source-field (complement :join-alias))) _id-or-oname]
          &match)))

(defn- join-alias [dest-table-name source-fk-field-name source-fk-join-alias]
  (lib.join.u/format-implicit-join-name dest-table-name source-fk-field-name source-fk-join-alias))

(mr/def ::fk-field-info
  [:map
   {:closed true} ; closed because it is used as a map key
   [:fk-field-id   ::lib.schema.id/field]
   [:fk-field-name {:optional true} ::lib.schema.common/non-blank-string]
   [:fk-join-alias {:optional true} ::lib.schema.join/alias]])

(mr/def ::join
  [:merge
   ::lib.schema.join/join
   [:map
    [:fields        [:= :none]]
    [:strategy      [:= :left-join]]
    [:conditions    [:tuple :mbql.clause/=]] ; exactly one condition
    [:fk-field-id   ::lib.schema.id/field]
    [:fk-field-name {:optional true} [:maybe ::lib.schema.common/non-blank-string]]
    [:fk-join-alias {:optional true} [:maybe ::lib.schema.join/alias]]]])

(mu/defn- fk-field-infos->joins :- [:maybe [:sequential ::join]]
  "Given `fk-field-infos`, return a sequence of maps containing IDs and and other info needed to generate corresponding
  `joined-field` and `:joins` clauses."
  [metadata-providerable :- ::lib.schema.metadata/metadata-providerable
   fk-field-infos        :- [:maybe [:sequential ::fk-field-info]]]
  (when (seq fk-field-infos)
    (let [fk-field-ids     (into #{} (map :fk-field-id) fk-field-infos)
          fk-fields        (lib.metadata/bulk-metadata-or-throw metadata-providerable :metadata/column fk-field-ids)
          target-field-ids (into #{} (keep :fk-target-field-id) fk-fields)
          target-fields    (when (seq target-field-ids)
                             (lib.metadata/bulk-metadata-or-throw metadata-providerable :metadata/column target-field-ids))
          target-table-ids (into #{} (keep :table-id) target-fields)]
      ;; this is for cache-warming purposes.
      (when (seq target-table-ids)
        (lib.metadata/bulk-metadata-or-throw metadata-providerable :metadata/table target-table-ids))
      (for [{:keys [fk-field-id fk-field-name fk-join-alias]} fk-field-infos
<<<<<<< HEAD
            :let [fk-field (lib.metadata.protocols/field (qp.store/metadata-provider) fk-field-id)]
            :when fk-field
            :let [{pk-id :fk-target-field-id, fk-ident :ident} fk-field]
            :when pk-id]
        (let [{source-table :table-id} (lib.metadata.protocols/field (qp.store/metadata-provider) pk-id)
              {table-name :name}       (lib.metadata.protocols/table (qp.store/metadata-provider) source-table)
              alias-for-join           (join-alias table-name (or fk-field-name (:name fk-field)) fk-join-alias)]
          (-> (m/assoc-some {:source-table        source-table
                             :qp/is-implicit-join true
                             :alias               alias-for-join
                             :ident               (lib/implicit-join-clause-ident fk-ident)
                             :fields              :none
                             :strategy            :left-join
                             :condition           [:= [:field
                                                       (or fk-field-name fk-field-id)
                                                       (m/assoc-some nil
                                                                     :base-type (when fk-field-name (:base-type fk-field))
                                                                     :join-alias fk-join-alias)]
                                                   [:field pk-id {:join-alias alias-for-join}]]
                             :fk-field-id         fk-field-id}
                            :fk-field-name fk-field-name
                            :fk-join-alias fk-join-alias)
              (vary-meta assoc ::needs [:field fk-field-id nil])))))))
=======
            :let                                              [fk-field (lib.metadata/field metadata-providerable fk-field-id)]
            :when                                             fk-field
            :let                                              [{pk-id :fk-target-field-id} fk-field]
            :when                                             pk-id]
        (let [{source-table-id :table-id}          (lib.metadata/field metadata-providerable pk-id)
              {table-name :name, :as source-table} (lib.metadata/table metadata-providerable source-table-id)
              alias-for-join                       (join-alias table-name (or fk-field-name (:name fk-field)) fk-join-alias)]

          (-> (lib/join-clause source-table)
              (lib/with-join-alias alias-for-join)
              (lib/with-join-conditions [(lib/= [:field
                                                 (m/assoc-some {:lib/uuid (str (random-uuid))}
                                                               :base-type (when fk-field-name (:base-type fk-field))
                                                               :join-alias fk-join-alias)
                                                 (or fk-field-name fk-field-id)]
                                                [:field
                                                 {:lib/uuid (str (random-uuid)), :join-alias alias-for-join}
                                                 pk-id])])
              (lib/with-join-strategy :left-join)
              (lib/with-join-fields :none)
              (assoc :qp/is-implicit-join true
                     :fk-field-id         fk-field-id)
              (m/assoc-some :fk-field-name fk-field-name
                            :fk-join-alias fk-join-alias)))))))
>>>>>>> f1c7740a

(mu/defn- field-opts->fk-field-info :- ::fk-field-info
  "Create a [[::fk-field-info]] map that identifies the corresponding implicit join.

  For backward compatibility with refs that don't include `:source-field-name` in cases when they should (cards), omit
  `:fk-field-name` when it matches the raw field name. There should be no difference in the compiled query. The
  problematic case is when refs with and without `:source-field-name` are mixed, but there should be the same implicit
  join for all of them."
  [metadata-providerable                                            :- ::lib.schema.metadata/metadata-providerable
   {:keys [source-field source-field-name source-field-join-alias]} :- :map] ; not `::lib.schema.ref/field.options` because this might come from a legacy ref
  (let [fk-field (lib.metadata/field metadata-providerable source-field)]
    (m/assoc-some {:fk-field-id source-field}
                  :fk-field-name (when (and (some? source-field-name) (not= source-field-name (:name fk-field)))
                                   source-field-name)
                  :fk-join-alias source-field-join-alias)))

(mu/defn- implicitly-joined-fields->joins :- [:sequential ::join]
  "Create implicit join maps for a set of `field-clauses-with-source-field`."
  [metadata-providerable           :- ::lib.schema.metadata/metadata-providerable
   field-clauses-with-source-field :- [:sequential :mbql.clause/field]]
  (let [k-field-infos (->> field-clauses-with-source-field
                           (keep (fn [clause]
                                   (lib.util.match/match-one clause
                                     [:field (opts :guard (every-pred :source-field (complement :join-alias))) (id :guard integer?)]
                                     (field-opts->fk-field-info metadata-providerable opts))))
                           distinct
                           not-empty)]
    (into []
          (distinct)
          (fk-field-infos->joins metadata-providerable k-field-infos))))

(mu/defn- visible-joins :- [:sequential ::lib.schema.join/join]
  "Set of all joins that are visible in the current level of the query or in a nested source query."
  [query                       :- ::lib.schema/query
   path                        :- ::lib.walk/path
   {:keys [joins], :as _stage} :- ::lib.schema/stage]
  (into []
        (comp cat
              (m/distinct-by :alias))
        [joins
         (when-let [previous-path (lib.walk/previous-path path)]
           (let [previous-stage (get-in query previous-path)]
             (visible-joins query previous-path previous-stage)))]))

(mu/defn- distinct-fields :- [:or ::qp.schema/xform ::lib.schema/fields]
  ([]
   (m/distinct-by lib/ref-distinct-key))
  ([fields :- [:sequential ::lib.schema.ref/ref]]
   (into []
         (distinct-fields)
         fields)))

(mu/defn- construct-fk-field-info->join-alias :- [:map-of
                                                  ::fk-field-info
                                                  ::lib.schema.common/non-blank-string]
  [query :- ::lib.schema/query
   path  :- ::lib.walk/path
   stage :- ::lib.schema/stage]
  ;; Build a map of [[::fk-field-info]] -> alias used for IMPLICIT joins. Only implicit joins have `:fk-field-id`
  (into {}
        (keep (fn [{:keys [fk-field-id fk-field-name fk-join-alias], join-alias :alias}]
                (when fk-field-id
                  [(m/assoc-some {:fk-field-id fk-field-id}
                                 :fk-field-name fk-field-name
                                 :fk-join-alias fk-join-alias)
                   join-alias])))
        (visible-joins query path stage)))

;;; TODO (Cam 7/17/25) -- it seems weird to be updating quite possibly the least important part of stage metadata --
;;; legacy `:field-ref`, which is generally only provided by the QP as a courtesy for use for legacy purposes as a key
;;; in viz settings and nothing else. Why aren't we adding `:metabase.lib.join/join-alias` keys or anything like that?
;;; Why aren't we adding metadata for the fields we spliced in here? It all seems kinda fishy. It might be possible to
;;; take this out completely without breaking anything.
(mu/defn- add-implicit-joins-aliases-to-metadata :- ::lib.schema/stage
  "Add `:join-alias`es to legacy field refs for fields containing `:source-field` in `:lib/stage-metadata` of `query`.
  It is required, that `:source-query` has already it's joins resolved. It is valid, when no `:join-alias` could be
  found. For examaple during remaps, metadata contain fields with `:source-field`, that are not used further in their
  `:source-query`."
  [query :- ::lib.schema/query
   path  :- ::lib.walk/path
   stage :- ::lib.schema/stage]
  (let [fk-field-info->join-alias (construct-fk-field-info->join-alias query path stage)]
    (letfn [(update-legacy-field-ref [field-ref]
              ;; field ref should be a LEGACY field ref.
              (lib.util.match/replace field-ref
                [:field id-or-name (opts :guard (every-pred :source-field (complement :join-alias)))]
                (let [join-alias (fk-field-info->join-alias (field-opts->fk-field-info query opts))]
                  (if (some? join-alias)
                    [:field id-or-name (assoc opts :join-alias join-alias)]
                    &match))))
            (update-col [col]
              (m/update-existing col :field-ref update-legacy-field-ref))
            (update-cols [cols]
              (mapv update-col cols))]
      (update-in stage [:lib/stage-metadata :columns] update-cols))))

(mu/defn- add-join-alias-to-fields-with-source-field :- ::lib.schema/stage
  "Add `:field` `:join-alias` to `:field` clauses with `:source-field` in `form`. Ignore `:lib/stage-metadata`."
  [query :- ::lib.schema/query
   path  :- ::lib.walk/path
   stage :- ::lib.schema/stage]
  (let [fk-field-info->join-alias (construct-fk-field-info->join-alias query path stage)]
    (if (empty? fk-field-info->join-alias)
      stage
      (cond-> (lib.util.match/replace stage
                [:field (opts :guard (every-pred :source-field (complement :join-alias))) id-or-name]
                (if-not (some #{:lib/stage-metadata} &parents)
                  (let [join-alias (or (fk-field-info->join-alias (field-opts->fk-field-info query opts))
                                       (throw (ex-info (tru "Cannot find matching FK Table ID for FK Field {0}"
                                                            (format "%s %s"
                                                                    (pr-str (:source-field opts))
                                                                    (let [field (lib.metadata/field
                                                                                 query
                                                                                 (:source-field opts))]
                                                                      (pr-str (:display-name field)))))
                                                       {:resolving  &match
                                                        :candidates fk-field-info->join-alias
                                                        :stage      stage})))]
                    (lib/with-join-alias &match join-alias))
                  &match))
        (sequential? (:fields stage)) (update :fields distinct-fields)))))

(mu/defn- already-has-join?
  "Whether the current query level already has a join with the same alias."
  [query                       :- ::lib.schema/query
   path                        :- ::lib.walk/path
   {:keys [joins], :as _stage} :- ::lib.schema/stage
   join                        :- ::join]
  (or (some #(= (lib/current-join-alias %) (:alias join))
            joins)
      (when-let [previous-path (lib.walk/previous-path path)]
        (let [previous-stage (get-in query previous-path)]
          (recur query previous-path previous-stage join)))))

(mu/defn- add-condition-fields-from-next-stage :- ::lib.schema/stage
  "Add any fields that are needed for newly-added join conditions in the next stage if they're not already present in
  the current stage's `:fields`. We do not need to do this for fields that are 'visible' in the next stage because we
  already have a join against the table they come from (see #59695)."
  [query :- ::lib.schema/query
   path  :- ::lib.walk/path
   stage :- ::lib.schema/stage]
  (or (when (not-empty (:fields stage))
        (when-let [next-path (lib.walk/next-path query path)]
          (let [next-stage (get-in query next-path)]
            (when-let [joins (not-empty (:joins next-stage))]
              (when-let [needed (not-empty (into #{} (keep :fk-field-id) joins))]
                (let [next-stage-visible-column-ids (into #{}
                                                          (map :id)
                                                          (lib.walk/apply-f-for-stage-at-path
                                                           (fn [query stage-number]
                                                             (lib/visible-columns
                                                              query
                                                              stage-number
                                                              (lib/query-stage query stage-number)
                                                              {:include-joined?                              true
                                                               :include-expressions?                         false
                                                               :include-implicitly-joinable?                 false
                                                               :include-implicitly-joinable-for-source-card? false}))
                                                           query
                                                           next-path))]
                  (when-let [needed (not-empty (set/difference needed next-stage-visible-column-ids))]
                    (log/debugf "Adding fields needed for join conditions in next stage: %s" (pr-str needed))
                    (update stage :fields (fn [existing-fields]
                                            (into []
                                                  (comp cat
                                                        (distinct-fields))
                                                  [existing-fields
                                                   (for [field-id needed]
                                                     [:field {:lib/uuid (str (random-uuid))} field-id])]))))))))))
      stage))

(mu/defn- add-referenced-fields-from-next-stage :- ::lib.schema/stage
  [query :- ::lib.schema/query
   path  :- ::lib.walk/path
   stage :- ::lib.schema/stage]
  (or (when-let [next-path (lib.walk/next-path query path)]
        (let [next-stage (get-in query next-path)]
          (when-let [reused-join-aliases (not-empty (::reused-join-aliases next-stage))]
            (when-let [referenced-fields (not-empty
                                          (set (lib.util.match/match (dissoc next-stage :joins :lib/stage-metadata)
                                                 :field
                                                 (when (contains? reused-join-aliases (lib/current-join-alias &match))
                                                   &match))))]
              (log/debugf "Adding referenced fields from next stage: %s" (pr-str referenced-fields))
              (update stage :fields (fn [existing-fields]
                                      (into []
                                            (comp cat
                                                  (distinct-fields))
                                            [existing-fields
                                             (map lib/fresh-uuids referenced-fields)])))))))
      stage))

(mu/defn- add-fields-from-next-stage :- ::lib.schema/stage
  [query :- ::lib.schema/query
   path  :- ::lib.walk/path
   stage :- ::lib.schema/stage]
  (b/cond
    :let [next-path (lib.walk/next-path query path)]

    (not next-path)
    stage

    (or (seq (lib.walk/apply-f-for-stage-at-path lib/aggregations query path))
        (seq (lib.walk/apply-f-for-stage-at-path lib/breakouts query path)))
    stage

    :let [fields (lib.walk/apply-f-for-stage-at-path lib/fields query path)]

    ;; previous stage `:fields` should DEFINITELY be populated at this point, but it's done by other middleware; if for
    ;; some reason it is not populated then no-op.
    (empty? fields)
    (do
      (log/warnf "Expected :fields to be populated in stage at path %s, but it was not." (pr-str path))
      stage)

    :else
    (->> stage
         (add-condition-fields-from-next-stage query path)
         (add-referenced-fields-from-next-stage query path))))

(mu/defn- join-dependencies :- [:set ::lib.schema.join/alias]
  "Get a set of join aliases that `join` has an immediate dependency on."
  [join :- ::lib.schema.join/join]
  (set
   (lib.util.match/match (:conditions join)
     [:field (opts :guard :join-alias) _id-or-name]
     (let [join-alias (:join-alias opts)]
       (when (and join-alias
                  (not= join-alias (:alias join)))
         join-alias)))))

(mu/defn- topologically-sort-joins :- ::lib.schema.join/joins
  "Sort `joins` by topological dependency order: joins that are referenced by the `:condition` of another will be sorted
  first. If no dependencies exist between joins, preserve the existing order."
  [joins :- ::lib.schema.join/joins]
  (let [;; make a map of join alias -> immediate dependencies
        join->immediate-deps (into {}
                                   (map (fn [join]
                                          [(:alias join) (join-dependencies join)]))
                                   joins)
        ;; make a map of join alias -> immediate and transient dependencies
        all-deps             (fn all-deps [join-alias]
                               (let [immediate-deps (set (get join->immediate-deps join-alias))]
                                 (into immediate-deps
                                       (mapcat all-deps)
                                       immediate-deps)))
        join->all-deps       (into {}
                                   (map (fn [[join-alias]]
                                          [join-alias (all-deps join-alias)]))
                                   join->immediate-deps)
        ;; now we can create a function to decide if one join depends on another
        depends-on?          (fn [join-1 join-2]
                               (contains? (join->all-deps (:alias join-1))
                                          (:alias join-2)))]
    (->> joins
         ;; add a key to each join to record its original position
         (map-indexed (fn [i join]
                        (assoc join ::original-position i)))
         ;; sort the joins by topological order falling back to preserving original position
         (sort (fn [join-1 join-2]
                 (cond
                   (depends-on? join-1 join-2) 1
                   (depends-on? join-2 join-1) -1
                   :else                       (compare (::original-position join-1)
                                                        (::original-position join-2)))))
         ;; remove the keys we used to record original position
         (mapv (fn [join]
                 (dissoc join ::original-position))))))

(mu/defn- resolve-implicit-joins-this-level :- ::lib.schema/stage
  "Add new `:joins` for tables referenced by `:field` forms with a `:source-field`. Add `:join-alias` info to those
  `:fields`. Add additional `:fields` to source query if needed to perform the join."
  [query :- ::lib.schema/query
   path  :- ::lib.walk/path
   stage :- ::lib.schema/stage]
  (let [implicitly-joined-fields (implicitly-joined-fields stage)
        new-joins                (implicitly-joined-fields->joins query implicitly-joined-fields)
        required-joins           (remove #(already-has-join? query path stage %) new-joins)
        reused-join-aliases      (into #{} (map :alias) (set/difference (set new-joins) (set required-joins)))]
    (-> stage
        (cond-> (seq required-joins) (update :joins (fn [existing-joins]
                                                      (m/distinct-by
                                                       :alias
                                                       (concat existing-joins required-joins)))))
        (->> (add-join-alias-to-fields-with-source-field query path))
        (cond-> (seq required-joins) (update :joins topologically-sort-joins))
        (assoc ::reused-join-aliases reused-join-aliases))))

(mu/defn- resolve-implicit-joins :- ::lib.schema/stage
  [query :- ::lib.schema/query
   path  :- ::lib.walk/path
   stage :- ::lib.schema/stage]
  (-> stage
      (->> (resolve-implicit-joins-this-level query path))
      (cond->> (:lib/stage-metadata stage) (add-implicit-joins-aliases-to-metadata query path))))

(mu/defn- first-pass :- [:maybe ::lib.schema/stage]
  "The first pass adds all of the new joins ([[resolve-implicit-joins-this-level]]) and updates
  metadata ([[add-implicit-joins-aliases-to-metadata]])."
  [query :- ::lib.schema/query
   path  :- ::lib.walk/path
   stage :- ::lib.schema/stage]
  (when (and (= (:lib/type stage) :mbql.stage/mbql)
             (lib.util.match/match-one stage
               [:field (_opts :guard (every-pred :source-field (complement :join-alias))) _id-or-name]))
    (when (and driver/*driver*
               (not (driver.u/supports? driver/*driver* :left-join (lib.metadata/database query))))
      (throw (ex-info (tru "{0} driver does not support left join." driver/*driver*)
                      {:driver driver/*driver*
                       :type   qp.error-type/unsupported-feature})))
    (resolve-implicit-joins query path stage)))

(mu/defn- second-pass :- [:maybe ::lib.schema/stage]
  "The second pass adds fields needed to perform any newly-added implicit joins in the next stage to the current
  stage ([[add-fields-from-next-stage]])."
  [query :- ::lib.schema/query
   path  :- ::lib.walk/path
   stage :- ::lib.schema/stage]
  (when (= (:lib/type stage) :mbql.stage/mbql)
    (add-fields-from-next-stage query path stage)))

(mu/defn add-implicit-joins :- ::lib.schema/query
  "Fetch and store any Tables other than the source Table referred to by `:field` clauses with `:source-field` in an
  MBQL query, and add a `:join-tables` key inside the MBQL inner query containing information about the `JOIN`s (or
  equivalent) that need to be performed for these tables.

  This middleware also adds `:join-alias` info to all `:field` forms with `:source-field`s."
  [query :- ::lib.schema/query]
  (-> query
      (lib.walk/walk-stages first-pass)
      (lib.walk/walk-stages second-pass)))<|MERGE_RESOLUTION|>--- conflicted
+++ resolved
@@ -76,31 +76,6 @@
       (when (seq target-table-ids)
         (lib.metadata/bulk-metadata-or-throw metadata-providerable :metadata/table target-table-ids))
       (for [{:keys [fk-field-id fk-field-name fk-join-alias]} fk-field-infos
-<<<<<<< HEAD
-            :let [fk-field (lib.metadata.protocols/field (qp.store/metadata-provider) fk-field-id)]
-            :when fk-field
-            :let [{pk-id :fk-target-field-id, fk-ident :ident} fk-field]
-            :when pk-id]
-        (let [{source-table :table-id} (lib.metadata.protocols/field (qp.store/metadata-provider) pk-id)
-              {table-name :name}       (lib.metadata.protocols/table (qp.store/metadata-provider) source-table)
-              alias-for-join           (join-alias table-name (or fk-field-name (:name fk-field)) fk-join-alias)]
-          (-> (m/assoc-some {:source-table        source-table
-                             :qp/is-implicit-join true
-                             :alias               alias-for-join
-                             :ident               (lib/implicit-join-clause-ident fk-ident)
-                             :fields              :none
-                             :strategy            :left-join
-                             :condition           [:= [:field
-                                                       (or fk-field-name fk-field-id)
-                                                       (m/assoc-some nil
-                                                                     :base-type (when fk-field-name (:base-type fk-field))
-                                                                     :join-alias fk-join-alias)]
-                                                   [:field pk-id {:join-alias alias-for-join}]]
-                             :fk-field-id         fk-field-id}
-                            :fk-field-name fk-field-name
-                            :fk-join-alias fk-join-alias)
-              (vary-meta assoc ::needs [:field fk-field-id nil])))))))
-=======
             :let                                              [fk-field (lib.metadata/field metadata-providerable fk-field-id)]
             :when                                             fk-field
             :let                                              [{pk-id :fk-target-field-id} fk-field]
@@ -125,7 +100,6 @@
                      :fk-field-id         fk-field-id)
               (m/assoc-some :fk-field-name fk-field-name
                             :fk-join-alias fk-join-alias)))))))
->>>>>>> f1c7740a
 
 (mu/defn- field-opts->fk-field-info :- ::fk-field-info
   "Create a [[::fk-field-info]] map that identifies the corresponding implicit join.
