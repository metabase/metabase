--- conflicted
+++ resolved
@@ -21,13 +21,8 @@
   transition: all 300ms ease-in-out;
 
   &:hover {
-<<<<<<< HEAD
     color: var(--mb-color-text-white);
-    background-color: ${darken(color("filter"))};
-=======
-    color: ${color("white")};
     background-color: ${() => darken(color("filter"))};
->>>>>>> 2bfaab28
   }
 
   @media (prefers-reduced-motion) {
