import type { ReactNode } from "react";

import type { ParameterValues } from "embedding-sdk/components/private/InteractiveQuestion/context";
import type { Deferred } from "metabase/lib/promise";
import type { QueryParams } from "metabase/query_builder/actions";
import type { ObjectId } from "metabase/visualizations/components/ObjectDetail/types";
import type Question from "metabase-lib/v1/Question";
import type { Card, CardId } from "metabase-types/api";

export interface SdkQuestionState {
  question?: Question;
  originalQuestion?: Question;
  queryResults?: any[];
}

export interface LoadSdkQuestionParams {
  options?: QueryParams;
  deserializedCard?: Card;
  cardId?: CardId | null;
  cancelDeferred?: Deferred;
  initialSqlParameters?: ParameterValues;
}

export interface NavigateToNewCardParams {
  nextCard: Card;
  previousCard: Card;
  objectId: ObjectId;
  cancelDeferred?: Deferred;
}

<<<<<<< HEAD
export interface QuestionStateParams {
  question: Question;
  updateQuestion: (question: Question, opts: { run: boolean }) => void;
}
=======
export type SdkQuestionTitleProps =
  | boolean
  | undefined
  | ReactNode
  // TODO: turn this into (question: Question) => ReactNode once we have the public-facing question type (metabase#50487)
  | (() => ReactNode);
>>>>>>> 115d77df
<|MERGE_RESOLUTION|>--- conflicted
+++ resolved
@@ -28,16 +28,14 @@
   cancelDeferred?: Deferred;
 }
 
-<<<<<<< HEAD
 export interface QuestionStateParams {
   question: Question;
   updateQuestion: (question: Question, opts: { run: boolean }) => void;
 }
-=======
+
 export type SdkQuestionTitleProps =
   | boolean
   | undefined
   | ReactNode
   // TODO: turn this into (question: Question) => ReactNode once we have the public-facing question type (metabase#50487)
-  | (() => ReactNode);
->>>>>>> 115d77df
+  | (() => ReactNode);