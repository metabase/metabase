(ns metabase.events.audit-log
  "This namespace is responsible for publishing events to the audit log. "
  (:require
   [metabase.events :as events]
   [metabase.models.audit-log :as audit-log]
   [metabase.util :as u]
   [methodical.core :as methodical]
   [toucan2.core :as t2]))

(derive ::event :metabase/event)

(derive ::card-event ::event)
(derive :event/card-create ::card-event)
(derive :event/card-update ::card-event)
(derive :event/card-delete ::card-event)

(methodical/defmethod events/publish-event! ::card-event
  [topic event]
  (audit-log/record-event! topic event))

(derive ::dashboard-event ::event)
(derive :event/dashboard-create ::dashboard-event)
(derive :event/dashboard-delete ::dashboard-event)

(methodical/defmethod events/publish-event! ::dashboard-event
  [topic event]
  (audit-log/record-event! topic event))

(derive ::dashboard-card-event ::event)
(derive :event/dashboard-add-cards ::dashboard-card-event)
(derive :event/dashboard-remove-cards ::dashboard-card-event)

(methodical/defmethod events/publish-event! ::dashboard-card-event
  [topic {:keys [object dashcards user-id] :as _event}]
  ;; we expect that the object has just a dashboard :id at the top level
  ;; plus a `:dashcards` attribute which is a vector of the cards added/removed
  (let [cards   (when (seq dashcards)
                  (t2/select-fn->fn :id #(select-keys % [:name :description])
                                    :model/Card
                                    :id [:in (map :card_id dashcards)]))
        details (-> (select-keys object [:description :name :id])
                    (assoc :dashcards (for [{:keys [id card_id]} dashcards]
                                        (-> (cards card_id)
                                            (assoc :id id)
                                            (assoc :card_id card_id)))))]
    (audit-log/record-event! topic
                             {:details  details
                              :user-id  user-id
                              :model    :model/Dashboard
                              :model-id (u/id object)})))

(derive ::table-event ::event)
(derive :event/table-manual-scan ::table-event)

(methodical/defmethod events/publish-event! ::table-event
  [topic event]
  (audit-log/record-event! topic event))

(derive ::metric-event ::event)
(derive :event/metric-create ::metric-event)
(derive :event/metric-update ::metric-event)
(derive :event/metric-delete ::metric-event)

(methodical/defmethod events/publish-event! ::metric-event
  [topic {:keys [object user-id revision-message] :as _event}]
  (audit-log/record-event! topic {:object  object
                                  :user-id user-id
                                  :details (when revision-message {:revision-message revision-message})}))

(derive ::pulse-event ::event)
(derive :event/pulse-create ::pulse-event)
(derive :event/pulse-delete ::pulse-event)
(derive :event/subscription-unsubscribe ::pulse-event)
(derive :event/subscription-unsubscribe-undo ::pulse-event)
(derive :event/alert-unsubscribe ::pulse-event)
(derive :event/subscription-create ::pulse-event)
(derive :event/subscription-update ::pulse-event)
(derive :event/subscription-send ::pulse-event)
(derive :event/alert-send ::pulse-event)

(defn- create-details-map [pulse name is-alert parent]
  (let [channels  (:channels pulse)
        parent-id (if is-alert :card_id :dashboard_id)]
    {:archived   (:archived pulse)
     :name       name
     parent-id   parent
     :parameters (:parameters pulse)
     :channel    (map :channel_type channels)
     :schedule   (map :schedule_type channels)
     :recipients (map :recipients channels)}))

(methodical/defmethod events/publish-event! ::pulse-event
  [topic {:keys [id object user-id] :as _event}]
  ;; Check if object contains the keys that we want populated, if not then may be a unsubscribe/send event
  (let [details-map (if (some? (:id object))
                      (create-details-map object (:name object) false (:dashboard_id object))
                      object)
        model-id    (or id (:id object))]
    (audit-log/record-event! topic
                             {:details  details-map
                              :user-id  user-id
                              :model    :model/Pulse
                              :model-id model-id})))

(derive ::alert-event ::event)
(derive :event/alert-create ::alert-event)
(derive :event/alert-delete ::alert-event)
(derive :event/alert-update ::alert-event)

(methodical/defmethod events/publish-event! ::alert-event
  [topic {:keys [object user-id] :as _event}]
  (let [card      (:card object)
        card-name (:name card)]
    ;; Alerts are centered around a card/question. Users always interact with the alert via the question
    (audit-log/record-event! topic
                             {:details  (create-details-map object card-name true (:id card))
                              :user-id  user-id
                              :model    :model/Card
                              :model-id (:id object)})))

(derive ::notification-event ::event)
<<<<<<< HEAD
(derive :event/notification-create ::notification-event)
(derive :event/notification-update ::notification-event)
(derive :event/notification-unsubscribe ::notification-event)

(methodical/defmethod events/publish-event! ::notification-event
  [topic {:keys [object user-id] :as event}]
  (audit-log/record-event! topic
                           (merge
                            event
                            {:model    :model/Notification
                             :model-id (:id object)
                             :user-id  user-id})))
=======
(derive :event/notification-unsubscribe-ex ::notification-event)
(derive :event/notification-unsubscribe-undo-ex ::notification-event)

(methodical/defmethod events/publish-event! ::notification-event
  [topic {:keys [object user-id] :as _event}]
  (audit-log/record-event! topic
                           {:details  object
                            :user-id  user-id
                            :model    :model/Notification
                            :model-id (:id object)}))
>>>>>>> 32f84dad

(derive ::segment-event ::event)
(derive :event/segment-create ::segment-event)
(derive :event/segment-update ::segment-event)
(derive :event/segment-delete ::segment-event)

(methodical/defmethod events/publish-event! ::segment-event
  [topic {:keys [object user-id revision-message] :as _event}]
  (audit-log/record-event! topic {:object  object
                                  :user-id user-id
                                  :details (when revision-message {:revision-message revision-message})}))

(derive ::user-event ::event)
(derive :event/user-invited ::user-event)
(derive :event/user-deactivated ::user-event)
(derive :event/user-reactivated ::user-event)
(derive :event/password-reset-initiated ::user-event)
(derive :event/password-reset-successful ::user-event)

(methodical/defmethod events/publish-event! ::user-event
  [topic event]
  (audit-log/record-event! topic event))

(derive ::user-update-event ::event)
(derive :event/user-update ::user-update-event)

(methodical/defmethod events/publish-event! ::user-update-event
  [topic event]
  (audit-log/record-event! topic event))

(derive ::user-joined-event ::event)
(derive :event/user-joined ::user-joined-event)

(methodical/defmethod events/publish-event! ::user-joined-event
  [topic {:keys [user-id]}]
  (audit-log/record-event! topic
                           {:user-id  user-id
                            :model    :model/User
                            :model-id user-id}))

(derive ::install-event ::event)
(derive :event/install ::install-event)

(methodical/defmethod events/publish-event! ::install-event
  [topic _event]
  (when-not (t2/exists? :model/AuditLog :topic "install")
    (audit-log/record-event! topic {})))

(derive ::database-event ::event)
(derive :event/database-create ::database-event)
(derive :event/database-delete ::database-event)
(derive :event/database-manual-sync ::database-event)
(derive :event/database-manual-scan ::database-event)
(derive :event/database-discard-field-values ::database-event)

(methodical/defmethod events/publish-event! ::database-event
  [topic event]
  (audit-log/record-event! topic event))

(derive ::database-update-event ::event)
(derive :event/database-update ::database-update-event)

(methodical/defmethod events/publish-event! ::database-update-event
  [topic event]
  (audit-log/record-event! topic event))

(derive ::permission-failure-event ::event)
(derive :event/write-permission-failure ::permission-failure-event)
(derive :event/update-permission-failure ::permission-failure-event)
(derive :event/create-permission-failure ::permission-failure-event)

(methodical/defmethod events/publish-event! ::permission-failure-event
  [topic event]
  (audit-log/record-event! topic event))

(derive ::settings-changed-event ::event)
(derive :event/setting-update ::settings-changed-event)

(methodical/defmethod events/publish-event! ::settings-changed-event
  [topic event]
  (audit-log/record-event! topic event))

(derive ::api-key-event ::event)
(derive :event/api-key-create ::api-key-event)
(derive :event/api-key-update ::api-key-event)
(derive :event/api-key-regenerate ::api-key-event)
(derive :event/api-key-delete ::api-key-event)

(methodical/defmethod events/publish-event! ::api-key-event
  [topic event]
  (audit-log/record-event! topic event))

(derive ::upload-event ::event)
(derive :event/upload-create ::upload-event)
(derive :event/upload-append ::upload-event)
(derive :event/upload-replace ::upload-event)

(methodical/defmethod events/publish-event! ::upload-event
  [topic event]
  (audit-log/record-event! topic event))

(derive ::cache-config-changed-event ::event)
(derive :event/cache-config-update ::cache-config-changed-event)

(methodical/defmethod events/publish-event! ::cache-config-changed-event
  [topic event]
  (audit-log/record-event! topic event))

(derive ::channel-event ::event)
(derive :event/channel-create ::channel-event)
(derive :event/channel-update ::channel-event)

(methodical/defmethod events/publish-event! ::channel-event
  [topic event]
  (audit-log/record-event! topic event))<|MERGE_RESOLUTION|>--- conflicted
+++ resolved
@@ -119,10 +119,11 @@
                               :model-id (:id object)})))
 
 (derive ::notification-event ::event)
-<<<<<<< HEAD
 (derive :event/notification-create ::notification-event)
 (derive :event/notification-update ::notification-event)
 (derive :event/notification-unsubscribe ::notification-event)
+(derive :event/notification-unsubscribe-ex ::notification-event)
+(derive :event/notification-unsubscribe-undo-ex ::notification-event)
 
 (methodical/defmethod events/publish-event! ::notification-event
   [topic {:keys [object user-id] :as event}]
@@ -132,18 +133,6 @@
                             {:model    :model/Notification
                              :model-id (:id object)
                              :user-id  user-id})))
-=======
-(derive :event/notification-unsubscribe-ex ::notification-event)
-(derive :event/notification-unsubscribe-undo-ex ::notification-event)
-
-(methodical/defmethod events/publish-event! ::notification-event
-  [topic {:keys [object user-id] :as _event}]
-  (audit-log/record-event! topic
-                           {:details  object
-                            :user-id  user-id
-                            :model    :model/Notification
-                            :model-id (:id object)}))
->>>>>>> 32f84dad
 
 (derive ::segment-event ::event)
 (derive :event/segment-create ::segment-event)
