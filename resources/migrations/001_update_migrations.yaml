databaseChangeLog:
  - property:
      name: timestamp_type
      value: timestamp with time zone
      dbms: postgresql,h2
  - property:
      name: timestamp_type
      value: timestamp(6)
      dbms: mysql,mariadb
  - property:
      name: blob.type
      value: blob
      dbms: mysql,h2,mariadb
  - property:
      name: blob.type
      value: bytea
      dbms: postgresql
  # In MySQL, use LONGTEXT instead of TEXT (#7006)
  - property:
      name: text.type
      value: text
      dbms: postgresql,h2
  - property:
      name: text.type
      value: longtext
      dbms: mysql,mariadb
  # databasechangelog is uppercase in MySQL and H2 but lower-case in Postgres for reasons
  - property:
      name: databasechangelog.name
      value: DATABASECHANGELOG
      dbms: h2,mysql,mariadb
  - property:
      name: databasechangelog.name
      value: databasechangelog
      dbms: postgresql
  # in MySQL, use bit(1) for booleans instead of tinyint
  - property:
      name: boolean.type
      value: boolean
      dbms: postgresql,h2
  - property:
      name: boolean.type
      value: bit(1)
      dbms: mysql,mariadb

  - objectQuotingStrategy: QUOTE_ALL_OBJECTS

  - changeSet:
      id: v00.00-000
      validCheckSum: 8:a59595109e74e7a2678a1b0dfd25f74a
      author: qnkhuat
      comment: Initialze metabase
      preConditions:
        - onFail: MARK_RAN
        - not:
          - tableExists:
              tableName: core_user
      changes:
        - sqlFile:
            dbms: postgresql
            path: initialization/metabase_postgres.sql
            relativeToChangelogFile: true
        - sqlFile:
            dbms: mysql,mariadb
            path: initialization/metabase_mysql.sql
            relativeToChangelogFile: true
        - sqlFile:
            dbms: h2
            path: initialization/metabase_h2.sql
            relativeToChangelogFile: true

# Note on rollback: migrations for v45 onwards should always include a rollback key unless they are supported
# by Liquibase Auto Rollback. Most common changes are supported. See docs here:
#
#  https://docs.liquibase.com/workflows/liquibase-community/liquibase-auto-rollback.html

  - changeSet:
      id: v45.00-001
      validCheckSum: 8:da99b71a4ac7eb662f6a95e69585935e
      author: snoe
      comment: Added 0.44.0 - writeback
      # This migration was previously numbered v44.00-012 but ultimately was not shipped with 44.
      preConditions:
        - onFail: MARK_RAN
        - or:
            # For some insane reason databasechangelog is upper-case in MySQL and MariaDB.
            - and:
                - dbms:
                    type: postgresql,h2
                - sqlCheck:
                    expectedResult: 0
                    sql: SELECT count(*) FROM databasechangelog WHERE id = 'v44.00-012';
            - and:
                - dbms:
                    type: mysql,mariadb
                - sqlCheck:
                    expectedResult: 0
                    sql: SELECT count(*) FROM `DATABASECHANGELOG` WHERE id = 'v44.00-012';
      changes:
        - createTable:
            tableName: action
            remarks: An action is something you can do, such as run a readwrite query
            columns:
              - column:
                  name: id
                  type: int
                  autoIncrement: true
                  constraints:
                    primaryKey: true
                    nullable: false
              - column:
                  remarks: The timestamp of when the action was created
                  name: created_at
                  type: ${timestamp_type}
                  defaultValueComputed: current_timestamp
                  constraints:
                    nullable: false
              - column:
                  remarks: The timestamp of when the action was updated
                  name: updated_at
                  type: ${timestamp_type}
                  defaultValueComputed: current_timestamp
                  constraints:
                    nullable: false
              - column:
                  remarks: Type of action
                  name: type
                  type: ${text.type}
                  constraints:
                    nullable: false

  - changeSet:
      id: v45.00-002
      validCheckSum: 8:6da7a6285edb138c404de0eeba209570
      author: snoe
      comment: Added 0.44.0 - writeback
      # This migration was previously numbered v44.00-013 but ultimately was not shipped with 44.
      preConditions:
        - onFail: MARK_RAN
        - or:
            # For some insane reason databasechangelog is upper-case in MySQL and MariaDB.
            - and:
                - dbms:
                    type: postgresql,h2
                - sqlCheck:
                    expectedResult: 0
                    sql: SELECT count(*) FROM databasechangelog WHERE id = 'v44.00-013';
            - and:
                - dbms:
                    type: mysql,mariadb
                - sqlCheck:
                    expectedResult: 0
                    sql: SELECT count(*) FROM `DATABASECHANGELOG` WHERE id = 'v44.00-013';
      changes:
        - createTable:
            tableName: query_action
            remarks: A readwrite query type of action
            columns:
              - column:
                  name: action_id
                  type: int
                  remarks: The related action
                  constraints:
                    nullable: false
                    referencedTableName: action
                    referencedColumnNames: id
                    foreignKeyName: fk_query_action_ref_action_id
                    deleteCascade: true
              - column:
                  name: card_id
                  type: int
                  remarks: The related card
                  constraints:
                    nullable: false
                    referencedTableName: report_card
                    referencedColumnNames: id
                    foreignKeyName: fk_query_action_ref_card_id
                    deleteCascade: true

  - changeSet:
      id: v45.00-003
      validCheckSum: 8:512337d6d4af38016aa79585abbe03a1
      author: snoe
      comment: Added 0.44.0 - writeback
      # This migration was previously numbered v44.00-014 but ultimately was not shipped with 44.
      preConditions:
        - onFail: MARK_RAN
        - or:
            # For some insane reason databasechangelog is upper-case in MySQL and MariaDB.
            - and:
                - dbms:
                    type: postgresql,h2
                - sqlCheck:
                    expectedResult: 0
                    sql: SELECT count(*) FROM databasechangelog WHERE id = 'v44.00-014';
            - and:
                - dbms:
                    type: mysql,mariadb
                - sqlCheck:
                    expectedResult: 0
                    sql: SELECT count(*) FROM `DATABASECHANGELOG` WHERE id = 'v44.00-014';
      changes:
        - addPrimaryKey:
            tableName: query_action
            columnNames: action_id, card_id
            constraintName: pk_query_action
      rollback: # will be deleted when table is deleted

  # note: some migrations which only added and deleted tables within v45 were removed, hence an ID gap here

  - changeSet:
      id: v45.00-011
      validCheckSum: 8:dcf1cda9f20dca4b6ff8101b13b98c4a
      author: snoe
      comment: Added 0.44.0 - writeback
      # This migration was previously numbered v44.00-022 but ultimately was not shipped with 44.
      preConditions:
        - onFail: MARK_RAN
        - or:
            # For some insane reason databasechangelog is upper-case in MySQL and MariaDB.
            - and:
                - dbms:
                    type: postgresql,h2
                - sqlCheck:
                    expectedResult: 0
                    sql: SELECT count(*) FROM databasechangelog WHERE id = 'v44.00-022';
            - and:
                - dbms:
                    type: mysql,mariadb
                - sqlCheck:
                    expectedResult: 0
                    sql: SELECT count(*) FROM `DATABASECHANGELOG` WHERE id = 'v44.00-022';
      changes:
        - addColumn:
            columns:
              - column:
                  name: is_write
                  type: boolean
                  defaultValueBoolean: false
                  remarks: Indicates that this query will perform writes to a db
                  constraints:
                    nullable: false
            tableName: report_card

  - changeSet:
      id: v45.00-012
      validCheckSum: 8:aadf28229f585cff7c4b4c1918e558b2
      author: snoe
      comment: Added 0.44.0 - writeback
      # This migration was previously numbered v44.00-031 but ultimately was not shipped with 44.
      preConditions:
        - onFail: MARK_RAN
        - or:
            # For some insane reason databasechangelog is upper-case in MySQL and MariaDB.
            - and:
                - dbms:
                    type: postgresql,h2
                - sqlCheck:
                    expectedResult: 0
                    sql: SELECT count(*) FROM databasechangelog WHERE id = 'v44.00-031';
            - and:
                - dbms:
                    type: mysql,mariadb
                - sqlCheck:
                    expectedResult: 0
                    sql: SELECT count(*) FROM `DATABASECHANGELOG` WHERE id = 'v44.00-031';
      changes:
        - createTable:
            tableName: http_action
            remarks: An http api call type of action
            columns:
              - column:
                  name: action_id
                  type: int
                  remarks: The related action
                  constraints:
                    nullable: false
                    referencedTableName: action
                    referencedColumnNames: id
                    foreignKeyName: fk_http_action_ref_action_id
                    deleteCascade: true
              - column:
                  name: name
                  type: varchar(254)
                  remarks: The name of this action
                  constraints:
                    nullable: false
              - column:
                  name: description
                  type: ${text.type}
                  remarks: An optional description for this action
              - column:
                  name: template
                  type: ${text.type}
                  remarks: A template that defines method,url,body,headers required to make an api call
                  constraints:
                    nullable: false
              - column:
                  name: response_handle
                  type: ${text.type}
                  remarks: A program to take an api response and transform to an appropriate response for emitters
              - column:
                  name: error_handle
                  type: ${text.type}
                  remarks: A program to take an api response to determine if an error occurred

  - changeSet:
      id: v45.00-013
      validCheckSum: 8:26dba276b14255d4346507a1a25d117b
      author: snoe
      comment: Added 0.44.0 - writeback
      # This migration was previously numbered v44.00-032 but ultimately was not shipped with 44.
      preConditions:
        - onFail: MARK_RAN
        - or:
            # For some insane reason databasechangelog is upper-case in MySQL and MariaDB.
            - and:
                - dbms:
                    type: postgresql,h2
                - sqlCheck:
                    expectedResult: 0
                    sql: SELECT count(*) FROM databasechangelog WHERE id = 'v44.00-032';
            - and:
                - dbms:
                    type: mysql,mariadb
                - sqlCheck:
                    expectedResult: 0
                    sql: SELECT count(*) FROM `DATABASECHANGELOG` WHERE id = 'v44.00-032';
      changes:
        - addPrimaryKey:
            tableName: http_action
            columnNames: action_id
            constraintName: pk_http_action
      rollback: # no rollback needed, will be deleted with table


  # note: some migrations which only added and deleted tables within v45 were removed, hence an ID gap here

  - changeSet:
      id: v45.00-022
      validCheckSum: 8:d46fa24e4d75a11b2e92aecbf39c6ee1
      author: snoe
      comment: Added 0.45.0 - add app container
      changes:
        - createTable:
            tableName: app
            remarks: Defines top level concerns for App
            columns:
              - column:
                  name: id
                  type: int
                  autoIncrement: true
                  constraints:
                    primaryKey: true
                    nullable: false
              - column:
                  name: entity_id
                  type: char(21)
                  remarks: Random NanoID tag for unique identity.
                  constraints:
                    nullable: false
                    unique: true
              - column:
                  name: collection_id
                  type: int
                  remarks: The associated collection
                  constraints:
                    nullable: false
                    referencedTableName: collection
                    referencedColumnNames: id
                    foreignKeyName: fk_app_ref_collection_id
                    deleteCascade: true
                    unique: true
              - column:
                  name: dashboard_id
                  type: int
                  remarks: The homepage of the app
              - column:
                  remarks: JSON for the navigation items of the app
                  name: nav_items
                  type: ${text.type}
              - column:
                  remarks: JSON for frontend related additions, such as styling
                  name: options
                  type: ${text.type}
              - column:
                  remarks: The timestamp of when the app was created
                  name: created_at
                  type: ${timestamp_type}
                  defaultValueComputed: current_timestamp
                  constraints:
                    nullable: false
              - column:
                  remarks: The timestamp of when the app was updated
                  name: updated_at
                  type: ${timestamp_type}
                  defaultValueComputed: current_timestamp
                  constraints:
                    nullable: false

  - changeSet:
      id: v45.00-023
      validCheckSum: 8:c6c1ff9ca3b62d4cda3a2d782dd86f2f
      author: snoe
      comment: Added 0.45.0 - add app container
      changes:
        - addForeignKeyConstraint:
            baseTableName: app
            baseColumnNames: dashboard_id
            referencedTableName: report_dashboard
            referencedColumnNames: id
            constraintName: fk_app_ref_dashboard_id
            onDelete: SET NULL

  - changeSet:
      id: v45.00-025
      validCheckSum: 8:50a43cea3123ecdb602123825f5a7dbf
      author: metamben
      comment: Added 0.45.0 - mark app pages
      changes:
        - addColumn:
            columns:
              - column:
                  name: is_app_page
                  type: boolean
                  defaultValueBoolean: false
                  remarks: Indicates that this dashboard serves as a page of an app
                  constraints:
                    nullable: false
            tableName: report_dashboard

  - changeSet:
      id: v45.00-026
      validCheckSum: 8:ae77d4086998911877e3207fcf90c9c7
      author: snoe
      comment: Added 0.45.0 - apps add action_id to report_dashboardcard
      changes:
        - addColumn:
            columns:
              - column:
                  name: action_id
                  type: int
                  remarks: The related action
            tableName: report_dashboardcard

  # FK constraint is added separately because deleteCascade doesn't work in addColumn -- see #14321
  - changeSet:
      id: v45.00-027
      validCheckSum: 8:40c3c8391c1416a3bce09ca3c7237173
      author: snoe
      comment: Added 0.45.0 - apps add fk for action_id to report_dashboardcard
      changes:
        - addForeignKeyConstraint:
            baseTableName: report_dashboardcard
            baseColumnNames: action_id
            referencedTableName: action
            referencedColumnNames: id
            constraintName: fk_report_dashboardcard_ref_action_id
            onDelete: CASCADE

  - changeSet:
      id: v45.00-028
      validCheckSum: 8:f8f68f80627aeb2ef7f28f2af2b5a31b
      author: camsaul
      comment: Added 0.45.0 -- rename DashboardCard sizeX to size_x. See https://github.com/metabase/metabase/issues/16344
      changes:
        - renameColumn:
            tableName: report_dashboardcard
            columnDataType: int
            oldColumnName: sizeX
            newColumnName: size_x

  - changeSet:
      id: v45.00-029
      validCheckSum: 8:579957652133eab3ee023dd911162a1e
      author: camsaul
      comment: Added 0.45.0 -- rename DashboardCard size_y to size_y. See https://github.com/metabase/metabase/issues/16344
      changes:
        - renameColumn:
            tableName: report_dashboardcard
            columnDataType: int
            oldColumnName: sizeY
            newColumnName: size_y

  - changeSet:
      id: v45.00-030
      validCheckSum: 8:41eda097feb034c4d01b2dbda74753c8
      author: camsaul
      comment: Added 0.45.0 -- add default value to DashboardCard size_x -- this was previously done by Toucan
      changes:
        - addDefaultValue:
            tableName: report_dashboardcard
            columnName: size_x
            defaultValue: 2

  - changeSet:
      id: v45.00-031
      validCheckSum: 8:6416e373e335dc1c12c7571af674dede
      author: camsaul
      comment: Added 0.45.0 -- add default value to DashboardCard size_y -- this was previously done by Toucan
      changes:
        - addDefaultValue:
            tableName: report_dashboardcard
            columnName: size_y
            defaultValue: 2

  - changeSet:
      id: v45.00-032
      validCheckSum: 8:d97444fe24a2dca618a2804741335f6d
      author: camsaul
      comment: Added 0.45.0 -- add default value for DashboardCard created_at (Postgres/H2)
      dbms: postgresql,h2
      preConditions:
        - onFail: MARK_RAN
        - dbms:
            type: postgresql,h2
      changes:
        - addDefaultValue:
            tableName: report_dashboardcard
            columnName: created_at
            columnDataType: ${timestamp_type}
            defaultValueComputed: current_timestamp

    # addDefaultValue with defaultValueComputed doesn't work for MySQL/MariaDB so we have to do this the hard way.
  - changeSet:
      id: v45.00-033
      validCheckSum: 8:34df79fc79e086ab05bb2fd79bb4e322
      author: camsaul
      comment: Added 0.45.0 -- add default value for DashboardCard created_at (MySQL/MariaDB)
      preConditions:
        - onFail: MARK_RAN
        - dbms:
            type: mysql,mariadb
      changes:
        - sql:
            sql: >-
              ALTER TABLE report_dashboardcard
              CHANGE created_at
              created_at timestamp(6) NOT NULL DEFAULT current_timestamp(6);
      rollback: # nothing to do, but required for sql

  - changeSet:
      id: v45.00-034
      validCheckSum: 8:ba0505a87ef876026759cdcb4e704f41
      author: camsaul
      comment: Added 0.45.0 -- add default value for DashboardCard updated_at (Postgres/H2)
      dbms: postgresql,h2
      preConditions:
        - onFail: MARK_RAN
        - dbms:
            type: postgresql,h2
      changes:
        - addDefaultValue:
            tableName: report_dashboardcard
            columnName: updated_at
            columnDataType: ${timestamp_type}
            defaultValueComputed: current_timestamp

  - changeSet:
      id: v45.00-035
      validCheckSum: 8:dcee49781d80d9c4be5ad9dd51975a07
      author: camsaul
      comment: Added 0.45.0 -- add default value for DashboardCard updated_at (MySQL/MariaDB)
      preConditions:
        - onFail: MARK_RAN
        - dbms:
            type: mysql,mariadb
      changes:
        - sql:
            sql: >-
              ALTER TABLE report_dashboardcard
              CHANGE updated_at
              updated_at timestamp(6) NOT NULL DEFAULT current_timestamp(6);
      rollback: # nothing to do

  - changeSet:
      id: v45.00-036
      validCheckSum: 8:cd4009254bd2c56aaf281082038c1f0b
      author: snoe
      comment: Added 0.45.0 - add model action table
      changes:
        - createTable:
            tableName: model_action
            remarks: Ties actions to models
            columns:
              - column:
                  name: id
                  type: int
                  autoIncrement: true
                  constraints:
                    primaryKey: true
                    nullable: false
              - column:
                  name: entity_id
                  type: char(21)
                  remarks: Random NanoID tag for unique identity.
                  constraints:
                    nullable: false
                    unique: true
              - column:
                  name: slug
                  type: varchar(254)
                  remarks: The referenceable name for this action
                  constraints:
                    nullable: false
              - column:
                  name: card_id
                  type: int
                  remarks: The associated model
                  constraints:
                    nullable: false
                    referencedTableName: report_card
                    referencedColumnNames: id
                    foreignKeyName: fk_model_action_ref_card_id
                    deleteCascade: true
              - column:
                  name: action_id
                  type: int
                  remarks: The associated action
                  constraints:
                    nullable: true
                    referencedTableName: action
                    referencedColumnNames: id
                    foreignKeyName: fk_model_action_ref_action_id
                    deleteCascade: true
              - column:
                  name: requires_pk
                  remarks: Indicates that the primary key(s) need to be passed in as parameters
                  type: boolean
                  defaultValueBoolean: false
                  constraints:
                    nullable: false
              - column:
                  name: parameter_mappings
                  type: ${text.type}
                  remarks: Mappings for primary keys to action parameters
              - column:
                  name: visualization_settings
                  type: ${text.type}
                  remarks: Settings for rendering the action

  - changeSet:
      id: v45.00-037
      validCheckSum: 8:56f548cc84a53cc6d18302761ee71554
      author: snoe
      comment: Added 0.45.0 - model action
      changes:
        - addUniqueConstraint:
            tableName: model_action
            columnNames: card_id, slug
            constraintName: unique_model_action_card_id_slug
      rollback: # will be deleted with table

  # The next 4 values add default values for Database `created_at` and `updated_at`; previously this was handled by
  # Toucan but it's more convenient to do this at the application database level instead -- it facilitates stuff like
  # schema migration tests that don't use Toucan, or other manual scripting
  - changeSet:
      id: v45.00-038
      validCheckSum: 8:c38ddc295206e807c7254581ed9566c3
      author: camsaul
      comment: Added 0.45.0 -- add default value for Database created_at (Postgres/H2)
      dbms: postgresql,h2
      preConditions:
        - onFail: MARK_RAN
        - dbms:
            type: postgresql,h2
      changes:
        - addDefaultValue:
            tableName: metabase_database
            columnName: created_at
            columnDataType: ${timestamp_type}
            defaultValueComputed: current_timestamp

    # addDefaultValue with defaultValueComputed doesn't work for MySQL/MariaDB so we have to do this the hard way.
  - changeSet:
      id: v45.00-039
      validCheckSum: 8:2c539d76d3aead7f7366b15333132b30
      author: camsaul
      comment: Added 0.45.0 -- add default value for Database created_at (MySQL/MariaDB)
      preConditions:
        - onFail: MARK_RAN
        - dbms:
            type: mysql,mariadb
      changes:
        - sql:
            sql: >-
              ALTER TABLE metabase_database
              CHANGE created_at
              created_at timestamp(6) NOT NULL DEFAULT current_timestamp(6);
      rollback: # nothing to do

  - changeSet:
      id: v45.00-040
      validCheckSum: 8:00ac7c24cfd3e7ea3a21f21f4e45dbcf
      author: camsaul
      comment: Added 0.45.0 -- add default value for Database updated_at (Postgres/H2)
      dbms: postgresql,h2
      preConditions:
        - onFail: MARK_RAN
        - dbms:
            type: postgresql,h2
      changes:
        - addDefaultValue:
            tableName: metabase_database
            columnName: updated_at
            columnDataType: ${timestamp_type}
            defaultValueComputed: current_timestamp

  - changeSet:
      id: v45.00-041
      validCheckSum: 8:82dc368fa3e0163a06929da6e9556fe2
      author: camsaul
      comment: Added 0.45.0 -- add default value for Database updated_at (MySQL/MariaDB)
      preConditions:
        - onFail: MARK_RAN
        - dbms:
            type: mysql,mariadb
      changes:
        - sql:
            sql: >-
              ALTER TABLE metabase_database
              CHANGE updated_at
              updated_at timestamp(6) NOT NULL DEFAULT current_timestamp(6);
      rollback: # nothing to do

  # It was probably an oversight, but while we validated Database `details` in the API layer it was not a required/NOT
  # NULL column in the application Database itself. No problem; let's add it now that we've noticed it.
  #
  # MySQL (at least 5.7) won't let us have nice things:
  #
  # https://dev.mysql.com/doc/refman/5.7/en/data-type-defaults.html
  #
  # The BLOB, TEXT, GEOMETRY, and JSON data types cannot be assigned a default value.
  #
  # Because of this restriction we will just have to update existing NULL values in SQL and then add a NOT NULL
  # restriction separately; we can use Toucan `pre-insert` to set defaults values when saving things.
  - changeSet:
      id: v45.00-042
      validCheckSum: 8:d04207471480e335f14094e9a7a5d293
      author: camsaul
      comment: Added 0.45.0 -- add default value for Database with NULL details
      changes:
        - sql:
            sql: >-
              UPDATE metabase_database SET details = '{}' WHERE details IS NULL;
      rollback: # nothing to do, since a '{}' is okay for v44

  - changeSet:
      id: v45.00-043
      validCheckSum: 8:1d07a5435e51abd0663458d907865a6b
      author: camsaul
      comment: Added 0.45.0 -- make Database details NOT NULL
      changes:
        - addNotNullConstraint:
            columnDataType: ${text.type}
            tableName: metabase_database
            columnName: details

  - changeSet:
      id: v45.00-044
      validCheckSum: 8:0b23976c5d2248d511ac31b244efef22
      author: metamben
      comment: Added 0.45.0 -- create app permission graph revision table
      changes:
        - createTable:
            tableName: app_permission_graph_revision
            remarks: 'Used to keep track of changes made to app permissions.'
            columns:
              - column:
                  name: id
                  type: int
                  autoIncrement: true
                  constraints:
                    primaryKey: true
                    nullable: false
              - column:
                  name: before
                  type: ${text.type}
                  remarks: 'Serialized JSON of the apps graph before the changes.'
                  constraints:
                    nullable: false
              - column:
                  name: after
                  type: ${text.type}
                  remarks: 'Serialized JSON of the apps graph after the changes.'
                  constraints:
                    nullable: false
              - column:
                  name: user_id
                  type: int
                  remarks: 'The ID of the admin who made this set of changes.'
                  constraints:
                    nullable: false
                    referencedTableName: core_user
                    referencedColumnNames: id
                    foreignKeyName: fk_app_permission_graph_revision_user_id
              - column:
                  name: created_at
                  type: ${timestamp_type}
                  remarks: 'The timestamp of when these changes were made.'
                  defaultValueComputed: current_timestamp
                  constraints:
                    nullable: false
              - column:
                  name: remark
                  type: ${text.type}
                  remarks: 'Optional remarks explaining why these changes were made.'

  # note: some migrations which only added and deleted tables within v45 were removed, hence an ID gap here

  # Add created_at to Collection
  - changeSet:
      id: v45.00-048
      validCheckSum: 8:0aca8f157f163e62805b7202f8aa202f
      author: camsaul
      comment: Added 0.45.0 -- add created_at to Collection
      changes:
        - addColumn:
            tableName: collection
            columns:
              - column:
                  name: created_at
                  type: ${timestamp_type}
                  remarks: Timestamp of when this Collection was created.
                  constraints:
                    nullable: false
                  defaultValueComputed: current_timestamp

  # Seed Collection created_at for Personal Collections with the date_joined of the User that owns them.
  - changeSet:
      id: v45.00-049
      author: camsaul
      comment: Added 0.45.0 -- set Collection.created_at to User.date_joined for Personal Collections
      validCheckSum: 8:df2097d176fad99c142c5dd75ce8a3db
      changes:
        - sql:
            dbms: postgresql
            sql: >-
              UPDATE collection c
              SET created_at = u.date_joined
              FROM core_user u
              WHERE c.personal_owner_id = u.id;
        - sql:
            dbms: mysql,mariadb
            sql: >-
              UPDATE collection c
              INNER JOIN core_user u
              ON c.personal_owner_id = u.id
              SET c.created_at = u.date_joined;
        - sql:
            dbms: h2
            sql: >-
              UPDATE collection c
              SET created_at = (
                SELECT u.date_joined
                FROM core_user u
                WHERE c.personal_owner_id = u.id
              )
              WHERE c.personal_owner_id IS NOT NULL;
      rollback: # nothing to roll back, but required for sql change types

  # seed Collection created_at based on the max created at of child objects
  #
  # At the time of this writing, the following Models can appear in a Collection:
  #
  # - App
  # - Card
  # - Dashboard
  # - Pulse
  # - Timeline
  # - NativeQuerySnippet
  - changeSet:
      id: v45.00-050
      author: camsaul
      validCheckSum: ANY
      comment: Added 0.45.0 -- seed Collection.created_at with value of oldest item for non-Personal Collections
      changes:
        - sql:
            dbms: postgresql
            sql: >-
              UPDATE collection c
              SET created_at = created_ats.created_at
              FROM (
                SELECT min(created_at) AS created_at, collection_id
                FROM (
                  SELECT created_at, collection_id FROM app                  UNION ALL
                  SELECT created_at, collection_id FROM report_card          UNION ALL
                  SELECT created_at, collection_id FROM report_dashboard     UNION ALL
                  SELECT created_at, collection_id FROM pulse                UNION ALL
                  SELECT created_at, collection_id FROM timeline             UNION ALL
                  SELECT created_at, collection_id FROM native_query_snippet
                ) created_ats
                GROUP BY collection_id
              ) created_ats
              WHERE c.id = created_ats.collection_id
                AND c.personal_owner_id IS NULL;
        - sql:
            dbms: mysql,mariadb
            sql: >-
              UPDATE collection c
              LEFT JOIN (
                SELECT min(created_at) AS created_at, collection_id
                FROM (
                  SELECT created_at, collection_id FROM app                  UNION ALL
                  SELECT created_at, collection_id FROM report_card          UNION ALL
                  SELECT created_at, collection_id FROM report_dashboard     UNION ALL
                  SELECT created_at, collection_id FROM pulse                UNION ALL
                  SELECT created_at, collection_id FROM timeline             UNION ALL
                  SELECT created_at, collection_id FROM native_query_snippet
                ) created_ats
                GROUP BY collection_id
              ) created_ats
              ON c.id = created_ats.collection_id
              SET c.created_at = created_ats.created_at
              WHERE c.personal_owner_id IS NULL
                AND created_ats.created_at IS NOT NULL;
        - sql:
            dbms: h2
            # I would have preferred using MERGE ... USING instead of WHERE EXISTS ... but it's broken in 1.4.197
            # because of https://github.com/h2database/h2database/issues/1034, which is fixed in 1.4.198. So this will
            # have to do for now, even if it's a little ugly.
            sql: >-
              WITH created_ats AS (
                SELECT min(created_at) AS created_at, collection_id
                FROM (
                  SELECT created_at, collection_id FROM app                  UNION ALL
                  SELECT created_at, collection_id FROM report_card          UNION ALL
                  SELECT created_at, collection_id FROM report_dashboard     UNION ALL
                  SELECT created_at, collection_id FROM pulse                UNION ALL
                  SELECT created_at, collection_id FROM timeline             UNION ALL
                  SELECT created_at, collection_id FROM native_query_snippet
                ) created_ats
                GROUP BY collection_id
              )
              UPDATE collection c
              SET created_at = (
                SELECT created_ats.created_at
                FROM created_ats
                WHERE created_ats.collection_id = c.id
              )
              WHERE EXISTS (
                SELECT created_ats.collection_id
                FROM created_ats
                WHERE c.id = created_ats.collection_id
                  AND c.personal_owner_id IS NULL
              );
      rollback: # rollback is a no-op for most seed migrations, but required for sql change type

  - changeSet:
      id: v45.00-051
      validCheckSum: 8:2378c7031da6871dcf1c737bf323d211
      author: qnkhuat
      comment: >-
        Added 0.45.0 - modify type of collection_permission_graph_revision.after from text to ${text.type}
        on mysql,mariadb
      changes:
        - modifyDataType:
            tableName: collection_permission_graph_revision
            columnName: after
            newDataType: ${text.type}
      rollback:
        - modifyDataType:
            tableName: collection_permission_graph_revision
            columnName: after
            newDataType: text
      preConditions:
        - onFail: MARK_RAN
        - dbms:
            type: mysql,mariadb

  - changeSet:
      id: v45.00-052
      validCheckSum: 8:b7343eb9556c3e636b6f8dd70708c0b3
      author: qnkhuat
      comment: >-
        Added 0.45.0 - modify type of collection_permission_graph_revision.before from text to ${text.type}
        on mysql,mariadb
      changes:
        - modifyDataType:
            tableName: collection_permission_graph_revision
            columnName: before
            newDataType: ${text.type}
      rollback:
        - modifyDataType:
            tableName: collection_permission_graph_revision
            columnName: before
            newDataType: text
      preConditions:
        - onFail: MARK_RAN
        - dbms:
            type: mysql,mariadb

  - changeSet:
      id: v45.00-053
      validCheckSum: 8:fa552605d5a587c4fa74e0c6bd358097
      author: qnkhuat
      comment: >-
        Added 0.45.0 - modify type of collection_permission_graph_revision.remark from text to ${text.type}
        on mysql,mariadb
      changes:
        - modifyDataType:
            tableName: collection_permission_graph_revision
            columnName: remark
            newDataType: ${text.type}
      rollback:
        - modifyDataType:
            tableName: collection_permission_graph_revision
            columnName: remark
            newDataType: text
      preConditions:
        - onFail: MARK_RAN
        - dbms:
            type: mysql,mariadb

  - changeSet:
      id: v45.00-054
      validCheckSum: 8:60862c4ecf505727e839ac5e94f95528
      author: qnkhuat
      comment: >-
        Added 0.45.0 - modify type of permissions_revision.after from text to ${text.type}
        on mysql,mariadb
      changes:
        - modifyDataType:
            tableName: permissions_revision
            columnName: after
            newDataType: ${text.type}
      rollback:
        - modifyDataType:
            tableName: permissions_revision
            columnName: after
            newDataType: text
      preConditions:
        - onFail: MARK_RAN
        - dbms:
            type: mysql,mariadb

  - changeSet:
      id: v45.00-055
      validCheckSum: 8:717f0c266da5768098a2ead6168f3b18
      author: qnkhuat
      comment: >-
        Added 0.45.0 - modify type of permissions_revision.before from text to ${text.type}
        on mysql,mariadb
      changes:
        - modifyDataType:
            tableName: permissions_revision
            columnName: before
            newDataType: ${text.type}
      rollback:
        - modifyDataType:
            tableName: permissions_revision
            columnName: before
            newDataType: text
      preConditions:
        - onFail: MARK_RAN
        - dbms:
            type: mysql,mariadb

  - changeSet:
      id: v45.00-056
      validCheckSum: 8:a1f364d45a922c90b4fac741a22e66b3
      author: qnkhuat
      comment: >-
        Added 0.45.0 - modify type of permissions_revision.remark from text to ${text.type}
        on mysql,mariadb
      changes:
        - modifyDataType:
            tableName: permissions_revision
            columnName: remark
            newDataType: ${text.type}
      rollback:
        - modifyDataType:
            tableName: permissions_revision
            columnName: remark
            newDataType: text
      preConditions:
        - onFail: MARK_RAN
        - dbms:
            type: mysql,mariadb

  - changeSet:
      id: v45.00-057
      validCheckSum: 8:650a5b435f8195765a2ab1e3e4bc7b14
      author: qnkhuat
      comment: >-
        Added 0.45.0 - modify type of secret.value from blob to longblob
        on mysql,mariadb
      changes:
        - modifyDataType:
            tableName: secret
            columnName: value
            newDataType: longblob
      rollback:
        - modifyDataType:
            tableName: secret
            columnName: value
            newDataType: ${blob.type}
      preConditions:
        - onFail: MARK_RAN
        - dbms:
            type: mysql,mariadb

  - changeSet:
      id: v46.00-000
      validCheckSum: 8:97251413292221e51490e990b6f683f2
      author: snoe
      comment: Added 0.46.0 - Unify action representation
      changes:
        - createTable:
            tableName: implicit_action
            remarks: An action with dynamic parameters based on the underlying model
            columns:
              - column:
                  name: action_id
                  type: int
                  remarks: The associated action
                  constraints:
                    nullable: false
                    referencedTableName: action
                    referencedColumnNames: id
                    foreignKeyName: fk_implicit_action_action_id
                    deleteCascade: true
              - column:
                  name: kind
                  type: ${text.type}
                  remarks: The kind of implicit action create/update/delete
                  constraints:
                    nullable: false

  - changeSet:
      id: v46.00-001
      validCheckSum: 8:4a90c7523749aa7e4e4d2ea9dd6db777
      author: snoe
      comment: Added 0.46.0 - Unify action representation
      changes:
        - addColumn:
            tableName: action
            columns:
              - column:
                  name: model_id
                  remarks: The associated model
                  type: int

  - changeSet:
      id: v46.00-002
      validCheckSum: 8:b2b112f0df413692631b75822f658de1
      author: snoe
      comment: Added 0.46.0 - Unify action representation
      changes:
        - addColumn:
            tableName: action
            columns:
              - column:
                  name: name
                  remarks: The name of the action
                  type: varchar(254)

  - changeSet:
      id: v46.00-003
      validCheckSum: 8:45b8358f31811335aaa93032726a042b
      author: snoe
      comment: Added 0.46.0 - Unify action representation
      changes:
        - addColumn:
            tableName: action
            columns:
              - column:
                  name: description
                  remarks: The description of the action
                  type: ${text.type}

  - changeSet:
      id: v46.00-004
      validCheckSum: 8:0ce8ff05beffc5c72e2348bcec581eee
      author: snoe
      comment: Added 0.46.0 - Unify action representation
      changes:
        - addColumn:
            tableName: action
            columns:
              - column:
                  name: parameters
                  remarks: The saved parameters for this action
                  type: ${text.type}

  - changeSet:
      id: v46.00-005
      validCheckSum: 8:84cf1fbf435c7c3f794c973de4d62fad
      author: snoe
      comment: Added 0.46.0 - Unify action representation
      changes:
        - addColumn:
            tableName: action
            columns:
              - column:
                  name: parameter_mappings
                  remarks: The saved parameter mappings for this action
                  type: ${text.type}

  - changeSet:
      id: v46.00-006
      validCheckSum: 8:df43ef08b76c33c5626dbf9b226717b5
      author: snoe
      comment: Added 0.46.0 - Unify action representation
      changes:
        - addColumn:
            tableName: action
            columns:
              - column:
                  name: visualization_settings
                  remarks: The UI visualization_settings for this action
                  type: ${text.type}

  - changeSet:
      id: v46.00-007
      validCheckSum: 8:6830901cccc14ad22cdfd86bd3a2afe7
      author: snoe
      comment: Added 0.46.0 - Unify action representation
      changes:
        - addForeignKeyConstraint:
            baseTableName: action
            baseColumnNames: model_id
            referencedTableName: report_card
            referencedColumnNames: id
            constraintName: fk_action_model_id

  - changeSet:
      id: v46.00-008
      validCheckSum: 8:6e73a8683d1b757c5f9034513ec8a581
      author: snoe
      comment: Added 0.46.0 - Unify action representation
      changes:
        - addColumn:
            tableName: query_action
            columns:
              - column:
                  name: database_id
                  remarks: The associated database
                  type: int

  - changeSet:
      id: v46.00-009
      validCheckSum: 8:2b4fd7cee77d5ed8de22fcc2fba158bc
      author: snoe
      comment: Added 0.46.0 - Unify action representation
      changes:
        - addColumn:
            tableName: query_action
            columns:
              - column:
                  name: dataset_query
                  remarks: The MBQL writeback query
                  type: ${text.type}

  - changeSet:
      id: v46.00-010
      validCheckSum: 8:77ca03e5a0dbe370461295da1c77cf0f
      author: snoe
      comment: Added 0.46.0 - Unify action representation
      changes:
        - addForeignKeyConstraint:
            baseTableName: query_action
            baseColumnNames: database_id
            referencedTableName: metabase_database
            referencedColumnNames: id
            constraintName: fk_query_action_database_id
            onDelete: CASCADE

  - changeSet:
      id: v46.00-011
      author: snoe
      validCheckSum: ANY
      comment: Added 0.46.0 - Unify action representation
      changes:
        - sql:
            dbms: mysql,mariadb
            sql: >-
              ALTER TABLE query_action DROP PRIMARY KEY, ADD PRIMARY KEY pk_query_action (action_id);
        - sql:
            dbms: h2
            sql: >-
              ALTER TABLE query_action DROP PRIMARY KEY;
              ALTER TABLE query_action ADD CONSTRAINT pk_query_action PRIMARY KEY (action_id);
        - sql:
            dbms: postgresql
            sql: >-
              ALTER TABLE query_action DROP CONSTRAINT pk_query_action;
              ALTER TABLE query_action ADD CONSTRAINT pk_query_action PRIMARY KEY (action_id);
      rollback:
        - sql:
            dbms: mysql,mariadb
            sql: >-
              ALTER TABLE query_action DROP PRIMARY KEY, ADD PRIMARY KEY pk_query_action (action_id, card_id);
        - sql:
            dbms: h2
            sql: >-
              ALTER TABLE query_action DROP CONSTRAINT fk_query_action_ref_action_id;
              ALTER TABLE query_action DROP PRIMARY KEY;
              ALTER TABLE query_action ADD CONSTRAINT fk_query_action_ref_action_id FOREIGN KEY (action_id) REFERENCES action(id) ON DELETE CASCADE;
              ALTER TABLE query_action ADD CONSTRAINT pk_query_action PRIMARY KEY (action_id, card_id);
        - sql:
            dbms: postgresql
            sql: >-
              ALTER TABLE query_action DROP CONSTRAINT pk_query_action;
              ALTER TABLE query_action ADD CONSTRAINT pk_query_action PRIMARY KEY (action_id, card_id);

  - changeSet:
      id: v46.00-012
      validCheckSum: 8:7e4dffe8bbbb740207001ead696a8557
      author: snoe
      comment: Added 0.46.0 - Unify action representation
      changes:
        - dropNotNullConstraint:
            tableName: query_action
            columnDataType: int
            columnName: card_id

  # migration for developers and internal use of actions created in 45 during a short period.
  - changeSet:
      id: v46.00-013
      author: snoe
      comment: Added 0.46.0 - Unify action representation
      validCheckSum: ANY
      changes:
        - sql:
            sql: >-
              INSERT INTO action (type, model_id, name)
              SELECT 'implicit', card_id, slug
              FROM model_action
              WHERE action_id is null AND slug in ('insert','update','delete');

              INSERT INTO implicit_action (action_id, kind)
              SELECT
                id,
                case name
                  when 'insert' then 'row/create'
                  when 'update' then 'row/update'
                  when 'delete' then 'row/delete'
                end
              FROM action
              WHERE type = 'implicit';

              UPDATE action
              SET model_id = (SELECT card_id
                              FROM model_action
                              WHERE model_action.action_id = action.id)
              WHERE model_id is null;

              DELETE FROM action WHERE model_id is null;

              UPDATE report_dashboardcard
              SET action_id = (SELECT action.id
                               FROM action
                               LEFT JOIN implicit_action ON implicit_action.action_id = action.id
                               WHERE action.model_id = report_dashboardcard.card_id
                               AND coalesce((
                                  CASE implicit_action.kind
                                     WHEN 'row/create' THEN 'insert'
                                     WHEN 'row/delete' THEN 'delete'
                                     WHEN 'row/update' THEN 'update'
                                  END), ('action_' || action.id)) =
                                  substring(report_dashboardcard.visualization_settings,
                                    position('"action_slug":"' in report_dashboardcard.visualization_settings)+15,
                                    position('"' in
                                      substring(report_dashboardcard.visualization_settings,
                                        position('"action_slug":"' in visualization_settings)+15)) - 1))
              WHERE report_dashboardcard.visualization_settings like '%action_slug%';

              UPDATE query_action SET
                dataset_query = (select dataset_query from report_card where report_card.id = query_action.card_id),
                database_id = (select database_id from report_card where report_card.id = query_action.card_id);

              UPDATE action SET
                name = (
                  select name
                  from query_action
                  inner join report_card on report_card.id = query_action.card_id
                  where query_action.action_id = action.id),
                description = (
                  select description
                  from query_action
                  inner join report_card on report_card.id = query_action.card_id
                  where query_action.action_id = action.id),
                parameters = (
                  select parameters
                  from query_action
                  inner join report_card on report_card.id = query_action.card_id
                  where query_action.action_id = action.id),
                parameter_mappings = (
                  select parameter_mappings
                  from query_action
                  inner join report_card on report_card.id = query_action.card_id
                  where query_action.action_id = action.id),
                visualization_settings = (
                  select visualization_settings
                  from query_action
                  inner join report_card on report_card.id = query_action.card_id
                  where query_action.action_id = action.id)
              WHERE type = 'query';
      rollback: # no-op, we do not care to preserve actions from 46->45

  - changeSet:
      id: v46.00-014
      validCheckSum: 8:585958ee7e90e23a9cc22ebf7e4228cb
      author: snoe
      comment: Added 0.46.0 - Unify action representation
      changes:
        - dropForeignKeyConstraint:
            baseTableName: query_action
            constraintName: fk_query_action_ref_card_id
      rollback:

  - changeSet:
      id: v46.00-015
      validCheckSum: 8:9b57260e146618caff3f468116031008
      author: snoe
      comment: Added 0.46.0 - Unify action representation
      changes:
        - dropColumn:
            tableName: query_action
            columnName: card_id

      rollback:
        - addColumn:
            tableName: query_action
            columns:
              - column:
                  name: card_id
                  type: int
                  remarks: The related card
                  constraints:
                    nullable: false
                    referencedTableName: report_card
                    referencedColumnNames: id
                    foreignKeyName: fk_query_action_ref_card_id
                    deleteCascade: true

  - changeSet:
      id: v46.00-016
      validCheckSum: 8:cb79eef9f483e73b3d9b571f916b8598
      author: snoe
      comment: Added 0.46.0 - Unify action representation
      changes:
        - sql:
            sql: >-
              DELETE FROM report_card
              WHERE is_write = true;

              DELETE FROM model_action;
      rollback: # we do not care to preserve actions from 46->45
        - sql:
            sql: >-
              DELETE FROM report_dashboardcard WHERE action_id is not null;
              DELETE FROM action;

  - changeSet:
      id: v46.00-017
      validCheckSum: 8:90525ade34e7bb883bf75cdf8a2b3340
      author: snoe
      comment: Added 0.46.0 - Unify action representation
      changes:
        - dropColumn:
            tableName: http_action
            columnName: name
      rollback:
        - addColumn:
            tableName: http_action
            columns:
              - column:
                  name: name
                  type: varchar(254)
                  remarks: The name of this action
                  constraints:
                    nullable: false

  - changeSet:
      id: v46.00-018
      validCheckSum: 8:cf3c31a975dc86f1def6ee5d11f5f9dc
      author: snoe
      comment: Added 0.46.0 - Unify action representation
      changes:
        - dropColumn:
            tableName: http_action
            columnName: description
      rollback:
        - addColumn:
            tableName: http_action
            columns:
              - column:
                  name: description
                  type: ${text.type}
                  remarks: An optional description for this action

  - changeSet:
      id: v46.00-019
      validCheckSum: 8:a9f70163707cc7f798bdd0527a55854b
      author: snoe
      comment: Added 0.46.0 - Unify action representation
      changes:
        - dropColumn:
            tableName: report_card
            columnName: is_write
      rollback:
        - addColumn:
            columns:
              - column:
                  name: is_write
                  type: boolean
                  defaultValueBoolean: false
                  remarks: Indicates that this query will perform writes to a db
                  constraints:
                    nullable: false
            tableName: report_card

  - changeSet:
      id: v46.00-020
      validCheckSum: 8:2def45c139267d7424e1187764122669
      author: snoe
      comment: Added 0.46.0 - Unify action representation
      changes:
        - addNotNullConstraint:
            tableName: query_action
            columnName: database_id
            columnDataType: int

  - changeSet:
      id: v46.00-021
      validCheckSum: 8:52c8107f4bcc6e9889b270e0a4954921
      author: snoe
      comment: Added 0.46.0 - Unify action representation
      changes:
        - addNotNullConstraint:
            tableName: query_action
            columnName: dataset_query
            columnDataType: ${text.type}

  - changeSet:
      id: v46.00-022
      validCheckSum: 8:52c8107f4bcc6e9889b270e0a4954921
      author: snoe
      comment: Added 0.46.0 - Unify action representation
      changes:
        - addNotNullConstraint:
            tableName: query_action
            columnName: dataset_query
            columnDataType: ${text.type}

  - changeSet:
      id: v46.00-023
      validCheckSum: 8:33c91db1b039855af8bf1dc8315bd5d2
      author: snoe
      comment: Added 0.46.0 - Unify action representation
      changes:
        - addNotNullConstraint:
            tableName: action
            columnName: model_id
            columnDataType: int

  - changeSet:
      id: v46.00-024
      validCheckSum: 8:080ff435bae61f324535393d9e78de38
      author: snoe
      comment: Added 0.46.0 - Unify action representation
      changes:
        - addNotNullConstraint:
            tableName: action
            columnName: name
            columnDataType: varchar(254)

  - changeSet:
      id: v46.00-025
      validCheckSum: 8:60016f3de98c7382602485f13bc4e04f
      author: snoe
      comment: Added 0.46.0 - Unify action representation
      changes:
        - dropTable:
            tableName: model_action
      rollback:
        - createTable:
            tableName: model_action
            remarks: Ties actions to models
            columns:
              - column:
                  name: id
                  type: int
                  autoIncrement: true
                  constraints:
                    primaryKey: true
                    nullable: false
              - column:
                  name: entity_id
                  type: char(21)
                  remarks: Random NanoID tag for unique identity.
                  constraints:
                    nullable: false
                    unique: true
              - column:
                  name: slug
                  type: varchar(254)
                  remarks: The referenceable name for this action
                  constraints:
                    nullable: false
              - column:
                  name: card_id
                  type: int
                  remarks: The associated model
                  constraints:
                    nullable: false
                    referencedTableName: report_card
                    referencedColumnNames: id
                    foreignKeyName: fk_model_action_ref_card_id
                    deleteCascade: true
              - column:
                  name: action_id
                  type: int
                  remarks: The associated action
                  constraints:
                    nullable: true
                    referencedTableName: action
                    referencedColumnNames: id
                    foreignKeyName: fk_model_action_ref_action_id
                    deleteCascade: true
              - column:
                  name: requires_pk
                  remarks: Indicates that the primary key(s) need to be passed in as parameters
                  type: boolean
                  defaultValueBoolean: false
                  constraints:
                    nullable: false
              - column:
                  name: parameter_mappings
                  type: ${text.type}
                  remarks: Mappings for primary keys to action parameters
              - column:
                  name: visualization_settings
                  type: ${text.type}
                  remarks: Settings for rendering the action

  - changeSet:
      id: v46.00-026
      validCheckSum: 8:948b9653bfbadeb29c847ef41d053dba
      author: metamben
      comment: Added 0.46.0 -- add field for tracking DBMS versions
      changes:
        - addColumn:
            tableName: metabase_database
            columns:
              - column:
                  name: dbms_version
                  type: ${text.type}
                  remarks: 'A JSON object describing the flavor and version of the DBMS.'

  - changeSet:
      id: v46.00-027
      validCheckSum: 8:5f7773b797a3c85a99cd35cb60cfd0b3
      author: snoe
      comment: Added 0.46.0 -- add last_used_at to FieldValues
      changes:
        - addColumn:
            tableName: metabase_fieldvalues
            columns:
              - column:
                  name: last_used_at
                  type: ${timestamp_type}
                  remarks: Timestamp of when these FieldValues were last used.
                  constraints:
                    nullable: false
                  defaultValueComputed: current_timestamp

  - changeSet:
      id: v46.00-028
      validCheckSum: 8:33cc1a038e926acb7dfd7cf29b4fa545
      author: tsmacdonald
      comment: Added 0.46.0 -- Join table connecting cards to dashboards/cards's parameters that need custom filter values from the card
      changes:
        - createTable:
            tableName: parameter_card
            remarks: "Join table connecting cards to entities (dashboards, other cards, etc.) that use the values generated by the card for filter values"
            columns:
              - column:
                  name: id
                  type: int
                  autoIncrement: true
                  constraints:
                    primaryKey: true
                    nullable: false
              - column:
                  name: updated_at
                  type: ${timestamp_type}
                  defaultValueComputed: current_timestamp
                  remarks: "most recent modification time"
                  constraints:
                    nullable: false
              - column:
                  name: created_at
                  type: ${timestamp_type}
                  defaultValueComputed: current_timestamp
                  remarks: "creation time"
                  constraints:
                    nullable: false
              - column:
                  name: card_id
                  type: int
                  remarks: "ID of the card generating the values"
                  constraints:
                    nullable: false
              - column:
                  name: parameterized_object_type
                  type: varchar(32)
                  remarks: "Type of the entity consuming the values (dashboard, card, etc.)"
                  constraints:
                    nullable: false
              - column:
                  name: parameterized_object_id
                  type: int
                  remarks: "ID of the entity consuming the values"
                  constraints:
                    nullable: false
              - column:
                  name: parameter_id
                  type: varchar(32)
                  remarks: "The parameter ID"
                  constraints:
                    nullable: false

  # Make Dimension <=> Field a 1t1 relationship. Replace unique field_id + name with unique field_id.
  # See issue #27054.
  - changeSet:
      id: v46.00-029
      validCheckSum: 8:96336855a4180eaf51d7be4a97f3b1a4
      author: camsaul
      comment: Make Dimension <=> Field a 1t1 relationship. Drop unique constraint on field_id + name. (1/3)
      changes:
        - dropUniqueConstraint:
            tableName: dimension
            constraintName: unique_dimension_field_id_name
      rollback:
        - addUniqueConstraint:
            tableName: dimension
            constraintName: unique_dimension_field_id_name
            columnNames: field_id, name

  - changeSet:
      id: v46.00-030
      validCheckSum: 8:e1f67579cb8dc1102445df299636cb7b
      author: camsaul
      comment: Make Dimension <=> Field a 1t1 relationship. Delete duplicate entries. (2/3)
      changes:
        - sql:
            # Which rows to keep is not 100% clear. I decided to keep newer entries, by ID. I considered keeping new
            # entries by `updated_at` but the SQL for doing that across the three databases was such a hairball and
            # having duplicates in the first place was such an edge case I decided this approach is fine for now. The
            # `row_number()` window function would have made this easier to do but we haven't merged H2 v2 yet.
            #
            # Writing the query with these unnecessary subselects is stupid, but MySQL 5.7 doesn't work without them.
            # See https://metaboat.slack.com/archives/CKZEMT1MJ/p1670624514320419 for more info
            sql: >-
              DELETE FROM dimension
              WHERE field_id IN (
                SELECT field_id
                FROM (
                  SELECT field_id
                  FROM dimension
                  GROUP BY field_id
                  HAVING COUNT(*) > 1
                ) duplicates
              )
              AND id NOT IN (
                SELECT id FROM (
                  SELECT max(id) AS id
                  FROM dimension
                  GROUP BY field_id
                ) most_recents
              );
      rollback: # don't need to roll back anything, deleting duplicate entries doesn't need to be reversed.

  - changeSet:
      id: v46.00-031
      validCheckSum: 8:a9b4c86de880b2bc01e208d8d4d8cf64
      author: camsaul
      comment: Make Dimension <=> Field a 1t1 relationship. Add unique constraint on field_id. (3/3)
      changes:
        - addUniqueConstraint:
            tableName: dimension
            columnNames: field_id
            constraintName: unique_dimension_field_id
        # this change can roll back automatically.

  - changeSet:
      id: v46.00-032
      validCheckSum: 8:2a7de9726282af199737a334395f1068
      author: tsmacdonald
      comment: Added 0.46.0 -- Unique parameter_card
      changes:
        - addUniqueConstraint:
            tableName: parameter_card
            columnNames: parameterized_object_id, parameterized_object_type, parameter_id
            constraintName: unique_parameterized_object_card_parameter

  - changeSet:
      id: v46.00-033
      validCheckSum: 8:25bc5b1a806d4b352d43f5b16e7e6e20
      author: tsmacdonald
      comment: Added 0.46.0 -- parameter_card index on connected object
      changes:
        - createIndex:
            tableName: parameter_card
            columns:
              - column:
                  name: parameterized_object_id
            indexName: idx_parameter_card_parameterized_object_id

  - changeSet:
      id: v46.00-034
      validCheckSum: 8:5a6b5a2cf7160baec4f81f6675de898c
      author: tsmacdonald
      comment: Added 0.46.0 -- parameter_card index on connected card
      changes:
        - createIndex:
            tableName: parameter_card
            columns:
              - column:
                  name: card_id
            indexName: idx_parameter_card_card_id

  - changeSet:
      id: v46.00-035
      validCheckSum: 8:0639e4c0939848b4377792290311f239
      author: tsmacdonald
      comment: Added 0.46.0 - parameter_card.card_id foreign key
      changes:
        - addForeignKeyConstraint:
            baseTableName: parameter_card
            baseColumnNames: card_id
            referencedTableName: report_card
            referencedColumnNames: id
            constraintName: fk_parameter_card_ref_card_id
            onDelete: CASCADE

  - changeSet:
      id: v46.00-036
      validCheckSum: 8:39d440f29a481e9f0915532106079a1a
      author: metamben
      comment: App containers are removed in 0.46.0
      changes:
        - dropTable:
            tableName: app_permission_graph_revision
      rollback:
        - createTable:
            tableName: app_permission_graph_revision
            remarks: 'Used to keep track of changes made to app permissions.'
            columns:
              - column:
                  name: id
                  type: int
                  autoIncrement: true
                  constraints:
                    primaryKey: true
                    nullable: false
              - column:
                  name: before
                  type: ${text.type}
                  remarks: 'Serialized JSON of the apps graph before the changes.'
                  constraints:
                    nullable: false
              - column:
                  name: after
                  type: ${text.type}
                  remarks: 'Serialized JSON of the apps graph after the changes.'
                  constraints:
                    nullable: false
              - column:
                  name: user_id
                  type: int
                  remarks: 'The ID of the admin who made this set of changes.'
                  constraints:
                    nullable: false
                    referencedTableName: core_user
                    referencedColumnNames: id
                    foreignKeyName: fk_app_permission_graph_revision_user_id
              - column:
                  name: created_at
                  type: ${timestamp_type}
                  remarks: 'The timestamp of when these changes were made.'
                  defaultValueComputed: current_timestamp
                  constraints:
                    nullable: false
              - column:
                  name: remark
                  type: ${text.type}
                  remarks: 'Optional remarks explaining why these changes were made.'

  - changeSet:
      id: v46.00-037
      validCheckSum: 8:dbbe898501c554e3ee74c6b9ef9c1575
      author: metamben
      comment: App pages are removed in 0.46.0
      changes:
        - dropColumn:
            tableName: report_dashboard
            columnName: is_app_page
      rollback:
        - addColumn:
            columns:
              - column:
                  name: is_app_page
                  type: boolean
                  defaultValueBoolean: false
                  remarks: Indicates that this dashboard serves as a page of an app
                  constraints:
                    nullable: false
            tableName: report_dashboard

  - changeSet:
      id: v46.00-038
      validCheckSum: 8:220a27bae93423a2c9a76f611f10b87b
      author: metamben
      comment: App containers are removed in 0.46.0
      changes:
        - dropTable:
            tableName: app
      rollback:
        - createTable:
            tableName: app
            remarks: Defines top level concerns for App
            columns:
              - column:
                  name: id
                  type: int
                  autoIncrement: true
                  constraints:
                    primaryKey: true
                    nullable: false
              - column:
                  name: entity_id
                  type: char(21)
                  remarks: Random NanoID tag for unique identity.
                  constraints:
                    nullable: false
                    unique: true
              - column:
                  name: collection_id
                  type: int
                  remarks: The associated collection
                  constraints:
                    nullable: false
                    referencedTableName: collection
                    referencedColumnNames: id
                    foreignKeyName: fk_app_ref_collection_id
                    deleteCascade: true
                    unique: true
              - column:
                  name: dashboard_id
                  type: int
                  remarks: The homepage of the app
              - column:
                  remarks: JSON for the navigation items of the app
                  name: nav_items
                  type: ${text.type}
              - column:
                  remarks: JSON for frontend related additions, such as styling
                  name: options
                  type: ${text.type}
              - column:
                  remarks: The timestamp of when the app was created
                  name: created_at
                  type: ${timestamp_type}
                  defaultValueComputed: current_timestamp
                  constraints:
                    nullable: false
              - column:
                  remarks: The timestamp of when the app was updated
                  name: updated_at
                  type: ${timestamp_type}
                  defaultValueComputed: current_timestamp
                  constraints:
                    nullable: false
        - addForeignKeyConstraint:
            baseTableName: app
            baseColumnNames: dashboard_id
            referencedTableName: report_dashboard
            referencedColumnNames: id
            constraintName: fk_app_ref_dashboard_id
            onDelete: SET NULL

  - changeSet:
      id: v46.00-039
      validCheckSum: 8:7ed32de11fbe8565148d8491f908ad05
      author: qnkhuat
      comment: Added 0.46.0 - add entity_id to parameter_card
      changes:
        - addColumn:
            columns:
            - column:
                remarks: Random NanoID tag for unique identity.
                name: entity_id
                type: char(21)
                constraints:
                  nullable: true
                  unique: true
            tableName: parameter_card

  - changeSet:
      id: v46.00-040
      validCheckSum: 8:7fec881cac598cce34b62c98fcf37563
      author: tsmacdonald
      comment: Added 0.46.0 -- Bump default dashcard size to 4x4
      changes:
        - addDefaultValue:
            tableName: report_dashboardcard
            columnName: size_x
            defaultValue: 4

  - changeSet:
      id: v46.00-041
      validCheckSum: 8:0214a8d0b94a9eb48aad75b1d50dd279
      author: tsmacdonald
      comment: Added 0.46.0 -- Bump default dashcard size to 4x4
      changes:
        - addDefaultValue:
            tableName: report_dashboardcard
            columnName: size_y
            defaultValue: 4

  - changeSet:
      id: v46.00-042
      validCheckSum: 8:7b91ad83569565517c43e9f7b9bfa29a
      author: tsmacdonald
      comment: Added 0.46.0 -- index query_execution.executor_id
      changes:
        - createIndex:
            tableName: query_execution
            columns:
              - column:
                  name: executor_id
            indexName: idx_query_execution_executor_id

  - changeSet:
      id: v46.00-043
      validCheckSum: 8:d9cab29076035068cfc49fb9570832af
      author: tsmacdonald
      comment: Added 0.46.0 -- index query_execution.context
      changes:
        - createIndex:
            tableName: query_execution
            columns:
              - column:
                  name: context
            indexName: idx_query_execution_context

  - changeSet:
      id: v46.00-045
      validCheckSum: 8:7a9cabf1c693de8b0c9555f7deb072a4
      author: calherries
      comment: Added 0.46.0 -- add public_uuid to action.
      changes:
        - addColumn:
            tableName: action
            columns:
              - column:
                  name: public_uuid
                  type: char(36)
                  remarks: 'Unique UUID used to in publically-accessible links to this Action.'
                  constraints:
                    unique: true

  - changeSet:
      id: v46.00-051
      validCheckSum: 8:74e83fc2ee7c1a06a94f07830f361773
      author: calherries
      comment: Added 0.46.0 -- drop defaults for dashcard's position and size
      changes:
        - dropDefaultValue:
            tableName: report_dashboardcard
            columnName: row
      rollback:
        - addDefaultValue:
            tableName: report_dashboardcard
            columnName: row
            defaultValueNumeric: 4

  - changeSet:
      id: v46.00-052
      validCheckSum: 8:948c978fcb2d938d272a05b3e56808d1
      author: calherries
      comment: Added 0.46.0 -- drop defaults for dashcard's position and size
      changes:
        - dropDefaultValue:
            tableName: report_dashboardcard
            columnName: col
      rollback:
        - addDefaultValue:
            tableName: report_dashboardcard
            columnName: col
            defaultValueNumeric: 4

  - changeSet:
      id: v46.00-053
      validCheckSum: 8:04e092dbffdfda13f28b1e3ea38299a7
      author: calherries
      comment: Added 0.46.0 -- drop defaults for dashcard's position and size
      changes:
        - dropDefaultValue:
            tableName: report_dashboardcard
            columnName: size_x
      rollback:
        - addDefaultValue:
            tableName: report_dashboardcard
            columnName: size_x
            defaultValueNumeric: 4

  - changeSet:
      id: v46.00-054
      validCheckSum: 8:bc3abf9ab94199aeaebb2be28dea77aa
      author: calherries
      comment: Added 0.46.0 -- drop defaults for dashcard's position and size
      changes:
        - dropDefaultValue:
            tableName: report_dashboardcard
            columnName: size_y
      rollback:
        - addDefaultValue:
            tableName: report_dashboardcard
            columnName: size_y
            defaultValueNumeric: 4

  - changeSet:
      id: v46.00-055
      validCheckSum: 8:48a516459b84a21e9edbdbfe1bffd671
      author: calherries
      comment: Added 0.46.0 -- add made_public_by_id
      changes:
        - addColumn:
            tableName: action
            columns:
              - column:
                  name: made_public_by_id
                  type: int
                  remarks: 'The ID of the User who first publically shared this Action.'

  - changeSet:
      id: v46.00-056
      validCheckSum: 8:af93ab591b44b5d81d8d8a496600c1bc
      author: calherries
      comment: Added 0.46.0 -- add public_uuid and made_public_by_id to action. public_uuid is indexed
      changes:
        - createIndex:
            tableName: action
            indexName: idx_action_public_uuid
            columns:
              column:
                name: public_uuid

  - changeSet:
      id: v46.00-057
      validCheckSum: 8:aff3b0e15dcfc36a4fd97faade0751c0
      author: dpsutton
      comment: Added 0.46.0 -- parameter_card.parameter_id long enough to hold a uuid
      changes:
        - modifyDataType:
            tableName: parameter_card
            columnName: parameter_id
            newDataType: varchar(36)
      rollback: #nothing to do, char(32) or char(36) are equivalent

  - changeSet:
      id: v46.00-058
      validCheckSum: 8:11440c629413c7231e7f156347353761
      author: calherries
      comment: Added 0.46.0 -- add FK constraint for action.made_public_by_id with core_user.id
      changes:
        - addForeignKeyConstraint:
            baseTableName: action
            baseColumnNames: made_public_by_id
            referencedTableName: core_user
            referencedColumnNames: id
            constraintName: fk_action_made_public_by_id
            onDelete: CASCADE

  - changeSet:
      id: v46.00-059
      validCheckSum: 8:6ddec7d622e9200e36bd5e2e2e0a48c2
      author: tsmacdonald
      comment: Added 0.46.0 -- add actions.creator_id
      changes:
        - addColumn:
            tableName: action
            columns:
              - column:
                  name: creator_id
                  type: int
                  remarks: 'The user who created the action'
      rollback:
        - dropColumn:
            tableName: action
            columnName: creator_id

  - changeSet:
      id: v46.00-060
      validCheckSum: 8:fc1762a930726afb11131acf3a56312b
      author: tsmacdonald
      comment: Added 0.46.0 -- action.creator_id index
      changes:
        - createIndex:
            tableName: action
            columns:
              - column:
                  name: creator_id
            indexName: idx_action_creator_id
      rollback:
        - dropIndex:
            tableName: action
            indexName: idx_action_creator_id

  - changeSet:
      id: v46.00-061
      validCheckSum: 8:d57393ae0e96a9b1a0bd7a66597cb485
      author: tsmacdonald
      comment: Added 0.46.0 -- action.creator_id index
      changes:
        - addForeignKeyConstraint:
            baseTableName: action
            baseColumnNames: creator_id
            referencedTableName: core_user
            referencedColumnNames: id
            constraintName: fk_action_creator_id
            nullable: false

  - changeSet:
      id: v46.00-062
      validCheckSum: 8:20efdbd79df3c76cbf77318d871a9836
      author: tsmacdonald
      comment: Added 0.46.0 -- add actions.archived
      changes:
        - addColumn:
            tableName: action
            columns:
              - column:
                  name: archived
                  type: boolean
                  defaultValueBoolean: false
                  remarks: 'Whether or not the action has been archived'
                  constraints:
                    nullable: false
      rollback:
        - dropColumn:
            tableName: action
            columnName: archived

  - changeSet:
      id: v46.00-064
      validCheckSum: 8:0ac10ca0d82f1bbe39737eb0a8fdcd7d
      author: noahmoss
      comment: Added 0.46.0 -- rename `group_table_access_policy` to `sandboxes`
      changes:
        - renameTable:
            newTableName: sandboxes
            oldTableName: group_table_access_policy

  - changeSet:
      id: v46.00-065
      validCheckSum: 8:5cbb335952dd1ab7a137d80d6c1ab82e
      author: noahmoss
      comment: Added 0.46.0 -- add `permission_id` to `sandboxes`
      changes:
      - addColumn:
          tableName: sandboxes
          columns:
          - column:
              name: permission_id
              type: int
              remarks: The ID of the corresponding permissions path for this sandbox

  - changeSet:
      id: v46.00-070
      validCheckSum: 8:d440a8d0aef0bbfdae24a9c70bd37605
      author: calherries
      comment: Added 0.46.0 - add entity_id column to action
      changes:
        - addColumn:
            columns:
            - column:
                remarks: Random NanoID tag for unique identity.
                name: entity_id
                type: char(21)
                constraints:
                  nullable: true
                  unique: true
            tableName: action

  - changeSet:
      id: v46.00-074
      validCheckSum: 8:c1273a3003d82638a0a5413bf2aa6777
      author: metamben
      comment: Added 0.46.0 -- increase precision of updated_at of report_card
      changes:
        - modifyDataType:
            tableName: report_card
            columnName: updated_at
            newDataType: ${timestamp_type}
      rollback:
        - modifyDataType:
            tableName: report_card
            columnName: updated_at
            newDataType: DATETIME

  - changeSet:
      id: v46.00-079
      validCheckSum: 8:de167f33d3f7670246623466487d2e67
      author: john-metabase
      comment: Added 0.46.0 -- migrates Databases using deprecated and removed presto driver to presto-jdbc
      changes:
        - sql: UPDATE metabase_database SET engine = 'presto-jdbc' WHERE engine = 'presto'
      rollback: # nothing to do, since we don't know which drivers used to be presto

  - changeSet:
      id: v46.00-080
      validCheckSum: 8:022a846feb10103f2e9fe4b58cb792d6
      author: noahmoss
      comment: Migrate data permission paths from v1 to v2 (splitting them into separate data and query permissions)
      changes:
        - customChange:
            class: "metabase.db.custom_migrations.SplitDataPermissions"

  - changeSet:
      id: v46.00-084
      validCheckSum: 8:b4f465ca3be584028e077b907656b804
      author: qnkhuat
      comment: Added 0.46.0 - CASCADE delete for action.model_id
      changes:
        - dropForeignKeyConstraint:
            baseTableName: action
            constraintName: fk_action_model_id
      rollback:
        - addForeignKeyConstraint:
            baseTableName: action
            baseColumnNames: model_id
            referencedTableName: report_card
            referencedColumnNames: id
            constraintName: fk_action_model_id
            onDelete: CASCADE

  - changeSet:
      id: v46.00-085
      validCheckSum: 8:17fe48c56aa457a6a09775099d44d7a5
      author: qnkhuat
      comment: Added 0.46.0 - CASCADE delete for action.model_id
      changes:
        - addForeignKeyConstraint:
            baseTableName: action
            baseColumnNames: model_id
            referencedTableName: report_card
            referencedColumnNames: id
            constraintName: fk_action_model_id
            onDelete: CASCADE

  - changeSet:
      id: v46.00-086
      validCheckSum: 8:677e076d8741275d31a02e97531fd930
      author: calherries
      comment: Added 0.46.0 - Delete the abandonment email task
      changes:
        - customChange:
            class: "metabase.db.custom_migrations.DeleteAbandonmentEmailTask"

  - changeSet:
      id: v46.00-088
      validCheckSum: 8:ff9defc19920960db55ef71e4d32b4ea
      author: noahmoss
      comment: Added 0.46.5 -- backfill `permission_id` values in `sandboxes`. This is a fixed verison of v46.00-066
               which has been removed, since it had a bug that blocked a customer from upgrading.
      changes:
        - sql: >-
            UPDATE sandboxes s
            SET permission_id = (
              SELECT p.id
              FROM permissions p
              WHERE
                p.object = CONCAT('/db/',
                                  (SELECT t.db_id FROM metabase_table t WHERE t.id = s.table_id),
                                  '/schema/',
                                  (SELECT t.schema FROM metabase_table t WHERE t.id = s.table_id),
                                  '/table/',
                                  s.table_id,
                                  '/query/segmented/')
                AND p.group_id = s.group_id
              LIMIT 1
            )
            WHERE permission_id IS NULL;
      rollback:
        # not required, new values added here do not need to be dropped

  - changeSet:
      id: v46.00-089
      validCheckSum: 8:e0fbd2514cc960cc74106204ac65a3ea
      author: noahmoss
      comment: Added 0.46.5 -- remove orphaned entries in `sandboxes`
      changes:
        - sql: >-
            DELETE FROM sandboxes
            WHERE permission_id IS NULL;
      rollback: # not required, orphaned sandboxes should not be re-added to the DB

  - changeSet:
      id: v46.00-090
      validCheckSum: 8:963c0cd3a7bd2858e4dbfd4d4aad95cb
      author: noahmoss
      comment: Add foreign key constraint on sandboxes.permission_id
      preConditions:
        - onFail: MARK_RAN
        - not:
            - foreignKeyConstraintExists:
                - foreignKeyName: fk_sandboxes_ref_permissions
      changes:
        - addForeignKeyConstraint:
            baseTableName: sandboxes
            baseColumnNames: permission_id
            referencedTableName: permissions
            referencedColumnNames: id
            constraintName: fk_sandboxes_ref_permissions
            onDelete: CASCADE

  - changeSet:
      id: v47.00-001
      validCheckSum: 8:14bf2732687c04256e9c036ba142aa93
      author: calherries
      comment: Added 0.47.0 -- set base-type to type/JSON for JSON database-types for postgres and mysql
      changes:
        - sql:
            sql: >-
              UPDATE metabase_field f
              SET base_type = 'type/JSON'
              WHERE EXISTS (
                SELECT *
                FROM metabase_database d
                JOIN metabase_table t ON t.db_id = d.id
                WHERE f.table_id = t.id
                  AND lower(f.database_type) in ('json', 'jsonb')
                  AND d.engine in ('postgres', 'mysql')
              )
      rollback:
        - sql:
            dbms: postgresql
            sql: >-
              UPDATE metabase_field f
              SET base_type = case when d.engine = 'postgres' then 'type/Structured' else 'type/SerializedJSON' end
              FROM metabase_database d
              JOIN metabase_table t ON t.db_id = d.id
              WHERE f.table_id = t.id
                AND lower(f.database_type) in ('json', 'jsonb')
                AND d.engine in ('postgres', 'mysql')
        - sql:
            dbms: mysql,mariadb
            sql: >-
              UPDATE metabase_field f
              JOIN metabase_table t ON f.table_id = t.id
              JOIN metabase_database d ON t.db_id = d.id
              SET base_type = case when d.engine = 'postgres' then 'type/Structured' else 'type/SerializedJSON' end
              WHERE lower(f.database_type) in ('json', 'jsonb')
                AND d.engine in ('postgres', 'mysql')
        - sql:
            dbms: h2
            sql: >-
              MERGE INTO metabase_field f
              USING (
                SELECT f.id, case when d.engine = 'postgres' then 'type/Structured' else 'type/SerializedJSON' end as base_type
                FROM metabase_field f
                JOIN metabase_table t ON f.table_id = t.id
                JOIN metabase_database d ON t.db_id = d.id
                WHERE lower(f.database_type) in ('json', 'jsonb')
                  AND d.engine in ('postgres', 'mysql')
              ) as updates
              ON f.id = updates.id
              WHEN MATCHED THEN
                UPDATE SET f.base_type = updates.base_type;

  - changeSet:
      id: v47.00-002
      validCheckSum: 8:963690f41f487b122464277c627823f6
      author: calherries
      comment: Added 0.47.0 - Add json_unfolding column to metabase_field
      changes:
        - addColumn:
            columns:
            - column:
                remarks: 'Enable/disable JSON unfolding for a field'
                name: json_unfolding
                type: boolean
                defaultValueBoolean: false
                constraints:
                  nullable: false
            tableName: metabase_field

  - changeSet:
      id: v47.00-003
      validCheckSum: 8:97bccdf5e9bcdfacd1c315fa1342c167
      author: calherries
      comment: Added 0.47.0 - Populate metabase_field.json_unfolding based on base_type
      changes:
        - sql:
            sql: >-
              UPDATE metabase_field
              SET json_unfolding = true
              WHERE base_type = 'type/JSON';
      rollback: # nothing to do, since json_unfolding is new in 47

  - changeSet:
      id: v47.00-004
      validCheckSum: 8:58ad79be7de00e413da51fab3c8beea0
      author: qnkhuat
      comment: Added 0.47.0 - Add auto_incremented to metabase_field
      changes:
        - addColumn:
            tableName: metabase_field
            columns:
              - column:
                  name: database_is_auto_increment
                  type: boolean
                  remarks: Indicates this field is auto incremented
                  defaultValueBoolean: false
                  constraints:
                    nullable: false

  - changeSet:
      id: v47.00-005
      validCheckSum: 8:ccf53f27a551fd0799d0103bd65cca99
      author: winlost
      comment: Added 0.47.0 - Add auto_apply_filters to dashboard
      changes:
        - addColumn:
            tableName: report_dashboard
            columns:
              - column:
                  name: auto_apply_filters
                  type: boolean
                  remarks: Whether or not to auto-apply filters on a dashboard
                  defaultValueBoolean: true
                  constraints:
                    nullable: false

  - changeSet:
      id: v47.00-006
      validCheckSum: 8:b63ff10d3d121bed42eece1ae3dbb177
      author: qnkhuat
      comment: Added 0.47.0 - Add dashboard_tab table
      changes:
        - createTable:
            tableName: dashboard_tab
            remarks: "Join table connecting dashboard to dashboardcards"
            columns:
              - column:
                  name: id
                  type: int
                  autoIncrement: true
                  constraints:
                    primaryKey: true
                    nullable: false
              - column:
                  name: dashboard_id
                  type: int
                  remarks: The dashboard that a tab is on
                  constraints:
                    nullable: false
                    referencedTableName: report_dashboard
                    referencedColumnNames: id
                    foreignKeyName: fk_dashboard_tab_ref_dashboard_id
                    deleteCascade: true
              - column:
                  name: name
                  remarks: Displayed name of the tab
                  type: ${text.type}
                  constraints:
                    nullable: false
              - column:
                  name: position
                  remarks: Position of the tab with respect to others tabs in dashboard
                  type: int
                  constraints:
                    nullable: false
              - column:
                  name: entity_id
                  type: char(21)
                  remarks: Random NanoID tag for unique identity.
                  constraints:
                    nullable: false
                    unique: true
              - column:
                  name: created_at
                  remarks: The timestamp at which the tab was created
                  type: ${timestamp_type}
                  defaultValueComputed: current_timestamp
                  constraints:
                    nullable: false
              - column:
                  name: updated_at
                  remarks: The timestamp at which the tab was last updated
                  type: ${timestamp_type}
                  defaultValueComputed: current_timestamp
                  constraints:
                    nullable: false

  - changeSet:
      id: v47.00-007
      validCheckSum: 8:e9f7d6b18d65be6fde07c0b5471b8760
      author: qnkhuat
      comment: Added 0.47.0 -- add report_dashboardcard.dashboard_tab_id
      changes:
        - addColumn:
            tableName: report_dashboardcard
            columns:
              - column:
                  name: dashboard_tab_id
                  type: int
                  remarks: The referenced tab id that dashcard is on, it's nullable for dashboard with no tab
                  constraints:
                    nullable: true

  - changeSet:
      id: v47.00-008
      validCheckSum: 8:e37c88d202007bd3e6a72b6404d1b0e9
      author: qnkhuat
      comment: Added 0.47.0 -- add report_dashboardcard.dashboard_tab_id fk constraint
      changes:
        - addForeignKeyConstraint:
            baseTableName: report_dashboardcard
            baseColumnNames: dashboard_tab_id
            referencedTableName: dashboard_tab
            referencedColumnNames: id
            constraintName: fk_report_dashboardcard_ref_dashboard_tab_id
            deleteCascade: true

  - changeSet:
      id: v47.00-009
      validCheckSum: 8:398124b0dd4dd6e117cdc1378152469b
      author: qwef
      comment: Added 0.47.0 - Replace user google_auth and ldap_auth columns with sso_source values
      changes:
        - sql:
            sql: UPDATE core_user SET sso_source = 'google' WHERE google_auth = true;
      rollback:
        - sql:
            sql: UPDATE core_user SET google_auth = true, sso_source = NULL WHERE sso_source = 'google';

  - changeSet:
      id: v47.00-010
      validCheckSum: 8:3c4f9fc116fbced18c50952def65b3e0
      author: tsmacdonald
      comment: Added 0.47.0 - Make metabase_table.name long enough for H2 names
      changes:
        - modifyDataType:
            tableName: metabase_table
            columnName: name
            newDataType: varchar(256)
      rollback: # no rollback needed, varchar(256) is backwards compatible

  - changeSet:
      id: v47.00-011
      validCheckSum: 8:148b982debddfa511cb45b87179b8c46
      author: tsmacdonald
      comment: Added 0.47.0 - Make metabase_table.display_name long enough for H2 names
      changes:
        - modifyDataType:
            tableName: metabase_table
            columnName: display_name
            newDataType: varchar(256)
      rollback: # no rollback needed, varchar(256) is backwards compatible

  - changeSet:
      id: v47.00-012
      validCheckSum: 8:bf19ef077bc6bc517c515dd78ca46e3b
      author: qwef
      comment: Added 0.47.0 - Replace user google_auth and ldap_auth columns with sso_source values
      changes:
        - dropColumn:
            tableName: core_user
            columnName: google_auth
      rollback:
        - addColumn:
            tableName: core_user
            columns:
              - column:
                  name: google_auth
                  type: boolean
                  defaultValueBoolean: false
                  constraints:
                    nullable: false

  - changeSet:
      id: v47.00-013
      validCheckSum: 8:044aec6d07049e3c5a45830797189ab0
      author: qwef
      comment: Added 0.47.0 - Replace user google_auth and ldap_auth columns with sso_source values
      changes:
        - sql:
            sql: UPDATE core_user SET sso_source = 'ldap' WHERE ldap_auth = true;
      rollback:
        - sql:
            sql: UPDATE core_user SET ldap_auth = true, sso_source = NULL WHERE sso_source = 'ldap';

  - changeSet:
      id: v47.00-014
      validCheckSum: 8:6a973f3198ad4596ecade95e61b35991
      author: qwef
      comment: Added 0.47.0 - Replace user google_auth and ldap_auth columns with sso_source values
      changes:
        - dropColumn:
            tableName: core_user
            columnName: ldap_auth
      rollback:
        - addColumn:
            tableName: core_user
            columns:
              - column:
                  name: ldap_auth
                  type: boolean
                  defaultValueBoolean: false
                  constraints:
                    nullable: false

  - changeSet:
      id: v47.00-015
      validCheckSum: 8:d2d5eea99db75e656709006b3a7749f0
      author: escherize
      comment: added 0.47.0 - Add is_audit to metabase_database
      changes:
        - addColumn:
            tableName: metabase_database
            columns:
              - column:
                  name: is_audit
                  type: boolean
                  defaultValueBoolean: false
                  remarks: 'Only the app db, visible to admins via auditing should have this set true.'
                  constraints:
                    nullable: false

  - changeSet:
      id: v47.00-016
      validCheckSum: 8:62290f0389eb2a17170a9c0351ac8a85
      author: calherres
      comment: Added 0.47.0 - Migrate the report_card.visualization_settings.column_settings field refs from legacy format
      changes:
        - customChange:
            class: "metabase.db.custom_migrations.MigrateLegacyColumnSettingsFieldRefs"

  - changeSet:
      id: v47.00-018
      validCheckSum: 8:7bacd2f60393eebd3bebcfdb0e952ecd
      author: dpsutton
      comment: Indexed Entities information table
      changes:
        - createTable:
            tableName: model_index
            remarks: 'Used to keep track of which models have indexed columns.'
            columns:
              - column:
                  name: id
                  type: int
                  autoIncrement: true
                  constraints:
                    primaryKey: true
                    nullable: false
              - column:
                  name: model_id
                  type: int
                  remarks: 'The ID of the indexed model.'
              - column:
                  name: pk_ref
                  type: ${text.type}
                  remarks: 'Serialized JSON of the primary key field ref.'
                  constraints:
                    nullable: false
              - column:
                  name: value_ref
                  type: ${text.type}
                  remarks: 'Serialized JSON of the label field ref.'
                  constraints:
                    nullable: false
              - column:
                  name: schedule
                  type: ${text.type}
                  remarks: 'The cron schedule for when value syncing should happen.'
                  constraints:
                    nullable: false
              - column:
                  name: state
                  type: ${text.type}
                  remarks: 'The status of the index: initializing, indexed, error, overflow.'
                  constraints:
                    nullable: false
              - column:
                  name: indexed_at
                  type: ${timestamp_type}
                  remarks: 'When the status changed'
                  constraints:
                    nullable: true
              - column:
                  name: error
                  type: ${text.type}
                  remarks: 'The error message if the status is error.'
                  constraints:
                    nullable: true
              - column:
                  name: created_at
                  type: ${timestamp_type}
                  remarks: 'The timestamp of when these changes were made.'
                  defaultValueComputed: current_timestamp
                  constraints:
                    nullable: false
              - column:
                  remarks: 'ID of the user who created the event'
                  name: creator_id
                  type: int
                  constraints:
                    nullable: false
                    references: core_user(id)
                    foreignKeyName: fk_model_index_creator_id
                    deleteCascade: true
      rollback:
        - dropTable:
            tableName: model_index

  - changeSet:
      id: v47.00-019
      validCheckSum: 8:7a5589d70c80b3ffc99a85722f440a91
      author: dpsutton
      comment: Indexed Entities values table
      changes:
        - createTable:
            tableName: model_index_value
            remarks: 'Used to keep track of the values indexed in a model'
            columns:
              - column:
                  name: model_index_id
                  type: int
                  remarks: 'The ID of the indexed model.'
              - column:
                  name: model_pk
                  type: int
                  remarks: 'The primary key of the indexed value'
                  constraints:
                    nullable: false
              - column:
                  name: name
                  type: ${text.type}
                  remarks: 'The label to display identifying the indexed value.'
                  constraints:
                    nullable: false
      rollback:
        - dropTable:
            tableName: model_index_value

  - changeSet:
      id: v47.00-020
      validCheckSum: 8:d32a4cf7b37f012a7db74628cdde48df
      author: dpsutton
      comment: Add unique constraint on index_id and pk
      changes:
        - addUniqueConstraint:
            tableName: model_index_value
            constraintName: unique_model_index_value_model_index_id_model_pk
            columnNames: model_index_id, model_pk
      rollback:
        - dropUniqueConstraint:
            tableName: model_index_value
            constraintName: unique_model_index_value_model_index_id_model_pk

  - changeSet:
      id: v47.00-023
      validCheckSum: 8:5d9e81c3e950afad66cb5e9e823b1f03
      author: dpsutton
      comment: Added 0.47.0 -- model_index index
      changes:
        - createIndex:
            tableName: model_index
            columns:
              - column:
                  name: model_id
            indexName: idx_model_index_model_id

  - changeSet:
      id: v47.00-024
      validCheckSum: 8:3079db8d91e54ff2b41050f7dab27936
      author: dpsutton
      comment: Added 0.47.0 -- model_index foriegn key to report_card
      changes:
        - addForeignKeyConstraint:
            baseTableName: model_index
            baseColumnNames: model_id
            referencedTableName: report_card
            referencedColumnNames: id
            constraintName: fk_model_index_model_id
            nullable: false
            deleteCascade: true

  - changeSet:
      id: v47.00-025
      validCheckSum: 8:6889e314a2016c9bc017a358b81ed24e
      author: dpsutton
      comment: Added 0.47.0 -- model_index_value foriegn key to model_index
      changes:
        - addForeignKeyConstraint:
            baseTableName: model_index_value
            baseColumnNames: model_index_id
            referencedTableName: model_index
            referencedColumnNames: id
            constraintName: fk_model_index_value_model_id
            nullable: false
            deleteCascade: true

  - changeSet:
      id: v47.00-026
      validCheckSum: 8:acf279edf538ee29a4ea9103d809b3da
      author: noahmoss
      comment: Added 0.47.0 - New table for connection impersonation policies
      changes:
        - createTable:
            tableName: connection_impersonations
            remarks: Table for holding connection impersonation policies
            columns:
              - column:
                  name: id
                  type: int
                  autoIncrement: true
                  constraints:
                    primaryKey: true
                    nullable: false
              - column:
                  name: db_id
                  type: int
                  remarks: 'ID of the database this connection impersonation policy affects'
                  constraints:
                    nullable: false
                    referencedTableName: metabase_database
                    referencedColumnNames: id
                    foreignKeyName: fk_conn_impersonation_db_id
                    deleteCascade: true
              - column:
                  name: group_id
                  type: int
                  remarks: 'ID of the permissions group this connection impersonation policy affects'
                  constraints:
                    nullable: false
                    referencedTableName: permissions_group
                    referencedColumnNames: id
                    foreignKeyName: fk_conn_impersonation_group_id
                    deleteCascade: true
              - column:
                  name: attribute
                  type: ${text.type}
                  remarks: 'User attribute associated with the database role to use for this connection impersonation policy'

  - changeSet:
      id: v47.00-027
      validCheckSum: 8:c720f3de8feed35e592c0ca9b9975a18
      author: calherries
      comment: Added 0.47.0 - Migrate field_ref in report_card.result_metadata from legacy format
      changes:
        - customChange:
            class: "metabase.db.custom_migrations.MigrateLegacyResultMetadataFieldRefs"

  - changeSet:
      id: v47.00-028
      validCheckSum: 8:f38598170766acaaa8fd3b20ef683372
      author: calherries
      comment: Added 0.47.0 - Add join-alias to the report_card.visualization_settings.column_settings field refs
      changes:
        - customChange:
            class: "metabase.db.custom_migrations.AddJoinAliasToVisualizationSettingsFieldRefs"

  - changeSet:
      id: v47.00-029
      validCheckSum: 8:c7625e5018087e915e547f9318b2b8f5
      author: qnkhuat
      comment: Added 0.47.0 - Stack cards vertically for dashboard with tabs on downgrade
      changes:
        - customChange:
            class: "metabase.db.custom_migrations.DowngradeDashboardTab"

  - changeSet:
      id: v47.00-030
      validCheckSum: 8:7919d959008457419a09fd3275d3ed00
      author: escherize
      comment: Added 0.47.0 - Type column for collections for instance-analytics
      changes:
        - addColumn:
            tableName: collection
            columns:
              - column:
                  name: type
                  type: varchar(256)
                  defaultValue: null
                  remarks: 'This is used to differentiate instance-analytics collections from all other collections.'

  - changeSet:
      id: v47.00-031
      author: qnkhuat
      comment: Added 0.47.0 - migrate dashboard grid size from 18 to 24
      validCheckSum: 8:ad9bdb62df65cf26a5a9892a82779ea7
      changes:
          # new_size_x = size_x + ((col + size_x + 1) // 3) - ((col + 1) // 3)
          # new_col    = col + ((col + 1) // 3)
          - sql:
              dbms: postgresql
              sql: >-
                  update report_dashboardcard set size_x = size_x + floor(cast(size_x + col + 1  as decimal) / 3) - floor(cast(col + 1 as decimal) / 3);
                  update report_dashboardcard set col    = col + floor(cast(col + 1 as decimal) / 3);
          - sql:
              dbms: mysql,mariadb,h2
              sql: >-
                  update report_dashboardcard set size_x = size_x + floor(cast(size_x + col + 1  as decimal) / 3) - floor(cast(col + 1 as decimal) / 3);
                  update report_dashboardcard set col    = col + floor(cast(col + 1 as decimal) / 3);

      rollback:
          # new_size_x = size_x - ((size_x + col + 1) // 4 - (col + 1) // 4) for size_x > 1
          # new_col    = col - (col + 1) // 4
          # for size_x, we keep it as it is, because it can't be smaller right?
          - sql:
              dbms: postgresql
              sql: >-
                  update report_dashboardcard set size_x = size_x - (floor(cast(size_x + col + 1 as decimal) / 4) - floor(cast(col + 1 as decimal) / 4)) where size_x <> 1;
                  update report_dashboardcard set col    = col - floor(cast(col + 1 as decimal) / 4);

          - sql:
              dbms: mysql,mariadb,h2
              sql: >-
                  update report_dashboardcard set size_x = size_x - (floor(cast(size_x + col + 1 as decimal) / 4) - floor(cast(col + 1 as decimal) / 4)) where size_x <> 1;
                  update report_dashboardcard set col    = col - floor(cast(col + 1 as decimal) / 4);

  - changeSet:
      id: v47.00-032
      author: qnkhuat
      comment: Added 0.47.0 - migrate dashboard grid size from 18 to 24 for revisions
      validCheckSum: ANY
      changes:
        - customChange:
            class: "metabase.db.custom_migrations.RevisionDashboardMigrateGridFrom18To24"

  - changeSet:
      id: v47.00-033
      validCheckSum: 8:c4a38673bf2a702e807a2074c0d0b719
      author: calherries
      comment: Added 0.47.0 - Migrate field refs in visualization_settings.column_settings keys from legacy format
      changes:
        - customChange:
            class: "metabase.db.custom_migrations.RevisionMigrateLegacyColumnSettingsFieldRefs"

  - changeSet:
      id: v47.00-034
      validCheckSum: 8:bb77d686c5c204e480a1da5fcfb518e2
      author: calherries
      comment: Added 0.47.0 - Add join-alias to the visualization_settings.column_settings field refs in card revisions
      changes:
        - customChange:
            class: "metabase.db.custom_migrations.RevisionAddJoinAliasToColumnSettingsFieldRefs"

  - changeSet:
      id: v47.00-035
      validCheckSum: 8:aeafa7ff310f799eb3fb2e14640a9e06
      author: calherries
      comment: Added 0.47.0 - Drop foreign key constraint on implicit_action.action_id
      changes:
        - dropForeignKeyConstraint:
            baseTableName: implicit_action
            constraintName: fk_implicit_action_action_id
      rollback:
        - addForeignKeyConstraint:
            baseTableName: implicit_action
            baseColumnNames: action_id
            referencedTableName: action
            referencedColumnNames: id
            constraintName: fk_implicit_action_action_id
            onDelete: CASCADE

  - changeSet:
      id: v47.00-036
      validCheckSum: 8:e815729b6ebfd4799743b249409558aa
      author: calherries
      comment: Added 0.47.0 - Set primary key to action_id for implicit_action table
      changes:
        - addPrimaryKey:
            tableName: implicit_action
            columnNames: action_id
            constraintName: pk_implicit_action

  - changeSet:
      id: v47.00-037
      validCheckSum: 8:58c705a18bb3441e3ed5d1167ec64fcb
      author: calherries
      comment: Added 0.47.0 - Add foreign key constraint on implicit_action.action_id
      changes:
        - addForeignKeyConstraint:
            baseTableName: implicit_action
            baseColumnNames: action_id
            referencedTableName: action
            referencedColumnNames: id
            constraintName: fk_implicit_action_action_id
            onDelete: CASCADE

  - changeSet:
      id: v47.00-043
      validCheckSum: 8:5e030b73be03e7cd8b19a5a46f9b2a4c
      author: calherres
      comment: Added 0.47.0 - Migrate report_dashboardcard.visualization_settings.column_settings field refs from legacy format
      changes:
        - customChange:
            class: "metabase.db.custom_migrations.MigrateLegacyDashboardCardColumnSettingsFieldRefs"

  - changeSet:
      id: v47.00-044
      validCheckSum: 8:1828d1bd8e2da6eec14ca61e6c01a56f
      author: calherries
      comment: Added 0.47.0 - Add join-alias to the report_dashboardcard.visualization_settings.column_settings field refs
      changes:
        - customChange:
            class: "metabase.db.custom_migrations.AddJoinAliasToDashboardCardColumnSettingsFieldRefs"

  - changeSet:
      id: v47.00-045
      validCheckSum: 8:d7f479a389877010f5af9dc7ec859b51
      author: calherres
      comment: Added 0.47.0 - Migrate dashboard revision dashboard cards' visualization_settings.column_settings field refs from legacy format
      changes:
        - customChange:
            class: "metabase.db.custom_migrations.RevisionMigrateLegacyDashboardCardColumnSettingsFieldRefs"

  - changeSet:
      id: v47.00-046
      validCheckSum: 8:1e43c8712a5b36809a3c3fa9933a523c
      author: calherries
      comment: Added 0.47.0 - Add join-alias to dashboard revision dashboard cards' visualization_settings.column_settings field refs
      changes:
        - customChange:
            class: "metabase.db.custom_migrations.RevisionAddJoinAliasToDashboardCardColumnSettingsFieldRefs"

  - changeSet:
      id: v47.00-050
      validCheckSum: 8:a5d516f2b5ea92f401387646b49a9950
      author: tsmacdonald
      comment: Added 0.47.0 - table.is_upload
      changes:
        - addColumn:
            tableName: metabase_table
            columns:
              - column:
                  name: is_upload
                  type: boolean
                  defaultValueBoolean: false
                  remarks: 'Was the table created from user-uploaded (i.e., from a CSV) data?'
                  constraints:
                    nullable: false

  - changeSet:
      id: v47.00-051
      validCheckSum: 8:83a8b7ad58b2deb0732e671db51fa608
      author: noahmoss
      comment: Added 0.47.0 - Drop foreign key constraint on connection_impersonations.db_id
      changes:
        - dropForeignKeyConstraint:
            baseTableName: connection_impersonations
            constraintName: fk_conn_impersonation_db_id
      rollback:
        - addForeignKeyConstraint:
            baseTableName: connection_impersonations
            baseColumnNames: db_id
            referencedTableName: metabase_database
            referencedColumnNames: id
            constraintName: fk_conn_impersonation_db_id
            onDelete: CASCADE

  - changeSet:
      id: v47.00-052
      validCheckSum: 8:d170bef8f707027360cf08fb55e91452
      author: noahmoss
      comment: Added 0.47.0 - Drop foreign key constraint on connection_impersonations.group_id
      changes:
        - dropForeignKeyConstraint:
            baseTableName: connection_impersonations
            constraintName: fk_conn_impersonation_group_id
      rollback:
        - addForeignKeyConstraint:
            baseTableName: connection_impersonations
            baseColumnNames: group_id
            referencedTableName: permissions_group
            referencedColumnNames: id
            constraintName: fk_conn_impersonation_group_id
            onDelete: CASCADE

  - changeSet:
      id: v47.00-053
      validCheckSum: 8:3b52631c2c82b88043b840391c7d9ef0
      author: noahmoss
      comment: Added 0.47.0 -- connection_impersonations index for db_id column
      changes:
        - createIndex:
            tableName: connection_impersonations
            columns:
              - column:
                  name: db_id
            indexName: idx_conn_impersonations_db_id

  - changeSet:
      id: v47.00-054
      validCheckSum: 8:5404d7e3781f0dfcc984676ea434c842
      author: noahmoss
      comment: Added 0.47.0 -- connection_impersonations index for group_id column
      changes:
        - createIndex:
            tableName: connection_impersonations
            columns:
              - column:
                  name: group_id
            indexName: idx_conn_impersonations_group_id

  - changeSet:
      id: v47.00-055
      validCheckSum: 8:295c4477995058b93eba2857090eb6f6
      author: noahmoss
      comment: Added 0.47.0 - unique constraint for connection impersonations
      changes:
        - addUniqueConstraint:
            tableName: connection_impersonations
            columnNames: group_id, db_id
            constraintName: conn_impersonation_unique_group_id_db_id
      rollback:
        - dropUniqueConstraint:
            tableName: connection_impersonations
            constraintName: conn_impersonation_unique_group_id_db_id

  - changeSet:
      id: v47.00-056
      validCheckSum: 8:bd965141f770a65982ecebab51a565e9
      author: noahmoss
      comment: Added 0.47.0 - re-add foreign key constraint on connection_impersonations.db_id
      changes:
        - addForeignKeyConstraint:
            baseTableName: connection_impersonations
            baseColumnNames: db_id
            referencedTableName: metabase_database
            referencedColumnNames: id
            constraintName: fk_conn_impersonation_db_id
            onDelete: CASCADE

  - changeSet:
      id: v47.00-057
      validCheckSum: 8:fe79acdba9db58709b6fffbb7aac2844
      author: noahmoss
      comment: Added 0.47.0 - re-add foreign key constraint on connection_impersonations.group_id
      changes:
        - addForeignKeyConstraint:
            baseTableName: connection_impersonations
            baseColumnNames: group_id
            referencedTableName: permissions_group
            referencedColumnNames: id
            constraintName: fk_conn_impersonation_group_id
            onDelete: CASCADE

  - changeSet:
      id: v47.00-058
      validCheckSum: 8:05731b3e62deb09c64b60bc10031d206
      author: qnkhuat
      comment: 'Drop parameter_card.entity_id'
      preConditions:
        - onFail: MARK_RAN
        - columnExists:
            tableName: parameter_card
            columnName: entity_id
      changes:
        - dropColumn:
            tableName: parameter_card
            columnName: entity_id
      rollback:
        - addColumn:
            tableName: parameter_card
            columns:
              - column:
                  remarks: Random NanoID tag for unique identity.
                  name: entity_id
                  type: char(21)
                  constraints:
                    nullable: true
                    unique: true

  - changeSet:
      id: v47.00-059
      validCheckSum: 8:123cf42eed168444f88418f071d2730f
      author: piranha
      comment: 'Drops not null from dashboard_tab.entity_id since it breaks drop-entity-ids command'
      changes:
        - dropNotNullConstraint:
            tableName: dashboard_tab
            columnName: entity_id
            columnDataType: char(21)
      rollback: # noop, and 'drop not null' is a noop if it's dropped already

  - changeSet:
      id: v48.00-001
      validCheckSum: 8:c38ceb502af7907aed614f17da6c3f80
      author: qnkhuat
      comment: Added 0.47.0 - Migrate database.options to database.settings
      changes:
        - customChange:
            class: "metabase.db.custom_migrations.MigrateDatabaseOptionsToSettings"

  - changeSet:
      id: v48.00-002
      validCheckSum: 8:deceb81591f51f2d7253976f247e36cc
      author: qnkhuat
      comment: Added 0.47.0 - drop metabase_database.options
      changes:
        - dropColumn:
            tableName: metabase_database
            columnName: options
      rollback:
        - addColumn:
            tableName: metabase_database
            columns:
              - column:
                  name: options
                  type: ${text.type}
                  remarks: "Serialized JSON containing various options like QB behavior."

  - changeSet:
      id: v48.00-003
      validCheckSum: 8:da33cde0f1f93eed56c0f6d9ac2007df
      author: qnkhuat
      comment: Added 0.48.0 - drop computation_job_result table
      preConditions:
        - onFail: MARK_RAN
        - tableExists:
            tableName: computation_job_result
      changes:
          - dropTable:
              tableName: computation_job_result
      rollback: # no rollback needed since this table has been unused since 2018

  - changeSet:
      id: v48.00-004
      validCheckSum: 8:d0b1d7cc179c332b7e31f065325b7275
      author: qnkhuat
      comment: Added 0.48.0 - drop computation_job table
      preConditions:
        - onFail: MARK_RAN
        - tableExists:
            tableName: computation_job
      changes:
          - dropTable:
              tableName: computation_job
      rollback: # no rollback needed since this table has been unused since 2018

  - changeSet:
      id: v48.00-005
      validCheckSum: 8:a570f2e1d90a302bc207c00e3776eaaf
      author: qnkhuat
      comment: Added 0.48.0 - Add query_execution.action_id
      changes:
        - addColumn:
            tableName: query_execution
            columns:
              - column:
                  name: action_id
                  type: integer
                  remarks: 'The ID of the action associated with this query execution, if any.'

  - changeSet:
      id: v48.00-006
      validCheckSum: 8:cf1413241565a186bf98eece35d519bf
      author: qnkhuat
      comment: Added 0.48.0 - Index query_execution.action_id
      changes:
        - createIndex:
            tableName: query_execution
            indexName: idx_query_execution_action_id
            columns:
              column:
                name: action_id

  - changeSet:
      id: v48.00-007
      validCheckSum: 8:15d05ceba05e5b7d25d351fb6ec5b100
      author: qnkhuat
      comment: Added 0.48.0 - Add revision.most_recent
      changes:
        - addColumn:
            tableName: revision
            columns:
              - column:
                  name: most_recent
                  type: boolean
                  defaultValueBoolean: false
                  remarks: 'Whether a revision is the most recent one'
                  constraints:
                    nullable: false

  - changeSet:
      id: v48.00-008
      validCheckSum: 8:c0a512701d6dfd5cc1c4a689919be074
      author: qnkhuat
      comment: Set revision.most_recent = true for latest revisions
      changes:
        - sql:
            dbms: postgresql,h2
            sql: >-
              UPDATE revision r
              SET most_recent = true
              WHERE (model, model_id, timestamp) IN (
                                 SELECT model, model_id, MAX(timestamp)
                                 FROM revision
                                 GROUP BY model, model_id);
          # mysql and mariadb does not allow update on a table that is in the select part
          # so it we join for them
        - sql:
            dbms: mysql,mariadb
            sql: >-
              UPDATE revision r
              JOIN (
                  SELECT model, model_id, MAX(timestamp) AS max_timestamp
                  FROM revision
                  GROUP BY model, model_id
              ) AS subquery
              ON r.model = subquery.model AND r.model_id = subquery.model_id AND r.timestamp = subquery.max_timestamp
              SET r.most_recent = true;
      rollback: # nothing to do since the most_recent will be dropped anyway

  - changeSet:
      id: v48.00-009
      validCheckSum: 8:dfd90256380263274ea7f5cc0c5ed413
      author: calherries
      comment: Added 0.48.0 - Create table_privileges table
      changes:
        - createTable:
            tableName: table_privileges
            remarks: Table for user and role privileges by table
            columns:
              - column:
                  name: table_id
                  type: int
                  remarks: 'Table ID'
                  constraints:
                    foreignKeyName: fk_table_privileges_table_id
                    nullable: false
                    referencedTableName: metabase_table
                    referencedColumnNames: id
                    deleteCascade: true
              - column:
                  name: role
                  type: varchar(255)
                  remarks: 'Role name. NULL indicates the privileges are the current user''s'
              - column:
                  name: select
                  type: boolean
                  remarks: 'Privilege to select from the table'
                  constraints:
                    nullable: false
                  defaultValue: false
              - column:
                  name: update
                  type: boolean
                  remarks: 'Privilege to update records in the table'
                  constraints:
                    nullable: false
                  defaultValue: false
              - column:
                  name: insert
                  type: boolean
                  remarks: 'Privilege to insert records into the table'
                  constraints:
                    nullable: false
                  defaultValue: false
              - column:
                  name: delete
                  type: boolean
                  remarks: 'Privilege to delete records from the table'
                  constraints:
                    nullable: false
                  defaultValue: false
            uniqueConstraints:
              - unique:
                  columnNames: table_id, role
                  name: uq_table_privileges_table_id_role


  - changeSet:
      id: v48.00-010
      validCheckSum: 8:da6117039b6e0249b710cc3160af982d
      author: qnkhuat
      comment: Remove ON UPDATE for revision.timestamp on mysql, mariadb
      preConditions:
          # If preconditions fail (i.e., dbms is not mysql or mariadb) then mark this migration as 'ran'
          - onFail: MARK_RAN
          - dbms:
              type: mysql,mariadb
      changes:
          - sql:
                sql: ALTER TABLE `revision` CHANGE `timestamp` `timestamp` timestamp(6) NOT NULL DEFAULT current_timestamp(6);
      rollback: # no need

  - changeSet:
      id: v48.00-011
      validCheckSum: 8:65ef87949a7e9555fabaf69069806ee0
      author: qnkhuat
      comment: Index revision.most_recent
      changes:
        - createIndex:
            tableName: revision
            indexName: idx_revision_most_recent
            columns:
              column:
                name: most_recent

  - changeSet:
      id: v48.00-013
      validCheckSum: 8:145eb766e2d49e95f31d8a08df8ff776
      author: qnkhuat
      comment: Index unindexed FKs for postgres
      preConditions:
        - onFail: MARK_RAN
        - dbms:
            type: postgresql
      changes:
          - sql:
              sql: >-
                  CREATE INDEX IF NOT EXISTS idx_action_made_public_by_id ON action (made_public_by_id);
                  CREATE INDEX IF NOT EXISTS idx_action_model_id ON action (model_id);
                  CREATE INDEX IF NOT EXISTS idx_application_permissions_revision_user_id ON application_permissions_revision (user_id);
                  CREATE INDEX IF NOT EXISTS idx_collection_permission_graph_revision_user_id ON collection_permission_graph_revision (user_id);
                  CREATE INDEX IF NOT EXISTS idx_core_session_user_id ON core_session (user_id);
                  CREATE INDEX IF NOT EXISTS idx_dashboard_tab_dashboard_id ON dashboard_tab (dashboard_id);
                  CREATE INDEX IF NOT EXISTS idx_dimension_human_readable_field_id ON dimension (human_readable_field_id);
                  CREATE INDEX IF NOT EXISTS idx_metabase_database_creator_id ON metabase_database (creator_id);
                  CREATE INDEX IF NOT EXISTS idx_model_index_creator_id ON model_index (creator_id);
                  CREATE INDEX IF NOT EXISTS idx_native_query_snippet_creator_id ON native_query_snippet (creator_id);
                  CREATE INDEX IF NOT EXISTS idx_permissions_revision_user_id ON permissions_revision (user_id);
                  CREATE INDEX IF NOT EXISTS idx_persisted_info_creator_id ON persisted_info (creator_id);
                  CREATE INDEX IF NOT EXISTS idx_persisted_info_database_id ON persisted_info (database_id);
                  CREATE INDEX IF NOT EXISTS idx_pulse_dashboard_id ON pulse (dashboard_id);
                  CREATE INDEX IF NOT EXISTS idx_pulse_card_dashboard_card_id ON pulse_card (dashboard_card_id);
                  CREATE INDEX IF NOT EXISTS idx_pulse_channel_recipient_pulse_channel_id ON pulse_channel_recipient (pulse_channel_id);
                  CREATE INDEX IF NOT EXISTS idx_pulse_channel_recipient_user_id ON pulse_channel_recipient (user_id);
                  CREATE INDEX IF NOT EXISTS idx_query_action_database_id ON query_action (database_id);
                  CREATE INDEX IF NOT EXISTS idx_report_card_database_id ON report_card (database_id);
                  CREATE INDEX IF NOT EXISTS idx_report_card_made_public_by_id ON report_card (made_public_by_id);
                  CREATE INDEX IF NOT EXISTS idx_report_card_table_id ON report_card (table_id);
                  CREATE INDEX IF NOT EXISTS idx_report_dashboard_made_public_by_id ON report_dashboard (made_public_by_id);
                  CREATE INDEX IF NOT EXISTS idx_report_dashboardcard_action_id ON report_dashboardcard (action_id);
                  CREATE INDEX IF NOT EXISTS idx_report_dashboardcard_dashboard_tab_id ON report_dashboardcard (dashboard_tab_id);
                  CREATE INDEX IF NOT EXISTS idx_revision_user_id ON revision (user_id);
                  CREATE INDEX IF NOT EXISTS idx_sandboxes_card_id ON sandboxes (card_id);
                  CREATE INDEX IF NOT EXISTS idx_sandboxes_permission_id ON sandboxes (permission_id);
                  CREATE INDEX IF NOT EXISTS idx_secret_creator_id ON secret (creator_id);
                  CREATE INDEX IF NOT EXISTS idx_timeline_creator_id ON timeline (creator_id);
                  CREATE INDEX IF NOT EXISTS idx_timeline_event_creator_id ON timeline_event (creator_id);
      rollback: # no need

  - changeSet:
      id: v48.00-014
      validCheckSum: 8:b2c1361f1dc14c2390a1dc25a4a86311
      author: calherries
      comment: Added 0.48.0 - Create table_privileges.table_id index
      preConditions:
        - onFail: MARK_RAN
        - dbms:
            type: postgresql
      changes:
        - createIndex:
            indexName: idx_table_privileges_table_id
            tableName: table_privileges
            columns:
              - column:
                  name: table_id
      rollback: # not needed, it will be removed with the table

  - changeSet:
      id: v48.00-015
      validCheckSum: 8:6f58cf60c8048bb39bbf6128058ff85e
      author: calherries
      comment: Added 0.48.0 - Create table_privileges.role index
      changes:
        - createIndex:
            indexName: idx_table_privileges_role
            tableName: table_privileges
            columns:
              - column:
                  name: role
      rollback: # not needed, it will be removed with the table

  - changeSet:
      id: v48.00-016
      validCheckSum: 8:ea2cb901edad5cf3a1250bdd2a9b0866
      author: calherries
      comment: Added 0.48.0 - Change the type of collection.slug to varchar(510)
      changes:
        - modifyDataType:
            tableName: collection
            columnName: slug
            newDataType: varchar(510)
      rollback:
        - modifyDataType:
            tableName: collection
            columnName: slug
            newDataType: varchar(254)

  - changeSet:
      id: v48.00-018
      validCheckSum: 8:efae52e7403f39c1458f53e885b4393d
      author: noahmoss
      comment: Add new recent_views table
      changes:
        - createTable:
            tableName: recent_views
            remarks: Used to store recently viewed objects for each user
            columns:
              - column:
                  name: id
                  type: int
                  autoIncrement: true
                  constraints:
                    primaryKey: true
                    nullable: false
              - column:
                  name: user_id
                  type: int
                  remarks: The user associated with this view
                  constraints:
                    nullable: false
                    referencedTableName: core_user
                    referencedColumnNames: id
                    foreignKeyName: fk_recent_views_ref_user_id
              - column:
                  name: model
                  type: varchar(16)
                  remarks: The name of the model that was viewed
                  constraints:
                    nullable: false
              - column:
                  name: model_id
                  type: int
                  remarks: The ID of the model that was viewed
                  constraints:
                    nullable: false
              - column:
                  name: timestamp
                  type: DATETIME
                  remarks: The time a view was recorded
                  constraints:
                    nullable: false

  - changeSet:
      id: v48.00-019
      validCheckSum: 8:c3866a4b7cfbb49d4b626dc2fd750935
      author: nemanjaglumac
      comment: 'Collection color is removed in 0.48.0'
      changes:
        - dropColumn:
            tableName: collection
            columnName: color
      rollback:
        - addColumn:
            tableName: collection
            columns:
              - column:
                  name: color
                  type: char(7)
                  remarks: 'Seven-character hex color for this Collection, including the preceding hash sign.'
                  constraints:
                    nullable: false
                  defaultValue: '#31698A'

  - changeSet:
      id: v48.00-020
      validCheckSum: 8:2c410019e1834304131ff57278003d35
      author: noahmoss
      comment: Added 0.48.0 - Create recent_views.user_id index
      changes:
        - createIndex:
            indexName: idx_recent_views_user_id
            tableName: recent_views
            columns:
              - column:
                  name: user_id
      rollback: # not needed, it will be removed with the table

  - changeSet:
      id: v48.00-021
      validCheckSum: 8:a1543239e39c70dc9bab3bbc303242b1
      author: piranha
      comment: 'Cards store Metabase version used to create them'
      changes:
        - addColumn:
            tableName: report_card
            columns:
              - column:
                  name: metabase_version
                  type: varchar(100)
                  remarks: 'Metabase version used to create the card.'

  - changeSet:
      id: v48.00-022
      validCheckSum: 8:0f034d06b1ad5336c3c81b0d22cde259
      author: johnswanson
      comment: Migrate migrate-click-through to a custom migration
      preConditions:
        - onFail: MARK_RAN
        - sqlCheck:
            expectedResult: 0
            sql: SELECT count(*) FROM data_migrations WHERE id = 'migrate-click-through';
      changes:
        - customChange:
            class: "metabase.db.custom_migrations.MigrateClickThrough"

  - changeSet:
      id: v48.00-023
      validCheckSum: 8:f18e5e053b508aab0bdd8c4bf1d7de4b
      author: piranha
      comment: Data migration migrate-remove-admin-from-group-mapping-if-needed
      preConditions:
        - onFail: MARK_RAN
        - sqlCheck:
            expectedResult: 0
            sql: SELECT count(*) FROM data_migrations WHERE id = 'migrate-remove-admin-from-group-mapping-if-needed';
      changes:
        - customChange:
            class: "metabase.db.custom_migrations.MigrateRemoveAdminFromGroupMappingIfNeeded"

  - changeSet:
      id: v48.00-024
      validCheckSum: 8:fab2a51d73c66cea059d55a6fea8bb2f
      author: piranha
      comment: All data migrations were transferred to custom_migrations!
      changes:
        - dropTable:
            tableName: data_migrations
      rollback:
        - sql:
            sql: >-
              CREATE TABLE data_migrations (
                id varchar(254) primary key,
                timestamp ${timestamp_type} not null
              );
              INSERT INTO data_migrations VALUES
                  ('set-card-database-and-table-ids', current_timestamp),
                  ('set-mongodb-databases-ssl-false', current_timestamp),
                  ('set-default-schemas', current_timestamp),
                  ('set-admin-email', current_timestamp),
                  ('remove-database-sync-activity-entries', current_timestamp),
                  ('remove-duplicate-fk-entries', current_timestamp),
                  ('update-dashboards-to-new-grid', current_timestamp),
                  ('migrate-field-visibility-type', current_timestamp),
                  ('fix-dashboard-cards-without-positions', current_timestamp),
                  ('migrate-fk-metadata', current_timestamp),
                  ('create-raw-tables', current_timestamp),
                  ('migrate-base-types', current_timestamp),
                  ('migrate-field-types', current_timestamp),
                  ('fix-invalid-field-types', current_timestamp),
                  ('add-users-to-default-permissions-groups', current_timestamp),
                  ('add-admin-group-root-entry', current_timestamp),
                  ('add-databases-to-magic-permissions-groups', current_timestamp),
                  ('fix-legacy-magic-group-names', current_timestamp),
                  ('remove-trailing-slashes-from-site-url-setting', current_timestamp),
                  ('copy-site-url-setting-and-remove-trailing-slashes', current_timestamp),
                  ('migrate-query-executions', current_timestamp),
                  ('drop-old-query-execution-table', current_timestamp),
                  ('ensure-protocol-specified-in-site-url', current_timestamp),
                  ('populate-card-database-id', current_timestamp),
                  ('migrate-humanization-setting', current_timestamp),
                  ('populate-card-read-permissions', current_timestamp),
                  ('mark-category-fields-as-list', current_timestamp),
                  ('repopulate-card-read-permissions', current_timestamp),
                  ('add-legacy-sql-directive-to-bigquery-sql-cards', current_timestamp),
                  ('clear-ldap-user-local-passwords', current_timestamp),
                  ('add-migrated-collections', current_timestamp),
                  ('migrate-map-regions', current_timestamp),
                  ('migrate-click-through', current_timestamp),
                  ('migrate-remove-admin-from-group-mapping-if-needed', current_timestamp);

  - changeSet:
      id: v48.00-025
      validCheckSum: 8:a2fa9ab0913b9e4b97dff91f973344d6
      author: piranha
      comment: 'Revisions store Metabase version used to create them'
      changes:
        - addColumn:
            tableName: revision
            columns:
              - column:
                  name: metabase_version
                  type: varchar(100)
                  remarks: 'Metabase version used to create the revision.'

  - changeSet:
      id: v48.00-026
      validCheckSum: 8:7c8330e861c16997780a9b0881144b26
      author: lbrdnk
      comment: Set semantic_type with value type/Number to null (#18754)
      changes:
        - update:
            tableName: metabase_field
            columns:
              - column:
                  name: semantic_type
                  value: NULL
            where: semantic_type = 'type/Number'
      rollback:

  # this is a no op, it was previously used to Drop parameter_card.entity_id,
  # now it's moved to v47.00-058
  # this is still here because we want the change set id to be consistent
  # see #35239 for details
  - changeSet:
      id: v48.00-027
      author: qnkhuat
      validCheckSum: ANY
      comment: 'No op migration'
      changes:
        - sql:
          sql: SELECT 1;
      rollback:

  - changeSet:
      id: v48.00-028
      validCheckSum: 8:818119252c2e7877bbf46aec40fab160
      author: noahmoss
      comment: Add new audit_log table
      changes:
        - createTable:
            tableName: audit_log
            remarks: Used to store application events for auditing use cases
            columns:
              - column:
                  name: id
                  type: int
                  autoIncrement: true
                  constraints:
                    primaryKey: true
                    nullable: false
              - column:
                  name: topic
                  type: varchar(32)
                  remarks: The topic of a given audit event
                  constraints:
                    nullable: false
              - column:
                  name: timestamp
                  type: ${timestamp_type}
                  remarks: The time an event was recorded
                  constraints:
                    nullable: false
              - column:
                  name: end_timestamp
                  type: ${timestamp_type}
                  remarks: The time an event ended, if applicable
                  constraints:
                    nullable: true
              - column:
                  name: user_id
                  type: int
                  remarks: The user who performed an action or triggered an event
                  constraints:
                    nullable: true
              - column:
                  name: model
                  type: varchar(32)
                  remarks: The name of the model this event applies to (e.g. Card, Dashboard), if applicable
                  constraints:
                    nullable: true
              - column:
                  name: model_id
                  type: int
                  remarks: The ID of the model this event applies to, if applicable
                  constraints:
                    nullable: true
              - column:
                  name: details
                  type: ${text.type}
                  remarks: A JSON map with metadata about the event
                  constraints:
                    nullable: false

  - changeSet:
      id: v48.00-029
      validCheckSum: 8:1994760ab0950e7f591c40e887295e1a
      author: noahmoss
      comment: Added 0.48.0 - new view v_audit_log
      changes:
        - sqlFile:
            dbms: postgresql
            path: instance_analytics_views/audit_log/v1/postgres-audit_log.sql
            relativeToChangelogFile: true
        - sqlFile:
            dbms: mysql,mariadb
            path: instance_analytics_views/audit_log/v1/mysql-audit_log.sql
            relativeToChangelogFile: true
        - sqlFile:
            dbms: h2
            path: instance_analytics_views/audit_log/v1/h2-audit_log.sql
            relativeToChangelogFile: true
      rollback:
        - sql:
            sql: drop view if exists v_audit_log;

  - changeSet:
      id: v48.00-030
      validCheckSum: 8:965d6479698fe55f2f6799be552b5edb
      author: noahmoss
      comment: Added 0.48.0 - new view v_content
      changes:
        - sqlFile:
            dbms: postgresql
            path: instance_analytics_views/content/v1/postgres-content.sql
            relativeToChangelogFile: true
        - sqlFile:
            dbms: mysql,mariadb
            path: instance_analytics_views/content/v1/mysql-content.sql
            relativeToChangelogFile: true
        - sqlFile:
            dbms: h2
            path: instance_analytics_views/content/v1/h2-content.sql
            relativeToChangelogFile: true
      rollback:
        - sql:
            sql: drop view if exists v_content;

  - changeSet:
      id: v48.00-031
      validCheckSum: 8:721bedb0dd362793a1a216cf3e552f3b
      author: noahmoss
      comment: Added 0.48.0 - new view v_dashboardcard
      changes:
        - sqlFile:
            path: instance_analytics_views/dashboardcard/v1/dashboardcard.sql
            relativeToChangelogFile: true
      rollback:
        - sql:
            sql: drop view if exists v_dashboardcard;

  - changeSet:
      id: v48.00-032
      validCheckSum: 8:64d52462def7bb6981a3b6a40d42e67e
      author: noahmoss
      comment: Added 0.48.0 - new view v_group_members
      changes:
        - sqlFile:
            path: instance_analytics_views/group_members/v1/group_members.sql
            relativeToChangelogFile: true
      rollback:
        - sql:
            sql: drop view if exists v_group_members;

  - changeSet:
      id: v48.00-033
      validCheckSum: 8:7ac57373a0fba4bd9613c242702c863d
      author: noahmoss
      comment: Added 0.48.0 - new view v_subscriptions for postgres
      changes:
        - sqlFile:
            dbms: postgresql
            path: instance_analytics_views/subscriptions/v1/postgres-subscriptions.sql
            relativeToChangelogFile: true
        - sqlFile:
            dbms: mysql,mariadb
            path: instance_analytics_views/subscriptions/v1/mysql-subscriptions.sql
            relativeToChangelogFile: true
        - sqlFile:
            dbms: h2
            path: instance_analytics_views/subscriptions/v1/h2-subscriptions.sql
            relativeToChangelogFile: true
      rollback:
        - sql:
            sql: drop view if exists v_subscriptions;

  - changeSet:
      id: v48.00-034
      validCheckSum: 8:1c268d93ce69eaee11e3ecdf9951449a
      author: noahmoss
      comment: Added 0.48.0 - new view v_users
      changes:
        - sqlFile:
            dbms: postgresql
            path: instance_analytics_views/users/v1/postgres-users.sql
            relativeToChangelogFile: true
        - sqlFile:
            dbms: mysql,mariadb
            path: instance_analytics_views/users/v1/mysql-users.sql
            relativeToChangelogFile: true
        - sqlFile:
            dbms: h2
            path: instance_analytics_views/users/v1/h2-users.sql
            relativeToChangelogFile: true
      rollback:
        - sql:
            sql: drop view if exists v_users;

  - changeSet:
      id: v48.00-035
      validCheckSum: 8:c0276764af3e1b4b5b0c4e5fdc979e60
      author: noahmoss
      comment: Added 0.48.0 - new view v_alerts
      changes:
        - sqlFile:
            dbms: postgresql
            path: instance_analytics_views/alerts/v1/postgres-alerts.sql
            relativeToChangelogFile: true
        - sqlFile:
            dbms: mysql,mariadb
            path: instance_analytics_views/alerts/v1/mysql-alerts.sql
            relativeToChangelogFile: true
        - sqlFile:
            dbms: h2
            path: instance_analytics_views/alerts/v1/h2-alerts.sql
            relativeToChangelogFile: true
      rollback:
        - sql:
            sql: drop view if exists v_alerts;

  - changeSet:
      id: v48.00-036
      validCheckSum: 8:8a35e1bdf0738ccac5da8062d6671dd0
      author: noahmoss
      comment: Added 0.48.0 - new view v_databases
      changes:
        - sqlFile:
            path: instance_analytics_views/databases/v1/databases.sql
            relativeToChangelogFile: true
      rollback:
        - sql:
            sql: drop view if exists v_databases;

  - changeSet:
      id: v48.00-037
      validCheckSum: 8:a4b6ebd594b4663a6a888211f36ce6c3
      author: noahmoss
      comment: Added 0.48.0 - new view v_fields
      changes:
        - sqlFile:
            dbms: postgresql
            path: instance_analytics_views/fields/v1/postgres-fields.sql
            relativeToChangelogFile: true
        - sqlFile:
            dbms: mysql,mariadb
            path: instance_analytics_views/fields/v1/mysql-fields.sql
            relativeToChangelogFile: true
        - sqlFile:
            dbms: h2
            path: instance_analytics_views/fields/v1/h2-fields.sql
            relativeToChangelogFile: true
      rollback:
        - sql:
            sql: drop view if exists v_fields;

  - changeSet:
      id: v48.00-038
      validCheckSum: 8:a24f4bcd3336e79d1c8ef33ab81c0db3
      author: noahmoss
      comment: Added 0.48.0 - new view v_query_log
      changes:
        - sqlFile:
            dbms: postgresql
            path: instance_analytics_views/query_log/v1/postgres-query_log.sql
            relativeToChangelogFile: true
        - sqlFile:
            dbms: mysql,mariadb
            path: instance_analytics_views/query_log/v1/mysql-query_log.sql
            relativeToChangelogFile: true
        - sqlFile:
            dbms: h2
            path: instance_analytics_views/query_log/v1/h2-query_log.sql
            relativeToChangelogFile: true
      rollback:
        - sql:
            sql: drop view if exists v_query_log;

  - changeSet:
      id: v48.00-039
      validCheckSum: 8:b43481a01df86830c4cb1adb8189d400
      author: noahmoss
      comment: Added 0.48.0 - new view v_tables
      changes:
        - sqlFile:
            dbms: postgresql
            path: instance_analytics_views/tables/v1/postgres-tables.sql
            relativeToChangelogFile: true
        - sqlFile:
            dbms: mysql,mariadb
            path: instance_analytics_views/tables/v1/mysql-tables.sql
            relativeToChangelogFile: true
        - sqlFile:
            dbms: h2
            path: instance_analytics_views/tables/v1/h2-tables.sql
            relativeToChangelogFile: true
      rollback:
        - sql:
            sql: drop view if exists v_tables;

  - changeSet:
      id: v48.00-040
      validCheckSum: 8:b8842eac1c7cba6e997d4d288306e36c
      author: noahmoss
      comment: Added 0.48.0 - new view v_view_log
      changes:
        - sqlFile:
            dbms: postgresql
            path: instance_analytics_views/view_log/v1/postgres-view_log.sql
            relativeToChangelogFile: true
        - sqlFile:
            dbms: mysql,mariadb
            path: instance_analytics_views/view_log/v1/mysql-view_log.sql
            relativeToChangelogFile: true
        - sqlFile:
            dbms: h2
            path: instance_analytics_views/view_log/v1/h2-view_log.sql
            relativeToChangelogFile: true
      rollback:
        - sql:
            sql: drop view if exists v_view_log;

  - changeSet:
      id: v48.00-045
      validCheckSum: 8:874f14ae26d742448d8dd2b47dc8aa3d
      author: qwef
      comment: Added 0.48.0 - add is_sandboxed to query_execution
      changes:
        - addColumn:
            tableName: query_execution
            columns:
              - column:
                  name: is_sandboxed
                  type: boolean
                  remarks: "Is query from a sandboxed user"
                  constraints:
                    nullable: true

  - changeSet:
      id: v48.00-046
      validCheckSum: 8:4bb11295621890202e066cd15de93a52
      author: noahmoss
      comment: Added 0.48.0 - new indexes to optimize audit v2 queries
      changes:
        - sqlFile:
            dbms: postgresql
            path: instance_analytics_views/indexes/v1/postgres-indexes.sql
            relativeToChangelogFile: true
        - sqlFile:
            dbms: mysql
            path: instance_analytics_views/indexes/v1/mysql-indexes.sql
            relativeToChangelogFile: true
        - sqlFile:
            dbms: mariadb
            path: instance_analytics_views/indexes/v1/mariadb-indexes.sql
            relativeToChangelogFile: true
        - sqlFile:
            dbms: h2
            path: instance_analytics_views/indexes/v1/h2-indexes.sql
            relativeToChangelogFile: true
      rollback:
        # Only MySQL needes a rollback because all the other DBs support "CREATE INDEX IF NOT EXISTS"
        - sqlFile:
            dbms: mysql
            path: instance_analytics_views/indexes/v1/mysql-rollback.sql
            relativeToChangelogFile: true

  - changeSet:
      id: v48.00-047
      validCheckSum: 8:2b18bed0e1ae18dd7b26a0770dac54c0
      author: noahmoss
      comment: Drop foreign key on recent_views so that it can be recreated with onDelete policy
      changes:
        - dropForeignKeyConstraint:
            baseTableName: recent_views
            constraintName: fk_recent_views_ref_user_id
      rollback:
        - addForeignKeyConstraint:
            baseTableName: recent_views
            constraintName: fk_recent_views_ref_user_id
            referencedTableName: core_user
            baseColumnNames: user_id
            referencedColumnNames: id
            onDelete: CASCADE

  - changeSet:
      id: v48.00-048
      validCheckSum: 8:872e632a8ffa42eb2969f77823e8bfc8
      author: noahmoss
      comment: Add foreign key on recent_views with onDelete CASCADE
      changes:
        - addForeignKeyConstraint:
            baseTableName: recent_views
            constraintName: fk_recent_views_ref_user_id
            referencedTableName: core_user
            baseColumnNames: user_id
            referencedColumnNames: id
            onDelete: CASCADE
      rollback:
        - dropForeignKeyConstraint:
            baseTableName: recent_views
            constraintName: fk_recent_views_ref_user_id

  - changeSet:
      id: v48.00-049
      validCheckSum: 8:853f2a24c53470bf2d9e85b1246bab7b
      author: noahmoss
      comment: Migrate data from activity to audit_log
      changes:
        - sql:
            dbms: postgresql
            sql: >-
              INSERT INTO audit_log (topic, timestamp, user_id, model, model_id, details)
              SELECT
                topic,
                timestamp,
                user_id,
                model,
                model_id,
                details::jsonb || json_strip_nulls(json_build_object('database_id', database_id, 'table_id', table_id))::jsonb
              FROM activity;
        - sql:
            dbms: mysql,mariadb
            sql: >-
              INSERT INTO audit_log (topic, timestamp, user_id, model, model_id, details)
              SELECT
                  topic,
                  timestamp,
                  user_id,
                  model,
                  model_id,
                  JSON_MERGE(
                      details,
                      JSON_OBJECT('database_id', database_id, 'table_id', table_id)
                  )
              FROM activity;
        - sql:
            dbms: h2
            sql: >-
              INSERT INTO audit_log (topic, timestamp, user_id, model, model_id, details)
              SELECT
                  topic,
                  timestamp,
                  user_id,
                  model,
                  model_id,
                  JSON_OBJECT(
                    'database_id': database_id,
                    'table_id': table_id
                    ABSENT ON NULL
                  )
              FROM activity;
      rollback: # not necessary

  - changeSet:
      id: v48.00-050
      validCheckSum: 8:d41d8cd98f00b204e9800998ecf8427e
      author: noahmoss
      comment: Added 0.48.0 - no-op migration to remove audit DB and collection on downgrade
      changes:
        - comment: "No operation performed for this changeset on execution."
      rollback:
        - sql: DELETE FROM metabase_database WHERE is_audit = TRUE;
        - sql: DELETE FROM collection WHERE type = 'instance_analytics';

  - changeSet:
      id: v48.00-051
      validCheckSum: 8:5f5d1fd5b6153a6613511fd8f765737d
      author: calherries
      comment: Migrate metabase_field when the fk target field is inactive
      changes:
        - sql:
            dbms: mariadb,mysql
            sql: >-
              UPDATE metabase_field AS a
              JOIN metabase_field AS b ON b.id = a.fk_target_field_id
              SET a.fk_target_field_id = NULL,
                  a.semantic_type = NULL
              WHERE b.active = FALSE;
        - sql:
            dbms: postgresql,h2
            sql: >-
              UPDATE metabase_field
              SET fk_target_field_id = NULL,
                  semantic_type = NULL
              WHERE fk_target_field_id IN (
                  SELECT id
                  FROM metabase_field
                  WHERE active = FALSE
              );
      rollback: # no change

  - changeSet:
      id: v48.00-053
      validCheckSum: 8:8b41162170f6d712871b2ee9221adc1a
      author: johnswanson
      comment: Increase length of `activity.model` to fit longer model names
      changes:
        - modifyDataType:
            tableName: activity
            columnName: model
            newDataType: VARCHAR(32)
      rollback: # not necessary

  - changeSet:
      id: v48.00-054
      validCheckSum: 8:d41d8cd98f00b204e9800998ecf8427e
      author: escherize
      comment: Added 0.48.0 - no-op migration to remove Internal Metabase User on downgrade
      changes:
        - comment: "No operation performed for this changeset on execution."
      rollback:
        - sql: DELETE FROM core_user WHERE id = 13371338;

  - changeSet:
      id: v48.00-055
      validCheckSum: 8:fd36092d50982fbf31ce16757c16e47e
      author: noahmoss
      comment: Added 0.48.0 - new view v_tasks
      changes:
        - sqlFile:
            dbms: postgresql
            path: instance_analytics_views/tasks/v1/postgres-tasks.sql
            relativeToChangelogFile: true
        - sqlFile:
            dbms: mysql,mariadb
            path: instance_analytics_views/tasks/v1/mysql-tasks.sql
            relativeToChangelogFile: true
        - sqlFile:
            dbms: h2
            path: instance_analytics_views/tasks/v1/h2-tasks.sql
            relativeToChangelogFile: true
      rollback:
        - sql:
            sql: drop view if exists v_tasks;

  - changeSet:
      id: v48.00-056
      validCheckSum: 8:229e8058cc8309053b344bbfdb042405
      author: noahmoss
      comment: 'Adjust view_log schema for Audit Log v2'
      changes:
        - addColumn:
            tableName: view_log
            columns:
              - column:
                  name: has_access
                  type: boolean
                  constraints:
                    nullable: true
                  remarks: 'Whether the user who initiated the view had read access to the item being viewed.'

  - changeSet:
      id: v48.00-057
      validCheckSum: 8:8e32153df1031ea12005d58ce1674873
      author: noahmoss
      comment: 'Adjust view_log schema for Audit Log v2'
      changes:
        - addColumn:
            tableName: view_log
            columns:
              - column:
                  name: context
                  type: varchar(32)
                  constraints:
                    nullable: true
                  remarks: 'The context of the view, can be collection, question, or dashboard. Only for cards.'

  - changeSet:
      id: v48.00-059
      validCheckSum: 8:fd8b5031dbbf69c4588ce2699eb20f33
      author: qwef
      comment: 'Update the namespace of any audit collections that are already loaded'
      changes:
        - sql:
            sql: UPDATE collection SET namespace = 'analytics' WHERE entity_id = 'okNLSZKdSxaoG58JSQY54' OR entity_id = 'vG58R8k-QddHWA7_47umn'
      rollback: # not necessary

  - changeSet:
      id: v48.00-060
      validCheckSum: 8:a59027f5494811033ce77cd0ba05d6bd
      author: noahmoss
      comment: Added 0.48.0 - task_history.started_at
      changes:
        - createIndex:
            indexName: idx_task_history_started_at
            tableName: task_history
            columns:
              - column:
                  name: started_at

  - changeSet:
      id: v48.00-061
      validCheckSum: 8:9b9939aad6ca12f7cf4dfa85dae6eb1c
      author: piranha
      comment: 'Adds query_execution.cache_hash -> query_cache.query_hash'
      changes:
        - addColumn:
            tableName: query_execution
            columns:
              - column:
                  name: cache_hash
                  type: ${blob.type}
                  constraints:
                    nullable: true
                  remarks: 'Hash of normalized query, calculated in middleware.cache'

  # this index was added in migration 95, but during our split migration work in #34400 we didn't include this index
  # in the sql initialization, so we need to recreate one here for new instances running 48+
  - changeSet:
      id: v48.00-067
      validCheckSum: 8:e7cd8168533c58c865dacf320e819218
      author: qnkhuat
      comment: 'Add unique constraint idx_databasechangelog_id_author_filename'
      preConditions:
        - onFail: MARK_RAN
        # If we're dumping the migration as a SQL file or trying to force-migrate we can't check the preconditions
        # so just go ahead and skip the entire thing. This is a non-critical migration
        - onUpdateSQL: IGNORE
        - and:
          - sqlCheck:
              expectedResult: 0
              sql: SELECT count(*) FROM (SELECT count(*) FROM DATABASECHANGELOG GROUP BY ID, AUTHOR, FILENAME HAVING count(*) > 1) t1
          - or:
            - and:
              - dbms:
                  type: postgresql
              - sqlCheck:
                  expectedResult: 0
                  sql: >-
                    SELECT COUNT(*)
                    FROM pg_indexes
                    WHERE tablename = 'databasechangelog' AND
                          indexname = 'idx_databasechangelog_id_author_filename';
            - and:
              - dbms:
                  type: h2
              - sqlCheck:
                  expectedResult: 0
                  sql: >-
                    SELECT COUNT(*)
                    FROM INFORMATION_SCHEMA.INDEXES
                    WHERE TABLE_NAME = 'DATABASECHANGELOG' AND
                          INDEX_NAME = 'IDX_DATABASECHANGELOG_ID_AUTHOR_FILENAME_INDEX_1';
            - and:
              - dbms:
                  type: mysql,mariadb
              - not:
                - indexExists:
                    tableName: ${databasechangelog.name}
                    indexName: idx_databasechangelog_id_author_filename
      changes:
        - addUniqueConstraint:
            constraintName: idx_databasechangelog_id_author_filename
            tableName: ${databasechangelog.name}
            columnNames: id, author, filename
      rollback:
        - dropUniqueConstraint:
            tableName: ${databasechangelog.name}
            constraintName: idx_databasechangelog_id_author_filename

  - changeSet:
      id: v49.00-000
      author: qnkhuat
      comment: Remove leagcy pulses
      changes:
        - sql: DELETE FROM pulse where dashboard_id is null and alert_condition is null;
      # pulse has been deprecated in v38(~2.5 years ago), even the UI to view it is broken
      # so we don't need to worry about recovering it on rollback
      rollback:

  - changeSet:
      id: v49.00-003
      author: johnswanson
      comment: Add a `type` to users
      changes:
        - addColumn:
            columns:
              - column:
                  name: type
                  type: varchar(64)
                  constraints:
                    nullable: false
                  defaultValue: 'personal'
                  remarks: The type of user
            tableName: core_user

  - changeSet:
      id: v49.00-004
      author: johnswanson
      comment: Add a table for API keys
      changes:
        - createTable:
            tableName: api_key
            remarks: An API Key
            columns:
              - column:
                  remarks: The ID of the API Key itself
                  name: id
                  type: int
                  autoIncrement: true
                  constraints:
                    primaryKey: true
                    nullable: false
              - column:
                  name: user_id
                  type: int
                  remarks: The ID of the user who this API Key acts as
                  constraints:
                    nullable: false
                    referencedTableName: core_user
                    referencedColumnNames: id
                    foreignKeyName: fk_api_key_user_id
              - column:
                  remarks: The hashed API key
                  name: key
                  type: varchar(254)
                  constraints:
                    nullable: false
              - column:
                  remarks: The first 7 characters of the unhashed key
                  name: key_prefix
                  type: varchar(7)
                  constraints:
                    nullable: false
                    unique: true
              - column:
                  remarks: The ID of the user that created this API key
                  name: created_by
                  type: integer
                  constraints:
                    nullable: false
                    referencedTableName: core_user
                    referencedColumnNames: id
                    foreignKeyName: fk_api_key_created_by_user_id
              - column:
                  remarks: The timestamp when the key was created
                  name: created_at
                  type: ${timestamp_type}
                  defaultValueComputed: current_timestamp
                  constraints:
                    nullable: false
              - column:
                  remarks: The timestamp when the key was last updated
                  name: updated_at
                  type: ${timestamp_type}
                  defaultValueComputed: current_timestamp
                  constraints:
                    nullable: false

  - changeSet:
      id: v49.00-005
      author: johnswanson
      comment: Add an index on `api_key.created_by`
      rollback: # not necessary, will be removed with the table
      changes:
        - createIndex:
            tableName: api_key
            indexName: idx_api_key_created_by
            columns:
              column:
                name: created_by

  - changeSet:
      id: v49.00-006
      author: johnswanson
      comment: Add an index on `api_key.user_id`
      rollback: # not necessary, will be removed with the table
      changes:
        - createIndex:
            tableName: api_key
            indexName: idx_api_key_user_id
            columns:
              column:
                name: user_id

  - changeSet:
      id: v49.00-007
      author: johnswanson
      comment: Set the `type` of the internal user
      changes:
        - sql:
            sql: UPDATE core_user SET type='internal' WHERE id=13371338;
      rollback: # not necessary

  - changeSet:
      id: v49.00-008
      author: qnkhuat
      comment: Add metabase_field.database_indexed
      changes:
        - addColumn:
            tableName: metabase_field
            columns:
              - column:
                  name: database_indexed
                  type: boolean
                  constraints:
                    nullable: true
                  remarks: 'If the database supports indexing, this column indicate whether or not a field is indexed, or is the 1st column in a composite index'

  - changeSet:
      id: v49.00-009
      author: adam-james
      comment: Migrate pulse_card.include_csv to 'true' when the joined card.display is 'table'
      changes:
        - sql:
            dbms: mariadb,mysql
            sql: >-
              UPDATE pulse_card AS pc
              JOIN report_card AS rc ON rc.id = pc.card_id
              SET pc.include_csv = TRUE
              WHERE rc.display = 'table';
        - sql:
            dbms: postgresql,h2
            sql: >-
              UPDATE pulse_card pc
              SET include_csv = TRUE
              WHERE pc.card_id IN (
                  SELECT rc.id
                  FROM report_card rc
                  WHERE rc.display = 'table'
                  AND rc.id = pc.card_id
              );
      rollback: # no change

  - changeSet:
      id: v49.00-010
      author: johnswanson
      comment: Add a name to API Keys
      changes:
        - addColumn:
            tableName: api_key
            columns:
              - column:
                  name: name
                  type: varchar(254)
                  constraints:
                    nullable: false
                    unique: true
                  remarks: 'The user-defined name of the API key.'

  - changeSet:
      id: v49.00-011
      author: qnkhuat
      comment: Add metabase_table.database_require_filter
      changes:
        - addColumn:
            tableName: metabase_table
            columns:
              - column:
                  name: database_require_filter
                  type: boolean
                  constraints:
                    nullable: true
                  remarks: 'If true, the table requires a filter to be able to query it'

  - changeSet:
      id: v49.00-012
      author: qnkhuat
      comment: Add metabase_field.database_partitioned
      changes:
        - addColumn:
            tableName: metabase_field
            columns:
              - column:
                  name: database_partitioned
                  type: boolean
                  constraints:
                    nullable: true
                  remarks: 'Whether the table is partitioned by this field'

  - changeSet:
      id: v49.00-013
      author: johnswanson
      comment: Add `api_key.updated_by_id`
      rollback: # will be removed with the table
      changes:
        - addColumn:
            tableName: api_key
            columns:
              - column:
                  remarks: The ID of the user that last updated this API key
                  name: updated_by_id
                  type: integer
                  constraints:
                    # no default and nullable: false for a new column? yikes! But this should probably be ok, because
                    # we don't yet have any UI for creating a new API key.
                    nullable: false
                    referencedTableName: core_user
                    referencedColumnNames: id
                    foreignKeyName: fk_api_key_updated_by_id_user_id

  - changeSet:
      id: v49.00-014
      author: johnswanson
      comment: Add an index on `api_key.updated_by_id`
      rollback: # not necessary, will be removed with the table
      changes:
        - createIndex:
            tableName: api_key
            indexName: idx_api_key_updated_by_id
            columns:
              column:
                name: updated_by_id

  - changeSet:
      id: v49.00-015
      author: johnswanson
      comment: Rename `created_by` to `creator_id`
      rollback: # not necessary, will be removed with the table
      changes:
        - renameColumn:
            tableName: api_key
            columnDataType: integer
            oldColumnName: created_by
            newColumnName: creator_id

  - changeSet:
      id: v49.00-016
      author: noahmoss
      comment: >-
        Added 0.49.0 - modify type of action.archived from boolean to
        ${boolean.type} on mysql,mariadb
      dbms: mysql,mariadb
      changes:
        - modifyDataType:
            tableName: action
            columnName: archived
            newDataType: ${boolean.type}
      rollback:
        - modifyDataType:
            tableName: action
            columnName: archived
            newDataType: boolean
      preConditions:
        - onFail: MARK_RAN
        - dbms:
            type: mysql,mariadb

  - changeSet:
      id: v49.00-017
      author: noahmoss
      comment: Add NOT NULL constraint to action.archived
      changes:
        - addNotNullConstraint:
            columnDataType: ${boolean.type}
            tableName: action
            columnName: archived
            defaultNullValue: false
      preConditions:
        - onFail: MARK_RAN
        - dbms:
            type: mysql,mariadb

  - changeSet:
      id: v49.00-018
      author: noahmoss
      comment: Add default value to action.archived
      changes:
        - addDefaultValue:
            defaultValueBoolean: false
            tableName: action
            columnName: archived
      preConditions:
        - onFail: MARK_RAN
        - dbms:
            type: mysql,mariadb

  - changeSet:
      id: v49.00-019
      author: noahmoss
      comment: >-
        Added 0.49.0 - modify type of metabase_field.json_unfolding from
        boolean to ${boolean.type} on mysql,mariadb
      dbms: mysql,mariadb
      changes:
        - modifyDataType:
            tableName: metabase_field
            columnName: json_unfolding
            newDataType: ${boolean.type}
      rollback:
        - modifyDataType:
            tableName: metabase_field
            columnName: json_unfolding
            newDataType: boolean
      preConditions:
        - onFail: MARK_RAN
        - dbms:
            type: mysql,mariadb

  - changeSet:
      id: v49.00-020
      author: noahmoss
      comment: Add NOT NULL constraint to metabase_field.json_unfolding
      changes:
        - addNotNullConstraint:
            columnDataType: ${boolean.type}
            tableName: metabase_field
            columnName: json_unfolding
            defaultNullValue: false
      preConditions:
        - onFail: MARK_RAN
        - dbms:
            type: mysql,mariadb

  - changeSet:
      id: v49.00-021
      author: noahmoss
      comment: Add default value to metabase_field.json_unfolding
      changes:
        - addDefaultValue:
            defaultValueBoolean: false
            tableName: metabase_field
            columnName: json_unfolding
      preConditions:
        - onFail: MARK_RAN
        - dbms:
            type: mysql,mariadb

  - changeSet:
      id: v49.00-022
      author: noahmoss
      comment: >-
        Added 0.49.0 - modify type of metabase_field.database_is_auto_increment
        from boolean to ${boolean.type} on mysql,mariadb
      dbms: mysql,mariadb
      changes:
        - modifyDataType:
            tableName: metabase_field
            columnName: database_is_auto_increment
            newDataType: ${boolean.type}
      rollback:
        - modifyDataType:
            tableName: metabase_field
            columnName: database_is_auto_increment
            newDataType: boolean
      preConditions:
        - onFail: MARK_RAN
        - dbms:
            type: mysql,mariadb

  - changeSet:
      id: v49.00-023
      author: noahmoss
      comment: Add NOT NULL constraint to metabase_field.database_is_auto_increment
      changes:
        - addNotNullConstraint:
            columnDataType: ${boolean.type}
            tableName: metabase_field
            columnName: database_is_auto_increment
            defaultNullValue: false
      preConditions:
        - onFail: MARK_RAN
        - dbms:
            type: mysql,mariadb

  - changeSet:
      id: v49.00-024
      author: noahmoss
      comment: Add default value to metabase_field.database_is_auto_increment
      changes:
        - addDefaultValue:
            defaultValueBoolean: false
            tableName: metabase_field
            columnName: database_is_auto_increment
      preConditions:
        - onFail: MARK_RAN
        - dbms:
            type: mysql,mariadb

  - changeSet:
      id: v49.00-025
      author: noahmoss
      comment: >-
        Added 0.49.0 - modify type of report_dashboard.auto_apply_filters
        from boolean to ${boolean.type} on mysql,mariadb
      dbms: mysql,mariadb
      changes:
        - modifyDataType:
            tableName: report_dashboard
            columnName: auto_apply_filters
            newDataType: ${boolean.type}
      rollback:
        - modifyDataType:
            tableName: report_dashboard
            columnName: auto_apply_filters
            newDataType: boolean
      preConditions:
        - onFail: MARK_RAN
        - dbms:
            type: mysql,mariadb

  - changeSet:
      id: v49.00-026
      author: noahmoss
      comment: Add NOT NULL constraint to report_dashboard.auto_apply_filters
      changes:
        - addNotNullConstraint:
            columnDataType: ${boolean.type}
            tableName: report_dashboard
            columnName: auto_apply_filters
            defaultNullValue: true
      preConditions:
        - onFail: MARK_RAN
        - dbms:
            type: mysql,mariadb

  - changeSet:
      id: v49.00-027
      author: noahmoss
      comment: Add default value to report_dashboard.auto_apply_filters
      changes:
        - addDefaultValue:
            defaultValueBoolean: true
            tableName: report_dashboard
            columnName: auto_apply_filters
      preConditions:
        - onFail: MARK_RAN
        - dbms:
            type: mysql,mariadb

  - changeSet:
      id: v49.00-028
      author: noahmoss
      comment: >-
        Added 0.49.0 - modify type of metabase_database.is_audit
        from boolean to ${boolean.type} on mysql,mariadb
      dbms: mysql,mariadb
      changes:
        - modifyDataType:
            tableName: metabase_database
            columnName: is_audit
            newDataType: ${boolean.type}
      rollback:
        - modifyDataType:
            tableName: metabase_database
            columnName: is_audit
            newDataType: boolean
      preConditions:
        - onFail: MARK_RAN
        - dbms:
            type: mysql,mariadb

  - changeSet:
      id: v49.00-029
      author: noahmoss
      comment: Add NOT NULL constraint to metabase_database.is_audit
      changes:
        - addNotNullConstraint:
            columnDataType: ${boolean.type}
            tableName: metabase_database
            columnName: is_audit
            defaultNullValue: false
      preConditions:
        - onFail: MARK_RAN
        - dbms:
            type: mysql,mariadb

  - changeSet:
      id: v49.00-030
      author: noahmoss
      comment: Add default value to metabase_database.is_audit
      changes:
        - addDefaultValue:
            defaultValueBoolean: false
            tableName: metabase_database
            columnName: is_audit
      preConditions:
        - onFail: MARK_RAN
        - dbms:
            type: mysql,mariadb

  - changeSet:
      id: v49.00-031
      author: noahmoss
      comment: >-
        Added 0.49.0 - modify type of metabase_table.is_upload
        from boolean to ${boolean.type} on mysql,mariadb
      dbms: mysql,mariadb
      changes:
        - modifyDataType:
            tableName: metabase_table
            columnName: is_upload
            newDataType: ${boolean.type}
      rollback:
        - modifyDataType:
            tableName: metabase_table
            columnName: is_upload
            newDataType: boolean
      preConditions:
        - onFail: MARK_RAN
        - dbms:
            type: mysql,mariadb

  - changeSet:
      id: v49.00-032
      author: noahmoss
      comment: Add NOT NULL constraint to metabase_table.is_upload
      changes:
        - addNotNullConstraint:
            columnDataType: ${boolean.type}
            tableName: metabase_table
            columnName: is_upload
            defaultNullValue: false
      preConditions:
        - onFail: MARK_RAN
        - dbms:
            type: mysql,mariadb

  - changeSet:
      id: v49.00-033
      author: noahmoss
      comment: Add default value to metabase_table.is_upload
      changes:
        - addDefaultValue:
            defaultValueBoolean: false
            tableName: metabase_table
            columnName: is_upload
      preConditions:
        - onFail: MARK_RAN
        - dbms:
            type: mysql,mariadb

  - changeSet:
      id: v49.00-034
      author: noahmoss
      comment: >-
        Added 0.49.0 - modify type of revision.most_recent
        from boolean to ${boolean.type} on mysql,mariadb
      dbms: mysql,mariadb
      changes:
        - modifyDataType:
            tableName: revision
            columnName: most_recent
            newDataType: ${boolean.type}
      rollback:
        - modifyDataType:
            tableName: revision
            columnName: most_recent
            newDataType: boolean
      preConditions:
        - onFail: MARK_RAN
        - dbms:
            type: mysql,mariadb

  - changeSet:
      id: v49.00-035
      author: noahmoss
      comment: >-
        Added 0.49.0 - modify type of revision.most_recent
        from boolean to ${boolean.type} on mysql,mariadb
      dbms: mysql,mariadb
      changes:
        - modifyDataType:
            tableName: revision
            columnName: most_recent
            newDataType: ${boolean.type}
      rollback:
        - modifyDataType:
            tableName: revision
            columnName: most_recent
            newDataType: boolean
      preConditions:
        - onFail: MARK_RAN
        - dbms:
            type: mysql,mariadb

  - changeSet:
      id: v49.00-036
      author: noahmoss
      comment: Add NOT NULL constraint to revision.most_recent
      changes:
        - addNotNullConstraint:
            columnDataType: ${boolean.type}
            tableName: revision
            columnName: most_recent
            defaultNullValue: false
      preConditions:
        - onFail: MARK_RAN
        - dbms:
            type: mysql,mariadb

  - changeSet:
      id: v49.00-037
      author: noahmoss
      comment: Add default value to revision.most_recent
      changes:
        - addDefaultValue:
            defaultValueBoolean: false
            tableName: revision
            columnName: most_recent
      preConditions:
        - onFail: MARK_RAN
        - dbms:
            type: mysql,mariadb

  - changeSet:
      id: v49.00-038
      author: noahmoss
      comment: >-
        Added 0.49.0 - modify type of table_privileges.select
        from boolean to ${boolean.type} on mysql,mariadb
      dbms: mysql,mariadb
      changes:
        - modifyDataType:
            tableName: table_privileges
            columnName: select
            newDataType: ${boolean.type}
      rollback:
        - modifyDataType:
            tableName: table_privileges
            columnName: select
            newDataType: boolean
      preConditions:
        - onFail: MARK_RAN
        - dbms:
            type: mysql,mariadb

  - changeSet:
      id: v49.00-039
      author: noahmoss
      comment: Add NOT NULL constraint to table_privileges.select
      changes:
        - addNotNullConstraint:
            columnDataType: ${boolean.type}
            tableName: table_privileges
            columnName: select
            defaultNullValue: false
      preConditions:
        - onFail: MARK_RAN
        - dbms:
            type: mysql,mariadb

  - changeSet:
      id: v49.00-040
      author: noahmoss
      comment: Add default value to table_privileges.select
      changes:
        - addDefaultValue:
            defaultValueBoolean: false
            tableName: table_privileges
            columnName: select
      preConditions:
        - onFail: MARK_RAN
        - dbms:
            type: mysql,mariadb

  - changeSet:
      id: v49.00-041
      author: noahmoss
      comment: >-
        Added 0.49.0 - modify type of table_privileges.update
        from boolean to ${boolean.type} on mysql,mariadb
      dbms: mysql,mariadb
      changes:
        - modifyDataType:
            tableName: table_privileges
            columnName: update
            newDataType: ${boolean.type}
      rollback:
        - modifyDataType:
            tableName: table_privileges
            columnName: update
            newDataType: boolean
      preConditions:
        - onFail: MARK_RAN
        - dbms:
            type: mysql,mariadb

  - changeSet:
      id: v49.00-042
      author: noahmoss
      comment: Add NOT NULL constraint to table_privileges.update
      changes:
        - addNotNullConstraint:
            columnDataType: ${boolean.type}
            tableName: table_privileges
            columnName: update
            defaultNullValue: false
      preConditions:
        - onFail: MARK_RAN
        - dbms:
            type: mysql,mariadb

  - changeSet:
      id: v49.00-043
      author: noahmoss
      comment: Add default value to table_privileges.update
      changes:
        - addDefaultValue:
            defaultValueBoolean: false
            tableName: table_privileges
            columnName: update
      preConditions:
        - onFail: MARK_RAN
        - dbms:
            type: mysql,mariadb

  - changeSet:
      id: v49.00-044
      author: noahmoss
      comment: >-
        Added 0.49.0 - modify type of table_privileges.insert
        from boolean to ${boolean.type} on mysql,mariadb
      dbms: mysql,mariadb
      changes:
        - modifyDataType:
            tableName: table_privileges
            columnName: insert
            newDataType: ${boolean.type}
      rollback:
        - modifyDataType:
            tableName: table_privileges
            columnName: insert
            newDataType: boolean
      preConditions:
        - onFail: MARK_RAN
        - dbms:
            type: mysql,mariadb

  - changeSet:
      id: v49.00-045
      author: noahmoss
      comment: Add NOT NULL constraint to table_privileges.insert
      changes:
        - addNotNullConstraint:
            columnDataType: ${boolean.type}
            tableName: table_privileges
            columnName: insert
            defaultNullValue: false
      preConditions:
        - onFail: MARK_RAN
        - dbms:
            type: mysql,mariadb

  - changeSet:
      id: v49.00-046
      author: noahmoss
      comment: Add default value to table_privileges.insert
      changes:
        - addDefaultValue:
            defaultValueBoolean: false
            tableName: table_privileges
            columnName: insert
      preConditions:
        - onFail: MARK_RAN
        - dbms:
            type: mysql,mariadb

  - changeSet:
      id: v49.00-047
      author: noahmoss
      comment: >-
        Added 0.49.0 - modify type of table_privileges.delete
        from boolean to ${boolean.type} on mysql,mariadb
      dbms: mysql,mariadb
      changes:
        - modifyDataType:
            tableName: table_privileges
            columnName: delete
            newDataType: ${boolean.type}
      rollback:
        - modifyDataType:
            tableName: table_privileges
            columnName: delete
            newDataType: boolean
      preConditions:
        - onFail: MARK_RAN
        - dbms:
            type: mysql,mariadb

  - changeSet:
      id: v49.00-048
      author: noahmoss
      comment: Add NOT NULL constraint to table_privileges.delete
      changes:
        - addNotNullConstraint:
            columnDataType: ${boolean.type}
            tableName: table_privileges
            columnName: delete
            defaultNullValue: false
      preConditions:
        - onFail: MARK_RAN
        - dbms:
            type: mysql,mariadb

  - changeSet:
      id: v49.00-049
      author: noahmoss
      comment: Add default value to table_privileges.delete
      changes:
        - addDefaultValue:
            defaultValueBoolean: false
            tableName: table_privileges
            columnName: delete
      preConditions:
        - onFail: MARK_RAN
        - dbms:
            type: mysql,mariadb

  - changeSet:
      id: v49.00-050
      author: noahmoss
      comment: >-
        Added 0.49.0 - modify type of query_execution.is_sandboxed
        from boolean to ${boolean.type} on mysql,mariadb
      dbms: mysql,mariadb
      changes:
        - modifyDataType:
            tableName: query_execution
            columnName: is_sandboxed
            newDataType: ${boolean.type}
      rollback:
        - modifyDataType:
            tableName: query_execution
            columnName: is_sandboxed
            newDataType: boolean
      preConditions:
        - onFail: MARK_RAN
        - dbms:
            type: mysql,mariadb

  - changeSet:
      id: v49.00-051
      author: noahmoss
      comment: >-
        Added 0.49.0 - modify type of view_log.has_access
        from boolean to ${boolean.type} on mysql,mariadb
      dbms: mysql,mariadb
      changes:
        - modifyDataType:
            tableName: view_log
            columnName: has_access
            newDataType: ${boolean.type}
      rollback:
        - modifyDataType:
            tableName: view_log
            columnName: has_access
            newDataType: boolean
      preConditions:
        - onFail: MARK_RAN
        - dbms:
            type: mysql,mariadb

  - changeSet:
      id: v49.00-052
      author: noahmoss
      comment: >-
        Added 0.49.0 - modify type of metabase_field.database_indexed
        from boolean to ${boolean.type} on mysql,mariadb
      dbms: mysql,mariadb
      changes:
        - modifyDataType:
            tableName: metabase_field
            columnName: database_indexed
            newDataType: ${boolean.type}
      rollback:
        - modifyDataType:
            tableName: metabase_field
            columnName: database_indexed
            newDataType: boolean
      preConditions:
        - onFail: MARK_RAN
        - dbms:
            type: mysql,mariadb

  - changeSet:
      id: v49.00-053
      author: noahmoss
      comment: >-
        Added 0.49.0 - modify type of metabase_table.database_require_filter
        from boolean to ${boolean.type} on mysql,mariadb
      dbms: mysql,mariadb
      changes:
        - modifyDataType:
            tableName: metabase_table
            columnName: database_require_filter
            newDataType: ${boolean.type}
      rollback:
        - modifyDataType:
            tableName: metabase_table
            columnName: database_require_filter
            newDataType: boolean
      preConditions:
        - onFail: MARK_RAN
        - dbms:
            type: mysql,mariadb

  - changeSet:
      id: v49.00-059
      author: qnkhuat
      comment: Added 0.49.0 - unify type of time columns
      changes:
        - customChange:
            class: "metabase.db.custom_migrations.UnifyTimeColumnsType"

  - changeSet:
      id: v49.00-060
      author: qnkhuat
      comment: >-
        Added 0.49.0 - modify type of metabase_field.database_partitioned
        from boolean to ${boolean.type} on mysql,mariadb
      dbms: mysql,mariadb
      changes:
        - modifyDataType:
            tableName: metabase_field
            columnName: database_partitioned
            newDataType: ${boolean.type}
      rollback:
        - modifyDataType:
            tableName: metabase_field
            columnName: database_partitioned
            newDataType: boolean
      preConditions:
        - onFail: MARK_RAN
        - dbms:
            type: mysql,mariadb

  - changeSet:
      id: v49.2023-01-24T12:00:00
      author: piranha
      comment: >-
        This significantly speeds up api.database/autocomplete-fields query
        and is an improvement for issue 30588.
        H2 does not support this: https://github.com/h2database/h2database/issues/3535
        Mariadb does not support this.
        Mysql says it does, but reports an error during migration.
      dbms: postgresql
      changes:
        - createIndex:
            tableName: metabase_field
            indexName: idx_field_name_lower
            columns:
              - column:
                  name: lower(name)
                  computed: true
      rollback:
        - dropIndex:
            tableName: metabase_field
            indexName: idx_field_name_lower

  - changeSet:
      id: v49.2024-01-22T11:50:00
      author: qnkhuat
      comment: Add `report_card.type`
      changes:
        - addColumn:
            tableName: report_card
            columns:
              - column:
                  remarks: The type of card, could be 'question', 'model', 'metric'
                  name: type
                  type: varchar(16)
                  defaultValue: "question"
                  constraints:
                    nullable: false

  - changeSet:
      id: v49.2024-01-22T11:51:00
      author: qnkhuat
      comment: Backfill `report_card.type`
      changes:
        - sql:
            sql: >-
              UPDATE report_card
              SET type = 'model'
              WHERE dataset is true
      rollback: # no need, the column will be dropped

  - changeSet:
      id: v49.2024-01-22T11:52:00
      author: qnkhuat
      comment: Backfill `report_card.type`
      changes:
        - customChange:
            class: "metabase.db.custom_migrations.CardRevisionAddType"

  - changeSet:
      id: v49.2024-01-29T19:26:40
      author: adam-james
      comment: Add width setting to Dashboards
      changes:
        - addColumn:
            tableName: report_dashboard
            columns:
              - column:
                  name: width
                  type: varchar(16)
                  defaultValue: "fixed"
                  remarks: "The value of the dashboard's width setting can be fixed or full. New dashboards will be set to fixed"

  - changeSet:
      id: v49.2024-01-29T19:30:00
      author: adam-james
      comment: Update existing report_dashboard width values to full
      changes:
        - update:
            tableName: report_dashboard
            columns:
              - column:
                  name: width
                  value: "full"
      rollback: []

  - changeSet:
      id: v49.2024-01-29T19:56:40
      author: adam-james
      comment: Dashboard width setting must have a value
      changes:
        - addNotNullConstraint:
            tableName: report_dashboard
            columnName: width
            columnDatatype: varchar(16)
            defaultNullvalue: "full"
            remarks: "If for some reason an existing dashboard has null width value it is set to full"

  - changeSet:
      id: v49.2024-01-29T19:59:12
      author: adam-james
      comment: Add default value to report_dashboard.width for mysql and mariadb
      changes:
        - addDefaultValue:
            defaultValue: "fixed"
            tableName: report_dashboard
            columnName: width
      preConditions:
        - onFail: MARK_RAN
        - dbms:
            type: mysql,mariadb

  - changeSet:
      id: v49.2024-02-02T11:27:49
      author: oisincoveney
      comment: >-
        Add report_card.initially_published_at
      changes:
        - addColumn:
            tableName: report_card
            columns:
              - column:
                  name: initially_published_at
                  type: ${timestamp_type}
                  constraints:
                    nullable: true
                  remarks: The timestamp when the card was first published in a static embed

  - changeSet:
        id: v49.2024-02-02T11:28:36
        author: oisincoveney
        comment: >-
          Add report_dashboard.initially_published_at
        changes:
          - addColumn:
              tableName: report_dashboard
              columns:
                - column:
                    name: initially_published_at
                    type: ${timestamp_type}
                    constraints:
                      nullable: true
                    remarks: The timestamp when the dashboard was first published in a static embed

  - changeSet:
      id: v49.2024-02-07T21:52:01
      author: noahmoss
      comment: Added 0.49.0 - updated view v_view_log
      changes:
        - sqlFile:
            dbms: postgresql
            path: instance_analytics_views/view_log/v2/postgres-view_log.sql
            relativeToChangelogFile: true
        - sqlFile:
            dbms: mysql,mariadb
            path: instance_analytics_views/view_log/v2/mysql-view_log.sql
            relativeToChangelogFile: true
        - sqlFile:
            dbms: h2
            path: instance_analytics_views/view_log/v2/h2-view_log.sql
            relativeToChangelogFile: true
      rollback:
        - sqlFile:
            dbms: postgresql
            path: instance_analytics_views/view_log/v1/postgres-view_log.sql
            relativeToChangelogFile: true
        - sqlFile:
            dbms: mysql,mariadb
            path: instance_analytics_views/view_log/v1/mysql-view_log.sql
            relativeToChangelogFile: true
        - sqlFile:
            dbms: h2
            path: instance_analytics_views/view_log/v1/h2-view_log.sql
            relativeToChangelogFile: true

  - changeSet:
      id: v49.2024-02-07T21:52:02
      author: noahmoss
      comment: Added 0.49.0 - updated view v_audit_log
      changes:
        - sqlFile:
            dbms: postgresql
            path: instance_analytics_views/audit_log/v2/postgres-audit_log.sql
            relativeToChangelogFile: true
        - sqlFile:
            dbms: mysql,mariadb
            path: instance_analytics_views/audit_log/v2/mysql-audit_log.sql
            relativeToChangelogFile: true
        - sqlFile:
            dbms: h2
            path: instance_analytics_views/audit_log/v2/h2-audit_log.sql
            relativeToChangelogFile: true
      rollback:
        - sqlFile:
            dbms: postgresql
            path: instance_analytics_views/audit_log/v1/postgres-audit_log.sql
            relativeToChangelogFile: true
        - sqlFile:
            dbms: mysql,mariadb
            path: instance_analytics_views/audit_log/v1/mysql-audit_log.sql
            relativeToChangelogFile: true
        - sqlFile:
            dbms: h2
            path: instance_analytics_views/audit_log/v1/h2-audit_log.sql
            relativeToChangelogFile: true

  - changeSet:
      id: v49.2024-02-07T21:52:03
      author: noahmoss
      comment: Added 0.49.0 - updated view v_group_members
      changes:
        - sqlFile:
            path: instance_analytics_views/group_members/v2/group_members.sql
            relativeToChangelogFile: true
      rollback:
        - sqlFile:
            dbms: postgresql
            path: instance_analytics_views/group_members/v1/group_members.sql
            relativeToChangelogFile: true

  - changeSet:
      id: v49.2024-02-07T21:52:04
      author: noahmoss
      comment: Added 0.49.0 - updated view v_query_log
      changes:
        - sqlFile:
            dbms: postgresql
            path: instance_analytics_views/query_log/v2/postgres-query_log.sql
            relativeToChangelogFile: true
        - sqlFile:
            dbms: mysql,mariadb
            path: instance_analytics_views/query_log/v2/mysql-query_log.sql
            relativeToChangelogFile: true
        - sqlFile:
            dbms: h2
            path: instance_analytics_views/query_log/v2/h2-query_log.sql
            relativeToChangelogFile: true
      rollback:
        - sqlFile:
            dbms: postgresql
            path: instance_analytics_views/query_log/v1/postgres-query_log.sql
            relativeToChangelogFile: true
        - sqlFile:
            dbms: mysql,mariadb
            path: instance_analytics_views/query_log/v1/mysql-query_log.sql
            relativeToChangelogFile: true
        - sqlFile:
            dbms: h2
            path: instance_analytics_views/query_log/v1/h2-query_log.sql
            relativeToChangelogFile: true

  - changeSet:
      id: v49.2024-02-07T21:52:05
      author: noahmoss
      comment: Added 0.49.0 - updated view v_users
      changes:
        - sqlFile:
            dbms: postgresql
            path: instance_analytics_views/users/v2/postgres-users.sql
            relativeToChangelogFile: true
        - sqlFile:
            dbms: mysql,mariadb
            path: instance_analytics_views/users/v2/mysql-users.sql
            relativeToChangelogFile: true
        - sqlFile:
            dbms: h2
            path: instance_analytics_views/users/v2/h2-users.sql
            relativeToChangelogFile: true
      rollback:
        - sqlFile:
            dbms: postgresql
            path: instance_analytics_views/users/v1/postgres-users.sql
            relativeToChangelogFile: true
        - sqlFile:
            dbms: mysql,mariadb
            path: instance_analytics_views/users/v1/mysql-users.sql
            relativeToChangelogFile: true
        - sqlFile:
            dbms: h2
            path: instance_analytics_views/users/v1/h2-users.sql
            relativeToChangelogFile: true

  - changeSet:
      id: v49.2024-02-09T13:55:26
      author: noahmoss
      comment: Set default value for enable-public-sharing to `false` for existing instances with users, if not already set
      preConditions:
        - onFail: MARK_RAN
        - and:
            - or:
                - and:
                    - dbms:
                        type: postgresql
                    - sqlCheck:
                        expectedResult: 0
                        sql: SELECT count(*) FROM setting WHERE key = 'enable-public-sharing';
                - and:
                    - dbms:
                        type: h2
                    - sqlCheck:
                        expectedResult: 0
                        sql: SELECT count(*) FROM setting WHERE "KEY" = 'enable-public-sharing';
                - and:
                    - dbms:
                        type: mysql,mariadb
                    - sqlCheck:
                        expectedResult: 0
                        sql: SELECT count(*) FROM setting WHERE `key` = 'enable-public-sharing';
            - sqlCheck:
                expectedResult: 1
                sql: >
                  SELECT CASE WHEN COUNT(*) > 0 THEN 1 ELSE 0 END FROM core_user;
      changes:
        - sql:
            dbms: postgresql
            sql: INSERT INTO setting (key, value) VALUES ('enable-public-sharing', 'false');
        - sql:
            dbms: mysql,mariadb
            sql: INSERT INTO setting (`key`, value) VALUES ('enable-public-sharing', 'false');
        - sql:
            dbms: h2
            sql: INSERT INTO setting ("KEY", "VALUE") VALUES ('enable-public-sharing', 'false');
      rollback: # not needed

  - changeSet:
      id: v49.2024-03-26T10:23:12
      author: adam-james
      comment: Add pulse_card.format_rows
      changes:
        - addColumn:
            tableName: pulse_card
            columns:
              - column:
                  name: format_rows
                  type: ${boolean.type}
                  defaultValue: true
                  remarks: Whether or not to apply formatting to the rows of the export

  - changeSet:
      id: v49.2024-04-09T10:00:00
      author: qnkhuat
      comment: Drop not null constraint on metabase_database.cache_field_values_schedule
      changes:
        - dropNotNullConstraint:
            tableName: metabase_database
            columnName: cache_field_values_schedule
            columnDataType: varchar(254)
      # nothing because it should always be like this
      rollback:

  - changeSet:
      id: v49.2024-04-09T10:00:01
      author: qnkhuat
      comment: Drop default value on metabase_database.cache_field_values_schedule
      changes:
        - dropDefaultValue:
            tableName: metabase_database
            columnName: cache_field_values_schedule
      # nothing because it should always be like this
      rollback:

  - changeSet:
      id: v49.2024-04-09T10:00:02
      author: qnkhuat
      comment: Add null as default value for metabase_database.cache_field_values_schedule
      changes:
        - addDefaultValue:
            defaultValue: "null"
            tableName: metabase_database
            columnName: cache_field_values_schedule
      # nothing because it should always be like this
      rollback:

  - changeSet:
      id: v49.2024-04-09T10:00:03
      author: qnkhuat
      comment: This clears the schedule for caching field values for databases with period scanning disabled.
      changes:
        - customChange:
            class: "metabase.db.custom_migrations.DeleteScanFieldValuesTriggerForDBThatTurnItOff"

  - changeSet:
      id: v49.2024-05-07T10:00:00
      author: qnkhuat
      comment: Set revision.most_recent = true to latest revision and false to others. A redo of v48.00-008 for mysql
      preConditions:
        - onFail: MARK_RAN
        - dbms:
            type: mysql,mariadb
      changes:
        - sql:
            dbms: mysql,mariadb
            sql: >-
              UPDATE revision AS r
              JOIN (
                  SELECT inner_revision.id,
                        ROW_NUMBER() OVER (PARTITION BY inner_revision.model, inner_revision.model_id ORDER BY inner_revision.timestamp DESC, inner_revision.id DESC) AS row_num
                    FROM revision AS inner_revision
                    JOIN (
                          SELECT model, model_id
                          FROM revision
                          WHERE most_recent = true
                          GROUP BY model, model_id
                          HAVING count(*) > 1
                        ) AS infected_revision ON inner_revision.model = infected_revision.model AND inner_revision.model_id = infected_revision.model_id
              ) AS n ON r.id = n.id
              SET r.most_recent = (n.row_num = 1);
      rollback: # nothing

  - changeSet:
      id: v49.2024-05-20T19:10:34
      author: johnswanson
      comment: >-
        Modify type of report_card.collection_preview to ${boolean.type} on mysql,mariadb
      dbms: mysql,mariadb
      changes:
        - modifyDataType:
            tableName: report_card
            columnName: collection_preview
            newDataType: ${boolean.type}
      rollback:
        - modifyDataType:
            tableName: report_card
            columnName: collection_preview
            newDataType: boolean
            defaultValueBoolean: true
      preConditions:
        - onFail: MARK_RAN
        - dbms:
            type: mysql,mariadb

  - changeSet:
      id: v49.2024-05-20T20:37:55
      author: johnswanson
      comment: Add NOT NULL constraint to report_card.collection_preview
      changes:
        - addNotNullConstraint:
            columnDataType: ${boolean.type}
            tableName: report_card
            columnName: collection_preview
            defaultNullValue: true
      preConditions:
        - onFail: MARK_RAN
        - dbms:
            type: mysql,mariadb
  - changeSet:
      id: v49.2024-05-20T20:38:34
      author: johnswanson
      comment: Add default value to report_card.collection_preview
      changes:
        - addDefaultValue:
            defaultValueBoolean: true
            tableName: report_card
            columnName: collection_preview
      preConditions:
        - onFail: MARK_RAN
        - dbms:
            type: mysql,mariadb

  - changeSet:
      id: v49.2024-05-29T09:26:20
      author: johnswanson
      comment: >-
        Modify type of report_card.dataset to ${boolean.type} on mysql,mariadb
      dbms: mysql,mariadb
      changes:
        - modifyDataType:
            tableName: report_card
            columnName: dataset
            newDataType: ${boolean.type}
      rollback:
        - modifyDataType:
            tableName: report_card
            columnName: dataset
            newDataType: boolean
            defaultValueBoolean: false
      preConditions:
        - onFail: MARK_RAN
        - dbms:
            type: mysql,mariadb

  - changeSet:
      id: v49.2024-05-29T09:27:15
      author: johnswanson
      dbms: mysql,mariadb
      comment: Add NOT NULL constraint to report_card.dataset
      changes:
        - addNotNullConstraint:
            columnDataType: ${boolean.type}
            tableName: report_card
            columnName: dataset
            defaultNullValue: false
      preConditions:
        - onFail: MARK_RAN
        - dbms:
            type: mysql,mariadb

  - changeSet:
      id: v49.2024-05-29T09:28:25
      author: johnswanson
      dbms: mysql,mariadb
      comment: Add default value to report_card.dataset
      changes:
        - addDefaultValue:
            defaultValueBoolean: false
            tableName: report_card
            columnName: dataset
      preConditions:
        - onFail: MARK_RAN
        - dbms:
            type: mysql,mariadb

  - changeSet:
      id: v49.2024-06-05T09:01:01
      author: johnswanson
      comment: >-
        Modify type of core_user.is_datasetnewb to ${boolean.type} on mysql,mariadb
      dbms: mysql,mariadb
      changes:
        - modifyDataType:
            tableName: core_user
            columnName: is_datasetnewb
            newDataType: ${boolean.type}
      rollback:
        - modifyDataType:
            tableName: core_user
            columnName: is_datasetnewb
            newDataType: boolean
            defaultValueBoolean: true
      preConditions:
        - onFail: MARK_RAN
        - dbms:
            type: mysql,mariadb

  - changeSet:
      id: v49.2024-06-05T09:01:02
      author: johnswanson
      comment: >-
        Add NOT NULL constraint to core_user.is_datasetnewb on mysql,mariadb
      dbms: mysql,mariadb
      changes:
        - addNotNullConstraint:
            tableName: core_user
            columnName: is_datasetnewb
            columnDataType: ${boolean.type}
            defaultNullValue: true
      rollback:
        - dropNotNullConstraint:
            tableName: core_user
            columnName: is_datasetnewb
            columnDataType: boolean
      preConditions:
        - onFail: MARK_RAN
        - dbms:
            type: mysql,mariadb

  - changeSet:
      id: v49.2024-06-05T09:01:03
      author: johnswanson
      comment: >-
        Add default value to core_user.is_datasetnewb on mysql,mariadb
      changes:
        - addDefaultValue:
            tableName: core_user
            columnName: is_datasetnewb
            defaultValueBoolean: true
      dbms: mysql,mariadb
      preConditions:
        - onFail: MARK_RAN
        - dbms:
            type: mysql,mariadb

  - changeSet:
      id: v49.2024-06-05T09:02:01
      author: johnswanson
      comment: >-
        Modify type of metabase_field.database_required to ${boolean.type} on mysql,mariadb
      dbms: mysql,mariadb
      changes:
        - modifyDataType:
            tableName: metabase_field
            columnName: database_required
            newDataType: ${boolean.type}
      rollback:
        - modifyDataType:
            tableName: metabase_field
            columnName: database_required
            newDataType: boolean
            defaultValueBoolean: false
      preConditions:
        - onFail: MARK_RAN
        - dbms:
            type: mysql,mariadb

  - changeSet:
      id: v49.2024-06-05T09:02:02
      author: johnswanson
      comment: >-
        Add NOT NULL constraint to metabase_field.database_required on mysql,mariadb
      dbms: mysql,mariadb
      changes:
        - addNotNullConstraint:
            tableName: metabase_field
            columnName: database_required
            columnDataType: ${boolean.type}
            defaultNullValue: false
      rollback:
        - dropNotNullConstraint:
            tableName: metabase_field
            columnName: database_required
            columnDataType: boolean
      preConditions:
        - onFail: MARK_RAN
        - dbms:
            type: mysql,mariadb

  - changeSet:
      id: v49.2024-06-05T09:02:03
      author: johnswanson
      comment: >-
        Add default value to metabase_field.database_required on mysql,mariadb
      changes:
        - addDefaultValue:
            tableName: metabase_field
            columnName: database_required
            defaultValueBoolean: false
      dbms: mysql,mariadb
      preConditions:
        - onFail: MARK_RAN
        - dbms:
            type: mysql,mariadb

  - changeSet:
      id: v49.2024-06-05T09:03:01
      author: johnswanson
      comment: >-
        Modify type of metabase_fieldvalues.has_more_values to ${boolean.type} on mysql,mariadb
      dbms: mysql,mariadb
      changes:
        - modifyDataType:
            tableName: metabase_fieldvalues
            columnName: has_more_values
            newDataType: ${boolean.type}
      rollback:
        - modifyDataType:
            tableName: metabase_fieldvalues
            columnName: has_more_values
            newDataType: boolean
            defaultValueBoolean: false
      preConditions:
        - onFail: MARK_RAN
        - dbms:
            type: mysql,mariadb

  - changeSet:
      id: v49.2024-06-05T09:03:03
      author: johnswanson
      comment: >-
        Add default value to metabase_fieldvalues.has_more_values on mysql,mariadb
      changes:
        - addDefaultValue:
            tableName: metabase_fieldvalues
            columnName: has_more_values
            defaultValueBoolean: false
      dbms: mysql,mariadb
      preConditions:
        - onFail: MARK_RAN
        - dbms:
            type: mysql,mariadb

  - changeSet:
      id: v49.2024-06-05T09:04:01
      author: johnswanson
      comment: >-
        Modify type of permissions_group_membership.is_group_manager to ${boolean.type} on mysql,mariadb
      dbms: mysql,mariadb
      changes:
        - modifyDataType:
            tableName: permissions_group_membership
            columnName: is_group_manager
            newDataType: ${boolean.type}
      rollback:
        - modifyDataType:
            tableName: permissions_group_membership
            columnName: is_group_manager
            newDataType: boolean
            defaultValueBoolean: false
      preConditions:
        - onFail: MARK_RAN
        - dbms:
            type: mysql,mariadb

  - changeSet:
      id: v49.2024-06-05T09:04:02
      author: johnswanson
      comment: >-
        Add NOT NULL constraint to permissions_group_membership.is_group_manager on mysql,mariadb
      dbms: mysql,mariadb
      changes:
        - addNotNullConstraint:
            tableName: permissions_group_membership
            columnName: is_group_manager
            columnDataType: ${boolean.type}
            defaultNullValue: false
      rollback:
        - dropNotNullConstraint:
            tableName: permissions_group_membership
            columnName: is_group_manager
            columnDataType: boolean
      preConditions:
        - onFail: MARK_RAN
        - dbms:
            type: mysql,mariadb

  - changeSet:
      id: v49.2024-06-05T09:04:03
      author: johnswanson
      comment: >-
        Add default value to permissions_group_membership.is_group_manager on mysql,mariadb
      changes:
        - addDefaultValue:
            tableName: permissions_group_membership
            columnName: is_group_manager
            defaultValueBoolean: false
      dbms: mysql,mariadb
      preConditions:
        - onFail: MARK_RAN
        - dbms:
            type: mysql,mariadb

  - changeSet:
      id: v49.2024-06-05T09:05:01
      author: johnswanson
      comment: >-
        Modify type of persisted_info.active to ${boolean.type} on mysql,mariadb
      dbms: mysql,mariadb
      changes:
        - modifyDataType:
            tableName: persisted_info
            columnName: active
            newDataType: ${boolean.type}
      rollback:
        - modifyDataType:
            tableName: persisted_info
            columnName: active
            newDataType: boolean
            defaultValueBoolean: false
      preConditions:
        - onFail: MARK_RAN
        - dbms:
            type: mysql,mariadb

  - changeSet:
      id: v49.2024-06-05T09:05:02
      author: johnswanson
      comment: >-
        Add NOT NULL constraint to persisted_info.active on mysql,mariadb
      dbms: mysql,mariadb
      changes:
        - addNotNullConstraint:
            tableName: persisted_info
            columnName: active
            columnDataType: ${boolean.type}
            defaultNullValue: false
      rollback:
        - dropNotNullConstraint:
            tableName: persisted_info
            columnName: active
            columnDataType: boolean
      preConditions:
        - onFail: MARK_RAN
        - dbms:
            type: mysql,mariadb

  - changeSet:
      id: v49.2024-06-05T09:05:03
      author: johnswanson
      comment: >-
        Add default value to persisted_info.active on mysql,mariadb
      changes:
        - addDefaultValue:
            tableName: persisted_info
            columnName: active
            defaultValueBoolean: false
      dbms: mysql,mariadb
      preConditions:
        - onFail: MARK_RAN
        - dbms:
            type: mysql,mariadb

  - changeSet:
      id: v49.2024-06-05T09:06:01
      author: johnswanson
      comment: >-
        Modify type of report_card.dataset to ${boolean.type} on mysql,mariadb
      dbms: mysql,mariadb
      changes:
        - modifyDataType:
            tableName: report_card
            columnName: dataset
            newDataType: ${boolean.type}
      rollback:
        - modifyDataType:
            tableName: report_card
            columnName: dataset
            newDataType: boolean
            defaultValueBoolean: false
      preConditions:
        - onFail: MARK_RAN
        - dbms:
            type: mysql,mariadb

  - changeSet:
      id: v49.2024-06-05T09:06:02
      author: johnswanson
      comment: >-
        Add NOT NULL constraint to report_card.dataset on mysql,mariadb
      dbms: mysql,mariadb
      changes:
        - addNotNullConstraint:
            tableName: report_card
            columnName: dataset
            columnDataType: ${boolean.type}
            defaultNullValue: false
      rollback:
        - dropNotNullConstraint:
            tableName: report_card
            columnName: dataset
            columnDataType: boolean
      preConditions:
        - onFail: MARK_RAN
        - dbms:
            type: mysql,mariadb

  - changeSet:
      id: v49.2024-06-05T09:06:03
      author: johnswanson
      comment: >-
        Add default value to report_card.dataset on mysql,mariadb
      changes:
        - addDefaultValue:
            tableName: report_card
            columnName: dataset
            defaultValueBoolean: false
      dbms: mysql,mariadb
      preConditions:
        - onFail: MARK_RAN
        - dbms:
            type: mysql,mariadb

  - changeSet:
      id: v49.2024-06-05T09:07:01
      author: johnswanson
      comment: >-
        Modify type of timeline.archived to ${boolean.type} on mysql,mariadb
      dbms: mysql,mariadb
      changes:
        - modifyDataType:
            tableName: timeline
            columnName: archived
            newDataType: ${boolean.type}
      rollback:
        - modifyDataType:
            tableName: timeline
            columnName: archived
            newDataType: boolean
            defaultValueBoolean: false
      preConditions:
        - onFail: MARK_RAN
        - dbms:
            type: mysql,mariadb

  - changeSet:
      id: v49.2024-06-05T09:07:02
      author: johnswanson
      comment: >-
        Add NOT NULL constraint to timeline.archived on mysql,mariadb
      dbms: mysql,mariadb
      changes:
        - addNotNullConstraint:
            tableName: timeline
            columnName: archived
            columnDataType: ${boolean.type}
            defaultNullValue: false
      rollback:
        - dropNotNullConstraint:
            tableName: timeline
            columnName: archived
            columnDataType: boolean
      preConditions:
        - onFail: MARK_RAN
        - dbms:
            type: mysql,mariadb

  - changeSet:
      id: v49.2024-06-05T09:07:03
      author: johnswanson
      comment: >-
        Add default value to timeline.archived on mysql,mariadb
      changes:
        - addDefaultValue:
            tableName: timeline
            columnName: archived
            defaultValueBoolean: false
      dbms: mysql,mariadb
      preConditions:
        - onFail: MARK_RAN
        - dbms:
            type: mysql,mariadb

  - changeSet:
      id: v49.2024-06-05T09:08:01
      author: johnswanson
      comment: >-
        Modify type of timeline.default to ${boolean.type} on mysql,mariadb
      dbms: mysql,mariadb
      changes:
        - modifyDataType:
            tableName: timeline
            columnName: default
            newDataType: ${boolean.type}
      rollback:
        - modifyDataType:
            tableName: timeline
            columnName: default
            newDataType: boolean
            defaultValueBoolean: false
      preConditions:
        - onFail: MARK_RAN
        - dbms:
            type: mysql,mariadb

  - changeSet:
      id: v49.2024-06-05T09:08:02
      author: johnswanson
      comment: >-
        Add NOT NULL constraint to timeline.default on mysql,mariadb
      dbms: mysql,mariadb
      changes:
        - addNotNullConstraint:
            tableName: timeline
            columnName: default
            columnDataType: ${boolean.type}
            defaultNullValue: false
      rollback:
        - dropNotNullConstraint:
            tableName: timeline
            columnName: default
            columnDataType: boolean
      preConditions:
        - onFail: MARK_RAN
        - dbms:
            type: mysql,mariadb

  - changeSet:
      id: v49.2024-06-05T09:08:03
      author: johnswanson
      comment: >-
        Add default value to timeline.default on mysql,mariadb
      changes:
        - addDefaultValue:
            tableName: timeline
            columnName: default
            defaultValueBoolean: false
      dbms: mysql,mariadb
      preConditions:
        - onFail: MARK_RAN
        - dbms:
            type: mysql,mariadb

  - changeSet:
      id: v49.2024-06-05T09:09:01
      author: johnswanson
      comment: >-
        Modify type of timeline_event.archived to ${boolean.type} on mysql,mariadb
      dbms: mysql,mariadb
      changes:
        - modifyDataType:
            tableName: timeline_event
            columnName: archived
            newDataType: ${boolean.type}
      rollback:
        - modifyDataType:
            tableName: timeline_event
            columnName: archived
            newDataType: boolean
            defaultValueBoolean: false
      preConditions:
        - onFail: MARK_RAN
        - dbms:
            type: mysql,mariadb

  - changeSet:
      id: v49.2024-06-05T09:09:02
      author: johnswanson
      comment: >-
        Add NOT NULL constraint to timeline_event.archived on mysql,mariadb
      dbms: mysql,mariadb
      changes:
        - addNotNullConstraint:
            tableName: timeline_event
            columnName: archived
            columnDataType: ${boolean.type}
            defaultNullValue: false
      rollback:
        - dropNotNullConstraint:
            tableName: timeline_event
            columnName: archived
            columnDataType: boolean
      preConditions:
        - onFail: MARK_RAN
        - dbms:
            type: mysql,mariadb

  - changeSet:
      id: v49.2024-06-05T09:09:03
      author: johnswanson
      comment: >-
        Add default value to timeline_event.archived on mysql,mariadb
      changes:
        - addDefaultValue:
            tableName: timeline_event
            columnName: archived
            defaultValueBoolean: false
      dbms: mysql,mariadb
      preConditions:
        - onFail: MARK_RAN
        - dbms:
            type: mysql,mariadb

  - changeSet:
      id: v49.2024-06-05T09:10:01
      author: johnswanson
      comment: >-
        Modify type of timeline_event.time_matters to ${boolean.type} on mysql,mariadb
      dbms: mysql,mariadb
      changes:
        - modifyDataType:
            tableName: timeline_event
            columnName: time_matters
            newDataType: ${boolean.type}
      rollback:
        - modifyDataType:
            tableName: timeline_event
            columnName: time_matters
            newDataType: boolean
            defaultValueBoolean: NULL
      preConditions:
        - onFail: MARK_RAN
        - dbms:
            type: mysql,mariadb

  - changeSet:
      id: v49.2024-06-05T09:10:02
      author: johnswanson
      comment: >-
        Add NOT NULL constraint to timeline_event.time_matters on mysql,mariadb
      dbms: mysql,mariadb
      changes:
        - addNotNullConstraint:
            tableName: timeline_event
            columnName: time_matters
            columnDataType: ${boolean.type}
            defaultNullValue: false
      rollback:
        - dropNotNullConstraint:
            tableName: timeline_event
            columnName: time_matters
            columnDataType: boolean
      preConditions:
        - onFail: MARK_RAN
        - dbms:
            type: mysql,mariadb

  # The changesets from v49.2024-06-27T00:00:00 to v49.2024-06-27T00:00:08 prevent duplicate fields from being
  # created on MySQL and H2. See #44866 for details. Below is an index of the changesets:
  # - v49.2024-06-27T00:00:00: Make metabase_field.name use case-sensitive collation for MySQL
  # - v49.2024-06-27T00:00:01: Add metabase_field.is_defective_duplicate
  # - v49.2024-06-27T00:00:02: Populate metabase_field.is_defective_duplicate
  # - v49.2024-06-27T00:00:03: Drop fk_field_parent_ref_field_id constraint with ON DELETE CASCADE
  # - v49.2024-06-27T00:00:04: Add fk_field_parent_ref_field_id constraint with ON DELETE RESTRICT
  # - v49.2024-06-27T00:00:05: Remove idx_uniq_field_table_id_parent_id_name because it is redundant with idx_unique_field
  # - v49.2024-06-27T00:00:06: Remove the idx_uniq_field_table_id_parent_id_name_2col unique index because it blocks load-from-h2
  # - v49.2024-06-27T00:00:07: Add unique_field_helper column to metabase_field
  # - v49.2024-06-27T00:00:08: Add unique constraint on metabase_field's (name, table_id, unique_field_helper)

  # This is necessary to make unique indexes using metabase_field.name case-sensitive for MySQL.
  - changeSet:
      id: v49.2024-06-27T00:00:00
      author: calherries
      comment: Make metabase_field.name use case-sensitive collation for MySQL
      changes:
        - sql:
            dbms: mysql,mariadb
            sql: >-
              ALTER TABLE metabase_field MODIFY
              name VARCHAR(254)
              CHARACTER SET utf8mb4
              COLLATE utf8mb4_bin;
      rollback:
        - sql:
            dbms: mysql,mariadb
            sql: >-
              ALTER TABLE metabase_field MODIFY
              name VARCHAR(254)
              CHARACTER SET utf8mb4
              COLLATE utf8mb4_unicode_ci;

  # metabase_field.is_defective_duplicate is a new column that indicates whether a field is a defective duplicate field
  # that should never have been created under Postgres' `idx_uniq_field_table_id_parent_id_name_2col` constraint, but
  # was allowed to be created in MySQL or H2.
  - changeSet:
      id: v49.2024-06-27T00:00:01
      author: calherries
      comment: Add metabase_field.is_defective_duplicate
      changes:
        - addColumn:
            tableName: metabase_field
            columns:
              - column:
                  name: is_defective_duplicate
                  type: ${boolean.type}
                  remarks: "Indicates whether column is a defective duplicate field that should never have been created."
                  constraints:
                    nullable: false
                  defaultValue: false

  - changeSet:
      id: v49.2024-06-27T00:00:02
      author: calherries
      comment: Populate metabase_field.is_defective_duplicate
      changes:
        - sql:
            # idx_uniq_field_table_id_parent_id_name_2col would prevent defective duplicates with Postgres but it
            # can be removed by upgrading from 49 and downgrading again. We need to populate is_defective_duplicate
            # in that case.
            sql: >-
              UPDATE metabase_field mf
              SET is_defective_duplicate = TRUE
              WHERE mf.id IN (
                  SELECT id
                  FROM (
                      SELECT
                          mf.id,
                          ROW_NUMBER() OVER (
                              PARTITION BY mf.table_id, mf.name, mf.parent_id
                              ORDER BY
                                  CASE WHEN mf.active THEN 0 ELSE 1 END,
                                  CASE WHEN mf.nfc_path IS NULL THEN 0 ELSE 1 END,
                                  mf.created_at
                          ) AS rn
                      FROM metabase_field mf
                  ) x
                  WHERE x.rn > 1
              );
      rollback: # No rollback needed since is_defective_duplicate is introduced in 49

  # The next two changesets replace ON DELETE CASCADE with ON DELETE RESTRICT on fk_field_parent_ref_field_id.
  # We need to do this for MySQL because it doesn't support ON DELETE CASCADE in a stored generated column, and we
  # want to use parent_id in the unique_field_helper generated column. Cascading deletes are handled in the
  # application instead.
  - changeSet:
      id: v49.2024-06-27T00:00:03
      author: calherries
      comment: Drop fk_field_parent_ref_field_id constraint with ON DELETE CASCADE
      changes:
        - dropForeignKeyConstraint:
            baseTableName: metabase_field
            constraintName: fk_field_parent_ref_field_id
      rollback:
        - addForeignKeyConstraint:
            baseTableName: metabase_field
            baseColumnNames: parent_id
            referencedTableName: metabase_field
            referencedColumnNames: id
            constraintName: fk_field_parent_ref_field_id
            onDelete: CASCADE

  - changeSet:
      id: v49.2024-06-27T00:00:04
      author: calherries
      comment: Add fk_field_parent_ref_field_id constraint with ON DELETE RESTRICT
      changes:
        - addForeignKeyConstraint:
            baseTableName: metabase_field
            baseColumnNames: parent_id
            referencedTableName: metabase_field
            referencedColumnNames: id
            constraintName: fk_field_parent_ref_field_id
            onDelete: RESTRICT
      rollback:
        - dropForeignKeyConstraint:
            baseTableName: metabase_field
            constraintName: fk_field_parent_ref_field_id

  - changeSet:
      id: v49.2024-06-27T00:00:05
      author: calherries
      comment: Remove idx_uniq_field_table_id_parent_id_name because it is redundant with idx_unique_field
      preConditions:
        - onFail: MARK_RAN
        - or:
            - and:
                - dbms:
                    type: h2,postgresql
                - uniqueConstraintExists:
                    tableName: metabase_field
                    constraintName: idx_uniq_field_table_id_parent_id_name
            - and:
                - dbms:
                    type: mysql,mariadb
                - sqlCheck:
                    expectedResult: 1
                    sql: >-
                      SELECT EXISTS (
                        SELECT *
                        FROM information_schema.statistics
                        WHERE table_schema = DATABASE()
                          AND table_name = 'metabase_field'
                          AND index_name = 'idx_uniq_field_table_id_parent_id_name'
                      )
      changes:
        - dropUniqueConstraint:
            tableName: metabase_field
            constraintName: idx_uniq_field_table_id_parent_id_name
      rollback:
        - addUniqueConstraint:
            tableName: metabase_field
            columnNames: table_id, parent_id, name
            constraintName: idx_uniq_field_table_id_parent_id_name

  - changeSet:
      id: v49.2024-06-27T00:00:06
      author: calherries
      comment: Remove the idx_uniq_field_table_id_parent_id_name_2col unique index because it blocks load-from-h2
      changes:
        - sql:
            dbms: postgresql
            sql: DROP INDEX IF EXISTS idx_uniq_field_table_id_parent_id_name_2col;
      rollback: # We deliberately don't restore this constraint because otherwise it can block downgrading to 48 after load-from-h2

  # Previously we had two unique constraints on metabase_field's name, table_id, and parent_id columns.
  #
  # 1. `idx_uniq_field_table_id_parent_id_name` is a unique constraint on (name, table_id, parent_id)
  #    Since NULL <> NULL, it only applies to fields where parent_id IS NOT NULL.
  #    Worse, the constraint was not case-sensitive for MySQL.
  #
  # 2. `idx_uniq_field_table_id_parent_id_name_2col` is a Postgres-only unique constraint on
  #    `(name, table_id) WHERE parent_id IS NULL`. There was no equivalent constraint for H2 or MySQL because only
  #    Postgres supports partial indexes. The following changesets introduce an equivalent constraint for H2 and
  #    MySQL by adding a constraint that uses a generated column to handle NULL parent_id values.
  #
  # At the same time, we exclude fields where is_defective_duplicate=TRUE from the above constraints.
  #
  # The following two changesets add a new column `unique_field_helper` to `metabase_field` and a unique constraint
  # `idx_unique_field`.
  # The combination of `unique_field_helper` and `idx_unique_field` achieves two things:
  # 1. It enforces the conditional constraints:
  #   - if parent_id IS NULL, then (table_id, name) is unique. (like idx_uniq_field_table_id_parent_id_name_col2)
  #   - if parent_id IS NOT NULL, then (table_id, name, parent_id) is unique. (like idx_uniq_field_table_id_parent_id_name)
  # 2. It only enforces the constraints when is_defective_duplicate = FALSE

  - changeSet:
      id: v49.2024-06-27T00:00:07
      author: calherries
      comment: Add unique_field_helper column to metabase_field
      changes:
        - sql:
            dbms: postgresql
            sql: >-
              ALTER TABLE metabase_field ADD COLUMN unique_field_helper INTEGER GENERATED ALWAYS AS (
                CASE WHEN is_defective_duplicate = TRUE THEN NULL ELSE (CASE WHEN parent_id IS NULL THEN 0 ELSE parent_id END) END
              ) STORED;
        - sql:
            dbms: h2
            sql: >-
              ALTER TABLE metabase_field ADD COLUMN unique_field_helper INTEGER GENERATED ALWAYS AS (
                CASE WHEN is_defective_duplicate = TRUE THEN NULL ELSE (CASE WHEN parent_id IS NULL THEN 0 ELSE parent_id END) END
              );
        - sql:
            dbms: mysql,mariadb
            sql: >-
              ALTER TABLE metabase_field ADD COLUMN unique_field_helper INTEGER GENERATED ALWAYS AS (
                CASE WHEN is_defective_duplicate = TRUE THEN NULL ELSE (CASE WHEN parent_id IS NULL THEN 0 ELSE parent_id END) END
              ) STORED;
      rollback:
        - sql:
            dbms: postgresql,h2,mysql,mariadb
            sql: ALTER TABLE metabase_field DROP COLUMN unique_field_helper;

  - changeSet:
      id: v49.2024-06-27T00:00:08
      author: calherries
      comment: Add unique constraint on metabase_field's (name, table_id, unique_field_helper)
      changes:
        - addUniqueConstraint:
            tableName: metabase_field
            constraintName: idx_unique_field
            columnNames: name, table_id, unique_field_helper
      rollback:
        - dropUniqueConstraint:
            tableName: metabase_field
            constraintName: idx_unique_field

  - changeSet:
      id: v49.2024-06-27T00:00:09
      author: calherries
      comment: Set is_defective_duplicate=TRUE fields that shouldn't exist to have active=FALSE
      changes:
        - sql:
            sql: >-
              UPDATE metabase_field
              SET active = false
              WHERE is_defective_duplicate AND (nfc_path = concat('["', name, '"]') OR nfc_path IS NULL);
      rollback: # No rollback needed since this is backward compatible

  - changeSet:
      id: v49.2024-08-21T08:33:06
      author: johnswanson
      comment: Add permissions.perm_value
      preConditions:
        - onFail: MARK_RAN
        - not:
            - columnExists:
                tableName: permissions
                columnName: perm_value
      changes:
        - addColumn:
            columns:
              - column:
                  name: perm_value
                  type: varchar(64)
                  remarks: The value of the permission
                  constraints:
                    nullable: true
            tableName: permissions

  - changeSet:
      id: v49.2024-08-21T08:33:07
      author: johnswanson
      comment: Add permissions.perm_type
      preConditions:
        - onFail: MARK_RAN
        - not:
            - columnExists:
                tableName: permissions
                columnName: perm_type
      changes:
        - addColumn:
            columns:
              - column:
                  name: perm_type
                  type: varchar(64)
                  remarks: The type of the permission
                  constraints:
                    nullable: true
            tableName: permissions

  - changeSet:
      id: v49.2024-08-21T08:33:08
      author: johnswanson
      comment: Add permissions.collection_id
      preConditions:
        - onFail: MARK_RAN
        - not:
            - columnExists:
                tableName: permissions
                columnName: collection_id
      changes:
        - addColumn:
            tableName: permissions
            columns:
              - column:
                  name: collection_id
                  type: int
                  remarks: The linked collection, if applicable
                  constraints:
                    nullable: true

  # FK constraint is added separately because deleteCascade doesn't work in addColumn -- see #14321
  - changeSet:
      id: v49.2024-08-21T08:33:09
      author: johnswanson
      comment: Add `permissions.collection_id` foreign key constraint
      preConditions:
        - onFail: MARK_RAN
        - not:
            - foreignKeyConstraintExists:
                - foreignKeyName: fk_permissions_ref_collection_id
      changes:
        - addForeignKeyConstraint:
            baseTableName: permissions
            baseColumnNames: collection_id
            referencedTableName: collection
            referencedColumnNames: id
            constraintName: fk_permissions_ref_collection_id
            onDelete: CASCADE

  - changeSet:
      id: v49.2024-08-21T08:33:10
      author: johnswanson
      comment: Populate `perm_value`, `perm_type`, and `collection_id` on permissions
      rollback: # not needed.
      changes:
        - sqlFile:
            dbms: postgresql
            path: permissions/collection-access.sql
            relativeToChangelogFile: true
        - sqlFile:
            dbms: mysql,mariadb
            path: permissions/collection-access-mariadb.sql
            relativeToChangelogFile: true
        - sqlFile:
            dbms: h2
            path: permissions/collection-access-h2.sql
            relativeToChangelogFile: true

  - changeSet:
      id: v49.2024-08-21T08:33:11
      author: johnswanson
      comment: Create index on `permissions.collection_id`
      rollback: # deleted with the column
      preConditions:
        - onFail: MARK_RAN
        - not:
            - indexExists:
                tableName: permissions
                indexName: idx_permissions_collection_id
      changes:
        - createIndex:
            tableName: permissions
            columns:
              - column:
                  name: collection_id
            indexName: idx_permissions_collection_id


  - changeSet:
      id: v49.2024-08-21T08:33:12
      author: johnswanson
      comment: Index on `permissions.perm_type`
      rollback: # deleted with the column
      preConditions:
        - onFail: MARK_RAN
        - not:
            - indexExists:
                tableName: permissions
                indexName: idx_permissions_perm_type
      changes:
        - createIndex:
            tableName: permissions
            columns:
              - column:
                  name: perm_type
            indexName: idx_permissions_perm_type

  - changeSet:
      id: v49.2024-08-21T08:33:13
      author: johnswanson
      comment: Index on `permissions.perm_value`
      rollback: # deleted with the column
      preConditions:
        - onFail: MARK_RAN
        - not:
            - indexExists:
                tableName: permissions
                indexName: idx_permissions_perm_value
      changes:
        - createIndex:
            tableName: permissions
            columns:
              - column:
                  name: perm_value
            indexName: idx_permissions_perm_value

  - changeSet:
      id: v50.2024-01-04T13:52:51
      author: noahmoss
      comment: Data permissions table
      changes:
        - createTable:
            tableName: data_permissions
            remarks: A table to store database and table permissions
            columns:
              - column:
                  remarks: The ID of the permission
                  name: id
                  type: int
                  autoIncrement: true
                  constraints:
                    primaryKey: true
                    nullable: false
              - column:
                  remarks: The ID of the associated permission group
                  name: group_id
                  type: int
                  constraints:
                    nullable: false
                    referencedTableName: permissions_group
                    referencedColumnNames: id
                    foreignKeyName: fk_data_permissions_ref_permissions_group
                    deleteCascade: true
              - column:
                  remarks: The type of the permission (e.g. "data", "collection", "download"...)
                  name: perm_type
                  type: varchar(64)
                  constraints:
                    nullable: false
              - column:
                  remarks: A database ID, for DB and table-level permissions
                  name: db_id
                  type: int
                  constraints:
                    nullable: false
                    referencedTableName: metabase_database
                    referencedColumnNames: id
                    foreignKeyName: fk_data_permissions_ref_db_id
                    deleteCascade: true
              - column:
                  remarks: A schema name, for table-level permissions
                  name: schema_name
                  type: varchar(254)
                  constraints:
                    nullable: true
              - column:
                  remarks: A table ID
                  name: table_id
                  type: int
                  constraints:
                    nullable: true
                    referencedTableName: metabase_table
                    referencedColumnNames: id
                    foreignKeyName: fk_data_permissions_ref_table_id
                    deleteCascade: true
              - column:
                  remarks: The value this permission is set to.
                  name: perm_value
                  type: varchar(64)
                  constraints:
                    nullable: false

  - changeSet:
      id: v50.2024-01-09T13:52:21
      author: noahmoss
      comment: Index on data_permissions.table_id
      rollback: # not necessary, will be removed with the table
      changes:
        - createIndex:
            tableName: data_permissions
            columns:
              - column:
                  name: table_id
            indexName: idx_data_permissions_table_id

  - changeSet:
      id: v50.2024-01-09T13:53:50
      author: noahmoss
      comment: Index on data_permissions.db_id
      rollback: # not necessary, will be removed with the table
      changes:
        - createIndex:
            tableName: data_permissions
            columns:
              - column:
                  name: db_id
            indexName: idx_data_permissions_db_id

  - changeSet:
      id: v50.2024-01-09T13:53:54
      author: noahmoss
      comment: Index on data_permissions.group_id
      rollback: # not necessary, will be removed with the table
      changes:
        - createIndex:
            tableName: data_permissions
            columns:
              - column:
                  name: group_id
            indexName: idx_data_permissions_group_id

  - changeSet:
      id: v50.2024-01-10T03:27:20
      author: noahmoss
      comment: Analyze permissions table in preparation for subsequent migrations
      validCheckSum: ANY
      runInTransaction: false
      changes:
        - sql:
            sql: ANALYZE permissions;
            dbms: postgresql
        - sql:
            sql: ANALYZE TABLE permissions;
            dbms: mysql,mariadb
      rollback: # not needed

  - changeSet:
      id: v50.2024-01-10T03:27:29
      author: noahmoss
      comment: Drop foreign key constraint on sandboxes.permissions_id
      changes:
        - dropForeignKeyConstraint:
            baseTableName: sandboxes
            constraintName: fk_sandboxes_ref_permissions
      rollback:
        - addForeignKeyConstraint:
            baseTableName: sandboxes
            baseColumnNames: permission_id
            referencedTableName: permissions
            referencedColumnNames: id
            constraintName: fk_sandboxes_ref_permissions
            onDelete: CASCADE

  - changeSet:
      id: v50.2024-01-10T03:27:30
      author: noahmoss
      comment: Migrate data-access permissions from `permissions` to `data_permissions`
      validCheckSum: ANY
      runInTransaction: false
      changes:
        - sqlFile:
            dbms: postgresql
            path: permissions/data_access.sql
            relativeToChangelogFile: true
        - sqlFile:
            dbms: h2
            path: permissions/h2_data_access.sql
            relativeToChangelogFile: true
        - sqlFile:
            dbms: mysql,mariadb
            path: permissions/mysql_data_access.sql
            relativeToChangelogFile: true
      rollback:
        - sqlFile:
            dbms: postgresql,h2
            path: permissions/rollback/data_access.sql
            relativeToChangelogFile: true
        - sqlFile:
            dbms: mysql,mariadb
            path: permissions/rollback/mysql_data_access.sql
            relativeToChangelogFile: true

  - changeSet:
      id: v50.2024-01-10T03:27:31
      author: noahmoss
      comment: Migrate native-query-editing permissions from `permissions` to `data_permissions`
      changes:
        - sqlFile:
            path: permissions/native_query_editing.sql
            relativeToChangelogFile: true
      rollback:
        - sqlFile:
            path: permissions/rollback/native_query_editing.sql
            relativeToChangelogFile: true

  - changeSet:
      id: v50.2024-01-10T03:27:32
      author: noahmoss
      comment: Migrate download-results permissions from `permissions` to `data_permissions`
      validCheckSum: ANY
      runInTransaction: false
      changes:
        - sqlFile:
            dbms: postgresql
            path: permissions/download_results.sql
            relativeToChangelogFile: true
        - sqlFile:
            dbms: h2
            path: permissions/h2_download_results.sql
            relativeToChangelogFile: true
        - sqlFile:
            dbms: mysql,mariadb
            path: permissions/mysql_download_results.sql
            relativeToChangelogFile: true
      rollback:
        - sqlFile:
            dbms: postgresql,h2
            path: permissions/rollback/download_results.sql
            relativeToChangelogFile: true
        - sqlFile:
            dbms: mysql,mariadb
            path: permissions/rollback/mysql_download_results.sql
            relativeToChangelogFile: true

  - changeSet:
      id: v50.2024-01-10T03:27:33
      author: noahmoss
      comment: Migrate manage-data-metadata permissions from `permissions` to `data_permissions`
      validCheckSum: ANY
      runInTransaction: false
      changes:
        - sqlFile:
            dbms: postgresql
            path: permissions/manage_table_metadata.sql
            relativeToChangelogFile: true
        - sqlFile:
            dbms: h2
            path: permissions/h2_manage_table_metadata.sql
            relativeToChangelogFile: true
        - sqlFile:
            dbms: mysql,mariadb
            path: permissions/mysql_manage_table_metadata.sql
            relativeToChangelogFile: true
      rollback:
        - sqlFile:
            dbms: postgresql,h2
            path: permissions/rollback/manage_table_metadata.sql
            relativeToChangelogFile: true
        - sqlFile:
            dbms: mysql,mariadb
            path: permissions/rollback/mysql_manage_table_metadata.sql
            relativeToChangelogFile: true

  - changeSet:
      id: v50.2024-01-10T03:27:34
      author: noahmoss
      comment: Migrate manage-database permissions from `permissions` to `data_permissions`
      changes:
        - sqlFile:
            path: permissions/manage_database.sql
            relativeToChangelogFile: true
      rollback:
        - sqlFile:
            path: permissions/rollback/manage_database.sql
            relativeToChangelogFile: true

  - changeSet:
      id: v50.2024-02-19T21:32:04
      author: noahmoss
      comment: Clear data permission paths
      changes:
        - sql: >-
            DELETE FROM permissions WHERE object LIKE '%/db/%';
      rollback: # not needed; handled by the permission migrations above

  - changeSet:
      id: v50.2024-02-20T19:21:04
      author: camsaul
      comment: Drop v1 version of v_content view since it references report_card.dataset which we are dropping in next migration
      changes:
        - sql:
            sql: >
              DROP VIEW IF EXISTS v_content;
      rollback:
        - sqlFile:
            dbms: postgresql
            path: instance_analytics_views/content/v1/postgres-content.sql
            relativeToChangelogFile: true
        - sqlFile:
            dbms: mysql,mariadb
            path: instance_analytics_views/content/v1/mysql-content.sql
            relativeToChangelogFile: true
        - sqlFile:
            dbms: h2
            path: instance_analytics_views/content/v1/h2-content.sql
            relativeToChangelogFile: true

  - changeSet:
      id: v50.2024-02-20T19:25:40
      author: camsaul
      comment: Remove report_card.dataset (indicated whether Card was a Model; migrated to report_card.type in 49)
      changes:
        - dropColumn:
            tableName: report_card
            columnName: dataset
      rollback:
        - addColumn:
            tableName: report_card
            columns:
              - column:
                  name: dataset
                  type: boolean
                  remarks: "Indicate whether question is a model"
                  constraints:
                    nullable: false
                  defaultValue: false
        - sql:
            sql: >-
              UPDATE report_card
              SET dataset = true
              WHERE type = 'model';

  - changeSet:
      id: v50.2024-02-20T19:26:38
      author: camsaul
      comment: Add new v2 version of v_content view which uses report_card.type instead of report_card.dataset (removed in previous migration)
      changes:
        - sqlFile:
            dbms: postgresql
            path: instance_analytics_views/content/v2/postgres-content.sql
            relativeToChangelogFile: true
        - sqlFile:
            dbms: mysql,mariadb
            path: instance_analytics_views/content/v2/mysql-content.sql
            relativeToChangelogFile: true
        - sqlFile:
            dbms: h2
            path: instance_analytics_views/content/v2/h2-content.sql
            relativeToChangelogFile: true
      rollback:
        - sql:
            sql: >-
              DROP VIEW IF EXISTS v_content;

  - changeSet:
      id: v50.2024-02-26T22:15:52
      author: noahmoss
      comment: Add index on data_permissions(group_id, db_id, perm_value)
      preConditions:
        - onFail: MARK_RAN
        - not:
            - indexExists:
                tableName: data_permissions
                indexName: idx_data_permissions_group_id_db_id_perm_value
      changes:
        - createIndex:
            tableName: data_permissions
            indexName: idx_data_permissions_group_id_db_id_perm_value
            columns:
              - column:
                  name: group_id
              - column:
                  name: db_id
              - column:
                  name: perm_value
      rollback: # not needed

  - changeSet:
      id: v50.2024-02-26T22:15:53
      author: noahmoss
      comment: Add index on data_permissions(group_id, db_id, table_id, perm_value)
      preConditions:
        - onFail: MARK_RAN
        - not:
            - indexExists:
                tableName: data_permissions
                indexName: idx_data_permissions_group_id_db_id_table_id_perm_value
      changes:
        - createIndex:
            tableName: data_permissions
            indexName: idx_data_permissions_group_id_db_id_table_id_perm_value
            columns:
              - column:
                  name: group_id
              - column:
                  name: db_id
              - column:
                  name: table_id
              - column:
                  name: perm_value
      rollback: # not needed

  - changeSet:
      id: v50.2024-02-26T22:15:54
      author: noahmoss
      comment: New `view-data` permission
      validCheckSum: ANY
      changes:
        - sqlFile:
            dbms: postgresql,h2
            path: permissions/view_data.sql
            relativeToChangelogFile: true
        - sqlFile:
            dbms: mysql,mariadb
            path: permissions/mysql_view_data.sql
            relativeToChangelogFile: true
      rollback:
        - sqlFile:
            path: permissions/rollback/view_data.sql
            relativeToChangelogFile: true

  - changeSet:
      id: v50.2024-02-26T22:15:55
      author: noahmoss
      comment: New `create_queries` permission
      validCheckSum: 9:7c2bc517b6def4e3278394b0399c3d4b
      changes:
        - sqlFile:
            path: permissions/create_queries.sql
            relativeToChangelogFile: true
      rollback:
        - sqlFile:
            path: permissions/rollback/create_queries.sql
            relativeToChangelogFile: true

  - changeSet:
      id: v50.2024-02-29T15:06:43
      author: tsmacdonald
      comment: Add the query_field join table
      changes:
        - createTable:
            tableName: query_field
            remarks: Fields used by a card's query
            columns:
              - column:
                  name: id
                  remarks: PK
                  type: int
                  autoIncrement: true
                  constraints:
                    primaryKey: true
                    nullable: false
              - column:
                  name: card_id
                  remarks: referenced card
                  type: int
                  constraints:
                    nullable: false
                    referencedTableName: report_card
                    referencedColumnNames: id
                    foreignKeyName: fk_query_field_card_id
                    deleteCascade: true
              - column:
                  name: field_id
                  remarks: referenced field
                  type: int
                  constraints:
                    nullable: false
                    referencedTableName: metabase_field
                    referencedColumnNames: id
                    foreignKeyName: fk_query_field_field_id
                    deleteCascade: true

  - changeSet:
      id: v50.2024-02-29T15:07:43
      author: tsmacdonald
      comment: Index query_field.card_id
      rollback: # not necessary, will be removed with the table
      changes:
        - createIndex:
            tableName: query_field
            columns:
              - column:
                  name: card_id
            indexName: idx_query_field_card_id

  - changeSet:
      id: v50.2024-02-29T15:08:43
      author: tsmacdonald
      comment: Index query_field.field_id
      rollback: # not necessary, will be removed with the table
      changes:
        - createIndex:
            tableName: query_field
            columns:
              - column:
                  name: field_id
            indexName: idx_query_field_field_id

  - changeSet:
      id: v50.2024-03-12T17:16:38
      author: noahmoss
      comment: Drops the `activity` table which is now unused
      changes:
        - dropTable:
            tableName: activity
      rollback:
        - createTable:
            tableName: activity
            columns:
              - column:
                  name: id
                  type: int
                  autoIncrement: true
                  constraints:
                    primaryKey: true
                    nullable: false
              - column:
                  name: topic
                  type: varchar(32)
                  constraints:
                    nullable: false
              - column:
                  name: timestamp
                  type: DATETIME
                  constraints:
                    nullable: false
              - column:
                  name: user_id
                  type: int
                  constraints:
                    nullable: true
                    referencedTableName: core_user
                    referencedColumnNames: id
                    foreignKeyName: fk_activity_ref_user_id
                    deferrable: false
                    initiallyDeferred: false
              - column:
                  name: model
                  type: varchar(16)
                  constraints:
                    nullable: true
              - column:
                  name: model_id
                  type: int
                  constraints:
                    nullable: true
              - column:
                  name: database_id
                  type: int
                  constraints:
                    nullable: true
              - column:
                  name: table_id
                  type: int
                  constraints:
                    nullable: true
              - column:
                  name: custom_id
                  type: varchar(48)
                  constraints:
                    nullable: true
              - column:
                  name: details
                  type: ${text.type}
                  constraints:
                    nullable: false
        - sql:
            dbms: mysql
            sql: >
              CREATE index idx_activity_entity_qualified_id ON activity (
                (
                  CASE
                    WHEN model = 'Dataset' THEN (concat('card_', model_id))
                    WHEN model_id IS NULL THEN NULL
                    ELSE (concat(lower(model), '_', model_id))
                  END
                )
              );

  - changeSet:
      id: v50.2024-03-18T16:00:00
      author: piranha
      comment: 'Effective caching #36847'
      changes:
        - createTable:
            tableName: cache_config
            remarks: Cache Configuration
            columns:
              - column:
                  name: id
                  remarks: Unique ID
                  type: int
                  autoIncrement: true
                  constraints:
                    primaryKey: true
                    nullable: false
              - column:
                  name: model
                  remarks: Name of an entity model
                  type: varchar(32)
                  constraints:
                    nullable: false
              - column:
                  name: model_id
                  remarks: ID of the said entity
                  type: int
                  constraints:
                    nullable: false
              - column:
                  name: created_at
                  remarks: Timestamp when the config was inserted
                  type: ${timestamp_type}
                  defaultValueComputed: current_timestamp
                  constraints:
                    nullable: false
              - column:
                  name: updated_at
                  remarks: Timestamp when the config was updated
                  type: ${timestamp_type}
                  defaultValueComputed: current_timestamp
                  constraints:
                    nullable: false
              - column:
                  name: strategy
                  remarks: caching strategy name
                  type: ${text.type}
                  constraints:
                    nullable: false
              - column:
                  name: config
                  remarks: caching strategy configuration
                  type: ${text.type}
                  constraints:
                    nullable: false
              - column:
                  name: state
                  remarks: state for strategies needing to keep some data between runs
                  type: ${text.type}
                  constraints:
                    nullable: true
              - column:
                  name: invalidated_at
                  remarks: indicates when a cache was invalidated last time for schedule-based strategies
                  type: ${timestamp_type}
                  constraints:
                    nullable: true
              - column:
                  name: next_run_at
                  remarks: keeps next time to run for schedule-based strategies
                  type: ${timestamp_type}
                  constraints:
                    nullable: true

  - changeSet:
      id: v50.2024-03-18T16:00:01
      author: piranha
      comment: 'Effective caching #36847'
      rollback: # will be removed with the table
      changes:
        - addUniqueConstraint:
            remarks: Unique config for cache_config (model, model_id)
            tableName: cache_config
            constraintName: idx_cache_config_unique_model
            columnNames: model, model_id

  - changeSet:
      id: v50.2024-03-21T17:41:00
      author: qnkhuat
      comment: Add metabase_table.estimated_row_count
      changes:
        - addColumn:
            tableName: metabase_table
            columns:
              - column:
                  name: estimated_row_count
                  type: bigint
                  remarks: The estimated row count

  - changeSet:
      id: v50.2024-03-22T00:38:28
      author: qnkhuat
      comment: Add field_usage table
      changes:
        - createTable:
            tableName: field_usage
            remarks: Used to store field usage during query execution
            columns:
              - column:
                  name: id
                  remarks: Unique ID
                  type: int
                  autoIncrement: true
                  constraints:
                    primaryKey: true
                    nullable: false
              - column:
                  name: field_id
                  remarks: ID of the field
                  type: int
                  constraints:
                    nullable: false
                    referencedTableName: metabase_field
                    referencedColumnNames: id
                    foreignKeyName: fk_field_usage_field_id_metabase_field_id
                    deleteCascade: true
              - column:
                  name: query_execution_id
                  remarks: referenced query execution
                  type: int
                  constraints:
                    nullable: false
                    referencedTableName: query_execution
                    referencedColumnNames: id
                    foreignKeyName: fk_field_usage_query_execution_id
                    deleteCascade: true
              - column:
                  name: used_in
                  remarks: which part of the query the field was used in
                  type: varchar(25)
                  constraints:
                    nullable: false
              - column:
                  name: filter_op
                  remarks: filter's operator that applied to the field
                  type: varchar(25)
                  constraints:
                    nullable: true
              - column:
                  name: aggregation_function
                  remarks: the aggregation function that field applied to
                  type: varchar(25)
                  constraints:
                    nullable: true
              - column:
                  name: breakout_temporal_unit
                  remarks: temporal unit options of the breakout
                  type: varchar(25)
                  constraints:
                    nullable: true
              - column:
                  name: breakout_binning_strategy
                  remarks: the strategy of breakout
                  type: varchar(25)
                  constraints:
                    nullable: true
              - column:
                  name: breakout_binning_num_bins
                  remarks: The numbin option of breakout
                  type: int
                  constraints:
                    nullable: true
              - column:
                  name: breakout_binning_bin_width
                  remarks: The numbin option of breakout
                  type: int
                  constraints:
                    nullable: true
              - column:
                  name: created_at
                  type: ${timestamp_type}
                  remarks: The time a field usage was recorded
                  defaultValueComputed: current_timestamp
                  constraints:
                    nullable: false

  - changeSet:
      id: v50.2024-03-22T00:39:28
      author: qnkhuat
      comment: Index field_usage.field_id
      rollback: # not necessary, will be removed with the table
      changes:
        - createIndex:
            tableName: field_usage
            indexName: idx_field_usage_field_id
            columns:
              column:
                name: field_id

  - changeSet:
      id: v50.2024-03-24T19:34:11
      author: noahmoss
      comment: Clean up deprecated view-data and native-query-editing permissions
      rollback: # handled by the rollbacks for `v50.2024-02-26T22:15:54` and `v50.2024-02-26T22:15:55`
      changes:
        - sql:
            sql: >
              DELETE FROM data_permissions where perm_type = 'perms/data-access' OR perm_type = 'perms/native-query-editing';

  - changeSet:
      id: v50.2024-03-25T14:53:00
      author: tsmacdonald
      comment: Add query_field.direct_reference
      changes:
        - addColumn:
            tableName: query_field
            columns:
              - column:
                  name: direct_reference
                  type: ${boolean.type}
                  remarks: "Is the Field referenced directly or via a wildcard"
                  constraints:
                    nullable: false
                  defaultValue: true

  - changeSet:
      id: v50.2024-03-28T16:30:35
      author: calherries
      comment: Create internal user
      changes:
        - customChange:
            class: "metabase.db.custom_migrations.CreateInternalUser"

  - changeSet:
      id: v50.2024-03-29T10:00:00
      author: piranha
      comment: 'Granular cache invalidation'
      changes:
        - addColumn:
            tableName: report_card
            columns:
              - column:
                  name: cache_invalidated_at
                  type: ${timestamp_type}
                  remarks: 'An invalidation time that can supersede cache_config.invalidated_at'
                  constraints:
                    nullable: true

  - changeSet:
      id: v50.2024-04-09T15:55:19
      author: calherries
      comment: Add collection.is_sample column
      changes:
        - addColumn:
            tableName: collection
            columns:
              - column:
                  name: is_sample
                  type: ${boolean.type}
                  remarks: "Is the collection part of the sample content?"
                  constraints:
                    nullable: false
                  defaultValue: false

  - changeSet:
      id: v50.2024-04-15T16:30:35
      author: qnkhuat
      comment: Add report_card.last_used_at
      changes:
        - addColumn:
            tableName: report_card
            columns:
              - column:
                  name: last_used_at
                  type: ${timestamp_type}
                  remarks: The timestamp of when the card is last used
                  constraints:
                    nullable: true

  - changeSet:
      id: v50.2024-04-19T17:04:04
      author: noahmoss
      comment: Clean up deprecated view-data and native-query-editing permissions (again)
      rollback: # handled by the rollbacks for `v50.2024-02-26T22:15:54` and `v50.2024-02-26T22:15:55`
      changes:
        - sql:
            sql: >
              DELETE FROM data_permissions where perm_type = 'perms/data-access' OR perm_type = 'perms/native-query-editing';

  - changeSet:
      id: v50.2024-04-25T01:04:05
      author: qnkhuat
      comment: Delete the old SendPulses job and trigger
      changes:
        - customChange:
            class: "metabase.db.custom_migrations.DeleteSendPulsesTask"

  - changeSet:
      id: v50.2024-04-25T01:04:06
      author: qnkhuat
      comment: Delete SendPulse Job on downgrade
      changes:
        - customChange:
            class: "metabase.db.custom_migrations.DeleteSendPulseTaskOnDowngrade"

  - changeSet:
      id: v50.2024-04-25T01:04:07
      author: qnkhuat
      comment: Delete InitSendPulseTriggers Job on downgrade
      changes:
        - customChange:
            class: "metabase.db.custom_migrations.DeleteInitSendPulseTriggersOnDowngrade"

  - changeSet:
      id: v50.2024-04-25T03:15:01
      author: noahmoss
      comment: Add entity_id to core_user
      changes:
        - addColumn:
            columns:
              - column:
                  remarks: NanoID tag for each user
                  name: entity_id
                  type: char(21)
                  constraints:
                    nullable: true
                    unique: true
            tableName: core_user

  - changeSet:
      id: v50.2024-04-25T03:15:02
      author: noahmoss
      comment: Add entity_id to permissions_group
      changes:
        - addColumn:
            columns:
              - column:
                  remarks: NanoID tag for each user
                  name: entity_id
                  type: char(21)
                  constraints:
                    nullable: true
                    unique: true
            tableName: permissions_group

  - changeSet:
      id: v50.2024-04-25T16:29:31
      author: calherries
      comment: Add report_card.view_count
      changes:
        - addColumn:
            columns:
              - column:
                  name: view_count
                  type: integer
                  defaultValueNumeric: 0
                  remarks: Keeps a running count of card views
                  constraints:
                    nullable: false
            tableName: report_card

  - changeSet:
      id: v50.2024-04-25T16:29:32
      author: calherries
      comment: Populate report_card.view_count
      changes:
        - sql:
            dbms: mysql,mariadb
            sql: >-
              UPDATE report_card c
              SET c.view_count = (
                  SELECT COUNT(*)
                  FROM view_log v
                  WHERE v.model = 'card'
                  AND v.model_id = c.id
              );
        - sql:
            dbms: postgresql,h2
            sql: >-
              UPDATE report_card c
              SET view_count = (
                  SELECT count(*)
                  FROM view_log v
                  WHERE v.model = 'card'
                  AND v.model_id = c.id
              );
      rollback: # nothing to do, since view_count didn't exist in v49

  - changeSet:
      id: v50.2024-04-25T16:29:33
      author: calherries
      comment: Add report_dashboard.view_count
      changes:
        - addColumn:
            columns:
              - column:
                  name: view_count
                  type: integer
                  defaultValueNumeric: 0
                  remarks: Keeps a running count of dashboard views
                  constraints:
                    nullable: false
            tableName: report_dashboard

  - changeSet:
      id: v50.2024-04-25T16:29:34
      author: calherries
      comment: Populate report_dashboard.view_count
      changes:
        - sql:
            dbms: mysql,mariadb
            sql: >-
              UPDATE report_dashboard c
              SET c.view_count = (
                  SELECT COUNT(*)
                  FROM view_log v
                  WHERE v.model = 'dashboard'
                  AND v.model_id = c.id
              );
        - sql:
            dbms: postgresql,h2
            sql: >-
              UPDATE report_dashboard c
              SET view_count = (
                  SELECT count(*)
                  FROM view_log v
                  WHERE v.model = 'dashboard'
                  AND v.model_id = c.id
              );
      rollback: # nothing to do, since view_count didn't exist in v49

  - changeSet:
      id: v50.2024-04-25T16:29:35
      author: calherries
      comment: Add metabase_table.view_count
      changes:
        - addColumn:
            columns:
              - column:
                  name: view_count
                  type: integer
                  defaultValueNumeric: 0
                  remarks: Keeps a running count of card views
                  constraints:
                    nullable: false
            tableName: metabase_table

  - changeSet:
      id: v50.2024-04-25T16:29:36
      author: calherries
      comment: Populate metabase_table.view_count
      changes:
        - sql:
            dbms: mysql,mariadb
            sql: >-
              UPDATE metabase_table t
              SET t.view_count = (
                  SELECT count(*)
                  FROM view_log v
                  WHERE v.model = 'table'
                  AND v.model_id = t.id
              );
        - sql:
            dbms: postgresql,h2
            sql: >-
              UPDATE metabase_table t
              SET view_count = (
                  SELECT count(*)
                  FROM view_log v
                  WHERE v.model = 'table'
                  AND v.model_id = t.id
              );
      rollback: # nothing to do, since view_count didn't exist in v49

  - changeSet:
      id: v50.2024-04-26T09:19:00
      author: adam-james
      comment: Added 0.50.0 - Per-user Dashboard Parameter values table
      changes:
        - createTable:
            tableName: user_parameter_value
            remarks: Table holding last set value of a parameter per user
            columns:
              - column:
                  name: id
                  type: int
                  autoIncrement: true
                  constraints:
                    primaryKey: true
                    nullable: false
              - column:
                  name: user_id
                  type: int
                  remarks: 'ID of the User who has set the parameter value'
                  constraints:
                    nullable: false
                    references: core_user(id)
                    foreignKeyName: fk_user_parameter_value_user_id
                    deleteCascade: true
              - column:
                  name: parameter_id
                  type: varchar(36)
                  remarks: "The parameter ID"
                  constraints:
                    nullable: false
              - column:
                  name: value
                  type: ${text.type}
                  remarks: Value of the parameter
                  constraints:
                    nullable: true

  - changeSet:
      id: v50.2024-04-26T09:25:00
      author: adam-james
      comment: Index user_parameter_value.user_id
      rollback: # not necessary, will be removed with the table
      changes:
        - createIndex:
            tableName: user_parameter_value
            indexName: idx_user_parameter_value_user_id
            columns:
              column:
                name: user_id

  - changeSet:
      id: v50.2024-04-30T23:57:23
      author: noahmoss
      comment: Add `scope` column to api_key to support SCIM authentication
      changes:
        - addColumn:
            columns:
              - column:
                  name: scope
                  type: varchar(64)
                  remarks: The scope of the API key, if applicable
                  constraints:
                    nullable: true
            tableName: api_key

  - changeSet:
      id: v50.2024-04-30T23:58:24
      author: noahmoss
      comment: Drop NOT NULL constraint on api_key.user_id to support SCIM-scoped API keys
      changes:
        - dropNotNullConstraint:
            tableName: api_key
            columnName: user_id
            columnDataType: integer
      rollback: # we can't reliably add back the constraint while downgrading

  - changeSet:
      id: v50.2024-05-08T09:00:00
      author: qnkhuat
      comment: Add task_history.status
      changes:
        - addColumn:
            tableName: task_history
            columns:
              - column:
                  name: status
                  type: varchar(21)
                  remarks: "the status of task history, could be started, failed, success, unknown"
                  constraints:
                    nullable: false
                  defaultValue: "unknown"

  - changeSet:
      id: v50.2024-05-08T09:00:01
      author: qnkhuat
      comment: Drop default value task_history.status
      changes:
        - dropDefaultValue:
            tableName: task_history
            columnName: status
      # the column will be dropped
      rollback:

  - changeSet:
      id: v50.2024-05-08T09:00:02
      author: qnkhuat
      comment: Add "started" as default value for task_history.status, now that backfill is done.
      changes:
        - addDefaultValue:
            defaultValue: "started"
            tableName: task_history
            columnName: status
      # the column will be dropped
      rollback:

  - changeSet:
      id: v50.2024-05-08T09:00:03
      author: qnkhuat
      comment: Drop not null constraint for task_history.ended_at
      changes:
        - dropNotNullConstraint:
            tableName: task_history
            columnDataType: ${timestamp_type}
            columnName: ended_at
      rollback: # we can't reliably add back the constraint while downgrading

  - changeSet:
      id: v50.2024-05-08T09:00:04
      author: qnkhuat
      comment: Drop not null constraint for task_history.duration
      changes:
        - dropNotNullConstraint:
            tableName: task_history
            columnDataType: int
            columnName: duration
      rollback: # we can't reliably add back the constraint while downgrading

  - changeSet:
      id: v50.2024-05-08T09:00:05
      author: qnkhuat
      comment: Drop default value task_history.ended_at
      changes:
        - dropDefaultValue:
            tableName: task_history
            columnName: ended_at
      rollback:
        - addDefaultValue:
            tableName: task_history
            columnName: ended_at
            defaultValueComputed: current_timestamp

  - changeSet:
      id: v50.2024-05-08T09:00:06
      author: qnkhuat
      comment: Add null as default value for task_history.ended_at
      changes:
        - addDefaultValue:
            defaultValue: "null"
            tableName: task_history
            columnName: ended_at
      # the migration above will add one
      rollback:

  - changeSet:
      id: v50.2024-05-13T16:00:00
      author: filipesilva
      comment: Create cloud migration
      changes:
        - createTable:
            tableName: cloud_migration
            remarks: Migrate to cloud directly from Metabase
            columns:
              - column:
                  name: id
                  remarks: Unique ID
                  type: int
                  autoIncrement: true
                  constraints:
                    primaryKey: true
                    nullable: false
              - column:
                  name: external_id
                  remarks: Matching ID in Cloud for this migration
                  type: ${text.type}
                  constraints:
                    nullable: false
              - column:
                  name: upload_url
                  remarks: URL where the backup will be uploaded to
                  type: ${text.type}
                  constraints:
                    nullable: false
              - column:
                  name: state
                  remarks: 'Current state of the migration: init, setup, dump, upload, done, error, cancelled'
                  type: varchar(32)
                  defaultValue: init
                  constraints:
                    nullable: false
              - column:
                  name: progress
                  remarks: Number between 0 to 100 representing progress as a percentage
                  type: int
                  defaultValue: 0
                  constraints:
                    nullable: false
              - column:
                  name: created_at
                  remarks: Timestamp when the config was inserted
                  type: ${timestamp_type}
                  constraints:
                    nullable: false
              - column:
                  name: updated_at
                  remarks: Timestamp when the config was updated
                  type: ${timestamp_type}
                  constraints:
                    nullable: false

  - changeSet:
      id: v50.2024-05-14T12:42:42
      author: johnswanson
      comment: Create the Trash collection
      changes:
        - sql:
            sql: >-
              INSERT INTO collection (name, slug, entity_id, type) VALUES ('Trash', 'trash', 'trashtrashtrashtrasht', 'trash');
              INSERT INTO permissions (object, group_id)
              SELECT CONCAT('/collection/', c.id, '/'), pg.id
              FROM collection c
              CROSS JOIN permissions_group pg
              WHERE c.type = 'trash' AND pg.name != 'Administrators';

      rollback:
        - sql:
            sql: >-
              DELETE
              FROM permissions
              WHERE permissions.object IN (
                SELECT CONCAT('/collection/', collection.id, '/') FROM collection WHERE collection.type = 'trash'
              );
              DELETE FROM collection WHERE type = 'trash';

  - changeSet:
      id: v50.2024-05-15T13:13:13
      author: adam-james
      comment: Fix visualization settings for stacked area/bar/combo displays
      changes:
        - customChange:
            class: "metabase.db.custom_migrations.MigrateStackedAreaBarComboDisplaySettings"

  - changeSet:
      id: v50.2024-05-17T19:54:23
      author: calherries
      comment: Add metabase_database.uploads_enabled column
      changes:
        - addColumn:
            tableName: metabase_database
            columns:
              - column:
                  name: uploads_enabled
                  type: ${boolean.type}
                  defaultValueBoolean: false
                  remarks: Whether uploads are enabled for this database
                  constraints:
                    nullable: false

  - changeSet:
      id: v50.2024-05-17T19:54:24
      author: calherries
      comment: Add metabase_database.uploads_schema_name column
      changes:
        - addColumn:
            tableName: metabase_database
            columns:
              - column:
                  name: uploads_schema_name
                  type: ${text.type}
                  remarks: The schema name for uploads

  - changeSet:
      id: v50.2024-05-17T19:54:25
      author: calherries
      comment: Add metabase_database.uploads_table_prefix column
      changes:
        - addColumn:
            tableName: metabase_database
            columns:
              - column:
                  name: uploads_table_prefix
                  type: ${text.type}
                  remarks: The prefix for upload table names

  - changeSet:
      id: v50.2024-05-17T19:54:26
      author: calherries
      comment: Update metabase_database.uploads_enabled value
      changes:
        - customChange:
            class: "metabase.db.custom_migrations.MigrateUploadsSettings"

  # This migration has been moved.
  - changeSet:
      id: v50.2024-05-27T15:55:22
      author: calherries
      comment: Create sample content
      changes:
        - customChange:
            class: "metabase.db.custom_migrations.CreateSampleContent"

  - changeSet:
      id: v50.2024-05-29T14:04:47
      author: johnswanson
      comment: Add `report_dashboard.archived_directly`
      changes:
        - addColumn:
            tableName: report_dashboard
            columns:
              - column:
                  name: archived_directly
                  type: ${boolean.type}
                  defaultValueBoolean: false
                  remarks: "Was this thing trashed directly"
                  constraints:
                    nullable: false

  - changeSet:
      id: v50.2024-05-29T14:04:53
      author: johnswanson
      comment: Add `report_card.archived_directly`
      changes:
        - addColumn:
            tableName: report_card
            columns:
              - column:
                  name: archived_directly
                  type: ${boolean.type}
                  remarks: "Was this thing trashed directly"
                  defaultValueBoolean: false
                  constraints:
                    nullable: false

  - changeSet:
      id: v50.2024-05-29T14:04:58
      author: johnswanson
      comment: Add `collection.archive_operation_id`
      changes:
        - addColumn:
            tableName: collection
            columns:
              - column:
                  name: archive_operation_id
                  type: char(36)
                  remarks: "The UUID of the trash operation. Each time you trash a collection subtree, you get a unique ID."
                  constraints:
                    nullable: true

  - changeSet:
      id: v50.2024-05-29T14:05:01
      author: johnswanson
      comment: Add `collection.archived_directly`
      changes:
        - addColumn:
            tableName: collection
            columns:
              - column:
                  name: archived_directly
                  type: ${boolean.type}
                  remarks: "Whether the item was trashed independently or as a subcollection"
                  constraints:
                    nullable: true

  - changeSet:
      id: v50.2024-05-29T14:05:03
      author: johnswanson
      comment: Populate `archived_directly` and `archive_operation_id` (Postgres)
      changes:
        - sqlFile:
            dbms: postgresql
            path: trash/postgres.sql
            relativeToChangelogFile: true
      rollback: # not needed, columns will be deleted

  - changeSet:
      id: v50.2024-05-29T18:42:13
      author: johnswanson
      comment: Populate `archived_directly` and `archive_operation_id` (H2)
      changes:
        - sqlFile:
            dbms: h2
            path: trash/h2.sql
            relativeToChangelogFile: true
      rollback: # not needed, columns will be deleted

  - changeSet:
      id: v50.2024-05-29T18:42:14
      author: johnswanson
      comment: Populate `archived_directly` and `archive_operation_id` (MySQL)
      validCheckSum: ANY
      changes:
        - sqlFile:
            dbms: mysql
            path: trash/mysql.sql
            relativeToChangelogFile: true
      rollback: # not needed, columns will be deleted

  - changeSet:
      id: v50.2024-05-29T18:42:15
      author: johnswanson
      comment: Populate `archived_directly` and `archive_operation_id` (MariaDB)
      changes:
        - sqlFile:
            dbms: mariadb
            path: trash/mariadb.sql
            relativeToChangelogFile: true
      rollback: # not needed, columns will be deleted

  - changeSet:
      id: v50.2024-05-30T16:04:20
      author: escherize
      comment: Add context to recent views table
      changes:
        - addColumn:
            tableName: recent_views
            columns:
              - column:
                  name: context
                  remarks: The contextual action that netted a recent view.
                  type: varchar(256)
                  defaultValue: "view"
                  constraints:
                    nullable: false
      preConditions:
        - onFail: MARK_RAN
        - not:
          - columnExists:
              tableName: recent_views
              columnName: context

  - changeSet:
      id: v50.2024-06-12T12:33:07
      author: piranha
      comment: 'Decrypt some settings so the next migration runs well'
      changes:
        - customChange:
            class: "metabase.db.custom_migrations.DecryptCacheSettings"
      rollback: # no rollback necessary, they'll be encrypted if you downgrade and touch them

  - changeSet:
      # this had id `v50.2024-04-12T12:33:09` before #44048
      id: v50.2024-06-12T12:33:08
      author: piranha
      comment: 'Copy old cache configurations to cache_config table'
      validCheckSum: ANY
      changes:
        - sqlFile:
            dbms: postgresql
            path: custom_sql/fill_cache_config.pg.sql
            relativeToChangelogFile: true
        - sqlFile:
            dbms: mysql,mariadb
            path: custom_sql/fill_cache_config.my.sql
            relativeToChangelogFile: true
        - sqlFile:
            dbms: h2
            path: custom_sql/fill_cache_config.h2.sql
            relativeToChangelogFile: true
      rollback: # no rollback necessary, we're not removing the columns yet

  - changeSet:
      id: v50.2024-06-12T12:33:09
      author: piranha
      comment: 'Fix root cache config for mysql if it is wrong'
      dbms: mysql,mariadb
      validCheckSum: ANY
      changes:
        - sqlFile:
            path: custom_sql/fill_cache_config_root_fix.my.sql
            relativeToChangelogFile: true
      rollback: # no rollback necessary here too

  - changeSet:
      id: v50.2024-06-20T13:21:30
      author: noahmoss
      comment: 'Drop permission_id column on sandboxes table to fix down migrations'
      changes:
        - dropColumn:
            tableName: sandboxes
            columnName: permission_id
      rollback:
        - addColumn:
            tableName: sandboxes
            columns:
              - column:
                  name: permission_id
                  type: int
                  remarks: 'The ID of the corresponding permissions path for this sandbox (deprecated)'
                  constraints:
                    nullable: true
                  defaultValue: null

  - changeSet:
      id: v50.2024-06-28T12:35:50
      author: piranha
      comment: 'Clean databasechangelog table of migration that was once deleted'
      changes:
        - sql: "DELETE FROM ${databasechangelog.name} WHERE id = 'v50.2024-04-12T12:33:09'"
      rollback: # nothing to do here

  - changeSet:
      id: v50.2024-07-02T16:48:21
      author: adam-james
      comment: Remove existing user_parameter_value entries as we want to add dashboard_id, and can't easily backfill
      rollback: # none, entries already removed and are non-critical to app functionality
      changes:
        - delete:
           tableName: user_parameter_value

  - changeSet:
      id: v50.2024-07-02T16:49:29
      author: adam-james
      comment: Add dashboard_id column to user_parameter_value to keep values unique per dashboard
      changes:
        - addColumn:
            columns:
              - column:
                  name: dashboard_id
                  type: int
                  remarks: The ID of the dashboard
            tableName: user_parameter_value

  - changeSet:
      id: v50.2024-07-02T16:55:42
      author: adam-james
      comment: Add fk constraint to user_parameter_value.dashboard_id
      changes:
        - addForeignKeyConstraint:
            baseTableName: user_parameter_value
            baseColumnNames: dashboard_id
            referencedTableName: report_dashboard
            referencedColumnNames: id
            constraintName: fk_user_parameter_value_dashboard_id
            nullable: false
            deleteCascade: true

  - changeSet:
      id: v50.2024-07-02T17:07:15
      author: adam-james
      comment: Index user_parameter_value.dashboard_id
      rollback: # not necessary, will be removed with the table
      changes:
        - createIndex:
            tableName: user_parameter_value
            indexName: idx_user_parameter_value_dashboard_id
            columns:
              column:
                name: dashboard_id

  # After this migration, last_used_at becomes the lowest timestamp after which we know that
  # the card has not been used. last_used_at will be used to determine if a report
  # card is stale and should be cleaned up if the card is imported with serialization.
  # Because we weren't collecting last_used_at before, we have to populate all existing cards
  # with the current timestamp to provide a "lower bound" after which the card has not been used.
  - changeSet:
      id: v50.2024-07-09T20:04:00
      author: calherries
      comment: Populate default value for report_card.last_used_at
      changes:
        - sql:
            sql: UPDATE report_card SET last_used_at = current_timestamp
      rollback: # nothing to do, since this is backwards compatible

  - changeSet:
      id: v50.2024-07-09T20:04:02
      author: calherries
      comment: Add not null constraint for report_card.last_used_at
      preConditions:
      changes:
        - addNotNullConstraint:
            tableName: report_card
            columnName: last_used_at
            columnDataType: ${timestamp_type}

  # addDefaultValue with defaultValueComputed doesn't work for MySQL/MariaDB so we have to do this the hard way.
  - changeSet:
      id: v50.2024-07-09T20:04:03
      author: calherries
      comment: Set default for report_card.last_used_at
      preConditions:
      changes:
        - sql:
            dbms: postgresql,h2
            sql: ALTER TABLE report_card ALTER COLUMN last_used_at SET DEFAULT CURRENT_TIMESTAMP;
        - sql:
            dbms: mysql,mariadb
            sql: >-
              ALTER TABLE report_card
              CHANGE last_used_at
              last_used_at timestamp(6) NOT NULL DEFAULT current_timestamp(6);
      rollback: # nothing to do, since this is backwards compatible

  - changeSet:
      id: v50.2024-08-08T20:04:03
      author: qnkhuat
      comment: Added 0.50.0 - Add index on user_parameter_value(user_id, parameter_id, dashboard_id)
      changes:
        - createIndex:
            tableName: user_parameter_value
            indexName: idx_user_parameter_value_user_id_dashboard_id_parameter_id
            columns:
              - column:
                  name: user_id
              - column:
                  name: dashboard_id
              - column:
                  name: parameter_id

  - changeSet:
      id: v50.2024-08-27T00:00:00
      author: devurandom
      comment: Add is_attached_dwh to metabase_database
      preConditions:
        - onFail: MARK_RAN
        - not:
            - columnExists:
                tableName: metabase_database
                columnName: is_attached_dwh
      changes:
        - addColumn:
            tableName: metabase_database
            columns:
              - column:
                  name: is_attached_dwh
                  type: ${boolean.type}
                  defaultValueBoolean: false
                  remarks: 'This is an attached data warehouse, do not serialize it and hide its details from the UI'
                  constraints:
                    nullable: false

  - changeSet:
      id: v51.2024-05-13T15:30:57
      author: metamben
      comment: Backup of dataset_query rewritten by the metrics v2 migration
      changes:
        - addColumn:
            tableName: report_card
            columns:
              - column:
                  name: dataset_query_metrics_v2_migration_backup
                  remarks: The copy of dataset_query before the metrics v2 migration
                  type: ${text.type}
      preConditions:

  - changeSet:
      id: v51.2024-05-13T16:00:00
      author: metamben
      comment: Migrate v1 metrics to v2 metrics
      changes:
        - customChange:
            class: "metabase.db.custom_migrations.MigrateMetricsToV2"

  - changeSet:
      id: v51.2024-06-07T12:37:36
      author: crisptrutski
      comment: Rename query_field.direct_reference to query_field.indirect_reference
      changes:
        - renameColumn:
            tableName: query_field
            columnDataType: ${boolean.type}
            oldColumnName: direct_reference
            newColumnName: explicit_reference

  - changeSet:
      id: v51.2024-06-12T18:53:02
      author: noahmoss
      comment: Drop incorrect index on login_history
      changes:
        - dropIndex:
            tableName: login_history
            indexName: idx_user_id_device_id
      rollback:
        - createIndex:
            tableName: login_history
            indexName: idx_user_id_device_id
            columns:
              - column:
                  name: session_id
              - column:
                  name: device_id
      preConditions:

  - changeSet:
      id: v51.2024-06-12T18:53:03
      author: noahmoss
      comment: Create index on login_history (user_id, device_id)
      changes:
        - createIndex:
            tableName: login_history
            indexName: idx_user_id_device_id
            columns:
              - column:
                  name: user_id
              - column:
                  name: device_id
      rollback:
        - dropIndex:
            tableName: login_history
            indexName: idx_user_id_device_id
      preConditions:

  - changeSet:
      id: v51.2024-07-08T10:00:00
      author: qnkhuat
      comment: Create channel table
      preConditions:
        - onFail: MARK_RAN
        - not:
            - tableExists:
                tableName: channel
      changes:
        - createTable:
            tableName: channel
            remarks: Channel configurations
            columns:
              - column:
                  name: id
                  remarks: Unique ID
                  type: int
                  autoIncrement: true
                  constraints:
                    primaryKey: true
                    nullable: false
              - column:
                  name: name
                  remarks: channel name
                  type: varchar(254)
                  constraints:
                    nullable: false
                    unique: true
              - column:
                  name: description
                  remarks: channel description
                  type: ${text.type}
                  constraints:
                    nullable: true
              - column:
                  name: type
                  remarks: Channel type
                  type: varchar(32)
                  constraints:
                    nullable: false
              - column:
                  name: details
                  remarks: Channel details, used to store authentication information or channel-specific settings
                  type: ${text.type}
                  constraints:
                    nullable: false
              - column:
                  name: active
                  type: ${boolean.type}
                  defaultValueBoolean: true
                  remarks: whether the channel is active
                  constraints:
                    nullable: false
              - column:
                  name: created_at
                  remarks: Timestamp when the channel was inserted
                  type: ${timestamp_type}
                  constraints:
                    nullable: false
              - column:
                  name: updated_at
                  remarks: Timestamp when the channel was updated
                  type: ${timestamp_type}
                  constraints:
                    nullable: false

  - changeSet:
      id: v51.2024-07-08T10:00:01
      author: qnkhuat
      comment: Create pulse_channel.channel_id
      preConditions:
        - onFail: MARK_RAN
        - not:
            - columnExists:
                tableName: pulse_channel
                columnName: channel_id
      changes:
        - addColumn:
            tableName: pulse_channel
            columns:
              - column:
                  name: channel_id
                  type: integer
                  remarks: The channel ID

  - changeSet:
      id: v51.2024-07-08T10:00:02
      author: qnkhuat
      comment: Add fk constraint to pulse_channel.channel_id
      preConditions:
        - onFail: MARK_RAN
        - not:
            - foreignKeyConstraintExists:
                foreignKeyName: fk_pulse_channel_channel_id
                foreignKeyTableName: pulse_channel

      changes:
        - addForeignKeyConstraint:
            baseTableName: pulse_channel
            baseColumnNames: channel_id
            referencedTableName: channel
            referencedColumnNames: id
            constraintName: fk_pulse_channel_channel_id
            nullable: true
            deleteCascade: true

  - changeSet:
      id: v51.2024-07-09T17:15:43
      author: tsmacdonald
      comment: Fix default boolean value for query_field.explicit_reference
      dbms: mysql,mariadb
      changes:
        - addDefaultValue:
            tableName: query_field
            columnName: explicit_reference
            defaultValueBoolean: true

  - changeSet:
      id: v51.2024-07-10T12:28:10
      author: johnswanson
      comment: Add `last_viewed_at` to dashboards
      preConditions:
        - onFail: MARK_RAN
        - not:
          - columnExists:
              tableName: report_dashboard
              columnName: last_viewed_at
      changes:
        - addColumn:
            tableName: report_dashboard
            columns:
              - column:
                  name: last_viewed_at
                  type: ${timestamp_type}
                  remarks: Timestamp of when this dashboard was last viewed
                  defaultValueComputed: current_timestamp
                  constraints:
                    nullable: false

  - changeSet:
      id: v51.2024-07-22T15:49:37
      author: escherize
      comment: Add embedding_client column to query_execution for metabase embedding SDK analytics
      preConditions:
        - onFail: MARK_RAN
        - not:
          - columnExists:
              tableName: query_execution
              columnName: embedding_client
      changes:
        - addColumn:
            tableName: query_execution
            columns:
              - column:
                  name: embedding_client
                  remarks: Used by the embedding team to track SDK usage
                  type: varchar(254)
                  constraints:
                    nullable: true

  - changeSet:
      id: v51.2024-07-22T15:49:38
      author: escherize
      comment: Add embedding_version column to query_execution for metabase embedding SDK analytics
      preConditions:
        - onFail: MARK_RAN
        - not:
          - columnExists:
              tableName: query_execution
              columnName: embedding_version
      changes:
        - addColumn:
            tableName: query_execution
            columns:
              - column:
                  name: embedding_version
                  remarks: Used by the embedding team to track SDK version usage
                  type: varchar(254)
                  constraints:
                    nullable: true

  - changeSet:
      id: v51.2024-07-22T15:49:39
      author: escherize
      comment: Add embedding_client column to view_log for metabase embedding SDK analytics
      preConditions:
        - onFail: MARK_RAN
        - not:
          - columnExists:
              tableName: view_log
              columnName: embedding_client
      changes:
        - addColumn:
            tableName: view_log
            columns:
              - column:
                  name: embedding_client
                  remarks: Used by the embedding team to track SDK usage
                  type: varchar(254)
                  constraints:
                    nullable: true

  - changeSet:
      id: v51.2024-07-22T15:49:40
      author: escherize
      comment: Add embedding_version column to view_log for metabase embedding SDK analytics
      preConditions:
        - onFail: MARK_RAN
        - not:
          - columnExists:
              tableName: view_log
              columnName: embedding_version
      changes:
        - addColumn:
            tableName: view_log
            columns:
              - column:
                  name: embedding_version
                  remarks: Used by the embedding team to track SDK version usage
                  type: varchar(254)
                  constraints:
                    nullable: true

  - changeSet:
      id: v51.2024-07-25T11:56:27
      author: crisptrutski
      comment: Wipe stale query fields, so we can add new non-nullable columns
      rollback: # none, entries will be recreated by sweeper
      changes:
        - delete:
            tableName: query_field
            remarks: remove stale analysis, so the new fields can be non-nullable

  - changeSet:
      id: v51.2024-07-25T11:57:27
      author: crisptrutski
      comment: Add `column` column to query fields
      preConditions:
        - not:
          - columnExists:
              tableName: query_field
              columnName: column
      changes:
        - addColumn:
            tableName: query_field
            columns:
              - column:
                  name: column
                  type: varchar(254) # matching metabase_field.name
                  remarks: name of the table or card being referenced
                  constraints:
                    nullable: false

  - changeSet:
      id: v51.2024-07-25T11:58:27
      author: crisptrutski
      comment: Add `table` column to query fields
      preConditions:
        - not:
          - columnExists:
              tableName: query_field
              columnName: table
      changes:
        - addColumn:
            tableName: query_field
            columns:
              - column:
                  name: table
                  type: varchar(254) # matching metabase_table.name
                  remarks: name of the table or card being referenced
                  constraints:
                    nullable: false

  - changeSet:
      id: v51.2024-07-25T12:02:21
      validCheckSum: ANY
      author: crisptrutski
      comment: Make `field_id` nullable on query fields
      rollback:
        - delete:
            tableName: query_field
            where: query_field.field_id is NULL
            remarks: remove stale analysis, so the fields can be non-nullable
      changes:
        - dropNotNullConstraint:
            tableName: query_field
            columnDataType: int
            columnName: field_id
            remarks: This value is null if the field does not exist, or is created within a model

  - changeSet:
      id: v51.2024-07-26T11:56:27
      author: crisptrutski
      comment: Add `table_id` column to query fields
      preConditions:
        - not:
          - columnExists:
              tableName: query_field
              columnName: table_id
      changes:
        - addColumn:
            tableName: query_field
            columns:
              - column:
                  name: table_id
                  type: int
                  remarks: track the table directly, in case the field does not exist
                  constraints:
                    nullable: true

  - changeSet:
      id: v51.2024-07-29T09:22:12
      author: crisptrutski
      comment: Add the query_analysis table
      preConditions:
        - onFail: MARK_RAN
        - not:
          - tableExists:
              tableName: query_analysis
      changes:
        - createTable:
            tableName: query_analysis
            remarks: Parent node for query analysis records
            columns:
              - column:
                  name: id
                  remarks: PK
                  type: int
                  autoIncrement: true
                  constraints:
                    primaryKey: true
                    nullable: false
              - column:
                  name: card_id
                  remarks: referenced card
                  type: int
                  constraints:
                    nullable: false
                    referencedTableName: report_card
                    referencedColumnNames: id
                    foreignKeyName: fk_query_analysis_card_id
                    deleteCascade: true
              - column:
                  remarks: The timestamp of when the analysis was created
                  name: created_at
                  type: ${timestamp_type}
                  defaultValueComputed: current_timestamp
                  constraints:
                    nullable: false
              - column:
                  remarks: The timestamp of when the analysis was updated
                  name: updated_at
                  type: ${timestamp_type}
                  defaultValueComputed: current_timestamp
                  constraints:
                    nullable: false

  - changeSet:
      id: v51.2024-07-29T09:23:12
      author: crisptrutski
      comment: Index query_analysis.card_id
      rollback: # not necessary, will be removed with the table
      preConditions: # linter made me add this
      changes:
        - createIndex:
            tableName: query_analysis
            indexName: idx_query_analysis_card_id
            columns:
              column:
                name: card_id

  - changeSet:
      id: v51.2024-07-29T09:24:13
      author: crisptrutski
      comment: Add the query_table join table
      preConditions:
        - onFail: MARK_RAN
        - not:
          - tableExists:
              tableName: query_table
      changes:
        - createTable:
            tableName: query_table
            remarks: Tables used by a card's query
            columns:
              - column:
                  name: id
                  remarks: PK
                  type: int
                  autoIncrement: true
                  constraints:
                    primaryKey: true
                    nullable: false
              - column:
                  name: card_id
                  remarks: referenced card
                  type: int
                  constraints:
                    nullable: false
                    referencedTableName: report_card
                    referencedColumnNames: id
                    foreignKeyName: fk_query_table_card_id
                    deleteCascade: true
              - column:
                  name: analysis_id
                  remarks: round of analysis
                  type: int
                  constraints:
                    nullable: false
                    referencedTableName: query_analysis
                    referencedColumnNames: id
                    foreignKeyName: fk_query_table_analysis_id
                    deleteCascade: true
              - column:
                  name: table_id
                  remarks: referenced field
                  type: int
                  constraints:
                    nullable: true
                    referencedTableName: metabase_table
                    referencedColumnNames: id
                    foreignKeyName: fk_query_table_table_id
                    deleteCascade: true
              - column:
                  name: schema
                  type: varchar(254) # matching metabase_table.schema
                  remarks: name of the schema of the table being referenced
                  constraints:
                    nullable: true
              - column:
                  name: table
                  type: varchar(254) # matching metabase_table.name
                  remarks: name of the table or card being referenced
                  constraints:
                    nullable: false

  - changeSet:
      id: v51.2024-07-29T09:25:13
      author: crisptrutski
      comment: Index query_table.card_id
      rollback: # not necessary, will be removed with the table
      preConditions: # linter made me add this
      changes:
        - createIndex:
            tableName: query_table
            indexName: idx_query_table_card_id
            columns:
              column:
                name: card_id

  - changeSet:
      id: v51.2024-07-29T09:25:14
      author: crisptrutski
      comment: Index query_table.analysis_id
      rollback: # not necessary, will be removed with the table
      preConditions: # linter made me add this
      changes:
        - createIndex:
            tableName: query_table
            indexName: idx_query_table_analysis_id
            columns:
              column:
                name: analysis_id

  - changeSet:
      id: v51.2024-07-29T09:25:15
      author: crisptrutski
      comment: Index query_table.table_id
      rollback: # not necessary, will be removed with the table
      preConditions: # linter made me add this
      changes:
        - createIndex:
            tableName: query_table
            indexName: idx_query_table_table_id
            columns:
              column:
                name: table_id

  - changeSet:
      id: v51.2024-07-29T10:03:27
      author: crisptrutski
      comment: Wipe stale query fields, so we can add new non-nullable columns
      rollback: # none, entries will be recreated by sweeper
      changes:
        - delete:
            tableName: query_field
            remarks: remove stale analysis, so the new fields can be non-nullable

  - changeSet:
      id: v51.2024-07-29T10:04:13
      author: crisptrutski
      comment: Put Query Fields under a parent Query Analysis record
      preConditions:
        - not:
          - columnExists:
              tableName: query_field
              columnName: analysis_id
      changes:
        - addColumn:
            tableName: query_field
            columns:
              - column:
                  name: analysis_id
                  remarks: round of analysis
                  type: int
                  constraints:
                    nullable: false
                    referencedTableName: query_analysis
                    referencedColumnNames: id
                    foreignKeyName: fk_query_field_analysis_id
                    deleteCascade: true
                    deleteCascadeForce: true # its safe as we have truncated the table
      rollback:
        - dropForeignKeyConstraint:
            baseTableName: query_field
            constraintName: fk_query_field_analysis_id
        - dropColumn:
            tableName: query_field
            columnName: analysis_id

  - changeSet:
      id: v51.2024-07-29T11:25:13
      author: crisptrutski
      comment: Index query_field.analysis_id
      rollback: # not necessary, will be removed with the table
      preConditions: # linter made me add this
      changes:
        - createIndex:
            tableName: query_field
            indexName: idx_query_field_analysis_id
            columns:
              column:
                name: analysis_id

  - changeSet:
      id: v51.2024-08-02T11:56:27
      author: crisptrutski
      comment: Add `schema` column to query fields
      preConditions:
        - not:
            - columnExists:
                tableName: query_field
                columnName: schema
      changes:
        - addColumn:
            tableName: query_field
            columns:
              - column:
                  name: schema
                  type: varchar(254) # matching metabase_table.schema
                  remarks: name of the schema of the table being referenced
                  constraints:
                    nullable: true

  - changeSet:
      id: v51.2024-08-02T12:02:21
      validCheckSum: ANY
      author: crisptrutski
      comment: Make `table` nullable on query fields
      rollback: # we don't need one, the column will be dropped
      changes:
        - dropNotNullConstraint:
            tableName: query_field
            columnDataType: varchar(254) # matching metabase_table.name
            columnName: table
            remarks: This value is null if the field does not exist, and macaw could not determine the table

  - changeSet:
      id: v51.2024-08-05T16:00:00
      author: metamben
      comment: Add source card reference to report_card to support metrics based models and questions
      preConditions:
        - not:
          - columnExists:
              tableName: report_card
              columnName: source_card_id
      changes:
        - addColumn:
            tableName: report_card
            columns:
              - column:
                  name: source_card_id
                  remarks: The ID of the model or question this card is based on
                  type: int

  - changeSet:
      id: v51.2024-08-05T16:00:01
      author: metamben
      comment: Add FK constraint to report_card.source_card_id
      preConditions:
      changes:
        - addForeignKeyConstraint:
            baseTableName: report_card
            baseColumnNames: source_card_id
            referencedTableName: report_card
            referencedColumnNames: id
            constraintName: fk_report_card_source_card_id_ref_report_card_id
            nullable: true
            deleteCascade: true

  - changeSet:
      id: v51.2024-08-05T16:00:02
      author: metamben
      comment: Index report_card.source_card_id
      rollback: # not necessary, will be removed with the table
      preConditions:
        - not:
            - indexExists:
                tableName: report_card
                indexName: idx_report_card_source_card_id
      changes:
        - createIndex:
            tableName: report_card
            indexName: idx_report_card_source_card_id
            columns:
              column:
                name: source_card_id


  - changeSet:
      id: v51.2024-08-07T10:00:00
      author: ranquild
      comment: Remove field refs from report_card.visualization_settings.column_settings
      changes:
        - customChange:
            class: "metabase.db.custom_migrations.MigrateLegacyColumnKeysInCardVizSettings"

  - changeSet:
      id: v51.2024-08-07T11:00:00
      author: ranquild
      comment: Remove field refs from report_dashboardcard.visualization_settings.column_settings
      changes:
        - customChange:
            class: "metabase.db.custom_migrations.MigrateLegacyColumnKeysInDashboardCardVizSettings"

  - changeSet:
      id: v51.2024-08-26T08:53:46
      author: crisptrutski
      comment: Add a status column to track the progress and outcome of query analysis
      preConditions:
        - not:
          - columnExists:
              tableName: query_analysis
              columnName: status
      changes:
        - addColumn:
            tableName: query_analysis
            columns:
              - column:
                  name: status
                  type: ${text.type}
                  remarks: running, failed, or completed

  - changeSet:
      id: v51.2024-09-03T16:54:18
      author: adam-james
      comment: Add pivot_results to pulse_card
      preConditions:
        - not:
            - columnExists:
                tableName: pulse_card
                columnName: pivot_results
      changes:
        - addColumn:
            tableName: pulse_card
            columns:
              - column:
                  name: pivot_results
                  type: ${boolean.type}
                  defaultValue: false
                  remarks: Whether or not to apply pivot processing to the rows of the export

  - changeSet:
      id: v51.2024-09-09T15:11:16
      author: johnswanson
      comment: add an index for `collection.type`
      preConditions:
        - onFail: MARK_RAN
        - not:
            - indexExists:
                tableName: collection
                indexName: idx_collection_type
      changes:
        - createIndex:
            tableName: collection
            columns:
              - column:
                  name: type
            indexName: idx_collection_type

  - changeSet:
      id: v51.2024-09-26T03:01:00
      author: escherize
      comment: iff enable-embedding is set, copy -> enable-embedding-interactive
      preConditions:
        - onFail: MARK_RAN
        - or:
            - and:
                - dbms:
                    type: postgresql
                - sqlCheck:
                    expectedResult: 1
                    sql: SELECT count(*) FROM setting WHERE key = 'enable-embedding';
            - and:
                - dbms:
                    type: mysql,mariadb
                - sqlCheck:
                    expectedResult: 1
                    sql: SELECT count(*) FROM setting WHERE `key` = 'enable-embedding';
            - and:
                - dbms:
                    type: h2
                - sqlCheck:
                    expectedResult: 1
                    sql: SELECT count(*) FROM setting WHERE "KEY" = 'enable-embedding';
      changes:
        - sql:
            dbms: postgresql
            sql: >-
              INSERT INTO setting (key, value)
              SELECT 'enable-embedding-interactive', value
              FROM setting
              WHERE key = 'enable-embedding';
        - sql:
            dbms: mysql,mariadb
            sql: >-
              INSERT INTO setting (`key`, `value`)
              SELECT 'enable-embedding-interactive', value
              FROM setting
              WHERE `key` = 'enable-embedding';
        - sql:
            dbms: h2
            sql: >-
              INSERT INTO setting ("KEY", "VALUE")
              SELECT 'enable-embedding-interactive', "VALUE"
              FROM setting
              WHERE "KEY" = 'enable-embedding';
      rollback: # not needed

  - changeSet:
      id: v51.2024-09-26T03:02:00
      author: escherize
      comment: iff enable-embedding is set, copy -> enable-embedding-static
      preConditions:
        - onFail: MARK_RAN
        - or:
            - and:
                - dbms:
                    type: postgresql
                - sqlCheck:
                    expectedResult: 1
                    sql: SELECT count(*) FROM setting WHERE key = 'enable-embedding';
            - and:
                - dbms:
                    type: mysql,mariadb
                - sqlCheck:
                    expectedResult: 1
                    sql: SELECT count(*) FROM setting WHERE `key` = 'enable-embedding';
            - and:
                - dbms:
                    type: h2
                - sqlCheck:
                    expectedResult: 1
                    sql: SELECT count(*) FROM setting WHERE "KEY" = 'enable-embedding';
      changes:
        - sql:
            dbms: postgresql
            sql: >-
              INSERT INTO setting (key, value)
              SELECT 'enable-embedding-static', value
              FROM setting
              WHERE key = 'enable-embedding';
        - sql:
            dbms: mysql,mariadb
            sql: >-
              INSERT INTO setting (`key`, `value`)
              SELECT 'enable-embedding-static', value
              FROM setting
              WHERE `key` = 'enable-embedding';
        - sql:
            dbms: h2
            sql: >-
              INSERT INTO setting ("KEY", "VALUE")
              SELECT 'enable-embedding-static', "VALUE"
              FROM setting
              WHERE "KEY" = 'enable-embedding';
      rollback: # not needed

  - changeSet:
      id: v51.2024-09-26T03:03:00
      author: escherize
      comment: iff enable-embedding is set, copy -> enable-embedding-sdk
      preConditions:
        - onFail: MARK_RAN
        - or:
            - and:
                - dbms:
                    type: postgresql
                - sqlCheck:
                    expectedResult: 1
                    sql: SELECT count(*) FROM setting WHERE key = 'enable-embedding';
            - and:
                - dbms:
                    type: mysql,mariadb
                - sqlCheck:
                    expectedResult: 1
                    sql: SELECT count(*) FROM setting WHERE `key` = 'enable-embedding';
            - and:
                - dbms:
                    type: h2
                - sqlCheck:
                    expectedResult: 1
                    sql: SELECT count(*) FROM setting WHERE "KEY" = 'enable-embedding';
      changes:
        - sql:
            dbms: postgresql
            sql: >-
              INSERT INTO setting (key, value)
              SELECT 'enable-embedding-sdk', value
              FROM setting
              WHERE key = 'enable-embedding';
        - sql:
            dbms: mysql,mariadb
            sql: >-
              INSERT INTO setting (`key`, `value`)
              SELECT 'enable-embedding-sdk', value
              FROM setting
              WHERE `key` = 'enable-embedding';
        - sql:
            dbms: h2
            sql: >-
              INSERT INTO setting ("KEY", "VALUE")
              SELECT 'enable-embedding-sdk', "VALUE"
              FROM setting
              WHERE "KEY" = 'enable-embedding';
      rollback: # not needed

  - changeSet:
      id: v51.2024-09-26T03:04:00
      author: escherize
      comment: iff embedding-app-origin is set, copy -> embedding-app-origins-interactive
      preConditions:
        - onFail: MARK_RAN
        - or:
            - and:
                - dbms:
                    type: postgresql
                - sqlCheck:
                    expectedResult: 1
                    sql: SELECT count(*) FROM setting WHERE key = 'embedding-app-origin';
            - and:
                - dbms:
                    type: mysql,mariadb
                - sqlCheck:
                    expectedResult: 1
                    sql: SELECT count(*) FROM setting WHERE `key` = 'embedding-app-origin';
            - and:
                - dbms:
                    type: h2
                - sqlCheck:
                    expectedResult: 1
                    sql: SELECT count(*) FROM setting WHERE "KEY" = 'embedding-app-origin';
      changes:
        - sql:
            dbms: postgresql
            sql: >-
              INSERT INTO setting (key, value)
              SELECT 'embedding-app-origins-interactive', value
              FROM setting
              WHERE key = 'embedding-app-origin';
        - sql:
            dbms: mysql,mariadb
            sql: >-
              INSERT INTO setting (`key`, `value`)
              SELECT 'embedding-app-origins-interactive', value
              FROM setting
              WHERE `key` = 'embedding-app-origin';
        - sql:
            dbms: h2
            sql: >-
              INSERT INTO setting ("KEY", "VALUE")
              SELECT 'embedding-app-origins-interactive', "VALUE"
              FROM setting
              WHERE "KEY" = 'embedding-app-origin';
      rollback: # not needed

  - changeSet:
      id: v51.2024-10-24T14:23:58
      author: noahmoss
      comment: Drop not null constraint on persisted_info.card_id
      changes:
        - dropNotNullConstraint:
            tableName: persisted_info
            columnName: card_id
            columnDataType: int
      rollback:
        - addNotNullConstraint:
            tableName: persisted_info
            columnName: card_id
            columnDataType: int

  - changeSet:
      id: v51.2024-10-24T14:24:59
      author: noahmoss
      comment: Drop foreign key constraint on persisted_info.card_id
      preConditions:
        - foreignKeyConstraintExists:
            foreignKeyName: fk_persisted_info_card_id
            foreignKeyTableName: persisted_info
      changes:
        - dropForeignKeyConstraint:
            constraintName: fk_persisted_info_card_id
            baseTableName: persisted_info
      rollback:
        - addForeignKeyConstraint:
            baseTableName: persisted_info
            baseColumnNames: card_id
            referencedTableName: report_card
            referencedColumnNames: id
            constraintName: fk_persisted_info_card_id
            onDelete: CASCADE

  - changeSet:
      id: v51.2024-10-24T14:25:01
      author: noahmoss
      comment: Re-add nullable foreign key constraint on persisted_info.card_id
      preConditions:
        - not:
            - foreignKeyConstraintExists:
              foreignKeyName: fk_persisted_info_card_id
              foreignKeyTableName: persisted_info
      changes:
        - addForeignKeyConstraint:
            baseTableName: persisted_info
            baseColumnNames: card_id
            referencedTableName: report_card
            referencedColumnNames: id
            constraintName: fk_persisted_info_card_id
            onDelete: SET NULL
      rollback:
        - dropForeignKeyConstraint:
            constraintName: fk_persisted_info_card_id
            baseTableName: persisted_info

  - changeSet:
      id: v52.2024-09-05T08:00:00
      author: qnkhuat
      comment: Create the notification table
      preConditions:
        - not:
          - tableExists:
              tableName: notification
      changes:
        - createTable:
            tableName: notification
            remarks: join table that connect notification subscriptions and notification handlers
            columns:
              - column:
                  name: id
                  type: int
                  autoIncrement: true
                  constraints:
                    primaryKey: true
                    nullable: false
              - column:
                  name: payload_type
                  remarks: the type of the payload
                  type: varchar(64)
                  constraints:
                    nullable: false
              - column:
                  name: active
                  remarks: whether the notification is active
                  type: ${boolean.type}
                  constraints:
                    nullable: false
                  defaultValueBoolean: true
              - column:
                  remarks: The timestamp of when the notification was created
                  name: created_at
                  type: ${timestamp_type}
                  constraints:
                    nullable: false
              - column:
                  name: updated_at
                  remarks: The timestamp of when the notification was updated
                  type: ${timestamp_type}
                  constraints:
                    nullable: false

  - changeSet:
      id: v52.2024-09-05T08:00:01
      author: qnkhuat
      comment: Create the notification_subscription table
      preConditions:
        - not:
          - tableExists:
              tableName: notification_subscription
      changes:
        - createTable:
            remarks: which type of trigger a notification is subscribed to
            tableName: notification_subscription
            columns:
              - column:
                  name: id
                  type: int
                  autoIncrement: true
                  constraints:
                    primaryKey: true
                    nullable: false
              - column:
                  name: notification_id
                  remarks: the notification that the subscription is connected to
                  type: int
                  constraints:
                    nullable: false
                    referencedTableName: notification
                    referencedColumnNames: id
                    foreignKeyName: fk_notification_subscription_notification_id
                    deleteCascade: true
              - column:
                  name: type
                  remarks: the type of the subscription
                  type: varchar(64)
                  constraints:
                    nullable: false
              - column:
                  name: event_name
                  remarks: the event name of subscriptions with type :notification-subscription/system-event
                  type: varchar(64)
                  constraints:
                    nullable: true
              - column:
                  name: created_at
                  remarks: The timestamp of when the subscription was created
                  type: ${timestamp_type}
                  constraints:
                    nullable: false

  - changeSet:
      id: v52.2024-09-05T08:00:02
      author: qnkhuat
      comment: index on notification_subscription.notification_id
      rollback: # no need, will be dropped with the table
      preConditions:
        - not:
            - indexExists:
                tableName: notification_subscription
                indexName: idx_notification_subscription_notification_id
      changes:
        - createIndex:
            tableName: notification_subscription
            columns:
              - column:
                  name: notification_id
            indexName: idx_notification_subscription_notification_id

  - changeSet:
      id: v52.2024-09-05T08:00:03
      author: qnkhuat
      comment: Create the channel_template table
      preConditions:
        - not:
          - tableExists:
              tableName: channel_template
      changes:
        - createTable:
            tableName: channel_template
            remarks: custom template for the channel
            columns:
              - column:
                  name: id
                  type: int
                  autoIncrement: true
                  constraints:
                    primaryKey: true
                    nullable: false
              - column:
                  name: name
                  type: varchar(64)
                  remarks: the name of the template
                  constraints:
                    nullable: false
              - column:
                  name: channel_type
                  type: varchar(64)
                  remarks: the channel type of the template
                  constraints:
                    nullable: false
              - column:
                  name: details
                  type: ${text.type}
                  remarks: the details of the template
                  constraints:
                    nullable: true
              - column:
                  name: entity_id
                  type: char(21)
                  remarks: Random NanoID tag for unique identity.
                  constraints:
                    nullable: true
                    unique: true
              - column:
                  name: created_at
                  type: ${timestamp_type}
                  remarks: The timestamp of when the template was created
                  constraints:
                    nullable: false
              - column:
                  name: updated_at
                  type: ${timestamp_type}
                  remarks: The timestamp of when the template was last updated
                  constraints:
                    nullable: false

  - changeSet:
      id: v52.2024-09-05T08:00:04
      author: qnkhuat
      comment: Create the notification_handler table
      validCheckSum: ANY
      preConditions:
        - not:
          - tableExists:
              tableName: notification_handler
      changes:
        - createTable:
            tableName: notification_handler
            remarks: which channel to send the notification to
            columns:
              - column:
                  name: id
                  type: int
                  autoIncrement: true
                  constraints:
                    primaryKey: true
                    nullable: false
              # TODO: can be removed once emails and slack configuration are fully migrated to be stored in channel table.
              - column:
                  name: channel_type
                  type: varchar(64)
                  remarks: the type of the channel, like :channel/email, :channel/slack
                  constraints:
                    nullable: false
              - column:
                  name: notification_id
                  type: int
                  remarks: the notification that the handler is connected to
                  constraints:
                    nullable: false
                    referencedTableName: notification
                    referencedColumnNames: id
                    foreignKeyName: fk_notification_handler_notification_id
                    deleteCascade: true
              - column:
                  name: channel_id
                  type: int
                  remarks: the channel that the handler is connected to
                  constraints:
                    nullable: true # temporarily nullable, because we need to support email and slack channels as global configuration
                    referencedTableName: channel
                    referencedColumnNames: id
                    foreignKeyName: fk_notification_handler_channel_id
                    deleteCascade: true
              - column:
                  name: template_id
                  type: int
                  remarks: the template that the handler is connected to
                  constraints:
                    nullable: true
              - column:
                  name: active
                  type: ${boolean.type}
                  remarks: whether the handler is active
                  defaultValueBoolean: true
                  constraints:
                    nullable: false
              - column:
                  name: created_at
                  type: ${timestamp_type}
                  remarks: The timestamp of when the handler was created
                  defaultValueComputed: current_timestamp
                  constraints:
                    nullable: false
              - column:
                  name: updated_at
                  type: ${timestamp_type}
                  remarks: The timestamp of when the handler was updated
                  defaultValueComputed: current_timestamp
                  constraints:
                    nullable: false
  - changeSet:
      id: v52.2024-09-05T08:00:05
      author: qnkhuat
      comment: Add fk constraint to notification_handler.template_id
      preConditions:
        - not:
          - foreignKeyConstraintExists:
              foreignKeyName: fk_notification_handler_template_id
              foreignKeyTableName: notification_handler
      changes:
        - addForeignKeyConstraint:
            baseTableName: notification_handler
            baseColumnNames: template_id
            referencedTableName: channel_template
            referencedColumnNames: id
            constraintName: fk_notification_handler_template_id
            onDelete: SET NULL

  - changeSet:
      id: v52.2024-09-05T08:00:06
      author: qnkhuat
      comment: index on notification_handler.notification_id
      rollback: # not necessary, will be removed with the table
      preConditions:
        - not:
            - indexExists:
                tableName: notification_handler
                indexName: idx_notification_handler_notification_id
      changes:
        - createIndex:
            tableName: notification_handler
            columns:
              - column:
                  name: notification_id
            indexName: idx_notification_handler_notification_id

  - changeSet:
      id: v52.2024-09-05T08:00:07
      author: qnkhuat
      comment: index on notification_handler.channel_id
      rollback: # not necessary, will be removed with the table
      preConditions:
        - not:
            - indexExists:
                tableName: notification_handler
                indexName: idx_notification_handler_channel_id
      changes:
        - createIndex:
            tableName: notification_handler
            columns:
              - column:
                  name: channel_id
            indexName: idx_notification_handler_channel_id

  - changeSet:
      id: v52.2024-09-05T08:00:08
      author: qnkhuat
      comment: index on notification_handler.template_id
      rollback: # not necessary, will be removed with the table
      preConditions:
        - not:
            - indexExists:
                tableName: notification_handler
                indexName: idx_notification_handler_template_id
      changes:
        - createIndex:
            tableName: notification_handler
            columns:
              - column:
                  name: template_id
            indexName: idx_notification_handler_template_id

  - changeSet:
      id: v52.2024-09-05T08:00:09
      author: qnkhuat
      comment: Create the notification_recipient table
      preConditions:
        - not:
          - tableExists:
              tableName: notification_recipient
      changes:
        - createTable:
            tableName: notification_recipient
            remarks: who should receive the notification
            columns:
              - column:
                  name: id
                  type: int
                  autoIncrement: true
                  constraints:
                    primaryKey: true
                    nullable: false
              - column:
                  name: notification_handler_id
                  type: int
                  remarks: the handler that the recipient is connected to
                  constraints:
                    nullable: false
                    referencedTableName: notification_handler
                    referencedColumnNames: id
                    foreignKeyName: fk_notification_recipient_notification_handler_id
                    deleteCascade: true
              - column:
                  name: type
                  type: varchar(64)
                  remarks: the type of the recipient
                  constraints:
                    nullable: false
              - column:
                  name: user_id
                  type: int
                  remarks: a user if the recipient has type user
                  constraints:
                    nullable: true
                    referencedTableName: core_user
                    referencedColumnNames: id
                    foreignKeyName: fk_notification_recipient_user_id
                    deleteCascade: true
              - column:
                  name: permissions_group_id
                  type: int
                  remarks: a permissions group if the recipient has type permissions_group
                  constraints:
                    nullable: true
                    referencedTableName: permissions_group
                    referencedColumnNames: id
                    foreignKeyName: fk_notification_recipient_permissions_group_id
                    deleteCascade: true
              - column:
                  name: details
                  type: ${text.type}
                  remarks: custom details for the recipient
                  constraints:
                    nullable: true
              - column:
                  name: created_at
                  type: ${timestamp_type}
                  remarks: The timestamp of when the recipient was created
                  defaultValueComputed: current_timestamp
                  constraints:
                    nullable: false
              - column:
                  name: updated_at
                  type: ${timestamp_type}
                  remarks: The timestamp of when the recipient was updated
                  defaultValueComputed: current_timestamp
                  constraints:
                    nullable: false

  - changeSet:
      id: v52.2024-09-05T08:00:10
      author: qnkhuat
      comment: index on notification_recipient.notification_handler_id
      rollback: # not necessary, will be removed with the table
      preConditions:
        - not:
            - indexExists:
                tableName: notification_recipient
                indexName: idx_notification_recipient_notification_handler_id
      changes:
        - createIndex:
            tableName: notification_recipient
            columns:
              - column:
                  name: notification_handler_id
            indexName: idx_notification_recipient_notification_handler_id

  - changeSet:
      id: v52.2024-09-05T08:00:11
      author: qnkhuat
      comment: index on notification_recipient.user_id
      rollback: # not necessary, will be removed with the table
      preConditions:
        - not:
            - indexExists:
                tableName: notification_recipient
                indexName: idx_notification_recipient_user_id
      changes:
        - createIndex:
            tableName: notification_recipient
            columns:
              - column:
                  name: user_id
            indexName: idx_notification_recipient_user_id

  - changeSet:
      id: v52.2024-09-05T08:00:12
      author: qnkhuat
      comment: index on notification_recipient.permissions_group_id
      rollback: # not necessary, will be removed with the table
      preConditions:
        - not:
            - indexExists:
                tableName: notification_recipient
                indexName: idx_notification_recipient_permissions_group_id
      changes:
        - createIndex:
            tableName: notification_recipient
            columns:
              - column:
                  name: permissions_group_id
            indexName: idx_notification_recipient_permissions_group_id

  - changeSet:
      id: v52.2024-09-05T08:00:13
      author: qnkhuat
      comment: Drop the channel_template.entity_id column
      preConditions:
        - onFail: MARK_RAN
        - columnExists:
            tableName: metabase_database
            columnName: is_attached_dwh
      changes:
        - dropColumn:
            tableName: channel_template
            columnName: entity_id
      rollback: # not necessary, will be removed with the table

  - changeSet:
      id: v52.2024-10-15T08:00:00
      author: qnkhuat
      comment: add notification_subscription.cron_schedule
      preConditions:
        - not:
          - columnExists:
              tableName: notification_subscription
              columnName: cron_schedule
      changes:
        - addColumn:
            tableName: notification_subscription
            columns:
              - column:
                  name: cron_schedule
                  type: varchar(128)
                  remarks: the cron schedule for the subscription
                  constraints:
                    nullable: true

  - changeSet:
      id: v52.2024-10-26T18:42:42
      author: metamben
      comment: Add stage-number to dimension targets in parameter_mappings
      changes:
        - customChange:
            class: "metabase.db.custom_migrations.AddStageNumberToParameterMappingTargets"

  - changeSet:
      id: v52.2024-11-12T15:13:18
      author: metamben
      comment: Add stage-number to dimension targets in visualization_settings
      changes:
        - customChange:
            class: "metabase.db.custom_migrations.AddStageNumberToVizSettingsParameterMappingTargets"

  # This migration should be changed to a no-op and a new migration inserted that does the load from edn whenever the
  # sample content is updated, so that it matches when the version that the sample content was updated from. See
  # metabase#50829 for an example where the content was updated.
  - changeSet:
      id: v52.2024-12-03T15:55:22
      author: escherize
      comment: Create New and improved Sample Content
      changes:
        - customChange:
            class: "metabase.db.custom_migrations.CreateSampleContentV2"

  - changeSet:
      id: v52.2024-12-10T10:28:16
      author: johnswanson
      comment: Add `report_card.dashboard_id`
      preConditions:
        - onFail: MARK_RAN
        - not:
          - columnExists:
              tableName: report_card
              columnName: dashboard_id
      changes:
        - addColumn:
            tableName: report_card
            columns:
              - column:
                  name: dashboard_id
                  type: int
                  remarks: The dashboard that owns the card, if it is a dashboard-internal card.
                  constraints:
                    nullable: true

  - changeSet:
      id: v52.2024-12-10T10:28:21
      author: johnswanson
      comment: Make `report_card.dashboard_id` a foreign key
      preConditions:
        - onFail: MARK_RAN
        - not:
          - foreignKeyConstraintExists:
            - foreignKeyName: fk_report_card_ref_dashboard_id
      changes:
        - addForeignKeyConstraint:
            baseTableName: report_card
            baseColumnNames: dashboard_id
            referencedTableName: report_dashboard
            referencedColumnNames: id
            constraintName: fk_report_card_ref_dashboard_id
            onDelete: CASCADE

  - changeSet:
      id: v52.2024-12-10T10:28:24
      author: johnswanson
      comment: Add an index for `report_card.dashboard_id`
      rollback: # will be removed with the column
      preConditions:
        - onFail: MARK_RAN
        - not:
            - indexExists:
                tableName: report_card
                indexName: idx_report_card_dashboard_id
      changes:
        - createIndex:
            indexName: idx_report_card_dashboard_id
            tableName: report_card
            columns:
              - column:
                  name: dashboard_id

  - changeSet:
      id: v52.2024-12-16T09:19:00
      author: crisptrutski
      comment: Metadata about search indexes
      preConditions:
        - onFail: MARK_RAN
        - not:
            - tableExists:
                tableName: search_index_metadata
      changes:
        - createTable:
            tableName: search_index_metadata
            remarks: Each entry corresponds to some queryable index, and contains metadata about it.
            columns:
              - column:
                  name: id
                  type: int
                  autoIncrement: true
                  constraints:
                    primaryKey: true
                    nullable: false
              - column:
                  name: engine
                  type: varchar(64)
                  remarks: 'The kind of search engine which this index belongs to.'
                  constraints:
                    nullable: false
              - column:
                  name: version
                  type: varchar(254)
                  remarks: 'Used to determine metabase compatibility. Format may depend on engine in future.'
                  constraints:
                    nullable: false
              - column:
                  name: index_name
                  type: varchar(254)
                  remarks: "The name by which the given engine refers to this particular index, e.g. table name."
                  constraints:
                    nullable: false
                    unique: true
              - column:
                  name: status
                  type: varchar(32)
                  remarks: One of 'pending', 'active', or 'retired'
                  constraints:
                    nullable: true
              - column:
                  remarks: The timestamp of when the index was created
                  name: created_at
                  type: ${timestamp_type}
                  defaultValueComputed: current_timestamp
                  constraints:
                    nullable: false
              - column:
                  remarks: The timestamp of when the index status was updated
                  name: updated_at
                  type: ${timestamp_type}
                  defaultValueComputed: current_timestamp
                  constraints:
                    nullable: false

  - changeSet:
      id: v52.2024-12-16T09:20:00
      author: crisptrutski
      comment: 'Protection against concurrent creation or promotion of indexes.'
      rollback: # will be removed with the table
      preConditions:
        - onFail: MARK_RAN
        - not:
            - indexExists:
                tableName: search_index_metadata
                indexName: idx_search_index_metadata_unique_status
      changes:
        - addUniqueConstraint:
            remarks: Unique entry for each status, from any given metabase instance's perspective.
            tableName: search_index_metadata
            constraintName: idx_search_index_metadata_unique_status
            columnNames: engine, version, status

  - changeSet:
      id: v52.2025-01-05T00:00:01
      author: escherize
      comment: set enable-embedding-sdk false when embedding-app-origins-sdk value exists
      preConditions:
        - onFail: MARK_RAN
        - or:
            - and:
                - dbms:
                    type: postgresql
                - sqlCheck:
                    expectedResult: 0
                    sql: SELECT count(*) FROM setting WHERE key = 'embedding-app-origins-sdk';
            - and:
                - dbms:
                    type: mysql,mariadb
                - sqlCheck:
                    expectedResult: 0
                    sql: SELECT count(*) FROM setting WHERE `key` = 'embedding-app-origins-sdk';
            - and:
                - dbms:
                    type: h2
                - sqlCheck:
                    expectedResult: 0
                    sql: SELECT count(*) FROM setting WHERE "KEY" = 'embedding-app-origins-sdk';
      changes:
        - sql:
            dbms: postgresql
            sql: >-
              update setting set value = 'false' where key = 'enable-embedding-sdk';
        - sql:
            dbms: mysql,mariadb
            sql: >-
              UPDATE setting set `value` = 'false' where `key` = 'enable-embedding-sdk';
        - sql:
            dbms: h2
            sql: >-
              UPDATE setting set "VALUE" = 'false' where "KEY" = 'enable-embedding-sdk';
      rollback: # not needed

  - changeSet:
      id: v53.2024-12-02T16:21:15
      author: noahmoss
      comment: Add cache_config.refresh_automatically column
      preConditions:
        - not:
            - columnExists:
                tableName: cache_config
                columnName: refresh_automatically
      changes:
        - addColumn:
            tableName: cache_config
            columns:
              - column:
                  name: refresh_automatically
                  type: ${boolean.type}
                  remarks: Whether or not we should automatically refresh cache results when a cache expires
                  defaultValueBoolean: false
                  constraints:
                    nullable: false

  - changeSet:
      id: v53.2024-12-02T17:21:16
      validCheckSum:
        - 9:209a494b250a08f022114249697cbc1b
        - 9:8adcf08936200cc74153d0c306452e0c
      author: noahmoss
      comment: Add query_execution.parameterized column
      preConditions:
        - not:
            - columnExists:
                tableName: query_execution
                columnName: parameterized
      changes:
        - addColumn:
            tableName: query_execution
            columns:
              - column:
                  name: parameterized
                  type: ${boolean.type}
                  remarks: Whether or not the query has parameters with non-nil values
                  constraints:
                    nullable: true

  - changeSet:
      id: v53.2024-12-10T10:00:00
      author: qnkhuat
      comment: add notification.internal_id
      preConditions:
        - onFail: MARK_RAN
        - not:
          - columnExists:
              tableName: notification
              columnName: internal_id
      changes:
        - addColumn:
            tableName: notification
            columns:
              - column:
                  name: internal_id
                  type: varchar(254)
                  remarks: the internal id of the notification
                  constraints:
                    nullable: true
                    unique: true

  # Prior to this, we used to truncate then insert notifications on startup (#50127)
  # But we can't do that anymore because pulses are migated to notification, so moving forward
  # we'll insert/replace notifications on startup (see metabase.notification.seed)
  # We need to do another truncate here so we have a clean slate for the new notifications
  - changeSet:
      id: v53.2024-12-10T10:00:10
      author: qnkhuat
      comment: Truncate the notification tables
      rollback: # not needed
      changes:
        - sql:
            dbms: postgresql
            sql: >-
              TRUNCATE TABLE notification RESTART IDENTITY CASCADE;
              TRUNCATE TABLE notification_handler RESTART IDENTITY CASCADE;
              TRUNCATE TABLE notification_subscription RESTART IDENTITY CASCADE;
              TRUNCATE TABLE notification_recipient RESTART IDENTITY CASCADE;
              TRUNCATE TABLE channel_template RESTART IDENTITY CASCADE;
        - sql:
            dbms: mysql,mariadb
            sql: >-
              DELETE FROM notification;
              ALTER TABLE notification AUTO_INCREMENT = 1;
              DELETE FROM notification_handler;
              ALTER TABLE notification_handler AUTO_INCREMENT = 1;
              DELETE FROM notification_subscription;
              ALTER TABLE notification_subscription AUTO_INCREMENT = 1;
              DELETE FROM notification_recipient;
              ALTER TABLE notification_recipient AUTO_INCREMENT = 1;
              DELETE FROM channel_template;
              ALTER TABLE channel_template AUTO_INCREMENT = 1;

        - sql:
            dbms: h2
            sql: >-
              DELETE FROM notification;
              DELETE FROM notification_handler;
              DELETE FROM notification_subscription;
              DELETE FROM notification_recipient;
              DELETE FROM channel_template;
              ALTER TABLE notification ALTER COLUMN id RESTART WITH 1;
              ALTER TABLE notification_handler ALTER COLUMN id RESTART WITH 1;
              ALTER TABLE notification_subscription ALTER COLUMN id RESTART WITH 1;
              ALTER TABLE notification_recipient ALTER COLUMN id RESTART WITH 1;
              ALTER TABLE channel_template ALTER COLUMN id RESTART WITH 1;

  - changeSet:
      id: v53.2024-12-20T19:53:50
      author: johnswanson
      comment: >
        add a table for user-level KV. This is intended for use as a lightweight mechanism for the frontend to be able
        to mark things as seen, unseen, dismissed, etc
      preConditions:
        - onFail: MARK_RAN
        - not:
            - tableExists:
                tableName: user_key_value
      changes:
        - createTable:
            tableName: user_key_value
            remarks: A simple key value store for each user.
            columns:
              - column:
                  name: id
                  type: int
                  autoIncrement: true
                  constraints:
                    primaryKey: true
                    nullable: false
              - column:
                  name: user_id
                  type: int
                  remarks: 'The ID of the user this KV-pair is for'
                  constraints:
                    nullable: false
                    referencedTableName: core_user
                    referencedColumnNames: id
                    foreignKeyName: fk_user_key_value_user_id
              - column:
                  name: namespace
                  type: varchar(254)
                  remarks: 'The namespace for this KV, e.g. "dashboard-filters" or "nobody-knows"'
                  constraints:
                    nullable: false
              - column:
                  name: key
                  remarks: 'The key'
                  type: varchar(254)
                  constraints:
                    nullable: false
              - column:
                  name: value
                  remarks: 'The value, serialized JSON'
                  type: ${text.type}
                  constraints:
                    nullable: true
              - column:
                  name: created_at
                  remarks: 'When this row was created'
                  type: ${timestamp_type}
                  defaultValueComputed: current_timestamp
                  constraints:
                    nullable: false
              - column:
                  name: updated_at
                  remarks: 'When this row was last updated'
                  type: ${timestamp_type}
                  defaultValueComputed: current_timestamp
                  constraints:
                    nullable: false
              - column:
                  name: expires_at
                  remarks: 'If set, when this row expires'
                  type: ${timestamp_type}
                  defaultValue: null

  - changeSet:
      id: v53.2024-12-20T19:53:59
      author: johnswanson
      comment: Add a unique constraint for user_id,namespace,key
      changes:
        - addUniqueConstraint:
            tableName: user_key_value
            columnNames: user_id, namespace, key
            constraintName: unique_user_key_value_user_id_namespace_key
      rollback: # will be deleted with table

  - changeSet:
      id: v53.2024-12-27T17:33:54
      author: nvoxland
      comment: Adds encryption-check setting to encryption management
      changes:
        - insert:
            tableName: setting
            columns:
              - column:
                  name: key
                  value: encryption-check
              - column:
                  name: value
                  value: "unencrypted"
      rollback:
        - sql:
            sql: "delete from setting where \"key\"='encryption-check'"
            dbms: postgresql
        - sql:
            sql: "delete from setting where `key`='encryption-check'"
            dbms: mysql,mariadb
        - sql:
            sql: "delete from setting where \"KEY\"='encryption-check'"
            dbms: h2

  - changeSet:
      id: v53.2024-12-27T20:17:23
      author: noahmoss
      comment: Drop unnecessary NOT NULL constraint from cache_config.refresh_automatically column
      changes:
        - dropNotNullConstraint:
            tableName: cache_config
            columnName: refresh_automatically
            columnDataType: ${boolean.type}
      rollback:
        - addNotNullConstraint:
            tableName: cache_config
            columnName: refresh_automatically
            columnDataType: ${boolean.type}
            defaultNullValue: false

  - changeSet:
      id: v53.2025-01-03T19:07:39
      author: noahmoss
      comment: Add `deactivated_at` column to the `core_user` table
      preConditions:
        - onFail: MARK_RAN
        - not:
            - columnExists:
                tableName: core_user
                columnName: deactivated_at
      changes:
        - addColumn:
            tableName: core_user
            columns:
              - column:
                  name: deactivated_at
                  type: ${timestamp_type}
                  remarks: The timestamp at which a user was deactivated

  - changeSet:
      id: v53.2025-02-20T04:49:39
      author: johnswanson
      comment: remove unused cards in usage analytics
      changes:
        - sql: |
            DELETE FROM report_card WHERE entity_id IN (
              'Y0ZykgQ64HHwAW_MYx-dW',
              '3CtVT_JDxNvMM5aFLtEHR',
              'hFpp3c-7Y-CtMOrs3zeyn',
              'PkIueKBME3DfRFwBsYjuE',
              '4DlO-I7ry2OaVQy7-RGPU',
              'lh0sbjKcm9BhiiHPpPxRa',
              '9shJ0y29V5o1lOSDL4ImJ',
              'WoQnk12nwOaJ1pcb1wsr4',
              '-_XgVaPuz7MY8jlG0wSEC',
              'LXu_IZa1EDg3QOhlwunGy',
              'Fnu5Kh0gYPN6P8A_fvICu'
            );
      rollback: # not needed, these are created on startup using deserialization

  - changeSet:
      id: v53.2025-04-02T15:25:04
      author: edpaget
      comment: create new cluster lock table for instance coordination
      preConditions:
        - onFail: MARK_RAN
        - not:
            - tableExists:
                tableName: metabase_cluster_lock
      changes:
        - createTable:
            tableName: metabase_cluster_lock
            remarks: A table to allow metabase instances to take locks across a cluster
            columns:
              - column:
                  name: lock_name
                  type: varchar(254)
                  remarks: a single column that can be used to a lock across a cluster
                  constraints:
                    primaryKey: true
                    nullable: false

  - changeSet:
      id: v54.2025-01-30T16:10:55
      author: bshepherdson
      comment: Add `entity_id` column to the `metabase_database` table
      preConditions:
        - onFail: MARK_RAN
        - not:
            - columnExists:
                tableName: metabase_database
                columnName: entity_id
      changes:
        - addColumn:
            tableName: metabase_database
            columns:
              - column:
                  remarks: Random NanoID tag for unique identity.
                  name: entity_id
                  type: char(21)
                  constraints:
                    nullable: true
                    unique: true

  - changeSet:
      id: v54.2025-01-30T16:13:20
      author: bshepherdson
      comment: Add `entity_id` column to the `metabase_table` table
      preConditions:
        - onFail: MARK_RAN
        - not:
            - columnExists:
                tableName: metabase_table
                columnName: entity_id
      changes:
        - addColumn:
            tableName: metabase_table
            columns:
              - column:
                  remarks: Random NanoID tag for unique identity.
                  name: entity_id
                  type: char(21)
                  constraints:
                    nullable: true
                    unique: true

  - changeSet:
      id: v54.2025-01-30T16:14:02
      author: bshepherdson
      comment: Add `entity_id` column to the `metabase_field` table
      preConditions:
        - onFail: MARK_RAN
        - not:
            - columnExists:
                tableName: metabase_field
                columnName: entity_id
      changes:
        - addColumn:
            tableName: metabase_field
            columns:
              - column:
                  remarks: Random NanoID tag for unique identity.
                  name: entity_id
                  type: char(21)
                  constraints:
                    nullable: true
                    unique: true

  - changeSet:
      id: v54.2025-02-14T08:00:00
      author: qnkhuat
      comment: add notification.payload_id
      preConditions:
        - not:
          - columnExists:
              tableName: notification
              columnName: payload_id
      changes:
        - addColumn:
            tableName: notification
            columns:
              - column:
                  name: payload_id
                  type: int
                  remarks: the internal id of the notification
                  constraints:
                    nullable: true

  - changeSet:
      id: v54.2025-02-14T08:01:00
      author: qnkhuat
      comment: create the notification_card table
      preConditions:
        - not:
          - tableExists:
              tableName: notification_card
      changes:
        - createTable:
            tableName: notification_card
            remarks: Card related notifications
            columns:
              - column:
                  name: id
                  type: int
                  autoIncrement: true
                  constraints:
                    primaryKey: true
                    nullable: false
              - column:
                  name: card_id
                  type: int
                  remarks: the card that the alert is connected to
                  constraints:
                    nullable: true
                    referencedTableName: report_card
                    referencedColumnNames: id
                    foreignKeyName: fk_notification_card_card_id
                    deleteCascade: true
              - column:
                  name: send_once
                  type: ${boolean.type}
                  remarks: whether the alert should only run once
                  defaultValueBoolean: false
                  constraints:
                    nullable: false
              - column:
                  name: send_condition
                  type: varchar(32)
                  remarks: the condition of the alert
                  constraints:
                    nullable: false
              - column:
                  name: created_at
                  type: ${timestamp_type}
                  remarks: The timestamp of when the recipient was created
                  defaultValueComputed: current_timestamp
                  constraints:
                    nullable: false
              - column:
                  name: updated_at
                  type: ${timestamp_type}
                  remarks: The timestamp of when the recipient was updated
                  defaultValueComputed: current_timestamp
                  constraints:
                    nullable: false

  - changeSet:
      id: v54.2025-02-14T08:03:00
      author: qnkhuat
      comment: add notification.creator_id
      preConditions:
        - not:
          - columnExists:
              tableName: notification
              columnName: creator_id
      changes:
        - addColumn:
            tableName: notification
            columns:
              - column:
                  name: creator_id
                  type: int
                  remarks: the id of the creator
                  constraints:
                    nullable: true

  - changeSet:
      id: v54.2025-02-14T08:04:00
      author: qnkhuat
      comment: add fk constraint to notification.creator_id
      preConditions:
        - not:
          - foreignKeyConstraintExists:
              foreignKeyName: fk_notification_creator_id
              foreignKeyTableName: notification
      changes:
        - addForeignKeyConstraint:
            baseTableName: notification
            baseColumnNames: creator_id
            referencedTableName: core_user
            referencedColumnNames: id
            constraintName: fk_notification_creator_id
            onDelete: CASCADE
            nullable: true

  - changeSet:
      id: v54.2025-02-14T08:04:01
      author: qnkhuat
      comment: Add an index for `notification.creator_id`
      rollback: # will be removed with the column
      preConditions:
        - onFail: MARK_RAN
        - not:
            - indexExists:
                tableName: notification
                indexName: idx_notification_creator_id
      changes:
        - createIndex:
            indexName: idx_notification_creator_id
            tableName: notification
            columns:
              - column:
                  name: creator_id

  - changeSet:
      id: v54.2025-02-14T08:04:02
      author: qnkhuat
      comment: Add an index for `notification_card.card_id`
      rollback: # will be removed with the column
      preConditions:
        - onFail: MARK_RAN
        - not:
            - indexExists:
                tableName: notification_card
                indexName: idx_notification_card_card_id
      changes:
        - createIndex:
            indexName: idx_notification_card_card_id
            tableName: notification_card
            columns:
              - column:
                  name: card_id

  - changeSet:
      id: v54.2025-02-14T08:05:00
      author: qnkhuat
      comment: Migrate alert to notification
      changes:
        - customChange:
            class: "metabase.db.custom_migrations.MigrateAlertToNotification"

  - changeSet:
      id: v54.2025-02-14T08:06:00
      author: qnkhuat
      comment: Delete all the migrated alerts from notification table
      changes:
        - sql: select 1;
      rollback:
        # delete all migrated notification on rollback so we can re-run the migration
        # no need to delete notification_card because the table will be dropped
        - sql:
            sql: >-
              DELETE FROM notification WHERE payload_type = 'notification/card';

  - changeSet:
      id: v54.2025-02-14T08:07:00
      author: qnkhuat
      comment: Update view v_alerts to read from notification tables
      changes:
        - sqlFile:
            dbms: postgresql
            path: instance_analytics_views/alerts/v2/postgres-alerts.sql
            relativeToChangelogFile: true
        - sqlFile:
            dbms: mysql,mariadb
            path: instance_analytics_views/alerts/v2/mysql-alerts.sql
            relativeToChangelogFile: true
        - sqlFile:
            dbms: h2
            path: instance_analytics_views/alerts/v2/h2-alerts.sql
            relativeToChangelogFile: true
      rollback:
        - sqlFile:
            dbms: postgresql
            path: instance_analytics_views/alerts/v1/postgres-alerts.sql
            relativeToChangelogFile: true
        - sqlFile:
            dbms: mysql,mariadb
            path: instance_analytics_views/alerts/v1/mysql-alerts.sql
            relativeToChangelogFile: true
        - sqlFile:
            dbms: h2
            path: instance_analytics_views/alerts/v1/h2-alerts.sql
            relativeToChangelogFile: true

  - changeSet:
      id: v54.2025-03-06T16:55:15
      author: nvoxland
      comment: Replacing storing the session key in the "id" column in favor of storing a new hashed version
      preConditions:
      changes:
        - addColumn:
            tableName: core_session
            columns:
              - column:
                  name: key_hashed
                  type: varchar(254)
                  value: "upgrade placeholder"
                  remarks: Hashed version of the session key
                  constraints:
                    nullable: false

  - changeSet:
      id: v54.2025-03-06T16:55:16
      author: nvoxland
      comment: Creating index on the hashed session key
      preConditions:
      changes:
        - createIndex:
            tableName: core_session
            columns:
              - column:
                  name: key_hashed
            indexName: idx_core_session_key_hashed

  - changeSet:
      id: v54.2025-03-11T16:00:00
      author: qnkhuat
      comment: add notification_subscription.ui_display_type
      preConditions:
        - not:
          - columnExists:
              tableName: notification_subscription
              columnName: ui_display_type
      changes:
        - addColumn:
            tableName: notification_subscription
            columns:
              - column:
                  name: ui_display_type
                  type: varchar(32)
                  remarks: the display of the subscription, used for the UI only
                  constraints:
                    nullable: true

  - changeSet:
      id: v54.2025-03-13T16:14:34
      author: wotbrew
      comment: Add metabase_field.database_is_nullable
      preConditions:
      changes:
        - addColumn:
            tableName: metabase_field
            columns:
              - column:
                  name: database_is_nullable
                  type: ${boolean.type}
                  remarks: "Indicates whether the column is nullable"
                  constraints:
                    nullable: false
                  defaultValue: false
  - changeSet:
      id: v54.2025-03-13T16:14:35
      author: wotbrew
      comment: Add metabase_field.database_is_generated
      preConditions:
      changes:
        - addColumn:
            tableName: metabase_field
            columns:
              - column:
                  name: database_is_generated
                  type: ${boolean.type}
                  remarks: "Indicates whether the column is generated/computed"
                  constraints:
                    nullable: false
                  defaultValue: false

  - changeSet:
      id: v54.2025-03-13T16:14:36
      author: wotbrew
      comment: Add metabase_field.database_default
      preConditions:
      changes:
        - addColumn:
            tableName: metabase_field
            columns:
              - column:
                  name: database_default
                  type: ${text.type}
                  remarks: "The columns DEFAULT expression as a dialect specific SQL string."
                  constraints:
                    nullable: true

  - changeSet:
      id: v54.2025-03-17T18:52:44
      author: noahmoss
      comment: Migrating zh site locales to zh_CN
      preConditions:
      changes:
        - sql:
            dbms: postgresql
            sql: >-
              UPDATE setting SET value = 'zh_CN' where key = 'site-locale' AND value = 'zh';
        - sql:
            dbms: mysql,mariadb
            sql: >-
              UPDATE setting SET `value` = 'zh_CN' where `key` = 'site-locale' AND `value` = 'zh';
        - sql:
            dbms: h2
            sql: >-
              UPDATE setting SET "VALUE" = 'zh_CN' where "KEY" = 'site-locale' AND "VALUE" = 'zh';
      rollback: # nothing to do; zh_CN is backwards compatible

  - changeSet:
      id: v54.2025-03-17T18:52:59
      author: noahmoss
      comment: Migrating zh user locales to zh_CN
      preConditions:
      changes:
        - sql:
            sql: >-
              UPDATE core_user SET locale = 'zh_CN' WHERE locale = 'zh';
      rollback: # nothing to do; zh_CN is backwards compatible

  - changeSet:
      id: v54.2025-03-19T16:00:00
      author: qnkhuat
      comment: Add `notification.condition` column
      preConditions:
      changes:
        - addColumn:
            tableName: notification
            columns:
              - column:
                  name: condition
                  type: ${text.type}
                  remarks: Condition for the notification
                  constraints:
                    nullable: true

  - changeSet:
      id: v54.2025-03-19T16:01:00
      validCheckSum:
        - 9:f9ef48517975631bf92a57fb07dd6f5d
        - 9:5268197f771915386c95802e7d9eda62
      author: qnkhuat
      comment: Add `notification_subscription.table_id` column
      preConditions:
      changes:
        - addColumn:
            tableName: notification_subscription
            columns:
              - column:
                  name: table_id
                  type: int
                  remarks: The table id of the subscription, used for filtering system events
                  constraints:
                    nullable: true

  - changeSet:
      id: v54.2025-03-19T16:01:10
      author: qnkhuat
      comment: add fk constraint to notification_subscription.table_id
      preConditions:
        - not:
          - foreignKeyConstraintExists:
              foreignKeyName: fk_notification_subscription_table_id
              foreignKeyTableName: notification_subscription
      changes:
        - addForeignKeyConstraint:
            baseTableName: notification_subscription
            baseColumnNames: table_id
            referencedTableName: metabase_table
            referencedColumnNames: id
            constraintName: fk_notification_subscription_table_id
            onDelete: CASCADE
            nullable: true

  - changeSet:
      id: v54.2025-03-19T16:02:00
      author: qnkhuat
      comment: Index notification_subscription.table_id
      preConditions:
        - onFail: MARK_RAN
        - not:
            - indexExists:
                tableName: notification_subscription
                indexName: idx_notification_subscription_table_id
      rollback: #cannot rollback an index on a fk in mysql
      changes:
        - createIndex:
            tableName: notification_subscription
            columns:
              - column:
                  name: table_id
            indexName: idx_notification_subscription_table_id

  - changeSet:
      id: v54.2025-03-25T16:34:12
      author: edpaget
      comment: Add index to field_usage query_execution_id column to support faster deletes
      rollback: # cannot rollback an index on a fk in mysql
      preConditions:
        - onFail: MARK_RAN
        - not:
            - indexExists:
                tableName: field_usage
                indexName: idx_field_usage_query_execution_id
      changes:
        - createIndex:
            tableName: field_usage
            columns:
              - column:
                  name: query_execution_id
            indexName: idx_field_usage_query_execution_id
  - changeSet:
      id: v54.2025-03-27T17:52:01
      author: luizarakaki
      comment: updating v_tasks to add new `status` field
      changes:
        - sqlFile:
            dbms: postgresql
            path: instance_analytics_views/tasks/v2/postgres-tasks.sql
            relativeToChangelogFile: true
        - sqlFile:
            dbms: mysql,mariadb
            path: instance_analytics_views/tasks/v2/mysql-tasks.sql
            relativeToChangelogFile: true
        - sqlFile:
            dbms: h2
            path: instance_analytics_views/tasks/v2/h2-tasks.sql
            relativeToChangelogFile: true
      rollback:
        - sqlFile:
            dbms: postgresql
            path: instance_analytics_views/tasks/v1/postgres-tasks.sql
            relativeToChangelogFile: true
        - sqlFile:
            dbms: mysql,mariadb
            path: instance_analytics_views/tasks/v1/mysql-tasks.sql
            relativeToChangelogFile: true
        - sqlFile:
            dbms: h2
            path: instance_analytics_views/tasks/v1/h2-tasks.sql
            relativeToChangelogFile: true

  - changeSet:
      id: v54.2025-03-28T11:22:01
      author: luizarakaki
      comment: updating v_content to add new `is_verified` field
      changes:
        - sqlFile:
            dbms: postgresql
            path: instance_analytics_views/content/v3/postgres-content.sql
            relativeToChangelogFile: true
        - sqlFile:
            dbms: mysql,mariadb
            path: instance_analytics_views/content/v3/mysql-content.sql
            relativeToChangelogFile: true
        - sqlFile:
            dbms: h2
            path: instance_analytics_views/content/v3/h2-content.sql
            relativeToChangelogFile: true
      rollback:
        - sqlFile:
            dbms: postgresql
            path: instance_analytics_views/content/v2/postgres-content.sql
            relativeToChangelogFile: true
        - sqlFile:
            dbms: mysql,mariadb
            path: instance_analytics_views/content/v2/mysql-content.sql
            relativeToChangelogFile: true
        - sqlFile:
            dbms: h2
            path: instance_analytics_views/content/v2/h2-content.sql
            relativeToChangelogFile: true

  - changeSet:
      id: v54.2025-04-02T08:00:00
      author: qnkhuat
      comment: create the notification_system_event table
      preConditions:
        - not:
          - tableExists:
              tableName: notification_system_event
      changes:
        - createTable:
            tableName: notification_system_event
            remarks: System event notification property
            columns:
              - column:
                  name: id
                  type: int
                  autoIncrement: true
                  constraints:
                    primaryKey: true
                    nullable: false
              - column:
                  name: event_name
                  remarks: the event name of subscriptions with type :notification-subscription/system-event
                  type: varchar(64)
                  constraints:
                    nullable: false
              - column:
                  name: table_id
                  type: int
                  remarks: The table id of the subscription, used for filtering system events
                  constraints:
                    nullable: true
              - column:
                  name: action
                  type: varchar(64)
                  remarks: the action of the event
                  constraints:
                    nullable: true
              - column:
                  name: created_at
                  type: ${timestamp_type}
                  remarks: The timestamp of when the recipient was created
                  defaultValueComputed: current_timestamp
                  constraints:
                    nullable: false
              - column:
                  name: updated_at
                  type: ${timestamp_type}
                  remarks: The timestamp of when the recipient was updated
                  defaultValueComputed: current_timestamp
                  constraints:
                    nullable: false

  - changeSet:
      id: v54.2025-04-02T08:01:00
      author: qnkhuat
      comment: add fk constraint to notification_system_event.table_id
      preConditions:
        - not:
          - foreignKeyConstraintExists:
              foreignKeyName: fk_notification_system_event_table_id
              foreignKeyTableName: notification_system_event
      changes:
        - addForeignKeyConstraint:
            baseTableName: notification_system_event
            baseColumnNames: table_id
            referencedTableName: metabase_table
            referencedColumnNames: id
            constraintName: fk_notification_system_event_table_id
            onDelete: CASCADE
            nullable: true

  - changeSet:
      id: v54.2025-04-02T08:02:00
      author: qnkhuat
      comment: Index notification_system_event.table_id
      preConditions:
        - onFail: MARK_RAN
        - not:
            - indexExists:
                tableName: notification_system_event
                indexName: idx_notification_system_event_table_id
      rollback: #cannot rollback an index on a fk in mysql
      changes:
        - createIndex:
            tableName: notification_system_event
            columns:
              - column:
                  name: table_id
            indexName: idx_notification_system_event_table_id

  - changeSet:
      id: v54.2025-04-02T08:03:00
      author: qnkhuat
      comment: Index notification_system_event.action
      preConditions:
        - onFail: MARK_RAN
        - not:
            - indexExists:
                tableName: notification_system_event
                indexName: idx_notification_system_event_action
      rollback: #cannot rollback an index on a fk in mysql
      changes:
        - createIndex:
            tableName: notification_system_event
            columns:
              - column:
                  name: action
            indexName: idx_notification_system_event_action

  - changeSet:
      id: v54.2025-04-02T08:04:00
      author: qnkhuat
      comment: Drop notification_subscription.event_name
      preConditions:
        - onFail: MARK_RAN
        - columnExists:
            tableName: notification_subscription
            columnName: event_name
      changes:
        - dropColumn:
            tableName: notification_subscription
            columnName: event_name
      rollback:
        - addColumn:
            tableName: notification_subscription
            columns:
              - column:
                  name: event_name
                  remarks: the event name of subscriptions with type :notification-subscription/system-event
                  type: varchar(64)
                  constraints:
                    nullable: true

  - changeSet:
      id: v55.2025-03-24T16:28:41
      author: bshepherdson
      comment: Add report_card.card_schema
      preConditions:
        - not:
          - columnExists:
              tableName: report_card
              columnName: card_schema
      changes:
        - addColumn:
            tableName: report_card
            columns:
              - column:
                  name: card_schema
                  type: int
                  remarks: Arbitrary revision number for how we store queries in report_card
                  defaultValue: 20
                  constraints:
                    nullable: false

  - changeSet:
      id: v55.2025-03-24T16:36:19
      author: bshepherdson
      comment: Creating index on the card_schema
      preConditions:
      changes:
        - createIndex:
            tableName: report_card
            columns:
              - column:
                  name: card_schema
            indexName: idx_report_card_card_schema

  - changeSet:
      id: v55.2025-03-31T11:01:55
      author: wotbrew
      comment: Add table webhook token
      preConditions:
      rollback:
        dropTable:
            tableName: table_webhook_token
      changes:
        - createTable:
            tableName: table_webhook_token
            remarks: Table containing webhook tokens, that permit writing or modifying tables without a metabase admin session
            columns:
              - column:
                  name: id
                  type: bigint
                  autoIncrement: true
                  constraints:
                    primaryKey: true
                    nullable: false
              - column:
                  remarks: The table the token permits edits for
                  name: table_id
                  type: int
                  constraints:
                    nullable: false
                    referencedTableName: metabase_table
                    referencedColumnNames: id
                    foreignKeyName: fk_table_webhook_token_table_id
                    deleteCascade: true
              - column:
                  remarks: The token value
                  name: token
                  type: varchar(254)
                  constraints:
                    unique: true
                    nullable: false
              - column:
                  remarks: The timestamp of when the token was created
                  name: created_at
                  type: ${timestamp_type}
                  defaultValueComputed: current_timestamp
                  constraints:
                    nullable: false
              - column:
                  remarks: The user that created the token
                  name: creator_id
                  type: int
                  constraints:
                    nullable: false
                    referencedTableName: core_user
                    referencedColumnNames: id
                    foreignKeyName: fk_table_webhook_token_creator_id
                    deleteCascade: true
  - changeSet:
      id: v55.2025-04-01T07:17:52
      author: johnswanson
      comment: Add `db_router` table
      preConditions:
        - onFail: MARK_RAN
        - not:
            - tableExists:
                tableName: db_router
      changes:
        - createTable:
            tableName: db_router
            remarks: |
              Configuration for Database Routers. Currently just holds which user attribute each
              configured router database should use to choose a mirror database to route to.
            columns:
              - column:
                  name: id
                  type: int
                  autoIncrement: true
                  constraints:
                    primaryKey: true
                    nullable: false
              - column:
                  name: database_id
                  type: int
                  remarks: 'The ID of the database this is for.'
                  constraints:
                    unique: true
                    nullable: false
                    referencedTableName: metabase_database
                    referencedColumnNames: id
                    foreignKeyName: fk_db_router_database_id
              - column:
                  name: user_attribute
                  type: varchar(254)
                  remarks: 'The user attribute used to redirect users to a different database.'
                  constraints:
                    nullable: false


  - changeSet:
      id: v55.2025-04-01T07:18:02
      author: johnswanson
      comment: Add self-referential foreign key `router_database_id` to metabase_database
      preConditions:
        - onFail: MARK_RAN
        - not:
            - columnExists:
                tableName: metabase_database
                columnName: router_database_id
      changes:
        - addColumn:
            tableName: metabase_database
            columns:
              - column:
                  name: router_database_id
                  type: int
                  remarks: The ID of the primary database for this mirror database.
                  constraints:
                    unique: false
                    nullable: true

  - changeSet:
      id: v55.2025-04-01T07:18:47
      author: johnswanson
      comment: add an index for `metabase_database.router_database_id`
      preConditions:
        - onFail: MARK_RAN
        - not:
            - indexExists:
                tableName: metabase_database
                indexName: idx_unique_metabase_database_router_database_id_name
      changes:
        - addUniqueConstraint:
            tableName: metabase_database
            constraintName: idx_unique_metabase_database_router_database_id_name
            columnNames: router_database_id, name

  - changeSet:
      id: v55.2025-04-01T07:18:52
      author: johnswanson
      comment: Add foreign key for `router_database_id`
      preConditions:
        - onFail: MARK_RAN
        - not:
          - foreignKeyConstraintExists:
            - foreignKeyName: fk_metabase_database_metabase_database_id
      changes:
        - addForeignKeyConstraint:
            baseTableName: metabase_database
            baseColumnNames: router_database_id
            referencedTableName: metabase_database
            referencedColumnNames: id
            constraintName: fk_metabase_database_metabase_database_id
            onDelete: RESTRICT

<<<<<<< HEAD
  - changeSet:
      id: v55.2025-04-02T10:52:01
      author: wotbrew
      comment: Add an index for `table_webhook_token.table_id`
      rollback: # will be removed with the column
      preConditions:
        - onFail: MARK_RAN
        - not:
            - indexExists:
                tableName: table_webhook_token
                indexName: idx_table_webhook_token_table_id
      changes:
        - createIndex:
            indexName: idx_table_webhook_token_table_id
            tableName: table_webhook_token
            columns:
              - column:
                  name: table_id
  - changeSet:
      id: v55.2025-04-02T10:52:02
      author: wotbrew
      comment: Add an index for `table_webhook_token.creator_id`
      rollback: # will be removed with the column
      preConditions:
        - onFail: MARK_RAN
        - not:
            - indexExists:
                tableName: table_webhook_token
                indexName: idx_table_webhook_token_creator_id
      changes:
        - createIndex:
            indexName: idx_table_webhook_token_creator_id
            tableName: table_webhook_token
            columns:
              - column:
                  name: creator_id


  - changeSet:
      id: v55.2025-04-03T10:52:01
      author: crisptrutski
      comment: Added undo/redo change tracking table
      preConditions:
        - onFail: MARK_RAN
        - not:
            - tableExists:
                tableName: data_edit_undo_chain
      changes:
        - createTable:
            tableName: data_edit_undo_chain
            remarks: Store the state necessary to power undo / redo.
            columns:
              - column:
                  name: id
                  type: int
                  autoIncrement: true
                  constraints:
                    primaryKey: true
                    nullable: false
              - column:
                  remarks: Batch number for grouped changes (global increment)
                  name: batch_num
                  type: int
                  constraints:
                    nullable: false
              - column:
                  remarks: Reference to the table being modified
                  name: table_id
                  type: int
                  constraints:
                    nullable: false
              - column:
                  remarks: PK of the row being modified, potentially composite. Stored as a sorted JSON map.
                  name: row_pk
                  type: ${text.type}
                  constraints:
                    nullable: false
              - column:
                  remarks: ID of the user who made the change
                  name: user_id
                  type: int
                  constraints:
                    nullable: false
              - column:
                  remarks: Value of the field before the change
                  name: raw_before
                  type: ${text.type}
                  constraints:
                    nullable: true
              - column:
                  remarks: Value of the field after the change
                  name: raw_after
                  type: ${text.type}
                  constraints:
                    nullable: true
              - column:
                  remarks: Whether this change has been undone
                  name: undone
                  type: ${boolean.type}
                  defaultValueBoolean: false
                  constraints:
                    nullable: false
              - column:
                  remarks: The timestamp of when the change was created
                  name: created_at
                  type: ${timestamp_type}
                  defaultValueComputed: current_timestamp
                  constraints:
                    nullable: false
              - column:
                  remarks: The timestamp of when the change was updated
                  name: updated_at
                  type: ${timestamp_type}
                  defaultValueComputed: current_timestamp
                  constraints:
                    nullable: false
# TODO create fk constraints
# TODO use case indexes
#        - createIndex:
#            indexName: idx_data_edit_undo_chain_undo_lookup
#            tableName: data_edit_undo_chain
#            columns:
#              - column:
#                  name: batch_num
#              - column:
#                  name: table_id
#              - column:
#                  name: user_id
#              - column:
#                  name: undone

=======

  - changeSet:
      id: v55.2025-04-17T08:44:39
      author: johnswanson
      comment: Add permissions_group.magic_group_type
      preConditions: # Not required
      changes:
        - addColumn:
            tableName: permissions_group
            columns:
              - column:
                  name: magic_group_type
                  type: varchar(254)
                  remarks: The magic_group_type of the permissions_group
                  constraints:
                    unique: true
                    nullable: true

  - changeSet:
      id: v55.2025-04-17T08:47:19
      author: johnswanson
      comment: Set type on existing permissions groups
      rollback: #
      changes:
        - sql:
            sql: |
              UPDATE permissions_group SET magic_group_type='all-internal-users' WHERE name='All Users';
              UPDATE permissions_group SET magic_group_type='admin' WHERE name='Administrators';
>>>>>>> ac02214b

  # >>>>>>>>>> DO NOT ADD NEW MIGRATIONS BELOW THIS LINE! ADD THEM ABOVE <<<<<<<<<<

########################################################################################################################
#
# ADVICE:
#
# 1) Think through some of these points when writing a migration, learn from our past mistakes:
#    - Do you really need a migration? Could the feature work without it? Prefer not to if possible.
#      Data in the wild can be vastly different from what you expect, and it's hard to get right.
#    - Make sure your migration is backward compatible: it might not be possible to add a constraint back
#      if you drop it in a migration.
#    - Postgres, MySQL and H2 have their differences. Make sure your migration works for all.
#    - Database encryption is a major issue:
#      - Fields like `metabase_database.details` or `setting.value` can be encrypted, so you need to decrypt them in
#        your migration. See #42617, #44048.
#      - Database could be partially encrypted, see https://www.notion.so/72575933ef2a446bafd16909e05a7387
#    - Custom migrations:
#      - Prefer SQL migrations when possible.
#      - Never use application code: it can change and *will* break your migration.
#      - Do not use Toucan models - refer table names directly.
#      - If it's a big change, consider using Quartz, see #42279
#      - More in `metabase.db.custom_migrations` namespace doc.
#    - Never delete a migration: users won't be able to downgrade. If you really need to, see #44908
#    - Migration id (`vXX.<date>`) must match its earliest released version:
#      - Do not backport `v51....` to version 50, Metabase will try to downgrade it.
#      - Instead, write a migration with an oldest target you plan to backport to in mind.
#
# 2) Run ./bin/lint-migrations-file.sh to run core.spec checks against any changes you make here. Liquibase is pretty
#    forgiving and won't complain if you accidentally mix up things like deleteCascade and onDelete: CASCADE. CI runs
#    this check but it's nicer to know now instead of waiting for CI.
#
# 3) Migration IDs should follow the format
#
#    vMM.TIMESTAMP
#
#    Where
#
#    M         = major version
#    TIMESTAMP = the current timestamp with format `yyyy-MM-dd'T'HH:mm:ss`
#                To get this timestamp, evaluate this in your REPL: `(dev/migration-timestamp)`
#
#    E.g: You're adding a new migration for version 49, And it's 10:30:00AM on April 1, 2023 (UTC),
#    your migration id should be: `v49.2023-04-01T10:30:00`.
#
# PLEASE KEEP THIS MESSAGE AT THE BOTTOM OF THIS FILE!!!!! Add new migrations above the message.
#
########################################################################################################################<|MERGE_RESOLUTION|>--- conflicted
+++ resolved
@@ -11427,7 +11427,6 @@
             constraintName: fk_metabase_database_metabase_database_id
             onDelete: RESTRICT
 
-<<<<<<< HEAD
   - changeSet:
       id: v55.2025-04-02T10:52:01
       author: wotbrew
@@ -11559,8 +11558,6 @@
 #              - column:
 #                  name: undone
 
-=======
-
   - changeSet:
       id: v55.2025-04-17T08:44:39
       author: johnswanson
@@ -11588,7 +11585,6 @@
             sql: |
               UPDATE permissions_group SET magic_group_type='all-internal-users' WHERE name='All Users';
               UPDATE permissions_group SET magic_group_type='admin' WHERE name='Administrators';
->>>>>>> ac02214b
 
   # >>>>>>>>>> DO NOT ADD NEW MIGRATIONS BELOW THIS LINE! ADD THEM ABOVE <<<<<<<<<<
 
