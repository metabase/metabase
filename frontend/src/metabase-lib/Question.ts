--- conflicted
+++ resolved
@@ -824,19 +824,11 @@
     return this._card && this._card.public_uuid;
   }
 
-<<<<<<< HEAD
   database(): Database | null {
     const metadata = this.metadata();
     const databaseId = this.databaseId();
     const database = metadata.database(databaseId);
     return database;
-=======
-  database(): Database | null | undefined {
-    const query = this.legacyQuery();
-    return query && typeof query.database === "function"
-      ? query.database()
-      : null;
->>>>>>> 78b66bca
   }
 
   databaseId(): DatabaseId | null {
@@ -1114,11 +1106,7 @@
       this.isNative() &&
       this.isSaved() &&
       this.parameters().length === 0 &&
-<<<<<<< HEAD
       canNest &&
-=======
-      this.legacyQuery().canNest() &&
->>>>>>> 78b66bca
       this.isQueryEditable() // originally "canRunAdhocQuery"
     );
   }
