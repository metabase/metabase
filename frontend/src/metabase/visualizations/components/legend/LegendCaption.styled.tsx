--- conflicted
+++ resolved
@@ -22,11 +22,6 @@
   padding-right: 0.25rem;
 `;
 
-<<<<<<< HEAD
-export const LegendDescriptionIcon = styled((props: IconProps) => (
-  <Icon {...props} name={props.name ?? "info"} />
-))`
-=======
 export const LegendDescriptionIcon = styled(
   forwardRef<SVGSVGElement, IconProps>(
     function LegendDescriptionIcon(props, ref) {
@@ -34,7 +29,6 @@
     },
   ),
 )`
->>>>>>> 087adec8
   color: ${({ theme }) => lighten(theme.fn?.themeColor("text-light"), 0.1)};
   margin: 0 0.375rem;
 
