--- conflicted
+++ resolved
@@ -321,16 +321,12 @@
                           :authority_level collection_authority_level
                           :type            collection_type}
          :scores          all-scores)
-<<<<<<< HEAD
-        (dissoc :collection_id :collection_name :collection_type :display_name))))
-=======
         (update :dataset_query #(some-> % json/parse-string mbql.normalize/normalize))
         (dissoc
          :collection_id
          :collection_name
          :collection_type
          :display_name))))
->>>>>>> 739877d2
 
 (defn weights-and-scores
   "Default weights and scores for a given result."
