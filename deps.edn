--- conflicted
+++ resolved
@@ -53,15 +53,9 @@
   com.github.vertical-blank/sql-formatter   {:mvn/version "2.0.5"}              ; Java SQL formatting library https://github.com/vertical-blank/sql-formatter
   com.google.guava/guava                    {:mvn/version "33.4.8-jre"}         ; dep for BigQuery, Spark, and GA. Require here rather than letting different dep versions stomp on each other — see comments on #9697
   com.h2database/h2                         ^:antq/exclude                      ; https://metaboat.slack.com/archives/CKZEMT1MJ/p1727191010259979
-<<<<<<< HEAD
-  {:mvn/version "2.1.214"}            ; embedded SQL database
-  com.ibm.icu/icu4j                         {:mvn/version "76.1"}               ; Used to transliterate Unicode characters into Latin characters
-  com.mchange/c3p0                          {:mvn/version "0.11.0"}             ; DB connection pool
-=======
                                             {:mvn/version "2.1.214"}            ; embedded SQL database
   com.ibm.icu/icu4j                         {:mvn/version "77.1"}               ; Used to transliterate Unicode characters into Latin characters
-  com.mchange/c3p0                          {:mvn/version "0.10.1"}             ; DB connection pool
->>>>>>> 61b7eeda
+  com.mchange/c3p0                          {:mvn/version "0.11.0"}             ; DB connection pool
   com.snowplowanalytics/snowplow-java-tracker ^:antq/exclude                    ; 2+ depend on apache httpclient 5.x, but saml and clj-http depend on 4.x
   {:mvn/version "1.0.1"}              ; Snowplow analytics
   com.taoensso/nippy                        {:mvn/version "3.5.0"}              ; Fast serialization (i.e., GZIP) library for Clojure
