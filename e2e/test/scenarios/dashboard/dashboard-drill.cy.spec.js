import {
  restore,
  modal,
  popover,
  filterWidget,
  showDashboardCardActions,
  visitDashboard,
  addOrUpdateDashboardCard,
  getDashboardCardMenu,
  getDashboardCards,
  getDashboardCard,
  appBar,
  summarize,
  visualize,
  queryBuilderHeader,
  collectionTable,
  rightSidebar,
} from "e2e/support/helpers";

import { SAMPLE_DB_ID } from "e2e/support/cypress_data";
import { SAMPLE_DATABASE } from "e2e/support/cypress_sample_database";

const {
  ORDERS,
  ORDERS_ID,
  PRODUCTS,
  PRODUCTS_ID,
  REVIEWS,
  REVIEWS_ID,
  PEOPLE,
} = SAMPLE_DATABASE;

describe("scenarios > dashboard > dashboard drill", () => {
  beforeEach(() => {
    restore();
    cy.signInAsAdmin();
<<<<<<< HEAD
    cy.intercept("POST", `/api/dataset`).as("dataset");
=======
>>>>>>> c9b1147a
    cy.intercept("POST", `/api/card/*/query`).as("cardQuery");
    cy.intercept("PUT", `/api/card/*`).as("updateCard");
    cy.intercept("GET", `/api/dashboard/*`).as("dashboard");
    cy.intercept("POST", `/api/dashboard/*/dashcard/*/card/*/query`).as(
      "dashcardQuery",
    );
  });

  it("should handle URL click through on a table", () => {
    createDashboardWithQuestion({}, dashboardId => visitDashboard(dashboardId));
    cy.icon("pencil").click();
    showDashboardCardActions();
    cy.findByTestId("dashboardcard-actions-panel").within(() => {
      cy.icon("click").click();
    });

    // configure a URL click through on the  "MY_NUMBER" column
    // eslint-disable-next-line no-unscoped-text-selectors -- deprecated usage
    cy.findByText("On-click behavior for each column")
      .parent()
      .parent()
      // eslint-disable-next-line no-unscoped-text-selectors -- deprecated usage
      .within(() => cy.findByText("MY_NUMBER").click());
    // eslint-disable-next-line no-unscoped-text-selectors -- deprecated usage
    cy.findByText("Go to a custom destination").click();
    // eslint-disable-next-line no-unscoped-text-selectors -- deprecated usage
    cy.findByText("URL").click();

    // set the url and text template
    modal().within(() => {
      cy.get("input").first().type("/foo/{{my_number}}/{{my_param}}", {
        parseSpecialCharSequences: false,
      });
      cy.get("input").last().type("column value: {{my_number}}", {
        parseSpecialCharSequences: false,
      });
      cy.findByText("Done").click();
    });

    // eslint-disable-next-line no-unscoped-text-selectors -- deprecated usage
    cy.findByText("Save").click();

    setParamValue("My Param", "param-value");

    // click value and confirm url updates
    // eslint-disable-next-line no-unscoped-text-selectors -- deprecated usage
    cy.findByText("column value: 111").click();
    cy.location("pathname").should("eq", "/foo/111/param-value");
  });

  it("should insert values from hidden column on custom destination URL click through (metabase#13927)", () => {
    const questionDetails = {
      name: "13927",
      native: { query: "SELECT PEOPLE.STATE, PEOPLE.CITY from PEOPLE;" },
    };

    const clickBehavior = {
      "table.cell_column": "CITY",
      "table.pivot_column": "STATE",
      column_settings: {
        '["name","CITY"]': {
          click_behavior: {
            type: "link",
            linkType: "url",
            linkTextTemplate:
              "Click to find out which state does {{CITY}} belong to.",
            linkTemplate: "/test/{{STATE}}",
          },
        },
      },
      "table.columns": [
        {
          name: "STATE",
          fieldRef: ["field", "STATE", { "base-type": "type/Text" }],
          enabled: false,
        },
        {
          name: "CITY",
          fieldRef: ["field", "CITY", { "base-type": "type/Text" }],
          enabled: true,
        },
      ],
    };

    cy.createNativeQuestionAndDashboard({ questionDetails }).then(
      ({ body: dashboardCard }) => {
        const { dashboard_id } = dashboardCard;

        cy.editDashboardCard(dashboardCard, {
          visualization_settings: clickBehavior,
        });

        visitDashboard(dashboard_id);
      },
    );

    // eslint-disable-next-line no-unscoped-text-selectors -- deprecated usage
    cy.findByText("Click to find out which state does Rye belong to.").click();

    cy.log("Reported failing on v0.37.2");
    cy.location("pathname").should("eq", "/test/CO");
  });

  it("should insert data from the correct row in the URL for pivot tables (metabase#17920)", () => {
    const query =
      "SELECT STATE, SOURCE, COUNT(*) AS CNT from PEOPLE GROUP BY STATE, SOURCE";
    const questionSettings = {
      "table.pivot": true,
      "table.pivot_column": "SOURCE",
      "table.cell_column": "CNT",
    };
    const columnKey = JSON.stringify(["name", "CNT"]);
    const dashCardSettings = {
      column_settings: {
        [columnKey]: {
          click_behavior: {
            type: "link",
            linkType: "url",
            linkTemplate: "/test/{{CNT}}/{{STATE}}/{{SOURCE}}",
          },
        },
      },
    };
    createQuestion(
      { query, visualization_settings: questionSettings },
      questionId => {
        createDashboard(
          { questionId, visualization_settings: dashCardSettings },
          dashboardIdA => visitDashboard(dashboardIdA),
        );
      },
    );

    cy.findAllByText("18").first().click();
    cy.location("pathname").should("eq", "/test/18/CO/Organic");
  });

  it("should handle question click through on a table", () => {
    createDashboardWithQuestion({}, dashboardId => visitDashboard(dashboardId));
    cy.icon("pencil").click();
    showDashboardCardActions();
    cy.findByTestId("dashboardcard-actions-panel").within(() => {
      cy.icon("click").click();
    });

    // configure a dashboard target for the "MY_NUMBER" column
    // eslint-disable-next-line no-unscoped-text-selectors -- deprecated usage
    cy.findByText("On-click behavior for each column")
      .parent()
      .parent()
      // eslint-disable-next-line no-unscoped-text-selectors -- deprecated usage
      .within(() => cy.findByText("MY_NUMBER").click());
    // eslint-disable-next-line no-unscoped-text-selectors -- deprecated usage
    cy.findByText("Go to a custom destination").click();
    // eslint-disable-next-line no-unscoped-text-selectors -- deprecated usage
    cy.findByText("Saved question").click();
    // eslint-disable-next-line no-unscoped-text-selectors -- deprecated usage
    cy.findByText("Orders").click();
    // eslint-disable-next-line no-unscoped-text-selectors -- deprecated usage
    cy.findByText("Orders → User ID").click();
    // eslint-disable-next-line no-unscoped-text-selectors -- deprecated usage
    popover().within(() => cy.findByText("MY_NUMBER").click());
    // eslint-disable-next-line no-unscoped-text-selectors -- deprecated usage
    cy.findByText("Products → Category").click();
    // eslint-disable-next-line no-unscoped-text-selectors -- deprecated usage
    popover().within(() => cy.findByText("My Param").click());

    // set the text template
    cy.findByPlaceholderText("E.x. Details for {{Column Name}}").type(
      "num: {{my_number}}",
      { parseSpecialCharSequences: false },
    );
    // eslint-disable-next-line no-unscoped-text-selectors -- deprecated usage
    cy.findByText("Save").click();

    // wait to leave editing mode and set a param value
    // eslint-disable-next-line no-unscoped-text-selectors -- deprecated usage
    cy.findByText("You're editing this dashboard.").should("not.exist");
    setParamValue("My Param", "Widget");

    // click on table value
    // eslint-disable-next-line no-unscoped-text-selectors -- deprecated usage
    cy.findByText("num: 111").click();

    // show filtered question
    cy.findAllByText("Orders");
    // eslint-disable-next-line no-unscoped-text-selectors -- deprecated usage
    cy.findByText("User ID is 111");
    // eslint-disable-next-line no-unscoped-text-selectors -- deprecated usage
    cy.findByText("Category is Widget");
    // eslint-disable-next-line no-unscoped-text-selectors -- deprecated usage
    cy.findByText("Showing 5 rows");
  });

  it("should handle dashboard click through on a table", () => {
    createQuestion({}, questionId => {
      createDashboard(
        { dashboardName: "start dash", questionId },
        dashboardIdA => {
          createDashboardWithQuestion(
            { dashboardName: "end dash" },
            dashboardIdB => {
              visitDashboard(dashboardIdA);
            },
          );
        },
      );
    });
    cy.icon("pencil").click();
    showDashboardCardActions();
    cy.findByTestId("dashboardcard-actions-panel").within(() => {
      cy.icon("click").click();
    });

    // configure clicks on "MY_NUMBER to update the param
    // eslint-disable-next-line no-unscoped-text-selectors -- deprecated usage
    cy.findByText("On-click behavior for each column")
      .parent()
      .parent()
      // eslint-disable-next-line no-unscoped-text-selectors -- deprecated usage
      .within(() => cy.findByText("MY_NUMBER").click());
    // eslint-disable-next-line no-unscoped-text-selectors -- deprecated usage
    cy.findByText("Go to a custom destination").click();
    // eslint-disable-next-line no-unscoped-text-selectors -- deprecated usage
    cy.findByText("Link to")
      .parent()
      // eslint-disable-next-line no-unscoped-text-selectors -- deprecated usage
      .within(() => cy.findByText("Dashboard").click());
    // eslint-disable-next-line no-unscoped-text-selectors -- deprecated usage
    modal().within(() => cy.findByText("end dash").click());
    // eslint-disable-next-line no-unscoped-text-selectors -- deprecated usage
    cy.findByText("Available filters")
      .parent()
      // eslint-disable-next-line no-unscoped-text-selectors -- deprecated usage
      .within(() => cy.findByText("My Param").click());
    // eslint-disable-next-line no-unscoped-text-selectors -- deprecated usage
    popover().within(() => cy.findByText("MY_STRING").click());

    // set the text template
    cy.findByPlaceholderText("E.x. Details for {{Column Name}}").type(
      "text: {{my_string}}",
      { parseSpecialCharSequences: false },
    );
    // eslint-disable-next-line no-unscoped-text-selectors -- deprecated usage
    cy.findByText("Save").click();

    // click on table value
    // eslint-disable-next-line no-unscoped-text-selectors -- deprecated usage
    cy.findByText("text: foo").click();

    // check that param was set to "foo"
    cy.location("search").should("eq", "?my_param=foo");
    // eslint-disable-next-line no-unscoped-text-selectors -- deprecated usage
    cy.findByText("My Param")
      .parent()
      .within(() => {
        cy.findByText("foo");
      });
  });

  it("should open the same dashboard when a custom URL click behavior points to the same dashboard (metabase#22702)", () => {
    createDashboardWithQuestion({}, dashboardId => visitDashboard(dashboardId));
    cy.icon("pencil").click();
    showDashboardCardActions();
    cy.findByTestId("dashboardcard-actions-panel").within(() => {
      cy.icon("click").click();
    });

    // eslint-disable-next-line no-unscoped-text-selectors -- deprecated usage
    cy.findByText("On-click behavior for each column")
      .parent()
      .parent()
      // eslint-disable-next-line no-unscoped-text-selectors -- deprecated usage
      .within(() => cy.findByText("MY_NUMBER").click());
    // eslint-disable-next-line no-unscoped-text-selectors -- deprecated usage
    cy.findByText("Go to a custom destination").click();
    // eslint-disable-next-line no-unscoped-text-selectors -- deprecated usage
    cy.findByText("URL").click();

    modal().within(() => {
      cy.get("input").first().type("/dashboard/2?my_param=Aaron Hand");
      cy.get("input").last().type("Click behavior");
      cy.findByText("Done").click();
    });

    // eslint-disable-next-line no-unscoped-text-selectors -- deprecated usage
    cy.findByText("Save").click();

    // eslint-disable-next-line no-unscoped-text-selectors -- deprecated usage
    cy.findByText("Click behavior").click();

    cy.location("pathname").should("eq", "/dashboard/2");
    cy.location("search").should("eq", "?my_param=Aaron%20Hand");
  });

  // This was flaking. Example: https://dashboard.cypress.io/projects/a394u1/runs/2109/test-results/91a15b66-4b80-40bf-b569-de28abe21f42
  it.skip("should handle cross-filter on a table", () => {
    createDashboardWithQuestion({}, dashboardId => visitDashboard(dashboardId));
    cy.icon("pencil").click();
    showDashboardCardActions();
    cy.findByTestId("dashboardcard-actions-panel").within(() => {
      cy.icon("click").click();
    });

    // configure clicks on "MY_NUMBER to update the param
    // eslint-disable-next-line no-unscoped-text-selectors -- deprecated usage
    cy.findByText("On-click behavior for each column")
      .parent()
      .parent()
      // eslint-disable-next-line no-unscoped-text-selectors -- deprecated usage
      .within(() => cy.findByText("MY_NUMBER").click());
    // eslint-disable-next-line no-unscoped-text-selectors -- deprecated usage
    cy.findByText("Update a dashboard filter").click();
    // eslint-disable-next-line no-unscoped-text-selectors -- deprecated usage
    cy.findByText("Pick one or more filters to update")
      .parent()
      // eslint-disable-next-line no-unscoped-text-selectors -- deprecated usage
      .within(() => cy.findByText("My Param").click());
    // eslint-disable-next-line no-unscoped-text-selectors -- deprecated usage
    popover().within(() => cy.findByText("MY_STRING").click());
    // eslint-disable-next-line no-unscoped-text-selectors -- deprecated usage
    cy.findByText("Save").click();

    // click on table value
    // eslint-disable-next-line no-unscoped-text-selectors -- deprecated usage
    cy.findByText("111").click();

    // check that param was set to "foo"
    cy.location("search").should("eq", "?my_param=foo");
    // eslint-disable-next-line no-unscoped-text-selectors -- deprecated usage
    cy.findByText("My Param")
      .parent()
      // eslint-disable-next-line no-unscoped-text-selectors -- deprecated usage
      .within(() => cy.findByText("foo"));
  });

  describe("should pass multiple filters for numeric column on drill-through (metabase#13062)", () => {
    const questionDetails = {
      name: "13062Q",
      query: {
        "source-table": REVIEWS_ID,
      },
    };

    const filter = {
      id: "18024e69",
      name: "Category",
      slug: "category",
      type: "category",
    };

    beforeEach(() => {
      // Set "Rating" Field type to: "Category"
      cy.request("PUT", `/api/field/${REVIEWS.RATING}`, {
        semantic_type: "type/Category",
      });

      cy.createQuestionAndDashboard({ questionDetails }).then(
        ({ body: { id, card_id, dashboard_id } }) => {
          // Add filter to the dashboard
          cy.request("PUT", `/api/dashboard/${dashboard_id}`, {
            parameters: [filter],
          });

          // Connect filter to the dashboard card
          cy.request("PUT", `/api/dashboard/${dashboard_id}/cards`, {
            cards: [
              {
                id,
                card_id,
                row: 0,
                col: 0,
                size_x: 8,
                size_y: 6,
                parameter_mappings: [
                  {
                    parameter_id: filter.id,
                    card_id,
                    target: ["dimension", ["field", REVIEWS.RATING, null]],
                  },
                ],
              },
            ],
          });

          // set filter values (ratings 5 and 4) directly through the URL
          cy.visit(`/dashboard/${dashboard_id}?category=5&category=4`);
          cy.findByText("2 selections");
        },
      );
    });

    it("when clicking on the field value (metabase#13062-1)", () => {
      // eslint-disable-next-line no-unscoped-text-selectors -- deprecated usage
      cy.findByText("xavier").click();
      // eslint-disable-next-line no-unscoped-text-selectors -- deprecated usage
      cy.findByText("=").click();

      // eslint-disable-next-line no-unscoped-text-selectors -- deprecated usage
      cy.findByText("Reviewer is xavier");
      // eslint-disable-next-line no-unscoped-text-selectors -- deprecated usage
      cy.findByText("Rating is 2 selections");
      // eslint-disable-next-line no-unscoped-text-selectors -- deprecated usage
      cy.contains("Reprehenderit non error"); // xavier's review
    });

    it("when clicking on the card title (metabase#13062-2)", () => {
      // eslint-disable-next-line no-unscoped-text-selectors -- deprecated usage
      cy.findByText(questionDetails.name).click();
      // eslint-disable-next-line no-unscoped-text-selectors -- deprecated usage
      cy.findByText("Rating is 2 selections");
      // eslint-disable-next-line no-unscoped-text-selectors -- deprecated usage
      cy.contains("Ad perspiciatis quis et consectetur."); // 5 star review
    });
  });

  it("should drill-through on a primary key out of 2000 rows", () => {
    cy.intercept("POST", "/api/dataset").as("dataset");

    // In this test we're using already present dashboard ("Orders in a dashboard")
    const FILTER_ID = "7c9ege62";
    const PK_VALUE = "7602";

    cy.request("PUT", "/api/dashboard/1", {
      parameters: [
        {
          id: FILTER_ID,
          name: "Category",
          slug: "category",
          type: "category",
          default: ["Gadget"],
        },
      ],
    });
    cy.request("PUT", "/api/dashboard/1/cards", {
      cards: [
        {
          id: 1,
          card_id: 1,
          row: 0,
          col: 0,
          size_x: 12,
          size_y: 8,
          parameter_mappings: [
            {
              parameter_id: FILTER_ID,
              card_id: 1,
              target: [
                "dimension",
                [
                  "field",
                  PRODUCTS.CATEGORY,
                  { "source-field": ORDERS.PRODUCT_ID },
                ],
              ],
            },
          ],
          visualization_settings: {},
        },
      ],
    });

    visitDashboard(1);
    cy.findAllByTestId("column-header").contains("ID").click().click();

    cy.get(".Table-ID").contains(PK_VALUE).first().click();

    cy.wait("@dataset");

    cy.findByTestId("object-detail").within(() => {
      cy.findAllByText(PK_VALUE);
    });

    const pattern = new RegExp(`/question\\?objectId=${PK_VALUE}#*`);
    cy.url().should("match", pattern);
  });

  it("should drill-through on a foreign key (metabase#8055)", () => {
    // In this test we're using already present dashboard ("Orders in a dashboard")
    const FILTER_ID = "7c9ege62";

    cy.log("Add filter (with the default Category) to the dashboard");
    cy.request("PUT", "/api/dashboard/1", {
      parameters: [
        {
          id: FILTER_ID,
          name: "Category",
          slug: "category",
          type: "category",
          default: ["Gadget"],
        },
      ],
    });

    cy.log("Connect filter to the existing card");
    cy.request("PUT", "/api/dashboard/1/cards", {
      cards: [
        {
          id: 1,
          card_id: 1,
          row: 0,
          col: 0,
          size_x: 12,
          size_y: 8,
          parameter_mappings: [
            {
              parameter_id: FILTER_ID,
              card_id: 1,
              target: [
                "dimension",
                [
                  "field",
                  PRODUCTS.CATEGORY,
                  { "source-field": ORDERS.PRODUCT_ID },
                ],
              ],
            },
          ],
          visualization_settings: {},
        },
      ],
    });
    cy.intercept("POST", "/api/dataset").as("dataset");

    visitDashboard(1);
    // Product ID in the first row (query fails for User ID as well)
    // eslint-disable-next-line no-unscoped-text-selectors -- deprecated usage
    cy.findByText("105").click();
    // eslint-disable-next-line no-unscoped-text-selectors -- deprecated usage
    cy.findByText("View details").click();

    cy.log("Reported on v0.29.3");
    cy.wait("@dataset").then(xhr => {
      expect(xhr.response.body.error).not.to.exist;
    });
    cy.findByTestId("object-detail").findByText("Fantastic Wool Shirt");
  });

  it("should apply correct date range on a graph drill-through (metabase#13785)", () => {
    cy.log("Create a question");

    cy.createQuestion({
      name: "13785",
      query: {
        "source-table": REVIEWS_ID,
        aggregation: [["count"]],
        breakout: [["field", REVIEWS.CREATED_AT, { "temporal-unit": "month" }]],
      },
      display: "bar",
    }).then(({ body: { id: QUESTION_ID } }) => {
      cy.createDashboard().then(({ body: { id: DASHBOARD_ID } }) => {
        cy.log("Add filter to the dashboard");

        cy.request("PUT", `/api/dashboard/${DASHBOARD_ID}`, {
          parameters: [
            {
              id: "4ff53514",
              name: "Date Filter",
              slug: "date_filter",
              type: "date/all-options",
            },
          ],
        });

        cy.log("Add question to the dashboard");
        addOrUpdateDashboardCard({
          card_id: QUESTION_ID,
          dashboard_id: DASHBOARD_ID,
          card: {
            // Set "Click behavior"
            visualization_settings: {
              click_behavior: {
                type: "crossfilter",
                parameterMapping: {
                  "4ff53514": {
                    source: {
                      type: "column",
                      id: "CREATED_AT",
                      name: "Created At",
                    },
                    target: {
                      type: "parameter",
                      id: "4ff53514",
                    },
                    id: "4ff53514",
                  },
                },
              },
            },
            // Connect filter and card
            parameter_mappings: [
              {
                parameter_id: "4ff53514",
                card_id: QUESTION_ID,
                target: ["dimension", ["field", REVIEWS.CREATED_AT, null]],
              },
            ],
          },
        });

        visitDashboard(DASHBOARD_ID);

        cy.intercept(
          "POST",
          `/api/dashboard/${DASHBOARD_ID}/dashcard/*/card/${QUESTION_ID}/query`,
        ).as("cardQuery");

        cy.get(".bar")
          .eq(14) // August 2017 (Total of 12 reviews, 9 unique days)
          .click({ force: true });

        cy.wait("@cardQuery");
        cy.url().should("include", "2017-08");
        cy.get(".bar").should("have.length", 1);
        // Since hover doesn't work in Cypress we can't assert on the popover that's shown when one hovers the bar
        // But when this issue gets fixed, Y-axis should definitely show "12" (total count of reviews)
        cy.get(".axis.y").contains("12");
      });
    });
  });

  it("should not hide custom formatting when click behavior is enabled (metabase#14597)", () => {
    const columnKey = JSON.stringify(["name", "MY_NUMBER"]);
    const questionSettings = {
      column_settings: {
        [columnKey]: {
          number_style: "currency",
          currency_style: "code",
          currency_in_header: false,
        },
      },
    };
    const dashCardSettings = {
      column_settings: {
        [columnKey]: {
          click_behavior: {
            type: "link",
            linkType: "url",
            linkTemplate: "/it/worked",
          },
        },
      },
    };

    createQuestion({ visualization_settings: questionSettings }, questionId => {
      createDashboard(
        { questionId, visualization_settings: dashCardSettings },
        dashboardIdA => visitDashboard(dashboardIdA),
      );
    });

    // formatting works, so we see "USD" in the table
    // eslint-disable-next-line no-unscoped-text-selectors -- deprecated usage
    cy.findByText("USD 111.00").click();
    cy.location("pathname").should("eq", "/it/worked");
  });

  it("should not remove click behavior on 'reset to defaults' (metabase#14919)", () => {
    const LINK_NAME = "Home";

    cy.createQuestion({
      name: "14919",
      query: { "source-table": PRODUCTS_ID },
    }).then(({ body: { id: QUESTION_ID } }) => {
      cy.createDashboard().then(({ body: { id: DASHBOARD_ID } }) => {
        // Add previously added question to the dashboard
        addOrUpdateDashboardCard({
          card_id: QUESTION_ID,
          dashboard_id: DASHBOARD_ID,
          card: {
            // Add click through behavior to that question
            visualization_settings: {
              column_settings: {
                [`["ref",["field-id",${PRODUCTS.CATEGORY}]]`]: {
                  click_behavior: {
                    type: "link",
                    linkType: "url",
                    linkTemplate: "/",
                    linkTextTemplate: LINK_NAME,
                  },
                },
              },
            },
          },
        });

        visitDashboard(DASHBOARD_ID);
        cy.icon("pencil").click();
        // Edit "Visualization options"
        showDashboardCardActions();
        cy.icon("palette").click();
        cy.get(".Modal").within(() => {
          cy.findByText("Reset to defaults").click();
          cy.button("Done").click();
        });
        // Save the whole dashboard
        cy.button("Save").click();
        cy.findByText("You're editing this dashboard.").should("not.exist");
        cy.log("Reported failing on v0.38.0 - link gets dropped");
        cy.get(".DashCard").findAllByText(LINK_NAME);
      });
    });
  });

  it('should drill-through on PK/FK to the "object detail" when filtered by explicit joined column (metabase#15331)', () => {
    cy.intercept("POST", "/api/dataset").as("dataset");

    cy.createQuestion({
      name: "15331",
      query: {
        "source-table": ORDERS_ID,
        joins: [
          {
            fields: "all",
            "source-table": PRODUCTS_ID,
            condition: [
              "=",
              ["field-id", ORDERS.PRODUCT_ID],
              ["joined-field", "Products", ["field-id", PRODUCTS.ID]],
            ],
            alias: "Products",
          },
        ],
      },
    }).then(({ body: { id: QUESTION_ID } }) => {
      cy.createDashboard().then(({ body: { id: DASHBOARD_ID } }) => {
        // Add filter to the dashboard
        cy.request("PUT", `/api/dashboard/${DASHBOARD_ID}`, {
          parameters: [
            {
              name: "Date Filter",
              slug: "date_filter",
              id: "354cb21f",
              type: "date/all-options",
            },
          ],
        });
        // Add question to the dashboard
        addOrUpdateDashboardCard({
          card_id: QUESTION_ID,
          dashboard_id: DASHBOARD_ID,
          card: {
            size_x: 14,
            size_y: 10,
            // Connect dashboard filter to the question
            parameter_mappings: [
              {
                parameter_id: "354cb21f",
                card_id: QUESTION_ID,
                target: [
                  "dimension",
                  [
                    "joined-field",
                    "Products",
                    ["field-id", PRODUCTS.CREATED_AT],
                  ],
                ],
              },
            ],
          },
        });

        // Set the filter to `previous 30 years` directly through the url
        cy.visit(`/dashboard/${DASHBOARD_ID}?date_filter=past30years`);
      });
    });
    cy.findByTextEnsureVisible("Quantity");
    cy.get(".Table-ID")
      .first()
      // Mid-point check that this cell actually contains ID = 1
      .contains("1")
      .click();

    cy.wait("@dataset").then(xhr => {
      expect(xhr.response.body.error).to.not.exist;
    });
    cy.findByTestId("object-detail");
    cy.findAllByText("37.65");
  });

  it("should display correct tooltip value for multiple series charts on dashboard (metabase#15612)", () => {
    cy.createNativeQuestion({
      name: "15612_1",
      native: { query: 'select 1 as AXIS, 5 as "VALUE"' },
      display: "bar",
      visualization_settings: {
        "graph.dimensions": ["AXIS"],
        "graph.metrics": ["VALUE"],
      },
    }).then(({ body: { id: QUESTION1_ID } }) => {
      cy.createNativeQuestion({
        name: "15612_2",
        native: { query: 'select 1 as AXIS, 10 as "VALUE"' },
        display: "bar",
        visualization_settings: {
          "graph.dimensions": ["AXIS"],
          "graph.metrics": ["VALUE"],
        },
      }).then(({ body: { id: QUESTION2_ID } }) => {
        cy.createDashboard().then(({ body: { id: DASHBOARD_ID } }) => {
          // Add the first question to the dashboard
          addOrUpdateDashboardCard({
            card_id: QUESTION1_ID,
            dashboard_id: DASHBOARD_ID,
            card: {
              series: [
                {
                  id: QUESTION2_ID,
                },
              ],
            },
          });

          visitDashboard(DASHBOARD_ID);

          cy.get(".bar").first().trigger("mousemove");

          popover().within(() => {
            testPairedTooltipValues("AXIS", "1");
            testPairedTooltipValues("VALUE", "5");
          });

          cy.get(".bar").last().trigger("mousemove");

          popover().within(() => {
            testPairedTooltipValues("AXIS", "1");
            testPairedTooltipValues("VALUE", "10");
          });
        });
      });
    });
  });

  describe("should preserve dashboard filter and apply it to the question on a drill-through (metabase#11503)", () => {
    const ordersIdFilter = {
      name: "Orders ID",
      slug: "orders_id",
      id: "82a5a271",
      type: "id",
      sectionId: "id",
    };

    const productsIdFilter = {
      name: "Products ID",
      slug: "products_id",
      id: "a4dc1976",
      type: "id",
      sectionId: "id",
    };

    const parameters = [ordersIdFilter, productsIdFilter];

    beforeEach(() => {
      // Add filters to the dashboard
      cy.request("PUT", "/api/dashboard/1", {
        parameters,
      });

      // Connect those filters to the existing dashboard card
      cy.request("PUT", "/api/dashboard/1/cards", {
        cards: [
          {
            id: 1,
            card_id: 1,
            row: 0,
            col: 0,
            size_x: 12,
            size_y: 8,
            series: [],
            visualization_settings: {},
            parameter_mappings: [
              {
                parameter_id: ordersIdFilter.id,
                card_id: 1,
                target: ["dimension", ["field", ORDERS.ID, null]],
              },
              {
                parameter_id: productsIdFilter.id,
                card_id: 1,
                target: [
                  "dimension",
                  [
                    "field",
                    PRODUCTS.ID,
                    {
                      "source-field": ORDERS.PRODUCT_ID,
                    },
                  ],
                ],
              },
            ],
          },
        ],
      });

      visitDashboard(1);
    });

    it("should correctly drill-through on Orders filter (metabase#11503-1)", () => {
      setFilterValue(ordersIdFilter.name);

      drillThroughCardTitle("Orders");

      // eslint-disable-next-line no-unscoped-text-selectors -- deprecated usage
      cy.findByText("37.65");
      // eslint-disable-next-line no-unscoped-text-selectors -- deprecated usage
      cy.findByText("110.93");
      // eslint-disable-next-line no-unscoped-text-selectors -- deprecated usage
      cy.findByText("52.72").should("not.exist");
      // eslint-disable-next-line no-unscoped-text-selectors -- deprecated usage
      cy.findByText("Showing 2 rows");

      postDrillAssertion();
    });

    it("should correctly drill-through on Products filter (metabase#11503-2)", () => {
      setFilterValue(productsIdFilter.name);

      drillThroughCardTitle("Orders");

      // eslint-disable-next-line no-unscoped-text-selectors -- deprecated usage
      cy.findByText("37.65").should("not.exist");
      cy.findAllByText("105.12");
      // eslint-disable-next-line no-unscoped-text-selectors -- deprecated usage
      cy.findByText("Showing 191 rows");

      postDrillAssertion();
    });

    function setFilterValue(filterName) {
      filterWidget().contains(filterName).click();
      cy.findByPlaceholderText("Enter an ID").type("1,2,");
      cy.button("Add filter").click();
      cy.findByText("2 selections");
    }

    function postDrillAssertion() {
      cy.findByText("ID is 2 selections").click();
      popover().within(() => {
        cy.get("li")
          .should("have.length", 3) // The third one is an input field
          .and("contain", "1")
          .and("contain", "2");
        cy.findByText("Update filter");
      });
    }
  });

  it("should display a back to the dashboard button when navigating to a question", () => {
    const dashboardName = "Orders in a dashboard";
<<<<<<< HEAD
    const buttonLabel = `Back to ${dashboardName}`;
=======
    const backButtonLabel = `Back to ${dashboardName}`;
>>>>>>> c9b1147a

    visitDashboard(1);
    cy.wait("@dashboard");
    cy.findByTestId("dashcard").findByText("Orders").click();
    cy.wait("@cardQuery");
    cy.findByLabelText(backButtonLabel).should("be.visible");
    cy.icon("notebook").click();
    summarize({ mode: "notebook" });
    popover().findByText("Count of rows").click();
    cy.findByLabelText(backButtonLabel).should("be.visible");
    visualize();
<<<<<<< HEAD
    cy.findByLabelText(buttonLabel).click();
=======
    cy.findByLabelText(backButtonLabel).click();
>>>>>>> c9b1147a
    cy.findByTestId("dashboard-header")
      .findByText(dashboardName)
      .should("be.visible");

    getDashboardCard().realHover();
    getDashboardCardMenu().click();
    popover().findByText("Edit question").click();
<<<<<<< HEAD
    cy.findByLabelText(buttonLabel).click();
=======
    cy.findByLabelText(backButtonLabel).click();
>>>>>>> c9b1147a
    cy.findByTestId("dashboard-header")
      .findByText(dashboardName)
      .should("be.visible");

    appBar().findByText("Our analytics").click();
    cy.findByTestId("collection-table").findByText("Orders").click();
    cy.findByLabelText(backButtonLabel).should("not.exist");
  });

  it("should preserve query results when navigating between the dashboard and the query builder", () => {
    visitDashboard(1);
    cy.wait("@dashboard");
    cy.wait("@dashcardQuery");

    getDashboardCard().within(() => {
      cy.findByText("101.04").should("be.visible"); // table data
      cy.findByText("Orders").click();
      cy.wait("@cardQuery");
    });

    queryBuilderHeader().within(() => {
      cy.findByLabelText("Back to Orders in a dashboard").click();
    });

    getDashboardCard().within(() => {
      cy.findByText("101.04").should("be.visible"); // cached data
      cy.get("@dashboard.all").should("have.length", 1);
      cy.get("@dashcardQuery.all").should("have.length", 1);
    });

    appBar().within(() => {
      cy.findByText("Our analytics").click();
    });

    collectionTable().within(() => {
      cy.findByText("Orders in a dashboard").click();
      cy.wait("@dashboard");
      cy.wait("@dashcardQuery");
      cy.get("@dashcardQuery.all").should("have.length", 2);
    });
  });

  it("should not preserve query results when the question changes during navigation", () => {
    visitDashboard(1);
    cy.wait("@dashboard");
    cy.wait("@dashcardQuery");

    getDashboardCard().within(() => {
      cy.findByText("101.04").should("be.visible"); // table data
      cy.findByText("Orders").click();
      cy.wait("@cardQuery");
    });

    queryBuilderHeader().within(() => {
      cy.findByDisplayValue("Orders").clear().type("Orders question").blur();
      cy.wait("@updateCard");
      cy.button("Summarize").click();
    });

    rightSidebar().within(() => {
      cy.findByText("Total").click();
    });

    queryBuilderHeader().within(() => {
      cy.findByText("Save").click();
    });

    modal().within(() => {
      cy.button("Save").click();
      cy.wait("@updateCard");
    });

    queryBuilderHeader().within(() => {
      cy.findByLabelText("Back to Orders in a dashboard").click();
      cy.wait("@dashcardQuery");
      cy.get("@dashboard.all").should("have.length", 1);
    });

    getDashboardCard().within(() => {
      cy.findByText("Orders question").should("be.visible");
      cy.findByText("Count").should("be.visible"); // aggregated data
    });
  });

  it("should display a back to the dashboard button in table x-ray dashboards", () => {
    cy.visit(`/auto/dashboard/table/${ORDERS_ID}`);
    cy.wait("@dataset");

    getDashboardCards()
      .filter(':contains("Sales per state")')
      .findByText("Sales per state")
      .click();
    cy.wait("@dataset");

    queryBuilderHeader()
      .findByLabelText(/Back to .*Orders.*/)
      .click();

    getDashboardCards().filter(':contains("Sales per state")').should("exist");
  });

  it("should display a back to the dashboard button in model x-ray dashboards", () => {
    cy.request("PUT", "/api/card/1", { dataset: true });
    cy.visit("/auto/dashboard/model/1");
    cy.wait("@dataset");

    getDashboardCards()
      .filter(':contains("Orders by Subtotal")')
      .findByText("Orders by Subtotal")
      .click();
    cy.wait("@dataset");

    queryBuilderHeader()
      .findByLabelText(/Back to .*Orders.*/)
      .click();

    getDashboardCards()
      .filter(':contains("Orders by Subtotal")')
      .should("exist");
  });

  it("should preserve query results when navigating between the dashboard and the query builder", () => {
    visitDashboard(1);
    cy.wait("@dashboard");
    cy.wait("@dashcardQuery");

    getDashboardCard().within(() => {
      cy.findByText("101.04").should("be.visible"); // table data
      cy.findByText("Orders").click();
      cy.wait("@cardQuery");
    });

    queryBuilderHeader().within(() => {
      cy.findByLabelText("Back to Orders in a dashboard").click();
    });

    getDashboardCard().within(() => {
      cy.findByText("101.04").should("be.visible"); // cached data
      cy.get("@dashboard.all").should("have.length", 1);
      cy.get("@dashcardQuery.all").should("have.length", 1);
    });

    appBar().within(() => {
      cy.findByText("Our analytics").click();
    });

    collectionTable().within(() => {
      cy.findByText("Orders in a dashboard").click();
      cy.wait("@dashboard");
      cy.wait("@dashcardQuery");
      cy.get("@dashcardQuery.all").should("have.length", 2);
    });
  });

  it("should not preserve query results when the question changes during navigation", () => {
    visitDashboard(1);
    cy.wait("@dashboard");
    cy.wait("@dashcardQuery");

    getDashboardCard().within(() => {
      cy.findByText("101.04").should("be.visible"); // table data
      cy.findByText("Orders").click();
      cy.wait("@cardQuery");
    });

    queryBuilderHeader().within(() => {
      cy.findByDisplayValue("Orders").clear().type("Orders question").blur();
      cy.wait("@updateCard");
      cy.button("Summarize").click();
    });

    rightSidebar().within(() => {
      cy.findByText("Total").click();
    });

    queryBuilderHeader().within(() => {
      cy.findByText("Save").click();
    });

    modal().within(() => {
      cy.button("Save").click();
      cy.wait("@updateCard");
    });

    queryBuilderHeader().within(() => {
      cy.findByLabelText("Back to Orders in a dashboard").click();
      cy.wait("@dashcardQuery");
      cy.get("@dashboard.all").should("have.length", 1);
    });

    getDashboardCard().within(() => {
      cy.findByText("Orders question").should("be.visible");
      cy.findByText("Count").should("be.visible"); // aggregated data
    });
  });
});

function createDashboardWithQuestion(
  { dashboardName = "dashboard" } = {},
  callback,
) {
  createQuestion({}, questionId => {
    createDashboard({ dashboardName, questionId }, callback);
  });
}

function createQuestion(options, callback) {
  cy.request("POST", "/api/card", {
    dataset_query: {
      database: SAMPLE_DB_ID,
      type: "native",
      native: {
        query: options.query || "select 111 as my_number, 'foo' as my_string",
      },
    },
    display: "table",
    visualization_settings: options.visualization_settings || {},
    name: "Question",
    collection_id: null,
  }).then(({ body: { id: questionId } }) => {
    callback(questionId);
  });
}

function createDashboard(
  { dashboardName = "dashboard", questionId, visualization_settings },
  callback,
) {
  cy.createDashboard({ name: dashboardName }).then(
    ({ body: { id: dashboardId } }) => {
      cy.request("PUT", `/api/dashboard/${dashboardId}`, {
        parameters: [
          {
            name: "My Param",
            slug: "my_param",
            id: "e8f79be9",
            type: "category",
          },
        ],
      });

      addOrUpdateDashboardCard({
        card_id: questionId,
        dashboard_id: dashboardId,
        card: {
          parameter_mappings: [
            {
              parameter_id: "e8f79be9",
              card_id: questionId,
              target: [
                "dimension",
                ["field", PEOPLE.NAME, { "source-field": ORDERS.USER_ID }],
              ],
            },
          ],
          visualization_settings,
        },
      }).then(() => callback(dashboardId));
    },
  );
}

function setParamValue(paramName, text) {
  // wait to leave editing mode and set a param value
  cy.findByText("You're editing this dashboard.").should("not.exist");
  cy.findByText(paramName).click();
  popover().within(() => {
    cy.findByPlaceholderText("Search by Name").type(text);
    cy.findByText("Add filter").click();
  });
}

function drillThroughCardTitle(title) {
  cy.findByTestId("legend-caption").contains(title).click();
  cy.contains(`Started from ${title}`);
}

function testPairedTooltipValues(val1, val2) {
  cy.contains(val1).closest("td").siblings("td").findByText(val2);
}<|MERGE_RESOLUTION|>--- conflicted
+++ resolved
@@ -34,10 +34,7 @@
   beforeEach(() => {
     restore();
     cy.signInAsAdmin();
-<<<<<<< HEAD
     cy.intercept("POST", `/api/dataset`).as("dataset");
-=======
->>>>>>> c9b1147a
     cy.intercept("POST", `/api/card/*/query`).as("cardQuery");
     cy.intercept("PUT", `/api/card/*`).as("updateCard");
     cy.intercept("GET", `/api/dashboard/*`).as("dashboard");
@@ -988,11 +985,7 @@
 
   it("should display a back to the dashboard button when navigating to a question", () => {
     const dashboardName = "Orders in a dashboard";
-<<<<<<< HEAD
-    const buttonLabel = `Back to ${dashboardName}`;
-=======
     const backButtonLabel = `Back to ${dashboardName}`;
->>>>>>> c9b1147a
 
     visitDashboard(1);
     cy.wait("@dashboard");
@@ -1004,11 +997,7 @@
     popover().findByText("Count of rows").click();
     cy.findByLabelText(backButtonLabel).should("be.visible");
     visualize();
-<<<<<<< HEAD
-    cy.findByLabelText(buttonLabel).click();
-=======
     cy.findByLabelText(backButtonLabel).click();
->>>>>>> c9b1147a
     cy.findByTestId("dashboard-header")
       .findByText(dashboardName)
       .should("be.visible");
@@ -1016,11 +1005,7 @@
     getDashboardCard().realHover();
     getDashboardCardMenu().click();
     popover().findByText("Edit question").click();
-<<<<<<< HEAD
-    cy.findByLabelText(buttonLabel).click();
-=======
     cy.findByLabelText(backButtonLabel).click();
->>>>>>> c9b1147a
     cy.findByTestId("dashboard-header")
       .findByText(dashboardName)
       .should("be.visible");
