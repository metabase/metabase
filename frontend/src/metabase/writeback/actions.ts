import { ActionsApi } from "metabase/services";

import DataApps, {
  getChildNavItems,
  isTopLevelNavItem,
} from "metabase/entities/data-apps";
import Dashboards from "metabase/entities/dashboards";

import type { DataApp, DataAppPage } from "metabase-types/api";
import type { Value } from "metabase-types/types/Dataset";
<<<<<<< HEAD
import type { Dispatch, GetState } from "metabase-types/store";
import type Table from "metabase-lib/lib/metadata/Table";
=======
import type Table from "metabase-lib/metadata/Table";
>>>>>>> fa76af8c

export type InsertRowPayload = {
  table: Table;
  values: Record<string, unknown>;
};

export const createRow = (payload: InsertRowPayload) => {
  const { table, values } = payload;
  return ActionsApi.create({
    type: "query",
    database: table.db_id,
    query: {
      "source-table": table.id,
    },
    create_row: values,
  });
};

export type UpdateRowPayload = {
  table: Table;
  id: Value;
  values: Record<string, unknown>;
};

export const updateRow = (payload: UpdateRowPayload) => {
  const { table, id, values } = payload;
  const field = table.fields.find(field => field.isPK());
  if (!field) {
    throw new Error("Cannot update row from table without a primary key");
  }

  const pk = field.isNumeric() && typeof id === "string" ? parseInt(id) : id;
  return ActionsApi.update({
    type: "query",
    database: table.db_id,
    query: {
      "source-table": table.id,
      filter: ["=", field.reference(), pk],
    },
    update_row: values,
  });
};

export type BulkUpdatePayload = {
  table: Table;
  records: Record<string, unknown>[];
};

export const updateManyRows = (payload: BulkUpdatePayload) => {
  const { table, records } = payload;
  return ActionsApi.bulkUpdate(
    {
      tableId: table.id,
      body: records,
    },
    { bodyParamName: "body" },
  );
};

export type DeleteRowPayload = {
  table: Table;
  id: Value;
};

export const deleteRow = (payload: DeleteRowPayload) => {
  const { table, id } = payload;
  const field = table.fields.find(field => field.isPK());
  if (!field) {
    throw new Error("Cannot delete row from table without a primary key");
  }

  const pk = field.isNumeric() && typeof id === "string" ? parseInt(id) : id;
  return ActionsApi.delete({
    type: "query",
    database: table.db_id,
    query: {
      "source-table": table.id,
      filter: ["=", field.reference(), pk],
    },
  });
};

export type BulkDeletePayload = {
  table: Table;
  ids: Record<string, number | string>[];
};

export const deleteManyRows = (payload: BulkDeletePayload) => {
  const { table, ids } = payload;
  return ActionsApi.bulkDelete(
    {
      tableId: table.id,
      body: ids,
    },
    { bodyParamName: "body" },
  );
};

export type ArchiveDataAppPayload = {
  id: DataApp["id"];
};

export const archiveDataApp = ({ id }: ArchiveDataAppPayload) => {
  return async (dispatch: Dispatch, getState: GetState) => {
    const state = getState();

    const dataApp: DataApp = DataApps.selectors.getObject(state, {
      entityId: id,
    });

    await dispatch(
      DataApps.actions.update({
        id,
        collection_id: dataApp.collection_id,
        collection: {
          archived: true,
        },
      }),
    );
  };
};

export type ArchiveDataAppPagePayload = {
  appId: DataApp["id"];
  pageId: DataAppPage["id"];
};

export const archiveDataAppPage = ({
  appId,
  pageId,
}: ArchiveDataAppPagePayload) => {
  return async (dispatch: Dispatch, getState: GetState) => {
    const state = getState();

    const dataApp: DataApp = DataApps.selectors.getObject(state, {
      entityId: appId,
    });

    const childNavItems = getChildNavItems(dataApp.nav_items, pageId);
    const childPageIds = childNavItems.map(navItem => navItem.page_id);
    const archivedPageIds = [pageId, ...childPageIds];
    const nextNavItems = dataApp.nav_items.filter(
      navItem => !archivedPageIds.includes(navItem.page_id),
    );

    await Promise.all(
      archivedPageIds.map(pageId =>
        dispatch(Dashboards.actions.update({ id: pageId, archived: true })),
      ),
    );

    const isHomepageArchived =
      dataApp.dashboard_id && archivedPageIds.includes(dataApp.dashboard_id);

    await dispatch(
      DataApps.actions.update({
        id: appId,
        nav_items: nextNavItems,
        dashboard_id: isHomepageArchived ? null : dataApp.dashboard_id,
      }),
    );
  };
};<|MERGE_RESOLUTION|>--- conflicted
+++ resolved
@@ -8,12 +8,8 @@
 
 import type { DataApp, DataAppPage } from "metabase-types/api";
 import type { Value } from "metabase-types/types/Dataset";
-<<<<<<< HEAD
 import type { Dispatch, GetState } from "metabase-types/store";
-import type Table from "metabase-lib/lib/metadata/Table";
-=======
 import type Table from "metabase-lib/metadata/Table";
->>>>>>> fa76af8c
 
 export type InsertRowPayload = {
   table: Table;
