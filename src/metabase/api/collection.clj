(ns metabase.api.collection
  "`/api/collection` endpoints. By default, these endpoints operate on Collections in the 'default' namespace, which is
  the one that has things like Dashboards and Cards. Other namespaces of Collections exist as well, such as the
  `:snippet` namespace, (called 'Snippet folders' in the UI). These namespaces are completely independent hierarchies.
  To use these endpoints for other Collections namespaces, you can pass the `?namespace=` parameter (e.g.
  `?namespace=snippet`)."
  (:require [clojure.string :as str]
            [compojure.core :refer [GET POST PUT]]
            [honeysql.core :as hsql]
            [honeysql.helpers :as h]
            [medley.core :as m]
            [metabase.api.card :as card-api]
            [metabase.api.common :as api]
            [metabase.api.timeline :as timeline-api]
            [metabase.db :as mdb]
            [metabase.models.card :refer [Card]]
            [metabase.models.collection :as collection :refer [Collection]]
            [metabase.models.collection.graph :as collection.graph]
            #_:clj-kondo/ignore ;; bug: when alias defined for namespaced keywords is run through kondo macro, ns should be regarded as used
            [metabase.models.collection.root :as collection.root]
            [metabase.models.dashboard :refer [Dashboard]]
            [metabase.models.interface :as mi]
            [metabase.models.native-query-snippet :refer [NativeQuerySnippet]]
            [metabase.models.permissions :as perms]
            [metabase.models.pulse :as pulse :refer [Pulse]]
            [metabase.models.pulse-card :refer [PulseCard]]
            [metabase.models.revision.last-edit :as last-edit]
            [metabase.models.timeline :as timeline :refer [Timeline]]
            [metabase.server.middleware.offset-paging :as offset-paging]
            [metabase.util :as u]
            [metabase.util.honeysql-extensions :as hx]
            [metabase.util.schema :as su]
            [schema.core :as s]
            [toucan.db :as db]
            [toucan.hydrate :refer [hydrate]]))

(declare root-collection)

(api/defendpoint GET "/"
  "Fetch a list of all Collections that the current user has read permissions for (`:can_write` is returned as an
  additional property of each Collection so you can tell which of these you have write permissions for.)

  By default, this returns non-archived Collections, but instead you can show archived ones by passing
  `?archived=true`."
  [archived namespace]
  {archived  (s/maybe su/BooleanString)
   namespace (s/maybe su/NonBlankString)}
  (let [archived? (Boolean/parseBoolean archived)]
    (as-> (db/select Collection
            {:where    [:and
                        [:= :archived archived?]
                        [:= :namespace namespace]
                        (collection/visible-collection-ids->honeysql-filter-clause
                         :id
                         (collection/permissions-set->visible-collection-ids @api/*current-user-permissions-set*))]
             :order-by [[:%lower.name :asc]]}) collections
      ;; include Root Collection at beginning or results if archived isn't `true`
      (if archived?
        collections
        (cons (root-collection namespace) collections))
      (hydrate collections :can_write)
      ;; remove the :metabase.models.collection.root/is-root? tag since FE doesn't need it
      ;; and for personal collections we translate the name to user's locale
      (for [collection collections]
        (-> collection
            (dissoc ::collection.root/is-root?)
            collection/personal-collection-with-ui-details)))))

(api/defendpoint GET "/tree"
  "Similar to `GET /`, but returns Collections in a tree structure, e.g.

  [{:name     \"A\"
  :below    #{:card :dataset}
  :children [{:name \"B\"}
  {:name     \"C\"
  :here     #{:dataset :card}
  :below    #{:dataset :card}
  :children [{:name     \"D\"
  :here     #{:dataset}
  :children [{:name \"E\"}]}
  {:name     \"F\"
  :here     #{:card}
  :children [{:name \"G\"}]}]}]}
  {:name \"H\"}]

  The here and below keys indicate the types of items at this particular level of the tree (here) and in its
  subtree (below)."
  [exclude-archived namespace]
  {exclude-archived (s/maybe su/BooleanString)
   namespace        (s/maybe su/NonBlankString)}
  (let [coll-type-ids (reduce (fn [acc {:keys [collection_id dataset] :as _x}]
                                (update acc (if dataset :dataset :card) conj collection_id))
                              {:dataset #{}
                               :card    #{}}
                              (db/reducible-query {:select    [:collection_id :dataset]
                                                   :modifiers [:distinct]
                                                   :from      [:report_card]
                                                   :where     [:= :archived false]}))]
    (->> (db/select Collection
                    {:where [:and
                             (when exclude-archived
                               [:= :archived false])
                             [:= :namespace namespace]
                             (collection/visible-collection-ids->honeysql-filter-clause
                              :id
                              (collection/permissions-set->visible-collection-ids @api/*current-user-permissions-set*))]})
         (map collection/personal-collection-with-ui-details)
         (collection/collections->tree coll-type-ids))))

;;; --------------------------------- Fetching a single Collection & its 'children' ----------------------------------

(def ^:private valid-model-param-values
  "Valid values for the `?model=` param accepted by endpoints in this namespace.
  `no_models` is for nilling out the set because a nil model set is actually the total model set"
  #{"card" "dataset" "collection" "dashboard" "pulse" "snippet" "no_models" "timeline"})

(def ^:private ModelString
  (apply s/enum valid-model-param-values))

; This is basically a union type. defendpoint splits the string if it only gets one
(def ^:private models-schema (s/conditional vector? [ModelString] :else ModelString))

(def ^:private valid-pinned-state-values
  "Valid values for the `?pinned_state` param accepted by endpoints in this namespace."
  #{"all" "is_pinned" "is_not_pinned"})

(def ^:private valid-sort-columns #{"name" "last_edited_at" "last_edited_by" "model"})
(def ^:private valid-sort-directions #{"asc" "desc"})
(defn- normalize-sort-choice [w] (when w (keyword (str/replace w #"_" "-"))))


(def ^:private CollectionChildrenOptions
  {:archived?    s/Bool
   :pinned-state (s/maybe (apply s/enum (map keyword valid-pinned-state-values)))
   ;; when specified, only return results of this type.
   :models       (s/maybe #{(apply s/enum (map keyword valid-model-param-values))})
   :sort-info    (s/maybe [(s/one (apply s/enum (map normalize-sort-choice valid-sort-columns)) "sort-columns")
                           (s/one (apply s/enum (map normalize-sort-choice valid-sort-directions)) "sort-direction")])})

(defmulti ^:private collection-children-query
  "Query that will fetch the 'children' of a `collection`, for different types of objects. Possible options are listed
  in the `CollectionChildrenOptions` schema above.

  NOTES:

  *  `collection` will be either a CollectionInstance, or the Root Collection special placeholder object, so do not use
     `u/the-id` on it! Use `:id`, which will return `nil` for the Root Collection, which is exactly what we want.

  * These queries will be combined into a union-all query. You do not need to put all of the columns into the query,
  any you don't select will be added in the correct position so the union will work (see `all-select-columns` for more
  details)."
  {:arglists '([model collection options])}
  (fn [model _ _] (keyword model)))

(defn- pinned-state->clause
  ([pinned-state]
   (pinned-state->clause pinned-state :collection_position))
  ([pinned-state col]
   (case pinned-state
     :all [:= 1 1]
     :is_pinned [:<> col nil]
     :is_not_pinned [:= col nil]
     [:= 1 1])))

(defn- poison-when-pinned-clause
  "Poison a query to return no results when filtering to pinned items. Use for items that do not have a notion of
  pinning so that no results return when asking for pinned items."
  [pinned-state]
  (if (= pinned-state :is_pinned)
    [:= 1 2]
    [:= 1 1]))

(defmulti ^:private post-process-collection-children
  {:arglists '([model rows])}
  (fn [model _]
    (keyword model)))

(defmethod ^:private post-process-collection-children :default
  [_ rows]
  rows)

(defmethod collection-children-query :pulse
  [_ collection {:keys [archived? pinned-state]}]
  (-> {:select    [:p.id
                   :p.name
                   :p.collection_position
                   [(hx/literal "pulse") :model]]
       :modifiers [:distinct]
       :from      [[Pulse :p]]
       :left-join [[PulseCard :pc] [:= :p.id :pc.pulse_id]]
       :where     [:and
                   [:= :p.collection_id      (:id collection)]
                   [:= :p.archived           (boolean archived?)]
                   ;; exclude alerts
                   [:= :p.alert_condition    nil]
                   ;; exclude dashboard subscriptions
                   [:= :p.dashboard_id nil]]}
      (h/merge-where (pinned-state->clause pinned-state :p.collection_position))))

(defmethod post-process-collection-children :pulse
  [_ rows]
  (for [row rows]
    (dissoc row :description :display :authority_level :moderated_status :icon :personal_owner_id)))

(defmethod collection-children-query :snippet
  [_ collection {:keys [archived?]}]
  {:select [:id :name [(hx/literal "snippet") :model]]
   :from   [[NativeQuerySnippet :nqs]]
   :where  [:and
            [:= :collection_id (:id collection)]
            [:= :archived (boolean archived?)]]})

(defmethod collection-children-query :timeline
  [_ collection {:keys [archived? pinned-state]}]
  {:select [:id :name [(hx/literal "timeline") :model] :description :icon]
   :from   [[Timeline :timeline]]
   :where  [:and
            (poison-when-pinned-clause pinned-state)
            [:= :collection_id (:id collection)]
            [:= :archived (boolean archived?)]]})

(defmethod post-process-collection-children :timeline
  [_ rows]
  (for [row rows]
    (dissoc row :description :display :collection_position :authority_level :moderated_status)))

(defmethod post-process-collection-children :snippet
  [_ rows]
  (for [row rows]
    (dissoc row
            :description :collection_position :display :authority_level
            :moderated_status :icon :personal_owner_id)))

(defn- card-query [dataset? collection {:keys [archived? pinned-state]}]
  (-> {:select    [:c.id :c.name :c.description :c.collection_position :c.display
                   [(hx/literal (if dataset? "dataset" "card")) :model]
                   [:u.id :last_edit_user] [:u.email :last_edit_email]
                   [:u.first_name :last_edit_first_name] [:u.last_name :last_edit_last_name]
                   [:r.timestamp :last_edit_timestamp]
                   [{:select [:status]
                     :from [:moderation_review]
                     :where [:and
                             [:= :moderated_item_type "card"]
                             [:= :moderated_item_id :c.id]
                             [:= :most_recent true]]
                     ;; limit 1 to ensure that there is only one result but this invariant should hold true, just
                     ;; protecting against potential bugs
                     :order-by [[:id :desc]]
                     :limit 1}
                    :moderated_status]]
       :from      [[Card :c]]
       ;; todo: should there be a flag, or a realized view?
       :left-join [[{:select [:r1.*]
                     :from [[:revision :r1]]
                     :left-join [[:revision :r2] [:and
                                                  [:= :r1.model_id :r2.model_id]
                                                  [:= :r1.model :r2.model]
                                                  [:< :r1.id :r2.id]]]
                     :where [:and
                             [:= :r2.id nil]
                             [:= :r1.model (hx/literal "Card")]]} :r]
                   [:= :r.model_id :c.id]
                   [:core_user :u] [:= :u.id :r.user_id]]
       :where     [:and
                   [:= :collection_id (:id collection)]
                   [:= :archived (boolean archived?)]
                   [:= :dataset dataset?]]}
      (h/merge-where (pinned-state->clause pinned-state))))

(defmethod collection-children-query :dataset
  [_ collection options]
  (card-query true collection options))

(defmethod post-process-collection-children :dataset
  [_ rows]
  (post-process-collection-children :card rows))

(defmethod collection-children-query :card
  [_ collection options]
  (card-query false collection options))

(defmethod post-process-collection-children :card
  [_ rows]
<<<<<<< HEAD
  (hydrate (map #(dissoc % :authority_level :icon :personal_owner_id) rows) :favorite))
=======
  (map #(dissoc % :authority_level :icon) rows))
>>>>>>> dd1e0bed

(defmethod collection-children-query :dashboard
  [_ collection {:keys [archived? pinned-state]}]
  (-> {:select    [:d.id :d.name :d.description :d.collection_position [(hx/literal "dashboard") :model]
                   [:u.id :last_edit_user] [:u.email :last_edit_email]
                   [:u.first_name :last_edit_first_name] [:u.last_name :last_edit_last_name]
                   [:r.timestamp :last_edit_timestamp]]
       :from      [[Dashboard :d]]
       :left-join [[{:select [:r1.*]
                     :from [[:revision :r1]]
                     :left-join [[:revision :r2] [:and
                                                  [:= :r1.model_id :r2.model_id]
                                                  [:= :r1.model :r2.model]
                                                  [:< :r1.id :r2.id]]]
                     :where [:and
                             [:= :r2.id nil]
                             [:= :r1.model (hx/literal "Dashboard")]]} :r]
                   [:= :r.model_id :d.id]
                   [:core_user :u] [:= :u.id :r.user_id]]
       :where     [:and
                   [:= :collection_id (:id collection)]
                   [:= :archived (boolean archived?)]]}
      (h/merge-where (pinned-state->clause pinned-state))))

(defmethod post-process-collection-children :dashboard
  [_ rows]
<<<<<<< HEAD
  (hydrate (map #(dissoc % :display :authority_level :moderated_status :icon :personal_owner_id) rows) :favorite))
=======
  (map #(dissoc % :display :authority_level :moderated_status :icon) rows))
>>>>>>> dd1e0bed

(defmethod collection-children-query :collection
  [_ collection {:keys [archived? collection-namespace pinned-state]}]
  (-> (assoc (collection/effective-children-query
               collection
               [:= :archived archived?]
               [:= :namespace (u/qualified-name collection-namespace)])
             ;; We get from the effective-children-query a normal set of columns selected:
             ;; want to make it fit the others to make UNION ALL work
             :select [:id
                      :name
                      :description
                      :personal_owner_id
                      [(hx/literal "collection") :model]
                      :authority_level])
      ;; the nil indicates that collections are never pinned.
      (h/merge-where (pinned-state->clause pinned-state nil))))

(defmethod post-process-collection-children :collection
  [_ rows]
  (for [row rows]
    ;; Go through this rigamarole instead of hydration because we
    ;; don't get models back from ulterior over-query
    ;; Previous examination with logging to DB says that there's no N+1 query for this.
    ;; However, this was only tested on H2 and Postgres
    (cond-> row
      ;; when fetching root collection, we might have personal collection
      (:personal_owner_id row) (assoc :name (collection/user->personal-collection-name (:personal_owner_id row) :user))
      true                     (assoc :can_write (mi/can-write? Collection (:id row)))
      true                     (dissoc :collection_position :display :moderated_status :icon :personal_owner_id))))

(s/defn ^:private coalesce-edit-info :- last-edit/MaybeAnnotated
  "Hoist all of the last edit information into a map under the key :last-edit-info. Considers this information present
  if `:last_edit_user` is not nil."
  [row]
  (letfn [(select-as [original k->k']
            (reduce (fn [m [k k']] (assoc m k' (get original k)))
                    {}
                    k->k'))]
    (let [mapping {:last_edit_user       :id
                   :last_edit_last_name  :last_name
                   :last_edit_first_name :first_name
                   :last_edit_email      :email
                   :last_edit_timestamp  :timestamp}]
      (cond-> (apply dissoc row :model_ranking (keys mapping))
        ;; don't use contains as they all have the key, we care about a value present
        (:last_edit_user row) (assoc :last-edit-info (select-as row mapping))))))

(defn- post-process-rows
  "Post process any data. Have a chance to process all of the same type at once using
  `post-process-collection-children`. Must respect the order passed in."
  [rows]
  (->> (map-indexed (fn [i row] (vary-meta row assoc ::index i)) rows) ;; keep db sort order
       (group-by :model)
       (into []
             (comp (map (fn [[model rows]]
                          (post-process-collection-children (keyword model) rows)))
                   cat
                   (map coalesce-edit-info)))
       (sort-by (comp ::index meta))))

(defn- model-name->toucan-model [model-name]
  (case (keyword model-name)
    :collection Collection
    :card       Card
    :dataset    Card
    :dashboard  Dashboard
    :pulse      Pulse
    :snippet    NativeQuerySnippet
    :timeline   Timeline))

(defn- select-name
  "Takes a honeysql select column and returns a keyword of which column it is.

  eg:
  (select-name :id) -> :id
  (select-name [(literal \"card\") :model]) -> :model
  (select-name :p.id) -> :id"
  [x]
  (if (vector? x)
    (recur (second x))
    (-> x name (str/split #"\.") peek keyword)))

(def ^:private all-select-columns
  "All columns that need to be present for the union-all. Generated with the comment form below. Non-text columns that
  are optional (not id, but last_edit_user for example) must have a type so that the union-all can unify the nil with
  the correct column type."
  [:id :name :description :display :model :collection_position :authority_level [:personal_owner_id :integer]
   :last_edit_email :last_edit_first_name :last_edit_last_name :moderated_status :icon
   [:last_edit_user :integer] [:last_edit_timestamp :timestamp]])

(defn- add-missing-columns
  "Ensures that all necessary columns are in the select-columns collection, adding `[nil :column]` as necessary."
  [select-columns necessary-columns]
  (let [columns (m/index-by select-name select-columns)]
    (map (fn [col]
           (let [[col-name typpe] (u/one-or-many col)]
             (get columns col-name (if (and typpe (= (mdb/db-type) :postgres))
                                     [(hx/cast typpe nil) col-name]
                                     [nil col-name]))))
         necessary-columns)))

(defn- add-model-ranking
  [select-clause model]
  (let [rankings {:dashboard  1
                  :pulse      2
                  :dataset    3
                  :card       4
                  :snippet    5
                  :collection 6
                  :timeline   7}]
    (conj select-clause [(get rankings model 100)
                         :model_ranking])))

(comment
  ;; generate the set of columns across all child queries. Remember to add type info if not a text column
  (into []
        (comp cat (map select-name) (distinct))
        (for [model [:card :dashboard :snippet :pulse :collection]]
          (:select (collection-children-query model {:id 1 :location "/"} nil)))))


(defn children-sort-clause
  "Given the client side sort-info, return sort clause to effect this. `db-type` is necessary due to complications from
  treatment of nulls in the different app db types."
  [sort-info db-type]
  (case sort-info
    nil                     [[:%lower.name :asc]]
    [:name :asc]            [[:%lower.name :asc]]
    [:name :desc]           [[:%lower.name :desc]]
    [:last-edited-at :asc]  [(if (= db-type :mysql)
                               [(hsql/call :ISNULL :last_edit_timestamp)]
                               [:last_edit_timestamp :nulls-last])
                             [:last_edit_timestamp :asc]
                             [:%lower.name :asc]]
    [:last-edited-at :desc] (remove nil?
                                    [(case db-type
                                       :mysql    [(hsql/call :ISNULL :last_edit_timestamp)]
                                       :postgres [:last_edit_timestamp :desc :nulls-last]
                                       :h2       nil)
                                     [:last_edit_timestamp :desc]
                                     [:%lower.name :asc]])
    [:last-edited-by :asc]  [(if (= db-type :mysql)
                               [(hsql/call :ISNULL :last_edit_last_name)]
                               [:last_edit_last_name :nulls-last])
                             [:last_edit_last_name :asc]
                             (if (= db-type :mysql)
                               [(hsql/call :ISNULL :last_edit_first_name)]
                               [:last_edit_first_name :nulls-last])
                             [:last_edit_first_name :asc]
                             [:%lower.name :asc]]
    [:last-edited-by :desc] (remove nil?
                                    [(case db-type
                                       :mysql    [(hsql/call :ISNULL :last_edit_last_name)]
                                       :postgres [:last_edit_last_name :desc :nulls-last]
                                       :h2       nil)
                                     [:last_edit_last_name :desc]
                                     (case db-type
                                       :mysql    [(hsql/call :ISNULL :last_edit_first_name)]
                                       :postgres [:last_edit_last_name :desc :nulls-last]
                                       :h2       nil)
                                     [:last_edit_first_name :desc]
                                     [:%lower.name :asc]])
    [:model :asc]           [[:model_ranking :asc]  [:%lower.name :asc]]
    [:model :desc]          [[:model_ranking :desc] [:%lower.name :asc]]))

(defn- collection-children*
  [collection models {:keys [sort-info] :as options}]
  (let [sql-order   (children-sort-clause sort-info (mdb/db-type))
        models      (sort (map keyword models))
        queries     (for [model models]
                      (-> (collection-children-query model collection options)
                          (update :select add-missing-columns all-select-columns)
                          (update :select add-model-ranking model)))
        total-query {:select [[:%count.* :count]]
                     :from   [[{:union-all queries} :dummy_alias]]}
        rows-query  {:select   [:*]
                     :from     [[{:union-all queries} :dummy_alias]]
                     :order-by sql-order}
        ;; We didn't implement collection pagination for snippets namespace for root/items
        ;; Rip out the limit for now and put it back in when we want it
        limit-query (if (or
                          (nil? offset-paging/*limit*)
                          (nil? offset-paging/*offset*)
                          (= (:collection-namespace options) "snippets"))
                      rows-query
                      (assoc rows-query
                             :limit  offset-paging/*limit*
                             :offset offset-paging/*offset*))
        res          {:total  (->> (db/query total-query) first :count)
                      :data   (->> (db/query limit-query) post-process-rows)
                      :models models}
        limit-res   (assoc res
                           :limit  offset-paging/*limit*
                           :offset offset-paging/*offset*)]
    (if (= (:collection-namespace options) "snippets")
      res
      limit-res)))

(s/defn ^:private collection-children
  "Fetch a sequence of 'child' objects belonging to a Collection, filtered using `options`."
  [{collection-namespace :namespace, :as collection} :- collection/CollectionWithLocationAndIDOrRoot
   {:keys [models], :as options}                     :- CollectionChildrenOptions]
  (let [valid-models (for [model-kw [:collection :dataset :card :dashboard :pulse :snippet :timeline]
                           ;; only fetch models that are specified by the `model` param; or everything if it's empty
                           :when    (or (empty? models) (contains? models model-kw))
                           :let     [toucan-model       (model-name->toucan-model model-kw)
                                     allowed-namespaces (collection/allowed-namespaces toucan-model)]
                           :when    (or (= model-kw :collection)
                                        (contains? allowed-namespaces (keyword collection-namespace)))]
                       model-kw)]
    (if (seq valid-models)
      (collection-children* collection valid-models (assoc options :collection-namespace collection-namespace))
      {:total  0
       :data   []
       :limit  offset-paging/*limit*
       :offset offset-paging/*offset*
       :models valid-models})))

(s/defn ^:private collection-detail
  "Add a standard set of details to `collection`, including things like `effective_location`.
  Works for either a normal Collection or the Root Collection."
  [collection :- collection/CollectionWithLocationAndIDOrRoot]
  (-> collection
      collection/personal-collection-with-ui-details
      (hydrate :parent_id :effective_location [:effective_ancestors :can_write] :can_write)))

(api/defendpoint GET "/:id"
  "Fetch a specific Collection with standard details added"
  [id]
  (collection-detail (api/read-check Collection id)))

(api/defendpoint GET "/root/timelines"
  "Fetch the root Collection's timelines."
  [include archived]
  {include  (s/maybe timeline-api/Include)
   archived (s/maybe su/BooleanString)}
  (let [archived? (Boolean/parseBoolean archived)]
    (timeline/timelines-for-collection nil {:timeline/events?   (= include "events")
                                            :timeline/archived? archived?})))

(api/defendpoint GET "/:id/timelines"
  "Fetch a specific Collection's timelines."
  [id include archived]
  {include  (s/maybe timeline-api/Include)
   archived (s/maybe su/BooleanString)}
  (let [archived? (Boolean/parseBoolean archived)]
    (timeline/timelines-for-collection id {:timeline/events?   (= include "events")
                                           :timeline/archived? archived?})))

(api/defendpoint GET "/:id/items"
  "Fetch a specific Collection's items with the following options:

  *  `models` - only include objects of a specific set of `models`. If unspecified, returns objects of all models
  *  `archived` - when `true`, return archived objects *instead* of unarchived ones. Defaults to `false`.
  *  `pinned_state` - when `is_pinned`, return pinned objects only.
                   when `is_not_pinned`, return non pinned objects only.
                   when `all`, return everything. By default returns everything"
  [id models archived pinned_state sort_column sort_direction]
  {models         (s/maybe models-schema)
   archived       (s/maybe su/BooleanString)
   pinned_state   (s/maybe (apply s/enum valid-pinned-state-values))
   sort_column    (s/maybe (apply s/enum valid-sort-columns))
   sort_direction (s/maybe (apply s/enum valid-sort-directions))}
  (let [model-kwds (set (map keyword (u/one-or-many models)))]
    (collection-children (api/read-check Collection id)
                         {:models       model-kwds
                          :archived?    (Boolean/parseBoolean archived)
                          :pinned-state (keyword pinned_state)
                          :sort-info    [(or (some-> sort_column normalize-sort-choice) :name)
                                         (or (some-> sort_direction normalize-sort-choice) :asc)]})))


;;; -------------------------------------------- GET /api/collection/root --------------------------------------------

(defn- root-collection [collection-namespace]
  (collection-detail (collection/root-collection-with-ui-details collection-namespace)))

(api/defendpoint GET "/root"
  "Return the 'Root' Collection object with standard details added"
  [namespace]
  {namespace (s/maybe su/NonBlankString)}
  (dissoc (root-collection namespace) ::collection.root/is-root?))

(defn- visible-model-kwds
  "If you pass in explicitly keywords that you can't see, you can't see them.
  But there is an exception for the collections,
  because you might not be able to see the top-level collections
  but be able to see, children of those invisible top-level collections."
  [root-collection model-set]
  (if (mi/can-read? root-collection)
    model-set
    (if (or (empty? model-set) (contains? model-set :collection))
      #{:collection}
      #{:no_models})))

(api/defendpoint GET "/root/items"
  "Fetch objects that the current user should see at their root level. As mentioned elsewhere, the 'Root' Collection
  doesn't actually exist as a row in the application DB: it's simply a virtual Collection where things with no
  `collection_id` exist. It does, however, have its own set of Permissions.

  This endpoint will actually show objects with no `collection_id` for Users that have Root Collection
  permissions, but for people without Root Collection perms, we'll just show the objects that have an effective
  location of `/`.

  This endpoint is intended to power a 'Root Folder View' for the Current User, so regardless you'll see all the
  top-level objects you're allowed to access.

  By default, this will show the 'normal' Collections namespace; to view a different Collections namespace, such as
  `snippets`, you can pass the `?namespace=` parameter."
  [models archived namespace pinned_state sort_column sort_direction]
  {models         (s/maybe models-schema)
   archived       (s/maybe su/BooleanString)
   namespace      (s/maybe su/NonBlankString)
   pinned_state   (s/maybe (apply s/enum valid-pinned-state-values))
   sort_column    (s/maybe (apply s/enum valid-sort-columns))
   sort_direction (s/maybe (apply s/enum valid-sort-directions))}
  ;; Return collection contents, including Collections that have an effective location of being in the Root
  ;; Collection for the Current User.
  (let [root-collection (assoc collection/root-collection :namespace namespace)
        model-set       (set (map keyword (u/one-or-many models)))
        model-kwds      (visible-model-kwds root-collection model-set)]
    (collection-children
      root-collection
      {:models       model-kwds
       :archived?    (Boolean/parseBoolean archived)
       :pinned-state (keyword pinned_state)
       :sort-info    [(or (some-> sort_column normalize-sort-choice) :name)
                      (or (some-> sort_direction normalize-sort-choice) :asc)]})))


;;; ----------------------------------------- Creating/Editing a Collection ------------------------------------------

(defn- write-check-collection-or-root-collection
  "Check that you're allowed to write Collection with `collection-id`; if `collection-id` is `nil`, check that you have
  Root Collection perms."
  [collection-id]
  (api/write-check (if collection-id
                     (Collection collection-id)
                     collection/root-collection)))

(api/defendpoint POST "/"
  "Create a new Collection."
  [:as {{:keys [name color description parent_id namespace authority_level]} :body}]
  {name            su/NonBlankString
   color           collection/hex-color-regex
   description     (s/maybe su/NonBlankString)
   parent_id       (s/maybe su/IntGreaterThanZero)
   namespace       (s/maybe su/NonBlankString)
   authority_level collection/AuthorityLevel}
  ;; To create a new collection, you need write perms for the location you are going to be putting it in...
  (write-check-collection-or-root-collection parent_id)
  ;; Now create the new Collection :)
  (api/check-403 (or (nil? authority_level)
                     (and api/*is-superuser?* authority_level)))
  (db/insert! Collection
    (merge
     {:name        name
      :color       color
      :description description
      :authority_level authority_level
      :namespace   namespace}
     (when parent_id
       {:location (collection/children-location (db/select-one [Collection :location :id] :id parent_id))}))))

;; TODO - I'm not 100% sure it makes sense that moving a Collection requires a special call to `move-collection!`,
;; while archiving is handled automatically as part of the `pre-update` logic when you change a Collection's
;; `archived` value. They are both recursive operations; couldn't we just have moving happen automatically when you
;; change a `:location` as well?
(defn- move-collection-if-needed!
  "If input the `PUT /api/collection/:id` endpoint (`collection-updates`) specify that we should *move* a Collection, do
  appropriate permissions checks and move it (and its descendants)."
  [collection-before-update collection-updates]
  ;; is a [new] parent_id update specified in the PUT request?
  (when (contains? collection-updates :parent_id)
    (let [orig-location (:location collection-before-update)
          new-parent-id (:parent_id collection-updates)
          new-parent    (if new-parent-id
                          (db/select-one [Collection :location :id] :id new-parent-id)
                          collection/root-collection)
          new-location  (collection/children-location new-parent)]
      ;; check and make sure we're actually supposed to be moving something
      (when (not= orig-location new-location)
        ;; ok, make sure we have perms to do this operation
        (api/check-403
         (perms/set-has-full-permissions-for-set? @api/*current-user-permissions-set*
           (collection/perms-for-moving collection-before-update new-parent)))
        ;; ok, we're good to move!
        (collection/move-collection! collection-before-update new-location)))))

(defn- check-allowed-to-archive-or-unarchive
  "If input the `PUT /api/collection/:id` endpoint (`collection-updates`) specify that we should change the `archived`
  status of a Collection, do appropriate permissions checks. (Actual recurisve (un)archiving logic is handled by
  Collection's `pre-update`, so we do not need to manually call `collection/archive-collection!` and the like in this
  namespace.)"
  [collection-before-update collection-updates]
  (when (api/column-will-change? :archived collection-before-update collection-updates)
    ;; Check that we have approprate perms
    (api/check-403
     (perms/set-has-full-permissions-for-set? @api/*current-user-permissions-set*
       (collection/perms-for-archiving collection-before-update)))))

(defn- maybe-send-archived-notificaitons!
  "When a collection is archived, all of it's cards are also marked as archived, but this is down in the model layer
  which will not cause the archive notification code to fire. This will delete the relevant alerts and notify the
  users just as if they had be archived individually via the card API."
  [collection-before-update collection-updates]
  (when (api/column-will-change? :archived collection-before-update collection-updates)
    (when-let [alerts (seq (pulse/retrieve-alerts-for-cards
                            {:card-ids (db/select-ids Card :collection_id (u/the-id collection-before-update))}))]
      (card-api/delete-alert-and-notify-archived! alerts))))

(api/defendpoint PUT "/:id"
  "Modify an existing Collection, including archiving or unarchiving it, or moving it."
  [id, :as {{:keys [name color description archived parent_id authority_level update_collection_tree_authority_level], :as collection-updates} :body}]
  {name                                   (s/maybe su/NonBlankString)
   color                                  (s/maybe collection/hex-color-regex)
   description                            (s/maybe su/NonBlankString)
   archived                               (s/maybe s/Bool)
   parent_id                              (s/maybe su/IntGreaterThanZero)
   authority_level                        collection/AuthorityLevel
   update_collection_tree_authority_level (s/maybe s/Bool)}
  ;; do we have perms to edit this Collection?
  (let [collection-before-update (api/write-check Collection id)]
    ;; if we're trying to *archive* the Collection, make sure we're allowed to do that
    (check-allowed-to-archive-or-unarchive collection-before-update collection-updates)
    (when (or (and (contains? collection-updates :authority_level)
                   (not= authority_level (:authority_level collection-before-update)))
              update_collection_tree_authority_level)
      (api/check-403 (and api/*is-superuser?*
                          ;; pre-update of model checks if the collection is a personal collection and rejects changes
                          ;; to authority_level, but it doesn't check if it is a sub-collection of a personal one so we add that
                          ;; here
                          (not (collection/is-personal-collection-or-descendant-of-one? collection-before-update)))))
    ;; ok, go ahead and update it! Only update keys that were specified in the `body`. But not `parent_id` since
    ;; that's not actually a property of Collection, and since we handle moving a Collection separately below.
    (let [updates (u/select-keys-when collection-updates :present [:name :color :description :archived :authority_level])]
      (when (seq updates)
        (db/update! Collection id updates)))
    ;; if we're trying to *move* the Collection (instead or as well) go ahead and do that
    (move-collection-if-needed! collection-before-update collection-updates)
    ;; mark the tree after moving so the new tree is what is marked as official
    (when update_collection_tree_authority_level
      (db/execute! {:update Collection
                    :set    {:authority_level authority_level}
                    :where  [:or
                             [:= :id id]
                             [:like :location (hx/literal (format "%%/%d/%%" id))]]}))
    ;; if we *did* end up archiving this Collection, we most post a few notifications
    (maybe-send-archived-notificaitons! collection-before-update collection-updates))
  ;; finally, return the updated object
  (-> (Collection id)
      (hydrate :parent_id)))


;;; ------------------------------------------------ GRAPH ENDPOINTS -------------------------------------------------

(api/defendpoint GET "/graph"
  "Fetch a graph of all Collection Permissions."
  [namespace]
  {namespace (s/maybe su/NonBlankString)}
  (api/check-superuser)
  (collection.graph/graph namespace))

(defn- ->int [id] (Integer/parseInt (name id)))

(defn- dejsonify-collections [collections]
  (into {} (for [[collection-id perms] collections]
             [(if (= (keyword collection-id) :root)
                :root
                (->int collection-id))
              (keyword perms)])))

(defn- dejsonify-groups [groups]
  (into {} (for [[group-id collections] groups]
             {(->int group-id) (dejsonify-collections collections)})))

(defn- dejsonify-graph
  "Fix the types in the graph when it comes in from the API, e.g. converting things like `\"none\"` to `:none` and
  parsing object keys as integers."
  [graph]
  (update graph :groups dejsonify-groups))

(api/defendpoint PUT "/graph"
  "Do a batch update of Collections Permissions by passing in a modified graph."
  [:as {{:keys [namespace], :as body} :body}]
  {body      su/Map
   namespace (s/maybe su/NonBlankString)}
  (api/check-superuser)
  (->> (dissoc body :namespace)
       dejsonify-graph
       (collection.graph/update-graph! namespace))
  (collection.graph/graph namespace))

(api/define-routes)<|MERGE_RESOLUTION|>--- conflicted
+++ resolved
@@ -281,11 +281,7 @@
 
 (defmethod post-process-collection-children :card
   [_ rows]
-<<<<<<< HEAD
-  (hydrate (map #(dissoc % :authority_level :icon :personal_owner_id) rows) :favorite))
-=======
-  (map #(dissoc % :authority_level :icon) rows))
->>>>>>> dd1e0bed
+  (map #(dissoc % :authority_level :icon :personal_owner_id) rows))
 
 (defmethod collection-children-query :dashboard
   [_ collection {:keys [archived? pinned-state]}]
@@ -312,11 +308,7 @@
 
 (defmethod post-process-collection-children :dashboard
   [_ rows]
-<<<<<<< HEAD
-  (hydrate (map #(dissoc % :display :authority_level :moderated_status :icon :personal_owner_id) rows) :favorite))
-=======
-  (map #(dissoc % :display :authority_level :moderated_status :icon) rows))
->>>>>>> dd1e0bed
+  (map #(dissoc % :display :authority_level :moderated_status :icon :personal_owner_id) rows))
 
 (defmethod collection-children-query :collection
   [_ collection {:keys [archived? collection-namespace pinned-state]}]
