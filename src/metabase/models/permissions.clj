(ns metabase.models.permissions
  "Low-level Metabase permissions system definition and utility functions.

  The Metabase permissions system is based around permissions *paths* that are granted to individual
  [[metabase.models.permissions-group]]s.

  ### Core concepts

  Permissions are granted to individual [[metabase.models.permissions-group]]s, and Users are members of one or more
  Permissions Groups. Permissions Groups are like 'roles' in other permissions systems. There are a few 'magic'
  Permissions Groups: the [[metabase.models.permissions-group/all-users]] Group, of which every User is a member and
  cannot be removed; and the [[metabase.models.permissions-group/admin]] Group, of which every superuser (i.e., every
  User with `is_superuser`) is a member.

  The permissions needed to perform an action are represented as slash-delimited path strings, for example
  `/db/1/schema/PUBLIC/`. Each slash represents a different part of the permissions path, and each permissions path
  must start and end with a slash. Permissions use the same path representation for both the permissions required to
  perform an action and the permissions granted to individual Groups.

  Permissions paths use a prefix system where a User is normally allowed to perform any action if one of their Groups
  has *any* permissions entry that is a prefix for the permission required to perform that action. For example, if
  reading Database 1 requires the permission `/db/1/read/`, then the current User may perform that action if they have
  `/db/1/read/` permissions, or if they have `/db/1/`, or even full `/` superuser permissions.

  This prefix system allows us to easily and efficiently query the application database to find relevant matching
  permissions matching an path or path using `LIKE`; see [[metabase.models.database/pre-delete]] for
  an example of the sort of efficient queries the prefix system facilitates.

  The union of all permissions the current User's gets from all groups of which they are a member are automatically
  bound to [[metabase.api.common/*current-user-permissions-set*]] by
  [[metabase.server.middleware.session/bind-current-user]] for every REST API request, and in other places when
  queries are ran in a non-API thread (e.g. for scheduled Dashboard Subscriptions).

  ### Different types of permissions

  There are two main types of permissions:

  * _data permissions_ -- permissions to view, update, or run ad-hoc or SQL queries against a Database or Table.

  * _Collection permissions_ -- permissions to view/curate/etc. an individual [[metabase.models.collection]] and the
    items inside it. Collection permissions apply to individual Collections and to any non-Collection items inside that
    Collection. Child Collections get their own permissions. Many objects such as Cards (a.k.a. *Saved Questions*) and
    Dashboards get their permissions from the Collection in which they live.

  ### Enterprise-only permissions and \"anti-permissions\"

  In addition to data permissions and Collection permissions, a User can also be granted four additional types of
  permissions.

  * _root permissions_ -- permissions for `/`, i.e. full access for everything. Automatically granted to
    the [[metabase.models.permissions-group/admin]] group that gets created on first launch. Because `/` is a prefix
    for every permissions path, admins have permissions to do everything.

  * _segmented permissions_ -- a special grant for a Table that applies sandboxing, a.k.a. row-level permissions,
    a.k.a. segmented permissions, to any queries ran by the User when that User does not have full data permissions.
    Segmented permissions allow a User to run ad-hoc MBQL queries against the Table in question; regardless of whether
    they have relevant Collection permissions, queries against the sandboxed Table are rewritten to replace the Table
    itself with a special type of nested query called a
    [[metabase-enterprise.sandbox.models.group-table-access-policy]], or _GTAP_. Note that segmented permissions are
    both additive and subtractive -- they are additive because they grant (sandboxed) ad-hoc query access for a Table,
    but subtractive in that any access thru a Saved Question will now be sandboxed as well.

    Additional things to know:

    * Sandboxed permissions are only available in Metabase® Enterprise Edition™.

    * Only one GTAP may defined per-Group per-Table (this is an application-DB-level constraint). A User may have
      multiple applicable GTAPs if they are members of multiple groups that have sandboxed anti-perms for that Table; in
      that case, the QP signals an error if multiple GTAPs apply to a given Table for the current User (see
      [[metabase-enterprise.sandbox.query-processor.middleware.row-level-restrictions/assert-one-gtap-per-table]]).

    * Segmented (sandboxing) permissions and GTAPs are tied together, and a Group should be given both (or both
      should be deleted) at the same time. This is *not* currently enforced as a hard application DB constraint, but is
      done in the respective Toucan pre-delete actions. The QP will signal an error if the current user has segmented
      permissions but no matching GTAP exists.

    * Segmented permissions can also be used to enforce column-level permissions -- any column not returned by the
      underlying GTAP query is not allowed to be references by the parent query thru other means such as filter clauses.
      See [[metabase-enterprise.sandbox.query-processor.middleware.column-level-perms-check]].

    * GTAPs are not allowed to add columns not present in the original Table, or change their effective type to
      something incompatible (this constraint is in place so we other things continue to work transparently regardless
      of whether the Table is swapped out.) See
      [[metabase-enterprise.sandbox.models.group-table-access-policy/check-columns-match-table]]

  * *block \"anti-permissions\"* are per-Group, per-Table grants that tell Metabase to disallow running Saved
    Questions unless the User has data permissions (in other words, disregard Collection permissions). These are
    referred to as \"anti-permissions\" because they are subtractive grants that take away permissions from what the
    User would otherwise have. See the `Determining query permissions` section below for more details. As with
    segmented permissions, block anti-permissions are only available in Metabase® Enterprise Edition™.

  * _General permisisons_ -- are per-Group permissions that give non-admin users access to features like:
    change instance's Settings; access Audit, Tools, Troubleshooting ...

  ### Determining CRUD permissions in the REST API

  REST API permissions checks are generally done in various `metabase.api.*` namespaces. Methods for determine whether
  the current User can perform various CRUD actions are defined by
  the [[metabase.models.interface/IObjectPermissions]] protocol; this protocol
  defines [[metabase.models.interface/can-read?]] (in the API sense, not in the run-query sense)
  and [[metabase.models.interface/can-write?]] as well as the newer [[metabase.models.interface/can-create?]] and
  [[metabase.models.interface/can-update?]] methods. Implementations for these methods live in `metabase.model.*`
  namespaces.

  The implementation of these methods is up to individual models. The majority of implementations check whether
  [[metabase.api.common/*current-user-permissions-set*]] includes permissions for a given path (action)
  using [[set-has-full-permissions?]], or for a set of paths using [[set-has-full-permissions-for-set?]].

  Other implementations check whether a user has _partial permissions_ for a path or set
  using [[set-has-partial-permissions?]] or [[set-has-partial-permissions-for-set?]]. Partial permissions means that
  the User has permissions for some subpath of the path in question, e.g. `/db/1/read/` is considered to be partial
  permissions for `/db/1/`. For example the [[metabase.models.interface/can-read?]] implementation for Database checks
  whether the current User has *any* permissions for that Database; a User can fetch Database 1 from API
  endpoints (\"read\" it) if they have any permissions starting with `/db/1/`, for example `/db/1/` itself (full
  permissions) `/db/1/native/` (ad-hoc SQL query permissions) or permissions, or
  `/db/1/schema/PUBLIC/table/2/query/` (run ad-hoc queries against Table 2 permissions).

  See documentation for [[metabase.models.interface/IObjectPermissions]] for more details.

  ### Determining query permissions

  Normally, a User is allowed to view (i.e., run the query for) a Saved Question if they have read permissions for the
  Collection in which Saved Question lives, **or** if they have data permissions for the Database and Table(s) the
  Question accesses. The main idea here is that some Users with more permissions can go create a curated set of Saved
  Questions they deem appropriate for less-privileged Users to see, and put them in a Collection they can see. These
  Users would still be prevented from poking around things on their own, however.

  The Query Processor middleware in [[metabase.query-processor.middleware.permissions]],
  [[metabase-enterprise.sandbox.query-processor.middleware.row-level-restrictions]], and
  [[metabase-enterprise.advanced-permissions.models.permissions.block-permissions]] determines whether the current
  User has permissions to run the current query. Permissions are as follows:

  | Data perms? | Coll perms? | Block? | Segmented? | Can run? |
  | ----------- | ----------- | ------ | ---------- | -------- |
  |          no |          no |     no |         no |       ⛔ |
  |          no |          no |     no |        yes |       ⚠ |
  |          no |          no |    yes |         no |       ⛔ |
  |          no |          no |    yes |        yes |       ⚠ |
  |          no |         yes |     no |         no |       ✅ |
  |          no |         yes |     no |        yes |       ⚠ |
  |          no |         yes |    yes |         no |       ⛔ |
  |          no |         yes |    yes |        yes |       ⚠ |
  |         yes |          no |     no |         no |       ✅ |
  |         yes |          no |     no |        yes |       ✅ |
  |         yes |          no |    yes |         no |       ✅ |
  |         yes |          no |    yes |        yes |       ✅ |
  |         yes |         yes |     no |         no |       ✅ |
  |         yes |         yes |     no |        yes |       ✅ |
  |         yes |         yes |    yes |         no |       ✅ |
  |         yes |         yes |    yes |        yes |       ✅ |

  (`⚠` = runs in sandboxed mode)

  ### Known Permissions Paths

  See [[path-regex]] for an always-up-to-date list of permissions paths.

    /collection/:id/                                ; read-write perms for a Coll and its non-Coll children
    /collection/:id/read/                           ; read-only  perms for a Coll and its non-Coll children
    /collection/root/                               ; read-write perms for the Root Coll and its non-Coll children
    /colllection/root/read/                         ; read-only  perms for the Root Coll and its non-Coll children
    /collection/namespace/:namespace/root/          ; read-write perms for the Root Coll of a non-default namespace (e.g. SQL Snippets)
    /collection/namespace/:namespace/root/read/     ; read-only  perms for the Root Coll of a non-default namespace (e.g. SQL Snippets)
    /db/:id/                                        ; full perms for a Database
    /db/:id/native/                                 ; ad-hoc native query perms for a Database
    /db/:id/schema/                                 ; ad-hoc MBQL query perms for all schemas in DB (does not include native queries)
    /db/:id/schema/:name/                           ; ad-hoc MBQL query perms for a specific schema
    /db/:id/schema/:name/table/:id/                 ; full perms for a Table
    /db/:id/schema/:name/table/:id/read/            ; perms to fetch info about this Table from the DB
    /db/:id/schema/:name/table/:id/query/           ; ad-hoc MBQL query perms for a Table
    /db/:id/schema/:name/table/:id/query/segmented/ ; allow ad-hoc MBQL queries. Sandbox all queries against this Table.
    /block/db/:id/                                  ; disallow queries against this DB unless User has data perms.
    /                                               ; full root perms"
  (:require [clojure.data :as data]
            [clojure.string :as str]
            [clojure.tools.logging :as log]
            [medley.core :as m]
            [metabase.api.common :refer [*current-user-id*]]
            [metabase.config :as config]
            [metabase.models.interface :as i]
            [metabase.models.permissions-group :as group]
            [metabase.models.permissions-revision :as perms-revision :refer [PermissionsRevision]]
            [metabase.models.permissions.delete-sandboxes :as delete-sandboxes]
            [metabase.models.permissions.parse :as perms-parse]
            [metabase.plugins.classloader :as classloader]
            [metabase.public-settings.premium-features :as premium-features]
            [metabase.util :as u]
            [metabase.util.honeysql-extensions :as hx]
            [metabase.util.i18n :as ui18n :refer [deferred-tru trs tru]]
            [metabase.util.regex :as u.regex]
            [metabase.util.schema :as su]
            [schema.core :as s]
            [toucan.db :as db]
            [toucan.models :as models]))

;;; +----------------------------------------------------------------------------------------------------------------+
;;; |                                                    UTIL FNS                                                    |
;;; +----------------------------------------------------------------------------------------------------------------+

;;; -------------------------------------------------- Dynamic Vars --------------------------------------------------

(def ^:dynamic ^Boolean *allow-root-entries*
  "Show we allow permissions entries like `/`? By default, this is disallowed, but you can temporarily disable it here
   when creating the default entry for `Admin`."
  false)

(def ^:dynamic ^Boolean *allow-admin-permissions-changes*
  "Show we allow changes to be made to permissions belonging to the Admin group? By default this is disabled to
   prevent accidental tragedy, but you can enable it here when creating the default entry for `Admin`."
  false)


;;; --------------------------------------------------- Validation ---------------------------------------------------

(def ^:private path-char
  "Valid character for a name that appears in a permissions path (e.g. a schema name or a Collection name). Character is
  valid if it is either:

  1. Any character other than a slash
  2. A forward slash, escaped by a backslash: `\\/`
  3. A backslash escaped by a backslash: `\\\\`"
  (u.regex/rx (or #"[^\\/]" #"\\/" #"\\\\")))

(def ^:private path-regex
  "Regex for a valid permissions path. The [[metabase.util.regex/rx]] macro is used to make the big-and-hairy regex
  somewhat readable."
  (u.regex/rx "^/"
              ;; any path containing /db/ is a DATA permissions path
              ;; any path starting with /db/ is a DATA ACCESS permissions path
              (or
               ;; /db/:id/ -> permissions for the entire DB -- native and all schemas
               (and #"db/\d+/"
                    (opt (or
                          ;; .../native/ -> permissions to create new native queries for the DB
                          "native/"
                          ;; .../schema/ -> permissions for all schemas in the DB
                          (and "schema/"
                               ;; .../schema/:name/ -> permissions for a specific schema
                               (opt (and path-char "*/"
                                         ;; .../schema/:name/table/:id/ -> FULL permissions for a specific table
                                         (opt (and #"table/\d+/"
                                                   (opt (or
                                                         ;; .../read/ -> Perms to fetch the Metadata for Table
                                                         "read/"
                                                         ;; .../query/ -> Perms to run any sort of query against Table
                                                         (and "query/"
                                                              ;; .../segmented/ -> Permissions to run a query against
                                                              ;; a Table using GTAP
                                                              (opt "segmented/"))))))))))))
               ;; any path starting with /download/ is a DOWNLOAD permissions path
               ;; /download/db/:id/ -> permissions to download 1M rows in query results
               ;; /download/limited/db/:id/ -> permissions to download 1k rows in query results
               (and "download/"
                    (opt "limited/")
                    (and #"db/\d+/"
                         (opt (or
                               "native/"
                               (and "schema/"
                                    (opt (and path-char "*/"
                                              (opt #"table/\d+/"))))))))
               ;; any path starting with /data-model/ is a DATA MODEL permissions path
               ;; /download/db/:id/ -> permissions to access the data model for the DB
               (and "data-model/"
                    (and #"db/\d+/"
                         (opt (and
                               "schema/"
                               (opt (and path-char "*/"
                                         (opt #"table/\d+/")))))))
               ;; any path starting with /details/ is a DATABASE CONNECTION DETAILS permissions path
               ;; /details/db/:id/ -> permissions to edit the connection details and settings for the DB
               (and "details/" #"db/\d+/")
               ;; any path starting with /collection/ is a COLLECTION permissions path
               (and "collection/"
                    (or
                     ;; /collection/:id/ -> readwrite perms for a specific Collection
                     (and #"\d+/"
                          ;; /collection/:id/read/ -> read perms for a specific Collection
                          (opt "read/"))
                     ;; /collection/root/ -> readwrite perms for the Root Collection
                     (and "root/"
                          ;; /collection/root/read/ -> read perms for the Root Collection
                          (opt "read/"))
                     ;; /collection/namespace/:namespace/root/ -> readwrite perms for 'Root' Collection in non-default
                     ;; namespace (only really used for EE)
                     (and "namespace/" path-char "+/root/"
                          ;; /collection/namespace/:namespace/root/read/ -> read perms for 'Root' Collection in
                          ;; non-default namespace
                          (opt "read/"))))
               ;; any path starting with /general is a permissions that is not scoped by database or collection
               ;; /general/setting/      -> permissions to access /admin/settings page
               ;; /general/monitoring/   -> permissions to access tools, audit and troubleshooting
               ;; /general/subscription/ -> permisisons to create/edit subscriptions and alerts
               (and "general/"
                    (or
                     "setting/"
                     "monitoring/"
                     "subscription/"))
               ;; any path starting with /block/ is for BLOCK anti-permissions.
               ;; currently only supported at the DB level, e.g. /block/db/1/ => block collection-based access to
               ;; Database 1
               #"block/db/\d+/"
               ;; root permissions, i.e. for admin
               "")
              "$"))

(def segmented-perm-regex
  "Regex that matches a segmented permission. Used internally for some EE stuff
  e.g. [[metabase-enterprise.sandbox.api.util/segmented-user?]]."
  (re-pattern (str #"^/db/\d+/schema/" path-char "*" #"/table/\d+/query/segmented/$")))

(defn- escape-path-component
  "Escape slashes in something that might be passed as a string part of a permissions path (e.g. DB schema name or
  Collection name).

    (escape-path-component \"a/b\") ;-> \"a\\/b\""
  [s]
  (some-> s
          (str/replace #"\\" "\\\\\\\\")   ; \ -> \\
          (str/replace #"/" "\\\\/"))) ; / -> \/

(defn valid-path?
  "Is `path` a valid, known permissions path?"
  ^Boolean [^String path]
  (boolean (when (and (string? path)
                      (seq path))
             (re-matches path-regex path))))

(defn valid-path-format?
  "Is `path` a string with a valid permissions path format? This is a less strict version of [[valid-path?]] which
  just checks that the path components contain alphanumeric characters or dashes, separated by slashes
  This should be used for schema validation in most places, to preserve downgradability when new permissions paths are
  added."
  ^Boolean [^String path]
  (boolean (when (and (string? path)
                      (seq path))
             (re-matches (re-pattern (str "^/(" path-char "*/)*$")) path))))

(def Path
  "Schema for a permissions path with a valid format."
  (s/pred valid-path-format? "Valid permissions path"))

(defn- assert-not-admin-group
  "Check to make sure the `:group_id` for `permissions` entry isn't the admin group."
  [{:keys [group_id]}]
  (when (and (= group_id (:id (group/admin)))
             (not *allow-admin-permissions-changes*))
    (throw (ex-info (tru "You cannot create or revoke permissions for the ''Admin'' group.")
             {:status-code 400}))))

(defn- assert-valid-object
  "Check to make sure the value of `:object` for `permissions` entry is valid."
  [{:keys [object]}]
  (when (and object
             (not (valid-path? object))
             (or (not= object "/")
                 (not *allow-root-entries*)))
    (throw (ex-info (tru "Invalid permissions object path: ''{0}''." object)
             {:status-code 400, :path object}))))

(defn- assert-valid
  "Check to make sure this `permissions` entry is something that's allowed to be saved (i.e. it has a valid `:object`
   path and it's not for the admin group)."
  [permissions]
  (doseq [f [assert-not-admin-group
             assert-valid-object]]
    (f permissions)))


;;; ------------------------------------------------- Path Util Fns --------------------------------------------------

(def ^:private MapOrID
  (s/cond-pre su/Map su/IntGreaterThanZero))

(s/defn data-perms-path :- Path
  "Return the [readwrite] permissions path for a Database, schema, or Table. (At the time of this writing, DBs and
  schemas don't have separate `read/` and write permissions; you either have 'data access' permissions for them, or
  you don't. Tables, however, have separate read and write perms.)"
  ([database-or-id :- MapOrID]
   (str "/db/" (u/the-id database-or-id) "/"))

  ([database-or-id :- MapOrID schema-name :- (s/maybe s/Str)]
   (str (data-perms-path database-or-id) "schema/" (escape-path-component schema-name) "/"))

  ([database-or-id :- MapOrID schema-name :- (s/maybe s/Str) table-or-id :- MapOrID]
   (str (data-perms-path database-or-id schema-name) "table/" (u/the-id table-or-id) "/")))

(s/defn adhoc-native-query-path :- Path
  "Return the native query read/write permissions path for a database.
   This grants you permissions to run arbitary native queries."
  [database-or-id :- MapOrID]
  (str (data-perms-path database-or-id) "native/"))

(s/defn all-schemas-path :- Path
  "Return the permissions path for a database that grants full access to all schemas."
  [database-or-id :- MapOrID]
  (str (data-perms-path database-or-id) "schema/"))

(s/defn collection-readwrite-path :- Path
  "Return the permissions path for *readwrite* access for a `collection-or-id`."
  [collection-or-id :- MapOrID]
  (if-not (get collection-or-id :metabase.models.collection.root/is-root?)
    (format "/collection/%d/" (u/the-id collection-or-id))
    (if-let [collection-namespace (:namespace collection-or-id)]
      (format "/collection/namespace/%s/root/" (escape-path-component (u/qualified-name collection-namespace)))
      "/collection/root/")))

(s/defn collection-read-path :- Path
  "Return the permissions path for *read* access for a `collection-or-id`."
  [collection-or-id :- MapOrID]
  (str (collection-readwrite-path collection-or-id) "read/"))

(s/defn table-read-path :- Path
  "Return the permissions path required to fetch the Metadata for a Table."
  ([table-or-id]
   (if (integer? table-or-id)
     (recur (db/select-one ['Table :db_id :schema :id] :id table-or-id))
     (table-read-path (:db_id table-or-id) (:schema table-or-id) table-or-id)))

  ([database-or-id schema-name table-or-id]
   {:post [(valid-path? %)]}
   (str (data-perms-path (u/the-id database-or-id) schema-name (u/the-id table-or-id)) "read/")))

(s/defn table-query-path :- Path
  "Return the permissions path for *full* query access for a Table. Full query access means you can run any (MBQL) query
  you wish against a given Table, with no GTAP-specified mandatory query alterations."
  ([table-or-id]
   (if (integer? table-or-id)
     (recur (db/select-one ['Table :db_id :schema :id] :id table-or-id))
     (table-query-path (:db_id table-or-id) (:schema table-or-id) table-or-id)))

  ([database-or-id schema-name table-or-id]
   (str (data-perms-path (u/the-id database-or-id) schema-name (u/the-id table-or-id)) "query/")))

;; TODO -- consider renaming this to `table-sandboxed-query-path`  since that terminology is used more frequently
(s/defn table-segmented-query-path :- Path
  "Return the permissions path for *segmented* query access for a Table. Segmented access means running queries against
  the Table will automatically replace the Table with a GTAP-specified question as the new source of the query,
  obstensibly limiting access to the results."
  ([table-or-id]
   (if (integer? table-or-id)
     (recur (db/select-one ['Table :db_id :schema :id] :id table-or-id))
     (table-segmented-query-path (:db_id table-or-id) (:schema table-or-id) table-or-id)))

  ([database-or-id schema-name table-or-id]
   (str (data-perms-path (u/the-id database-or-id) schema-name (u/the-id table-or-id)) "query/segmented/")))

(s/defn database-block-perms-path :- Path
  "Return the permissions path for the Block 'anti-permissions'. Block anti-permissions means a User cannot run a query
  against a Database unless they have data permissions, regardless of whether segmented permissions would normally give
  them access or not."
  [database-or-id :- MapOrID]
  (str "/block" (data-perms-path database-or-id)))

(s/defn base->feature-perms-path :- Path
  "Returns the permissions path to use for a given permission type (e.g. download) and value (e.g. full or limited),
  given the 'base' permissions path for an entity (the base path is equivalent to the one used for data access
  permissions)."
  [perm-type perm-value base-path]
  (case [perm-type perm-value]
    [:download :full]
    (str "/download" base-path)

    [:download :limited]
    (str "/download/limited" base-path)

    [:data-model :all]
    (str "/data-model" base-path)

    [:details :yes]
    (str "/details" base-path)))

(s/defn feature-perms-path :- Path
  "Returns the permissions path to use for a given feature-level permission type (e.g. download) and value (e.g. full
  or limited), for a database, schema or table."
  [perm-type perm-value & path-components]
  (base->feature-perms-path perm-type perm-value (apply data-perms-path path-components)))

(s/defn native-feature-perms-path :- Path
  "Returns the native permissions path to use for a given feature-level permission type (e.g. download) and value
  (e.g. full or limited)."
  [perm-type perm-value db-id]
  (base->feature-perms-path perm-type perm-value (adhoc-native-query-path db-id)))

(s/defn general-perms-path :- Path
  "Returns the permissions path for *full* access a general permission."
  [perm-type]
  (case perm-type
    :setting
    "/general/setting/"

    :monitoring
    "/general/monitoring/"

    :subscription
    "/general/subscription/"))

;;; -------------------------------------------- Permissions Checking Fns --------------------------------------------

(defn is-permissions-for-object?
  "Does `permissions-path` grant *full* access for `path`?"
  [permissions-path path]
  (str/starts-with? path permissions-path))

(defn is-partial-permissions-for-object?
  "Does `permissions-path` grant access full access for `path` *or* for a descendant of `path`?"
  [permissions-path path]
  (or (is-permissions-for-object? permissions-path path)
      (str/starts-with? permissions-path path)))

(defn is-permissions-set?
  "Is `permissions-set` a valid set of permissions object paths?"
  ^Boolean [permissions-set]
  (and (set? permissions-set)
       (every? (fn [path]
                 (or (= path "/")
                     (valid-path? path)))
               permissions-set)))

(defn set-has-full-permissions?
  "Does `permissions-set` grant *full* access to object with `path`?"
  ^Boolean [permissions-set path]
  (boolean (some #(is-permissions-for-object? % path) permissions-set)))

(defn set-has-partial-permissions?
  "Does `permissions-set` grant access full access to object with `path` *or* to a descendant of it?"
  ^Boolean [permissions-set path]
  (boolean (some #(is-partial-permissions-for-object? % path) permissions-set)))

(s/defn set-has-full-permissions-for-set? :- s/Bool
  "Do the permissions paths in `permissions-set` grant *full* access to all the object paths in `paths-set`?"
  [permissions-set paths-set]
  (every? (partial set-has-full-permissions? permissions-set)
          paths-set))

(s/defn set-has-partial-permissions-for-set? :- s/Bool
  "Do the permissions paths in `permissions-set` grant *partial* access to all the object paths in `paths-set`?
   (`permissions-set` must grant partial access to *every* object in `paths-set` set)."
  [permissions-set paths-set]
  (every? (partial set-has-partial-permissions? permissions-set)
          paths-set))

(s/defn perms-objects-set-for-parent-collection
  "Implementation of `IModel` `perms-objects-set` for models with a `collection_id`, such as Card, Dashboard, or Pulse.
  This simply returns the `perms-objects-set` of the parent Collection (based on `collection_id`) or for the Root
  Collection if `collection_id` is `nil`."
  ([this read-or-write]
   (perms-objects-set-for-parent-collection nil this read-or-write))

  ([collection-namespace :- (s/maybe su/KeywordOrString)
    this                 :- {:collection_id (s/maybe su/IntGreaterThanZero) s/Keyword s/Any}
    read-or-write        :- (s/enum :read :write)]
   ;; based on value of read-or-write determine the approprite function used to calculate the perms path
   (let [path-fn (case read-or-write
                   :read  collection-read-path
                   :write collection-readwrite-path)]
     ;; now pass that function our collection_id if we have one, or if not, pass it an object representing the Root
     ;; Collection
     #{(path-fn (or (:collection_id this)
                    {:metabase.models.collection.root/is-root? true
                     :namespace                                collection-namespace}))})))

(def IObjectPermissionsForParentCollection
  "Implementation of `IObjectPermissions` for objects that have a `collection_id`, and thus, a parent Collection.
   Using this will mean the current User is allowed to read or write these objects if they are allowed to read or
  write their parent Collection."
  (merge i/IObjectPermissionsDefaults
         ;; TODO - we use these same partial implementations of `can-read?` and `can-write?` all over the place for
         ;; different models. Consider making them a mixin of some sort. (I was going to do this but I couldn't come
         ;; up with a good name for the Mixin. - Cam)
         {:can-read?         (partial i/current-user-has-full-permissions? :read)
          :can-write?        (partial i/current-user-has-full-permissions? :write)
          :perms-objects-set perms-objects-set-for-parent-collection}))


;;; +----------------------------------------------------------------------------------------------------------------+
;;; |                                               ENTITY + LIFECYCLE                                               |
;;; +----------------------------------------------------------------------------------------------------------------+

(models/defmodel Permissions :permissions)

(defn- pre-insert [permissions]
  (u/prog1 permissions
    (assert-valid permissions)
    (log/debug (u/colorize 'green (trs "Granting permissions for group {0}: {1}"
                                       (:group_id permissions)
                                       (:object permissions))))))

(defn- pre-update [_]
  (throw (Exception. (str (deferred-tru "You cannot update a permissions entry!")
                          (deferred-tru "Delete it and create a new one.")))))

(defn- pre-delete [permissions]
  (log/debug (u/colorize 'red (trs "Revoking permissions for group {0}: {1}"
                                   (:group_id permissions)
                                   (:object permissions))))
  (assert-not-admin-group permissions))

(u/strict-extend (class Permissions)
  models/IModel (merge models/IModelDefaults
                       {:pre-insert pre-insert
                        :pre-update pre-update
                        :pre-delete pre-delete}))


;;; +----------------------------------------------------------------------------------------------------------------+
;;; |                                                  GRAPH SCHEMA                                                  |
;;; +----------------------------------------------------------------------------------------------------------------+

;; The stuff below is all for the *data* permissions graph. We have a separate graph for Collection permissions, and
;; code to work with it lives in [[metabase.models.collection.graph]].

;; TODO - there is so much stuff related to the perms graph I think we should really move it into a separate
;; `metabase.models.permissions.graph.data` namespace or something and move the collections graph from
;; [[metabase.models.collection.graph]] to `metabase.models.permissions.graph.collection` (?)

(def ^:private TablePermissionsGraph
  (s/named
   (s/cond-pre (s/enum :none :all)
               (s/constrained
                {(s/optional-key :read)  (s/enum :all :none)
                 (s/optional-key :query) (s/enum :all :segmented :none)}
                not-empty))
   "Valid perms graph for a Table"))

(def ^:private SchemaPermissionsGraph
  (s/named
   (s/cond-pre (s/enum :none :all)
               {su/IntGreaterThanZero TablePermissionsGraph})
   "Valid perms graph for a schema"))

(def ^:private NativePermissionsGraph
  (s/named
   (s/enum :write :none)
   "Valid native perms option for a database"))

(def ^:private DataPermissionsGraph
  (s/named
   {(s/optional-key :native)  NativePermissionsGraph
    (s/optional-key :schemas) (s/cond-pre (s/enum :all :none :block)
                                          {s/Str SchemaPermissionsGraph})}
   "Valid perms graph for a Database"))

;; The "Strict" versions of the various graphs below are intended for schema checking when *updating* the permissions
;; graph. In other words, we shouldn't be stopped from returning the graph if it violates the "strict" rules, but we
;; *should* refuse to update the graph unless it matches the strict schema.
;;
;; TODO - It might be possible at some point in the future to just use the strict versions everywhere
;;
;; TODO -- instead of doing schema validation, why don't we just throw an Exception so the API responses are actually
;; somewhat useful?
(defn- check-native-and-schemas-permissions-allowed-together [{:keys [native schemas]}]
  ;; Only do the check when we have both, e.g. when the entire graph is coming in
  (if (and (= native :write)
           schemas
           (not= schemas :all))
    (do (log/warn (trs "Invalid DB permissions: If you have write access for native queries, you must have full data access."))
        nil)
    :ok))

(def ^:private StrictDataPermissionsGraph
  (s/constrained DataPermissionsGraph
                 check-native-and-schemas-permissions-allowed-together
                 "DB permissions with a valid combination of values for :native and :schemas"))

(def ^:private DownloadTablePermissionsGraph
  (s/named
   (s/enum :full :limited :none)
   "Valid download perms graph for a table"))

(def ^:private DownloadSchemaPermissionsGraph
  (s/named
   (s/cond-pre (s/enum :full :limited :none)
               {su/IntGreaterThanZero DownloadTablePermissionsGraph})
   "Valid download perms graph for a schema"))

(def ^:private DownloadNativePermissionsGraph
  (s/named
   (s/enum :full :limited :none)
   "Valid download perms option for native queries over a database"))

(def DownloadPermissionsGraph
  "Schema for a download permissions graph, used in [[metabase-enterprise.advanced-permissions.models.permissions]]."
  (s/named
   {(s/optional-key :native)  DownloadNativePermissionsGraph
    (s/optional-key :schemas) (s/cond-pre (s/enum :full :limited :none)
                                          {s/Str DownloadSchemaPermissionsGraph})}
   "Valid download perms graph for a database"))

(def ^:private DataModelTablePermissionsGraph
  (s/named
   (s/enum :all :none)
   "Valid data model perms graph for a table"))

(def ^:private DataModelSchemaPermissionsGraph
  (s/named
    (s/cond-pre (s/enum :all :none)
                {su/IntGreaterThanZero DataModelTablePermissionsGraph})
   "Valid data model perms graph for a schema"))

(def DataModelPermissionsGraph
  "Schema for a data model permissions graph, used in [[metabase-enterprise.advanced-permissions.models.permissions]]."
  (s/named
   {:schemas
    (s/cond-pre (s/enum :all :none)
                {s/Str DataModelSchemaPermissionsGraph})}
   "Valid data model perms graph for a database"))

(def DetailsPermissions
  "Schema for a database details permissions, used in [[metabase-enterprise.advanced-permissions.models.permissions]]."
  (s/named
   (s/enum :yes :no)
   "Valid details perms graph for a database"))

(def ^:private StrictDBPermissionsGraph
  {su/IntGreaterThanZero {(s/optional-key :data) StrictDataPermissionsGraph
                          (s/optional-key :download) DownloadPermissionsGraph
                          (s/optional-key :data-model) DataModelPermissionsGraph
                          (s/optional-key :details) DetailsPermissions}})

(def ^:private StrictPermissionsGraph
  {:revision s/Int
   :groups   {su/IntGreaterThanZero StrictDBPermissionsGraph}})


;;; +----------------------------------------------------------------------------------------------------------------+
;;; |                                                  GRAPH FETCH                                                   |
;;; +----------------------------------------------------------------------------------------------------------------+

(defn- all-permissions
  "Handle '/' permission"
  [db-ids]
  (reduce (fn [g db-id]
            (assoc g db-id {:data       {:native  :write
                                         :schemas :all}
                            :download   {:native  :full
                                         :schemas :full}
                            :data-model {:schemas :all}
                            :details    :yes}))
          {}
          db-ids))

(s/defn data-perms-graph
  "Fetch a graph representing the current *data* permissions status for every Group and all permissioned databases.
  See [[metabase.models.collection.graph]] for the Collection permissions graph code."
  []
  (let [permissions     (db/select [Permissions [:group_id :group-id] [:object :path]]
                                   {:where [:or
                                            [:= :object (hx/literal "/")]
                                            [:like :object (hx/literal "%/db/%")]]})
        db-ids          (delay (db/select-ids 'Database))
        group-id->paths (reduce
                         (fn [m {:keys [group-id path]}]
                           (update m group-id conj path))
                         {}
                         permissions)
        group-id->graph (m/map-vals
                         (fn [paths]
                           (let [permissions-graph (perms-parse/permissions->graph paths)]
                             (if (= :all permissions-graph)
                               (all-permissions @db-ids)
                               (:db permissions-graph))))
                         group-id->paths)]
    {:revision (perms-revision/latest-id)
     :groups   group-id->graph}))


;;; +----------------------------------------------------------------------------------------------------------------+
;;; |                                                  GRAPH UPDATE                                                  |
;;; +----------------------------------------------------------------------------------------------------------------+

;;; --------------------------------------------------- Helper Fns ---------------------------------------------------

(s/defn delete-related-permissions!
  "Delete all 'related' permissions for `group-or-id` (i.e., perms that grant you full or partial access to `path`).
  This includes *both* ancestor and descendant paths. For example:

  Suppose we asked this functions to delete related permssions for `/db/1/schema/PUBLIC/`. Depending on the
  permissions the group has, it could end up doing something like:

    *  deleting `/db/1/` permissions (because the ancestor perms implicity grant you full perms for `schema/PUBLIC`)
    *  deleting perms for `/db/1/schema/PUBLIC/table/2/` (because Table 2 is a descendant of `schema/PUBLIC`)

  In short, it will delete any permissions that contain `/db/1/schema/` as a prefix, or that themeselves are prefixes
  for `/db/1/schema/`.

  You can optionally include `other-conditions`, which are anded into the filter clause, to further restrict what is
  deleted.

  NOTE: This function is meant for internal usage in this namespace only; use one of the other functions like
  `revoke-data-perms!` elsewhere instead of calling this directly."
  {:style/indent 2}
  [group-or-id :- (s/cond-pre su/Map su/IntGreaterThanZero) path :- Path & other-conditions]
  (let [where {:where (apply list
                             :and
                             [:= :group_id (u/the-id group-or-id)]
                             [:or
                              [:like path (hx/concat :object (hx/literal "%"))]
                              [:like :object (str path "%")]]
                             other-conditions)}]
    (when-let [revoked (db/select-field :object Permissions where)]
      (log/debug (u/format-color 'red "Revoking permissions for group %d: %s" (u/the-id group-or-id) revoked))
      (db/delete! Permissions where))))

;; TODO: rename this function to `revoke-permissions!` and make its behavior consistent with `grant-permissions!`
(defn revoke-data-perms!
  "Revoke all permissions for `group-or-id` to object with `path-components`, *including* related permissions (i.e,
  permissions that grant full or partial access to the object in question).


    (revoke-data-perms! my-group my-db)"
  {:arglists '([group-or-id database-or-id]
               [group-or-id database-or-id schema-name]
               [group-or-id database-or-id schema-name table-or-id])}
  [group-or-id & path-components]
  (delete-related-permissions! group-or-id (apply data-perms-path path-components)))

(defn grant-permissions!
  "Grant permissions for `group-or-id`. Two-arity grants any arbitrary Permissions `path`. With > 2 args, grants the
  data permissions from calling [[data-perms-path]]."
  ([group-or-id db-id schema & more]
   (grant-permissions! group-or-id (apply data-perms-path db-id schema more)))

  ([group-or-id path]
   (try
     (db/insert! Permissions
       :group_id (u/the-id group-or-id)
       :object   path)
     ;; on some occasions through weirdness we might accidentally try to insert a key that's already been inserted
     (catch Throwable e
       (log/error e (u/format-color 'red (tru "Failed to grant permissions")))
       ;; if we're running tests, we're doing something wrong here if duplicate permissions are getting assigned,
       ;; mostly likely because tests aren't properly cleaning up after themselves, and possibly causing other tests
       ;; to pass when they shouldn't. Don't allow this during tests
       (when config/is-test?
         (throw e))))))

(defn revoke-native-permissions!
  "Revoke all native query permissions for `group-or-id` to database with `database-id`."
  [group-or-id database-or-id]
  (delete-related-permissions! group-or-id (adhoc-native-query-path database-or-id)))

(defn grant-native-readwrite-permissions!
  "Grant full readwrite permissions for `group-or-id` to database with `database-id`."
  [group-or-id database-or-id]
  (grant-permissions! group-or-id (adhoc-native-query-path database-or-id)))

(defn revoke-db-schema-permissions!
  "Remove all permissions entries for a DB and *any* child objects.
   This does *not* revoke native permissions; use `revoke-native-permssions!` to do that."
  [group-or-id database-or-id]
  ;; TODO - if permissions for this DB are DB root entries like `/db/1/` won't this end up removing our native perms?
  (delete-related-permissions! group-or-id (data-perms-path database-or-id)
    [:not= :object (adhoc-native-query-path database-or-id)]))

(defn revoke-general-permissions!
  "Remove all permissions entries for a Group to access a General feature."
  [group-or-id perm-type]
  (delete-related-permissions! group-or-id (general-perms-path perm-type)))

(defn grant-permissions-for-all-schemas!
  "Grant full permissions for all schemas belonging to this database.
   This does *not* grant native permissions; use `grant-native-readwrite-permissions!` to do that."
  [group-or-id database-or-id]
  (grant-permissions! group-or-id (all-schemas-path database-or-id)))

(defn grant-full-data-permissions!
  "Grant full access to the database, including all schemas and readwrite native access."
  [group-or-id database-or-id]
  (grant-permissions! group-or-id (data-perms-path database-or-id)))

(defn grant-full-download-permissions!
  "Grant full download permissions to the database."
  [group-or-id database-or-id]
  (grant-permissions! group-or-id (feature-perms-path :download :full database-or-id)))

(defn grant-general-permissions!
  "Grant full permissions for a group to access a General feature."
  [group-or-id perm-type]
  (grant-permissions! group-or-id (general-perms-path perm-type)))

(defn- is-personal-collection-or-descendant-of-one? [collection]
  (classloader/require 'metabase.models.collection)
  ((resolve 'metabase.models.collection/is-personal-collection-or-descendant-of-one?) collection))

(s/defn ^:private check-not-personal-collection-or-descendant
  "Check whether `collection-or-id` refers to a Personal Collection; if so, throw an Exception. This is done because we
  *should* never be editing granting/etc. permissions for *Personal* Collections to entire Groups! Their owner will
  get implicit permissions automatically, and of course admins will be able to see them,but a whole group should never
  be given some sort of access."
  [collection-or-id :- MapOrID]
  ;; don't apply this check to the Root Collection, because it's never personal
  (when-not (:metabase.models.collection.root/is-root? collection-or-id)
    ;; ok, once we've confirmed this isn't the Root Collection, see if it's in the DB with a personal_owner_id
    (let [collection (if (map? collection-or-id)
                       collection-or-id
                       (or (db/select-one 'Collection :id (u/the-id collection-or-id))
                           (throw (ex-info (tru "Collection does not exist.") {:collection-id (u/the-id collection-or-id)}))))]
      (when (is-personal-collection-or-descendant-of-one? collection)
        (throw (Exception. (tru "You cannot edit permissions for a Personal Collection or its descendants.")))))))

(s/defn revoke-collection-permissions!
  "Revoke all access for `group-or-id` to a Collection."
  [group-or-id :- MapOrID collection-or-id :- MapOrID]
  (check-not-personal-collection-or-descendant collection-or-id)
  (delete-related-permissions! group-or-id (collection-readwrite-path collection-or-id)))

(s/defn grant-collection-readwrite-permissions!
  "Grant full access to a Collection, which means a user can view all Cards in the Collection and add/remove Cards."
  [group-or-id :- MapOrID collection-or-id :- MapOrID]
  (check-not-personal-collection-or-descendant collection-or-id)
  (grant-permissions! (u/the-id group-or-id) (collection-readwrite-path collection-or-id)))

(s/defn grant-collection-read-permissions!
  "Grant read access to a Collection, which means a user can view all Cards in the Collection."
  [group-or-id :- MapOrID collection-or-id :- MapOrID]
  (check-not-personal-collection-or-descendant collection-or-id)
  (grant-permissions! (u/the-id group-or-id) (collection-read-path collection-or-id)))

;;; ----------------------------------------------- Graph Updating Fns -----------------------------------------------

(defn ee-permissions-exception
  "Exception to throw when a permissions operation fails due to missing Enterprise Edition code, or missing a valid
   token with the advanced-permissions feature."
  [perm-type]
  (ex-info
    (tru "The {0} permissions functionality is only enabled if you have a premium token with the advanced-permissions feature."
         (str/replace (name perm-type) "-" " "))
    {:status-code 402}))

(defn- download-permissions-set
  [group-id]
  (db/select-field :object
                   [Permissions :object]
                   {:where [:and
                            [:= :group_id group-id]
                            [:or
                             [:= :object (hx/literal "/")]
                             [:like :object (hx/literal "/download/%")]]]}))

(defn- download-permissions-level
  [permissions-set db-id & [schema-name table-id]]
  (cond
   (set-has-full-permissions? permissions-set (feature-perms-path :download :full db-id schema-name table-id))
   :full

   (set-has-full-permissions? permissions-set (feature-perms-path :download :limited db-id schema-name table-id))
   :limited

   :else
   :none))

(s/defn update-native-download-permissions!
  "Native download permissions control the ability of users to download the results of native questions for a given
  database.

  To update native download permissions, we must read the list of tables in the database, and check the group's
  download permission level for each one.
     - If they have full download permissions for all tables, they have full native download permissions.
     - If they have *at least* limited download permissions for all tables, they have limited native download
       permissions.
     - If they have no download permissions for at least one table, they have no native download permissions.

  This lives in non-EE code because it needs to be called during sync, in case a new table was discovered or a
  table was deleted. This ensures that native download perms are always up to date, even on OSS instances, in case
  they are upgraded to EE."
  [group-id :- su/IntGreaterThanZero db-id :- su/IntGreaterThanZero]
  (let [permissions-set (download-permissions-set group-id)
        table-ids-and-schemas (db/select-id->field :schema 'Table :db_id db-id :active [:= true])
        native-perm-level (reduce (fn [highest-seen-perm-level [table-id table-schema]]
                                    (let [table-perm-level (download-permissions-level permissions-set
                                                                                       db-id
                                                                                       table-schema
                                                                                       table-id)]
                                      (cond
                                        (= table-perm-level :none)
                                        (reduced :none)

                                        (or (= highest-seen-perm-level :limited)
                                            (= table-perm-level :limited))
                                        :limited

                                        :else
                                        :full)))
                                  :full
                                  (seq table-ids-and-schemas))]
    (doseq [perm-value [:full :limited]]
      ;; We don't want to call `delete-related-permissions!` here because that would also delete prefixes of the native
      ;; downloads path, including `/download/db/:id/`, thus removing download permissions for the entire DB. Instead
      ;; we just delete the native downloads path directly, so that we can replace it with a new value.
      (db/delete! Permissions :group_id group-id, :object (native-feature-perms-path :download perm-value db-id)))
    (when (not= native-perm-level :none)
      (grant-permissions! group-id (native-feature-perms-path :download native-perm-level db-id)))))

(s/defn ^:private update-table-read-permissions!
  [group-id       :- su/IntGreaterThanZero
   db-id          :- su/IntGreaterThanZero
   schema         :- s/Str
   table-id       :- su/IntGreaterThanZero
   new-read-perms :- (s/enum :all :none)]
  ((case new-read-perms
     :all  grant-permissions!
     :none revoke-data-perms!) group-id (table-read-path db-id schema table-id)))

(s/defn ^:private update-table-query-permissions!
  [group-id        :- su/IntGreaterThanZero
   db-id           :- su/IntGreaterThanZero
   schema          :- s/Str
   table-id        :- su/IntGreaterThanZero
   new-query-perms :- (s/enum :all :segmented :none)]
  (case new-query-perms
    :all       (grant-permissions!  group-id (table-query-path           db-id schema table-id))
    :segmented (grant-permissions!  group-id (table-segmented-query-path db-id schema table-id))
    :none      (revoke-data-perms! group-id (table-query-path           db-id schema table-id))))

(s/defn ^:private update-table-data-access-permissions!
  [group-id        :- su/IntGreaterThanZero
   db-id           :- su/IntGreaterThanZero
   schema          :- s/Str
   table-id        :- su/IntGreaterThanZero
   new-table-perms :- TablePermissionsGraph]
  (cond
    (= new-table-perms :all)
    (do
      (revoke-data-perms! group-id db-id schema table-id)
      (grant-permissions! group-id db-id schema table-id))

    (= new-table-perms :none)
    (revoke-data-perms! group-id db-id schema table-id)

    (map? new-table-perms)
    (let [{new-read-perms :read, new-query-perms :query} new-table-perms]
      ;; clear out any existing permissions
      (revoke-data-perms! group-id db-id schema table-id)
      ;; then grant/revoke read and query perms as appropriate
      (when new-read-perms  (update-table-read-permissions!  group-id db-id schema table-id new-read-perms))
      (when new-query-perms (update-table-query-permissions! group-id db-id schema table-id new-query-perms)))))

(s/defn ^:private update-schema-data-access-permissions!
  [group-id         :- su/IntGreaterThanZero
   db-id            :- su/IntGreaterThanZero
   schema           :- s/Str
   new-schema-perms :- SchemaPermissionsGraph]
  (cond
    (= new-schema-perms :all)  (do (revoke-data-perms! group-id db-id schema)  ; clear out any existing related permissions
                                   (grant-permissions! group-id db-id schema)) ; then grant full perms for the schema
    (= new-schema-perms :none) (revoke-data-perms! group-id db-id schema)
    (map? new-schema-perms)    (doseq [[table-id table-perms] new-schema-perms]
                                 (update-table-data-access-permissions! group-id db-id schema table-id table-perms))))

(s/defn ^:private update-native-data-access-permissions!
  [group-id :- su/IntGreaterThanZero db-id :- su/IntGreaterThanZero new-native-perms :- NativePermissionsGraph]
  ;; revoke-native-permissions! will delete all entries that would give permissions for native access. Thus if you had
  ;; a root DB entry like `/db/11/` this will delete that too. In that case we want to create a new full schemas entry
  ;; so you don't lose access to all schemas when we modify native access.
  (let [has-full-access? (db/exists? Permissions :group_id group-id, :object (data-perms-path db-id))]
    (revoke-native-permissions! group-id db-id)
    (when has-full-access?
      (grant-permissions-for-all-schemas! group-id db-id)))
  (case new-native-perms
    :write (grant-native-readwrite-permissions! group-id db-id)
    :none  nil))

(s/defn ^:private update-db-data-access-permissions!
  [group-id :- su/IntGreaterThanZero db-id :- su/IntGreaterThanZero new-db-perms :- StrictDataPermissionsGraph]
  (when-let [new-native-perms (:native new-db-perms)]
    (update-native-data-access-permissions! group-id db-id new-native-perms))
  (when-let [schemas (:schemas new-db-perms)]
    ;; TODO -- consider whether `delete-block-perms-for-this-db!` should be enterprise-only... not sure how to make it
    ;; work, especially if you downgraded from enterprise... FWIW the sandboxing code (for updating the graph) is not enterprise only.
    (letfn [(delete-block-perms-for-this-db! []
              (log/trace "Deleting block permissions entries for Group %d for Database %d" group-id db-id)
              (db/delete! Permissions :group_id group-id, :object (database-block-perms-path db-id)))]
      (condp = schemas
        :all (do
               (revoke-db-schema-permissions! group-id db-id)
               (delete-block-perms-for-this-db!)
               (grant-permissions-for-all-schemas! group-id db-id))
        :none  (do
                 (revoke-db-schema-permissions! group-id db-id)
                 (delete-block-perms-for-this-db!))
        ;; TODO -- should this code be enterprise only?
        :block (do
                 (when-not (premium-features/has-feature? :advanced-permissions)
                   (throw (ee-permissions-exception :block)))
                 (revoke-data-perms! group-id db-id)
                 (grant-permissions! group-id (database-block-perms-path db-id)))
        (when (map? schemas)
          (delete-block-perms-for-this-db!)
          (doseq [schema (keys schemas)]
            (update-schema-data-access-permissions! group-id db-id schema (get-in new-db-perms [:schemas schema]))))))))

(defn- update-feature-level-permission!
  [group-id db-id new-perms perm-type]
  (classloader/require 'metabase-enterprise.advanced-permissions.models.permissions)
  (if-let [update-fn (resolve (symbol "metabase-enterprise.advanced-permissions.models.permissions"
                                      (str "update-db-" (name perm-type) "-permissions!")))]
    (update-fn group-id db-id new-perms)
    (throw (ee-permissions-exception perm-type))))

(s/defn ^:private update-group-permissions!
  [group-id :- su/IntGreaterThanZero new-group-perms :- StrictDBPermissionsGraph]
  (doseq [[db-id new-db-perms] new-group-perms]
    (doseq [[perm-type new-perms] new-db-perms]
      (case perm-type
        :data
        (update-db-data-access-permissions! group-id db-id new-perms)

        :download
        (update-feature-level-permission! group-id db-id new-perms :download)

        :data-model
<<<<<<< HEAD
        (do
          (classloader/require 'metabase-enterprise.advanced-permissions.models.permissions)
          ((resolve 'metabase-enterprise.advanced-permissions.models.permissions/update-db-data-model-permissions!)
           group-id db-id new-perms))

        :details
        (do
          (classloader/require 'metabase-enterprise.advanced-permissions.models.permissions)
          ((resolve 'metabase-enterprise.advanced-permissions.models.permissions/update-db-details-permissions!)
           group-id db-id new-perms))))))
=======
        (update-feature-level-permission! group-id db-id new-perms :data-model)))))
>>>>>>> c622d144

(defn check-revision-numbers
  "Check that the revision number coming in as part of `new-graph` matches the one from `old-graph`. This way we can
  make sure people don't submit a new graph based on something out of date, which would otherwise stomp over changes
  made in the interim. Return a 409 (Conflict) if the numbers don't match up."
  [old-graph new-graph]
  (when (not= (:revision old-graph) (:revision new-graph))
    (throw (ex-info (str (deferred-tru "Looks like someone else edited the permissions and your data is out of date.")
                         " "
                         (deferred-tru "Please fetch new data and try again."))
             {:status-code 409}))))

(defn save-perms-revision!
  "Save changes made to permission graph for logging/auditing purposes.
  This doesn't do anything if `*current-user-id*` is unset (e.g. for testing or REPL usage).
  *  `model`   -- revision model, should be one of
                  [PermissionsRevision, CollectionPermissionGraphRevision, GeneralPermissionsRevision]
  *  `before`  -- the graph before the changes
  *  `changes` -- set of changes applied in this revision."
  [model current-revision before changes]
  (when *current-user-id*
    (db/insert! model
      ;; manually specify ID here so if one was somehow inserted in the meantime in the fraction of a second since we
      ;; called `check-revision-numbers` the PK constraint will fail and the transaction will abort
      :id      (inc current-revision)
      :before  before
      :after   changes
      :user_id *current-user-id*)))

(defn log-permissions-changes
  "Log changes to the permissions graph."
  [old new]
  (log/debug
   (trs "Changing permissions")
   "\n" (trs "FROM:") (u/pprint-to-str 'magenta old)
   "\n" (trs "TO:")   (u/pprint-to-str 'blue    new)))

(s/defn update-data-perms-graph!
  "Update the *data* permissions graph, making any changes necessary to make it match NEW-GRAPH.
   This should take in a graph that is exactly the same as the one obtained by `graph` with any changes made as
   needed. The graph is revisioned, so if it has been updated by a third party since you fetched it this function will
   fail and return a 409 (Conflict) exception. If nothing needs to be done, this function returns `nil`; otherwise it
   returns the newly created `PermissionsRevision` entry.

  Code for updating the Collection permissions graph is in [[metabase.models.collection.graph]]."
  ([new-graph :- StrictPermissionsGraph]
   (let [old-graph (data-perms-graph)
         [old new] (data/diff (:groups old-graph) (:groups new-graph))
         old       (or old {})]
     (when (or (seq old) (seq new))
       (log-permissions-changes old new)
       (check-revision-numbers old-graph new-graph)
       (db/transaction
         (doseq [[group-id changes] new]
           (update-group-permissions! group-id changes))
         (save-perms-revision! PermissionsRevision (:revision old-graph) old new)
         (delete-sandboxes/delete-gtaps-if-needed-after-permissions-change! new)))))

  ;; The following arity is provided soley for convenience for tests/REPL usage
  ([ks :- [s/Any] new-value]
   (update-data-perms-graph! (assoc-in (data-perms-graph) (cons :groups ks) new-value))))<|MERGE_RESOLUTION|>--- conflicted
+++ resolved
@@ -1109,20 +1109,10 @@
         (update-feature-level-permission! group-id db-id new-perms :download)
 
         :data-model
-<<<<<<< HEAD
-        (do
-          (classloader/require 'metabase-enterprise.advanced-permissions.models.permissions)
-          ((resolve 'metabase-enterprise.advanced-permissions.models.permissions/update-db-data-model-permissions!)
-           group-id db-id new-perms))
+        (update-feature-level-permission! group-id db-id new-perms :data-model)
 
         :details
-        (do
-          (classloader/require 'metabase-enterprise.advanced-permissions.models.permissions)
-          ((resolve 'metabase-enterprise.advanced-permissions.models.permissions/update-db-details-permissions!)
-           group-id db-id new-perms))))))
-=======
-        (update-feature-level-permission! group-id db-id new-perms :data-model)))))
->>>>>>> c622d144
+        (update-feature-level-permission! group-id db-id new-perms :details)))))
 
 (defn check-revision-numbers
   "Check that the revision number coming in as part of `new-graph` matches the one from `old-graph`. This way we can
