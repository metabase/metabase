(ns ^:mb/driver-tests metabase.query-processor.middleware.results-metadata-test
  (:require
   [clojure.string :as str]
   [clojure.test :refer :all]
   [malli.error :as me]
   [metabase.analyze.query-results :as qr]
   [metabase.lib-be.metadata.jvm :as lib.metadata.jvm]
   [metabase.lib.schema.id :as lib.schema.id]
   [metabase.lib.test-util :as lib.tu]
   [metabase.permissions.models.permissions :as perms]
   [metabase.permissions.models.permissions-group :as perms-group]
   [metabase.query-processor :as qp]
   [metabase.query-processor.compile :as qp.compile]
   [metabase.query-processor.middleware.results-metadata :as middleware.results-metadata]
   [metabase.query-processor.preprocess :as qp.preprocess]
   [metabase.query-processor.store :as qp.store]
   [metabase.query-processor.util :as qp.util]
   [metabase.test :as mt]
   [metabase.util :as u]
   [metabase.util.malli.registry :as mr]
   [toucan2.core :as t2]))

(defn- card-metadata [card]
  (:result_metadata (t2/select-one :model/Card :id (u/the-id card))))

(defn- round-to-2-decimals
  "Defaults [[mt/round-all-decimals]] to 2 digits"
  [data]
  (mt/round-all-decimals 2 data))

(defn- default-card-results []
  (let [id->fingerprint   (t2/select-pk->fn :fingerprint :model/Field :table_id (mt/id :venues))
        name->fingerprint (comp id->fingerprint (partial mt/id :venues))]
    [{:name           "ID"
      :display_name   "ID"
      :base_type      :type/BigInteger
      :effective_type :type/BigInteger
      :database_type  "BIGINT"
      :semantic_type  :type/PK
      :fingerprint    (name->fingerprint :id)
      :field_ref      [:field "ID" {:base-type :type/BigInteger}]}
     {:name           "NAME"
      :display_name   "Name"
      :base_type      :type/Text
      :effective_type :type/Text
      :database_type  "CHARACTER VARYING"
      :semantic_type  :type/Name
      :fingerprint    (name->fingerprint :name)
      :field_ref      [:field "NAME" {:base-type :type/Text}]}
     {:name           "PRICE"
      :display_name   "Price"
      :base_type      :type/Integer
      :effective_type :type/Integer
      :database_type  "INTEGER"
      :semantic_type  nil
      :fingerprint    (name->fingerprint :price)
      :field_ref      [:field "PRICE" {:base-type :type/Integer}]}
     {:name           "CATEGORY_ID"
      :display_name   "Category ID"
      :base_type      :type/Integer
      :effective_type :type/Integer
      :database_type  "INTEGER"
      :semantic_type  nil
      :fingerprint    (name->fingerprint :category_id)
      :field_ref      [:field "CATEGORY_ID" {:base-type :type/Integer}]}
     {:name           "LATITUDE"
      :display_name   "Latitude"
      :base_type      :type/Float
      :effective_type :type/Float
      :database_type  "DOUBLE PRECISION"
      :semantic_type  :type/Latitude
      :fingerprint    (name->fingerprint :latitude)
      :field_ref      [:field "LATITUDE" {:base-type :type/Float}]}
     {:name           "LONGITUDE"
      :display_name   "Longitude"
      :base_type      :type/Float
      :effective_type :type/Float
      :database_type  "DOUBLE PRECISION"
      :semantic_type  :type/Longitude
      :fingerprint    (name->fingerprint :longitude)
      :field_ref      [:field "LONGITUDE" {:base-type :type/Float}]}]))

(defn- default-card-results-native  "These are rounded to two decimal places."
  []
  (for [column (-> (default-card-results)
                   (update-in [3 :fingerprint] assoc :type {:type/Number {:min 2.0
                                                                          :max 74.0
                                                                          :avg 29.98
                                                                          :q1  6.9
                                                                          :q3  49.24
                                                                          :sd  23.06}}))]
    (assoc column :display_name (:name column))))

(deftest save-result-metadata-test
  (testing "test that Card result metadata is saved after running a Card"
    (let [query (mt/native-query {:query "SELECT ID, NAME, PRICE, CATEGORY_ID, LATITUDE, LONGITUDE FROM VENUES"})]
      (mt/with-temp [:model/Card card {:dataset_query query}]
        (let [result (qp/process-query
                      (qp/userland-query
                       query
                       {:card-id        (u/the-id card)
                        :card-entity-id (:entity_id card)
                        :query-hash     (qp.util/query-hash {})}))]
          (when-not (= :completed (:status result))
            (throw (ex-info "Query failed." result))))
<<<<<<< HEAD
        (is (= (round-to-2-decimals (default-card-results-native))
               (-> card card-metadata round-to-2-decimals)))
=======
        (is (=? (round-to-2-decimals (default-card-results-native))
                (-> card card-metadata round-to-2-decimals)))
>>>>>>> cc5ece89

        ;; updated_at should not be modified when saving result metadata
        (is (= (:updated_at card)
               (t2/select-one-fn :updated_at :model/Card :id (u/the-id card))))))))

(defn- test-card-1 []
  (let [eid (u/generate-nano-id)]
    {:dataset_query   (mt/native-query {:query "SELECT * FROM VENUES"})
     :entity_id       eid
     :result_metadata [{:name         "NAME"
                        :display_name "Name"
                        :base_type    :type/Text}]}))

(deftest save-result-metadata-test-2
  (testing "check that using a Card as your source doesn't overwrite its results metadata..."
    (mt/with-temp [:model/Card card (test-card-1)]
      (is (= [{:name         "NAME"
               :display_name "Name"
               :base_type    :type/Text}]
             (card-metadata card)))
      (let [result (qp/process-query
                    (qp/userland-query
                     {:database lib.schema.id/saved-questions-virtual-database-id
                      :type     :query
                      :query    {:source-table (str "card__" (u/the-id card))}}))]
        (is (partial= {:status :completed}
                      result)))
      (is (= [{:name         "NAME"
               :display_name "Name"
               :base_type    :type/Text}]
             (card-metadata card))))))

(deftest save-result-metadata-test-3
  (testing "check that using a Card as your source doesn't overwrite the results metadata even when running via the API endpoint"
    (mt/with-temp [:model/Collection collection {}
                   :model/Card       card       (assoc (test-card-1) :collection_id (u/the-id collection))]
      (perms/grant-collection-read-permissions! (perms-group/all-users) collection)
      (mt/user-http-request :rasta :post 202 "dataset" {:database lib.schema.id/saved-questions-virtual-database-id
                                                        :type     :query
                                                        :query    {:source-table (str "card__" (u/the-id card))}})
      (is (= [{:name         "NAME"
               :display_name "Name"
               :base_type    :type/Text}]
             (card-metadata card))))))

(deftest save-result-metadata-test-4
  (testing "check that using a Card as your source doesn't overwrite the results metadata for MBQL queries..."
    (mt/with-temp [:model/Card card {:dataset_query   (mt/mbql-query venues {:fields [$name]})
                                     :result_metadata [{:name         "NAME"
                                                        :display_name "Custom Name"
                                                        :base_type    :type/Text}]}]
      (is (= [{:name         "NAME"
               :display_name "Custom Name"
               :base_type    :type/Text}]
             (card-metadata card)))
      (let [result (qp/process-query
                    (qp/userland-query
                     {:database lib.schema.id/saved-questions-virtual-database-id
                      :type     :query
                      :query    {:source-table (str "card__" (u/the-id card))}}))]
        (is (partial= {:status :completed}
                      result)))
      (is (= [{:name         "NAME"
               :display_name "Custom Name"
               :base_type    :type/Text}]
             (card-metadata card))))))

(deftest save-result-metadata-test-5
  (testing "test that card result metadata does not generate an UPDATE statement when unchanged"
    (mt/with-temp [:model/Card card {:dataset_query (mt/native-query {:query "SELECT NAME FROM VENUES"})}]
      (is (nil? (card-metadata card)))
      (mt/with-metadata-provider (mt/id)
        (middleware.results-metadata/store-previous-result-metadata!
         {:result_metadata
          [{:base_type :type/Text
            :database_type "CHARACTER VARYING"
            :display_name "NAME"
            :effective_type :type/Text
            :field_ref [:field "NAME" {:base-type :type/Text}]
            :fingerprint {:global {:distinct-count 100, :nil% 0.0}
                          :type {:type/Text {:average-length 15.63
                                             :percent-email 0.0
                                             :percent-json 0.0
                                             :percent-state 0.0
                                             :percent-url 0.0}}}
            :name "NAME"
            :semantic_type :type/Name}]})
        (let [call-count (atom 0)
              t2-update!-orig t2/update!]
          (with-redefs [t2/update! (fn [modelable & args]
                                     (when (= :model/Card modelable)
                                       (swap! call-count inc))
                                     (apply t2-update!-orig modelable args))]
            (let [result (qp/process-query
                          (qp/userland-query
                           (mt/native-query {:query "SELECT NAME FROM VENUES"})
                           {:card-id    (u/the-id card)
                            :query-hash (qp.util/query-hash {})}))]
              (is (partial= {:status :completed}
                            result)))
            (is (= 0 @call-count))))))))

(deftest ^:parallel metadata-in-results-test
  (testing "make sure that queries come back with metadata"
    (let [card-eid (u/generate-nano-id)]
<<<<<<< HEAD
      (is (= {:columns  (for [col (round-to-2-decimals (default-card-results-native))]
                          (-> col (update :semantic_type keyword) (update :base_type keyword)))}
             (-> (qp/process-query
                  (qp/userland-query
                   (mt/native-query {:query "SELECT ID, NAME, PRICE, CATEGORY_ID, LATITUDE, LONGITUDE FROM VENUES"})
                   {:card-entity-id card-eid}))
                 (get-in [:data :results_metadata])
                 round-to-2-decimals))))))
=======
      (is (=? {:columns  (for [col (round-to-2-decimals (default-card-results-native))]
                           (-> col (update :semantic_type keyword) (update :base_type keyword)))}
              (-> (qp/process-query
                   (qp/userland-query
                    (mt/native-query {:query "SELECT ID, NAME, PRICE, CATEGORY_ID, LATITUDE, LONGITUDE FROM VENUES"})
                    {:card-entity-id card-eid}))
                  (get-in [:data :results_metadata])
                  round-to-2-decimals))))))
>>>>>>> cc5ece89

(deftest ^:parallel metadata-in-results-test-2
  (testing "models"
    (testing "metadata from models can be preserved"
      (letfn [(choose [col] (select-keys col [:name :description :display_name :semantic_type]))
              (refine-type [base-type] (condp #(isa? %2 %1) base-type
                                         :type/Integer :type/Quantity
                                         :type/Float :type/Cost
                                         :type/Text :type/Name
                                         base-type))
              (add-preserved [cols] (map merge
                                         cols
                                         (repeat {:description "user description"
                                                  :display_name "user display name"})
                                         (map (comp
                                               (fn [x] {:semantic_type x})
                                               refine-type
                                               :base_type)
                                              cols)))]
        (testing "native"
          (let [card-eid (u/generate-nano-id)
                fields (str/join ", " (map :name (default-card-results-native)))
                native-query (str "SELECT " fields " FROM VENUES")
                existing-metadata (add-preserved (default-card-results-native))
                results (-> (mt/native-query   {:query native-query})
                            (qp/userland-query {:metadata/model-metadata existing-metadata
                                                :card-entity-id          card-eid})
                            qp/process-query)]
            (is (= (map choose existing-metadata)
                   (map choose (-> results :data :results_metadata :columns))))))
        (testing "mbql"
          (let [query {:database (mt/id)
                       :type :query
                       :query {:source-table (mt/id :venues)}}
                existing-metadata (add-preserved (-> query
                                                     qp/userland-query
                                                     qp/process-query
                                                     :data :results_metadata :columns))
                results (qp/process-query
                         (qp/userland-query
                          (update query
                                  :info
                                  merge
                                  {:metadata/model-metadata existing-metadata})))]
            (is (= (map choose existing-metadata)
                   (map choose (-> results :data :results_metadata :columns))))))))))

(deftest card-with-datetime-breakout-by-year-test
  (testing "make sure that a Card where a DateTime column is broken out by year works the way we'd expect"
    (mt/with-temp [:model/Card card]
      (qp/process-query
       (qp/userland-query
        (merge (mt/mbql-query checkins
                 {:aggregation  [[:count]]
                  :breakout     [[:field (mt/id :checkins :date) {:temporal-unit :year}]]})
               {:info {:card-id    (u/the-id card)
                       :query-hash (qp.util/query-hash {})}})))
      (is (=? [{:base_type    :type/Date
                :effective_type    :type/Date
                :visibility_type :normal
                :coercion_strategy nil
                :display_name "Date: Year"
                :name         "DATE"
                :unit         :year
                :settings     nil
                :description  nil
                :semantic_type nil
                :fingerprint  {:global {:distinct-count 618 :nil% 0.0}
                               :type   {:type/DateTime {:earliest "2013-01-03"
                                                        :latest   "2015-12-29"}}}
                :id           (mt/id :checkins :date)
                :field_ref    [:field (mt/id :checkins :date) {:temporal-unit :year}]}
               {:base_type    :type/BigInteger
                :effective_type :type/BigInteger
                :display_name "Count"
                :name         "count"
                :semantic_type :type/Quantity
                :fingerprint  {:global {:distinct-count 3
                                        :nil%           0.0},
                               :type   {:type/Number {:min 235.0, :max 498.0, :avg 333.33 :q1 243.0, :q3 440.25, :sd 143.5}}}
                :field_ref    [:aggregation 0]}]
              (-> card
                  card-metadata
                  round-to-2-decimals))))))

(defn- results-metadata [query]
  (-> (qp/process-query query) :data :results_metadata :columns))

(deftest ^:parallel valid-results-metadata-test
  (mt/test-drivers (mt/normal-drivers)
    (testing "MBQL queries should come back with valid results metadata"
      (let [metadata (results-metadata (mt/query venues))]
        (is (seq metadata))
        (is (not (me/humanize (mr/explain qr/ResultsMetadata metadata))))))))

(deftest ^:parallel valid-results-metadata-test-2
  (mt/test-drivers (mt/normal-drivers)
    (testing "Native queries should come back with valid results metadata (#12265)"
      (let [metadata (-> (mt/mbql-query venues) qp.compile/compile mt/native-query
                         (assoc-in [:info :card-entity-id] (u/generate-nano-id))
                         results-metadata)]
        (is (seq metadata))
        (is (not (me/humanize (mr/explain qr/ResultsMetadata metadata))))))))

(deftest ^:parallel native-query-datetime-metadata-test
  (testing "Make sure base types inferred by the `annotate` middleware come back with the results metadata"
    ;; H2 `date_trunc` returns a column of SQL type `NULL` -- so initially the `base_type` will be `:type/*`
    ;; (unknown). However, the `annotate` middleware will scan the values of the column and determine that the column
    ;; is actually a `:type/DateTime`. The query results metadata should come back with the correct type info.
    ;; PS: the above comment is likely outdated with H2 v2
    ;; TODO: is this still relevant? -jpc
    (let [results (-> (mt/native-query {:query "select date_trunc('day', checkins.\"DATE\") as d FROM checkins"})
                      (assoc-in [:info :card-entity-id] (u/generate-nano-id))
                      qp/process-query
                      :data)]
      (testing "Sanity check: annotate should infer correct type from `:cols`"
        (is (=? {:base_type    :type/Date,
                 :effective_type :type/Date
                 :display_name "D" :name "D"
                 :source       :native
                 :field_ref    [:field "D" {:base-type :type/Date}]}
                (first (:cols results)))))

      (testing "Results metadata should have the same type info"
        (is (=? {:base_type    :type/Date
                 :effective_type :type/Date
                 :display_name "D"
                 :name         "D"
                 :semantic_type nil
                 :field_ref    [:field "D" {:base-type :type/Date}]}
                (-> results :results_metadata :columns first)))))))

(deftest ^:parallel results-metadata-should-have-field-refs-test
  (testing "QP results metadata should include Field refs"
    (mt/dataset test-data
      (letfn [(do-test [num-expected-columns]
                (let [results-metadata (get-in (mt/run-mbql-query orders {:limit 10})
                                               [:data :results_metadata :columns])
                      expected-cols    (qp.preprocess/query->expected-cols (mt/mbql-query orders))]
                  (is (= num-expected-columns
                         (count results-metadata)))
                  (is (= num-expected-columns
                         (count expected-cols)))
                  (testing "Card results metadata shouldn't differ wildly from QP expected cols"
                    (letfn [(select-keys-to-compare [cols]
                              (map #(select-keys % [:name :base_type :id :field_ref]) cols))]
                      (is (= (select-keys-to-compare results-metadata)
                             (select-keys-to-compare expected-cols)))))))]
        (do-test 9)
        (testing "With an FK column remapping"
          (qp.store/with-metadata-provider (lib.tu/remap-metadata-provider
                                            (lib.metadata.jvm/application-database-metadata-provider (mt/id))
                                            (mt/id :orders :product_id)
                                            (mt/id :products :title))
            ;; Add column remapping from Orders Product ID -> Products.Title
            (do-test 10)))))))

(deftest ^:parallel field-refs-should-be-correct-fk-forms-test
  (testing "Field refs included in results metadata should be wrapped correctly e.g. in `fk->` form"
    (mt/dataset test-data
      (doseq [[description query]
              {"simple query"
               (mt/mbql-query orders
                 {:aggregation [[:count]]
                  :breakout    [$product_id->products.category]
                  :order-by    [[:asc $product_id->products.category]]
                  :limit       5})

               "query with source query"
               (mt/mbql-query orders
                 {:source-query {:source-table $$orders}
                  :aggregation  [[:count]]
                  :breakout     [$product_id->products.category]
                  :order-by     [[:asc $product_id->products.category]]
                  :limit        5})}]
        (testing (str description "\n" (u/pprint-to-str query))
          (is (=? {:status   :completed
                   :data     (mt/$ids orders
                               {:cols             [{:name      "CATEGORY"
                                                    :field_ref $product_id->products.category
                                                    :id        %products.category}
                                                   {:name      "count"
                                                    :field_ref [:aggregation 0]}]
                                :results_metadata {:columns  [{:name      "CATEGORY"
                                                               :field_ref $product_id->products.category
                                                               :id        %products.category}
                                                              {:name      "count"
                                                               :field_ref [:aggregation 0]}]}})}
                  (qp/process-query query))))))))

(deftest ^:parallel result-metadata-preservation-test
  (testing "result_metadata is preserved in the query processor if passed into the context"
    (mt/dataset test-data
      (mt/with-temp [:model/Card {base-card-id :id} {:dataset_query {:database (mt/id)
                                                                     :type     :query
                                                                     :query    {:source-table (mt/id :orders)
                                                                                :expressions  {"Tax Rate" [:/
                                                                                                           [:field (mt/id :orders :tax) {:base-type :type/Float}]
                                                                                                           [:field (mt/id :orders :total) {:base-type :type/Float}]]},
                                                                                :fields       [[:field (mt/id :orders :tax) {:base-type :type/Float}]
                                                                                               [:field (mt/id :orders :total) {:base-type :type/Float}]
                                                                                               [:expression "Tax Rate"]]
                                                                                :limit        10}}}
                     :model/Card {dataset-query   :dataset_query
                                  result-metadata :result_metadata
                                  :as             _card} {:dataset_query   {:type     :query
                                                                            :database (mt/id)
                                                                            :query    {:source-table (format "card__%s" base-card-id)}}
                                                          :result_metadata [{:semantic_type :type/Percentage
                                                                             :name          "Tax Rate"}]}]
        (testing "The baseline behavior is for data results_metadata to be independently computed"
          (let [results (qp/process-query dataset-query)]
            ;; :type/Share is the computed semantic type as of 2023-11-30
            (is (not= :type/Percentage (->> (get-in results [:data :results_metadata :columns])
                                            (some (fn [{field-name :name :as field-metadata}]
                                                    (when (= field-name "Tax Rate")
                                                      field-metadata)))
                                            :semantic_type)))))
        (testing "When result_metadata is passed into the query processor context, it is preserved in the result."
          (let [results (qp/process-query
                         (assoc-in dataset-query [:info :metadata/model-metadata] result-metadata))]
            (is (= :type/Percentage (->> (get-in results [:data :results_metadata :columns])
                                         (some (fn [{field-name :name :as field-metadata}]
                                                 (when (= field-name "Tax Rate")
                                                   field-metadata)))
                                         :semantic_type)))))))))

(deftest ^:parallel skip-results-metadata-test
  (let [query (mt/mbql-query venues {:limit 1})]
    (is (=? {:status :completed
             :data   {:results_metadata {:columns some?}}}
            (qp/process-query query)))
    (is (=? {:status :completed
             :data   {:results_metadata (symbol "nil #_\"key is not present.\"")}}
            (qp/process-query (assoc-in query [:middleware :skip-results-metadata?] true))))))

(deftest ^:parallel results-metadata-disambiguated-field-names-test
  (let [query (mt/mbql-query orders {:joins  [{:source-table $$products
                                               :alias        "Products"
                                               :condition    [:= $product_id &Products.products.id]
                                               :fields       [&Products.$products.id]}]
                                     :fields [$id]
                                     :limit  5})]
    (is (=? {:status :completed
             :data   {:results_metadata {:columns [{:name "ID"}
                                                   {:name "ID_2"}]}}}
            (mt/process-query query)))))<|MERGE_RESOLUTION|>--- conflicted
+++ resolved
@@ -103,13 +103,8 @@
                         :query-hash     (qp.util/query-hash {})}))]
           (when-not (= :completed (:status result))
             (throw (ex-info "Query failed." result))))
-<<<<<<< HEAD
-        (is (= (round-to-2-decimals (default-card-results-native))
-               (-> card card-metadata round-to-2-decimals)))
-=======
         (is (=? (round-to-2-decimals (default-card-results-native))
                 (-> card card-metadata round-to-2-decimals)))
->>>>>>> cc5ece89
 
         ;; updated_at should not be modified when saving result metadata
         (is (= (:updated_at card)
@@ -215,16 +210,6 @@
 (deftest ^:parallel metadata-in-results-test
   (testing "make sure that queries come back with metadata"
     (let [card-eid (u/generate-nano-id)]
-<<<<<<< HEAD
-      (is (= {:columns  (for [col (round-to-2-decimals (default-card-results-native))]
-                          (-> col (update :semantic_type keyword) (update :base_type keyword)))}
-             (-> (qp/process-query
-                  (qp/userland-query
-                   (mt/native-query {:query "SELECT ID, NAME, PRICE, CATEGORY_ID, LATITUDE, LONGITUDE FROM VENUES"})
-                   {:card-entity-id card-eid}))
-                 (get-in [:data :results_metadata])
-                 round-to-2-decimals))))))
-=======
       (is (=? {:columns  (for [col (round-to-2-decimals (default-card-results-native))]
                            (-> col (update :semantic_type keyword) (update :base_type keyword)))}
               (-> (qp/process-query
@@ -233,7 +218,6 @@
                     {:card-entity-id card-eid}))
                   (get-in [:data :results_metadata])
                   round-to-2-decimals))))))
->>>>>>> cc5ece89
 
 (deftest ^:parallel metadata-in-results-test-2
   (testing "models"
