---
title: Driver interface changelog
---

# Driver Interface Changelog

## Metabase 0.56.0

- Add the testing multi-method `tx/track-dataset` for shared cloud dbs to track loaded datasets for more efficient sharing.

- Join alias escaping has been reworked; when compiling MBQL for a join please use
  `metabase.driver-api.core/qp.add.alias` instead of `:join-alias`. (This is mostly relevant if you have a custom
  `metabase.driver.sql.query-processor/join->honeysql` implementation.)

  Join aliases are no longer globally unique by default, but instead unique within a given level of a query. If you
  need globally unique join aliases, you can pass the new `{:globally-unique-join-aliases? true}` option to
  `driver-api/add-alias-info`.

  Also note that `driver-api/add-alias-info` only adds additional keys to field refs and join maps, and does not
  replace existing keys like `:alias`, `:join-alias`, or `:name`; make sure you use `driver-api/qp.add.alias`,
  `driver-api/qp.add.source-table`, and `driver-api/qp.add.source-alias` respectively.

- Added the driver multi-method `driver/extra-info` for drivers to provide info such as db routing configuration details
  from their `metabase-plugin.yaml` file.

- Extend `datetime()` to accept UTF-8 encoded binary and numbers (unix timestamps) in addition to strings.

- Added a feature `:expressions/today` for drivers that support generating a date for the current day.

<<<<<<< HEAD
- Added the driver multi-method `driver/set-database-used!` for drivers to set a database on the connection with
  statements like `USE DATABASE`.
=======
## Metabase 0.55.9

- Add multi-method `driver/do-with-resilient-connection` for executing functions in a context where closed connections may be automatically reopened

>>>>>>> 6b562f6c

## Metabase 0.55.0

- Add the multi-method `->date` that allows the driver to control how to cast strings and temporal types to dates.

- Add the multi-method `date-dbtype` that allows the driver to control which types dates are cast to.

- Extend `date()` to accept a DateTime (or DB equivalent) in addition to an ISO string. When given a DateTime, it will truncate it to a date.

- Added a feature `:expressions/datetime` for drivers that support converting iso strings to datetimes

- Added a feature `:expression-literals` for drivers that support expressions consisting of a single string, number, or boolean literal value.

- Added a feature `:multi-level-schema` for drivers that support hierarchical levels between database and schema. Such as databricks' catalog. Defaults to false.

- Added the multi-method `adjust-schema-qualification` that allows drivers to to qualify, or unqualify table schemas based on enabling or disabling multi-level-schema support. Drivers may need to implement `sql.qp/->honeysql [driver ::h2x/identifier]` to properly quote fully qualified schemas.

- Added the multi-method `float-dbtype` which returns the name of the float type we coerce to for coercion strategies and the `float()` custom expression function.

- Added a feature `:expressions/float` for drivers that support casting text to floats.

- Added the multi-method `integer-dbtype` that allows the driver to control which type integers are cast to.

- The `metabase.upload` namespace has been replaced with `metabase.upload.core`, but upload type keywords e.g.
  `:metabase.upload/varchar-255` remain unchanged. Make sure you weren't using `::` keywords inside methods like
  `metabase.driver/upload-type->database-type` or `metabase.driver/allowed-promotions` -- make sure you use
  `:metabase.upload/varchar-255` rather than something like `::upload/varchar-255`.

- The `metabase.models.secret` namespace has been replaced with `metabase.secrets.core`; if you were using it please
  update your usages.

- The namespace `metabase.public-settings` has been removed, and settings have been moved to appropriate modules, e.g.
  `site-uuid` now lives in `metabase.system.core`. If you were using this namespace, please update your code
  accordingly. You should be able to find the correct one by looking at how those settings are used in our first-party
  drivers.

- The namespaces `metabase.models.field`, `metabase.models.field-values`, and `metabase.models.table` have been moved
  to `metabase.warehouse-schema.field`, `metabase.warehouse-schema.field-values`, and
  `metabase.warehouse-schema.table` respectively. You shouldn't use these namespaces directly in your drivers, but if
  you did, please update your references.

- `metabase.driver.sql.query-processor/->honeysql` is no longer supported for `:model/Table` (support for this was
  deprecated in 0.48.0) -- methods for this will no longer be used; if you have such a method, migrate it to
  `:metadata/table` instead. If you have a `:model/Table` and need a `:metadata/table` instead (such as in
  implementations of `metabase.driver/table-rows-seq`) you can use `metabase.lib.metadata/table`.

- `metabase.db.metadata-queries` has been removed; the parts meant for usage by drivers have been moved to
  `metabase.driver.common.table-rows-sample`.

- `metabase.util.ssh` has been moved to `metabase.driver.sql-jdbc.connection.ssh-tunnel`.

- `metabase.query-processor.pipeline/*query-timeout-ms*` has been moved to
  `metabase.driver.settings/*query-timeout-ms*`.

- The namespace `metabase.query-processor.context`, deprecated in 0.50.0, has been removed.

- All settings formerly in a `metabase.driver.*` namespace have been moved to `metabase.driver.settings`, and all
  settings formerly in a `metabase.query-processor.*` namespace have been moved to
  `metabase.query-processor.settings`.

## Metabase 0.54.12

- The function `metabase.driver.sql-jdbc.sync/describe-table-fields-xf` now takes a table instead of a database


## Metabase 0.54.11

- The multimethods `metabase.driver.sql-jdbc.sync.interface/active-tables` and `metabase.driver.sql-jdbc.sync.interface/filtered-syncable-schemas`, aswell as the functions
`metabase.driver.sql-jdbc.sync.describe_database/fast-active-tables`, `metabase.driver.sql-jdbc.sync.describe_database/have-select-privilege-fn` and `metabase.driver.sql-jdbc.sync.describe_database/db-tables` now take a database spec instead of a `java.sql.Connection` object.

## Metabase 0.54.10

- Add `metabase.driver/table-known-to-not-exist?` for drivers to test if an exception is due to a query on a table that no longer exists
- Add `metabase.driver.sql-jdbc/impl-table-known-to-not-exist?` for JDBC drivers. This is the implemenation of table-known-to-not-exist for jdbc and allows testing directly against `java.sql.SQLException` throwables without worrying about the exception cause chain.


## Metabase 0.54.0

- Added the multi-method `allowed-promotions` that allows driver control over which column type promotions are supported for uploads.

- Added the multi-method `alter-table-columns!`, like `alter-columns!` but accepts additional kw-arg opts.
  Existing implementations of `alter-columns!` will be used by default.

- `alter-columns!` is now marked as deprecated. Drivers
  should seek to implement the new `alter-table-columns!` method.

- The multimethod `metabase.driver.sql-jdbc.sync.interface/alter-table-columns-sql` has been added, like `alter-columns-sql` but accepts additional kw-arg opts. Existing implementations of `alter-columns-sql` will be used by default.

- `metabase.driver.sql-jdbc.sync.interface/alter-columns-sql` is now marked as deprecated. Drivers should seek to implement the new `alter-table-columns-sql` method.

- Added a feature `:test/arrays` and multimethod `native-array-query` to enable the testing of array types for
  databases that support them.

- Added a feature `:expressions/text` for drivers that support casting to text

- Added a feature `:expressions/date` for drivers that support casting text to date

- Added a feature `:expressions/integer` for drivers that support casting text to integer

- Added a feature `:distinct-where` for drivers that support the `distinct-where` function.

- Added a feature `:split-part` for drivers that support the `split-part` function.

## Metabase 0.53.12

- Add `metabase.driver/query-canceled?` for drivers to test if an exception is due to a query being canceled due to user action
- Add `metabase.driver.sql-jdbc/impl-query-canceled?` for JDBC drivers. This is the implemenation of query-canceled for jdbc and allows testing directly against `java.sql.SQLException` throwables without worrying about the exception cause chain.

## Metabase 0.53.10

- Added `metabase.driver.sql-jdbc.sync/describe-fields-pre-process-xf` for JDBC drivers. This allows manipulating the results of `metabase.driver.sql-jdbc.sync/describe-fields-sql` without reimplementing `driver/describe-fields`.

## Metabase 0.53.0

- Added the multimethod `bad-connection-details` to allow mocking bad connection parameters for tests.

- Added `driver/dynamic-database-types-lookup` and its `:postgres` implementation. The method generates map
  of `database_type` to `base_type`, for dynamic types, ie. those which are not covered
  by `sql-jdbc.sync/database-type->base-type`. Its original purpose was to enable mapping of user defined enums in
  postgres to appropriate base type in results metadata.

## Metabase 0.52.12

- Added the multimethod `metabase.driver/db-details-to-test-and-migrate`. This can be used to cleanup and migrate ambiguous connection details from previous versions.

## Metabase 0.52.0

- The Docker image for Metabase 0.52.0 now uses Java 21 instead of Java 11. Please make sure to test your driver
  against Java 21 and make sure it works as expected.

  We have found several of our own drivers that run into issues with the security changes introduced in newer JVMs; as
  such, we're currently setting the JVM flag

  ```
  --add-opens java.base/java.nio=ALL-UNNAMED
  ```

  when running Metabase to disable some of these new security checks. If your tests run into issues with Java 21
  without the flag set, try running with it set -- this might fix the problems.

## Metabase 0.51.4

- Another driver feature has been added: `describe-indexes`. If a driver opts-in to supporting this feature, The
  multimethod `metabase.driver/describe-indexes` must be implemented, as a replacement for
  `metabase.driver/describe-table-indexes`.

- The multimethod `metabase.driver.sql-jdbc.sync.describe-table/describe-indexes-sql` has been added. The method needs
  to be implemented if the driver supports `describe-indexes` and you want to use the default JDBC implementation of
  `metabase.driver/describe-indexes`.

## Metabase 0.51.0

- New optional method `metabase.driver/query-result-metadata` has been added for efficiently calculating metadata for
  queries without actually running them. `:sql-jdbc` has been given a default implementation; drivers not based on
  this that can determine result metadata without actually running queries should add their implementations as well
  for better performance when saving Questions. Refer to the method docstring for more information and where to find
  an example implementation.

- Prior to 0.51.0, to generate SQL queries with inline parameters, Metabase would generate a parameterized SQL string,
  then attempt to parse the SQL replace and replace `?` placeholders with inline values from the driver method
  `metabase.driver.sql.util.unprepare/unprepare-value`. In 0.51.0+, Metabase instead generates these queries using
  Honey SQL 2's `:inline` option, eliminating the need to parse and replace `?` placeholders. As such, the
  `metabase.driver.sql.util.unprepare` namespace has been deprecated; you should remove all usages of it in your driver.

- The `metabase.driver.sql.util.unprepare/unprepare-value` method has been replaced by the new method
  `metabase.driver.sql.query-processor/inline-value`. The signatures of these two functions are the same, and you
  should be able to simply change the all of your `unprepare-value` implementations to `inline-value` instead. See
  [PR #45008](https://github.com/metabase/metabase/pull/45008) for examples of this change.

  For the time being, implementations of `unprepare-value` are used as implementations of `inline-value`
  automatically, but `unprepare-value` is slated for removal in 0.54.0.

- `metabase.driver.sql.query-processor/format-honeysql` is now a multimethod, mainly so you can bind
  `*compile-with-inline-parameters*` if you need to always compile without parameterization.

- The dynamic variable `metabase.driver/*compile-with-inline-parameters*` (default `false`) has been added; drivers
  that can generate parameterized queries should look at its value in their implementation of
  `metabase.driver/mbql->native` and adjust their output accordingly. For `:sql-jdbc`-based drivers that support
  parameterization, this is handled in the shared `metabase.driver.sql.query-processor` code, so you shouldn't need
  to adjust anything here. For `:sql` drivers that do not support JDBC-style parameterized queries you can implement
  `format-honeysql` and bind `*compile-with-inline-parameters*` as discussed above. See the `:athena` driver for an
  example of how to do this.

- `metabase.driver.sql.util.unprepare/unprepare`, which took a parameterized SQL string and de-parameterized or
  "unprepared" it, has been removed. Instead, if you need a query with parameters spliced directly into the SQL,
  bind `metabase.driver/*compile-with-inline-parameters*` as discussed above.

- Similarly, the driver method `metabase.driver/splice-parameters-into-native-query` has been marked deprecated, and
  the default implementation will throw an Exception if called. Rework code that generates parameterized queries and
  then calls `unprepare` or `splice-parameters-into-native-query` with code that generates queries with inlined
  parameters in the first place as discussed above. Tests can use
  `metabase.query-processor.compile/compile-with-inline-parameters` if needed.

- `metabase.query-processor.compile/compile-and-splice-parameters` has been removed; replace usages with
  `metabase.query-processor.compile/compile-with-inline-parameters`.

- The three-arity of `metabase.driver.sql.query-processor/format-honeysql` (which had an additional parameter for
  Honey SQL version) has been removed; replace all usages with the two-arity version. Honey SQL 2 has been the only
  supported version since Metabase 0.49.0.

- The `:skip-drop-db?` option sometimes passed to methods for loading and destroying test data is no longer passed,
  you can remove code that checks for it. Test data code is now better about avoiding unneeded/redundant calls to
  `metabase.test.data.interface/create-db!`, so test data loading code should not need to call `DROP DATABASE IF EXISTS` before loading test data.

- Test data loading for JDBC-based databases has been overhauled somewhat. The multimethod
  `metabase.test.data.sql-jdbc.load-data/load-data!` and helper functions for it have been removed in favor of several
  new simpler to compose and understand multimethods.

- `metabase.test.data.sql-jdbc.load-data/row-xform` is a transducer applied to each row when loading test data. The
  default implementation is `identity`, but you can use `metabase.test.data.sql-jdbc.load-data/add-ids-xform` to add
  IDs to each row (this replaces the removed `metabase.test.data.sql-jdbc.load-data/load-data-add-ids` function) and
  `metabase.test.data.sql-jdbc.load-data/maybe-add-ids-xform` (which replaces
  `metabase.test.data.sql-jdbc.load-data/load-data-maybe-add-ids!` and
  `metabase.test.data.sql-jdbc.load-data/load-data-maybe-add-ids-chunked!`).

- `metabase.test.data.sql-jdbc.load-data/chunk-size` is used to control the number of rows that should be loaded in
  each batch. The default is `200`, but you can implement this method and return `nil` to load data all at once
  regardless of the number of rows. `metabase.test.data.sql-jdbc.load-data/*chunk-size*`,
  `metabase.test.data.sql-jdbc.load-data/load-data-chunked`,
  `metabase.test.data.sql-jdbc.load-data/load-data-all-at-once!`,
  `metabase.test.data.sql-jdbc.load-data/load-data-chunked!`, and other similar functions are no longer needed and
  have been removed.

- `metabase.test.data.sql-jdbc.load-data/chunk-xform` is a transducer applied to each chunk of rows (dependent on
  `chunk-size`) or the entire group of rows if `chunk-size` is `nil`. The default is `identity`. It can be used to
  implement special behavior for each chunk, for example writing the chunk to a CSV file to load separately in the
  `metabase.test.data.sql-jdbc.load-data/do-insert!` method. See the `metabase.test.data.vertica` for an example of
  this.

- Connections are now created once and reused for much of test data loading. The second argument to
  `metabase.test.data.sql-jdbc.load-data/do-insert!` is now a `java.sql.Connection` instead of a `clojure.java.jdbc`
  spec.

- Similarly, `metabase.test.data.sql-jdbc.execute/execute-sql!` and helper functions like
  `metabase.test.data.sql-jdbc.execute/sequentially-execute-sql!` are now called with a `java.sql.Connection`
  instead of both a `DatabaseDefinition` and either `:server` or `:db` _context_; the appropriate connection type is
  created automatically and passed in in the calling code. Update your method implementations and usages
  accordingly.

- Added method `metabase.test.data.interface/dataset-already-loaded?` to check if a test dataset has already been
  loaded. JDBC-based drivers have a default implementation that checks whether we can connect to the database; you
  may need to override this for drivers that don't actually physically create new databases in tests. You can check
  whether your JDBC-based driver works correctly using the default implementation by running the test
  `metabase.test.data.sql-jdbc-test/dataset-already-loaded?-test`.

- `metabase.test.data.sql.ddl/insert-rows-ddl-statements` has been renamed to
  `metabase.test.data.sql.ddl/insert-rows-dml-statements`, since `INSERT` is DML, not DDL. Please update your method
  implementations accordingly.

- The `:foreign-keys` driver feature has been removed. `:metadata/keys-constraints` should be used for drivers that
  support foreign key relationships reporting during sync. Implicit joins now depend on the `:left-join` feature
  instead. The default value is true for `:sql` based drivers. All join features are now enabled for `:sql` based
  drivers by default. Previously, those depended on the `:foreign-keys` feature. If your driver supports `:left-join`,
  the test for remapping and implicit joins will be now executed.

- The`:parameterized-sql` driver feature has been added to distinguish drivers that don't support parametrized SQL in
  tests. Currently, this is disabled only for `:sparksql`.

- The test methods `metabase.test.data.interface/supports-time-type?` and
  `metabase.test.data.interface/supports-timestamptz-type?` have been removed and replaced by the features
  `:test/time-type` and `:test/timestamptz-type` respectively. If you implemented these methods, replace
  implementations with implementations of `metabase.driver/database-supports?` for your driver and the equivalent
  feature keyword instead.

- Drivers that use `metabase.driver.sql.query-processor/->honeysql` can implement
  `:metabase.driver.sql.query-processor/nfc-path` to include the nfc-path in the field identifier. So that record-like
  fields can be referenced with `<table>.<record>.<record-field>`. See `bigquery-cloud-sdk` for an example. Defaults to `nil` to indicate that the path should not be part of the identifier.

- `:test/dynamic-dataset-loading` feature has been added. It enables drivers to bail out of tests that require
  creation of new, not pre-loaded, dataset during test run time.

- The `:temporal/requires-default-unit` feature has been added. It should be false for most drivers, but it's necessary
  for a few (like the old, pre-JDBC Druid driver) to find all temporal field refs and put a `:temporal-unit :default` on them.
  That default setting was previously done for all drivers, but it introduced some downstream issues, so now only those
  drivers which need it can set the feature.

## Metabase 0.50.17

- Added method `metabase.driver/incorporate-auth-provider-details` for driver specific behavior required to
  incorporate response of an auth-provider into the DB details. In most cases this means setting the :password
  and/or :username based on the auth-provider and its response.

## Metabase 0.50.16

- `:type/fingerprinting-unsupported` has been added in the `metabase.types` namespace. Similar to
  `:type/field-values-unsupported` for field values scanning, it is used to determine whether a specific field
  should have its fingerprint computed or not. At the time of writing that logic is performed in
  `metabase.sync.analyze.fingerprint/fields-to-fingerprint-base-clause`.

- `:type/Large` has been also been added in the `metabase.types` namespace. It can be used by driver authors to
  signal that a specific field contains large enough values to skip fingerprinting or field values scanning. It
  can be used for other purposes as well in the future. Examples include Oracle CLOB or Postgres JSON columns.

## Metabase 0.50.0

- The Metabase `metabase.mbql.*` namespaces have been moved to `metabase.legacy-mbql.*`. You probably didn't need to
  use these namespaces in your driver, but if you did, please update them.

- The multimethod `metabase.driver/truncate!` has been added. This method is used to delete a table's rows in the most
  efficient way possible. This is currently only required for drivers that support the `:uploads` feature, and has
  a default implementation for JDBC-based drivers.

- New feature `:window-functions/cumulative` has been added. Drivers that implement this method are expected to
  implement the cumulative sum (`:cum-sum`) and cumulative count (`:cum-count`) aggregation clauses in their native
  query language. For non-SQL drivers (drivers not based on our `:sql` or `:sql-jdbc` drivers), this feature flag is
  set to `false` by default; the old (broken) post-processing implementations of cumulative aggregations will continue
  to be used. (See issues [#13634](https://github.com/metabase/metabase/issues/13634) and
  [#15118](https://github.com/metabase/metabase/issues/15118) for more information on why the old implementation is
  broken.)

  Non-SQL drivers should be updated to implement cumulative aggregations natively if possible.

  The SQL implementation uses `OVER (...)` expressions. It will automatically move `GROUP BY` expressions like
  `date_trunc()` into a `SUBSELECT` so fussy databases like BigQuery can reference plain column identifiers. The
  actual SQL generated will look something like

  ```sql
  SELECT
    created_at_month,
    sum(sum(total) OVER (ORDER BY created_at_month ROWS UNBOUNDED PRECEDING) AS cumulative_sum
  FROM (
    SELECT
      date_trunc('month', created_at) AS created_at_month,
      total
    FROM
      my_table
    ) source
  GROUP BY
    created_at_month
  ORDER BY
    created_at_month
  ```

  Non-SQL drivers can use
  `metabase.query-processor.util.transformations.nest-breakouts/nest-breakouts-in-stages-with-window-aggregation`
  if they want to leverage the same query transformation. See the default `:sql` implementation of
  `metabase.driver.sql.query-processor/preprocess` for an example of using this transformation when needed.

  You can run the new tests in `metabase.query-processor-test.cumulative-aggregation-test` to verify that your driver
  implementation is working correctly.

- `metabase.driver.common/class->base-type` no longer supports Joda Time classes. They have been deprecated since 2019.

- New feature `:window-functions/offset` has been added to signify that a driver supports the new MBQL `:offset`
  clause (equivalent of SQL `lead` and `lag` functions). This is enabled by default for `:sql` and `:sql-jdbc`-based
  drivers. Other drivers should add an implementation for this clause and enable the feature flag.

- `:type/field-values-unsupported` was added in `metabase.types` namespace. It is used in field values computation
  logic, to determine whether a specific field should have its field values computed or not. At the time of writing
  that is performed in `metabase.models.field-values/field-should-have-field-values?`. Deriving from it, driver
  developers have a way to out of field values computation for fields that are incompatible with the query used for
  computation. Example could be Druid's `COMPLEX<JSON>` database type fields. See the `:druid-jdbc` implementation
  of `sql-jdbc.sync/database-type->base-type` in the `metabase.driver.druid-jdbc` and derivations in the
  `metabase.types` namespace for an example.

- New feature `:metadata/key-constraints` has been added to signify that a driver support defining and enforcing foreign
  key constraints at the schema level. This is a different, stronger condition than `:foreign-keys`. Some databases
  (Presto, Athena, etc.) support _querying_ over foreign key relationships (`:foreign-keys`) but do not track or enforce
  those relationships in the schema. Defaults to `true` in `:sql` and `:sql-jdbc` drivers; set to `false` in the
  first-party SparkSQL, Presto and Athena drivers.

- New feature `:connection/multiple-databases` has been added to indicate whether a _connection_ to this driver
  corresponds to multiple databases or just one. The default is `false`, where a connection specifies a single database.
  This is the common case for classic relational DBs like Postgres, and some cloud databases. In contrast, a driver like
  Athena sets this to `true` because it connects to an S3 bucket and treats each file within it as a database.

- New feature `:identifiers-with-spaces` has been added to indicate where a driver supports identifiers like table or
  column names that contains a space character. Defaults to `false`.

- New feature `:uuid-type` has been added to indicate that this database is able to distinguish and filter against UUIDs.
  Only a few database support native UUID types. The default is `false`.

## Metabase 0.49.22

- A new optional method `metabase.driver.sql/json-field-length` has been added. It should be implemented for all
  drivers that derive from `:sql` and support the `:nested-field-columns` feature. If implemented, Metabase will skip
  querying large JSON values during the "sync-fields" step that could otherwise slow down the inference of nested
  field columns and cause Metabase to run out of heap space.

## Metabase 0.49.9

- Another driver feature has been added: `upload-with-auto-pk`. It only affects drivers that support `uploads`, and
  is optional to support. Drivers support this feature by default, and can choose not to support it if there is no way
  to create a table with an auto-incrementing integer column. The driver can override the default using
  `driver/database-supports?`.

## Metabase 0.49.1

- Another driver feature has been added: `describe-fields`. If a driver opts-in to supporting this feature, The
  multimethod `metabase.driver/describe-fields` must be implemented, as a replacement for
  `metabase.driver/describe-table`.

- The multimethod `metabase.driver.sql-jdbc.sync.describe-table/describe-fields-sql` has been added. The method needs
  to be implemented if the driver supports `describe-fields` and you want to use the default JDBC implementation of
  `metabase.driver/describe-fields`.

## Metabase 0.49.0

- The multimethod `metabase.driver/describe-table-fks` has been deprecated in favor of `metabase.driver/describe-fks`.
  `metabase.driver/describe-table-fks` will be removed in 0.52.0.

- The multimethod `metabase.driver/describe-fks` has been added. The method needs to be implemented if the database
  supports the `:foreign-keys` and `:describe-fks` features. It replaces the `metabase.driver/describe-table-fks`
  method, which is now deprecated.

- The multimethod `metabase.driver.sql-jdbc.sync.describe-table/describe-fks-sql` has been added. The method needs
  to be implemented if you want to use the default JDBC implementation of `metabase.driver/describe-fks`.

- The multimethod `metabase.driver/alter-columns!` has been added. This method is used to alter a table's columns in the
  database. This is currently only required for drivers that support the `:uploads` feature, and has a default
  implementation for JDBC-based drivers.

- The multimethod `metabase.driver.sql-jdbc.sync.interface/alter-columns-sql` has been added. The method
  allows you to customize the query used by the default JDBC implementation of `metabase.driver/alter-columns!`.

- The multimethod `metabase.driver.sql-jdbc.sync.interface/current-user-table-privileges` has been added.
  JDBC-based drivers can implement this to improve the performance of the default SQL JDBC implementation of
  `metabase.driver/describe-database`. It needs to be implemented if the database supports the `:table-privileges`
  feature and the driver is JDBC-based.

- The multimethod `metabase.driver/create-table!` can take an additional optional map with an optional key `primary-key`.
  `metabase.driver/upload-type->database-type` must also be changed, so that if
  `:metabase.upload/auto-incrementing-int-pk` is provided as the `upload-type` argument, the function should return a
  type without the primary-key constraint included. See PR [#22166](https://github.com/metabase/metabase/pull/37505/)
  for more information. These changes only need to be implemented if the database supports the `:uploads` feature.

- The multimethod `metabase.driver/create-auto-pk-with-append-csv?` has been added. The method only needs to be
  implemented if the database supported the `:uploads` feature in 47 or earlier, and should return true if so.

- The multimethod `metabase.driver/add-columns!` has been added. This method is used to add columns to a table in the
  database. It only needs to be implemented if the database supported the `:uploads` feature in 47 or earlier.

- A new driver method has been added `metabase.driver/describe-table-indexes` along with a new feature `:index-info`.
  This method is used to get a set of column names that are indexed or are the first columns in a composite index.

- `metabase.util.honeysql-extensions`, deprecated in 0.46.0, has been removed. SQL-based drivers using Honey SQL 1
  are no longer supported. See 0.46.0 notes for more information.
  `metabase.driver.sql.query-processor/honey-sql-version` is now deprecated and no longer called. All drivers are
  assumed to use Honey SQL 2.

- The method `metabase.driver.sql.parameters.substitution/align-temporal-unit-with-param-type` is now deprecated.
  Use `metabase.driver.sql.parameters.substitution/align-temporal-unit-with-param-type-and-value` instead,
  which has access to `value` and therefore provides more flexibility for choosing the right conversion unit.

## Metabase 0.48.0

- The MBQL schema in `metabase.mbql.schema` now uses [Malli](https://github.com/metosin/malli) instead of
  [Schema](https://github.com/plumatic/schema). If you were using this namespace in combination with Schema, you'll
  want to update your code to use Malli instead.

- Another driver feature has been added: `:table-privileges`. This feature signals whether we can store
  the table-level privileges for the database on database sync.

- The multimethod `metabase.driver/current-user-table-privileges` has been added. This method is used to get
  the set of privileges the database connection's current user has. It needs to be implemented if the database
  supports the `:table-privileges` feature.

- The following functions in `metabase.query-processor.store` (`qp.store`) are now deprecated

  - `qp.store/database`
  - `qp.store/table`
  - `qp.store/field`

  Update usages of the to the corresponding functions in `metabase.lib.metadata` (`lib.metadata`):

  ```clj
  (qp.store/database)       => (lib.metadata/database (qp.store/metadata-provider))
  (qp.store/table table-id) => (lib.metadata/table (qp.store/metadata-provider) table-id)
  (qp.store/field field-id) => (lib.metadata/field (qp.store/metadata-provider) field-id)
  ```

  Note that the new methods return keys as `kebab-case` rather than `snake_case`.

- Similarly, drivers should NOT access the application database directly (via `toucan` functions or otherwise); use
  `lib.metadata` functions instead. This access may be blocked in a future release.

- SQL drivers that implement `metabase.driver.sql.query-processor/->honeysql` for
  `metabase.models.table/Table`/`:model/Table` should be updated to implement it for `:metadata/table` instead. As
  with the changes above, the main difference is that the new metadata maps use `kebab-case` keys rather than
  `snake_case` keys.

* `metabase.driver.sql.query-processor/cast-field-if-needed` now expects a `kebab-case`d field as returned by
  `lib.metadata/field`.

- `metabase.query-processor.store/fetch-and-store-database!`,
  `metabase.query-processor.store/fetch-and-store-tables!`, and
  `metabase.query-processor.store/fetch-and-store-fields!` have been removed. Things are now fetched automatically as
  needed and these calls are no longer necessary.

- `metabase.models.field/json-field?` has been removed, use `metabase.lib.field/json-field?` instead. Note that the
  new function takes a Field as returned by `lib.metadata/field`, i.e. a `kebab-case` map.

- Tests should try to avoid using any of the `with-temp` helpers or application database objects; instead, use the
  metadata functions above and and the helper _metadata providers_ in `metabase.lib`, `metabase.lib.test-util`, and
  `metabase.query-processor.test-util` for mocking them, such as `mock-metadata-provider`,
  `metabase-provider-with-cards-for-queries`, `remap-metadata-provider`, and `merged-mock-metadata-provider`.

- `metabase.query-processor.util.add-alias-info/field-reference` is now deprecated. If your driver implemented it,
  implement `metabase.query-processor.util.add-alias-info/field-reference-mlv2` instead. The only difference between
  the two is that the latter is passed Field metadata with `kebab-case` keys while the former is passed legacy
  metadata with `snake_case` keys.

- `metabase.driver/current-db-time`, deprecated in 0.34, and related methods and helper functions, have been removed.
  Implement `metabase.driver/db-default-timezone` instead.

- `metabase.driver.sql-jdbc.sync.interface/db-default-timezone`, a helper for writing
  `metabase.driver/db-default-timezone` implementations for JDBC-based drivers, has been deprecated, and will be
  removed in 0.51.0 or later. You can easily implement `metabase.driver/db-default-timezone` directly, and use
  `metabase.driver.sql-jdbc.execute/do-with-connection-with-options` to get a `java.sql.Connection` for a Database.

- Added a new multimethod `metabase.driver.sql.parameters.substitution/align-temporal-unit-with-param-type`, which returns
  a suitable temporal unit conversion keyword for `field`, `param-type` and the given driver. The resulting keyword
  will be used to call the corresponding `metabase.driver.sql.query-processor/date` implementation to convert the `field`.
  Returns `nil` if the conversion is not necessary for this `field` and `param-type` combination.

- The multimethod `metabase.driver.sql-jdbc.execute/inject-remark` has been added. It allows JDBC-based drivers to
  override the default behavior of how SQL query remarks are added to queries (prepending them as a comment).

- The arity of multimethod `metabase.driver.sql-jdbc.sync.interface/fallback-metadata-query` has been updated from 3 to 4,
  it now takes an additional `db` argument. The new function arguments are: `[driver db-name-or-nil schema table]`.

## Metabase 0.47.0

- A new driver feature has been added: `:schemas`. This feature signals whether the database organizes tables in
  schemas (also known as namespaces) or not. Most databases have schemas so this feature is on by default.
  An implementation of the multimethod `metabase.driver/database-supports?` for `:schemas` is required only if the
  database doesn't store tables in schemas.

- Another driver feature has been added: `:uploads`. The `:uploads` feature signals whether the database supports
  uploading CSV files to tables in the database. To support the uploads feature, implement the following new
  multimethods: `metabase.driver/create-table!` (creates a table), `metabase.driver/drop-table!` (drops
  a table), and `metabase.driver/insert-into!` (inserts values into a table).

- The multimethod `metabase.driver/syncable-schemas` has been added. This method is used to list schemas to upload
  CSVs to, and it should include all schemas that can be synced. Currently it only needs to be implemented
  if the database has schema, and the database supports the `:uploads` feature.

- The multimethod `metabase.driver/supports?` has been deprecated in favor of `metabase.driver/database-supports?`.
  The existing default implementation of `database-supports?` currently calls `supports?`, but it will be removed in
  0.50.0.

- `metabase.driver.sql-jdbc.execute/connection-with-timezone` has been marked deprecated and is scheduled for removal
  in Metabase 0.50.0. The new method `metabase.driver.sql-jdbc.execute/do-with-connection-with-options` replaces it.
  Migration to the new method is straightforward. See PR [#22166](https://github.com/metabase/metabase/pull/22166) for
  more information. You should use `metabase.driver.sql-jdbc.execute/do-with-connection-with-options` instead of
  `clojure.java.jdbc/with-db-connection` or `clojure.java.jdbc/get-connection` going forward.

- The multimethods `set-role!`, `set-role-statement`, and `default-database-role` have been added. These methods are
  used to enable connection impersonation, which is a new feature added in 0.47.0. Connection impersonation allows users
  to be assigned to specific database roles which are set before any queries are executed, so that access to tables can
  be restricted at the database level instead of (or in conjunction with) Metabase's built-in permissions system.

- The multimethod `metabase.driver.sql-jdbc.sync.describe-table/get-table-pks` is changed to return a vector instea
  of a set.

- The function `metabase.query-processor.timezone/report-timezone-id-if-supported` has been updated to take an additional
  `database` argument for the arity which previously had one argument. This function might be used in the implementation
  of a driver's multimethods.

- `metabase.driver/prettify-native-form` was added to enable driver developers use native form formatting
  specific to their driver. For details see the PR [#34991](https://github.com/metabase/metabase/pull/34991).

## Metabase 0.46.0

- The process for building a driver has changed slightly in Metabase 0.46.0. Your build command should now look
  something like this:

  ```sh
  # Example for building the driver with bash or similar

  # switch to the local checkout of the Metabase repo
  cd /path/to/metabase/repo

  # get absolute path to the driver project directory
  DRIVER_PATH=`readlink -f ~/sudoku-driver`

  # Build driver. See explanation in sample Sudoku driver README
  clojure \
    -Sdeps "{:aliases {:sudoku {:extra-deps {com.metabase/sudoku-driver {:local/root \"$DRIVER_PATH\"}}}}}"  \
    -X:build:sudoku \
    build-drivers.build-driver/build-driver! \
    "{:driver :sudoku, :project-dir \"$DRIVER_PATH\", :target-dir \"$DRIVER_PATH/target\"}"
  ```

  Take a look at our [build instructions for the sample Sudoku
  driver](https://github.com/metabase/sudoku-driver#build-it-updated-for-build-script-changes-in-metabase-0460)
  for an explanation of the command.

  Note that while this command itself is quite a lot to type, you no longer need to specify a `:build` alias in your
  driver's `deps.edn` file.

  Please upvote https://ask.clojure.org/index.php/7843/allow-specifying-aliases-coordinates-that-point-projects ,
  which will allow us to simplify the driver build command in the future.

- The multimethod `metabase.driver/table-rows-sample` has been added. This method is used in situations where Metabase
  needs a limited sample from a table, like when fingerprinting. The default implementation defined in the
  `metabase.db.metadata-queries` namespace runs an MBQL query using the regular query processor to produce the sample
  rows. This is good enough in most cases, so this multimethod should not be implemented unless really
  necessary. Currently, the only case when a special implementation is used is for BigQuery, which does not respect
  limit clauses.

- The multimethod `metabase.driver.sql.query-processor/datetime-diff` has been added. This method is used by
  implementations of `->honeysql` for the `:datetime-diff` clause. It is recommended to implement this if you want to
  use the default SQL implementation of `->honeysql` for the `:datetime-diff`, which includes validation of argument
  types across all units.

- The multimethod `metabase.query-processor.util.add-alias-info/field-reference` has been added. This method is used
  to produce a reference to a field by the `add-alias-info` middleware. (Note that this middleware is optional,
  currently it is only used by the SQL and MongoDB drivers.) The default implementation returns the name of the field
  instance. It should be overridden if just the name is not a valid a valid reference. For example, MongoDB supports
  nested documents and references to nested fields should contain the whole path. See the namespace
  `metabase.driver.mongo.query-processor` for an alternative implementation.

- The multimethod `metabase.driver.sql-jdbc.sync.interface/syncable-schemas` (aliased as
  `metabase.driver.sql-jdbc.sync/syncable-schemas`), which was deprecated in 0.43.0, has been removed. Implement
  `metabase.driver.sql-jdbc.sync.interface/filtered-syncable-schemas` instead. See 0.43.0 notes below for more
  details.

- The multimethod `metabase.driver/format-custom-field-name`, which was deprecated in 0.42.0, has been removed.
  Implement `metabase.driver/escape-alias` instead. See 0.42.0 notes below for more information.

- The multimethod `metabase.driver.sql-jdbc.execute/read-column`, which was deprecated in 0.35.0, has been removed.
  Implement `metabase.driver.sql-jdbc.execute/read-column-thunk` instead. See 0.35.0 notes below for more information.

### Honey SQL 2

The following only applies to SQL drivers; you can ignore it for non-SQL drivers.

Prior to Metabase 0.46.0, SQL drivers used Honey SQL 1 as an intermediate target when compiling queries. In 0.46.0 we
have began the process of migrating to Honey SQL 2 as our new intermediate target.

We plan to continue to support use of Honey SQL 1 until Metabase 0.49.0. Please be sure to migrate your drivers before
then.

In Metabase 0.46.x, 0.47.x, and 0.48.x, you can specify which version of Honey SQL you driver should use by
implementing the `metabase.driver.sql.query-processor/honey-sql-version` multimethod:

```clj
(require '[metabase.driver.sql.query-processor :as sql.qp])

;;; use Honey SQL 2 for :my-driver
(defmethod sql.qp/honey-sql-version :my-driver
  [_driver]
  2)
```

This method must return either `1` or `2`. Currently, the default implementation returns `1`. Effectively this means
you currently have to opt-in to Honey SQL 2 compilation. It's a good idea to do this sooner rather than later so your
driver is prepared for 0.49.0 well in advance.

In Metabase 0.47.x or 0.48.x we will likely change the default Honey SQL version to `2` to ensure everyone is aware of
the upcoming breaking changes in 0.49.0 and give them one or two release cycles to update their drivers to target
Honey SQL 2. You will still be able to opt-in to using Honey SQL 1 until 0.49.0 by implementing
`sql.qp/honey-sql-version` and returning `1`.

#### What You Need to Change

Our Honey SQL utility namespace, `metabase.util.honeysql-extensions`, commonly aliased as `hx`, has been updated to
generate forms appropriate for either Honey SQL 1 or Honey SQL 2. This is done automatically based on your driver's
`honey-sql-version`. `metabase.driver.sql.query-processor` itself also supports both targets in the same way.

The actual changes you will need to make to your driver code will probably be fairly small. The most important things
to note when porting your driver:

1. Avoid use of things from Honey SQL 1 namespaces like `honeysql.core` or `honeysql.format`. If you must, use Honey
   SQL `honey.sql` instead; you may not need either.

2. While you can continue to use `metabase.util.honeysql-extensions` in the short term, since it can target either
   version of Honey SQL, we will probably remove this namespace at some point in the future. Update your code to use
   `metabase.util.honey-sql-2` instead. The namespaces implement an almost identical set of helper functions, so all
   you should need to switch is which one you `:require` in your `ns` form.

3. `honeysql.core/call` no longer exists; instead of a form like `(hsql/call :my_function 1 2)`, you simply return a
   plain vector like `[:my_function 1 2]`. `(hsql/raw "x")` is now`[:raw "x"]`. New handlers can be registered with
   Honey SQL 2 with `honey.sql/register-fn!`. There is no equivalent of the Honey SQL 1 `honeysql.format./ToSql`
   protocol, so you should no longer define one-off types to implement custom SQL compilation rules. Use
   `honey.sql/register-fn!` instead.

4. In Honey SQL 1 you were able to register functions to a more limited extent by implementing the multimethod
   `honeysql.format/fn-handler`. Metabase registered the functions `:extract`, `:distinct-count`, and
   `:percentile-cont` in this way. For Honey SQL 2, we've registered these functions as qualified keywords in the
   `metabase.util.honey-sql-2` namespace, to prevent confusion as to where they're defined. Thus you'll need to update
   the keyword if you're using these functions.

   ```clj
   ;;; Honey SQL 1
   (hsql/call :distinct-count expr)
   ```

   becomes

   ```clj
   ;;; Honey SQL 2
   (require '[metabase.util.honey-sql-2 :as h2x])

   [::h2x/distinct-count expr]
   ```

5. Because custom expressions are now just plain vectors like `[:my_function 1]`, you may need to wrap expressions in
   an additional vector if they appear inside `:select`, `:from`, or other places where a vector could be interpreted
   as `[expression alias]`. e.g.

   ```clj
   ;; Honey SQL 1
   (honeysql.core/format {:select [[:my_function 1]]})
   ;; => ["SELECT my_function AS 1"]

   ;; Honey SQL 2
   ;;
   ;; WRONG
   (honey.sql/format {:select [[:my_function 1]]})
   ;; => ["SELECT my_function AS ?" 1]

   ;; CORRECT
   (honey.sql/format {:select [[[:my_function 1]]]})
   ;; => ["SELECT MY_FUNCTION(?)" 1]
   ```

   The SQL query processor does this automatically for forms it generates, so you only need to worry about this if
   you're overriding the way it generates `:select` or other top-level clauses.

6. Numbers are parameterized by default, e.g. `{:select [1]}` becomes `SELECT ?` rather than `SELECT 1`. You can use
   `:inline` to force the SQL to be generated inline instead: `{:select [[[:inline 1]]]}` becomes `SELECT 1`. Numbers
   generated by the SQL query processor code should automatically be inlined, but you may need to make sure any
   numbers you generate are wrapped in `:inline` if they can end up as expressions inside a `GROUP BY` clause. Some
   databases can recognize expressions as being the same thing only when they are _not_ parameterized:

   ```sql
   -- This is okay
   SELECT x + 1
   FROM table
   GROUP BY x + 1

   -- Bad: DB doesn't know whether the two x + ? expressions are the same thing
   SELECT x + ?
   FROM table
   GROUP BY x + ?
   ```

Exercise caution when `:inline`ing things -- take care not to use it on untrusted strings or other avenues for SQL
injection. Only inlining things that are a `number?` is a safe bet.

Please read [Differences between Honey SQL 1.x and
2.x](https://github.com/seancorfield/honeysql/blob/develop/doc/differences-from-1-x.md) for more information on the
differences between the library versions.

#### Breaking Changes in 0.46.0 related to the Honey SQL 2 transition

**Note: these breaking changes will hopefully be fixed before 0.46.0 ships. This will be updated if they are.**

The classes `metabase.util.honeysql_extensions.Identifer` and `metabase.util.honeysql_extensions.TypedHoneySQLForm`
have been moved to `metabase.util.honey_sql_1.Identifer` and `metabase.util.honey_sql_1.TypedHoneySQLForm`,
respectively. On the off chance that your driver directly referencing these class names, you may need to update things
to use the new class names.

Similarly, `metabase.util.honeysql-extensions/->AtTimeZone` has been removed; use
`metabase.util.honeysql-extensions/at-time-zone` instead.

## Metabase 0.45.0

- `metabase.driver.sql-jdbc.connection/details->connection-spec-for-testing-connection` has been removed in Metabase
  0.45.0, because it leaked SSH tunnels. See [#24445](https://github.com/metabase/metabase/issues/24445). If you are
  using this function, please update your code to use
  `metabase.driver.sql-jdbc.connection/with-connection-spec-for-testing-connection` instead, which properly cleans up
  after itself.

### New methods

- `metabase.driver.sql-jdbc.sync.describe-table-fields` has been added. Implement this method if you want to override
  the default behavior for fetching field metadata (such as types) for a table.

- `metabase.driver.sql-jdbc.sync.describe-table/get-table-pks` has been added. This methods is used to get a set of pks
  given a table.

- `->honeysql [<driver> :convert-timezone]` has been added. Implement this method if you want your driver to support
  the `convertTimezone` expression. This method takes 2 or 3 arguments and returns a `timestamp without time zone` column.

## Metabase 0.43.0

- The `:expressions` map in an MBQL query now uses strings as keys rather than keywords (see
  [#14647](https://github.com/metabase/metabase/issues/14647)). You only need to be concerned with this if you are
  accessing or manipulating this map directly. Drivers deriving from `:sql` implementing `->honeysql` for `[<driver> :expression]` may need to be updated. A utility function, `metabase.mbql.util/expression-with-name`, has been
  available since at least Metabase 0.35.0 and handles both types of keys. It is highly recommended that you use this
  function rather than accessing `:expressions` directly, as doing so can make your driver compatible with both 0.42.0
  and with 0.43.0 and newer.

- There is now a `describe-nested-field-columns` method under `sql-jdbc.sync` namespace which returns an instance of
  NestedFCMetadata. This is in order to allow JSON columns in Postgres and eventually other DB's which are usually
  ordinary RDBMS's but then sometimes they have a denormalized column with JSON or some other semantics. Given a table
  with denormalized columns which have nested field semantics (so, typed sub-fields which are still denormalized but
  stable in type between rows), return value should be a NestedFCMetadata, a map of flattened key paths to the
  detected sub-field. Field detection in syncing will then be enriched with those nested types. This is materially
  different from the way we do it for mongo because every kind of JSON column is different, but it's going to run
  every sync so it can't be too slow, even on enormous tables and enormous denormalized columns on those enormous tables.

## Metabase 0.42.0

Changes in Metabase 0.42.0 affect drivers that derive from `:sql` (including `:sql-jdbc`).
Non-SQL drivers likely will require no changes.

0.42.0 introduces several significant changes to the way the SQL query processor compiles and determines aliases for
MBQL `:field` clauses. For more background, see pull request
[#19384](https://github.com/metabase/metabase/pull/19384).

If you were manipulating Field or Table aliases, we consolidated a lot of overlapping vars and methods, which means you may need to delete deprecated method implementations.

### Significant changes

- The `metabase.driver.sql.query-processor/->honeysql` method for Field instances, e.g.

  ```clj
  (defmethod sql.qp/->honeysql [:my-driver (class Field)]
    [driver field]
    ...)
  ```

  is no longer invoked. All compilation is now handled by the MBQL `:field` clause method, e.g.

  ```clj
  (defmethod sql.qp/->honeysql [:my-driver :field]
    [driver field-clause]
    ...)
  ```

  If you were doing something special here, you'll need to move that special login into `[<driver> :field]` instead.
  (You may no longer need this special logic, however -- see below.)

- `:field`, `:expression`, and `:aggregation-options` clauses now contain information about what aliases you should
  use to refer to them on both the left-hand side and right-hand side of SQL `AS` or elsewhere in a query. See PR
  [#19610](https://github.com/metabase/metabase/pull/19610) for a detailed discussion about the new information,
  hereafter referred to as the /[#19610 information](https://github.com/metabase/metabase/pull/19610)/.

- If you have a custom implementation of `->honeysql` for `:field` or `(class Field)`: `->honeysql` methods for `:field` should use or replace the
  [#19610 information](https://github.com/metabase/metabase/pull/19610) rather than attempting to determine or
  override it in some other fashion.

### New methods

- `metabase.driver/escape-alias` (moved from `metabase.driver.sql.query-processor/escape-alias`, which was introduced
  in 0.41.0) is now used to generate the [#19610 information](https://github.com/metabase/metabase/pull/19610) and
  used consistently across the SQL QP code. If you need to transform generated Field aliases for any reason (such as
  escaping disallowed characters), implement this method.

- `metabase.driver.sql-jdbc.sync.interface/filtered-syncable-schemas` has been added, and will eventually replace
  `metabase.driver.sql-jdbc.sync.interface/syncable-schemas`. It serves a similar purpose, except that it's also
  passed the inclusion and exclusion patterns (ex: `auth*,data*`) to further filter schemas that will be synced.

### Deprecated methods and vars

The following methods and vars are slated for removal in Metabase 0.45.0 unless otherwise noted.

- `metabase.driver/format-custom-field-name` is now unused. Implement `metabase.driver/escape-alias` instead.

- `metabase.driver.sql.query-processor/escape-alias` has been renamed to `metabase.driver/escape-alias`. Everything
  else is the same.

- `metabase.driver.sql.query-processor/field-clause->alias` no longer uses the optional parameter `unique-name-fn`.
  Aliases are now made unique automatically, after escaping them; implement `metabase.driver/escape-alias` if you need
  to do something special before they are made unique. (Unique aliases are also escaped a second time if you need to
  do something /really/ special.)

- `metabase.driver.sql.query-processor/field->alias`, which was deprecated in 0.41.0, is now unused in 0.42.0.
  Implementing this method no longer has any effect. Implement `metabase.driver/escape-alias` instead if you need to
  do something special; use the [#19610 information](https://github.com/metabase/metabase/pull/19610) if you need to escape the alias
  for one reason or another. This method is still slated for removal in Metabase 0.44.0.

- `metabase.driver.sql.query-processor/*field-options*` is now unused and is no longer bound automatically. If you need field options for some reason, see our SQL Server driver for an example on how to create it.

- `metabase.driver.sql.query-processor/*table-alias*` is now unused and is no longer bound automatically. Use or
  override `:metabase.query-processor.util.add-alias-info/source-table` from the [#19610
  information](https://github.com/metabase/metabase/pull/19610) instead.

- `metabase.driver.sql.query-processor/*source-query*` is now unused and is no longer bound automatically. Use
  `metabase.driver.sql.query-processor/*inner-query*` instead, which is always bound, even if we aren't inside of a
  source query.

- `metabase.driver.sql.query-processor/field->identifier` is now unused. Implementing this method should no longer be
  necessary under any circumstances. Override `->honeysql` for `[<driver> :field]` and manipulate the [#19610
  information](https://github.com/metabase/metabase/pull/19610) if you need to do something special here.

- `metabase.driver.sql.query-processor/prefix-field-alias` is no longer used. Previously, it was made available to
  give drivers a chance to escape automatically generated aliases for joined Fields. This is no longer necessary,
  because `metabase.driver/escape-alias` is called on automatically generates aliases. Implement
  `metabase.driver/escape-alias` if you need to do something special.
- `metabase.driver.sql-jdbc.sync.interface/syncable-schemas` has been deprecated in favor of
  `metabase.driver.sql-jdbc.sync.interface/filtered-syncable-schemas` (see above). The existing default implementation
  of `syncable-schemas` currently calls `filtered-syncable-schemas` (with `nil` filters, i.e. the filtering operation
  is actually a no-op), but it will eventually be removed.

#### Removed Methods and Vars

- `metabase.mbql.schema/DatetimeFieldUnit`, deprecated in 0.39.0, is now removed.

## Older versions

Before 0.42.0, this information was tracked in our Wiki. You can find changes for versions before 0.42.0 in the
table below:

| Version | Wiki page                                                                                             |
| ------- | ----------------------------------------------------------------------------------------------------- |
| 0.41.0  | [changes](https://github.com/metabase/metabase/wiki/What's-new-in-0.41.0-for-Metabase-driver-authors) |
| 0.40.0  | No changes.                                                                                           |
| 0.39.0  | No changes.                                                                                           |
| 0.38.0  | [changes](https://github.com/metabase/metabase/wiki/What's-new-in-0.38.0-for-Metabase-driver-authors) |
| 0.37.0  | [changes](https://github.com/metabase/metabase/wiki/What's-new-in-0.37.0-for-Metabase-driver-authors) |
| 0.36.0  | [changes](https://github.com/metabase/metabase/wiki/What's-new-in-0.36.0-for-Metabase-driver-authors) |
| 0.35.0  | [changes](https://github.com/metabase/metabase/wiki/What's-new-in-0.35.0-for-Metabase-driver-authors) |<|MERGE_RESOLUTION|>--- conflicted
+++ resolved
@@ -27,15 +27,12 @@
 
 - Added a feature `:expressions/today` for drivers that support generating a date for the current day.
 
-<<<<<<< HEAD
-- Added the driver multi-method `driver/set-database-used!` for drivers to set a database on the connection with
-  statements like `USE DATABASE`.
-=======
+- Added the driver multi-method `driver/set-database-used!` for drivers to set a database on the connection with statements like `USE DATABASE`.
+
 ## Metabase 0.55.9
 
 - Add multi-method `driver/do-with-resilient-connection` for executing functions in a context where closed connections may be automatically reopened
 
->>>>>>> 6b562f6c
 
 ## Metabase 0.55.0
 
