--- conflicted
+++ resolved
@@ -38,10 +38,6 @@
 
 
 if [ "$BUILD_TYPE" == "release" ]; then
-<<<<<<< HEAD
-    DOCKERHUB_REPOSITORY=metabase
-    DOCKER_IMAGE="${DOCKERHUB_REPOSITORY}:${MB_TAG}"
-=======
     if [ "$MB_EDITION" = "ENTERPRISE" ]; then
         DOCKERHUB_REPO=metabase-enterprise
     else
@@ -49,17 +45,12 @@
     fi
 
     DOCKER_IMAGE="${DOCKERHUB_NAMESPACE}/${DOCKERHUB_REPOSITORY}:${MB_TAG}"
->>>>>>> 854f5317
 
     echo "Building Docker image ${DOCKER_IMAGE} from official Metabase release ${MB_TAG}"
 
     # download the official version of Metabase which matches our tag
-<<<<<<< HEAD
     # http://downloads.metabase.com/${MB_TAG}/metabase.jar
-    curl -L -f -o ${BASEDIR}/metabase.jar https://s3.amazonaws.com/goldbely-production/metabase/latest/metabase.jar
-=======
-    curl -L -f -o ${BASEDIR}/metabase.jar https://downloads.metabase.com/enterprise/${MB_TAG}/metabase.jar
->>>>>>> 854f5317
+    curl -L -f -o ${BASEDIR}/metabase.jar https://s3.amazonaws.com/goldbely-production/metabase/${MB_TAG}/metabase.jar
 
     if [[ $? -ne 0 ]]; then
         echo "Download failed!"
