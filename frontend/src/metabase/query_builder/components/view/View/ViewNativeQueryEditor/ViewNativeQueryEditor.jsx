/* eslint-disable react/prop-types */
import { useSelector } from "metabase/lib/redux";
import NativeQueryEditor from "metabase/query_builder/components/NativeQueryEditor";
import { getHighlightedNativeQueryLineNumbers } from "metabase/query_builder/selectors";
import { Box } from "metabase/ui";
import * as Lib from "metabase-lib";

import NativeQueryEditorS from "./ViewNativeQueryEditor.module.css";

export const ViewNativeQueryEditor = props => {
  const {
    question,
    height,
    isDirty,
    isNativeEditorOpen,
    card,
    setParameterValueToDefault,
    onSetDatabaseId,
  } = props;

<<<<<<< HEAD
  const legacyQuery = question.legacyQuery();
  const highlightedLineNumbers = useSelector(
    getHighlightedNativeQueryLineNumbers,
  );
=======
  const legacyNativeQuery = question.legacyNativeQuery();
>>>>>>> 460ced3b

  // Normally, when users open native models,
  // they open an ad-hoc GUI question using the model as a data source
  // (using the `/dataset` endpoint instead of the `/card/:id/query`)
  // However, users without data permission open a real model as they can't use the `/dataset` endpoint
  // So the model is opened as an underlying native question and the query editor becomes visible
  // This check makes it hide the editor in this particular case
  // More details: https://github.com/metabase/metabase/pull/20161
  const { isEditable } = Lib.queryDisplayInfo(question.query());
  if (question.type() === "model" && !isEditable) {
    return null;
  }

  return (
    <Box className={NativeQueryEditorS.NativeQueryEditorContainer}>
      <NativeQueryEditor
        {...props}
        query={legacyNativeQuery}
        viewHeight={height}
<<<<<<< HEAD
        highlightedLineNumbers={highlightedLineNumbers}
        isOpen={legacyQuery.isEmpty() || isDirty}
=======
        isOpen={legacyNativeQuery.isEmpty() || isDirty}
>>>>>>> 460ced3b
        isInitiallyOpen={isNativeEditorOpen}
        datasetQuery={card && card.dataset_query}
        setParameterValueToDefault={setParameterValueToDefault}
        onSetDatabaseId={onSetDatabaseId}
      />
    </Box>
  );
};<|MERGE_RESOLUTION|>--- conflicted
+++ resolved
@@ -18,14 +18,10 @@
     onSetDatabaseId,
   } = props;
 
-<<<<<<< HEAD
-  const legacyQuery = question.legacyQuery();
+  const legacyNativeQuery = question.legacyNativeQuery();
   const highlightedLineNumbers = useSelector(
     getHighlightedNativeQueryLineNumbers,
   );
-=======
-  const legacyNativeQuery = question.legacyNativeQuery();
->>>>>>> 460ced3b
 
   // Normally, when users open native models,
   // they open an ad-hoc GUI question using the model as a data source
@@ -45,12 +41,8 @@
         {...props}
         query={legacyNativeQuery}
         viewHeight={height}
-<<<<<<< HEAD
         highlightedLineNumbers={highlightedLineNumbers}
-        isOpen={legacyQuery.isEmpty() || isDirty}
-=======
         isOpen={legacyNativeQuery.isEmpty() || isDirty}
->>>>>>> 460ced3b
         isInitiallyOpen={isNativeEditorOpen}
         datasetQuery={card && card.dataset_query}
         setParameterValueToDefault={setParameterValueToDefault}
