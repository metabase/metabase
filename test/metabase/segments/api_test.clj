--- conflicted
+++ resolved
@@ -85,7 +85,6 @@
                                                                   :definition "foobar"})))))
 
 (deftest create-segment-test
-<<<<<<< HEAD
   (doseq [[format-name definition-fn] {"MBQL4" (partial mbql4-segment-definition (mt/id :users))
                                        "pMBQL" (partial pmbql-segment-definition (mt/id :users))}]
     (testing format-name
@@ -110,35 +109,7 @@
                                         :table_id                (mt/id :users)
                                         :definition              (definition-fn (mt/id :users :id) 20)})
                  segment-response
-                 (update :definition map?)))))))
-=======
-  (mt/with-temp [:model/Database {database-id :id} {}
-                 :model/Table    {:keys [id]} {:db_id database-id}]
-    (doseq [[format-name definition-fn] {"MBQL4" mbql4-segment-definition
-                                         "pMBQL" (partial pmbql-segment-definition id)}]
-      (testing format-name
-        (is (= {:name                    "A Segment"
-                :description             "I did it!"
-                :show_in_getting_started false
-                :caveats                 nil
-                :points_of_interest      nil
-                :creator_id              (mt/user->id :crowberto)
-                :creator                 (user-details (mt/fetch-user :crowberto))
-                :entity_id               true
-                :created_at              true
-                :updated_at              true
-                :archived                false
-                :definition true}
-               (-> (mt/user-http-request :crowberto :post 200 "segment"
-                                         {:name                    "A Segment"
-                                          :description             "I did it!"
-                                          :show_in_getting_started false
-                                          :caveats                 nil
-                                          :points_of_interest      nil
-                                          :table_id                id
-                                          :definition              (definition-fn 10 20)})
-                   segment-response)))))))
->>>>>>> e7aa6f74
+                 ))))))
 
 ;; ## PUT /api/segment
 
@@ -198,14 +169,8 @@
                        :points_of_interest      nil
                        :table_id                (mt/id :users)
                        :revision_message        "I got me some revisions"
-<<<<<<< HEAD
                        :definition              (eq-fn (mt/id :users :name) "cans")})
-                     segment-response
-                     (update :definition map?)))))))))
-=======
-                       :definition              (eq-fn 2 "cans")})
                      segment-response))))))))
->>>>>>> e7aa6f74
 
 (deftest partial-update-test
   (testing "PUT /api/segment/:id"
@@ -289,7 +254,6 @@
 
 (deftest fetch-segment-test
   (testing "GET /api/segment/:id"
-<<<<<<< HEAD
     (doseq [[format-name definition-fn] {"MBQL4" (partial mbql4-segment-definition (mt/id :users))
                                          "pMBQL" (partial pmbql-segment-definition (mt/id :users))}]
       (testing format-name
@@ -312,33 +276,7 @@
                    (-> (mt/user-http-request :rasta :get 200 (format "segment/%d" id))
                        segment-response
                        (dissoc :query_description)
-                       (update :definition map?))))))))))
-=======
-    (mt/with-temp [:model/Database {database-id :id} {}
-                   :model/Table {table-id :id} {:db_id database-id}]
-      (doseq [[format-name definition-fn] {"MBQL4" mbql4-segment-definition
-                                           "pMBQL" (partial pmbql-segment-definition table-id)}]
-        (testing format-name
-          (mt/with-temp [:model/Segment {:keys [id]} {:creator_id (mt/user->id :crowberto)
-                                                      :table_id   table-id
-                                                      :definition (definition-fn 2 "cans")}]
-            (mt/with-full-data-perms-for-all-users!
-              (is (= {:name                    "Toucans in the rainforest"
-                      :description             "Lookin' for a blueberry"
-                      :show_in_getting_started false
-                      :caveats                 nil
-                      :points_of_interest      nil
-                      :creator_id              (mt/user->id :crowberto)
-                      :creator                 (user-details (mt/fetch-user :crowberto))
-                      :created_at              true
-                      :updated_at              true
-                      :entity_id               true
-                      :archived                false
-                      :definition true}
-                     (-> (mt/user-http-request :rasta :get 200 (format "segment/%d" id))
-                         segment-response
-                         (dissoc :query_description)))))))))))
->>>>>>> e7aa6f74
+                       )))))))))
 
 (deftest list-test
   (testing "GET /api/segment/"
