(ns metabase.models.database-test
  (:require
   [cheshire.core :refer [decode encode]]
   [clojure.string :as str]
   [clojure.test :refer :all]
   [metabase.api.common :as api]
   [metabase.driver :as driver]
   [metabase.driver.util :as driver.u]
   [metabase.models :refer [Database Permissions]]
   [metabase.models.database :as database]
   [metabase.models.interface :as mi]
   [metabase.models.permissions :as perms]
   [metabase.models.secret :as secret :refer [Secret]]
   [metabase.models.serialization :as serdes]
   [metabase.models.user :as user]
   [metabase.server.middleware.session :as mw.session]
   [metabase.task :as task]
   [metabase.task.sync-databases :as task.sync-databases]
   [metabase.test :as mt]
   [metabase.test.fixtures :as fixtures]
   [metabase.util :as u]
   [schema.core :as s]
   [toucan.db :as db]
   [toucan2.core :as t2]))

(set! *warn-on-reflection* true)

(use-fixtures :once (fixtures/initialize :db :plugins :test-drivers))

(defn- trigger-for-db [db-id]
  (some (fn [{trigger-key :key, :as trigger}]
          (when (str/ends-with? trigger-key (str \. db-id))
            trigger))
        (:triggers (task/job-info "metabase.task.sync-and-analyze.job"))))

(deftest perms-test
  (testing "After creating a Database, All Users group should get full permissions by default"
    (mt/with-temp Database [db]
      (is (= true
             (perms/set-has-full-permissions? (user/permissions-set (mt/user->id :rasta))
                                              (perms/data-perms-path db))))
      (is (= true
             (perms/set-has-full-permissions? (user/permissions-set (mt/user->id :rasta))
                                              (perms/feature-perms-path :download :full db))))))

  (testing "After deleting a Database, no permissions for the DB should still exist"
    (mt/with-temp Database [{db-id :id}]
      (db/delete! Database :id db-id)
      (is (= [] (db/select Permissions :object [:like (str "%" (perms/data-perms-path db-id) "%")]))))))

(deftest tasks-test
  (testing "Sync tasks should get scheduled for a newly created Database"
    (mt/with-temp-scheduler
      (task/init! ::task.sync-databases/SyncDatabases)
      (mt/with-temp Database [{db-id :id}]
        (is (schema= {:description         (s/eq (format "sync-and-analyze Database %d" db-id))
                      :key                 (s/eq (format "metabase.task.sync-and-analyze.trigger.%d" db-id))
                      :misfire-instruction (s/eq "DO_NOTHING")
                      :may-fire-again?     (s/eq true)
                      :schedule            (s/eq "0 50 * * * ? *")
                      :final-fire-time     (s/eq nil)
                      :data                (s/eq {"db-id" db-id})
                      s/Keyword            s/Any}
                     (trigger-for-db db-id)))

        (testing "When deleting a Database, sync tasks should get removed"
          (db/delete! Database :id db-id)
          (is (= nil
                 (trigger-for-db db-id))))))))

(deftest can-read-database-setting-test
  (let [encode-decode (fn [obj] (decode (encode obj)))
        pg-db         (mi/instance
                       Database
                       {:description nil
                        :name        "testpg"
                        :details     {}
                        :settings    {:database-enable-actions true ; visibility: :public
                                      :max-results-bare-rows 2000}  ; visibility: :authenticated
                        :id          3})]
    (testing "authenticated users should see settings with authenticated visibility"
      (mw.session/with-current-user
        (mt/user->id :rasta)
        (is (= {"description" nil
                "name"        "testpg"
                "settings"    {"database-enable-actions" true
                               "max-results-bare-rows"  2000}
                "id"          3}
               (encode-decode pg-db)))))
    (testing "non-authenticated users shouldn't see settings with authenticated visibility"
      (mw.session/with-current-user nil
        (is (= {"description" nil
                "name"        "testpg"
                "settings"    {"database-enable-actions" true}
                "id"          3}
               (encode-decode pg-db)))))))

(deftest driver-supports-actions-and-database-enable-actions-test
  (mt/test-drivers #{:sqlite}
    (testing "Updating database-enable-actions to true should fail if the engine doesn't support actions"
      (mt/with-temp Database [database {:engine :sqlite}]
        (is (= false (driver/database-supports? :sqlite :actions database)))
        (is (thrown-with-msg?
             clojure.lang.ExceptionInfo
             #"The database does not support actions."
             (t2/update! Database (:id database) {:settings {:database-enable-actions true}})))))
    (testing "Updating the engine when database-enable-actions is true should fail if the engine doesn't support actions"
      (mt/with-temp Database [database {:engine :h2 :settings {:database-enable-actions true}}]
        (is (thrown-with-msg?
             clojure.lang.ExceptionInfo
             #"The database does not support actions."
             (t2/update! Database (:id database) {:engine :sqlite})))))))

(deftest sensitive-data-redacted-test
  (let [encode-decode (fn [obj] (decode (encode obj)))
        project-id    "random-project-id" ; the actual value here doesn't seem to matter
        ;; this is trimmed for the parts we care about in the test
        pg-db         (mi/instance
                       Database
                       {:description nil
                        :name        "testpg"
                        :details     {:additional-options            nil
                                      :ssl                           false
                                      :password                      "Password1234"
                                      :tunnel-host                   "localhost"
                                      :port                          5432
                                      :dbname                        "mydb"
                                      :host                          "localhost"
                                      :tunnel-enabled                true
                                      :tunnel-auth-option            "ssh-key"
                                      :tunnel-port                   22
                                      :tunnel-private-key            "PRIVATE KEY IS HERE"
                                      :user                          "metabase"
                                      :tunnel-user                   "a-tunnel-user"
                                      :tunnel-private-key-passphrase "Password1234"}
                        :settings    {:database-enable-actions true}
                        :id          3})
        bq-db         (mi/instance
                       Database
                       {:description nil
                        :name        "testbq"
                        :details     {:use-service-account  nil
                                      :dataset-id           "office_checkins"
                                      :service-account-json "SERVICE-ACCOUNT-JSON-HERE"
                                      :use-jvm-timezone     false
                                      :project-id           project-id}
                        :settings    {:database-enable-actions true}
                        :id          2
                        :engine      :bigquery-cloud-sdk})]
    (testing "sensitive fields are redacted when database details are encoded"
      (testing "details removed for non-admin users"
        (mw.session/with-current-user
            (mt/user->id :rasta)
            (is (= {"description" nil
                    "name"        "testpg"
                    "settings"    {"database-enable-actions" true}
                    "id"          3}
                   (encode-decode pg-db)))
            (is (= {"description" nil
                    "name"        "testbq"
                    "id"          2
                    "engine"      "bigquery-cloud-sdk"
                    "settings"    {"database-enable-actions" true}}
                   (encode-decode bq-db)))))

      (testing "details are obfuscated for admin users"
        (mw.session/with-current-user
            (mt/user->id :crowberto)
            (is (= {"description" nil
                    "name"        "testpg"
                    "details"     {"tunnel-user"                   "a-tunnel-user"
                                   "dbname"                        "mydb"
                                   "host"                          "localhost"
                                   "tunnel-auth-option"            "ssh-key"
                                   "tunnel-private-key-passphrase" "**MetabasePass**"
                                   "additional-options"            nil
                                   "tunnel-port"                   22
                                   "user"                          "metabase"
                                   "tunnel-private-key"            "**MetabasePass**"
                                   "ssl"                           false
                                   "tunnel-enabled"                true
                                   "port"                          5432
                                   "password"                      "**MetabasePass**"
                                   "tunnel-host"                   "localhost"}
                    "settings"    {"database-enable-actions" true}
                    "id"          3}
                   (encode-decode pg-db)))
            (is (= {"description" nil
                    "name"        "testbq"
                    "details"     {"use-service-account"  nil
                                   "dataset-id"           "office_checkins"
                                   "service-account-json" "**MetabasePass**"
                                   "use-jvm-timezone"     false
                                   "project-id"           project-id}
                    "id"          2
                    "settings"    {"database-enable-actions" true}
                    "engine"      "bigquery-cloud-sdk"}
                   (encode-decode bq-db))))))))

;; register a dummy "driver" for the sole purpose of running sensitive-fields-test
(driver/register! :test-sensitive-driver, :parent #{:h2})

;; define a couple custom connection properties for this driver, one of which has :type :password
(defmethod driver/connection-properties :test-sensitive-driver
  [_]
  [{:name         "custom-field-1"
    :display-name "Custom Field 1"
    :placeholder  "Not particularly secret field"
    :type         :string
    :required     true}
   {:name         "custom-field-2-secret"
    :display-name "Custom Field 2"
    :placeholder  "Has some secret stuff in it"
    :type         :password
    :required     true}])

(deftest sensitive-fields-test
  (testing "get-sensitive-fields returns the custom :password type field in addition to all default ones"
    (is (= (conj driver.u/default-sensitive-fields :custom-field-2-secret)
           (driver.u/sensitive-fields :test-sensitive-driver))))
  (testing "get-sensitive-fields-for-db returns default fields for null or empty database map"
    (is (= driver.u/default-sensitive-fields
           (database/sensitive-fields-for-db nil)))
    (is (= driver.u/default-sensitive-fields
           (database/sensitive-fields-for-db {})))))

(deftest secret-db-details-integration-test
  (testing "manipulating secret values in db-details works correctly"
    (mt/with-driver :secret-test-driver
      (binding [api/*current-user-id* (mt/user->id :crowberto)]
        (let [secret-ids  (atom #{})    ; keep track of all secret IDs created with the temp database
              check-db-fn (fn [{:keys [details] :as _database} exp-secret]
                            (when (not= :file-path (:source exp-secret))
                              (is (not (contains? details :password-value))
                                  "password-value was removed from details when not a file-path"))
                            (is (some? (:password-created-at details)) "password-created-at was populated in details")
                            (is (= (mt/user->id :crowberto) (:password-creator-id details))
                                "password-creator-id was populated in details")
                            (is (= (some-> (:source exp-secret) name)
                                   (:password-source details))
                                "password-source matches the value from the secret")
                            (is (contains? details :password-id) "password-id was added to details")
                            (let [secret-id                                  (:password-id details)
                                  {:keys [created_at updated_at] :as secret} (secret/latest-for-id secret-id)]
                              (swap! secret-ids conj secret-id)
                              (is (some? secret) "Loaded Secret instance by ID")
                              (is (some? created_at) "created_at populated for the secret instance")
                              (is (some? updated_at) "updated_at populated for the secret instance")
                              (doseq [[exp-key exp-val] exp-secret]
                                (testing (format "%s=%s in secret" exp-key exp-val)
                                  (let [v (exp-key secret)
                                        v (if (and (string? exp-val)
                                                   (bytes? v))
                                            (String. ^bytes v "UTF-8")
                                            v)]
                                    (is (= exp-val
                                           v)))))))]
          (testing "values for referenced secret IDs are resolved in a new DB"
            (mt/with-temp Database [{:keys [id details] :as database} {:engine  :secret-test-driver
                                                                       :name    "Test DB with secrets"
                                                                       :details {:host           "localhost"
                                                                                 :password-value "new-password"}}]
              (testing " and saved db-details looks correct"
                (check-db-fn database {:kind    :password
                                       :source  nil
                                       :version 1
                                       :value   "new-password"})
                (testing " updating the value works as expected"
<<<<<<< HEAD
                  (t2/update! Database id {:details (assoc details :password-path  "/path/to/my/password-file")})
                  (check-db-fn (db/select-one Database :id id) {:kind    :password
=======
                  (db/update! Database id :details (assoc details :password-path  "/path/to/my/password-file"))
                  (check-db-fn (t2/select-one Database :id id) {:kind    :password
>>>>>>> 952af410
                                                                :source  :file-path
                                                                :version 2
                                                                :value   "/path/to/my/password-file"}))))
            (testing "Secret instances are deleted from the app DB when the DatabaseInstance is deleted"
              (is (seq @secret-ids) "At least one Secret instance should have been created")
              (doseq [secret-id @secret-ids]
                (testing (format "Secret ID %d should have been deleted after the Database was" secret-id)
                  (is (nil? (t2/select-one Secret :id secret-id))
                      (format "Secret ID %d was not removed from the app DB" secret-id)))))))))))

(deftest user-may-not-update-sample-database-test
  (mt/with-temp Database [{:keys [id] :as _sample-database} {:engine    :h2
                                                             :is_sample true
                                                             :name      "Sample Database"
                                                             :details   {:db "./resources/sample-database.db;USER=GUEST;PASSWORD=guest"}}]
    (testing " updating the engine of a sample database is not allowed"
      (is (thrown-with-msg?
           clojure.lang.ExceptionInfo
           #"The engine on a sample database cannot be changed."
           (t2/update! Database id {:engine :sqlite}))))
    (testing " updating other attributes of a sample database is allowed"
<<<<<<< HEAD
      (t2/update! Database id {:name "My New Name"})
      (is (= "My New Name" (db/select-one-field :name Database :id id))))))
=======
      (db/update! Database id :name "My New Name")
      (is (= "My New Name" (t2/select-one-fn :name Database :id id))))))
>>>>>>> 952af410

(driver/register! ::test, :abstract? true)

(deftest preserve-driver-namespaces-test
  (testing "Make sure databases preserve namespaced driver names"
    (mt/with-temp Database [{db-id :id} {:engine (u/qualified-name ::test)}]
      (is (= ::test
             (t2/select-one-fn :engine Database :id db-id))))))

(deftest identity-hash-test
  (testing "Database hashes are composed of the name and engine"
    (mt/with-temp Database [db {:engine :mysql :name "hashmysql"}]
      (is (= (Integer/toHexString (hash ["hashmysql" :mysql]))
             (serdes/identity-hash db)))
      (is (= "b6f1a9e8"
             (serdes/identity-hash db))))))

(deftest create-database-with-null-details-test
  (testing "Details should get a default value of {} if unspecified"
    (mt/with-model-cleanup [Database]
      (let [db (db/insert! Database (dissoc (mt/with-temp-defaults Database) :details))]
        (is (partial= {:details {}}
                      db))))))<|MERGE_RESOLUTION|>--- conflicted
+++ resolved
@@ -266,13 +266,8 @@
                                        :version 1
                                        :value   "new-password"})
                 (testing " updating the value works as expected"
-<<<<<<< HEAD
                   (t2/update! Database id {:details (assoc details :password-path  "/path/to/my/password-file")})
-                  (check-db-fn (db/select-one Database :id id) {:kind    :password
-=======
-                  (db/update! Database id :details (assoc details :password-path  "/path/to/my/password-file"))
                   (check-db-fn (t2/select-one Database :id id) {:kind    :password
->>>>>>> 952af410
                                                                 :source  :file-path
                                                                 :version 2
                                                                 :value   "/path/to/my/password-file"}))))
@@ -294,13 +289,8 @@
            #"The engine on a sample database cannot be changed."
            (t2/update! Database id {:engine :sqlite}))))
     (testing " updating other attributes of a sample database is allowed"
-<<<<<<< HEAD
       (t2/update! Database id {:name "My New Name"})
-      (is (= "My New Name" (db/select-one-field :name Database :id id))))))
-=======
-      (db/update! Database id :name "My New Name")
       (is (= "My New Name" (t2/select-one-fn :name Database :id id))))))
->>>>>>> 952af410
 
 (driver/register! ::test, :abstract? true)
 
