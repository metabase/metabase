--- conflicted
+++ resolved
@@ -4,26 +4,13 @@
 
 ;; TODO - rename
 (defn add-settings
-  "Add `:actual_timezone` and `:expected_timezone` info to query results."
+  "Add `:results_timezone` and `:requested_timezone` info to query results."
   [qp]
-<<<<<<< HEAD
   (comp
    (fn [results]
      (merge
       results
-      {:actual_timezone (qp.timezone/results-timezone-id)}
+      {:results_timezone (qp.timezone/results-timezone-id)}
       (when-let [requested-timezone-id (qp.timezone/requested-timezone-id)]
-        {:expected_timezone requested-timezone-id})))
-   qp))
-=======
-  (fn [query]
-    (let [{:keys [report-timezone], :as settings} (settings-for-current-driver)
-          query                                   (cond-> query
-                                                    settings (assoc :settings settings))
-          results                                 (qp query)]
-      (update results
-              :data
-              assoc
-              :requested_timezone (expected-timezone-id)
-              :results_timezone   (actual-timezone-id)))))
->>>>>>> 0fed2b9a
+        {:requested_timezone requested-timezone-id})))
+   qp))