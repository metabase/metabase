(ns metabase.query-processor.reducible
  (:require
   [clojure.core.async :as a]
<<<<<<< HEAD
   [metabase.analytics.core :as analytics]
   [metabase.driver :as driver]
=======
   [metabase.lib.schema.common :as lib.schema.common]
>>>>>>> 7c7b8c0f
   [metabase.query-processor.pipeline :as qp.pipeline]
   [metabase.query-processor.schema :as qp.schema]
   [metabase.util.log :as log]
   [metabase.util.malli :as mu]
   [metabase.util.performance :as perf]))

(set! *warn-on-reflection* true)

(mu/defn default-rff :- ::qp.schema/rf
  "Default function returning a reducing function. Results are returned in the 'standard' map format e.g.

    {:data {:cols [...], :rows [...]}, :row_count ...}"
  [metadata]
  (let [row-count (volatile! 0)
        rows      (volatile! (transient []))]
    (fn default-rf
      ([]
       {:data metadata})

      ([result]
       {:pre [(map? (unreduced result))]}
       ;; if the result is a clojure.lang.Reduced, unwrap it so we always get back the standard-format map
       (analytics/inc! :metabase-query-processor/query {:driver driver/*driver* :status "success"})
       (-> (unreduced result)
           (assoc :row_count @row-count
                  :status :completed)
           (assoc-in [:data :rows] (persistent! @rows))))

      ([result row]
       (vswap! row-count inc)
       (vswap! rows conj! row)
       result))))

(mu/defn reducible-rows :- (lib.schema.common/instance-of-class clojure.lang.IReduceInit)
  "Utility function for generating reducible rows when implementing [[metabase.driver/execute-reducible-query]].

  `row-thunk` is a function that, when called, should return the next row in the results, or falsey if no more rows
  exist."
  ([row-thunk]
   (reducible-rows row-thunk qp.pipeline/*canceled-chan*))

  ([row-thunk canceled-chan]
   (reify
     clojure.lang.IReduceInit
     (reduce [_ rf init]
       (loop [acc init]
         (cond
           (reduced? acc)
           @acc

           (some-> canceled-chan a/poll!)
           acc

           :else
           (if-let [row (row-thunk)]
             (recur (rf acc row))
             (do
               (log/trace "All rows consumed.")
               acc))))))))

(mu/defn combine-additional-reducing-fns :- ::qp.schema/rf
  "Utility function for creating a reducing function that reduces results using `primary-rf` and some number of
  `additional-rfs`, then combines them into a final result with `combine`.

    (fn my-xform [rf]
      (combine-additional-reducing-fns
       rf
       [((take 100) conj)]
       (fn combine [result first-100-values]
         (rf (assoc result :first-100 first-100-values)))))

  This is useful for post-processing steps that need to reduce the result rows to provide some metadata that can be
  added to the final result.

  This is conceptually similar to a combination of [[redux.core/juxt]] and [[redux.core/post-complete]], with these
  differences:

  1. The accumulators of the additional reducing functions are maintained separately in a `volatile!`, so any
  transducers applied to the result of this function will work normally, exactly as if they were applied directly to
  `primary-rf`. Because `juxt` changes the accumulator itself, its use can break the behavior of other transducers.

  2. Since only the acc from `primary-rf` is exposed, the result will be `reduced` when the accumulator of the primary
  reducing function is reduced, rather than when the accumulators of *all* reducing functions are reduced. In other
  words, the `reduced` behavior will be exactly the same way as if you used `primary-rf` on its own.

  3. `combine` is like [[redux.core/post-complete]], but called with separate args, one for each reducing function.

  4. The completing arity of the primary reducing function is not applied automatically, so be sure to apply it
  yourself in the appropriate place in the body of your `combine` function."
  [primary-rf     :- ::qp.schema/rf
   additional-rfs :- [:sequential ::qp.schema/rf]
   combine        :- ifn?]
  (let [additional-accs (volatile! (perf/mapv (fn [rf] (rf))
                                              additional-rfs))]
    (fn combine-additional-reducing-fns-rf*
      ([] (primary-rf))

      ([acc]
       (let [additional-results (perf/mapv (fn [rf acc]
                                             (rf (unreduced acc)))
                                           additional-rfs
                                           @additional-accs)]
         (apply combine acc additional-results)))

      ([acc x]
       (vswap! additional-accs (fn [accs]
                                 (perf/mapv (fn [rf acc]
                                              (if (reduced? acc)
                                                acc
                                                (rf acc x)))
                                            additional-rfs
                                            accs)))
       (primary-rf acc x)))))<|MERGE_RESOLUTION|>--- conflicted
+++ resolved
@@ -1,12 +1,9 @@
 (ns metabase.query-processor.reducible
   (:require
    [clojure.core.async :as a]
-<<<<<<< HEAD
    [metabase.analytics.core :as analytics]
    [metabase.driver :as driver]
-=======
    [metabase.lib.schema.common :as lib.schema.common]
->>>>>>> 7c7b8c0f
    [metabase.query-processor.pipeline :as qp.pipeline]
    [metabase.query-processor.schema :as qp.schema]
    [metabase.util.log :as log]
