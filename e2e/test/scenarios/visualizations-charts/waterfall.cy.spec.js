import { SAMPLE_DB_ID } from "e2e/support/cypress_data";
import { SAMPLE_DATABASE } from "e2e/support/cypress_sample_database";
import {
  assertEChartsTooltip,
  assertEChartsTooltipNotContain,
  chartPathWithFillColor,
  createQuestion,
  echartsContainer,
  leftSidebar,
  openNativeEditor,
  openOrdersTable,
  popover,
  restore,
  summarize,
  visitQuestionAdhoc,
  visualize,
} from "e2e/support/helpers";

const { ORDERS, ORDERS_ID, PRODUCTS } = SAMPLE_DATABASE;

describe("scenarios > visualizations > waterfall", () => {
  beforeEach(() => {
    restore();
    cy.signInAsNormalUser();
  });

  function verifyWaterfallRendering(xLabel = null, yLabel = null) {
    chartPathWithFillColor("#88BF4D").should("be.visible");
    chartPathWithFillColor("#4C5773").should("be.visible");
    echartsContainer().get("text").contains("Total");

    if (xLabel) {
      echartsContainer().get("text").contains(xLabel);
    }
    if (yLabel) {
      echartsContainer().get("text").contains(yLabel);
    }
  }

  it("should work with ordinal series", () => {
    openNativeEditor().type(
      "select 'A' as product, 10 as profit union select 'B' as product, -4 as profit",
    );
    cy.findByTestId("native-query-editor-container").icon("play").click();
    // eslint-disable-next-line no-unscoped-text-selectors -- deprecated usage
    cy.contains("Visualization").click();
    cy.icon("waterfall").click();

    verifyWaterfallRendering("PRODUCT", "PROFIT");
  });

  it("should work with ordinal series and numeric X-axis (metabase#15550)", () => {
    openNativeEditor().type(
      "select 1 as X, 20 as Y union select 2 as X, -10 as Y",
    );

    cy.findByTestId("native-query-editor-container").icon("play").click();
    // eslint-disable-next-line no-unscoped-text-selectors -- deprecated usage
    cy.contains("Visualization").click();
    switchToWaterfallDisplay();

    // eslint-disable-next-line no-unscoped-text-selectors -- deprecated usage
    cy.contains("Select a field").click();
    cy.get("[data-element-id=list-item]").contains("X").click();

    // eslint-disable-next-line no-unscoped-text-selectors -- deprecated usage
    cy.contains("Select a field").click();
    cy.get("[data-element-id=list-item]").contains("Y").click();

    // eslint-disable-next-line no-unscoped-text-selectors -- deprecated usage
    cy.contains("Axes").click();

    // eslint-disable-next-line no-unscoped-text-selectors -- deprecated usage
    cy.contains("Linear").click();
    cy.get("[data-element-id=list-item]").contains("Ordinal").click();

    verifyWaterfallRendering("X", "Y");
  });

  it("should work with quantitative series", () => {
    openNativeEditor().type(
      "select 1 as X, 10 as Y union select 2 as X, -2 as Y",
    );
    cy.findByTestId("native-query-editor-container").icon("play").click();
    // eslint-disable-next-line no-unscoped-text-selectors -- deprecated usage
    cy.contains("Visualization").click();
    switchToWaterfallDisplay();

    // eslint-disable-next-line no-unscoped-text-selectors -- deprecated usage
    cy.contains("Select a field").click();
    cy.get("[data-element-id=list-item]").contains("X").click();
    // eslint-disable-next-line no-unscoped-text-selectors -- deprecated usage
    cy.contains("Select a field").click();
    cy.get("[data-element-id=list-item]").contains("Y").click();

    verifyWaterfallRendering("X", "Y");
  });

  it("should work with time-series data", () => {
    openOrdersTable({ mode: "notebook" });
    summarize({ mode: "notebook" });
    // eslint-disable-next-line no-unscoped-text-selectors -- deprecated usage
    cy.findByText("Count of rows").click();
    // eslint-disable-next-line no-unscoped-text-selectors -- deprecated usage
    cy.findByText("Pick a column to group by").click();
    // eslint-disable-next-line no-unscoped-text-selectors -- deprecated usage
    cy.findByText("Created At").click();
    // eslint-disable-next-line no-unscoped-text-selectors -- deprecated usage
    cy.findByText("Filter").click();
    // eslint-disable-next-line no-unscoped-text-selectors -- deprecated usage
    cy.findByText("Custom Expression").click();
    cy.get(".ace_text-input")
      .type("between([Created At: Month], '2022-01-01', '2022-08-01')")
      .blur();
    cy.button("Done").click();

    visualize();

    // eslint-disable-next-line no-unscoped-text-selectors -- deprecated usage
    cy.contains("Visualization").click();
    switchToWaterfallDisplay();

    verifyWaterfallRendering("Created At", "Count");
  });

  it("should hide the Total label if there is no space", () => {
    openOrdersTable({ mode: "notebook" });
    summarize({ mode: "notebook" });
    // eslint-disable-next-line no-unscoped-text-selectors -- deprecated usage
    cy.findByText("Count of rows").click();
    // eslint-disable-next-line no-unscoped-text-selectors -- deprecated usage
    cy.findByText("Pick a column to group by").click();
    // eslint-disable-next-line no-unscoped-text-selectors -- deprecated usage
    cy.findByText("Created At").click();

    visualize();

    // eslint-disable-next-line no-unscoped-text-selectors -- deprecated usage
    cy.contains("Visualization").click();
    switchToWaterfallDisplay();

    echartsContainer().get("text").contains("Total").should("not.exist");
  });

  describe("multi-series (metabase#15152)", () => {
    const DATASET_QUERY = {
      type: "query",
      query: {
        "source-table": ORDERS_ID,
        aggregation: [["count"], ["sum", ["field-id", ORDERS.TOTAL]]],
        breakout: [["field", ORDERS.CREATED_AT, { "temporal-unit": "year" }]],
      },
      database: SAMPLE_DB_ID,
    };

<<<<<<< HEAD
    cy.findByTestId("viz-type-button").click();
    switchToWaterfallDisplay();
    // eslint-disable-next-line no-unscoped-text-selectors -- deprecated usage
    cy.findByText("Waterfall chart does not support multiple series");
=======
    function testSwitchingToWaterfall() {
      cy.findByTestId("viz-type-button").click();
      switchToWaterfallDisplay();
>>>>>>> ed24366e

      echartsContainer().within(() => {
        cy.findByText("Created At").should("exist"); // x-axis
        cy.findByText("Count").should("exist"); // y-axis
        cy.findByText("Sum of Total").should("not.exist");

        // x-axis labels (some)
        ["2022", "2023", "2026", "Total"].forEach(label => {
          cy.findByText(label).should("exist");
        });

        // y-axis labels (some)
        ["0", "3,000", "6,000", "18,000", "21,000"].forEach(label => {
          cy.findByText(label).should("exist");
        });
      });

      leftSidebar().within(() => {
        cy.findByText("Count").should("exist");
        cy.findByText("Sum of Total").should("not.exist");
        cy.findByText(/Add another/).should("not.exist");

        cy.findByText("Count").click();
      });
      popover().findByText("Sum of Total").click();
      leftSidebar().within(() => {
        cy.findByText("Sum of Total").should("exist");
        cy.findByText("Count").should("not.exist");
      });

      echartsContainer().within(() => {
        cy.findByText("Sum of Total").should("exist"); // x-axis
        cy.findByText("Created At").should("exist"); // y-axis
        cy.findByText("Count").should("not.exist");

        // x-axis labels (some)
        ["2022", "2023", "2026", "Total"].forEach(label => {
          cy.findByText(label).should("exist");
        });

        // y-axis labels (some)
        ["0", "300,000", "900,000", "1,800,000"].forEach(label => {
          cy.findByText(label).should("exist");
        });
      });
    }

    it("should correctly switch into single-series mode for ad-hoc queries", () => {
      visitQuestionAdhoc({ dataset_query: DATASET_QUERY, display: "line" });
      testSwitchingToWaterfall();
    });

    it("should correctly switch into single-series mode for ad-hoc queries", () => {
      createQuestion(
        { name: "Q1", query: DATASET_QUERY.query, display: "line" },
        { visitQuestion: true },
      );
      testSwitchingToWaterfall();
    });
  });

  it("should not allow you to choose X-axis breakout", () => {
    visitQuestionAdhoc({
      dataset_query: {
        type: "query",
        query: {
          "source-table": ORDERS_ID,
          aggregation: [["count"]],
          breakout: [
            ["field", ORDERS.CREATED_AT, { "temporal-unit": "year" }],
            ["field", PRODUCTS.CATEGORY, { "source-field": ORDERS.PRODUCT_ID }],
          ],
        },
        database: SAMPLE_DB_ID,
      },
      display: "line",
    });

    cy.findByTestId("viz-type-button").click();
    switchToWaterfallDisplay();

    // eslint-disable-next-line no-unscoped-text-selectors -- deprecated usage
    cy.contains("Select a field").click();
    cy.get("[data-element-id=list-item]").contains("Created At").click();
    // eslint-disable-next-line no-unscoped-text-selectors -- deprecated usage
    cy.contains("Select a field").click();
    cy.get("[data-element-id=list-item]").contains("Count").click();

    echartsContainer().should("exist"); // Chart renders after adding a metric

    // eslint-disable-next-line no-unscoped-text-selectors -- deprecated usage
    cy.findByText(/Add another/).should("not.exist");
  });

  it("should work for unaggregated data (metabase#15465)", () => {
    visitQuestionAdhoc({
      dataset_query: {
        type: "native",
        native: {
          query:
            "SELECT parsedatetime('2026-01-01', 'yyyy-MM-dd') AS \"d\", 1 AS \"c\" UNION ALL\nSELECT parsedatetime('2026-01-01', 'yyyy-MM-dd') AS \"d\", 2 AS \"c\" UNION ALL\nSELECT parsedatetime('2026-01-02', 'yyyy-MM-dd') AS \"d\", 3 AS \"c\"",
        },
        database: SAMPLE_DB_ID,
      },
    });

    cy.findByTestId("viz-type-button").click();
    cy.icon("waterfall").click({ force: true });
    chartPathWithFillColor("#88BF4D").should("be.visible");
  });

  it("should display correct values when one of them is 0 (metabase#16246)", () => {
    visitQuestionAdhoc({
      dataset_query: {
        type: "native",
        native: {
          query:
            "SELECT * FROM (\nVALUES \n('a',2),\n('b',1),\n('c',-0.5),\n('d',-0.5),\n('e',0.1),\n('f',0),\n('g', -2)\n)\n",
          "template-tags": {},
        },
        database: SAMPLE_DB_ID,
      },
      display: "waterfall",
      visualization_settings: {
        "graph.show_values": true,
      },
    });

    getWaterfallDataLabels()
      .as("labels")
      .eq(-3)
      .invoke("text")
      .should("eq", "0");

    cy.get("@labels").last().invoke("text").should("eq", "0.1");
  });

  it("should now display null values (metabase#16246)", () => {
    visitQuestionAdhoc({
      dataset_query: {
        type: "native",
        native: {
          query:
            "SELECT * FROM (\nVALUES \n('a',2),\n('b',1),\n('c',-0.5),\n('d',-0.5),\n('e',0.1),\n('f',null),\n('g', -2)\n)\n",
          "template-tags": {},
        },
        database: SAMPLE_DB_ID,
      },
      display: "waterfall",
      visualization_settings: {
        "graph.show_values": true,
      },
    });

    // the null data label which should exist at index -3
    // should now display no label. so the label at index -3 should be the label
    // before the null data point
    getWaterfallDataLabels()
      .as("labels")
      .eq(-3)
      .invoke("text")
      .should("eq", "0.1");

    // but the x-axis label and area should still be shown for the null data point
    echartsContainer().findByText("f");

    getWaterfallDataLabels()
      .as("labels")
      .eq(-2)
      .invoke("text")
      .should("eq", "(2)");

    cy.get("@labels").last().invoke("text").should("eq", "0.1");
  });

  it("should correctly apply column value scaling in tool-tips (metabase#44176)", () => {
    visitQuestionAdhoc({
      dataset_query: {
        type: "native",
        native: {
          query:
            "SELECT * FROM (\nVALUES \n('a',2),\n('b',1),\n('c',-0.5),\n('d',-0.5),\n('e',0.1),\n('f', -2)\n)\n",
          "template-tags": {},
        },
        database: SAMPLE_DB_ID,
      },
      display: "waterfall",
      visualization_settings: {
        "graph.show_values": true,
        column_settings: { '["name","C2"]': { scale: 0.1 } },
      },
    });

    getWaterfallDataLabels().first().invoke("text").should("eq", "0.2");

    chartPathWithFillColor("#88BF4D").first().trigger("mousemove");

    assertEChartsTooltip({
      rows: [
        {
          name: "C2",
          value: "0.2",
        },
      ],
    });
  });

  it("should allow adding non-series columns to the tooltip", () => {
    const INCREASE_COLOR = "#00FF00";

    function getFirstWaterfallSegment() {
      return echartsContainer().find(`path[fill='${INCREASE_COLOR}']`).first();
    }

    visitQuestionAdhoc({
      display: "waterfall",
      dataset_query: {
        type: "query",
        database: SAMPLE_DB_ID,
        query: {
          "source-table": ORDERS_ID,
          aggregation: [["count"], ["sum", ["field-id", ORDERS.TOTAL]]],
          breakout: [["field", ORDERS.CREATED_AT, { "temporal-unit": "year" }]],
        },
      },
      visualization_settings: {
        "waterfall.increase_color": INCREASE_COLOR,
      },
    });

    getFirstWaterfallSegment().realHover();
    assertEChartsTooltip({
      header: "2022",
      rows: [{ name: "Count", value: "744", color: INCREASE_COLOR }],
    });
    assertEChartsTooltipNotContain(["Sum of Total"]);

    cy.findByTestId("viz-settings-button").click();

    leftSidebar().within(() => {
      cy.findByText("Display").click();
      cy.findByPlaceholderText("Enter metric names").click();
    });
    cy.findByRole("option", { name: "Sum of Total" }).click();

    getFirstWaterfallSegment().realHover();
    assertEChartsTooltip({
      header: "2022",
      rows: [
        { name: "Count", value: "744", color: INCREASE_COLOR },
        { name: "Sum of Total", value: "42,156.87" },
      ],
    });
  });

  describe("scenarios > visualizations > waterfall settings", () => {
    beforeEach(() => {
      restore();
      cy.signInAsNormalUser();

      openNativeEditor().type("select 'A' as X, -4.56 as Y");
      cy.findByTestId("native-query-editor-container").icon("play").click();
      // eslint-disable-next-line no-unscoped-text-selectors -- deprecated usage
      cy.contains("Visualization").click();
      switchToWaterfallDisplay();
    });

    it("should have increase, decrease, and total color options", () => {
      // eslint-disable-next-line no-unscoped-text-selectors -- deprecated usage
      cy.contains("Display").click();
      // eslint-disable-next-line no-unscoped-text-selectors -- deprecated usage
      cy.findByText("Increase color").click();
      // eslint-disable-next-line no-unscoped-text-selectors -- deprecated usage
      cy.findByText("Decrease color").click();
      // eslint-disable-next-line no-unscoped-text-selectors -- deprecated usage
      cy.findByText("Total color").click();
    });

    it("should allow toggling of the total bar", () => {
      // eslint-disable-next-line no-unscoped-text-selectors -- deprecated usage
      cy.contains("Display").click();

      // eslint-disable-next-line no-unscoped-text-selectors -- deprecated usage
      cy.contains("Show total").next().click();

      echartsContainer().get("text").contains("Total").should("not.exist");

      // eslint-disable-next-line no-unscoped-text-selectors -- deprecated usage
      cy.contains("Show total").next().click();
      echartsContainer().get("text").contains("Total").should("exist");
    });

    it("should allow toggling of value labels", () => {
      // eslint-disable-next-line no-unscoped-text-selectors -- deprecated usage
      cy.contains("Display").click();

      echartsContainer().get("text").contains("(4.56)").should("not.exist");

      // eslint-disable-next-line no-unscoped-text-selectors -- deprecated usage
      cy.contains("Show values on data points").next().click();
      echartsContainer().get("text").contains("(4.56)").should("be.visible");
    });
  });
});

const switchToWaterfallDisplay = () => {
  cy.icon("waterfall").click();
  cy.findByTestId("Waterfall-button").within(() => {
    cy.icon("gear").click();
  });
};

function getWaterfallDataLabels() {
  // paint-order='stroke' targets the waterfall labels only
  return echartsContainer().get("text[paint-order='stroke']");
}<|MERGE_RESOLUTION|>--- conflicted
+++ resolved
@@ -153,16 +153,9 @@
       database: SAMPLE_DB_ID,
     };
 
-<<<<<<< HEAD
-    cy.findByTestId("viz-type-button").click();
-    switchToWaterfallDisplay();
-    // eslint-disable-next-line no-unscoped-text-selectors -- deprecated usage
-    cy.findByText("Waterfall chart does not support multiple series");
-=======
     function testSwitchingToWaterfall() {
       cy.findByTestId("viz-type-button").click();
       switchToWaterfallDisplay();
->>>>>>> ed24366e
 
       echartsContainer().within(() => {
         cy.findByText("Created At").should("exist"); // x-axis
