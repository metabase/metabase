--- conflicted
+++ resolved
@@ -203,37 +203,21 @@
                         onScheduleChange={this.onChannelScheduleChange.bind(this, index)}
                     />
                 }
-<<<<<<< HEAD
                 { this.props.testPulse &&
                     <div className="pt2">
                         <ActionButton
                             actionFn={this.onTestPulseChannel.bind(this, channel)}
                             className={cx("Button", { disabled: !isValid })}
                             normalText={channelSpec.type === "email" ?
-                                "Send email now" :
-                                "Send to  " + channelSpec.name + " now"}
-                            activeText="Sending…"
-                            failedText="Sending failed"
-                            successText={ this.willPulseSkip() ?  "Didn’t send because the pulse has no results." : "Pulse sent"}
+                                t`Send email now` :
+                                t`Send to ${channelSpec.name} now`}
+                            activeText={t`Sending…`}
+                            failedText={t`Sending failed`}
+                            successText={ this.willPulseSkip() ?  t`Didn’t send because the pulse has no results.` : t`Pulse sent`}
                             forceActiveStyle={ this.willPulseSkip() }
                         />
                     </div>
                 }
-=======
-                <div className="pt2">
-                    <ActionButton
-                        actionFn={this.onTestPulseChannel.bind(this, channel)}
-                        className={cx("Button", { disabled: !isValid })}
-                        normalText={channelSpec.type === "email" ?
-                            t`Send email now` :
-                            t`Send to ${channelSpec.name} now`}
-                        activeText={t`Sending…`}
-                        failedText={t`Sending failed`}
-                        successText={ this.willPulseSkip() ?  t`Didn’t send because the pulse has no results.` : t`Pulse sent`}
-                        forceActiveStyle={ this.willPulseSkip() }
-                    />
-                </div>
->>>>>>> c710f847
             </li>
         );
     }
@@ -254,13 +238,8 @@
                     <ul className="bg-grey-0 px3">{channels}</ul>
                 : channels.length > 0 && !channelSpec.configured ?
                     <div className="p4 text-centered">
-<<<<<<< HEAD
-                        <h3 className="mb2">{channelSpec.name} needs to be set up by an administrator.</h3>
+                        <h3 className="mb2">{t`${channelSpec.name} needs to be set up by an administrator.`}</h3>
                         <ChannelSetupMessage user={user} channels={[channelSpec.name]} />
-=======
-                        <h3 className="mb2">{t`${channelSpec.name} needs to be set up by an administrator.`}</h3>
-                        <SetupMessage user={user} channels={[channelSpec.name]} />
->>>>>>> c710f847
                     </div>
                 : null
                 }
@@ -276,22 +255,11 @@
             slack: { name: t`Slack`, type: "slack" }
         };
         return (
-<<<<<<< HEAD
             <ul className="bordered rounded">
                 {Object.values(channels).map(channelSpec =>
                     this.renderChannelSection(channelSpec)
                 )}
             </ul>
-=======
-            <div className="py1 mb4">
-                <h2 className="mb3">{t`Where should this data go?`}</h2>
-                <ul className="bordered rounded">
-                    {Object.values(channels).map(channelSpec =>
-                        this.renderChannelSection(channelSpec)
-                    )}
-                </ul>
-            </div>
->>>>>>> c710f847
         );
     }
 }