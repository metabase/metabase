(ns metabase.channel.impl.slack
  (:require
   [clojure.string :as str]
   [metabase.appearance.core :as appearance]
   [metabase.channel.core :as channel]
   [metabase.channel.render.core :as channel.render]
   [metabase.channel.shared :as channel.shared]
   [metabase.channel.slack :as slack]
<<<<<<< HEAD
   [metabase.channel.template.core :as channel.template]
   [metabase.lib.util.match :as lib.util.match]
   [metabase.models.params.shared :as shared.params]
=======
   [metabase.parameters.shared :as shared.params]
   [metabase.premium-features.core :as premium-features]
>>>>>>> 7a7e0916
   [metabase.system.core :as system]
   [metabase.util.malli :as mu]
   [metabase.util.malli.registry :as mr]
   [metabase.util.markdown :as markdown]
   [metabase.util.urls :as urls]))

(defn- notification-recipient->channel
  [notification-recipient]
  (when (= (:type notification-recipient) :notification-recipient/raw-value)
    (-> notification-recipient :details :value)))

(defn- escape-mkdwn
  "Escapes slack mkdwn special characters in the string, as specified here:
  https://api.slack.com/reference/surfaces/formatting."
  [s]
  (-> s
      (str/replace "&" "&amp;")
      (str/replace "<" "&lt;")
      (str/replace ">" "&gt;")))

(defn- truncate
  "If a string is greater than Slack's length limit, truncates it to fit the limit and
  adds an ellipsis character to the end."
  [mrkdwn limit]
  (if (> (count mrkdwn) limit)
    (-> mrkdwn
        (subs 0 (dec limit))
        (str "…"))
    mrkdwn))

(def header-text-limit       "Header block character limit"  150)
(def block-text-length-limit "Section block character limit" 3000)
(def ^:private attachment-text-length-limit                  2000)

(defn- text->markdown-section
  [text]
  (let [mrkdwn (markdown/process-markdown text :slack)]
    (when (not (str/blank? mrkdwn))
      {:type "section"
       :text {:type "mrkdwn"
              :text (truncate mrkdwn block-text-length-limit)}})))

(defn- mkdwn-link-text [url label]
  (if url
    (let [url-length       (count  url)
          const-length     3
          max-label-length (- block-text-length-limit url-length const-length)
          label'           (escape-mkdwn label)]
      (if (< max-label-length 10)
        (truncate (str "(URL exceeds slack limits) " label') block-text-length-limit)
        (format "<%s|%s>" url (truncate label' max-label-length))))
    label))

(def ^:private slack-width
  "Maximum width of the rendered PNG of HTML to be sent to Slack. Content that exceeds this width (e.g. a table with
  many columns) is truncated."
  1200)

(defn- part->sections!
  "Converts a notification part directly into Slack Block Kit blocks."
  [part & {:keys [card-url-text]}]
  (let [part (channel.shared/maybe-realize-data-rows part)]
    (case (:type part)
      :card
      (let [{:keys [card dashcard result]}         part
            {card-id :id card-name :name :as card} card
            title                                  (or (-> dashcard :visualization_settings :card.title)
                                                       card-name)
            rendered-info                          (channel.render/render-pulse-card :inline (channel.render/defaulted-timezone card) card dashcard result)
            title-link                             (when-not (= :table-editable (:display card))
                                                     (urls/card-url card-id))]
        (conj [{:type "section"
                :text {:type "mrkdwn"
                       :text (or card-url-text (mkdwn-link-text title-link title))}}]
              (if (:render/text rendered-info)
                {:type "section"
                 :text {:type "plain_text"
                        :text (:render/text rendered-info)}}
                {:type       "image"
                 :slack_file {:id (-> rendered-info
                                      (channel.render/png-from-render-info slack-width)
                                      (slack/upload-file! (format "%s.png" title))
                                      :id)}
                 :alt_text   title})))

      :text
      [(text->markdown-section (:text part))]

      :tab-title
      [(text->markdown-section (format "# %s" (:text part)))])))

(def ^:private SlackMessage
  [:map {:closed true}
   [:channel :string]
   [:blocks  [:sequential :map]]])

(mu/defmethod channel/send! :channel/slack
  [_channel {:keys [channel blocks]} :- SlackMessage]
  (doseq [block-chunk (partition-all 50 blocks)]
    (slack/post-chat-message! {:channel channel :blocks block-chunk})))

;; ------------------------------------------------------------------------------------------------;;
;;                                      Notification Card                                          ;;
;; ------------------------------------------------------------------------------------------------;;

(mr/def ::notification.card.template.context
  [:map {:closed true}
   [:creator [:map {:closed true}
              [:first_name [:maybe :string]]
              [:last_name [:maybe :string]]
              [:email :string]
              [:common_name [:maybe :string]]]]
   [:card [:map {:closed true}
           [:id pos-int?]
           [:name :string]]]
   [:rows [:sequential [:map-of :string :any]]]])

(mu/defmethod channel/template-context [:channel/slack :notification/card] :- ::notification.card.template.context
  [_channel-type _notification-type notification-payload]
  (lib.util.match/match-one
    notification-payload
    {:creator ?creator
     :payload {:card_part {:card {:id   ?card_id
                                  :name ?card_name}
                           :result {:data {:cols ?result_cols
                                           :rows ?result_rows}}}}}
    {:creator  (select-keys ?creator [:first_name :last_name :email :common_name])
     :card     {:id   ?card_id
                :name ?card_name}
     :rows     (let [col-names (map :name ?result_cols)]
                 (vec (for [row ?result_rows]
                        (zipmap col-names row))))}))

(mu/defmethod channel/render-notification [:channel/slack :notification/card] :- [:sequential SlackMessage]
  [channel-type payload-type {:keys [payload] :as notification-payload} template recipients]
  ;; for alerts, we allow users to template the url card part only
  (let [link-template (or template
                          (channel.template/default-template :notification/card nil channel-type))
        _             (assert link-template "No template found")
        card-url-text (some->> (update-in notification-payload [:payload :card_part] channel.shared/maybe-realize-data-rows)
                               (channel/template-context channel-type payload-type)
                               (channel.template/render-template link-template))
        blocks        (concat [{:type "header"
                                :text {:type "plain_text"
                                       :text (truncate (str "🔔 " (-> payload :card :name)) header-text-limit)
                                       :emoji true}}]
                              (part->sections! (:card_part payload) :card-url-text card-url-text))]
    (doall (for [channel (map notification-recipient->channel recipients)]
             {:channel channel
              :blocks  blocks}))))

;; ------------------------------------------------------------------------------------------------;;
;;                                    Dashboard Subscriptions                                      ;;
;; ------------------------------------------------------------------------------------------------;;

(defn- filter-text
  [filter]
  (truncate
   (format "*%s*\n%s" (:name filter) (shared.params/value-string filter (system/site-locale)))
   attachment-text-length-limit))

(defn- include-branding?
  "Branding in exports is included only for instances that do not have a whitelabel feature flag."
  []
  (not (premium-features/enable-whitelabeling?)))

(def metabase-branding-link
  "Metabase link with UTM params related to the branding exports campaign"
  "https://www.metabase.com?utm_source=product&utm_medium=export&utm_campaign=exports_branding&utm_content=slack")

(def metabase-branding-copy
  "Human visible Markdown content that we use for branding purposes in Slack links"
  "Made with Metabase :blue_heart:")

(defn- slack-dashboard-header
  "Returns a block element that includes a dashboard's name, creator, and filters, for inclusion in a
  Slack dashboard subscription"
  [dashboard creator-name parameters]
  (let [header-section  {:type "header"
                         :text {:type "plain_text"
                                :text (truncate (:name dashboard) header-text-limit)
                                :emoji true}}
        link-section    {:type "section"
                         :fields (cond-> [{:type "mrkdwn"
                                           :text (mkdwn-link-text
                                                  (urls/dashboard-url (:id dashboard) parameters)
                                                  (format "*Sent from %s by %s*"
                                                          (appearance/site-name)
                                                          creator-name))}]
                                   (include-branding?)
                                   (conj
                                    {:type "mrkdwn"
                                     :text (mkdwn-link-text
                                            metabase-branding-link
                                            metabase-branding-copy)}))}
        filter-fields   (for [filter parameters]
                          {:type "mrkdwn"
                           :text (filter-text filter)})
        filter-section  (when (seq filter-fields)
                          {:type   "section"
                           :fields filter-fields})]
    (filter some? [header-section filter-section link-section])))

(mu/defmethod channel/render-notification [:channel/slack :notification/dashboard] :- [:sequential SlackMessage]
  [_channel-type _payload-type {:keys [payload creator]} _template recipients]
  (let [parameters (:parameters payload)
        dashboard  (:dashboard payload)
        blocks     (->> [(slack-dashboard-header dashboard (:common_name creator) parameters)
                         (mapcat part->sections! (:dashboard_parts payload))]
                        flatten
                        (remove nil?))]
    (for [channel-id (map notification-recipient->channel recipients)]
      {:channel channel-id
       :blocks  blocks})))

;; ------------------------------------------------------------------------------------------------;;
;;                                           System Event                                          ;;
;; ------------------------------------------------------------------------------------------------;;

(mu/defmethod channel/render-notification [:channel/slack :notification/system-event] :- [:sequential SlackMessage]
  [channel-type _payload-type {:keys [context] :as notification-payload} template recipients]
  (def notification-payload notification-payload)
  (let [event-name (:event_name context)
        template   (or template
                       (channel.template/default-template :notification/system-event context channel-type))
        _ (def template template)
        sections    [{:type "section"
                      :text {:type "mrkdwn"
                             :text (truncate
                                    (channel.template/render-template template notification-payload)
                                    block-text-length-limit)}}]]
    (assert template (str "No template found for event " event-name))
    (for [channel (map notification-recipient->channel recipients)]
      {:channel channel
       :blocks  sections})))<|MERGE_RESOLUTION|>--- conflicted
+++ resolved
@@ -6,14 +6,10 @@
    [metabase.channel.render.core :as channel.render]
    [metabase.channel.shared :as channel.shared]
    [metabase.channel.slack :as slack]
-<<<<<<< HEAD
    [metabase.channel.template.core :as channel.template]
    [metabase.lib.util.match :as lib.util.match]
-   [metabase.models.params.shared :as shared.params]
-=======
    [metabase.parameters.shared :as shared.params]
    [metabase.premium-features.core :as premium-features]
->>>>>>> 7a7e0916
    [metabase.system.core :as system]
    [metabase.util.malli :as mu]
    [metabase.util.malli.registry :as mr]
@@ -235,11 +231,9 @@
 
 (mu/defmethod channel/render-notification [:channel/slack :notification/system-event] :- [:sequential SlackMessage]
   [channel-type _payload-type {:keys [context] :as notification-payload} template recipients]
-  (def notification-payload notification-payload)
   (let [event-name (:event_name context)
         template   (or template
                        (channel.template/default-template :notification/system-event context channel-type))
-        _ (def template template)
         sections    [{:type "section"
                       :text {:type "mrkdwn"
                              :text (truncate
