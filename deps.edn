;; -*- comment-column: 80; -*-
{:deps
 ;; !!!!!!!!!!!!!!!!!!!!!!!!!!!!!!!!!!!!!!!!!!!!!!!!!!!!!!!!!!!!!!!!!!!!!!!!!!!!!!!!!!!!!!!!!!!!!!!!!!!!!!!!!!!!!!!!!!!
 ;; !!                                   PLEASE KEEP THESE ORGANIZED ALPHABETICALLY                                  !!
 ;; !!                                   AND ADD A COMMENT EXPLAINING THEIR PURPOSE                                  !!
 ;; !!!!!!!!!!!!!!!!!!!!!!!!!!!!!!!!!!!!!!!!!!!!!!!!!!!!!!!!!!!!!!!!!!!!!!!!!!!!!!!!!!!!!!!!!!!!!!!!!!!!!!!!!!!!!!!!!!!
 {amalloy/ring-buffer                       {:mvn/version "1.3.1"               ; fixed length queue implementation, used in log buffering
                                             :exclusions  [org.clojure/clojure
                                                           org.clojure/clojurescript]}
  amalloy/ring-gzip-middleware              {:mvn/version "0.1.4"}              ; Ring middleware to GZIP responses if client can handle it
  babashka/fs                               {:mvn/version "0.5.25"}             ; Portable filesystem operations
  bigml/histogram                           {:mvn/version "5.0.0"               ; Histogram data structure
                                             :exclusions  [junit/junit]}
  buddy/buddy-core                          {:mvn/version "1.12.0-430"          ; various cryptographic functions
                                             :exclusions  [commons-codec/commons-codec
                                                           org.bouncycastle/bcpkix-jdk15on
                                                           org.bouncycastle/bcprov-jdk15on
                                                           org.bouncycastle/bcpkix-jdk18on
                                                           org.bouncycastle/bcprov-jdk18on]}
  buddy/buddy-sign                          {:mvn/version "3.6.1-359"}          ; JSON Web Tokens; High-Level message signing library
  camel-snake-kebab/camel-snake-kebab       {:mvn/version "0.4.3"}              ; util functions for converting between camel, snake, and kebob case
  cheshire/cheshire                         {:mvn/version "6.0.0"}             ; fast JSON encoding (used by Ring JSON middleware)
  clj-bom/clj-bom                           {:mvn/version "0.1.2"}              ; handle BOMs in imported CSVs
  clj-commons/clj-yaml                      {:mvn/version "1.0.29"}             ; Clojure wrapper for YAML library SnakeYAML
  clj-commons/iapetos                       {:mvn/version "0.1.14"}             ; prometheus metrics
  clj-http/clj-http                         {:mvn/version "3.13.0"              ; HTTP client
                                             :exclusions  [commons-codec/commons-codec
                                                           commons-io/commons-io
                                                           slingshot/slingshot]}
  clojure.java-time/clojure.java-time       {:mvn/version "1.4.3"}              ; java.time utilities
  clojurewerkz/quartzite                    {:mvn/version "2.2.0"               ; scheduling library
                                             :exclusions  [com.mchange.c3p0/c3p0
                                                           com.zaxxer/HikariCP-java7]}
  colorize/colorize                         {:mvn/version "0.1.1"               ; string output with ANSI color codes (for logging)
                                             :exclusions  [org.clojure/clojure]}
  com.clearspring.analytics/stream          {:mvn/version "2.9.8"               ; Various sketching algorithms
                                             :exclusions  [it.unimi.dsi/fastutil
                                                           org.slf4j/slf4j-api]}
  com.clojure-goes-fast/jvm-alloc-rate-meter{:mvn/version "0.1.4"}              ; Monitor heap allocation rate.
  com.clojure-goes-fast/jvm-hiccup-meter    {:mvn/version "0.1.1"}              ; Monitor GC pauses and other system-induced pauses.
  com.draines/postal                        {:mvn/version "2.0.5"}              ; SMTP library
  com.fasterxml.woodstox/woodstox-core      {:mvn/version "7.1.0"}              ; trans dep of commons-codec
                                                                                ; Detect the charset in uploaded CSV files
  com.github.albfernandez/juniversalchardet {:mvn/version "2.5.0"}
  com.github.blagerweij/liquibase-sessionlock {:mvn/version "1.6.9"}            ; session lock for liquibase migrations
  com.github.jknack/handlebars              ^:antq/exclude                      ; 4.4.0 requires java 17+
                                            {:mvn/version "4.3.1"}              ; templating engine
  com.github.pangloss/transducers           {:git/sha "c91d39046c8c64dc31b84ebb27154a8084fcda4c" ; like medley for transducers
                                             :git/url "https://github.com/pangloss/transducers"}
  com.github.seancorfield/honeysql          {:mvn/version "2.7.1310"}           ; Honey SQL 2. SQL generation from Clojure data maps
  com.github.seancorfield/next.jdbc         {:mvn/version "1.3.1002"}            ; Talk to JDBC DBs
  com.github.steffan-westcott/clj-otel-api  {:mvn/version "0.2.8"}              ; Telemetry library
  com.github.vertical-blank/sql-formatter   {:mvn/version "2.0.5"}              ; Java SQL formatting library https://github.com/vertical-blank/sql-formatter
  com.google.guava/guava                    {:mvn/version "33.4.8-jre"}         ; dep for BigQuery, Spark, and GA. Require here rather than letting different dep versions stomp on each other — see comments on #9697
  com.h2database/h2                         ^:antq/exclude                      ; https://metaboat.slack.com/archives/CKZEMT1MJ/p1727191010259979
                                            {:mvn/version "2.1.214"}            ; embedded SQL database
  com.ibm.icu/icu4j                         {:mvn/version "77.1"}               ; Used to transliterate Unicode characters into Latin characters
  com.mchange/c3p0                          {:mvn/version "0.10.1"}             ; DB connection pool
  com.snowplowanalytics/snowplow-java-tracker ^:antq/exclude                    ; 2+ depend on apache httpclient 5.x, but saml and clj-http depend on 4.x
  {:mvn/version "1.0.1"}              ; Snowplow analytics
  com.taoensso/nippy                        {:mvn/version "3.5.0"}              ; Fast serialization (i.e., GZIP) library for Clojure
  com.vladsch.flexmark/flexmark             {:mvn/version "0.64.8"}             ; Markdown parsing
  com.vladsch.flexmark/flexmark-ext-autolink
  {:mvn/version "0.64.8"}             ; Flexmark extension for auto-linking bare URLs
  commons-codec/commons-codec               {:mvn/version "1.18.0"}             ; Apache Commons -- useful codec util fns
  commons-io/commons-io                     {:mvn/version "2.19.0"}             ; Apache Commons -- useful IO util fns
  commons-net/commons-net                   {:mvn/version "3.11.1"}             ; Apache Commons -- useful network utils. Transitive dep of Snowplow, pinned due to CVE-2021-37533
  commons-validator/commons-validator       {:mvn/version "1.9.0"               ; Apache Commons -- useful validation util fns
                                             :exclusions  [commons-beanutils/commons-beanutils
                                                           commons-digester/commons-digester
                                                           commons-logging/commons-logging]}
  compojure/compojure                       {:mvn/version "1.7.1"               ; HTTP Routing library built on Ring
                                             :exclusions  [ring/ring-codec]}
  crypto-random/crypto-random               {:mvn/version "1.2.1"}              ; library for generating cryptographically secure random bytes and strings
  diehard/diehard                           {:mvn/version "0.11.13"}
  dk.ative/docjure                          {:mvn/version "1.21.0"              ; excel export
                                             :exclusions  [org.apache.poi/poi
                                                           org.apache.poi/poi-ooxml]}
  environ/environ                           {:mvn/version "1.2.0"}              ; env vars/Java properties abstraction
  hiccup/hiccup                             {:mvn/version "1.0.5"}              ; HTML templating
  inflections/inflections                   {:mvn/version "0.14.2"}             ; Clojure/Script library used for prularizing words
  instaparse/instaparse                     {:mvn/version "1.5.0"}              ; Make your own parser
  io.github.camsaul/toucan2                 {:mvn/version "1.0.565"}
  io.github.eerohele/pp                     {#_#_:git/tag "2024-11-13.77"       ; super fast pretty-printing library
                                             :git/sha "4998a1fdd9d3713d7034d04509e9212204773bf2"
                                             :git/url "https://github.com/eerohele/pp"}
  ;; TODO: replace back to normal artifact
  io.github.metabase/macaw                  {:mvn/version "0.2.27"}             ; Parse native SQL queries
  io.github.resilience4j/resilience4j-retry ^:antq/exclude                      ; 2.x do not support Java 8
                                            {:mvn/version "1.7.1"}              ; Support for retrying operations
  io.prometheus/simpleclient_hotspot        {:mvn/version "0.16.0"}             ; prometheus jvm collector
  junegunn/grouper                          {:mvn/version "0.1.1"}              ; Batch processing helper
  kixi/stats                                {:mvn/version "0.5.7"               ; Various statistic measures implemented as transducers
                                             :exclusions  [org.clojure/data.avl]}
  lambdaisland/uri                          {:mvn/version "1.19.155"}           ; Used by openai-clojure
  medley/medley                             {:mvn/version "1.4.0"}              ; lightweight lib of useful functions
  metabase/connection-pool                  {:mvn/version "1.2.0"}              ; simple wrapper around C3P0. JDBC connection pools
  metabase/saml20-clj                       {:mvn/version "4.2.0"
                                             :exclusions [; EE SAML integration TODO: bump version when we release the library
                                                          org.bouncycastle/bcpkix-jdk15on
                                                          org.bouncycastle/bcprov-jdk15on
                                                          org.bouncycastle/bcpkix-jdk18on
                                                          org.bouncycastle/bcprov-jdk18on]}
  metabase/throttle                         {:mvn/version "1.0.2"}              ; Tools for throttling access to API endpoints and other code pathways
  methodical/methodical                     {:mvn/version "1.0.127"}            ; drop-in replacements for Clojure multimethods and adds several advanced features
  metosin/malli                             {:mvn/version "0.19.1"}             ; Data-driven Schemas for Clojure/Script and babashka
  nano-id/nano-id                           {:mvn/version "1.1.0"}              ; NanoID generator for generating entity_ids
  net.cgrand/macrovich                      {:mvn/version "0.2.2"}              ; utils for writing macros for both Clojure & ClojureScript
  net.clojars.wkok/openai-clojure           {:mvn/version "0.22.0"
                                             :exclusions  [lambdaisland/uri]}   ; OpenAI
  net.redhogs.cronparser/cron-parser-core   {:mvn/version "3.5"                 ; describe Cron schedule in human-readable language
                                             :exclusions  [org.slf4j/slf4j-api]}
  net.sf.cssbox/cssbox                      {:mvn/version "5.0.2"               ; HTML / CSS rendering
                                             :exclusions  [org.slf4j/slf4j-api
                                                           junit/junit]}
  net.thisptr/jackson-jq                    {:mvn/version "1.3.0"}              ; Java implementation of the JQ json query language
  org.apache.commons/commons-compress       {:mvn/version "1.27.1"}             ; compression utils
  org.apache.commons/commons-lang3          {:mvn/version "3.17.0"}             ; helper methods for working with java.lang stuff
  org.apache.logging.log4j/log4j-1.2-api    {:mvn/version "2.24.3"}             ; apache logging framework
  org.apache.logging.log4j/log4j-api        {:mvn/version "2.24.3"}             ; add compatibility with log4j 1.2
  org.apache.logging.log4j/log4j-core       {:mvn/version "2.24.3"}             ; apache logging framework
  org.apache.logging.log4j/log4j-jcl        {:mvn/version "2.24.3"}             ; allows the commons-logging API to work with log4j 2
  org.apache.logging.log4j/log4j-jul        {:mvn/version "2.24.3"}             ; java.util.logging (JUL) -> Log4j2 adapter
  org.apache.logging.log4j/log4j-layout-template-json
  {:mvn/version "2.24.3"}             ; allows the custom json logging format
  org.apache.logging.log4j/log4j-slf4j2-impl
  {:mvn/version "2.24.3"}             ; allows the slf4j2 API to work with log4j 2
  org.apache.poi/poi                        {:mvn/version "5.4.1"}              ; Work with Office documents (e.g. Excel spreadsheets) -- newer version than one specified by Docjure
  org.apache.poi/poi-ooxml                  {:mvn/version "5.4.1"
                                             :exclusions  [org.bouncycastle/bcpkix-jdk15on
                                                           org.bouncycastle/bcprov-jdk15on]}
  org.apache.poi/poi-ooxml-full             {:mvn/version "5.4.1"}
  org.apache.sshd/sshd-core                 {:mvn/version "2.15.0"              ; ssh tunneling and test server
                                             :exclusions  [org.slf4j/slf4j-api
                                                           org.slf4j/jcl-over-slf4j]}
  org.apache.tika/tika-core                 {:mvn/version "3.1.0"}
  org.apache.xmlgraphics/batik-all          {:mvn/version "1.19"}               ; SVG -> image
<<<<<<< HEAD
  org.bouncycastle/bcpkix-jdk18on           {:mvn/version "1.81"}               ; Bouncy Castle crypto library -- explicit version of BC specified to resolve illegal reflective access errors
  org.bouncycastle/bcprov-jdk18on           {:mvn/version "1.80"}
=======
  org.bouncycastle/bcpkix-jdk18on           {:mvn/version "1.80"}               ; Bouncy Castle crypto library -- explicit version of BC specified to resolve illegal reflective access errors
  org.bouncycastle/bcprov-jdk18on           {:mvn/version "1.81"}
>>>>>>> 29f9071f
  org.clj-commons/claypoole                 {:mvn/version "1.2.2"}              ; Threadpool tools for Clojure
  org.clj-commons/dirigiste                 {:mvn/version "1.0.4"}              ; Instrumented object pooling
  org.clj-commons/hickory                   {:mvn/version "0.7.7"               ; Parse HTML into Clojure data structures
                                             :exclusions [org.jsoup/jsoup]}
  org.clojars.pntblnk/clj-ldap              {:mvn/version "0.0.17"}             ; LDAP client
  org.clojure/clojure                       {:mvn/version "1.12.1"}
  org.clojure/core.async                    {:mvn/version "1.7.701"
                                             :exclusions  [org.clojure/tools.reader]}
  org.clojure/core.logic                    {:mvn/version "1.1.0"}              ; optimized pattern matching library for Clojure
  org.clojure/core.match                    {:mvn/version "1.1.0"}
  org.clojure/core.memoize                  {:mvn/version "1.1.266"}            ; useful FIFO, LRU, etc. caching mechanisms
  org.clojure/data.csv                      {:mvn/version "1.1.0"}              ; CSV parsing / generation
  org.clojure/data.xml                      {:mvn/version "0.2.0-alpha9"}       ; XML parsing / generation
  org.clojure/java.classpath                {:mvn/version "1.1.0"}              ; examine the Java classpath from Clojure programs
  org.clojure/java.jdbc                     {:mvn/version "0.7.12"}             ; basic JDBC access from Clojure
  org.clojure/java.jmx                      {:mvn/version "1.1.0"}              ; JMX bean library, for exporting diagnostic info
  org.clojure/math.combinatorics            {:mvn/version "0.3.0"}              ; combinatorics functions
  org.clojure/math.numeric-tower            {:mvn/version "0.1.0"}              ; math functions like `ceil`
  org.clojure/tools.cli                     {:mvn/version "1.1.230"}            ; command-line argument parsing
  org.clojure/tools.logging                 {:mvn/version "1.3.0"}              ; logging framework
  org.clojure/tools.macro                   {:mvn/version "0.2.1"}              ; local macros
  org.clojure/tools.namespace               {:mvn/version "1.5.0"}
  org.clojure/tools.reader                  {:mvn/version "1.5.2"}
  org.clojure/tools.trace                   {:mvn/version "0.8.0"}              ; function tracing
  org.eclipse.jetty/jetty-server            {:mvn/version "12.0.21"}
  org.eclipse.jetty/jetty-unixdomain-server {:mvn/version "12.0.21"}
  org.eclipse.jetty.ee9/jetty-ee9-servlet   {:mvn/version "12.0.22"}
  org.eclipse.jetty.ee9.websocket/jetty-ee9-websocket-jetty-server {:mvn/version "12.0.21"}
  org.flatland/ordered                      {:mvn/version "1.15.12"}            ; ordered maps & sets
  org.graalvm.polyglot/js-community         {:mvn/version "24.2.1" :extension "pom"} ; JavaScript engine
  org.graalvm.polyglot/polyglot             {:mvn/version "24.2.1"}             ; GraalVM platform, required by JS engine
  org.jsoup/jsoup                           {:mvn/version "1.20.1"}             ; required by hickory
  org.liquibase/liquibase-core              ^:antq/exclude                      ; FIXME: no idea why it fails
  {:mvn/version "4.26.0"              ; migration management (Java lib)
   :exclusions  [ch.qos.logback/logback-classic]}
  org.mariadb.jdbc/mariadb-java-client      ^:antq/exclude                      ; 3.x only support jdbc:mariadb, so using 2.x for now
  {:mvn/version "2.7.10"}             ; MySQL/MariaDB driver
  org.mindrot/jbcrypt                       {:mvn/version "0.4"}                ; Crypto library
  ; NOTE: Postgres fix in 42.7.5 breaks liquibase on case-sensitive databases until https://github.com/liquibase/liquibase/pull/6755 is released
  org.postgresql/postgresql                 {:mvn/version "42.7.5"}             ; Postgres driver
  org.slf4j/slf4j-api                       {:mvn/version "2.0.17"}             ; abstraction for logging frameworks -- allows end user to plug in desired logging framework at deployment time
  org.tcrawley/dynapath                     {:mvn/version "1.1.0"}              ; Dynamically add Jars (e.g. Oracle or Vertica) to classpath
  org.threeten/threeten-extra               {:mvn/version "1.8.0"}              ; extra Java 8 java.time classes like DayOfMonth and Quarter
  potemkin/potemkin                         {:mvn/version "0.4.8"               ; utility macros & fns
                                             :exclusions  [riddley/riddley]}
  pretty/pretty                             {:mvn/version "1.0.5"}              ; protocol for defining how custom types should be pretty printed
  ;; Dependency below is our fork of redux - utility functions for building and composing transducers. The
  ;; group/artifact name is the same as with the upstream so that it overrides the original dependency everywhere.
  redux/redux                               {:git/url "https://github.com/metabase/redux"
                                             :sha "4a37feaf817a2a6b5ef688c927f6fd4375964433"}
  riddley/riddley                           {:mvn/version "0.2.0"}              ; code walking lib -- used interally by Potemkin, manifold, etc.
  ring/ring-core                            {:mvn/version "1.14.2"}             ; HTTP abstraction
  ring/ring-jetty-adapter                   {:mvn/version "1.14.2"              ; Ring adapter for Jetty
                                             :exclusions  [org.eclipse.jetty/jetty-server
                                                           org.eclipse.jetty/jetty-unixdomain-server
                                                           org.eclipse.jetty.ee9/jetty-ee9-servlet
                                                           org.eclipse.jetty.ee9.websocket/jetty-ee9-websocket-jetty-server]}
  slingshot/slingshot                       {:mvn/version "0.12.2"}             ; enhanced throw/catch, used by other deps
  stencil/stencil                           {:mvn/version "0.5.0"}              ; Mustache templates for Clojure
  user-agent/user-agent                     {:mvn/version "0.1.1"}              ; User-Agent string parser, for Login History page & elsewhere
  weavejester/dependency                    {:mvn/version "0.2.1"}              ; Dependency graphs and topological sorting
  xerces/xercesImpl                         {:mvn/version "2.12.2"}}            ; SAX2 parser, transient dependency of batik

;; !!!!!!!!!!!!!!!!!!!!!!!!!!!!!!!!!!!!!!!!!!!!!!!!!!!!!!!!!!!!!!!!!!!!!!!!!!!!!!!!!!!!!!!!!!!!!!!!!!!!!!!!!!!!!!!!!!!
 ;; !!         PLEASE KEEP NEW DEPENDENCIES ABOVE ALPHABETICALLY ORGANIZED AND ADD COMMENTS EXPLAINING THEM.         !!
 ;; !!                            *PLEASE DO NOT* ADD NEW ONES TO THE BOTTOM OF THE LIST.                            !!
 ;; !!!!!!!!!!!!!!!!!!!!!!!!!!!!!!!!!!!!!!!!!!!!!!!!!!!!!!!!!!!!!!!!!!!!!!!!!!!!!!!!!!!!!!!!!!!!!!!!!!!!!!!!!!!!!!!!!!!

 :paths
 ["src" "resources"]

 ;; These are needed for the Athena and Redshift drivers if you are developing against them locally. If those drivers'
 ;; dependencies are not included (i.e., if we don't have the `:drivers` profile), these repos are effectively
 ;; ignored.
 ;;
 ;; 1. Maven repos from subprojects do not get copied over -- see
 ;; https://ask.clojure.org/index.php/10726/deps-manifest-dependencies-respect-repos-dependent-project
 ;;
 ;; 2. You cannot include `:mvn/repos` inside of an alias -- see
 ;; https://ask.clojure.org/index.php/12367/support-mvn-repos-inside-an-alias -- if we could, this could go in the
 ;; `:drivers` alias instead.
 :mvn/repos
 {"metabase-maven-downloads" {:url "https://s3.amazonaws.com/metabase-maven-downloads"}
  "redshift" {:url "https://s3.amazonaws.com/redshift-maven-repository/release"}
  ;; for metabase/saml20-clj
  "opensaml" {:url "https://build.shibboleth.net/nexus/content/repositories/releases/"}}

 :aliases
 {;;; Local Dev & test profiles

  ;; for local development: start a REPL with
  ;;
  ;;    clojure -A:dev (basic dev REPL that includes test namespaces)
  ;;    clojure -A:dev:drivers:drivers-dev (dev REPL w/ drivers + tests)
  ;;    clojure -A:dev:ee:ee-dev (dev REPL w/ EE code including tests)
  ;;
  ;; You can start a web server from this REPL with
  ;;
  ;;    (require 'dev)
  ;;    (dev/start!)
  :dev
  {:extra-deps
   {clj-http-fake/clj-http-fake  {:mvn/version "1.0.4"
                                  :exclusions  [slingshot/slingshot]}
    clj-kondo/clj-kondo          {:mvn/version "2025.04.07"}                ; included here mainly to facilitate working on the stuff in `.clj-kondo/src`
    cloverage/cloverage          {:mvn/version "1.2.4"}
    com.clojure-goes-fast/clj-async-profiler
    {:mvn/version "1.6.2"}                     ; Enables local profiling and heat map generation
    com.clojure-goes-fast/clj-memory-meter
    {:mvn/version "0.4.0"}                     ; Enables easy memory measurement
    com.gfredericks/test.chuck   {:mvn/version "0.2.15"}                    ; generating strings from regexes (useful with malli)
    criterium/criterium          {:mvn/version "0.4.6"}                     ; benchmarking library
    dev.weavejester/hashp        {:mvn/version "0.4.0"}                     ; debugging/spying utility
    djblue/portal                {:mvn/version "0.59.1"}                    ; ui for inspecting values
    io.github.camsaul/humane-are {:mvn/version "1.0.2"}                     ; cleaner test output
    io.github.metabase/hawk      {:sha "1fe839cfa48549e21b89c6418c747895eda7e7bc"} ; test runner
    io.github.tonsky/clj-reload  {:mvn/version "0.9.7"}                     ; reloader
    jonase/eastwood              {:mvn/version "1.4.3"                      ; inspects namespaces and reports possible problems using tools.analyzer
                                  :exclusions
                                  [org.ow2.asm/asm-all]}
    lambdaisland/deep-diff2      {:mvn/version "2.12.219"}                  ; way better diffs
    nrepl/nrepl                  {:mvn/version "1.3.1"}                     ; nREPL server
    peridot/peridot              {:git/url "https://github.com/piranha/peridot.git"
                                  :sha "db627c627db3b527a63caf472f0422e4cbfdf574"} ; mocking Ring requests; waiting for upstream release of commit 0fc7c01 (explicit charset)
    pjstadig/humane-test-output  {:mvn/version "0.11.0"}
    reifyhealth/specmonstah      {:mvn/version "2.1.0"
                                  :exclusions  [org.clojure/clojure
                                                org.clojure/clojurescript]} ; lets you write test fixtures that are clear, concise, and easy to maintain (clojure.spec)
    rewrite-clj/rewrite-clj      {:mvn/version "1.2.50"}                    ; clojure source parsing and rewriting
    ring/ring-devel              {:mvn/version "1.14.2"}                    ; reload clojure files on the fly
    ring/ring-mock               {:mvn/version "0.6.1"}                     ; creating Ring request maps for testing purposes
    talltale/talltale            {:mvn/version "0.5.14"}}                   ; generates fake data, useful for prototyping or load testing
   :extra-paths ["dev/src" "local/src" "test" "test_resources" ".clj-kondo/src" ".clj-kondo/test"]
   :jvm-opts    ["-Dmb.run.mode=dev"
                 "-Dmb.field.filter.operators.enabled=true"
                 "-Dmb.test.env.setting=ABCDEFG"
                 "-Dmacaw.run.mode=dev"
                 "-Duser.timezone=UTC"
                 "-Dfile.encoding=UTF-8"
                 "-Duser.language=en"
                 "-Duser.country=US"
                 ;; Allow clojure goes fast tooling to work
                 "-Djdk.attach.allowAttachSelf"
                 ;; This will suppress the warning about dynamically loaded agents (like clj-memory-meter)
                 "-XX:+EnableDynamicAgentLoading"
                 ;; set the logging properties set in `metabase.core.bootstrap`. calling (dev) will load it but
                 ;; putting here to be sure
                 "-Dlog4j2.contextSelector=org.apache.logging.log4j.core.selector.BasicContextSelector"
                 "-Dclojure.tools.logging.factory=clojure.tools.logging.impl/log4j2-factory"
                 ;; If Clojure fails to start (e.g. because of a compilation error somewhere) print the error
                 ;; report/stacktrace to stderr rather than to a random EDN file in /tmp/
                 "-Dclojure.main.report=stderr"
                 ;; Exceptions that get thrown repeatedly are created without stacktraces as a performance
                 ;; optimization in newer Java versions. This makes debugging pretty hard when working on stuff
                 ;; locally -- prefer debuggability over performance for local dev work.
                 "-XX:-OmitStackTraceInFastThrow"
                 ;; prevent Java icon from randomly popping up in macOS dock
                 "-Djava.awt.headless=true"
                 ;; ignore options that aren't present in older versions of Java, like the one below:
                 "-XX:+IgnoreUnrecognizedVMOptions"
                 ;; include more details for debugging NPEs (Java 14+)
                 "-XX:+ShowCodeDetailsInExceptionMessages"
                 ;; Support Snowflake in Java 17+. See https://github.com/metabase/metabase/pull/47997 and
                 ;; https://community.snowflake.com/s/article/JDBC-Driver-Compatibility-Issue-With-JDK-16-and-Later
                 "--add-opens"
                 "java.base/java.nio=ALL-UNNAMED"]}

  ;; This is probably the best way to start the app for dev mode.
  ;; 1. Runs (dev) (start!) for you
  ;; 2. This starts the repl too: just like the :nrepl alias below. (see [[user/-main]])
  ;; clj -M:dev:dev-start:drivers:drivers-dev:ee:ee-dev
  :dev-start {:main-opts ["-m" "user"]
              :jvm-opts ["-Dmb.run.mode=dev"
                         "-Dmacaw.run.mode=dev"
                         "-Djava.awt.headless=true"]}

  ;; includes test code as source paths. Run tests with clojure -X:dev:test
  :test
  {:extra-paths ["test_config"]
   :exec-fn     metabase.test-runner/find-and-run-tests-cli
   :exec-args   {:exclude-tags [:metabot-v3/e2e]}
   :jvm-opts    ["-Dmb.run.mode=test"
                 "-Dmacaw.run.mode=test"
                 "-Dmb.db.in.memory=true"
                 "-Dmb.jetty.join=false"
                 "-Dmb.field.filter.operators.enabled=true"
                 "-Dmb.api.key=test-api-key"
                 ;; Different port from normal `:dev` so you can run tests on a different server.
                 ;; TODO -- figure out how to do a random port like in the old project.clj?
                 "-Dmb.jetty.port=3001"]}

  ;; run the dev server with
  ;; clojure -M:run
  ;; clojure -M:run:drivers (include all drivers)
  ;; clojure -M:run:ee (include EE code)
  :run
  {:main-opts ["-m" "metabase.core.bootstrap"]
   :jvm-opts  ["-Dmb.run.mode=dev"
               "-Dmacaw.run.mode=dev"
               "-Djava.awt.headless=true"]}                   ; prevent Java icon from randomly popping up in macOS dock

  ;; run the prod server when generating docs
  ;; as some default values differ between dev and prod
  ;;
  ;;    clojure -M:ee:doc api-documentation
  :doc
  {:main-opts ["-m" "metabase.core.bootstrap"]
   :jvm-opts  ["-Dmb.run.mode=prod"
               "-Djava.awt.headless=true"]}                   ; prevent Java icon from randomly popping up in macOS dock

  ;; alias for CI-specific options.
  :ci
  {:jvm-opts ["-Xmx12g"
              "-Xms12g"
              ;; normally CircleCI sets `CI` as an env var, so this is mostly to replicate that locally. Hawk will not
              ;; print the progress bar in output when this is set. Progress bars aren't very CI friendly
              "-Dci=TRUE"]}

  ;; include EE source code.
  :ee
  {:extra-paths ["enterprise/backend/src"]}

  ;; Include EE tests.
  ;; for EE dev:   `clojure -X:dev:ee:ee-dev`
  ;; for EE tests: `clojure -X:dev:ee:ee-dev:test`
  :ee-dev
  {:extra-paths ["enterprise/backend/test"]}

  ;; these aliases exist for symmetry with the ee aliases. Empty for now.
  :oss
  {}

  :oss-dev
  {}

  ;; Generate BE documentation with
  ;; clojure -M:marginalia
  :marginalia
  {:extra-deps
   {marginalia/marginalia {:mvn/version "0.9.2"}}
   :main-opts ["-m" "marginalia.main" "-n" "Metabase" "-d" "backend-docs" "-D"
               "The simplest, fastest way to get business intelligence and analytics to everyone in your company 😋"
               "dev" "src" "enterprise/backend/src"]}

  ;; Generate a single file's docs with
  ;;   clojure -M:marginalia/one src/metabase/some/namespace.clj
  ;; which creates `backend-docs/metabase.some.namespace.html`
  :marginalia/one
  {:extra-deps
   {marginalia/marginalia {:mvn/version "0.9.2"}}
   :main-opts ["-m" "marginalia.main" "-m" "-n" "Metabase" "-d" "backend-docs" "-D"
               "The simplest, fastest way to get business intelligence and analytics to everyone in your company 😋"]}

  ;; Find outdated versions of dependencies. Run with `clojure -M:outdated`
  :outdated {;; Note that it is `:deps`, not `:extra-deps`
             :deps {com.github.liquidz/antq {:mvn/version "RELEASE"}}
             :main-opts ["-m" "antq.core" "--skip=github-action"]}

  :cljs
  {:extra-paths ["test"]
   :extra-deps
   {binaryage/devtools                 {:mvn/version "1.0.7"}
    cider/cider-nrepl                  {:mvn/version "0.55.7"}
    cider/piggieback                   {:mvn/version "0.6.0"}
    cljs-bean/cljs-bean                {:mvn/version "1.9.0"}
    com.lambdaisland/glogi             {:mvn/version "1.3.169"}
    io.github.metabase/hawk            {:mvn/version "1.0.7"}
    org.clojars.mmb90/cljs-cache       {:mvn/version "0.1.4"}
    refactor-nrepl/refactor-nrepl      {:mvn/version "3.11.0"}
    ;; keep it in sync with package.json
    thheller/shadow-cljs               {:mvn/version "3.1.4"}}}

  ;; for local dev -- include the drivers locally with :dev:drivers
  :drivers
  {:extra-deps
   {metabase/driver-modules {:local/root "modules/drivers"}}}

  ;; for local dev: include drivers as well as their tests.
  ;;
  ;;    clojure -X:dev:drivers:drivers-dev:test
  ;;
  ;; or
  ;;
  ;;    clojure -X:dev:ee:ee-dev:drivers:drivers-dev:test (for EE)
  :drivers-dev
  {:extra-paths
   ["modules/drivers/athena/test"
    "modules/drivers/bigquery-cloud-sdk/test"
    "modules/drivers/clickhouse/test"
    "modules/drivers/databricks/test"
    "modules/drivers/druid/test"
    "modules/drivers/druid-jdbc/test"
    "modules/drivers/hive-like/test"
    "modules/drivers/mongo/test"
    "modules/drivers/oracle/test"
    "modules/drivers/presto-jdbc/test"
    "modules/drivers/redshift/test"
    "modules/drivers/snowflake/test"
    "modules/drivers/sparksql/test"
    "modules/drivers/sqlite/test"
    "modules/drivers/sqlserver/test"
    "modules/drivers/starburst/test"
    "modules/drivers/vertica/test"]}

;;; Linters

  ;; clojure -M:kondo --lint src test
  ;;
  ;; clojure -M:kondo --version
  ;;
  ;; clojure -M:kondo --copy-configs --dependencies --lint "$(clojure -A:dev -Spath)" --skip-lint --parallel
  ;;
  ;; Run Kondo from the JVM using the pinned version. Preferable to running the installed command since we can pin the
  ;; version here which may be different from the version installed on your computer.
  ;;
  ;; Use this to only run Kondo against specific files.
  :kondo
  {:replace-deps
   {clj-kondo/clj-kondo {:mvn/version "2025.04.07"}}

   :main-opts
   ["-m" "clj-kondo.main"]}

  ;; clojure -M:kondo:kondo/all
  ;;
  ;; Like the command above but includes arguments so it lints everything.
  :kondo/all
  {:main-opts
   ["-m" "clj-kondo.main"
    ;; disabled for now since this seems to cause random failures -- see https://github.com/clj-kondo/clj-kondo/issues/2218
    #_"--parallel"
    ;; enable this if Kondo isn't working as expected or if LSP jump-to-definition is being fussy
    #_"--debug"
    "--lint"
    "src"
    "test"
    "enterprise/backend/src"
    "enterprise/backend/test"
    "bin/build/src"
    "bin/build/test"
    "bin/lint-migrations-file/src"
    "bin/lint-migrations-file/test"
    "bin/release-list/src"
    "bin/release-list/test"
    "modules/drivers/athena/src"
    "modules/drivers/athena/test"
    "modules/drivers/bigquery-cloud-sdk/src"
    "modules/drivers/bigquery-cloud-sdk/test"
    "modules/drivers/clickhouse/src"
    "modules/drivers/clickhouse/test"
    "modules/drivers/databricks/src"
    "modules/drivers/databricks/test"
    "modules/drivers/druid-jdbc/src"
    "modules/drivers/druid-jdbc/test"
    "modules/drivers/druid/src"
    "modules/drivers/druid/test"
    "modules/drivers/hive-like/src"
    "modules/drivers/hive-like/test"
    "modules/drivers/mongo/src"
    "modules/drivers/mongo/test"
    "modules/drivers/oracle/src"
    "modules/drivers/oracle/test"
    "modules/drivers/presto-jdbc/src"
    "modules/drivers/presto-jdbc/test"
    "modules/drivers/redshift/src"
    "modules/drivers/redshift/test"
    "modules/drivers/snowflake/src"
    "modules/drivers/snowflake/test"
    "modules/drivers/sparksql/src"
    "modules/drivers/sparksql/test"
    "modules/drivers/sqlite/src"
    "modules/drivers/sqlite/test"
    "modules/drivers/sqlserver/src"
    "modules/drivers/sqlserver/test"
    "modules/drivers/starburst/src"
    "modules/drivers/starburst/test"
    "modules/drivers/vertica/src"
    "modules/drivers/vertica/test"]}

  ;; clojure -M:ee:drivers:check
  ;;
  ;; checks that all the namespaces we actually ship can be compiled, without any dependencies that we don't
  ;; ship (such as `:dev` dependencies). See #27009 for more context.
  :check
  {:extra-deps {athos/clj-check {:git/url "https://github.com/athos/clj-check.git"
                                 :sha     "d997df866b2a04b7ce7b17533093ee0a2e2cb729"}}
   :main-opts  ["-m" "clj-check.check"
                "src"
                "enterprise/backend/src"
                "modules/drivers/athena/src"
                "modules/drivers/bigquery-cloud-sdk/src"
                "modules/drivers/clickhouse/src"
                "modules/drivers/databricks/src"
                "modules/drivers/druid/src"
                "modules/drivers/druid-jdbc/src"
                "modules/drivers/hive-like/src"
                "modules/drivers/mongo/src"
                "modules/drivers/oracle/src"
                "modules/drivers/presto-jdbc/src"
                "modules/drivers/redshift/src"
                "modules/drivers/snowflake/src"
                "modules/drivers/sparksql/src"
                "modules/drivers/sqlite/src"
                "modules/drivers/sqlserver/src"
                "modules/drivers/starburst/src"
                "modules/drivers/vertica/src"]
   :jvm-opts   ["-Dclojure.main.report=stderr"]}

  ;; clojure -X:dev:ee:ee-dev:drivers:drivers-dev:test:eastwood
  :eastwood
  {:exec-fn   metabase.linters.eastwood/eastwood
   :exec-args {;; manually specify the source paths for the time being (exclude test paths) until we fix Eastwood
               ;; errors in the test paths (once PR #17193 is merged)
               :source-paths    ["src"
                                 "enterprise/backend/src"
                                 "modules/drivers/athena/src"
                                 "modules/drivers/bigquery-cloud-sdk/src"
                                 "modules/drivers/clickhouse/src"
                                 "modules/drivers/databricks/src"
                                 "modules/drivers/druid/src"
                                 "modules/drivers/druid-jdbc/src"
                                 "modules/drivers/hive-like/src"
                                 "modules/drivers/mongo/src"
                                 "modules/drivers/oracle/src"
                                 "modules/drivers/presto-jdbc/src"
                                 "modules/drivers/redshift/src"
                                 "modules/drivers/snowflake/src"
                                 "modules/drivers/sparksql/src"
                                 "modules/drivers/sqlite/src"
                                 "modules/drivers/sqlserver/src"
                                 "modules/drivers/starburst/src"
                                 "modules/drivers/vertica/src"]
               :exclude-linters [;; Turn this off temporarily until we finish removing
                                 ;; self-deprecated functions & macros
                                 :deprecations
                                 ;; this has a fit in libs that use Potemkin `import-vars` such
                                 ;; as `java-time`
                                 :implicit-dependencies
                                 ;; too many false positives for now
                                 :unused-ret-vals
                                 ;; Kondo lints this for us anyway, and this isn't as easy to configure.
                                 :wrong-arity
                                 ;; Kondo lints this for us anyway, and this isn't as easy to configure.
                                 :suspicious-expression]
               ;; Snowplow has a dynamic dependency on okhttp3.CookieJar that we
               ;; don't use but eastwood detects. This is discussed in Slack here
               ;; https://clojurians.slack.com/archives/C03S1KBA2/p1667925853699669
               ;; An issue has been filed here https://github.com/jonase/eastwood/issues/444
               ;; and a simple reproduction repo can be found here https://github.com/metabase/snowplow-eastwood-issue
               :exclude-namespaces [metabase.analytics.snowplow]}}

  ;; clojure -T:whitespace-linter
  :whitespace-linter
  {:deps       {com.github.camsaul/whitespace-linter {:sha "e35bc252ccf5cc74f7d543ef95ad8a3e5131f25b"}}
   :ns-default whitespace-linter
   :exec-fn    whitespace-linter/lint
   :exec-args  {:paths            ["./.dir-locals.el"
                                   "./deps.edn"
                                   "./package.json"
                                   "./shadow-cljs.edn"
                                   ".clj-kondo"
                                   ".github"
                                   "bin"
                                   "enterprise"
                                   "frontend"
                                   "resources"
                                   "src"
                                   "test"]
                :include-patterns ["\\.clj.?$"
                                   "\\.edn$"
                                   "\\.el$"
                                   "\\.html$"
                                   "\\.json$"
                                   "\\.jsx?$"
                                   "\\.sh$"
                                   "\\.yaml$"
                                   "\\.yml$"]
                :exclude-patterns [".clj-kondo/better-cond/.*"
                                   ".clj-kondo/com.github.seancorfield/.*"
                                   "resources/i18n/.*\\.edn$"
                                   "resources/frontend_client"
                                   "resources/frontend_shared"
                                   "resources/html-entities.edn"
                                   "resources/openapi/.*"
                                   "frontend/src/cljs"
                                   "frontend/test/metabase/lib/urls\\.unit\\.spec\\.js$"
                                   "frontend/test/metabase/lib/formatting\\.unit\\.spec\\.js$"
                                   "src/metabase/util/currency\\.cljc$"
                                   "test/metabase/channel/render/png_test.clj"
                                   "#.+#$"
                                   "\\.transit\\.json$"]}}

  ;; clojure -X:dev:ee:ee-dev:test:cloverage
  :cloverage
  {:exec-fn   metabase.test.cloverage-runner/run-project
   :exec-args {:fail-threshold 69
               :codecov?       true
               ;; don't instrument logging forms, since they won't get executed as part of tests anyway
               ;; log calls expand to these
               :exclude-call
               [clojure.tools.logging/logf
                clojure.tools.logging/logp
                metabase.util.log/logf
                metabase.util.log/logp]

               :src-ns-path
               ["src" "enterprise/backend/src"]

               :test-ns-path
               ["test" "enterprise/backend/test"]

               :ns-regex
               ["^metabase\\..*" "^metabase-enterprise\\..*"]

               ;; don't instrument Postgres/MySQL driver namespaces, because we don't current run tests for them
               ;; as part of recording test coverage, which means they can give us false positives.
               ;;
               ;; regex literals aren't allowed in EDN. We parse them in `./test/cloverage.clj`
               :ns-exclude-regex
               ["metabase\\.driver\\.mysql.*"
                "metabase\\.driver\\.postgres.*"]}
   ;; different port from `:test` so you can run it at the same time as `:test`.
   :jvm-opts ["-Dmb.jetty.port=3002"]}

  ;; To fix indentation in all source files
  ;;
  ;;     ./bin/mage cljfmt-all
  ;;
  ;; to fix errors in specific source files:
  ;;
  ;;     ./bin/mage cljfmt-file file1.clj file2.clj
  ;;
  ;; - and you can mix in directories:
  ;;
  ;;     ./bin/mage cljfmt-file test file1.clj
  ;;
  ;; to check for errors without fixing them:
  ;;
  ;;    ./bin/mage cljfmt-all
  ;;
  ;; ./bin/mage cljfmt-all -h for more info
  :cljfmt
  {:deps       {io.github.weavejester/cljfmt {:git/sha "7de286008766127128a156275b9add3bf443d7e5"}}
   :ns-default cljfmt.tool
   :exec-fn    cljfmt.tool/fix}

;;; building Uberjar, build and release scripts

  :build
  {:extra-paths
   ["bin/build/resources"
    "bin/build/src"]

   :extra-deps
   {com.bhauman/spell-spec            {:mvn/version "0.1.2"}                    ; used to find misspellings in YAML files
    expound/expound                   {:mvn/version "0.9.0"}                    ; better output of spec validation errors
    io.github.borkdude/grasp          {:mvn/version "0.1.4"}
    io.github.clojure/tools.build     {:mvn/version "0.10.9"}
    io.github.seancorfield/build-uber-log4j2-handler
    {:git/tag "v2.24.0" :git/sha "de93f51"}                                     ; collect binary files for log4j2
    org.clojure/data.xml              {:mvn/version "0.2.0-alpha9"}
    org.clojure/tools.deps.alpha      {:mvn/version "0.15.1254"}
    org.fedorahosted.tennera/jgettext {:mvn/version "0.15.1"}}

   :jvm-opts
   ["-Dclojure.main.report=stderr"
    "-XX:-OmitStackTraceInFastThrow"
    "-XX:+IgnoreUnrecognizedVMOptions"
    "-XX:+ShowCodeDetailsInExceptionMessages"]}

  ;; Build everything:
  ;;
  ;;    clojure -X:drivers:build:build/all
  ;;    clojure -X:drivers:build:build/all :edition :ee
  ;;
  ;; Run just a specific build step:
  ;;
  ;;    clojure -X:drivers:build:build/all :steps '[:version]'
  ;;
  ;; the various steps available are:
  ;;
  ;;    :version :translations :frontend :licenses :drivers :uberjar
  :build/all
  {:exec-fn build/build-cli}

  ;; build just the uberjar (without i18n, drivers, etc.)
  ;;
  ;; clojure -X:build:build/uberjar
  ;; clojure -X:build:build/uberjar :edition :ee
  :build/uberjar
  {:exec-fn build.uberjar/uberjar}

  ;; List dependencies without a license. Not really 100% sure why this needs `:dev`
  ;;
  ;; clojure -X:build:build/list-without-license
  :build/list-without-license
  {:exec-fn build/list-without-license}

  ;; Build a single driver.
  ;;
  ;;   clojure -X:build:drivers:build/driver :driver :sqlserver :edition :oss
  :build/driver
  {:exec-fn build-driver/build-driver}

  ;; Build all of the drivers.
  ;;
  ;;    clojure -X:build:drivers:build/drivers
  ;;    clojure -X:build:drivers:build/drivers :edition :ee
  :build/drivers
  {:exec-fn build-drivers/build-drivers}

  ;; Verify that a driver JAR looks correct.
  ;;
  ;;    clojure -X:build:build/verify-driver :driver :mongo
  :build/verify-driver
  {:exec-fn verify-driver/verify-driver}

  ;; Build i18n artifacts.
  ;;
  ;;    clojure -X:build:build/i18n
  :build/i18n
  {:exec-fn i18n.create-artifacts/create-all-artifacts!}

  ;; extra paths and deps for working on build scripts, or running the tests.
  :build-dev
  {:extra-paths ["bin/build/test"]

   :extra-deps
   {org.clojure/data.json {:mvn/version "2.5.1"}}}

  ;; Run tests for the build scripts:
  ;;
  ;; clj -X:dev:drivers:build:build-dev:build-test
  :build-test
  {:exec-fn   mb.hawk.core/find-and-run-tests-cli
   :exec-args {:only ["bin/build/test"]}}

;;; Other misc convenience aliases

  ;; Profile Metabase start time with clojure -M:profile
  :profile
  {:main-opts ["-m" "metabase.core.bootstrap" "profile"]
   :jvm-opts  ["-XX:+CITime" ; print time spent in JIT compiler
               "-Xlog:gc"]}

  ;; get the H2 shell with clojure -X:dev:h2
  :h2
  {:extra-paths ["dev/src"]
   :exec-fn     dev.h2-shell/shell
   :jvm-opts    ["-Dfile.encoding=UTF-8"]}

  :generate-automagic-dashboards-pot
  {:main-opts ["-m" "metabase.xrays.automagic-dashboards.dashboard-templates"]}

  ;; Start a Network REPL (nrepl) that you can connect your editor to.
  ;;
  ;; clojure -M:dev:nrepl (etc.)
  :nrepl
  {:extra-deps {nrepl/nrepl {:mvn/version "1.3.1"}}
   :main-opts  ["-m" "nrepl.cmdline" "-p" "50605"]}

  ;; - start a Socket REPL on port 50505 that you can connect your editor to:
  :socket {:jvm-opts ["-Dclojure.server.repl={:address,\"0.0.0.0\",:port,50505,:accept,clojure.core.server/repl}"]}

  ;; Liquibase CLI:
  ;;
  ;;    clojure -M:liquibase <command>
  ;;
  ;; e.g.
  ;;
  ;;    clojure -M:liquibase dbDoc target/liquibase
  :liquibase
  {:extra-deps  {ch.qos.logback/logback-classic {:mvn/version "1.5.18"}}
   :extra-paths ["dev/src"]
   :main-opts   ["-m" "dev.liquibase"]}

  ;; Migrate CLI:
  ;;    clojure -M:migrate <command>
  ;; E.g.
  ;;    clojure -M:migrate up                       ;; migrate up to the latest
  ;;    clojure -M:migrate rollback count 2         ;; rollback 2 migrations
  ;;    clojure -M:migrate rollback id "v40.00.001" ;; rollback to a specific migration with id
  ;;    clojure -M:migrate status                   ;; print the latest migration id
  :migrate
  {:extra-deps {io.github.camsaul/humane-are {:mvn/version "1.0.2"}}
   :extra-paths ["dev/src"]
   :main-opts   ["-m" "dev.migrate"]}

  ;; run tests against MLv2. Very fast since this is almost all ^:parallel
  :test/mlv2
  {:exec-args {:only ["test/metabase/lib"]}}

  ;; test the Query Processor
  ;;
  ;;    clj -X:dev:ee:ee-dev:test:test/qp
  :test/qp
  {:exec-args {:only ["test/metabase/driver"
                      "test/metabase/query_processor"
                      "test/metabase/query_processor_test"
                      metabase-enterprise.advanced-permissions.models.permissions.block-permissions-test
                      metabase-enterprise.sandbox.query-processor.middleware.row-level-restrictions-test]}}

  ;; test the notification system
  ;;    clj -X:dev:ee:ee-dev:test:test/notification
  :test/notification
  {:exec-args {:only ["test/metabase/notification"
                      "test/metabase/channel"]}}

  ;; test all MBQL related stuff: MLv2, the legacy shared `metabase.legacy-mbql` code, and the QP
  ;;
  ;;    clj -X:dev:ee:ee-dev:test:test/mbql
  :test/mbql
  {:exec-args {:only ["test/mbql"
                      "test/metabase/lib"
                      "test/metabase/legacy_mbql"
                      "test/metabase/driver"
                      "test/metabase/query_processor"
                      "test/metabase/query_processor_test"
                      metabase-enterprise.advanced-permissions.models.permissions.block-permissions-test
                      metabase-enterprise.sandbox.query-processor.middleware.row-level-restrictions-test]}}

  ;; test search-related stuff.
  ;;
  ;;    clj -X:dev:ee:ee-dev:test:test/search
  :test/search
  {:exec-args {:only ["test/metabase/search"]}}

  ;; test custom clj-kondo linters and hooks.
  ;;
  ;;    clj -X:dev:test:test/kondo
  :test/kondo
  {:exec-args {:only [".clj-kondo/test"]}}

  ;; DB configs -- start DBs with:
  ;; ./bin/mage start-db postgres oldest
  :db/postgres-oldest
  {:jvm-opts
   ["-Dmb.db.type=postgres"
    "-Dmb.db.connection.uri=jdbc:postgresql://localhost:5432/metabase?user=metabase&password=password"]}
  ;; ./bin/mage start-db postgres latest
  :db/postgres-latest
  {:jvm-opts
   ["-Dmb.db.type=postgres"
    "-Dmb.db.connection.uri=jdbc:postgresql://localhost:5433/metabase?user=metabase&password=password"]}

  ;; ./bin/mage start-db mysql oldest
  :db/mysql-oldest
  {:jvm-opts
   ["-Dmb.db.type=mysql"
    "-Dmb.db.connection.uri=jdbc:mysql://localhost:3308/metabase_test?user=root&password="]}
  ;; ./bin/mage start-db mysql latest
  :db/mysql-latest
  {:jvm-opts
   ["-Dmb.db.type=mysql"
    "-Dmb.db.connection.uri=jdbc:mysql://localhost:3309/metabase_test?user=root&password="]}

  ;; ./bin/mage start-db mariadb oldest
  :db/mariadb-oldest
  {:jvm-opts
   ["-Dmb.db.type=mysql"
    "-Dmb.db.connection.uri=jdbc:mysql://localhost:3306/metabase_test?user=root&password="]}
  ;; ./bin/mage start-db mariadb latest
  :db/mariadb-latest
  {:jvm-opts
   ["-Dmb.db.type=mysql"
    "-Dmb.db.connection.uri=jdbc:mysql://localhost:3307/metabase_test?user=root&password="]}}}

;; TODO -- consider creating an alias that includes the `./bin` build-drivers & release code as well so we can work
  ;; on them all from a single REPL process.<|MERGE_RESOLUTION|>--- conflicted
+++ resolved
@@ -135,13 +135,8 @@
                                                            org.slf4j/jcl-over-slf4j]}
   org.apache.tika/tika-core                 {:mvn/version "3.1.0"}
   org.apache.xmlgraphics/batik-all          {:mvn/version "1.19"}               ; SVG -> image
-<<<<<<< HEAD
   org.bouncycastle/bcpkix-jdk18on           {:mvn/version "1.81"}               ; Bouncy Castle crypto library -- explicit version of BC specified to resolve illegal reflective access errors
-  org.bouncycastle/bcprov-jdk18on           {:mvn/version "1.80"}
-=======
-  org.bouncycastle/bcpkix-jdk18on           {:mvn/version "1.80"}               ; Bouncy Castle crypto library -- explicit version of BC specified to resolve illegal reflective access errors
   org.bouncycastle/bcprov-jdk18on           {:mvn/version "1.81"}
->>>>>>> 29f9071f
   org.clj-commons/claypoole                 {:mvn/version "1.2.2"}              ; Threadpool tools for Clojure
   org.clj-commons/dirigiste                 {:mvn/version "1.0.4"}              ; Instrumented object pooling
   org.clj-commons/hickory                   {:mvn/version "0.7.7"               ; Parse HTML into Clojure data structures
