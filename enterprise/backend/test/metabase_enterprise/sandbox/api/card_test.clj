(ns metabase-enterprise.sandbox.api.card-test
  (:require
   [clojure.test :refer :all]
   [metabase-enterprise.test :as met]
   [metabase.api.card-test :as api.card-test]
   [metabase.models.data-permissions :as data-perms]
   [metabase.models.permissions :as perms]
   [metabase.query-processor :as qp]
   [metabase.test :as mt]
   [metabase.util :as u]
   [toucan2.tools.with-temp :as t2.with-temp]))

(deftest users-with-segmented-perms-test
  (testing "Users with segmented permissions should be able to save cards"
    (let [card-name (mt/random-name)]
      (mt/with-model-cleanup [:model/Card]
        (mt/with-temp [:model/Database                   db {}
                       :model/Collection                 collection {}
                       :model/Table                      table {:db_id (u/the-id db)}
                       :model/PermissionsGroup           group {}
                       :model/PermissionsGroupMembership _ {:user_id (mt/user->id :rasta)
                                                            :group_id (u/the-id group)}
                       :model/GroupTableAccessPolicy     _ {:group_id (u/the-id group)
                                                            :table_id (u/the-id table)}]
          (mt/with-db db
            (mt/with-no-data-perms-for-all-users!
              (data-perms/set-table-permission! group table :perms/data-access :unrestricted)
              (perms/grant-collection-readwrite-permissions! group collection)
              (is (some? (mt/user-http-request :rasta :post 200 "card"
                                               (assoc (api.card-test/card-with-name-and-query card-name (api.card-test/mbql-count-query db table))
                                                      :collection_id (u/the-id collection))))))))))

    (testing "Users with segmented permissions should be able to update the query associated to a card"
      (mt/with-model-cleanup [:model/Card]
        (mt/with-temp [:model/Database                   db {}
                       :model/Collection                 collection {}
                       :model/Table                      table {:db_id (u/the-id db)}
                       :model/PermissionsGroup           group {}
                       :model/PermissionsGroupMembership _ {:user_id (mt/user->id :rasta)
                                                            :group_id (u/the-id group)}
                       :model/Card                       card {:name "Some Name"
                                                               :collection_id (u/the-id collection)}
                       :model/GroupTableAccessPolicy     _    {:group_id (u/the-id group)
                                                               :table_id (u/the-id table)}]
          (mt/with-db db
            (mt/with-no-data-perms-for-all-users!
              (data-perms/set-table-permission! group table :perms/data-access :unrestricted)
              (perms/grant-collection-readwrite-permissions! group collection)
              (is (= "Another Name"
                     (:name (mt/user-http-request :rasta :put 200 (str "card/" (u/the-id card))
                                                  {:name          "Another Name"
                                                   :dataset_query (api.card-test/mbql-count-query db table)})))))))))))

(deftest parameters-with-source-is-card-test
  (testing "a card with a parameter whose source is a card should respect sandboxing"
    (met/with-gtaps! {:gtaps {:categories {:query (mt/mbql-query categories {:filter [:<= $id 3]})}}}
      (mt/with-temp
          [:model/Card {source-card-id :id} {:database_id   (mt/id)
                                             :table_id      (mt/id :categories)
                                             :dataset_query (mt/mbql-query categories)}
           :model/Card {card-id         :id} {:database_id     (mt/id)
                                              :dataset_query   (mt/mbql-query categories)
                                              :parameters      [{:id                   "abc"
                                                                 :type                 "category"
                                                                 :name                 "CATEGORY"
                                                                 :values_source_type   "card"
                                                                 :values_source_config {:card_id     source-card-id
                                                                                        :value_field (mt/$ids $categories.name)}}]
                                              :table_id        (mt/id :venues)}]

        (testing "when getting values"
          (let [get-values (fn [user]
                             (mt/user-http-request user :get 200 (api.card-test/param-values-url card-id "abc")))]
            ;; returns much more if not sandboxed
            (is (> (-> (get-values :crowberto) :values count) 3))
            (is (=? {:values          [["African"] ["American"] ["Artisan"]]
                     :has_more_values false}
                    (get-values :rasta)))))

        (testing "when searching values"
          ;; return BBQ if not sandboxed
          (let [search (fn [user]
                         (mt/user-http-request user :get 200 (api.card-test/param-values-url card-id "abc" "bbq")))]
            (is (=? {:values          [["BBQ"]]
                     :has_more_values false}
                    (search :crowberto)))

            (is (=? {:values          []
                     :has_more_values false}
                    (search :rasta)))))))))

(deftest is-sandboxed-test
  (testing "Adding a GTAP to the all users group to a table makes it such that is_sandboxed returns true."
<<<<<<< HEAD
    (met/with-gtaps {:gtaps {:categories {:query (mt/mbql-query categories {:filter [:<= $id 3]})}}}
      (t2.with-temp/with-temp [Card card {:database_id   (mt/id)
                                          :table_id      (mt/id :categories)
                                          :dataset_query (mt/mbql-query categories)}]
        (is (=? {:data {:is_sandboxed true}}
                (qp/process-query (qp/userland-query (:dataset_query card)))))))))
=======
    (met/with-gtaps! {:gtaps {:categories {:query (mt/mbql-query categories {:filter [:<= $id 3]})}}}
      (t2.with-temp/with-temp [:model/Card card {:database_id   (mt/id)
                                                 :table_id      (mt/id :categories)
                                                 :dataset_query (mt/mbql-query categories)}]
        (is (get-in (qp/process-query (qp/userland-query (:dataset_query card))) [:data :is_sandboxed]))))))
>>>>>>> e7b238b9
<|MERGE_RESOLUTION|>--- conflicted
+++ resolved
@@ -91,17 +91,9 @@
 
 (deftest is-sandboxed-test
   (testing "Adding a GTAP to the all users group to a table makes it such that is_sandboxed returns true."
-<<<<<<< HEAD
-    (met/with-gtaps {:gtaps {:categories {:query (mt/mbql-query categories {:filter [:<= $id 3]})}}}
-      (t2.with-temp/with-temp [Card card {:database_id   (mt/id)
-                                          :table_id      (mt/id :categories)
-                                          :dataset_query (mt/mbql-query categories)}]
-        (is (=? {:data {:is_sandboxed true}}
-                (qp/process-query (qp/userland-query (:dataset_query card)))))))))
-=======
     (met/with-gtaps! {:gtaps {:categories {:query (mt/mbql-query categories {:filter [:<= $id 3]})}}}
       (t2.with-temp/with-temp [:model/Card card {:database_id   (mt/id)
                                                  :table_id      (mt/id :categories)
                                                  :dataset_query (mt/mbql-query categories)}]
-        (is (get-in (qp/process-query (qp/userland-query (:dataset_query card))) [:data :is_sandboxed]))))))
->>>>>>> e7b238b9
+        (is (=? {:data {:is_sandboxed true}}
+                (qp/process-query (qp/userland-query (:dataset_query card)))))))))