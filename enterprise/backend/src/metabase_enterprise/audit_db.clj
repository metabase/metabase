--- conflicted
+++ resolved
@@ -36,11 +36,7 @@
 
   - In the unlikely case that a user has many many databases in Metabase, and ensure there can Never be a collision, we
   do a quick check here and pick a new ID if it would have collided. Similar to finding an open port number."
-<<<<<<< HEAD
-  ([engine] (install-database! engine default-audit-db-id))
-=======
   ([engine] (install-database! engine (default-audit-db-id)))
->>>>>>> 63b59d52
   ([engine id]
    (if (t2/select-one Database :id id)
      (install-database! engine (inc id))
