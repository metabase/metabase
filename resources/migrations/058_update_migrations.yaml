--- conflicted
+++ resolved
@@ -692,7 +692,6 @@
         - sql: DELETE FROM auth_identity WHERE provider IN ('saml', 'jwt');
 
   - changeSet:
-<<<<<<< HEAD
       id: v58.2025-11-12T11:57:00
       author: wotbrew
       comment: Add data_source column to metabase_table
@@ -773,7 +772,8 @@
         - sql: >-
             UPDATE metabase_table
             SET data_layer = NULL
-=======
+
+  - changeSet:
       id: v58.2025-11-21.00:00:00
       author: camsaul
       comment: Add Table Symlink (Table => Collection) 1tM table
@@ -860,7 +860,6 @@
               - column:
                   name: collection_id
             indexName: idx_table_symlink_collection_id
->>>>>>> 09a04fce
 
 # >>>>>>>>>> DO NOT ADD NEW MIGRATIONS BELOW THIS LINE! ADD THEM ABOVE <<<<<<<<<<
 
