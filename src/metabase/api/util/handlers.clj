--- conflicted
+++ resolved
@@ -5,14 +5,10 @@
    [compojure.core :as compojure]
    [medley.core :as m]
    [metabase.api.macros :as api.macros]
-<<<<<<< HEAD
    [metabase.api.open-api :as open-api]
    [metabase.plugins.classloader :as classloader]
    [metabase.util.log :as log]
    [metabase.util.malli :as mu]))
-=======
-   [metabase.api.open-api :as open-api]))
->>>>>>> 66f30354
 
 (set! *warn-on-reflection* true)
 
@@ -38,23 +34,6 @@
    m/deep-merge
    (sorted-map)
    route-map))
-
-(declare route-map-handler)
-
-(defn- prepare-route-map [route-map]
-  (update-vals route-map (fn [v]
-                           (cond-> v
-                             (map? v)           route-map-handler
-                             (simple-symbol? v) api.macros/ns-handler))))
-
-(defn route-map-handler
-  "Create a Ring handler from a map of route prefix => handler."
-  [route-map]
-  (let [route-map (prepare-route-map route-map)]
-    (open-api/handler-with-open-api-spec
-     (-route-map-handler route-map)
-     (fn [prefix]
-       (route-map->open-api-spec route-map prefix)))))
 
 (mu/defn lazy-ns-handler :- ::api.macros/handler
   "Lazily create an [[ns-handler]] for the namespace named by [[ns-symb]]. Namespace is loaded the first time the
@@ -94,6 +73,24 @@
      (fn [prefix]
        (open-api/open-api-spec @dlay prefix)))))
 
+(declare route-map-handler)
+
+(defn- prepare-route-map [route-map]
+  (update-vals route-map (fn [v]
+                           (cond-> v
+                             (map? v)              route-map-handler
+                             (simple-symbol? v)    lazy-ns-handler
+                             (qualified-symbol? v) lazy-handler))))
+
+(defn route-map-handler
+  "Create a Ring handler from a map of route prefix => handler."
+  [route-map]
+  (let [route-map (prepare-route-map route-map)]
+    (open-api/handler-with-open-api-spec
+     (-route-map-handler route-map)
+     (fn [prefix]
+       (route-map->open-api-spec route-map prefix)))))
+
 (defn- routes->open-api-spec [handlers prefix]
   (transduce
    (map (fn [handler]
