import React from "react";
import PropTypes from "prop-types";
import { Box } from "grid-styled";

import { t } from "ttag";
import { parse as urlParse } from "url";
import querystring from "querystring";

import PopoverWithTrigger from "metabase/components/PopoverWithTrigger";
import Icon from "metabase/components/Icon";
import DownloadButton from "metabase/components/DownloadButton";
import Tooltip from "metabase/components/Tooltip";

import * as Urls from "metabase/lib/urls";

import _ from "underscore";
import cx from "classnames";

<<<<<<< HEAD
const EXPORT_FORMATS = ["csv", "xlsx"]; // Other available options: "json"
=======
const EXPORT_FORMATS = Urls.exportFormats;
>>>>>>> 854f5317

const QueryDownloadWidget = ({
  className,
  classNameClose,
  card,
  result,
  uuid,
  token,
  dashcardId,
  icon,
  params,
}) => (
  <PopoverWithTrigger
    triggerElement={
      <Tooltip tooltip={t`Download full results`}>
        <Icon title={t`Download this data`} name={icon} size={20} />
      </Tooltip>
    }
    triggerClasses={cx(className, "text-brand-hover")}
    triggerClassesClose={classNameClose}
  >
    <Box
      p={2}
      w={result.data && result.data.rows_truncated != null ? 300 : 260}
    >
      <Box p={1}>
        <h4>{t`Download full results`}</h4>
      </Box>
      {result.data != null && result.data.rows_truncated != null && (
        <Box px={1}>
          <p>{t`Your answer has a large number of rows so it could take a while to download.`}</p>
          <p>{t`The maximum download size is 1 million rows.`}</p>
        </Box>
      )}
      <Box>
        {EXPORT_FORMATS.map(type => (
          <Box key={type} w={"100%"}>
            {dashcardId && token ? (
              <DashboardEmbedQueryButton
                key={type}
                type={type}
                dashcardId={dashcardId}
                token={token}
                card={card}
                params={params}
                className="mr1 text-uppercase text-default dashboard-embed-query-button"
              />
            ) : uuid ? (
              <PublicQueryButton
                key={type}
                type={type}
                uuid={uuid}
                result={result}
                className="mr1 text-uppercase text-default public-query-button"
              />
            ) : token ? (
              <EmbedQueryButton
                key={type}
                type={type}
                token={token}
                className="mr1 text-uppercase text-default embed-query-button"
              />
            ) : card && card.id ? (
              <SavedQueryButton
                key={type}
                type={type}
                card={card}
                result={result}
                className="mr1 text-uppercase text-default saved-query-button"
              />
            ) : card && !card.id ? (
              <UnsavedQueryButton
                key={type}
                type={type}
                card={card}
                result={result}
                className="mr1 text-uppercase text-default unsaved-query-button"
              />
            ) : null}
          </Box>
        ))}
      </Box>
    </Box>
  </PopoverWithTrigger>
);

const UnsavedQueryButton = ({ type, result: { json_query }, card }) => (
  <DownloadButton
    url={`api/dataset/${type}`}
    params={{ query: JSON.stringify(_.omit(json_query, "constraints")) }}
    extensions={[type]}
  >
    {type}
  </DownloadButton>
);

const SavedQueryButton = ({ type, result: { json_query }, card }) => (
  <DownloadButton
    url={`api/card/${card.id}/query/${type}`}
    params={{ parameters: JSON.stringify(json_query.parameters) }}
    extensions={[type]}
  >
    {type}
  </DownloadButton>
);

const PublicQueryButton = ({ type, uuid, result: { json_query } }) => (
  <DownloadButton
    method="GET"
    url={Urls.publicQuestion(uuid, type)}
    params={{ parameters: JSON.stringify(json_query.parameters) }}
    extensions={[type]}
  >
    {type}
  </DownloadButton>
);

const EmbedQueryButton = ({ type, token }) => {
  // Parse the query string part of the URL (e.g. the `?key=value` part) into an object. We need to pass them this
  // way to the `DownloadButton` because it's a form which means we need to insert a hidden `<input>` for each param
  // we want to pass along. For whatever wacky reason the /api/embed endpoint expect params like ?key=value instead
  // of like ?params=<json-encoded-params-array> like the other endpoints do.
  const query = urlParse(window.location.href).query; // get the part of the URL that looks like key=value
  const params = query && querystring.parse(query); // expand them out into a map

  return (
    <DownloadButton
      method="GET"
      url={Urls.embedCard(token, type)}
      params={params}
      extensions={[type]}
    >
      {type}
    </DownloadButton>
  );
};

const DashboardEmbedQueryButton = ({
  type,
  dashcardId,
  token,
  card,
  params,
  showExportAlert,
}) => (
  <DownloadButton
    method="GET"
    url={`api/embed/dashboard/${token}/dashcard/${dashcardId}/card/${card.id}/${type}`}
    extensions={[type]}
    params={params}
    onClick={showExportAlert}
  >
    {type}
  </DownloadButton>
);

QueryDownloadWidget.propTypes = {
  card: PropTypes.object,
  result: PropTypes.object,
  uuid: PropTypes.string,
  icon: PropTypes.string,
  params: PropTypes.object,
  showExportAlert: PropTypes.bool,
};

QueryDownloadWidget.defaultProps = {
  result: {},
  icon: "download",
  params: {},
  showExportAlert: false,
};

QueryDownloadWidget.shouldRender = ({ result, isResultDirty }) =>
  !isResultDirty && result && !result.error;

export default QueryDownloadWidget;<|MERGE_RESOLUTION|>--- conflicted
+++ resolved
@@ -16,11 +16,7 @@
 import _ from "underscore";
 import cx from "classnames";
 
-<<<<<<< HEAD
-const EXPORT_FORMATS = ["csv", "xlsx"]; // Other available options: "json"
-=======
 const EXPORT_FORMATS = Urls.exportFormats;
->>>>>>> 854f5317
 
 const QueryDownloadWidget = ({
   className,
