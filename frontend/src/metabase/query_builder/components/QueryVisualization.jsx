--- conflicted
+++ resolved
@@ -104,15 +104,9 @@
     <div
       className={cx(
         className,
-<<<<<<< HEAD
-        "Loading",
+        QueryBuilderS.Loading,
         CS.flex,
         CS.flexColumn,
-=======
-        QueryBuilderS.Loading,
-        CS.flex,
-        "flex-column",
->>>>>>> 0eb75595
         CS.layoutCentered,
         CS.textBrand,
       )}
