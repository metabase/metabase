--- conflicted
+++ resolved
@@ -1,13 +1,7 @@
 (ns metabase.lib.field
   (:require
-<<<<<<< HEAD
-   [metabase.lib.convert :as lib.convert]
-   [metabase.lib.dispatch :as lib.dispatch]
-   [metabase.lib.hierarchy :as lib.hierarchy]
-=======
    [metabase.lib.aggregation :as lib.aggregation]
    [metabase.lib.expression :as lib.expression]
->>>>>>> 006d182f
    [metabase.lib.join :as lib.join]
    [metabase.lib.metadata :as lib.metadata]
    [metabase.lib.metadata.calculation :as lib.metadata.calculation]
@@ -87,7 +81,6 @@
     (update metadata :name (fn [field-name]
                              (str parent-name \. field-name)))))
 
-<<<<<<< HEAD
 (defmethod lib.metadata.calculation/type-of-method :metadata/field
   [_query _stage-number field-metadata]
   ((some-fn :effective_type :base_type) field-metadata))
@@ -96,10 +89,7 @@
   [query stage-number field-ref]
   (lib.metadata.calculation/type-of query stage-number (resolve-field-metadata query stage-number field-ref)))
 
-(defmethod lib.metadata.calculation/metadata :metadata/field
-=======
 (defmethod lib.metadata.calculation/metadata-method :metadata/field
->>>>>>> 006d182f
   [_query _stage-number field-metadata]
   field-metadata)
 
@@ -154,17 +144,9 @@
     ;; mostly for the benefit of JS, which does not enforce the Malli schemas.
     (i18n/tru "[Unknown Field]")))
 
-<<<<<<< HEAD
-(defmulti ^:private ->field
-  {:arglists '([query stage-number field])}
-  (fn [_query _stage-number field]
-    (lib.dispatch/dispatch-value field))
-  :hierarchy lib.hierarchy/hierarchy)
-=======
 (defmethod lib.temporal-bucket/current-temporal-bucket-method :field
   [[_tag opts _id-or-name]]
   (:temporal-unit opts))
->>>>>>> 006d182f
 
 (defmethod lib.temporal-bucket/current-temporal-bucket-method :metadata/field
   [metadata]
