--- conflicted
+++ resolved
@@ -199,11 +199,7 @@
     }
 
     if (startRule === "aggregation") {
-<<<<<<< HEAD
-      const metrics = Lib.availableLegacyMetrics(query);
-=======
-      const metrics = Lib.availableMetrics(query, stageIndex);
->>>>>>> 9d112756
+      const metrics = Lib.availableLegacyMetrics(query, stageIndex);
 
       if (metrics) {
         suggestions.push(
