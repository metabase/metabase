--- conflicted
+++ resolved
@@ -1,40 +1,5 @@
 (ns metabase.driver.oracle-test
   "Tests for specific behavior of the Oracle driver."
-<<<<<<< HEAD
-  (:require [clojure.java.jdbc :as jdbc]
-            [clojure.string :as str]
-            [clojure.test :refer :all]
-            [clojure.tools.logging :as log]
-            [honeysql.core :as hsql]
-            [metabase.api.common :as api]
-            [metabase.driver :as driver]
-            [metabase.driver.oracle :as oracle]
-            [metabase.driver.sql-jdbc.connection :as sql-jdbc.conn]
-            [metabase.driver.sql-jdbc.sync :as sql-jdbc.sync]
-            [metabase.driver.sql.query-processor :as sql.qp]
-            [metabase.driver.util :as driver.u]
-            [metabase.models.database :refer [Database]]
-            [metabase.models.field :refer [Field]]
-            [metabase.models.table :refer [Table]]
-            [metabase.public-settings.premium-features :as premium-features]
-            [metabase.query-processor :as qp]
-            [metabase.query-processor-test :as qp.test]
-            [metabase.query-processor-test.order-by-test :as qp-test.order-by-test] ; used for one SSL connectivity test
-            [metabase.sync :as sync]
-            metabase.sync.util
-            [metabase.test :as mt]
-            [metabase.test.data.env :as te]
-            [metabase.test.data.interface :as tx]
-            [metabase.test.data.oracle :as oracle.tx]
-            [metabase.test.data.sql :as sql.tx]
-            [metabase.test.data.sql.ddl :as ddl]
-            [metabase.test.util :as tu]
-            [metabase.util :as u]
-            [metabase.util.honeysql-extensions :as hx]
-            [toucan.db :as db]
-            [toucan.util.test :as tt])
-  (:import java.util.Base64))
-=======
   (:require
    [clojure.java.jdbc :as jdbc]
    [clojure.string :as str]
@@ -68,7 +33,6 @@
    [toucan.util.test :as tt])
   (:import
    (java.util Base64)))
->>>>>>> 79b08ee8
 
 (deftest connection-details->spec-test
   (doseq [[^String message expected-spec details]
@@ -399,10 +363,10 @@
                                   te/*test-drivers* (constantly #{:oracle})]
                           (testing " and execute a query correctly"
                             (qp-test.order-by-test/order-by-test))))))))))))
-      (log/warn (u/format-color 'yellow
-                                "Skipping %s because %s env var is not set"
-                                "oracle-connect-with-ssl-test"
-                                "MB_ORACLE_SSL_TEST_SSL")))))
+      (println (u/format-color 'yellow
+                               "Skipping %s because %s env var is not set"
+                               "oracle-connect-with-ssl-test"
+                               "MB_ORACLE_SSL_TEST_SSL")))))
 
 (deftest text-equals-empty-string-test
   (mt/test-driver :oracle
