(ns metabase.lib.field-test
  (:require
   [clojure.test :refer [deftest is testing]]
   [metabase.lib.core :as lib]
   [metabase.lib.metadata :as lib.metadata]
   [metabase.lib.metadata.calculation :as lib.metadata.calculation]
   [metabase.lib.schema.expression :as lib.schema.expression]
   [metabase.lib.temporal-bucket :as lib.temporal-bucket]
   [metabase.lib.test-metadata :as meta]
   [metabase.lib.test-util :as lib.tu]
   #?@(:cljs ([metabase.test-runner.assert-exprs.approximately-equal]))))

#?(:cljs (comment metabase.test-runner.assert-exprs.approximately-equal/keep-me))

(deftest ^:parallel field-from-results-metadata-test
  (let [field-metadata (lib.metadata/stage-column (lib/saved-question-query
                                                   meta/metadata-provider
                                                   meta/saved-question)
                                                  "ID")]
    (is (=? {:lib/type :metadata/field
             :name     "ID"}
            field-metadata))
    (is (=? [:field {:base-type :type/BigInteger, :lib/uuid string?} "ID"]
            (lib/ref field-metadata)))))

(defn- grandparent-parent-child-id [field]
  (+ (meta/id :venues :id)
     (case field
       :grandparent 50
       :parent      60
       :child       70)))

(def ^:private grandparent-parent-child-metadata-provider
  "A MetadataProvider for a Table that nested Fields: grandparent, parent, and child"
  (let [grandparent {:lib/type  :metadata/field
                     :name      "grandparent"
                     :id        (grandparent-parent-child-id :grandparent)
                     :base_type :type/Text}
        parent      {:lib/type  :metadata/field
                     :name      "parent"
                     :parent_id (grandparent-parent-child-id :grandparent)
                     :id        (grandparent-parent-child-id :parent)
                     :base_type :type/Text}
        child       {:lib/type  :metadata/field
                     :name      "child"
                     :parent_id (grandparent-parent-child-id :parent)
                     :id        (grandparent-parent-child-id :child)
                     :base_type :type/Text}]
    (lib.tu/mock-metadata-provider
     {:database meta/metadata
      :tables   [(meta/table-metadata :venues)]
      :fields   (mapv (fn [field-metadata]
                        (merge {:visibility_type :normal
                                :table_id        (meta/id :venues)}
                               field-metadata))
                      [grandparent parent child])})))

(deftest ^:parallel col-info-combine-parent-field-names-test
  (letfn [(col-info [a-field-clause]
            (lib.metadata.calculation/metadata
             {:lib/type     :mbql/query
              :lib/metadata grandparent-parent-child-metadata-provider
              :type         :pipeline
              :database     (meta/id)
              :stages       [{:lib/type     :mbql.stage/mbql
                              :lib/options  {:lib/uuid (str (random-uuid))}
                              :source-table (meta/id :venues)}]}
             -1
             a-field-clause))]
    (testing "For fields with parents we should return them with a combined name including parent's name"
      (is (=? {:table_id          (meta/id :venues)
               :name              "grandparent.parent"
               :parent_id         (grandparent-parent-child-id :grandparent)
               :id                (grandparent-parent-child-id :parent)
               :visibility_type   :normal}
              (col-info [:field {:lib/uuid (str (random-uuid))} (grandparent-parent-child-id :parent)]))))
    (testing "nested-nested fields should include grandparent name (etc)"
      (is (=? {:table_id          (meta/id :venues)
               :name              "grandparent.parent.child"
               :parent_id         (grandparent-parent-child-id :parent)
               :id                (grandparent-parent-child-id :child)
               :visibility_type   :normal}
              (col-info [:field {:lib/uuid (str (random-uuid))} (grandparent-parent-child-id :child)]))))))

(deftest ^:parallel col-info-field-literals-test
  (testing "field literals should get the information from the matching `:lib/stage-metadata` if it was supplied"
    (is (=? {:name          "sum"
             :display_name  "sum of User ID"
             :base_type     :type/Integer
             :semantic_type :type/FK}
            (lib.metadata.calculation/metadata
             (lib.tu/venues-query-with-last-stage
              {:lib/type           :mbql.stage/native
               :lib/stage-metadata {:lib/type :metadata/results
                                    :columns  [{:lib/type      :metadata/field
                                                :name          "abc"
                                                :display_name  "another Field"
                                                :base_type     :type/Integer
                                                :semantic_type :type/FK}
                                               {:lib/type      :metadata/field
                                                :name          "sum"
                                                :display_name  "sum of User ID"
                                                :base_type     :type/Integer
                                                :semantic_type :type/FK}]}
               :native             "SELECT whatever"})
             -1
             [:field {:lib/uuid (str (random-uuid)), :base-type :type/Integer} "sum"])))))

(deftest ^:parallel joined-field-display-name-test
  (let [query {:lib/type     :mbql/query
               :type         :pipeline
               :stages       [{:lib/type     :mbql.stage/mbql
                               :lib/options  {:lib/uuid "fdcfaa06-8e65-471d-be5a-f1e821022482"}
                               :source-table (meta/id :venues)
                               :fields       [[:field
                                               {:join-alias "CATEGORIES__via__CATEGORY_ID"
                                                :lib/uuid   "8704e09b-496e-4045-8148-1eef28e96b51"}
                                               (meta/id :categories :name)]]
                               :joins        [{:lib/type    :mbql/join
                                               :lib/options {:lib/uuid "490a5abb-54c2-4e62-9196-7e9e99e8d291"}
                                               :alias       "CATEGORIES__via__CATEGORY_ID"
                                               :condition   [:=
                                                             {:lib/uuid "cc5f6c43-1acb-49c2-aeb5-e3ff9c70541f"}
                                                             (lib.tu/field-clause :venues :category-id)
                                                             (lib.tu/field-clause :categories :id {:join-alias "CATEGORIES__via__CATEGORY_ID"})]
                                               :strategy    :left-join
                                               :fk-field-id (meta/id :venues :category-id)
                                               :stages      [{:lib/type     :mbql.stage/mbql
                                                              :lib/options  {:lib/uuid "bbbae500-c972-4550-b100-e0584eb72c4d"}
                                                              :source-table (meta/id :categories)}]}]}]
               :database     (meta/id)
               :lib/metadata meta/metadata-provider}
        field [:field
               {:join-alias "CATEGORIES__via__CATEGORY_ID"
                :lib/uuid   "8704e09b-496e-4045-8148-1eef28e96b51"}
               (meta/id :categories :name)]]
    (is (= "Categories → Name"
           (lib.metadata.calculation/display-name query -1 field)))
    (is (=? {:display_name "Categories → Name"}
            (lib.metadata.calculation/metadata query -1 field)))))

(deftest ^:parallel field-with-temporal-unit-test
  (let [query (lib/query-for-table-name meta/metadata-provider "CHECKINS")
        f (lib/temporal-bucket (lib/field (meta/id :checkins :date)) :year)]
    (is (fn? f))
    (let [field (f query -1)]
      (is (=? [:field {:temporal-unit :year} (meta/id :checkins :date)]
              field))
      (is (=? :year
              (lib.temporal-bucket/current-temporal-bucket (lib.metadata.calculation/metadata query -1 field))))
      (is (= "Date (year)"
             (lib.metadata.calculation/display-name query -1 field))))))

<<<<<<< HEAD
(deftest ^:parallel joined-field-column-name-test
  (let [card  {:dataset_query {:database (meta/id)
                               :type     :query
                               :query    {:source-table (meta/id :venues)
                                          :joins        [{:fields       :all
                                                          :source-table (meta/id :categories)
                                                          :condition    [:=
                                                                         [:field (meta/id :venues :category-id) nil]
                                                                         [:field (meta/id :categories :id) {:join-alias "Cat"}]]
                                                          :alias        "Cat"}]}}}
        query (lib/saved-question-query
               meta/metadata-provider
               card)]
    (is (=? [{:lib/desired-column-alias "ID"}
             {:lib/desired-column-alias "NAME"}
             {:lib/desired-column-alias "CATEGORY_ID"}
             {:lib/desired-column-alias "LATITUDE"}
             {:lib/desired-column-alias "LONGITUDE"}
             {:lib/desired-column-alias "PRICE"}
             {:lib/desired-column-alias "Cat__ID"}
             {:lib/desired-column-alias "Cat__NAME"}]
            (lib.metadata.calculation/metadata query)))))
=======
(deftest ^:parallel field-ref-type-of-test
  (testing "Make sure we can calculate field ref type information correctly"
    (let [clause [:field {:lib/uuid (str (random-uuid))} (meta/id :venues :id)]]
      (is (= ::lib.schema.expression/type.unknown
             (lib.schema.expression/type-of clause)))
      (is (= :type/BigInteger
             (lib.metadata.calculation/type-of lib.tu/venues-query clause))))))
>>>>>>> 184bc627
<|MERGE_RESOLUTION|>--- conflicted
+++ resolved
@@ -151,7 +151,6 @@
       (is (= "Date (year)"
              (lib.metadata.calculation/display-name query -1 field))))))
 
-<<<<<<< HEAD
 (deftest ^:parallel joined-field-column-name-test
   (let [card  {:dataset_query {:database (meta/id)
                                :type     :query
@@ -174,12 +173,11 @@
              {:lib/desired-column-alias "Cat__ID"}
              {:lib/desired-column-alias "Cat__NAME"}]
             (lib.metadata.calculation/metadata query)))))
-=======
+
 (deftest ^:parallel field-ref-type-of-test
   (testing "Make sure we can calculate field ref type information correctly"
     (let [clause [:field {:lib/uuid (str (random-uuid))} (meta/id :venues :id)]]
       (is (= ::lib.schema.expression/type.unknown
              (lib.schema.expression/type-of clause)))
       (is (= :type/BigInteger
-             (lib.metadata.calculation/type-of lib.tu/venues-query clause))))))
->>>>>>> 184bc627
+             (lib.metadata.calculation/type-of lib.tu/venues-query clause))))))