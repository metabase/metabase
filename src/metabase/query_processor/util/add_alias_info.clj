(ns metabase.query-processor.util.add-alias-info
  "Walks query and generates appropriate aliases for every selected column; and adds extra keys to the
  corresponding MBQL clauses with this information. Deduplicates aliases and calls [[metabase.driver/escape-alias]]
  with the generated aliases. Adds information about the aliases in source queries and joins that correspond to
  columns in the parent level.

  This code is currently opt-in, and is currently only used by SQL drivers ([[metabase.driver.sql.query-processor]]
  manually calls [[add-alias-info]] inside of [[metabase.driver.sql.query-processor/mbql->native]]
  and [[metabase.driver.mongo.query-processor/mbql->native]]) but at some point in the future this may
  become general QP middleware that can't be opted out of.

  [[add-alias-info]] adds some or all of the following keys to every `:field` clause, `:expression` reference, and
  `:aggregation` reference:

  ##### `::source-table`

  String name, integer Table ID, the keyword `::source`, or the keyword `::none`. Use this alias to qualify the clause
  during compilation.

  - String names are aliases for joins. This name should be used literally.

  - An integer Table ID means this comes from the `:source-table`; use the Table's schema and name to qualify the
    clause. (Some databases also need to qualify Fields with the Database name.)

  - `::source` means this clause comes from the `:source-query`; the alias to use is theoretically driver-specific but
    in practice is `source` (see [[metabase.driver.sql.query-processor/source-query-alias]]).

  - `::none` means this clause SHOULD NOT be qualified at all. `::none` is currently only used in some very special
     circumstances, specially by the Spark SQL driver when compiling Field Filter replacement snippets. But it's here
     for those sorts of cases where we need it.

  TODO -- consider allowing vectors of multiple qualifiers e.g. `[schema table]` or `[database schema table]` as well
  -- so drivers that need to modify these can rewrite this info appropriately.

  ##### `::source-alias`

  String name to use to refer to this clause during compilation.

  ##### `::desired-alias`

  If this clause is 'selected' (i.e., appears in `:fields`, `:aggregation`, or `:breakout`), select the clause `AS`
  this alias. This alias is guaranteed to be unique.

  ##### `::position`

  If this clause is 'selected', this is the position the clause will appear in the results (i.e. the corresponding
  column index)."
  (:require
   [clojure.walk :as walk]
   [medley.core :as m]
   [metabase.driver :as driver]
   [metabase.legacy-mbql.schema :as mbql.s]
   [metabase.legacy-mbql.util :as mbql.u]
   [metabase.lib.metadata :as lib.metadata]
   [metabase.lib.schema.common :as lib.schema.common]
   [metabase.lib.schema.id :as lib.schema.id]
   [metabase.lib.schema.metadata :as lib.schema.metadata]
   [metabase.lib.util :as lib.util]
   [metabase.lib.util.match :as lib.util.match]
   [metabase.query-processor.error-type :as qp.error-type]
   [metabase.query-processor.store :as qp.store]
   [metabase.util :as u]
   [metabase.util.i18n :refer [trs tru]]
   [metabase.util.log :as log]
<<<<<<< HEAD
   [metabase.util.malli :as mu]))
=======
   [metabase.util.malli :as mu]
   [metabase.util.malli.registry :as mr]))
>>>>>>> f1c7740a

(defn- prefix-field-alias
  "Generate a field alias by applying `prefix` to `field-alias`. This is used for automatically-generated aliases for
  columns that are the result of joins."
  [prefix field-alias]
  (driver/escape-alias driver/*driver* (str prefix "__" field-alias)))

(defn- make-unique-alias-fn
  "Creates a function with the signature

    (unique-alias position original-alias)

  To return a uniquified version of `original-alias`. Memoized by `position`, so duplicate calls will result in the
  same unique alias."
  []
  (let [unique-name-fn (lib.util/unique-name-generator)]
    (fn unique-alias-fn [position original-alias]
      (assert (string? original-alias)
              (format "unique-alias-fn expected string, got: %s" (pr-str original-alias)))
      (unique-name-fn position (driver/escape-alias driver/*driver* original-alias)))))

;; TODO -- this should probably limit the resulting alias, and suffix a short hash as well if it gets too long. See also
;; [[unique-alias-fn]] below.

(defn- remove-namespaced-options [options]
  (when options
    (not-empty (into {}
                     (remove (fn [[k _]]
                               (qualified-keyword? k)))
                     options))))

(defn normalize-clause
  "Normalize a `:field`/`:expression`/`:aggregation` clause by removing extra info so it can serve as a key for
  `:qp/refs`. This removes `:source-field` if it is present -- don't use the output of this for anything but internal
  key/distinct comparison purposes."
  [clause]
  (lib.util.match/match-one clause
    ;; optimization: don't need to rewrite a `:field` clause without any options
    [:field _ nil]
    &match

    [:field id-or-name opts]
    ;; this doesn't use [[mbql.u/update-field-options]] because this gets called a lot and the overhead actually adds up
    ;; a bit
    [:field id-or-name (remove-namespaced-options (cond-> (dissoc opts :source-field :effective-type)
                                                    (integer? id-or-name) (dissoc :base-type)))]

    ;; for `:expression` and `:aggregation` references, remove the options map if they are empty.
    [:expression expression-name opts]
    (if-let [opts (remove-namespaced-options opts)]
      [:expression expression-name opts]
      [:expression expression-name])

    [:aggregation index opts]
    (if-let [opts (-> opts
                      (dissoc :base-type)
                      (remove-namespaced-options))]
      [:aggregation index opts]
      [:aggregation index])

    _
    &match))

(defn- selected-clauses
  "Get all the clauses that are returned by this level of the query as a map of normalized-clause -> index of that
  column in the results."
  [{:keys [fields breakout aggregation], :as query}]
  ;; this is cached for the duration of the QP run because it's a little expensive to calculate and caching this speeds
  ;; up this namespace A LOT
  (qp.store/cached (select-keys query [:fields :breakout :aggregation])
    (into
     {}
     (comp cat
           (map-indexed
            (fn [i clause]
              [(normalize-clause clause) i])))
     [breakout
      (map-indexed
       (fn [i ag]
         (lib.util.match/replace ag
           ;; :offset is a special case since it doesn't NEED to get wrapped in aggregation options.
           [:offset _opts _expr _n]
           [:aggregation i]

           [:aggregation-options wrapped opts]
           [:aggregation i]

           ;; aggregation clause should be preprocessed into an `:aggregation-options` clause by now.
           _
           (throw (ex-info (tru "Expected :aggregation-options clause, got {0}" (pr-str ag))
                           {:type qp.error-type/qp, :clause ag}))))
       aggregation)
      fields])))

(defn- clause->position
  "Get the position (i.e., column index) `clause` is returned as, if it is returned (i.e. if it is in `:breakout`,
  `:aggregation`, or `:fields`). Not all clauses are returned."
  [inner-query clause]
  ((selected-clauses inner-query) (normalize-clause clause)))

(defn- this-level-join-aliases [{:keys [joins]}]
  (into #{} (map :alias) joins))

(defn- field-is-from-join-in-this-level? [inner-query [_field _id-or-name {:keys [join-alias]}]]
  (when join-alias
    ((this-level-join-aliases inner-query) join-alias)))

(mu/defn- field-instance :- [:maybe ::lib.schema.metadata/column]
  [[_ id-or-name :as _field-clause] :- mbql.s/field]
  (when (integer? id-or-name)
    (lib.metadata/field (qp.store/metadata-provider) id-or-name)))

(defn- field-table-id [field-clause]
  (:table-id (field-instance field-clause)))

(mu/defn- field-source-table-alias :- [:or
                                       ::lib.schema.common/non-blank-string
                                       ::lib.schema.id/table
                                       [:= ::source]]
  "Determine the appropriate `::source-table` alias for a `field-clause`."
  [{:keys [source-table source-query], :as inner-query} [_ _id-or-name {:keys [join-alias]}, :as field-clause]]
  (let [table-id            (field-table-id field-clause)
        join-is-this-level? (field-is-from-join-in-this-level? inner-query field-clause)]
    (cond
      join-is-this-level?                      (get-in inner-query [::join-alias->escaped join-alias] join-alias)
      (and table-id (= table-id source-table)) table-id
      source-query                             ::source
      :else
      (throw (ex-info (trs "Cannot determine the source table or query for Field clause {0}" (pr-str field-clause))
                      {:type   qp.error-type/invalid-query
                       :clause field-clause
                       :query  inner-query})))))

(mr/def ::exported-clause
  [:or ::mbql.s/field ::mbql.s/expression ::mbql.s/aggregation-options])

(mu/defn- exports :- [:set ::exported-clause]
  [query :- ::mbql.s/SourceQuery]
  (into #{} (lib.util.match/match (dissoc query :source-query :source-metadata :joins)
              [(_ :guard #{:field :expression :aggregation-options}) _ (_ :guard (every-pred map? ::position))])))

(defn- join-with-alias [{:keys [joins]} join-alias]
  (some (fn [join]
          (when (= (:alias join) join-alias)
            join))
        joins))

(defn- fuzzify [clause]
  (mbql.u/update-field-options clause dissoc :temporal-unit :binning))

(defn- field-signature
  [field-clause]
  [(second field-clause) (get-in field-clause [2 :join-alias])])

(mu/defn- field-name-match :- [:maybe ::exported-clause]
  [field-name      :- :string
   all-exports     :- [:set ::exported-clause]
   source-metadata :- [:maybe [:sequential ::mbql.s/legacy-column-metadata]]
   field-exports   :- [:sequential ::mbql.s/field]]
  ;; First, look for Expressions or fields from the source query stage whose `::desired-alias` matches the
  ;; name we're searching for.
  (or (m/find-first (fn [[tag _id-or-name {::keys [desired-alias], :as _opts} :as _ref]]
                      (when (#{:expression :field} tag)
                        (= desired-alias field-name)))
                    all-exports)
      ;; Expressions by exact name.
      (m/find-first (fn [[_ expression-name :as _expression-clause]]
                      (= expression-name field-name))
                    (filter (partial mbql.u/is-clause? :expression) all-exports))
      ;; aggregation clauses from the previous stage based on their `::desired-alias`. If THAT doesn't work,
      ;; then try to match based on their `::source-alias` (not 100% sure why we're checking `::source-alias` at
      ;; all TBH -- Cam)
      (when-let [ag-clauses (seq (filter (partial mbql.u/is-clause? :aggregation-options) all-exports))]
        (some (fn [k]
                (m/find-first (fn [[_tag _ag-clause opts :as _aggregation-options-clause]]
                                (= (get opts k) field-name))
                              ag-clauses))
              [::desired-alias ::source-alias]))
      ;; look for a field referenced by the name in source-metadata
      (when-let [column (m/find-first #(= (:name %) field-name) source-metadata)]
        (let [signature (field-signature (:field_ref column))]
          (or ;; First try to match with the join alias.
           (m/find-first #(= (field-signature %) signature) field-exports)
              ;; Then just the names, but if the match is ambiguous, warn and return nil.
           (let [matches (filter #(= (second %) field-name) field-exports)]
             (when (= (count matches) 1)
               (first matches))))))))

(mu/defn- matching-field-in-source-query*
  [source-query    :- ::mbql.s/SourceQuery
   source-metadata :- [:maybe [:sequential ::mbql.s/legacy-column-metadata]]
   field-clause    :- ::mbql.s/field
   & {:keys [normalize-fn]
      :or   {normalize-fn normalize-clause}}]
  (let [normalized    (normalize-fn field-clause)
        all-exports   (exports source-query)
        field-exports (filter (partial mbql.u/is-clause? :field)
                              all-exports)]
    ;; first look for an EXACT match in the `exports`
    (or (m/find-first (fn [a-clause]
                        (= (normalize-fn a-clause) normalized))
                      field-exports)
        ;; if there is no EXACT match, attempt a 'fuzzy' match by disregarding the `:temporal-unit` and `:binning`
        (let [fuzzy-normalized (fuzzify normalized)]
          (m/find-first (fn [a-clause]
                          (= (fuzzify (normalize-fn a-clause)) fuzzy-normalized))
                        field-exports))
        ;; if still no match try looking based for a matching Field based on ID.
        (let [[_field id-or-name _opts] field-clause]
          (when (integer? id-or-name)
            (or (m/find-first (fn [[_field an-id-or-name _opts]]
                                (= an-id-or-name id-or-name))
                              field-exports)
                ;; look for a field referenced by the ID in source-metadata
                (when-let [column (m/find-first #(= (:id %) id-or-name) source-metadata)]
                  (let [signature (field-signature (:field_ref column))]
                    (m/find-first #(= (field-signature %) signature) field-exports))))))
        ;; otherwise if this is a nominal field literal ref then look for matches based on the string name used
        (when-let [field-names (let [[_ id-or-name] field-clause]
                                 (when (string? id-or-name)
                                   [id-or-name (some-> driver/*driver* (driver/escape-alias id-or-name))]))]
          (some #(field-name-match % all-exports source-metadata field-exports) field-names))
<<<<<<< HEAD
=======
        ;; if all of that failed then try to find a match using `:lib/deduplicated-name` (if present)
        (let [[_ id-or-name] field-clause]
          (when (string? id-or-name)
            (when-let [col (m/find-first (fn [col]
                                           (= (:lib/deduplicated-name col) id-or-name))
                                         source-metadata)]
              (when-let [desired-column-alias (:lib/desired-column-alias col)]
                (m/find-first (fn [[_tag _id-or-name opts]]
                                (= (::desired-alias opts) desired-column-alias))
                              all-exports)))))
>>>>>>> f1c7740a
        ;; otherwise we failed to find a match! This is expected for native queries but if the source query was MBQL
        ;; there's probably something wrong.
        (when-not (:native source-query)
          (log/warnf "Failed to find matching field for\n\n%s\n\nin MBQL source query, query may not work! Found:\n\n%s"
                     (pr-str field-clause)
                     (u/pprint-to-str (into #{}
                                            (map (some-fn ::desired-alias :name identity))
                                            all-exports)))))))

(defn- matching-field-in-join-at-this-level
  "If `field-clause` is the result of a join *at this level* with a `:source-query`, return the 'source' `:field` clause
  from that source query."
  [inner-query [_ _ {:keys [join-alias]} :as field-clause]]
  (when join-alias
    (let [{:keys [source-query source-metadata]} (join-with-alias inner-query join-alias)]
      (when source-query
        (matching-field-in-source-query*
         source-query
         source-metadata
         field-clause
         :normalize-fn #(mbql.u/update-field-options (normalize-clause %) dissoc :join-alias))))))

(defn- field-alias-in-join-at-this-level
  "If `field-clause` is the result of a join at this level, return the `::desired-alias` from that join (where the Field is
  introduced). This is the appropriate `::source-alias` for such a Field."
  [inner-query field-clause]
  (when-let [[_ _ {::keys [desired-alias]}] (matching-field-in-join-at-this-level inner-query field-clause)]
    desired-alias))

(defn- matching-field-in-source-query
  [{:keys [source-query source-metadata], :as inner-query} field-clause]
  (when (and source-query
             (= (field-source-table-alias inner-query field-clause) ::source))
    (matching-field-in-source-query* source-query source-metadata field-clause)))

(defn- field-alias-in-source-query
  [inner-query field-clause]
  (when-let [[_tag _id-or-name {::keys [desired-alias]}] (matching-field-in-source-query inner-query field-clause)]
    desired-alias))

;;; TODO (Cam 6/22/25) -- remove this method ASAP
(defmulti ^String field-reference
  "Generate a reference for the field instance `field-inst` appropriate for the driver `driver`.
  By default this is just the name of the field, but it can be more complicated, e.g., take
  parent fields into account.

  DEPRECATED: Implement [[field-reference-mlv2]] instead, which accepts a `kebab-case` Field metadata rather than
  `snake_case` metadata."
  {:added "0.46.0", :arglists '([driver field-inst]), :deprecated "0.48.0"}
  driver/dispatch-on-initialized-driver
  :hierarchy #'driver/hierarchy)

(defmulti ^String field-reference-mlv2
  "Generate a reference for the field instance `field-inst` appropriate for the driver `driver`.
  By default this is just the name of the field, but it can be more complicated, e.g., take
  parent fields into account."
  {:added "0.48.0", :arglists '([driver field-inst])}
  driver/dispatch-on-initialized-driver
  :hierarchy #'driver/hierarchy)

(mu/defmethod field-reference-mlv2 ::driver/driver
  [driver :- :keyword
   field  :- ::lib.schema.metadata/column]
  #_{:clj-kondo/ignore [:deprecated-var]}
  (if (get-method field-reference driver)
    (do
      ;; We should not be reaching into driver implementations
      ((requiring-resolve 'metabase.driver.sql.query-processor.deprecated/log-deprecation-warning)
       driver
       `field-reference
       "0.48.0")
      (field-reference driver
                       #_{:clj-kondo/ignore [:deprecated-var]}
                       (qp.store/->legacy-metadata field)))
    (:name field)))

(defn- field-nfc-path
  "Nested field components path for field, so drivers can use in identifiers."
  [field-clause]
  (some-> field-clause field-instance :nfc-path not-empty vec))

(defn- field-requires-original-field-name
  "JSON extraction fields need to be named with their outer `field-name`, not use any existing `::desired-alias`."
  [field-clause]
  (boolean (field-nfc-path field-clause)))

(mu/defn- field-name :- [:maybe :string]
  "*Actual* name of a `:field` from the database or source query (for Field literals)."
  [_inner-query [_ id-or-name :as field-clause] :- mbql.s/field]
  (or (some->> field-clause
               field-instance
               (field-reference-mlv2 driver/*driver*))
      (when (string? id-or-name)
        id-or-name)))

(mu/defn- expensive-field-info
  "Calculate extra stuff about `field-clause` that's a little expensive to calculate. This is done once so we can pass
  it around instead of recalculating it a bunch of times."
  [inner-query  :- :map
   field-clause :- mbql.s/field]
  (merge
   {:field-name              (field-name inner-query field-clause)
    :override-alias?         (field-requires-original-field-name field-clause)
    :join-is-this-level?     (field-is-from-join-in-this-level? inner-query field-clause)
    :alias-from-join         (field-alias-in-join-at-this-level inner-query field-clause)
    :alias-from-source-query (field-alias-in-source-query inner-query field-clause)}
   (when-let [nfc-path (field-nfc-path field-clause)]
     {:nfc-path nfc-path})))

(defn- field-source-alias
  "Determine the appropriate `::source-alias` for a `field-clause`."
  {:arglists '([inner-query field-clause expensive-field-info])}
  [{:keys [_source-table], :as _inner-query}
   [_ _id-or-name {:keys [join-alias]}, :as _field-clause]
   {:keys [field-name join-is-this-level? alias-from-join alias-from-source-query]}]
  (cond
    ;; TODO -- this just recalculates the info instead of actually finding the Field in the join and getting its desired
    ;; alias there... this seems like a clear bug since it doesn't go thru the uniquify logic. Something will
    ;; potentially break by doing this. I haven't been able to reproduce it yet however.
    ;;
    ;; This will only be triggered if the join somehow exposes duplicate columns or columns that have the same escaped
    ;; name after going thru [[driver/escape-alias]]. I think the only way this could happen is if we escape them
    ;; aggressively but the escape logic produces duplicate columns (i.e., there is overlap between the unique hashes we
    ;; suffix to escaped identifiers.)
    ;;
    ;; We'll have to look into this more in the future. For now, it seems to work for everything we try it with.
    (and join-is-this-level? alias-from-join)  alias-from-join
    alias-from-source-query                    alias-from-source-query
    (and join-alias (not join-is-this-level?)) (prefix-field-alias join-alias field-name)
    :else                                      field-name))

(defn- field-desired-alias
  "Determine the appropriate `::desired-alias` for a `field-clause`."
  {:arglists '([inner-query field-clause expensive-field-info])}
  [_inner-query
   [_ _id-or-name {:keys [join-alias], ::keys [desired-alias], explicit-name :name} :as _field-clause]
   {:keys [field-name alias-from-join alias-from-source-query override-alias?], :as _expensive-field-info}]
  (cond
    join-alias              (prefix-field-alias join-alias (or alias-from-join field-name))
    ;; JSON fields and similar have to be aliased by the outer field name.
    override-alias?         field-name
    explicit-name           explicit-name
    desired-alias           desired-alias
    alias-from-source-query alias-from-source-query
    :else                   field-name))

(defmulti ^:private clause-alias-info
  {:arglists '([inner-query unique-alias-fn clause])}
  (fn [_ _ [clause-type]]
    clause-type))

(mu/defmethod clause-alias-info :field
  [inner-query     :- :map
   unique-alias-fn :- fn?
   field-clause    :- mbql.s/field]
  (let [expensive-info (expensive-field-info inner-query field-clause)]
    (merge {::source-table (field-source-table-alias inner-query field-clause)
            ::source-alias (field-source-alias inner-query field-clause expensive-info)}
           (when-let [nfc-path (:nfc-path expensive-info)]
             {::nfc-path nfc-path})
           (when-let [position (clause->position inner-query field-clause)]
             {::desired-alias (unique-alias-fn position (field-desired-alias inner-query field-clause expensive-info))
              ::position      position}))))

(defmulti ^:private aggregation-name
  {:arglists '([mbql-clause])}
  (fn [x]
    (when (mbql.u/mbql-clause? x)
      (first x))))

;;; make sure we have an `:aggregation-options` or other fully-preprocessed aggregation clause (i.e., `:offset`) like we
;;; expect. This is mostly a precondition check since we should never be running this code on not-preprocessed queries,
;;; so it's not i18n'ed
(defmethod aggregation-name :default
  [ag-clause]
  (throw (ex-info (format "Expected :aggregation-options or other fully-preprocessed aggregation, got %s."
                          (pr-str ag-clause))
                  {:clause ag-clause})))

(mu/defmethod aggregation-name :aggregation-options :- :string
  [[_aggregation-options _wrapped-ag opts]]
  (:name opts))

(mu/defmethod aggregation-name :offset :- :string
  [[_offset opts _expr _n]]
  (:name opts))

(defmethod clause-alias-info :aggregation
  [{aggregations :aggregation, :as inner-query} unique-alias-fn [_ index _opts :as ag-ref-clause]]
  (let [position (clause->position inner-query ag-ref-clause)]
    ;; an aggregation is ALWAYS returned, so it HAS to have a `position`. If it does not, the aggregation reference
    ;; is busted.
    (when-not position
      (throw (ex-info (tru "Aggregation does not exist at index {0}" index)
                      {:type   qp.error-type/invalid-query
                       :clause ag-ref-clause
                       :query  inner-query})))
    (let [ag-name (aggregation-name (nth aggregations index))]
      {::desired-alias (unique-alias-fn position ag-name)
       ::position      position})))

(defmethod clause-alias-info :expression
  [inner-query unique-alias-fn [_ expression-name :as expression-ref-clause]]
  (when-let [position (clause->position inner-query expression-ref-clause)]
    {::desired-alias (unique-alias-fn position expression-name)
     ::position      position}))

(defn- add-info-to-aggregation-definition
  [inner-query unique-alias-fn ag-clause ag-index]
  (lib.util.match/replace ag-clause
    [:offset opts expr n]
    (let [position         (clause->position inner-query [:aggregation ag-index])
          original-ag-name (:name opts)
          unique-alias     (unique-alias-fn position original-ag-name)]
      [:offset (assoc opts
                      :name           unique-alias
                      ::source-alias  original-ag-name
                      ::position      position
                      ::desired-alias unique-alias)
       expr
       n])

    [:aggregation-options wrapped-ag-clause opts, :as _ag-clause]
    (let [position         (clause->position inner-query [:aggregation ag-index])
          original-ag-name (:name opts)
          unique-alias     (unique-alias-fn position original-ag-name)]
      [:aggregation-options wrapped-ag-clause (assoc opts
                                                     :name           unique-alias
                                                     ::source-alias  original-ag-name
                                                     ::position      position
                                                     ::desired-alias unique-alias)])))

(defn- add-info-to-aggregation-definitions [{aggregations :aggregation, :as inner-query} unique-alias-fn]
  (cond-> inner-query
    (seq aggregations)
    (update :aggregation (fn [aggregations]
                           (into
                            []
                            (map-indexed (fn [i aggregation]
                                           (add-info-to-aggregation-definition inner-query unique-alias-fn aggregation i)))
                            aggregations)))))

(defn- add-alias-info* [inner-query]
  (assert (not (:strategy inner-query)) "add-alias-info* should not be called on a join") ; not user-facing
  (let [unique-alias-fn (make-unique-alias-fn)]
    (-> (lib.util.match/replace inner-query
          ;; don't rewrite anything inside any source queries or source metadata.
          (_ :guard (constantly (some (partial contains? (set &parents))
                                      [:source-query :source-metadata])))
          &match

          #{:field :aggregation :expression}
          (mbql.u/update-field-options &match merge (clause-alias-info inner-query unique-alias-fn &match)))
        (add-info-to-aggregation-definitions unique-alias-fn))))

(defn add-alias-info
  "Add extra info to `:field` clauses, `:expression` references, and `:aggregation` references in `query`. `query` must
  be fully preprocessed.

  Adds some or all of the following keys:

  ### `::source-table`

  String name, integer Table ID, or the keyword `::source`. Use this alias to qualify the clause during compilation.
  String names are aliases for joins. `::source` means this clause comes from the `:source-query`; the alias to use is
  theoretically driver-specific but in practice is
  `source` (see [[metabase.driver.sql.query-processor/source-query-alias]]). An integer Table ID means this comes from
  the `:source-table` (either directly or indirectly via one or more `:source-query`s; use the Table's schema and name
  to qualify the clause.

  ### `::source-alias`

  String name to use to refer to this clause during compilation.

  ### `::desired-alias`

  If this clause is 'selected' (i.e., appears in `:fields`, `:aggregation`, or `:breakout`), select the clause `AS`
  this alias. This alias is guaranteed to be unique.

  ### `::position`

  If this clause is 'selected', this is the position the clause will appear in the results (i.e. the corresponding
  column index)."
  ([query-or-inner-query]
   (add-alias-info query-or-inner-query nil))

  ([query-or-inner-query {:keys [globally-unique-join-aliases?], :or {globally-unique-join-aliases? false}}]
   (let [make-join-alias-unique-name-generator (if globally-unique-join-aliases?
                                                 (constantly (lib.util/unique-name-generator))
                                                 lib.util/unique-name-generator)]
     (as-> query-or-inner-query $q
       ;; first escape all the join aliases
       (walk/postwalk
        (fn [form]
          (if (and (map? form)
                   (seq (:joins form)))
            (as-> form form
              (update form :joins (let [unique (comp (partial driver/escape-alias driver/*driver*)
                                                     (make-join-alias-unique-name-generator))]
                                    (fn [joins]
                                      (mapv (fn [join]
                                              (assoc join ::alias (unique (:alias join))))
                                            joins))))
              (assoc form ::join-alias->escaped (into {} (map (juxt :alias ::alias)) (:joins form))))
            form))
        $q)
       ;; then add alias info
       (walk/postwalk
        (fn [form]
          (if (and (map? form)
                   ((some-fn :source-query :source-table) form)
                   (not (:strategy form)))
            (vary-meta (add-alias-info* form) assoc ::transformed true)
            form))
        $q)))))<|MERGE_RESOLUTION|>--- conflicted
+++ resolved
@@ -62,12 +62,8 @@
    [metabase.util :as u]
    [metabase.util.i18n :refer [trs tru]]
    [metabase.util.log :as log]
-<<<<<<< HEAD
-   [metabase.util.malli :as mu]))
-=======
    [metabase.util.malli :as mu]
    [metabase.util.malli.registry :as mr]))
->>>>>>> f1c7740a
 
 (defn- prefix-field-alias
   "Generate a field alias by applying `prefix` to `field-alias`. This is used for automatically-generated aliases for
@@ -290,8 +286,6 @@
                                  (when (string? id-or-name)
                                    [id-or-name (some-> driver/*driver* (driver/escape-alias id-or-name))]))]
           (some #(field-name-match % all-exports source-metadata field-exports) field-names))
-<<<<<<< HEAD
-=======
         ;; if all of that failed then try to find a match using `:lib/deduplicated-name` (if present)
         (let [[_ id-or-name] field-clause]
           (when (string? id-or-name)
@@ -302,7 +296,6 @@
                 (m/find-first (fn [[_tag _id-or-name opts]]
                                 (= (::desired-alias opts) desired-column-alias))
                               all-exports)))))
->>>>>>> f1c7740a
         ;; otherwise we failed to find a match! This is expected for native queries but if the source query was MBQL
         ;; there's probably something wrong.
         (when-not (:native source-query)
