(ns metabase.query-processor.middleware.optimize-temporal-filters-test
  (:require
   [clojure.string :as str]
   [clojure.test :refer :all]
   [java-time.api :as t]
   [metabase.driver :as driver]
<<<<<<< HEAD
   [metabase.lib.test-metadata :as meta]
   [metabase.lib.test-util :as lib.tu]
   [metabase.lib.test-util.macros :as lib.tu.macros]
   [metabase.mbql.util :as mbql.u]
=======
   [metabase.legacy-mbql.util :as mbql.u]
>>>>>>> defd5cee
   [metabase.query-processor.compile :as qp.compile]
   [metabase.query-processor.middleware.optimize-temporal-filters :as optimize-temporal-filters]
   [metabase.query-processor.store :as qp.store]
   [metabase.test :as mt]
   [metabase.util.date-2 :as u.date]))

(driver/register! ::timezone-driver, :abstract? true)

(defmethod driver/database-supports? [::timezone-driver :set-timezone] [_driver _feature _db] true)

(deftest ^:parallel optimize-day-bucketed-filter-test
  (testing "Make sure we aren't doing anything wacky when optimzing filters against fields bucketed by day"
    (qp.store/with-metadata-provider meta/metadata-provider
      (letfn [(optimize [filter-type]
                (#'optimize-temporal-filters/optimize-filter
                 [filter-type
                  [:field 1 {:temporal-unit :day}]
                  [:absolute-datetime (t/zoned-date-time "2014-03-04T12:30Z[UTC]") :day]]))]
        (testing :<
          (is (= [:<
                  [:field 1 {:temporal-unit :default}]
                  [:absolute-datetime (t/zoned-date-time "2014-03-04T00:00Z[UTC]") :default]]
                 (optimize :<))
              "day(field) < day('2014-03-04T12:30') => day(field) < '2014-03-04' => field < '2014-03-04T00:00'"))
        (testing :<=
          (is (= [:<
                  [:field 1 {:temporal-unit :default}]
                  [:absolute-datetime (t/zoned-date-time "2014-03-05T00:00Z[UTC]") :default]]
                 (optimize :<=))
              "day(field) <= day('2014-03-04T12:30') => day(field) <= '2014-03-04' => field < '2014-03-05T00:00'"))
        (testing :>
          (is (= [:>=
                  [:field 1 {:temporal-unit :default}]
                  [:absolute-datetime (t/zoned-date-time "2014-03-05T00:00Z[UTC]") :default]]
                 (optimize :>))
              "day(field) > day('2014-03-04T12:30') => day(field) > '2014-03-04' => field >= '2014-03-05T00:00'"))
        (testing :>=
          (is (= [:>=
                  [:field 1 {:temporal-unit :default}]
                  [:absolute-datetime (t/zoned-date-time "2014-03-04T00:00Z[UTC]") :default]]
                 (optimize :>=))
              "day(field) >= day('2014-03-04T12:30') => day(field) >= '2014-03-04' => field >= '2014-03-04T00:00'"))))))

(def ^:private test-units-and-values
  [{:unit         :second
    :filter-value (u.date/parse "2019-09-24T12:19:30.500Z" "UTC")
    :lower        (u.date/parse "2019-09-24T12:19:30.000Z" "UTC")
    :upper        (u.date/parse "2019-09-24T12:19:31.000Z" "UTC")}
   {:unit         :minute
    :filter-value (u.date/parse "2019-09-24T12:19:30.000Z" "UTC")
    :lower        (u.date/parse "2019-09-24T12:19:00.000Z" "UTC")
    :upper        (u.date/parse "2019-09-24T12:20:00.000Z" "UTC")}
   {:unit         :hour
    :filter-value (u.date/parse "2019-09-24T12:30:00.000Z" "UTC")
    :lower        (u.date/parse "2019-09-24T12:00:00.000Z" "UTC")
    :upper        (u.date/parse "2019-09-24T13:00:00.000Z" "UTC")}
   {:unit         :day
    :filter-value (u.date/parse "2019-09-24T12:00:00.000Z" "UTC")
    :lower        (u.date/parse "2019-09-24" "UTC")
    :upper        (u.date/parse "2019-09-25" "UTC")}
   {:unit         :week
    :filter-value (u.date/parse "2019-09-24" "UTC")
    :lower        (u.date/parse "2019-09-22" "UTC")
    :upper        (u.date/parse "2019-09-29" "UTC")}
   {:unit         :month
    :filter-value (u.date/parse "2019-09-24" "UTC")
    :lower        (u.date/parse "2019-09-01" "UTC")
    :upper        (u.date/parse "2019-10-01" "UTC")}
   {:unit         :quarter
    :filter-value (u.date/parse "2019-09-01" "UTC")
    :lower        (u.date/parse "2019-07-01" "UTC")
    :upper        (u.date/parse "2019-10-01" "UTC")}
   {:unit         :year
    :filter-value (u.date/parse "2019-09-24" "UTC")
    :lower        (u.date/parse "2019-01-01" "UTC")
    :upper        (u.date/parse "2020-01-01" "UTC")}])

(defn- optimize-temporal-filters [filter-clause]
  (letfn [(thunk []
            (let [query {:database 1
                         :type     :query
                         :query    {:filter filter-clause}}]
              (-> (optimize-temporal-filters/optimize-temporal-filters query)
                  (get-in [:query :filter]))))]
    (if (qp.store/initialized?)
      (thunk)
      (qp.store/with-metadata-provider meta/metadata-provider
        (thunk)))))

(deftest ^:parallel optimize-temporal-filters-test
  (driver/with-driver ::timezone-driver
    (doseq [field-or-expr [[:field 1 {}]
                           [:expression "date" {}]]
            {:keys [unit filter-value lower upper]} test-units-and-values]
      (let [lower [:absolute-datetime lower :default]
            upper [:absolute-datetime upper :default]]
        (testing unit
          (testing :=
            (is (= [:and
                    [:>= (mbql.u/assoc-field-options field-or-expr :temporal-unit :default) lower]
                    [:< (mbql.u/assoc-field-options field-or-expr :temporal-unit :default) upper]]
                   (optimize-temporal-filters
                    [:=
                     (mbql.u/assoc-field-options field-or-expr :temporal-unit unit)
                     [:absolute-datetime filter-value unit]]))))
          (testing :!=
            (is (= [:or
                    [:< (mbql.u/assoc-field-options field-or-expr :temporal-unit :default) lower]
                    [:>= (mbql.u/assoc-field-options field-or-expr :temporal-unit :default) upper]]
                   (optimize-temporal-filters
                    [:!=
                     (mbql.u/assoc-field-options field-or-expr :temporal-unit unit)
                     [:absolute-datetime filter-value unit]]))))
          (testing :<
            (is (= [:< (mbql.u/assoc-field-options field-or-expr :temporal-unit :default) lower]
                   (optimize-temporal-filters
                    [:<
                     (mbql.u/assoc-field-options field-or-expr :temporal-unit unit)
                     [:absolute-datetime filter-value unit]]))))
          (testing :<=
            (is (= [:< (mbql.u/assoc-field-options field-or-expr :temporal-unit :default) upper]
                   (optimize-temporal-filters
                    [:<=
                     (mbql.u/assoc-field-options field-or-expr :temporal-unit unit)
                     [:absolute-datetime filter-value unit]]))))
          (testing :>
            (is (= [:>= (mbql.u/assoc-field-options field-or-expr :temporal-unit :default) upper]
                   (optimize-temporal-filters
                    [:>
                     (mbql.u/assoc-field-options field-or-expr :temporal-unit unit)
                     [:absolute-datetime filter-value unit]]))))
          (testing :>=
            (is (= [:>= (mbql.u/assoc-field-options field-or-expr :temporal-unit :default) lower]
                   (optimize-temporal-filters
                    [:>=
                     (mbql.u/assoc-field-options field-or-expr :temporal-unit unit)
                     [:absolute-datetime filter-value unit]]))))
          (testing :between
            (is (= [:and
                    [:>= (mbql.u/assoc-field-options field-or-expr :temporal-unit :default) lower]
                    [:< (mbql.u/assoc-field-options field-or-expr :temporal-unit :default) upper]]
                   (optimize-temporal-filters
                    [:between
                     (mbql.u/assoc-field-options field-or-expr :temporal-unit unit)
                     [:absolute-datetime filter-value unit]
                     [:absolute-datetime filter-value unit]])))))))))

(defn- optimize-filter-clauses [t]
  (let [query {:database 1
               :type     :query
               :query    {:filter [:=
                                   [:field 1 {:temporal-unit :day}]
                                   [:absolute-datetime t :day]]}}]
    (-> (optimize-temporal-filters/optimize-temporal-filters query)
        (get-in [:query :filter]))))

(deftest timezones-test
  (driver/with-driver ::timezone-driver
    (qp.store/with-metadata-provider meta/metadata-provider
      (doseq [timezone-id ["UTC" "US/Pacific"]]
        (testing (format "%s timezone" timezone-id)
          (let [t     (u.date/parse "2015-11-18" timezone-id)
                lower (t/zoned-date-time (t/local-date 2015 11 18) (t/local-time 0) timezone-id)
                upper (t/zoned-date-time (t/local-date 2015 11 19) (t/local-time 0) timezone-id)]
            (mt/with-report-timezone-id! timezone-id
              (testing "lower-bound and upper-bound util fns"
                (is (= lower
                       (#'optimize-temporal-filters/temporal-literal-lower-bound :day t))
                    (format "lower bound of day(%s) in the %s timezone should be %s" t timezone-id lower))
                (is (= upper
                       (#'optimize-temporal-filters/temporal-literal-upper-bound :day t))
                    (format "upper bound of day(%s) in the %s timezone should be %s" t timezone-id upper)))
              (testing "optimize-with-datetime"
                (let [expected [:and
                                [:>= [:field 1 {:temporal-unit :default}] [:absolute-datetime lower :default]]
                                [:<  [:field 1 {:temporal-unit :default}] [:absolute-datetime upper :default]]]]
                  (is (= expected
                         (optimize-filter-clauses t))
                      (format "= %s in the %s timezone should be optimized to range %s -> %s"
                              t timezone-id lower upper)))))))))))

(deftest ^:parallel skip-optimization-test
  (let [clause [:= [:field 1 {:temporal-unit :day}] [:absolute-datetime #t "2019-01-01" :month]]]
    (is (= clause
           (optimize-temporal-filters clause))
        "Filters with different units in the datetime field and absolute-datetime shouldn't get optimized")))

;; Make sure the optimization logic is actually applied in the resulting native query!
(defn- filter->sql [filter-clause]
  (letfn [(thunk []
            (let [result (qp.compile/compile
                           (lib.tu.macros/mbql-query checkins
                             {:aggregation [[:count]]
                              :filter      filter-clause}))]
              (update result :query #(-> (last (re-matches #"^.*(WHERE .*$)" %))
                                         (str/replace #"\"" "")
                                         (str/replace #"PUBLIC\." "")))))]
    (if (qp.store/initialized?)
      (thunk)
      (qp.store/with-metadata-provider meta/metadata-provider
        (thunk)))))

(deftest ^:parallel e2e-test
  (qp.store/with-metadata-provider (lib.tu/merged-mock-metadata-provider
                                    meta/metadata-provider
                                    {:fields [{:id             (meta/id :checkins :date)
                                               :effective-type :type/DateTimeWithZoneID}]})
    (testing :=
      (is (= {:query  "WHERE (CHECKINS.DATE >= ?) AND (CHECKINS.DATE < ?)"
              :params [#t "2019-09-24T00:00Z[UTC]"
                       #t "2019-09-25T00:00Z[UTC]"]}
             (lib.tu.macros/$ids checkins
               (filter->sql [:= !day.date "2019-09-24T12:00:00.000Z"])))))
    (testing :<
      (is (= {:query  "WHERE CHECKINS.DATE < ?"
              :params [#t "2019-09-24T00:00Z[UTC]"]}
             (lib.tu.macros/$ids checkins
               (filter->sql [:< !day.date "2019-09-24T12:00:00.000Z"])))))
    (testing :between
      (is (= {:query  "WHERE (CHECKINS.DATE >= ?) AND (CHECKINS.DATE < ?)"
              :params [#t "2019-09-01T00:00Z[UTC]"
                       #t "2019-11-01T00:00Z[UTC]"]}
             (lib.tu.macros/$ids checkins
               (filter->sql [:between !month.date "2019-09-02T12:00:00.000Z" "2019-10-05T12:00:00.000Z"]))))
      (is (= {:query "WHERE (CHECKINS.DATE >= ?) AND (CHECKINS.DATE < ?)"
              :params           [#t "2019-09-01T00:00Z[UTC]"
                                 #t "2019-10-02T00:00Z[UTC]"]}
             (lib.tu.macros/$ids checkins
               (filter->sql [:between !day.date "2019-09-01" "2019-10-01"])))))))

(deftest ^:parallel optimize-relative-datetimes-test
  (testing "Should optimize relative-datetime clauses (#11837)"
    (mt/dataset attempted-murders
      (qp.store/with-metadata-provider (mt/id)
        ;; second/millisecond are not currently allowed in `:relative-datetime`, but if we add them we can re-enable
        ;; their tests
        (doseq [field-or-expr [[:field (mt/id :attempts :datetime) {}]
                               [:expression "date" {}]]
                unit [#_:millisecond #_:second :minute :hour :day :week :month :quarter :year]]
          (testing (format "last %s" unit)
            (is (= (mt/mbql-query attempts
                     {:aggregation [[:count]]
                      :expression  {"date" $datetime}
                      :filter      [:and
                                    [:>=
                                     (mbql.u/assoc-field-options field-or-expr :temporal-unit :default)
                                     [:relative-datetime -1 unit]]
                                    [:<
                                     (mbql.u/assoc-field-options field-or-expr :temporal-unit :default)
                                     [:relative-datetime 0 unit]]]})

                   (optimize-temporal-filters
                    (mt/mbql-query attempts
                      {:aggregation [[:count]]
                       :expression  {"date" $datetime}
                       :filter      [:=
                                     (mbql.u/assoc-field-options field-or-expr :temporal-unit unit)
                                     [:relative-datetime -1 unit]]})))))
          (testing (format "this %s" unit)
            ;; test the various different ways we might refer to 'now'
            (doseq [clause [[:relative-datetime 0]
                            [:relative-datetime :current]
                            [:relative-datetime 0 unit]]]
              (testing (format "clause = %s" (pr-str clause))
                (is (= (mt/mbql-query attempts
                         {:aggregation [[:count]]
                          :expression  {"date" $datetime}
                          :filter      [:and
                                        [:>=
                                         (mbql.u/assoc-field-options field-or-expr :temporal-unit :default)
                                         [:relative-datetime 0 unit]]
                                        [:<
                                         (mbql.u/assoc-field-options field-or-expr :temporal-unit :default)
                                         [:relative-datetime 1 unit]]]})
                       (optimize-temporal-filters
                        (mt/mbql-query attempts
                          {:aggregation [[:count]]
                           :expression  {"date" $datetime}
                           :filter      [:=
                                         (mbql.u/assoc-field-options field-or-expr :temporal-unit unit)
                                         clause]})))))))
          (testing (format "next %s" unit)
            (is (= (mt/mbql-query attempts
                     {:aggregation [[:count]]
                      :expression  {"date" $datetime}
                      :filter      [:and
                                    [:>=
                                     (mbql.u/assoc-field-options field-or-expr :temporal-unit :default)
                                     [:relative-datetime 1 unit]]
                                    [:<
                                     (mbql.u/assoc-field-options field-or-expr :temporal-unit :default)
                                     [:relative-datetime 2 unit]]]})
                   (optimize-temporal-filters
                    (mt/mbql-query attempts
                      {:aggregation [[:count]]
                       :expression  {"date" $datetime}
                       :filter      [:=
                                     (mbql.u/assoc-field-options field-or-expr :temporal-unit unit)
                                     [:relative-datetime 1 unit]]}))))))))))

(deftest ^:parallel optimize-mixed-temporal-values-test
  (testing "We should be able to optimize mixed usages of `:absolute-datetime` and `:relative-datetime`"
    (mt/dataset attempted-murders
      (qp.store/with-metadata-provider (mt/id)
        (testing "between month(2021-01-15) and month(now) [inclusive]"
          ;; i.e. between 2021-01-01T00:00:00 and [first-day-of-next-month]T00:00:00
          (is (= (mt/mbql-query attempts
                   {:aggregation [[:count]]
                    :filter      [:and
                                  [:>=
                                   [:field %datetime {:temporal-unit :default}]
                                   [:absolute-datetime #t "2021-01-01T00:00:00Z" :default]]
                                  [:<
                                   [:field %datetime {:temporal-unit :default}]
                                   [:relative-datetime 1 :month]]]})
                 (optimize-temporal-filters
                  (mt/mbql-query attempts
                    {:aggregation [[:count]]
                     :filter      [:between
                                   [:field %datetime {:temporal-unit :month}]
                                   [:absolute-datetime #t "2021-01-15T00:00:00Z" :month]
                                   [:relative-datetime 0]]})))))))))

(deftest ^:parallel optimize-relative-datetimes-e2e-test
  (testing "Should optimize relative-datetime clauses (#11837)"
    (mt/dataset attempted-murders
      (qp.store/with-metadata-provider (mt/id)
        (is (= (str "SELECT COUNT(*) AS \"count\" "
                    "FROM \"PUBLIC\".\"ATTEMPTS\" "
                    "WHERE"
                    " (\"PUBLIC\".\"ATTEMPTS\".\"DATETIME\""
                    " >= DATE_TRUNC('month', DATEADD('month', CAST(-1 AS long), CAST(NOW() AS datetime))))"
                    " AND"
                    " (\"PUBLIC\".\"ATTEMPTS\".\"DATETIME\""
                    " < DATE_TRUNC('month', NOW()))")
               (:query
                (qp.compile/compile
                 (mt/mbql-query attempts
                   {:aggregation [[:count]]
                    :filter      [:time-interval $datetime :last :month]})))))))))

(deftest ^:parallel flatten-filters-test
  (testing "Should flatten the `:filter` clause after optimizing"
    (lib.tu.macros/$ids checkins
      (is (= [:and
              [:= $venue-id 1]
              [:>= [:field %date {:temporal-unit :default}] [:relative-datetime -1 :month]]
              [:< [:field %date {:temporal-unit :default}] [:relative-datetime 0 :month]]]
             (optimize-temporal-filters
              [:and
               [:= $venue-id 1]
               [:= [:field %date {:temporal-unit :month}] [:relative-datetime -1 :month]]]))))))

(deftest ^:parallel deduplicate-filters-tets
  (testing "Should deduplicate the optimized filters with any existing ones"
    (lib.tu.macros/$ids checkins
      (is (= [:and
              [:< [:field %date {:temporal-unit :default}] [:relative-datetime 0 :month]]
              [:>= [:field %date {:temporal-unit :default}] [:relative-datetime -1 :month]]]
             (optimize-temporal-filters
              [:and
               [:< [:field %date {:temporal-unit :default}] [:relative-datetime 0 :month]]
               [:= [:field %date {:temporal-unit :month}] [:relative-datetime -1 :month]]]))))))

(deftest ^:parallel optimize-filters-all-levels-test
  (testing "Should optimize filters at all levels of the query"
    (qp.store/with-metadata-provider meta/metadata-provider
      (is (= (lib.tu.macros/mbql-query checkins
               {:source-query
                {:source-table $$checkins
                 :filter       [:and
                                [:>= [:field %date {:temporal-unit :default}] [:relative-datetime -1 :month]]
                                [:< [:field %date {:temporal-unit :default}] [:relative-datetime 0 :month]]]}})
             (optimize-temporal-filters/optimize-temporal-filters
              (lib.tu.macros/mbql-query checkins
                {:source-query
                 {:source-table $$checkins
                  :filter       [:= [:field %date {:temporal-unit :month}] [:relative-datetime -1 :month]]}})))))))

(deftest ^:parallel optimize-filter-with-nested-compatible-field
  (testing "Should optimize fields when starting n :temporal-unit ago (#25378)"
    (qp.store/with-metadata-provider meta/metadata-provider
      (is (= (lib.tu.macros/mbql-query users
               {:filter [:and
                         [:>=
                          [:+ [:field %last-login {:temporal-unit :default}] [:interval 3 :month]]
                          [:relative-datetime -12 :month]]
                         [:<
                          [:+ [:field %last-login {:temporal-unit :default}] [:interval 3 :month]]
                          [:relative-datetime 1 :month]]]
                :source-query {:source-table $$users
                               :aggregation [[:count]]
                               :breakout [[:field %last-login {:temporal-unit :month}]]}})
             (optimize-temporal-filters/optimize-temporal-filters
              (lib.tu.macros/mbql-query users
                {:filter [:between
                          [:+ [:field %last-login {:temporal-unit :month}] [:interval 3 :month]]
                          [:relative-datetime -12 :month]
                          [:relative-datetime 0 :month]]
                 :source-query {:source-table $$users
                                :aggregation [[:count]]
                                :breakout [[:field %last-login {:temporal-unit :month}]]}})))))))

(deftest ^:parallel optimize-date-equals-date-filters-test
  (qp.store/with-metadata-provider meta/metadata-provider
    (doseq [unit     [:day :default]
            operator [:= :!= :< :<= :> :>= :between]]
      (testing (format "Optimize %s(DATE) %s %s(DATE) filters by setting bucketing to :default and leaving as-is"
                       (name unit) (name operator) (name unit))
        (if (= operator :between)
          (is (=? {:query {:filter [:between
                                    [:field (meta/id :checkins :date) {:base-type :type/Date, :temporal-unit :default}]
                                    [:absolute-datetime #t "2014-05-08" :default]
                                    [:absolute-datetime #t "2014-05-09" :default]]}}
                  (optimize-temporal-filters/optimize-temporal-filters
                   (lib.tu.macros/mbql-query checkins
                     {:filter [:between
                               [:field (meta/id :checkins :date) {:base-type :type/Date, :temporal-unit unit}]
                               [:absolute-datetime #t "2014-05-08" unit]
                               [:absolute-datetime #t "2014-05-09" unit]]}))))
          (is (=? {:query {:filter [:=
                                    [:field (meta/id :checkins :date) {:base-type :type/Date, :temporal-unit :default}]
                                    [:absolute-datetime #t "2014-05-08" :default]]}}
                  (optimize-temporal-filters/optimize-temporal-filters
                   (lib.tu.macros/mbql-query checkins
                     {:filter [:=
                               [:field (meta/id :checkins :date) {:base-type :type/Date, :temporal-unit unit}]
                               [:absolute-datetime #t "2014-05-08" unit]]})))))))))<|MERGE_RESOLUTION|>--- conflicted
+++ resolved
@@ -4,14 +4,10 @@
    [clojure.test :refer :all]
    [java-time.api :as t]
    [metabase.driver :as driver]
-<<<<<<< HEAD
+   [metabase.legacy-mbql.util :as mbql.u]
    [metabase.lib.test-metadata :as meta]
    [metabase.lib.test-util :as lib.tu]
    [metabase.lib.test-util.macros :as lib.tu.macros]
-   [metabase.mbql.util :as mbql.u]
-=======
-   [metabase.legacy-mbql.util :as mbql.u]
->>>>>>> defd5cee
    [metabase.query-processor.compile :as qp.compile]
    [metabase.query-processor.middleware.optimize-temporal-filters :as optimize-temporal-filters]
    [metabase.query-processor.store :as qp.store]
