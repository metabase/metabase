--- conflicted
+++ resolved
@@ -512,12 +512,9 @@
               horizontalAttachments={["right", "left"]}
               items={actionItems}
               triggerIcon="ellipsis"
-<<<<<<< HEAD
-=======
               triggerProps={{
                 "data-testid": "actions-menu",
               }}
->>>>>>> 5d3b1b9f
             />
           )}
 
