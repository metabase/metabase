(ns metabase.api.downloads-exports-test
  "Tests for the various Download and Export features in the app.

  TODO: Add tests to cover the many places data can be exported or downloaded:
  - Question direct downloads
  - Unsaved question direct downloads
  - Dashcard direct downloads
  - Shared Question downloads
  - Static Embedding Dashboard/dashcard downloads
  - Dashboard Subscription Attachments
  - Alert attachments"
  (:require
   [clojure.data :as data]
   [clojure.data.csv :as csv]
   [clojure.java.io :as io]
   [clojure.math.combinatorics :as math.combo]
   [clojure.set :as set]
   [clojure.string :as str]
   [clojure.test :refer :all]
   [dk.ative.docjure.spreadsheet :as spreadsheet]
   [metabase.formatter :as formatter]
   [metabase.public-settings :as public-settings]
   ^{:clj-kondo/ignore [:deprecated-namespace]}
   [metabase.pulse.core :as pulse]
   [metabase.pulse.test-util :as pulse.test-util]
   [metabase.query-processor.interface :as qp.i]
   [metabase.test :as mt]
   [toucan2.core :as t2])
  (:import
   (org.apache.poi.ss.usermodel DataFormatter)
   (org.apache.poi.xssf.usermodel XSSFSheet)))

(set! *warn-on-reflection* true)

(def ^:private cell-formatter (DataFormatter.))
(defn- read-cell-with-formatting
  [c]
  (.formatCellValue cell-formatter c))

(defn- read-xlsx
  [pivot result]
  (with-open [in (io/input-stream result)]
    (->> (spreadsheet/load-workbook in)
         (spreadsheet/select-sheet (if pivot "data" "Query result"))
         (spreadsheet/row-seq)
         (mapv (fn [r]
                 (->>  (spreadsheet/cell-seq r)
                       (mapv read-cell-with-formatting)))))))

(defn- tabulate-maps
  [result]
  (let [ks (keys (first result))]
    (cons
     (mapv name ks)
     (map #(mapv % ks) result))))

(defn- process-results
  [pivot export-format results]
  (when (seq results)
    (case export-format
      :csv  (cond-> results
              (not (map? results)) csv/read-csv)
      :xlsx (read-xlsx pivot results)
      :json (tabulate-maps results))))

(defn card-download
  "Provides the result of the card download via the card api in `export-format`,
  formatting rows if `format-rows` is true, and pivoting the results if `pivot` is true."
  [{:keys [id] :as _card} {:keys [export-format format-rows pivot]}]
  (let [results (mt/user-http-request :crowberto :post 200
                                      (format "card/%d/query/%s" id (name export-format))
                                      {:format_rows   format-rows
                                       :pivot_results pivot})]
    (try
      (process-results pivot export-format results)
      (catch Throwable e
        (throw (ex-info (format "Error processing results: %s" (ex-message e))
                        {:results results}
                        e))))))

(defn- unsaved-card-download
  [card {:keys [export-format format-rows pivot]}]
  (->> (mt/user-http-request :crowberto :post 200
                             (format "dataset/%s" (name export-format))
                             {:visualization_settings (:visualization_settings card)
                              :query (assoc (:dataset_query card)
                                            :was-pivot (boolean pivot)
                                            :info {:visualization-settings (:visualization_settings card)}
                                            :middleware
                                            {:userland-query? true})
                              :format_rows   format-rows
                              :pivot_results (boolean pivot)})
       (process-results pivot export-format)))

(defn public-question-download
  [card {:keys [export-format format-rows pivot]
         :or   {format-rows false
                pivot       false}}]
  (let [public-uuid  (str (random-uuid))
        cleaned-card (dissoc card :id :entity_id)]
    (mt/with-temp [:model/Card _ (assoc cleaned-card :public_uuid public-uuid)]
      (->> (mt/user-http-request :crowberto :get 200
                                 (format "public/card/%s/query/%s?format_rows=%s&pivot_results=%s"
                                         public-uuid (name export-format)
                                         format-rows
                                         pivot))
           (process-results pivot export-format)))))

(defn- dashcard-download
  [card-or-dashcard {:keys [export-format format-rows pivot]}]
  (letfn [(dashcard-download* [{dashcard-id  :id
                                card-id      :card_id
                                dashboard-id :dashboard_id}]
            (->> (mt/user-http-request :crowberto :post 200
                                       (format "dashboard/%d/dashcard/%d/card/%d/query/%s" dashboard-id dashcard-id card-id (name export-format))
                                       {:format_rows   format-rows
                                        :pivot_results pivot})
                 (process-results pivot export-format)))]
    (if (= (t2/model card-or-dashcard) :model/DashboardCard)
      (dashcard-download* card-or-dashcard)
      (mt/with-temp [:model/Dashboard {dashboard-id :id} {}
                     :model/DashboardCard dashcard {:dashboard_id dashboard-id
                                                    :card_id      (:id card-or-dashcard)}]
        (dashcard-download* dashcard)))))

(defn- public-dashcard-download
  [card-or-dashcard {:keys [export-format format-rows pivot]}]
  (let [public-uuid (str (random-uuid))]
    (letfn [(public-dashcard-download* [{dashcard-id  :id
                                         card-id      :card_id}]
              (->> (mt/user-http-request :crowberto :post 200
                                         (format "public/dashboard/%s/dashcard/%d/card/%d/%s"
                                                 public-uuid dashcard-id card-id (name export-format))
                                         {:format_rows   format-rows
                                          :pivot_results pivot})
                   (process-results pivot export-format)))]
      (if (= :model/DashboardCard (t2/model card-or-dashcard))
        (mt/with-temp [:model/Dashboard {dashboard-id :id} {:public_uuid public-uuid}]
          (public-dashcard-download* (assoc card-or-dashcard :dashboard_id dashboard-id)))
        (mt/with-temp [:model/Dashboard {dashboard-id :id} {:public_uuid public-uuid}
                       :model/DashboardCard dashcard {:dashboard_id dashboard-id
                                                      :card_id      (:id card-or-dashcard)}]
          (public-dashcard-download* dashcard))))))

(defn- run-pulse-and-return-attached-csv-data!
  "Simulate sending the pulse email, get the attached text/csv content, and parse into a map of
  attachment name -> column name -> column data"
  [pulse export-format]
  (let [m    (update
              (mt/with-test-user nil
                (pulse.test-util/with-captured-channel-send-messages!
                  (pulse/send-pulse! pulse)))
              :channel/email vec)
        msgs (get-in m [:channel/email 0 :message])]
    (first (keep
            (fn [{:keys [type content-type content]}]
              (when (and
                     (= :attachment type)
                     (= (format "text/%s" (name export-format)) content-type))
                (slurp content)))
            msgs))))

(defn- alert-attachment!
  [card {:keys [export-format format-rows pivot]}]
  (letfn [(alert-attachment* [pulse]
            (->> (run-pulse-and-return-attached-csv-data! pulse export-format)
                 (process-results pivot export-format)))]
    (mt/with-temp [:model/Pulse {pulse-id :id
                                 :as      pulse} {:name "Test Alert"
                                                  :alert_condition "rows"}
                   :model/PulseCard _ (merge
                                       (when (= :csv  export-format) {:include_csv true})
                                       (when (= :xlsx export-format) {:include_xls true})
                                       {:format_rows format-rows}
                                       {:pivot_results pivot}
                                       {:pulse_id pulse-id
                                        :card_id  (:id card)})
                   :model/PulseChannel {pulse-channel-id :id} {:channel_type :email
                                                               :pulse_id     pulse-id
                                                               :enabled      true}
                   :model/PulseChannelRecipient _ {:pulse_channel_id pulse-channel-id
                                                   :user_id          (mt/user->id :rasta)}]
      ;; TODO make sure this works for card notification
      (alert-attachment* pulse))))

(defn- subscription-attachment!
  [card-or-dashcard {:keys [export-format format-rows pivot]}]
  (letfn [(subscription-attachment* [pulse]
            (->> (run-pulse-and-return-attached-csv-data! pulse export-format)
                 (process-results pivot export-format)))]
    (if (= :model/DashboardCard (t2/model card-or-dashcard))
      ;; dashcard
      (mt/with-temp [:model/Pulse {pulse-id :id
                                   :as      pulse} {:name         "Test Pulse"
                                                    :dashboard_id (:dashboard_id card-or-dashcard)}
                     :model/PulseCard _ (merge
                                         (when (= :csv  export-format) {:include_csv true})
                                         (when (= :xlsx export-format) {:include_xls true})
                                         {:format_rows format-rows}
                                         {:pivot_results pivot}
                                         {:pulse_id          pulse-id
                                          :card_id           (:card_id card-or-dashcard)
                                          :dashboard_card_id (:id card-or-dashcard)})
                     :model/PulseChannel {pulse-channel-id :id} {:channel_type :email
                                                                 :pulse_id     pulse-id
                                                                 :enabled      true}
                     :model/PulseChannelRecipient _ {:pulse_channel_id pulse-channel-id
                                                     :user_id          (mt/user->id :rasta)}]
        (subscription-attachment* pulse))
      ;; card
      (mt/with-temp [:model/Dashboard {dashboard-id :id} {}
                     :model/DashboardCard {dashcard-id :id} {:dashboard_id dashboard-id
                                                             :card_id      (:id card-or-dashcard)}
                     :model/Pulse {pulse-id :id
                                   :as      pulse} {:name         "Test Pulse"
                                                    :dashboard_id dashboard-id}
                     :model/PulseCard _ (merge
                                         (when (= :csv  export-format) {:include_csv true})
                                         (when (= :xlsx export-format) {:include_xls true})
                                         {:format_rows format-rows}
                                         {:pivot_results pivot}
                                         {:pulse_id          pulse-id
                                          :card_id           (:id card-or-dashcard)
                                          :dashboard_card_id dashcard-id})
                     :model/PulseChannel {pulse-channel-id :id} {:channel_type :email
                                                                 :pulse_id     pulse-id
                                                                 :enabled      true}
                     :model/PulseChannelRecipient _ {:pulse_channel_id pulse-channel-id
                                                     :user_id          (mt/user->id :rasta)}]
        (subscription-attachment* pulse)))))

(defn all-downloads
  [card-or-dashcard opts]
  (merge
   (when-not (= (t2/model card-or-dashcard) :model/DashboardCard)
     {:unsaved-card-download    (unsaved-card-download card-or-dashcard opts)
      :card-download            (card-download card-or-dashcard opts)
      :public-question-download (public-question-download card-or-dashcard opts)})
   {:dashcard-download (card-download card-or-dashcard opts)
    :public-dashcard-download (public-dashcard-download card-or-dashcard opts)}))

(defn all-outputs!
  [card-or-dashcard opts]
  (cond-> (merge
           (when-not (= (t2/model card-or-dashcard) :model/DashboardCard)
             {:unsaved-card-download    (delay (unsaved-card-download card-or-dashcard opts))
              :public-question-download (delay (public-question-download card-or-dashcard opts))
              :card-download            (delay (card-download card-or-dashcard opts))
              :alert-attachment         (delay (alert-attachment! card-or-dashcard opts))})
           {:dashcard-download        (delay (card-download card-or-dashcard opts))
            :public-dashcard-download (delay (public-dashcard-download card-or-dashcard opts))
            :subscription-attachment  (delay (subscription-attachment! card-or-dashcard opts))})
    (:except opts) (#(apply dissoc % (:except opts)))

    ;; format rows and pivot does not support alert, they're all off by default
    (or (:format-rows opts) (:pivot opts))
    (dissoc :alert-attachment)

    true (update-vals deref)))

(def ^:private pivot-rows-query
  "SELECT *
         FROM (SELECT 'AA' AS A UNION ALL SELECT 'AB' UNION ALL SELECT 'AC' UNION ALL SELECT 'AD')
   CROSS JOIN (SELECT 'BA' AS B UNION ALL SELECT 'BB' UNION ALL SELECT 'BC' UNION ALL SELECT 'BD')
   CROSS JOIN (SELECT 'CA' AS C UNION ALL SELECT 'CB' UNION ALL SELECT 'CC' UNION ALL SELECT 'CD')
   CROSS JOIN (SELECT 'DA' AS D UNION ALL SELECT 'DB' UNION ALL SELECT 'DC' UNION ALL SELECT 'DD')
   CROSS JOIN (SELECT 1 AS MEASURE)")

(def ^:private pivot-fields
  [[:field "A" {:base-type :type/Text}]
   [:field "B" {:base-type :type/Text}]
   [:field "C" {:base-type :type/Text}]
   [:field "D" {:base-type :type/Text}]
   [:field "MEASURE" {:base-type :type/Integer}]])

(deftest simple-pivot-export-test
  (testing "Pivot table exports look pivoted"
    (mt/dataset test-data
      (mt/with-temp [:model/Card card
                     {:display                :pivot
                      :visualization_settings {:pivot_table.column_split
                                               {:rows    ["CATEGORY"]
                                                :columns ["CREATED_AT"]
                                                :values  ["sum"]}
                                               :column_settings
                                               {"[\"name\",\"sum\"]" {:number_style       "currency"
                                                                      :currency_in_header false}}}
                      :dataset_query          (mt/mbql-query products
                                                {:aggregation [[:sum $price]]
                                                 :breakout    [$category
                                                               !year.created_at]})}]
        (testing "formatted"
          (is (= [[["Category" "2016" "2017" "2018" "2019" "Row totals"]
                   ["Doohickey" "$632.14" "$854.19" "$496.43" "$203.13" "$2,185.89"]
                   ["Gadget" "$679.83" "$1,059.11" "$844.51" "$435.75" "$3,019.20"]
                   ["Gizmo" "$529.70" "$1,080.18" "$997.94" "$227.06" "$2,834.88"]
                   ["Widget" "$987.39" "$1,014.68" "$912.20" "$195.04" "$3,109.31"]
                   ["Grand totals" "$2,829.06" "$4,008.16" "$3,251.08" "$1,060.98" "$11,149.28"]]
                  #{:unsaved-card-download :card-download :dashcard-download
                    :subscription-attachment
                    :public-question-download :public-dashcard-download}]
                 (->> (all-outputs! card {:export-format :csv :format-rows true :pivot true})
                      (group-by second)
                      ((fn [m] (update-vals m #(into #{} (mapv first %)))))
                      (apply concat)))))
        (testing "unformatted"
          (is (= [[["Category"
                    "2016-01-01T00:00:00Z"
                    "2017-01-01T00:00:00Z"
                    "2018-01-01T00:00:00Z"
                    "2019-01-01T00:00:00Z"
                    "Row totals"]
                   ["Doohickey" "632.14" "854.19" "496.43" "203.13" "2185.89"]
                   ["Gadget" "679.83" "1059.11" "844.51" "435.75" "3019.20"]
                   ["Gizmo" "529.7" "1080.18" "997.94" "227.06" "2834.88"]
                   ["Widget" "987.39" "1014.68" "912.2" "195.04" "3109.31"]
                   ["Grand totals" "2829.06" "4008.16" "3251.08" "1060.98" "11149.28"]]
                  #{:unsaved-card-download :card-download :dashcard-download
                    :subscription-attachment
                    :public-question-download :public-dashcard-download}]
                 (->> (all-outputs! card {:export-format :csv :format-rows false :pivot true})
                      (group-by second)
                      ((fn [m] (update-vals m #(into #{} (mapv first %)))))
                      (apply concat)))))
        (testing "only when `public-settings/enable-pivoted-exports` is true (true by default)."
          (is (= [[["Category" "Created At: Year" "Sum of Price"]
                   ["Doohickey" "2016" "$632.14"]
                   ["Doohickey" "2017" "$854.19"]
                   ["Doohickey" "2018" "$496.43"]
                   ["Doohickey" "2019" "$203.13"]
                   ["Gadget" "2016" "$679.83"]
                   ["Gadget" "2017" "$1,059.11"]
                   ["Gadget" "2018" "$844.51"]
                   ["Gadget" "2019" "$435.75"]
                   ["Gizmo" "2016" "$529.70"]
                   ["Gizmo" "2017" "$1,080.18"]
                   ["Gizmo" "2018" "$997.94"]
                   ["Gizmo" "2019" "$227.06"]
                   ["Widget" "2016" "$987.39"]
                   ["Widget" "2017" "$1,014.68"]
                   ["Widget" "2018" "$912.20"]
                   ["Widget" "2019" "$195.04"]]
                  #{:unsaved-card-download :card-download :dashcard-download
                    :subscription-attachment
                    :public-question-download :public-dashcard-download}]
                 (mt/with-temporary-setting-values [public-settings/enable-pivoted-exports false]
                   (->> (all-outputs! card {:export-format :csv :format-rows true :pivot true})
                        (group-by second)
                        ((fn [m] (update-vals m #(into #{} (mapv first %)))))
                        (apply concat))))))))))

(deftest simple-pivot-with-sum-and-average-export-test
  (testing "Pivot table exports look pivoted and can have multiple measures aggregated properly."
    (mt/dataset test-data
      (mt/with-temp [:model/Card card
                     {:display                :pivot
                      :visualization_settings {:pivot_table.column_split
                                               {:rows    ["CATEGORY"]
                                                :columns ["CREATED_AT"]
                                                :values  ["sum" "avg"]}
                                               :column_settings
                                               {"[\"name\",\"sum\"]" {:number_style       "currency"
                                                                      :currency_in_header false}}}
                      :dataset_query          (mt/mbql-query products
                                                {:aggregation [[:sum $price]
                                                               [:avg $price]]
                                                 :breakout    [$category
                                                               !year.created_at]})}]
        (testing "formatted"
          (is (= [[["Category" "2016" "2016" "2017" "2017" "2018" "2018" "2019" "2019" "Row totals" "Row totals"]
                   ["Category"
                    "Sum of Price"
                    "Average of Price"
                    "Sum of Price"
                    "Average of Price"
                    "Sum of Price"
                    "Average of Price"
                    "Sum of Price"
                    "Average of Price"
                    ""
                    ""]
                   ["Doohickey" "$632.14" "48.63" "$854.19" "50.25" "$496.43" "62.05" "$203.13" "50.78" "$2,185.89" "52.93"]
                   ["Gadget" "$679.83" "52.29" "$1,059.11" "55.74" "$844.51" "60.32" "$435.75" "62.25" "$3,019.20" "57.65"]
                   ["Gizmo" "$529.70" "58.86" "$1,080.18" "51.44" "$997.94" "58.7" "$227.06" "56.77" "$2,834.88" "56.44"]
                   ["Widget" "$987.39" "51.97" "$1,014.68" "56.37" "$912.20" "65.16" "$195.04" "65.01" "$3,109.31" "59.63"]
                   ["Grand totals"
                    "$2,829.06"
                    "52.94"
                    "$4,008.16"
                    "53.45"
                    "$3,251.08"
                    "61.56"
                    "$1,060.98"
                    "58.7"
                    "$11,149.28"
                    "56.66"]]
                  #{:unsaved-card-download :card-download :dashcard-download
                    :subscription-attachment
                    :public-question-download :public-dashcard-download}]
                 (->> (all-outputs! card {:export-format :csv :format-rows true :pivot true})
                      (group-by second)
                      ((fn [m] (update-vals m #(into #{} (mapv first %)))))
                      (apply concat)))))))))

(deftest simple-pivot-export-row-col-totals-test
  (testing "Pivot table csv exports respect row/column totals viz-settings"
    (doseq [row-totals? [#_true false]
            col-totals? [#_true false]]
      (mt/dataset test-data
        (mt/with-temp [:model/Card card
                       {:display                :pivot
                        :visualization_settings {:pivot_table.column_split
                                                 {:rows    ["CATEGORY"]
                                                  :columns ["CREATED_AT"]
                                                  :values  ["sum"]}
                                                 :pivot.show_row_totals    row-totals?
                                                 :pivot.show_column_totals col-totals?
                                                 :column_settings
                                                 {"[\"name\",\"sum\"]" {:number_style       "currency"
                                                                        :currency_in_header false}}}
                        :dataset_query          (mt/mbql-query products
                                                  {:aggregation [[:sum $price]]
                                                   :breakout    [$category
                                                                 !year.created_at]})}]
          (testing (format "formatted with row-totals: %s and col-totals: %s" row-totals? col-totals?)
            (is (= [(keep
                     (fn [row]
                       (when row
                         (if row-totals?
                           row
                           (vec (drop-last row)))))
                     [["Category" "2016" "2017" "2018" "2019" "Row totals"]
                      ["Doohickey" "$632.14" "$854.19" "$496.43" "$203.13" "$2,185.89"]
                      ["Gadget" "$679.83" "$1,059.11" "$844.51" "$435.75" "$3,019.20"]
                      ["Gizmo" "$529.70" "$1,080.18" "$997.94" "$227.06" "$2,834.88"]
                      ["Widget" "$987.39" "$1,014.68" "$912.20" "$195.04" "$3,109.31"]
                      (when col-totals? ["Grand totals" "$2,829.06" "$4,008.16" "$3,251.08" "$1,060.98" "$11,149.28"])])
                    #{:unsaved-card-download :card-download :dashcard-download
                      :subscription-attachment
                      :public-question-download :public-dashcard-download}]
                   (->> (all-outputs! card {:export-format :csv :format-rows true :pivot true})
                        (group-by second)
                        ((fn [m] (update-vals m #(into #{} (mapv first %)))))
                        (apply concat))))))))))

(deftest ^:parallel simple-pivot-export-works-even-with-table-column-ordering-test
  (testing "Pivot table exports are not affected by table sort settings"
    (testing "Try some permutations with csv"
      (doseq [col-order   (math.combo/permutations [{:name "CATEGORY"}
                                                    {:name "CREATED_AT"}
                                                    {:name "sum"}])
              col-enabled [true false]]
        (mt/dataset test-data
          (mt/with-temp [:model/Card card
                         {:display                :pivot
                          :visualization_settings {:table.columns
                                                   ;; the :table.columns key specifies order/enabled status of columns for regular table viz
                                                   ;; and should not cause pivot exports to fail.
                                                   (mapv #(assoc % :enabled col-enabled) col-order)
                                                   :pivot_table.column_split
                                                   {:rows    ["CATEGORY"]
                                                    :columns ["CREATED_AT"]
                                                    :values  ["sum"]}
                                                   :column_settings
                                                   {"[\"name\",\"sum\"]" {:number_style       "currency"
                                                                          :currency_in_header false}}}
                          :dataset_query          (mt/mbql-query products
                                                    {:aggregation [[:sum $price]]
                                                     :breakout    [$category
                                                                   !year.created_at]})}]
            (testing "they work regardless of the table.columns setting"
              (is (= [["Category" "2016" "2017" "2018" "2019" "Row totals"]
                      ["Doohickey" "$632.14" "$854.19" "$496.43" "$203.13" "$2,185.89"]
                      ["Gadget" "$679.83" "$1,059.11" "$844.51" "$435.75" "$3,019.20"]
                      ["Gizmo" "$529.70" "$1,080.18" "$997.94" "$227.06" "$2,834.88"]
                      ["Widget" "$987.39" "$1,014.68" "$912.20" "$195.04" "$3,109.31"]
                      ["Grand totals" "$2,829.06" "$4,008.16" "$3,251.08" "$1,060.98" "$11,149.28"]]
                     (card-download card {:export-format :csv :format-rows true :pivot true}))))
            (testing "the xlsx export has a pivot table"
              (let [result (mt/user-http-request :crowberto :post 200
                                                 (format "card/%d/query/xlsx" (:id card))
                                                 {:format_rows   true
                                                  :pivot_results true})
                    pivot  (with-open [in (io/input-stream result)]
                             (->> (spreadsheet/load-workbook in)
                                  (spreadsheet/select-sheet "pivot")
                                  ((fn [s] (.getPivotTables ^XSSFSheet s)))))]
                (is (some? pivot))))))))))

(deftest ^:parallel pivot-export-test
  []
  (mt/dataset test-data
    (mt/with-temp [:model/Card {pivot-data-card-id :id}
                   {:dataset_query {:database (mt/id)
                                    :type     :native
                                    :native
                                    {:template-tags {}
                                     :query         pivot-rows-query}}
                    :result_metadata
                    (into [] (for [[_ field-name {:keys [base-type]}] pivot-fields]
                               {:name         field-name
                                :display_name field-name
                                :field_ref    [:field field-name {:base-type base-type}]
                                :base_type    base-type}))}
                   :model/Card pivot-card
                   {:display                :pivot
                    :visualization_settings {:pivot_table.column_split
                                             {:rows    ["C" "D"]
                                              :columns ["A" "B"]
                                              :values  ["sum"]}}
                    :dataset_query          (mt/mbql-query nil
                                              {:aggregation  [[:sum [:field "MEASURE" {:base-type :type/Integer}]]]
                                               :breakout
                                               [[:field "A" {:base-type :type/Text}]
                                                [:field "B" {:base-type :type/Text}]
                                                [:field "C" {:base-type :type/Text}]
                                                [:field "D" {:base-type :type/Text}]]
                                               :source-table (format "card__%s" pivot-data-card-id)})}]
      (let [result (card-download pivot-card {:export-format :csv :pivot true})]
        (testing "Pivot CSV Exports look like a Pivoted Table"
          (testing "The Headers Properly indicate the pivot rows names."
            ;; Pivot Rows Header are Simply the Column names from the rows specified in
            ;; [:visualization_settings :pivot_table.column_split :rows]
            (is (= [["C" "D"]
                    ["C" "D"]]
                   [(take 2 (first result))
                    (take 2 (second result))])))
          (testing "The Headers Properly indicate the pivot column names."
            (let [[header1 header2]  (map set (take 2 result))
                  possible-vals-of-a #{"AA" "AB" "AC" "AD"}
                  possible-vals-of-b #{"BA" "BB" "BC" "BD"}]
              ;; In a Pivot Table, the Column headers are derived from the Possible Values in each Pivot Column
              ;; Since the test data used here has defined 2 Pivot Columns, there must be 2 Header rows
              ;; to fully capture all of the combinations of possible values for each pivot-col specified in
              ;; [:visualization_settings :pivot_table.column_split :columns]
              ;; To hopefully illustrate a bit, Let's consider that:
              ;; Cat A can have "AA" "AB" "AC" "AD"
              ;; Cat B can have "BA" "BB" "BC" "BD"
              ;; The first 4 Entries in Header 1 (excluding the Pivot Rows Display Names) will all be "AA"
              ;; And the first 4 Entries in Header 2 will be "BA" "BB" "BC" "BD"
              (is (= [["AA" "AA" "AA" "AA"]
                      ["BA" "BB" "BC" "BD"]]
                     [(take 4 (drop 2 (first result)))
                      (take 4 (drop 2 (second result)))]))
              ;; This combination logic would continue for each specified Pivot Column, but we'll just stick with testing 2
              ;; To keep things relatively easy to read and understand.
              (testing "The first Header only contains possible values from the first specified pivot column"
                (is (set/subset? possible-vals-of-a header1))
                (is (not (set/subset? possible-vals-of-b header1))))
              (testing "The second Header only contains possible values from the second specified pivot column"
                (is (set/subset? possible-vals-of-b header2))
                (is (not (set/subset? possible-vals-of-a header2))))
              (testing "The Headers also show the Row Totals header"
                (is (= ["Row totals" ""]
                       (map last (take 2 result))))))))

        (testing "The Columns Properly indicate the pivot row names."
          (let [col1               (map first result)
                col2               (map second result)
                possible-vals-of-c #{"CA" "CB" "CC" "CD"}
                possible-vals-of-d #{"DA" "DB" "DC" "DD"}]
            ;; In a Pivot Table, the Row headers (the first columns in the result)
            ;; are derived from the Possible Values in each Pivot Row
            ;; Since the test data used here has defined 2 Pivot Rows, there are 2 Row Header columns
            ;; to fully capture all of the combinations of possible values for each pivot-row specified in
            ;; [:visualization_settings :pivot_table.column_split :rows]
            ;; To hopefully illustrate a bit, Let's consider that:
            ;; Cat C can have "CA" "CB" "CC" "CD"
            ;; Cat D can have "DA" "DB" "DC" "DD"
            ;; The first 4 Entries in col1 (excluding the Pivot Rows Display Names) will all be "CA"
            ;; And the first 4 Entries in col2 will be "DA" "DB" "DC" "DD"
            (is (= [["CA" "CA" "CA" "CA"]
                    ["DA" "DB" "DC" "DD"]]
                   [(take 4 (drop 2 col1))
                    (take 4 (drop 2 col2))]))
            ;; This combination logic would continue for each specified Pivot Row, but we'll just stick with testing 2
            ;; To keep things relatively easy to read and understand.
            (testing "The first Column only contains possible values from the first specified pivot row"
              (is (set/subset? possible-vals-of-c (set col1)))
              (is (not (set/subset? possible-vals-of-d (set col1)))))
            (testing "The second Column only contains possible values from the second specified pivot row"
              (is (set/subset? possible-vals-of-d (set col2)))
              (is (not (set/subset? possible-vals-of-c (set col2)))))
            (testing "The 1st Column also shows the Grand Total"
              (is (= "Grand totals"
                     (first (last result)))))))))))

(deftest multi-measure-pivot-tables-headers-test
  (testing "Pivot tables with multiple measures correctly include the measure titles in the final header row."
    (mt/dataset test-data
      (mt/with-temp [:model/Card {pivot-card-id :id}
                     {:display                :pivot
                      :visualization_settings {:pivot_table.column_split
                                               {:rows    ["CREATED_AT"]
                                                :columns ["CATEGORY"]
                                                :values  ["sum" "avg"]}}
                      :dataset_query          (mt/mbql-query products
                                                {:aggregation [[:sum $price]
                                                               [:avg $rating]]
                                                 :breakout    [$category !year.created_at]})}]
        (let [result (->> (mt/user-http-request :crowberto :post 200
                                                (format "card/%d/query/csv" pivot-card-id)
                                                {:format_rows   true
                                                 :pivot_results true})
                          csv/read-csv)]
          (is (= [["Created At: Year"
                   "Doohickey" "Doohickey"
                   "Gadget" "Gadget"
                   "Gizmo" "Gizmo"
                   "Widget" "Widget"
                   "Row totals" "Row totals"]
                  ["Created At: Year"
                   "Sum of Price" "Average of Rating"
                   "Sum of Price" "Average of Rating"
                   "Sum of Price" "Average of Rating"
                   "Sum of Price" "Average of Rating"
                   "" ""]]
                 (take 2 result))))))))

(deftest ^:parallel pivot-export-aggregations-test
  (testing "Row and Column Values that collide with indices don't break (#50207)"
    (testing "Other aggregations will produce the correct values in Totals rows."
      (let [pivot-rows-query "SELECT *
         FROM (SELECT    4 AS A UNION ALL SELECT 3)
   CROSS JOIN (SELECT 'BA' AS B)
   CROSS JOIN (SELECT    3 AS C UNION ALL SELECT 4)
   CROSS JOIN (SELECT 1 AS MEASURE)"]
        (mt/dataset test-data
          (mt/with-temp [:model/Card {pivot-data-card-id :id}
                         {:dataset_query {:database (mt/id)
                                          :type     :native
                                          :native
                                          {:template-tags {}
                                           :query         pivot-rows-query}}
                          :result_metadata
                          (into [] (for [[_ field-name {:keys [base-type]}] pivot-fields]
                                     {:name         field-name
                                      :display_name field-name
                                      :field_ref    [:field field-name {:base-type base-type}]
                                      :base_type    base-type}))}
                         :model/Card pivot-card
                         {:display                :pivot
                          :visualization_settings {:pivot_table.column_split
                                                   {:rows    ["B" "C"]
                                                    :columns ["A"]
                                                    :values  ["MEASURE"]}}
                          :dataset_query          (mt/mbql-query nil
                                                    {:aggregation  [[:sum [:field "MEASURE" {:base-type :type/Integer}]]]
                                                     :breakout
                                                     [[:field "A" {:base-type :type/Integer}]
                                                      [:field "B" {:base-type :type/Text}]
                                                      [:field "C" {:base-type :type/Integer}]]
                                                     :source-table (format "card__%s" pivot-data-card-id)})}]
            (let [result (card-download pivot-card {:export-format :csv :pivot true})]
              (is
               (= [["B" "C" "3" "4" "Row totals"]
                   ["BA" "3" "1" "1" "2"]
                   ["BA" "4" "1" "1" "2"]
                   ["Totals for BA"  "" "2" "2" "4"]
                   ["Grand totals" "" "2" "2" "4"]]
                  result)))))))))

(deftest ^:parallel zero-column-pivot-tables-test
  (testing "Pivot tables with zero columns download correctly."
    (mt/dataset test-data
      (mt/with-temp [:model/Card {pivot-card-id :id}
                     {:display                :pivot
                      :visualization_settings {:pivot_table.column_split
                                               {:rows    ["CREATED_AT" "CATEGORY"]
                                                :columns []
                                                :values  ["sum"]}}
                      :dataset_query          (mt/mbql-query products
                                                {:aggregation [[:sum $price]]
                                                 :breakout    [$category !month.created_at]})}]
        (let [result (->> (mt/user-http-request :crowberto :post 200
                                                (format "card/%d/query/csv" pivot-card-id)
                                                {:format_rows   true
                                                 :pivot_results true})
                          csv/read-csv)]
          (is (= [["Created At: Month" "Category" "Sum of Price"]
                  ["May, 2016" "Doohickey" "144.12"]
                  ["May, 2016" "Gadget" "81.58"]
                  ["May, 2016" "Gizmo" "75.09"]
                  ["May, 2016" "Widget" "90.21"]
                  ["Totals for May, 2016" "" "391"]]
                 (take 6 result))))))))

(deftest ^:parallel zero-row-pivot-tables-test
  (testing "Pivot tables with zero rows download correctly."
    (mt/dataset test-data
      (mt/with-temp [:model/Card {pivot-card-id :id}
                     {:display                :pivot
                      :visualization_settings {:pivot_table.column_split
                                               {:rows    []
                                                :columns ["CATEGORY"]
                                                :values  ["sum"]}}
                      :dataset_query          (mt/mbql-query products
                                                {:aggregation [[:sum $price]]
                                                 :breakout    [$category]})}]
        (let [result (->> (mt/user-http-request :crowberto :post 200
                                                (format "card/%d/query/csv" pivot-card-id)
                                                {:format_rows   false
                                                 :pivot_results true})
                          csv/read-csv)]
          (is (= [["Category" "Doohickey" "Gadget" "Gizmo" "Widget" "Row totals"]
                  ["Grand totals" "2185.89" "3019.2" "2834.88" "3109.31" "11149.28"]]
                 result)))))))

(deftest ^:parallel zero-column-multiple-measures-pivot-tables-test
  (testing "Pivot tables with zero columns and multiple measures download correctly."
    (mt/dataset test-data
      (mt/with-temp [:model/Card {pivot-card-id :id}
                     {:display                :pivot
                      :visualization_settings {:pivot_table.column_split
                                               {:rows    ["CATEGORY" "CREATED_AT"]
                                                :columns []
                                                :values  ["sum" "count"]}}
                      :dataset_query          (mt/mbql-query products
                                                {:aggregation [[:sum $price]
                                                               [:count]]
                                                 :breakout    [$category !year.created_at]})}]
        (let [result (->> (mt/user-http-request :crowberto :post 200
                                                (format "card/%d/query/csv" pivot-card-id)
                                                {:format_rows   true
                                                 :pivot_results true})
                          csv/read-csv)]
          (is (= [["Category" "Created At: Year" "Sum of Price" "Count"]
                  ["Doohickey" "2016" "632.14" "13"]
                  ["Doohickey" "2017" "854.19" "17"]
                  ["Doohickey" "2018" "496.43" "8"]
                  ["Doohickey" "2019" "203.13" "4"]
                  ["Totals for Doohickey" "" "2,185.89" "42"]
                  ["Gadget" "2016" "679.83" "13"]
                  ["Gadget" "2017" "1,059.11" "19"]
                  ["Gadget" "2018" "844.51" "14"]
                  ["Gadget" "2019" "435.75" "7"]
                  ["Totals for Gadget" "" "3,019.2" "53"]
                  ["Gizmo" "2016" "529.7" "9"]
                  ["Gizmo" "2017" "1,080.18" "21"]
                  ["Gizmo" "2018" "997.94" "17"]
                  ["Gizmo" "2019" "227.06" "4"]
                  ["Totals for Gizmo" "" "2,834.88" "51"]
                  ["Widget" "2016" "987.39" "19"]
                  ["Widget" "2017" "1,014.68" "18"]
                  ["Widget" "2018" "912.2" "14"]
                  ["Widget" "2019" "195.04" "3"]
                  ["Totals for Widget" "" "3,109.31" "54"]
                  ["Grand totals" "" "11,149.28" "200"]]
                 result)))))))

(deftest pivot-table-native-pivot-in-xlsx-test
  (testing "Pivot table xlsx downloads produce a 'native pivot' in the workbook."
    (mt/dataset test-data
      (mt/with-temp [:model/Card {pivot-card-id :id}
                     {:display                :pivot
                      :visualization_settings {:pivot_table.column_split
                                               {:rows    ["CREATED_AT"],
                                                :columns ["CATEGORY"],
                                                :values  ["sum" "avg"]}}
                      :dataset_query          (mt/mbql-query products
                                                {:aggregation [[:sum $price]
                                                               [:avg $rating]]
                                                 :breakout    [$category
                                                               !month.created_at]})}]
        (let [result (mt/user-http-request :crowberto :post 200
                                           (format "card/%d/query/xlsx" pivot-card-id)
                                           {:format_rows   true
                                            :pivot_results true})
              pivot  (with-open [in (io/input-stream result)]
                       (->> (spreadsheet/load-workbook in)
                            (spreadsheet/select-sheet "pivot")
                            ((fn [s] (.getPivotTables ^XSSFSheet s)))))]
          (is (not (nil? pivot))))
        (testing "but only when `public-settings/enable-pivoted-exports` is true"
          (mt/with-temporary-setting-values [public-settings/enable-pivoted-exports false]
            (let [result      (mt/user-http-request :crowberto :post 200
                                                    (format "card/%d/query/xlsx" pivot-card-id)
                                                    :format_rows   true
                                                    :pivot_results true)
                  sheet-names (with-open [in (io/input-stream result)]
                                (->> (spreadsheet/load-workbook in)
                                     spreadsheet/sheet-seq
                                     (mapv (fn [s] (.getSheetName ^XSSFSheet s)))))]
              ;; when xlsx exports without pivot, we have only a single Query result sheet.
              (is (= ["Query result"]
                     sheet-names)))))))))

(deftest ^:parallel zero-column-native-pivot-tables-test
  (testing "Pivot tables with zero columns download correctly as xlsx."
    (mt/dataset test-data
      (mt/with-temp [:model/Card {pivot-card-id :id}
                     {:display                :pivot
                      :visualization_settings {:pivot_table.column_split
                                               {:rows    ["CREATED_AT" "CATEGORY"]
                                                :columns []
                                                :values  ["sum"]}}
                      :dataset_query          (mt/mbql-query products
                                                {:aggregation [[:sum $price]]
                                                 :breakout    [$category
                                                               !month.created_at]})}]
        (let [result       (mt/user-http-request :crowberto :post 200
                                                 (format "card/%d/query/xlsx" pivot-card-id)
                                                 {:format_rows   true
                                                  :pivot_results true})
              [pivot data] (with-open [in (io/input-stream result)]
                             (let [wb    (spreadsheet/load-workbook in)
                                   pivot (.getPivotTables ^XSSFSheet (spreadsheet/select-sheet "pivot" wb))
                                   data  (->> (spreadsheet/select-sheet "data" wb)
                                              spreadsheet/row-seq
                                              (mapv (fn [row] (->> (spreadsheet/cell-seq row)
                                                                   (mapv spreadsheet/read-cell)))))]
                               [pivot data]))]
          (is (not (nil? pivot)))
          (is (= [["Category" "Created At: Month" "Sum of Price"]
                  ["Doohickey" #inst "2016-05-01T00:00:00.000-00:00" 144.12]
                  ["Doohickey" #inst "2016-06-01T00:00:00.000-00:00" 82.92]
                  ["Doohickey" #inst "2016-07-01T00:00:00.000-00:00" 78.22]
                  ["Doohickey" #inst "2016-08-01T00:00:00.000-00:00" 71.09]
                  ["Doohickey" #inst "2016-09-01T00:00:00.000-00:00" 45.65]]
                 (take 6 data))))))))

(deftest ^:parallel zero-row-native-pivot-tables-test
  (testing "Pivot tables with zero rows download correctly as xlsx."
    (mt/dataset test-data
      (mt/with-temp [:model/Card {pivot-card-id :id}
                     {:display                :pivot
                      :visualization_settings {:pivot_table.column_split
                                               {:rows    []
                                                :columns ["CATEGORY"]
                                                :values  ["sum"]}}
                      :dataset_query          (mt/mbql-query products
                                                {:aggregation [[:sum $price]]
                                                 :breakout    [$category]})}]
        (let [result       (mt/user-http-request :crowberto :post 200
                                                 (format "card/%d/query/xlsx" pivot-card-id)
                                                 {:format_rows   true
                                                  :pivot_results true})
              [pivot data] (with-open [in (io/input-stream result)]
                             (let [wb    (spreadsheet/load-workbook in)
                                   pivot (.getPivotTables ^XSSFSheet (spreadsheet/select-sheet "pivot" wb))
                                   data  (->> (spreadsheet/select-sheet "data" wb)
                                              spreadsheet/row-seq
                                              (mapv (fn [row] (->> (spreadsheet/cell-seq row)
                                                                   (mapv spreadsheet/read-cell)))))]
                               [pivot data]))]
          (is (not (nil? pivot)))
          (is (= [["Category" "Sum of Price"]
                  ["Doohickey" 2185.89]
                  ["Gadget" 3019.2]
                  ["Gizmo" 2834.88]
                  ["Widget" 3109.31]]
                 (take 6 data))))))))

(deftest ^:parallel pivot-table-questions-can-export-unpivoted
  (testing "Pivot tables will export the 'classic' way by default"
    (testing "for csv"
      (mt/dataset test-data
        (mt/with-temp [:model/Card {pivot-card-id :id}
                       {:display                :pivot
                        :visualization_settings {:pivot_table.column_split
                                                 {:rows    ["CREATED_AT" "CATEGORY"]
                                                  :columns []
                                                  :values  ["sum"]}}
                        :dataset_query          (mt/mbql-query products
                                                  {:aggregation [[:sum $price]]
                                                   :breakout    [$category
                                                                 !month.created_at]})}]
          (let [result (->> (mt/user-http-request :crowberto :post 200
                                                  (format "card/%d/query/csv" pivot-card-id)
                                                  {:format_rows true})
                            csv/read-csv)]
            (is (= [["Category" "Created At: Month" "Sum of Price"]
                    ["Doohickey" "May, 2016" "144.12"]
                    ["Doohickey" "June, 2016" "82.92"]
                    ["Doohickey" "July, 2016" "78.22"]
                    ["Doohickey" "August, 2016" "71.09"]
                    ["Doohickey" "September, 2016" "45.65"]]
                   (take 6 result)))))))))

(deftest ^:parallel pivot-table-questions-can-export-unpivoted-2
  (testing "Pivot tables will export the 'classic' way by default"
    (testing "for xlsx"
      (mt/dataset test-data
        (mt/with-temp [:model/Card {pivot-card-id :id}
                       {:display                :pivot
                        :visualization_settings {:pivot_table.column_split
                                                 {:rows    []
                                                  :columns ["CATEGORY"]
                                                  :values  ["sum"]}}
                        :dataset_query          (mt/mbql-query products
                                                  {:aggregation [[:sum $price]]
                                                   :breakout    [$category]})}]
          (let [result (mt/user-http-request :crowberto :post 200 (format "card/%d/query/xlsx?format_rows=false" pivot-card-id))
                data   (with-open [in (io/input-stream result)]
                         (let [wb   (spreadsheet/load-workbook in)
                               data (->> (spreadsheet/select-sheet "Query result" wb)
                                         spreadsheet/row-seq
                                         (mapv (fn [row] (->> (spreadsheet/cell-seq row)
                                                              (mapv spreadsheet/read-cell)))))]
                           data))]
            (is (= [["Category" "Sum of Price"]
                    ["Doohickey" 2185.89]
                    ["Gadget" 3019.2]
                    ["Gizmo" 2834.88]
                    ["Widget" 3109.31]]
                   (take 6 data)))))))))

(deftest ^:parallel dashcard-viz-settings-downloads-test
  (testing "Dashcard visualization settings are respected in downloads."
    (testing "for csv"
      (mt/dataset test-data
        (mt/with-temp [:model/Card {card-id :id :as card}  {:display       :table
                                                            :dataset_query {:database (mt/id)
                                                                            :type     :query
                                                                            :query    {:source-table (mt/id :orders)}}
                                                            :visualization_settings
                                                            {:table.cell_column "SUBTOTAL"
                                                             :column_settings   {(format "[\"ref\",[\"field\",%d,null]]" (mt/id :orders :subtotal))
                                                                                 {:column_title "SUB CASH MONEY"}}}}
                       :model/Dashboard {dashboard-id :id} {}
                       :model/DashboardCard dashcard {:dashboard_id dashboard-id
                                                      :card_id      card-id
                                                      :visualization_settings
                                                      {:table.cell_column "TOTAL"
                                                       :column_settings   {(format "[\"ref\",[\"field\",%d,null]]" (mt/id :orders :total))
                                                                           {:column_title "CASH MONEY"}}}}]
          (let [card-result     (card-download card {:export-format :csv :format-rows true})
                dashcard-result (dashcard-download dashcard {:export-format :csv :format-rows true})
                card-header     ["ID" "User ID" "Product ID" "SUB CASH MONEY" "Tax"
                                 "Total" "Discount ($)" "Created At" "Quantity"]
                dashcard-header ["ID" "User ID" "Product ID" "SUB CASH MONEY" "Tax"
                                 "CASH MONEY" "Discount ($)" "Created At" "Quantity"]]
            (is (= {:card-download     card-header
                    :dashcard-download dashcard-header}
                   {:card-download     (first card-result)
                    :dashcard-download (first dashcard-result)}))))))))

(deftest dashcard-viz-settings-attachments-test
  (testing "Dashcard visualization settings are respected in subscription attachments."
    (testing "for csv"
      (mt/dataset test-data
        (mt/with-temp [:model/Card {card-id :id} {:display       :table
                                                  :dataset_query {:database (mt/id)
                                                                  :type     :query
                                                                  :query    {:source-table (mt/id :orders)}}
                                                  :visualization_settings
                                                  {:table.cell_column "SUBTOTAL"
                                                   :column_settings   {(format "[\"ref\",[\"field\",%d,null]]" (mt/id :orders :subtotal))
                                                                       {:column_title "SUB CASH MONEY"}}}}
                       :model/Dashboard {dashboard-id :id} {}
                       :model/DashboardCard dashcard  {:dashboard_id dashboard-id
                                                       :card_id      card-id
                                                       :visualization_settings
                                                       {:table.cell_column "TOTAL"
                                                        :column_settings   {(format "[\"ref\",[\"field\",%d,null]]" (mt/id :orders :total))
                                                                            {:column_title "CASH MONEY"}}}}]
          (let [subscription-result (subscription-attachment! dashcard {:export-format :csv :format-rows true})
                subscription-header ["ID" "User ID" "Product ID" "SUB CASH MONEY" "Tax"
                                     "CASH MONEY" "Discount ($)" "Created At" "Quantity"]]
            (is (= {:subscription-attachment subscription-header}
                   {:subscription-attachment (first subscription-result)}))))))))

(deftest downloads-row-limit-test
  (testing "Downloads row limit works."
    (mt/with-temporary-setting-values [public-settings/download-row-limit 105]
      (mt/with-temp [:model/Card card {:display       :table
                                       :dataset_query {:database (mt/id)
                                                       :type     :native
                                                       :native   {:query "SELECT 1 as A FROM generate_series(1,110);"}}}]
        (let [results (all-outputs! card {:export-format :csv :format-rows true})]
          (is (= {:card-download            106
                  :unsaved-card-download    106
                  :dashcard-download        106
                  :subscription-attachment  106
                  :public-question-download 106
                  :public-dashcard-download 106}
                 (update-vals results count))))))))

(deftest downloads-row-limit-default-test
  (testing "Downloads row limit default works."
    (with-redefs [qp.i/absolute-max-results 100]
      (mt/with-temp [:model/Card card {:display       :table
                                       :dataset_query {:database (mt/id)
                                                       :type     :native
                                                       :native   {:query "SELECT 1 as A FROM generate_series(1,110);"}}}]
        (let [results (all-outputs! card {:export-format :csv :format-rows true})]
          (is (= {:card-download            101
                  :unsaved-card-download    101
                  :dashcard-download        101
                  :subscription-attachment  101
                  :public-question-download 101
                  :public-dashcard-download 101}
                 (update-vals results count))))))))

(deftest ^:parallel model-viz-settings-downloads-test
  (testing "A model's visualization settings are respected in downloads."
    (testing "for csv"
      (mt/dataset test-data
        (mt/with-temp [:model/Card card  {:display                :table
                                          :type                   :model
                                          :dataset_query          {:database (mt/id)
                                                                   :type     :query
                                                                   :query    {:source-table (mt/id :orders)
                                                                              :limit        10}}
                                          :visualization_settings {:table.cell_column "SUBTOTAL"}
                                          :result_metadata        [{:description
                                                                    "The raw, pre-tax cost of the order."
                                                                    :semantic_type      :type/Currency
                                                                    :coercion_strategy  nil
                                                                    :name               "SUBTOTAL"
                                                                    :settings           {:currency_style "code"
                                                                                         :currency       "CAD"
                                                                                         :scale          0.01}
                                                                    :fk_target_field_id nil
                                                                    :field_ref          [:field (mt/id :orders :subtotal) nil]
                                                                    :effective_type     :type/Float
                                                                    :id                 (mt/id :orders :subtotal)
                                                                    :visibility_type    :normal
                                                                    :display_name       "Subtotal"
                                                                    :base_type          :type/Float}]}]
          (let [card-result     (card-download card {:export-format :csv :format-rows true})
                dashcard-result (dashcard-download card {:export-format :csv :format-rows true})]
            (is (= {:card-download     ["Subtotal (CAD)" "0.38"]
                    :dashcard-download ["Subtotal (CAD)" "0.38"]}
                   {:card-download     (mapv #(nth % 3) (take 2 card-result))
                    :dashcard-download (mapv #(nth % 3) (take 2 dashcard-result))}))))))))

(deftest ^:parallel column-settings-on-aggregated-columns-test
  (testing "Column settings on aggregated columns are applied"
    (mt/dataset test-data
      (mt/with-temp [:model/Card card  {:display                :table
                                        :type                   :model
                                        :dataset_query          (mt/mbql-query products
                                                                  {:aggregation [[:sum $price]]
                                                                   :breakout    [$category]
                                                                   :limit       10})
                                        :visualization_settings {:column_settings
                                                                 {"[\"name\",\"sum\"]"
                                                                  {:number_style       "currency"
                                                                   :currency           "CAD"
                                                                   :currency_style     "name"
                                                                   :currency_in_header false}}}}]
        (testing "for csv"
          (is (= "2,185.89 Canadian dollars"
                 (-> (card-download card {:export-format :csv :format-rows true}) second second))))
        (testing "for xlsx (#43039)"
          (is (= "2,185.89 Canadian dollars"
                 (-> (card-download card {:export-format :xlsx :format-rows true}) second second))))))))

(deftest ^:parallel table-metadata-affects-column-formatting-properly
  (testing "A Table's configured metadata (eg. Semantic Type of currency) can affect column formatting"
    (mt/dataset test-data
      (mt/with-temp [:model/Card card  {:display                :table
                                        :type                   :model
                                        :dataset_query          (mt/mbql-query orders
                                                                  {:filter [:not-null $discount]
                                                                   :limit  1})
                                        :visualization_settings {:table.columns
                                                                 [{:name "ID" :enabled false}
                                                                  {:name "USER_ID" :enabled false}
                                                                  {:name "PRODUCT_ID" :enabled false}
                                                                  {:name "SUBTOTAL" :enabled false}
                                                                  {:name "TAX" :enabled false}
                                                                  {:name "TOTAL" :enabled false}
                                                                  {:name "DISCOUNT" :enabled true}
                                                                  {:name "CREATED_AT" :enabled false}
                                                                  {:name "QUANTITY" :enabled false}]
                                                                 :table.cell_column "SUBTOTAL"
                                                                 :column_settings   {(format "[\"ref\",[\"field\",%s,null]]" (mt/id :orders :discount))
                                                                                     {:currency_in_header false}}}}]
        (testing "for csv"
          (is (= [["Discount"] ["$6.42"]]
                 (card-download card {:export-format :csv :format-rows true}))))
        (testing "for xlsx"
          ;; the [$$] part will appear as $ when you open the Excel file in a spreadsheet app
          (is (= [["Discount"] ["[$$]6.42"]]
                 (card-download card {:export-format :xlsx :format-rows true}))))))))

(deftest clean-errors-test
  (testing "Queries that error should not include visualization settings (metabase-private #233)"
    (with-redefs [formatter/number-formatter (fn [& _args] (fn [_] (throw (Exception. "Test Exception"))))]
      (mt/with-temp [:model/Card {card-id :id} {:display                :table
                                                :type                   :model
                                                :dataset_query          {:database (mt/id)
                                                                         :type     :query
                                                                         :query    {:source-table (mt/id :orders)
                                                                                    :filter       [:not-null [:field (mt/id :orders :discount) {:base-type :type/Float}]]
                                                                                    :limit        1}}
                                                :visualization_settings {:table.columns
                                                                         [{:name "ID" :enabled false}
                                                                          {:name "USER_ID" :enabled false}
                                                                          {:name "PRODUCT_ID" :enabled false}
                                                                          {:name "SUBTOTAL" :enabled false}
                                                                          {:name "TAX" :enabled false}
                                                                          {:name "TOTAL" :enabled false}
                                                                          {:name "DISCOUNT" :enabled true}
                                                                          {:name "CREATED_AT" :enabled false}
                                                                          {:name "QUANTITY" :enabled false}]
                                                                         :table.cell_column "SUBTOTAL"
                                                                         :column_settings   {(format "[\"ref\",[\"field\",%s,null]]" (mt/id :orders :discount))
                                                                                             {:currency_in_header false}}}}]
        (let [illegal-strings ["visualization-settings" ":viz-settings" "visualization_settings"]]
          (doseq [export-format ["csv" "json" #_"xlsx"]]
            ;; for now, don't try to read xlsx back in, it will not be correct since we end up writing
            ;; a json blob to the output stream, it creates an invalid xlsx anyway.
            ;; This is not new behaviour, we'll just fix it when a better solution to 'errors in downloaded files' comes along
            (let [results (mt/user-http-request :rasta :post 200 (format "card/%d/query/%s" card-id export-format)
                                                {:format_rows true})
                  results-string (if (= "xlsx" export-format)
                                   (read-xlsx false results)
                                   (str results))]
              (testing (format "Testing export format: %s" export-format)
                (doseq [illegal illegal-strings]
                  (is (not (str/blank? results-string)))
                  (is (str/includes? results-string "Test Exception"))
                  (testing (format "String \"%s\" is not in the error message." illegal)
                    (is (not (str/includes? results-string illegal)))))))))))))

(deftest unpivoted-pivot-results-do-not-include-pivot-grouping
  (testing "If a pivot question is downloaded or exported unpivoted, the results do not include 'pivot-grouping' column"
    (doseq [export-format ["csv" "xlsx" "json"]]
      (testing (format "for %s" export-format)
        (mt/dataset test-data
          (mt/with-temp [:model/Card {pivot-card-id :id}
                         {:display                :pivot
                          :visualization_settings {:pivot_table.column_split
                                                   {:rows    []
                                                    :columns ["CATEGORY"]
                                                    :values  ["sum"]}}
                          :dataset_query          (mt/mbql-query products
                                                    {:aggregation [[:sum $price]]
                                                     :breakout    [$category]})}]
            (let [result (mt/user-http-request :crowberto :post 200
                                               (format "card/%d/query/%s?format_rows=false" pivot-card-id export-format)
                                               {})
                  data   (process-results false (keyword export-format) result)]
              (is (= ["Category" "Sum of Price"]
                     (first data)))
              (is (= 2
                     (count (second data)))))))))))

(deftest unpivoted-pivot-results-use-correct-formatters-in-xlsx
  (testing "If a pivot question is downloaded or exported unpivoted as XLSX, the formatters are set up properly (#48158)"
    (mt/dataset test-data
      (mt/with-temp [:model/Card {pivot-card-id :id}
                     {:display                :pivot
                      :visualization_settings {:pivot_table.column_split
                                               {:rows    []
                                                :columns ["CATEGORY"]
                                                :values  ["count"]}
                                               :column_settings {"[\"name\",\"count\"]" {:number_style "percent"}}}
                      :dataset_query          (mt/mbql-query products
                                                {:aggregation [[:count] #_[:sum [:field (mt/id :products :price) {:base-type :type/Float}]]]
                                                 :breakout    [$category]})}]
        (let [result   (mt/user-http-request :crowberto :post 200
                                             (format "card/%d/query/xlsx" pivot-card-id)
                                             {:format_rows true})
              data   (process-results false :xlsx result)]
          (is (= ["Doohickey" "4,200.00%"] (second data))))))))

(deftest format-rows-value-affects-xlsx-exports
  (testing "Format-rows true/false is respected for xlsx exports."
    (mt/dataset test-data
      (mt/with-temp [:model/Card card
                     {:display                :pivot
                      :visualization_settings {:pivot_table.column_split
                                               {:rows    ["CATEGORY"]
                                                :columns ["CREATED_AT"]
                                                :values  ["sum"]}
                                               :column_settings
                                               {"[\"name\",\"sum\"]" {:number_style       "currency"
                                                                      :currency_in_header false}}}
                      :dataset_query          (mt/mbql-query products
                                                {:aggregation [[:sum $price]]
                                                 :breakout    [$category
                                                               !year.created_at]})}]
        (is (= [["Category" "Created At: Year" "Sum of Price"]
                ["Doohickey" "2016" "[$$]632.14"]
                ["Doohickey" "2017" "[$$]854.19"]]
               (take 3 (card-download card {:export-format :xlsx :format-rows true :pivot true})))
            ;; Excel will apply a default format which is seen here. The 'actual' data in the cells is unformatted.
            (= [["Category" "Created At" "Sum of Price"]
                ["Doohickey" "January 1, 2016, 12:00 AM" "632.14"]
                ["Doohickey" "January 1, 2017, 12:00 AM" "854.19"]]
               (take 3 (card-download card {:export-format :xlsx :format-rows false :pivot true}))))))))

(deftest unformatted-downloads-and-exports-keep-numbers-as-numbers
  (testing "Unformatted numbers in downloads remain numbers."
    (mt/dataset test-data
      (mt/with-temp [:model/Card card {:display       :table
                                       :dataset_query {:database (mt/id)
                                                       :type     :native
                                                       :native   {:query "SELECT 1234.567 as A"}}}]
        (testing "CSV downloads respect the formatted/unformatted setting"
          (let [formatted-results   (all-downloads card {:export-format :csv :format-rows true})
                unformatted-results (all-downloads card {:export-format :csv :format-rows false})]
            (is (= {:unsaved-card-download    [["A"] ["1,234.57"]]
                    :card-download            [["A"] ["1,234.57"]]
                    :public-question-download [["A"] ["1,234.57"]]
                    :dashcard-download        [["A"] ["1,234.57"]]
                    :public-dashcard-download [["A"] ["1,234.57"]]}
                   formatted-results))
            (is (= {:unsaved-card-download    [["A"] ["1234.567"]]
                    :card-download            [["A"] ["1234.567"]]
                    :public-question-download [["A"] ["1234.567"]]
                    :dashcard-download        [["A"] ["1234.567"]]
                    :public-dashcard-download [["A"] ["1234.567"]]}
                   unformatted-results))))
        (testing "JSON downloads respect the formatted/unformatted setting"
          (let [formatted-results   (all-downloads card {:export-format :json :format-rows true})
                unformatted-results (all-downloads card {:export-format :json :format-rows false})]
            (is (= {:unsaved-card-download    [["A"] ["1,234.57"]]
                    :card-download            [["A"] ["1,234.57"]]
                    :public-question-download [["A"] ["1,234.57"]]
                    :dashcard-download        [["A"] ["1,234.57"]]
                    :public-dashcard-download [["A"] ["1,234.57"]]}
                   formatted-results))
            (is (= {:unsaved-card-download    [["A"] [1234.567]]
                    :card-download            [["A"] [1234.567]]
                    :public-question-download [["A"] [1234.567]]
                    :dashcard-download        [["A"] [1234.567]]
                    :public-dashcard-download [["A"] [1234.567]]}
                   unformatted-results))))))))

(deftest pivot-measures-order-test
  (testing "A pivot download will use the user-configured measures order (#48442)."
    (mt/dataset test-data
      (mt/with-temp [:model/Card card {:display                :pivot
                                       :dataset_query          (mt/mbql-query products
                                                                 {:aggregation [[:count]
                                                                                [:sum $price]
                                                                                [:avg $rating]]
                                                                  :breakout    [$category]})
                                       :visualization_settings {:pivot_table.column_split
                                                                {:rows    ["CATEGORY"]
                                                                 :columns []
                                                                 :values  ["sum" "count" "avg"]}
                                                                :column_settings
                                                                {"[\"name\",\"count\"]" {:column_title "Count Renamed"}
                                                                 "[\"name\",\"sum\"]"   {:column_title "Sum Renamed"}
                                                                 "[\"name\",\"avg\"]"   {:column_title "Average Renamed"}}}}]
        (let [expected-header   ["Category" "Sum of Price" "Count" "Average of Rating"]
              formatted-results (all-downloads card {:export-format :csv :format-rows false :pivot true})]
          (is (= {:unsaved-card-download    expected-header
                  :card-download            expected-header
                  :public-question-download expected-header
                  :dashcard-download        expected-header
                  :public-dashcard-download expected-header}
                 (update-vals formatted-results first))))
        (testing "The column title changes are used when format-rows is true"
          (let [expected-header   ["Category" "Sum Renamed" "Count Renamed" "Average Renamed"]
                formatted-results (all-downloads card {:export-format :csv :format-rows true :pivot true})]
            (is (= {:unsaved-card-download    expected-header
                    :card-download            expected-header
                    :public-question-download expected-header
                    :dashcard-download        expected-header
                    :public-dashcard-download expected-header}
                   (update-vals formatted-results first)))))))))

(deftest pivot-rows-order-test
  (testing "A pivot download will use the user-configured rows order."
    (mt/dataset test-data
      (mt/with-temp [:model/Card card {:display                :pivot
                                       :dataset_query          (mt/mbql-query products
                                                                 {:aggregation  [[:count]]
                                                                  :breakout     [$category
                                                                                 !year.created_at]})
                                       :visualization_settings {:pivot_table.column_split
                                                                {:rows    ["CREATED_AT" "CATEGORY"]
                                                                 :columns []
                                                                 :values  ["count"]}
                                                                :column_settings
                                                                {"[\"name\",\"count\"]" {:column_title "Count Renamed"}}}}]
        (let [expected-header   ["Created At: Year" "Category" "Count"]
              formatted-results (all-downloads card {:export-format :csv :format-rows false :pivot true})]
          (is (= {:unsaved-card-download    expected-header
                  :card-download            expected-header
                  :public-question-download expected-header
                  :dashcard-download        expected-header
                  :public-dashcard-download expected-header}
                 (update-vals formatted-results first))))
        (testing "The column title changes are used when format-rows is true"
          (let [expected-header   ["Created At: Year" "Category" "Count Renamed"]
                formatted-results (all-downloads card {:export-format :csv :format-rows true :pivot true})]
            (is (= {:unsaved-card-download    expected-header
                    :card-download            expected-header
                    :public-question-download expected-header
                    :dashcard-download        expected-header
                    :public-dashcard-download expected-header}
                   (update-vals formatted-results first)))))))))

(deftest pivot-non-numeric-values-in-aggregations
  (testing "A pivot table with an aggegation that results in non-numeric values (eg. Dates) will still worl (#49353)."
    (mt/dataset test-data
      (mt/with-temp [:model/Card card {:display                :pivot
                                       :dataset_query          (mt/mbql-query products
                                                                 {:aggregation [[:count]
                                                                                [:min !year.created_at]]
                                                                  :breakout    [$category
                                                                                !year.created_at]})
                                       :visualization_settings {:pivot_table.column_split
                                                                {:rows    [[:field (mt/id :products :created_at) {:base-type :type/DateTime :temporal-unit :year}]
                                                                           [:field (mt/id :products :category) {:base-type :type/Text}]]
                                                                 :columns []
                                                                 :values  [[:aggregation 0] [:aggregation 1]]}
                                                                :column_settings
                                                                {"[\"name\",\"count\"]" {:column_title "Count Renamed"}}}}]
        (let [expected-header   ["Created At: Year" "Category" "Count" "Min of Created At: Year"]
              formatted-results (all-downloads card {:export-format :csv :format-rows false :pivot true})]
          (is (= {:unsaved-card-download    expected-header
                  :card-download            expected-header
                  :public-question-download expected-header
                  :dashcard-download        expected-header
                  :public-dashcard-download expected-header}
                 (update-vals formatted-results first))))
        (testing "The column title changes are used when format-rows is true"
          (let [expected-header   ["Created At: Year" "Category" "Count Renamed" "Min of Created At: Year"]
                formatted-results (all-downloads card {:export-format :csv :format-rows true :pivot true})]
            (is (= {:unsaved-card-download    expected-header
                    :card-download            expected-header
                    :public-question-download expected-header
                    :dashcard-download        expected-header
                    :public-dashcard-download expected-header}
                   (update-vals formatted-results first)))))))))

(defn- pivot-card-with-scalar [scalar]
  {:display                :pivot
   :visualization_settings {:pivot_table.column_split
                            {:rows    ["CATEGORY"]
                             :columns ["CREATED_AT"]
                             :values  ["sum"]}
                            :column_settings
                            {"[\"name\",\"sum\"]" (merge {:number_style       "currency"
                                                          :currency_in_header false}
                                                         (when scalar {:scale scalar}))}}
   :dataset_query          (mt/mbql-query products
                             {:aggregation [[:sum $price]]
                              :breakout    [$category
                                            !year.created_at]})})

(deftest pivot-with-scale-test
  (testing "Pivot table exports work with \"Multiply by a number\" (scale)"
    (mt/dataset test-data
      (mt/with-temp [:model/Card {:keys [created_at] :as no-scale-card}  (pivot-card-with-scalar nil)
                     :model/Card one-scale-card (assoc (pivot-card-with-scalar 1) :created_at created_at)
                     :model/Card zero-scale-card (assoc (pivot-card-with-scalar 0) :created_at created_at)]
        (let [named-cards {:one-scale-card one-scale-card
                           :two-scale-card zero-scale-card
                           :no-scale-card no-scale-card}]
          ;; TODO: We don't support JSON for pivot tables, once we do, we should add them here
          (doseq [[c1-name c2-name export-format expected] [[:one-scale-card  :no-scale-card  :csv  true]
                                                            [:one-scale-card  :two-scale-card :csv  false]
                                                            [:no-scale-card   :two-scale-card :csv  false]
                                                            [:one-scale-card  :no-scale-card  :xlsx true]
                                                            [:one-scale-card  :two-scale-card :xlsx false]
                                                            [:no-scale-card   :two-scale-card :xlsx false]]]
<<<<<<< HEAD
                                                            ;; TODO: We don't support JSON for pivot tables, once we
                                                            ;; do, we should add them here

=======
>>>>>>> e4c5f2fc
            (testing (str "> " (name c1-name) " and " (name c2-name) " with export-format: '" (name export-format) "' should be " expected)
              (let [c1 (get named-cards c1-name)
                    c2 (get named-cards c2-name)
                    [unique-to-a unique-to-b _both]
                    (data/diff (all-outputs! c1 {:export-format export-format :format-rows true :pivot true})
                               (all-outputs! c2 {:export-format export-format :format-rows true :pivot true}))]
                (if expected
                  (is (= [nil nil] [unique-to-a unique-to-b]))
                  (is (or (some? unique-to-a) (some? unique-to-b))))))))))))

(deftest ^:parallel pivot-exports-handle-nil-in-breakout-column
  (testing "Pivot Exports will still work if the breakout column contains `nil` values."
    (let [q "SELECT A,
           CASE
             WHEN A = 2 THEN NULL
             ELSE A
           END AS MEASURE
         FROM ( SELECT 1 AS A UNION ALL SELECT 2 UNION ALL SELECT 3 )"]
      (mt/dataset test-data
        (mt/with-temp [:model/Card {pivot-data-card-id :id}
                       {:dataset_query {:database (mt/id)
                                        :type     :native
                                        :native
                                        {:template-tags {}
                                         :query         q}}
                        :result_metadata
                        (into [] (for [[_ field-name {:keys [base-type]}] pivot-fields]
                                   {:name         field-name
                                    :display_name field-name
                                    :field_ref    [:field field-name {:base-type base-type}]
                                    :base_type    base-type}))}
                       :model/Card pivot-card
                       {:display                :pivot
                        :visualization_settings {:pivot_table.column_split
                                                 {:rows    ["MEASURE"]
                                                  :columns []
                                                  :values  ["count" "sum"]}}
                        :dataset_query          (mt/mbql-query nil
                                                  {:breakout     [[:field "MEASURE" {:base-type :type/Integer}]],
                                                   :aggregation
                                                   [[:count]
                                                    [:sum [:field "A" {:base-type :type/Integer}]]]
                                                   :source-table (format "card__%s" pivot-data-card-id)})}]
          (let [result (card-download pivot-card {:export-format :csv :pivot true})]
            (is (= [["MEASURE" "Count" "Sum of A"]
                    ["" "1" "2"]
                    ["1" "1" "1"]
                    ["3" "1" "3"]
                    ["Grand totals" "3" "6"]]
                   result))))))))

(deftest ^:parallel pivot-exports-handle-aggregations-with-the-same-base-name
  (testing "Pivot Exports with multiple of the same kind of aggregation will include all of the data."
    (let [q "SELECT A, B, MEASURE
               FROM (
                  SELECT 1 as A, 1 as B, 1 as MEASURE UNION ALL
                  SELECT 2, 2, 2 UNION ALL
                  SELECT 3, 3, 3 UNION ALL
                  SELECT 4, 4, 4  UNION ALL
                  SELECT 5, 5, 5
               )"]
      (mt/dataset test-data
        (mt/with-temp [:model/Card {pivot-data-card-id :id}
                       {:dataset_query {:database (mt/id)
                                        :type     :native
                                        :native
                                        {:template-tags {}
                                         :query         q}}
                        :result_metadata
                        (into [] (for [[_ field-name {:keys [base-type]}] pivot-fields]
                                   {:name         field-name
                                    :display_name field-name
                                    :field_ref    [:field field-name {:base-type base-type}]
                                    :base_type    base-type}))}
                       :model/Card pivot-card
                       {:display                :pivot
                        :visualization_settings {:pivot_table.column_split
                                                 {:rows    ["MEASURE"]
                                                  :columns []
                                                  :values  ["count" "sum" "sum_2"]}}
                        :dataset_query          (mt/mbql-query nil
                                                  {:breakout [[:field "MEASURE" {:base-type :type/Integer}]],
                                                   :aggregation
                                                   [[:count]
                                                    [:sum [:field "A" {:base-type :type/Integer}]]
                                                    [:sum [:field "B" {:base-type :type/Integer}]]]
                                                   :source-table (format "card__%s" pivot-data-card-id)})}
                       :model/Card reordered-card
                       {:display                :pivot
                        :visualization_settings {:pivot_table.column_split
                                                 {:rows    ["MEASURE"]
                                                  :columns []
                                                  :values  ["sum_2" "count" "sum"]}}
                        :dataset_query          (mt/mbql-query nil
                                                  {:breakout     [[:field "MEASURE" {:base-type :type/Integer}]],
                                                   :aggregation
                                                   [[:count]
                                                    [:sum [:field "A" {:base-type :type/Integer}]]
                                                    [:sum [:field "B" {:base-type :type/Integer}]]]
                                                   :source-table (format "card__%s" pivot-data-card-id)})}]
          (let [result (card-download pivot-card {:export-format :csv :pivot true})
                reordered-result (card-download reordered-card {:export-format :csv :pivot true})]
            (testing "Both Sums are correctly included."
              (is (= [["MEASURE" "Count" "Sum of A" "Sum of B"]
                      ["1" "1" "1" "1"]
                      ["2" "1" "2" "2"]
                      ["3" "1" "3" "3"]
                      ["4" "1" "4" "4"]
                      ["5" "1" "5" "5"]
                      ["Grand totals" "5" "15" "15"]]
                     result)))
            (testing "and different order still works."
              (is (= [["MEASURE" "Sum of B" "Count" "Sum of A"]
                      ["1" "1" "1" "1"]
                      ["2" "2" "1" "2"]
                      ["3" "3" "1" "3"]
                      ["4" "4" "1" "4"]
                      ["5" "5" "1" "5"]
                      ["Grand totals" "15" "5" "15"]]
                     reordered-result)))))))))

(deftest ^:parallel pivot-exports-aggregations-work
  (testing "Pivot Exports have correct aggregations."
    (let [q "SELECT A, B
               FROM (
                  SELECT 1 as A, 1 as B UNION ALL
                  SELECT 1, 2 UNION ALL
                  SELECT 1, 3 UNION ALL
                  SELECT 1, 4 UNION ALL
                  SELECT 1, 5 UNION ALL
                  SELECT 2, 10 UNION ALL
                  SELECT 2, 20 UNION ALL
                  SELECT 2, 30 UNION ALL
                  SELECT 2, 40 UNION ALL
                  SELECT 2, 50 UNION ALL
                  SELECT 3, -1 UNION ALL
                  SELECT 3, -2 UNION ALL
                  SELECT 3, -3 UNION ALL
                  SELECT 3, -4 UNION ALL
                  SELECT 3, -5 UNION ALL
                  SELECT 4, 15 UNION ALL
                  SELECT 4, 25 UNION ALL
                  SELECT 4, 35 UNION ALL
                  SELECT 4, 45 UNION ALL
                  SELECT 4, 55 UNION ALL
                  SELECT 5, 11 UNION ALL
                  SELECT 5, 22 UNION ALL
                  SELECT 5, 33 UNION ALL
                  SELECT 5, 44 UNION ALL
                  SELECT 5, 55
               )"]
      (mt/dataset test-data
        (mt/with-temp [:model/Card {pivot-data-card-id :id}
                       {:dataset_query {:database (mt/id)
                                        :type     :native
                                        :native
                                        {:template-tags {}
                                         :query         q}}
                        :result_metadata
                        (into [] (for [[_ field-name {:keys [base-type]}] pivot-fields]
                                   {:name         field-name
                                    :display_name field-name
                                    :field_ref    [:field field-name {:base-type base-type}]
                                    :base_type    base-type}))}
                       :model/Card pivot-card
                       {:display                :pivot
                        :visualization_settings {:pivot_table.column_split
                                                 {:rows    ["A"]
                                                  :columns []
                                                  :values  ["count" "sum" "avg" "min" "max"]}}
                        :dataset_query          (mt/mbql-query nil
                                                  {:breakout     [[:field "A" {:base-type :type/Integer}]],
                                                   :aggregation
                                                   [[:count]
                                                    [:sum [:field "B" {:base-type :type/Integer}]]
                                                    [:avg [:field "B" {:base-type :type/Integer}]]
                                                    [:min [:field "B" {:base-type :type/Integer}]]
                                                    [:max [:field "B" {:base-type :type/Integer}]]]
                                                   :source-table (format "card__%s" pivot-data-card-id)})}]
          (let [result (card-download pivot-card {:export-format :csv :pivot true})]
            (is (= [["A" "Count" "Sum of B" "Average of B" "Min of B" "Max of B"]
                    ["1" "5" "15" "3.0" "1" "5"]
                    ["2" "5" "150" "30.0" "10" "50"]
                    ["3" "5" "-15" "-3.0" "-5" "-1"]
                    ["4" "5" "175" "35.0" "15" "55"]
                    ["5" "5" "165" "33.0" "11" "55"]
                    ["Grand totals" "25" "490" "19.6" "-5" "55"]]
                   result))))))))

(deftest table-exports-with-non-integral-scale
  (testing "Non integral scale values should be respected in table exports (csv, xlsx, json)"
    (mt/dataset test-data
      (mt/with-temp [:model/Card card-scaled  {:display                :table
                                               :type                   :model
                                               :dataset_query          {:database (mt/id)
                                                                        :type     :query
                                                                        :query    {:source-table (mt/id :orders)
                                                                                   :limit        1}}
                                               :visualization_settings {:table.columns
                                                                        [{:name "ID" :enabled false}
                                                                         {:name "USER_ID" :enabled false}
                                                                         {:name "PRODUCT_ID" :enabled false}
                                                                         {:name "SUBTOTAL" :enabled false}
                                                                         {:name "TAX" :enabled false}
                                                                         {:name "TOTAL" :enabled false}
                                                                         {:name "DISCOUNT" :enabled false}
                                                                         {:name "CREATED_AT" :enabled false}
                                                                         {:name "QUANTITY" :enabled true}]
                                                                        :table.cell_column "SUBTOTAL"
                                                                        :column_settings   {(format "[\"ref\",[\"field\",%s,null]]" (mt/id :orders :discount))
                                                                                            {:currency_in_header false}
                                                                                            "[\"name\",\"QUANTITY\"]"
                                                                                            {:scale 2.13}}}}
                     :model/Card card-unscaled  {:display                :table
                                                 :type                   :model
                                                 :dataset_query          {:database (mt/id)
                                                                          :type     :query
                                                                          :query    {:source-table (mt/id :orders)
                                                                                     :limit        1}}
                                                 :visualization_settings {:table.columns
                                                                          [{:name "ID" :enabled false}
                                                                           {:name "USER_ID" :enabled false}
                                                                           {:name "PRODUCT_ID" :enabled false}
                                                                           {:name "SUBTOTAL" :enabled false}
                                                                           {:name "TAX" :enabled false}
                                                                           {:name "TOTAL" :enabled false}
                                                                           {:name "DISCOUNT" :enabled false}
                                                                           {:name "CREATED_AT" :enabled false}
                                                                           {:name "QUANTITY" :enabled true}]
                                                                          :table.cell_column "SUBTOTAL"
                                                                          :column_settings   {(format "[\"ref\",[\"field\",%s,null]]" (mt/id :orders :discount))
                                                                                              {:currency_in_header false}}}}]
        (testing "for csv"
          (let [result-scaled (card-download card-scaled {:export-format :csv :format-rows true})
                result-unscaled (card-download card-unscaled {:export-format :csv :format-rows true})
                val-scaled (Double/parseDouble (first (second result-scaled)))
                val-unscaled (Double/parseDouble (first (second result-unscaled)))]
            (is (= val-scaled
                   (* val-unscaled 2.13)))))

        (testing "for json"
          (let [result-scaled (card-download card-scaled {:export-format :json :format-rows true})
                result-unscaled (card-download card-unscaled {:export-format :json :format-rows true})
                val-scaled (Double/parseDouble (first (second result-scaled)))
                val-unscaled (Double/parseDouble (first (second result-unscaled)))]
            (is (= val-scaled
                   (* val-unscaled 2.13)))))))))<|MERGE_RESOLUTION|>--- conflicted
+++ resolved
@@ -1354,12 +1354,6 @@
                                                             [:one-scale-card  :no-scale-card  :xlsx true]
                                                             [:one-scale-card  :two-scale-card :xlsx false]
                                                             [:no-scale-card   :two-scale-card :xlsx false]]]
-<<<<<<< HEAD
-                                                            ;; TODO: We don't support JSON for pivot tables, once we
-                                                            ;; do, we should add them here
-
-=======
->>>>>>> e4c5f2fc
             (testing (str "> " (name c1-name) " and " (name c2-name) " with export-format: '" (name export-format) "' should be " expected)
               (let [c1 (get named-cards c1-name)
                     c2 (get named-cards c2-name)
