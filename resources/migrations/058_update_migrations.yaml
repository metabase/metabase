--- conflicted
+++ resolved
@@ -651,78 +651,6 @@
       rollback:
         - sql: DELETE FROM auth_identity WHERE provider IN ('saml', 'jwt');
 
-<<<<<<< HEAD
-  - changeSet:
-      id: v58.2025-11-12T00:00:07
-      author: edpaget
-      comment: Add auth_identity_id columns to core_session table
-      changes:
-        - addColumn:
-            tableName: core_session
-            columns:
-              - column:
-                  name: auth_identity_id
-                  type: int
-                  remarks: Foreign key to auth_identity - tracks which auth method was used for login
-                  constraints:
-                    nullable: true
-      rollback:
-        - dropColumn:
-            tableName: core_session
-            columnName: auth_identity_id
-
-  - changeSet:
-      id: v58.2025-11-12T00:00:08
-      author: edpaget
-      comment: Add expires_at columns to core_session table
-      changes:
-        - addColumn:
-            tableName: core_session
-            columns:
-               - column:
-                  name: expires_at
-                  type: ${timestamp_type}
-                  remarks: Timestamp when this session expires (from auth_identity or calculated)
-                  constraints:
-                    nullable: true
-      rollback:
-        - dropColumn:
-            tableName: core_session
-            columnName: expires_at
-
-  - changeSet:
-      id: v58.2025-11-12T00:00:09
-      author: edpaget
-      comment: Add index on core_session.auth_identity_id
-      changes:
-        - createIndex:
-            tableName: core_session
-            indexName: idx_core_session_auth_identity_id
-            columns:
-              - column:
-                  name: auth_identity_id
-      rollback:
-        - dropIndex:
-            tableName: core_session
-            indexName: idx_core_session_auth_identity_id
-
-  - changeSet:
-      id: v58.2025-11-12T00:00:10
-      author: edpaget
-      comment: Add foreign key constraint from core_session to auth_identity
-      changes:
-        - addForeignKeyConstraint:
-            baseTableName: core_session
-            baseColumnNames: auth_identity_id
-            constraintName: fk_session_auth_identity
-            referencedTableName: auth_identity
-            referencedColumnNames: id
-            onDelete: CASCADE
-      rollback:
-        - dropForeignKeyConstraint:
-            baseTableName: core_session
-            constraintName: fk_session_auth_identity
-
   - changeSet:
       id: v58.2025-11-13T10:00:00
       author: metamben
@@ -802,8 +730,6 @@
         - sql:
             sql: ALTER TABLE segment DROP CONSTRAINT segment_table_xor_model
 
-=======
->>>>>>> ba580404
 # >>>>>>>>>> DO NOT ADD NEW MIGRATIONS BELOW THIS LINE! ADD THEM ABOVE <<<<<<<<<<
 
 ########################################################################################################################
