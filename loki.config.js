module.exports = {
  diffingEngine: "looks-same",
  storiesFilter: [
    "static-viz",
    "viz",
    "^visualizations/shared",
<<<<<<< HEAD
    "^embed/",
=======
    "^app/embed",
>>>>>>> 1071dbbc
    "^design system",
    "^Patterns/Overlays",
    "^Components/Inputs/DatePicker Dates range",
    "^Components/Parameters/DatePicker",
    "^Components/Buttons/Button Compact size, custom color",
  ].join("|"),
  configurations: {
    "chrome.laptop": {
      target: "chrome.docker",
      width: 1366,
      height: 768,
      deviceScaleFactor: 1,
      mobile: false,
    },
  },
  "looks-same": {
    strict: false,
    antialiasingTolerance: 9,
    tolerance: 9,
  },
};<|MERGE_RESOLUTION|>--- conflicted
+++ resolved
@@ -4,11 +4,7 @@
     "static-viz",
     "viz",
     "^visualizations/shared",
-<<<<<<< HEAD
-    "^embed/",
-=======
     "^app/embed",
->>>>>>> 1071dbbc
     "^design system",
     "^Patterns/Overlays",
     "^Components/Inputs/DatePicker Dates range",
