--- conflicted
+++ resolved
@@ -6,7 +6,6 @@
             [metabase.test :as mt]
             [metabase.util.date-2 :as u.date]))
 
-<<<<<<< HEAD
 (defn- formatting [x]
   (if (number? x)
     (int x)
@@ -14,12 +13,8 @@
         (str/replace  #"T" " ")
         (str/replace  #"Z" ""))))
 
-(defn- test-date-extract
-  [{:keys [aggregation breakout expressions fields limit]}]
-=======
 (defn test-date-extract
   [{:keys [aggregation breakout expressions fields filter limit]}]
->>>>>>> c99bbf8c
   (if breakout
     (->> (mt/run-mbql-query times {:expressions expressions
                                    :aggregation aggregation
@@ -150,8 +145,39 @@
             (testing (format "%s function works as expected on %s column for driver %s" op col-type driver/*driver*)
               (is (= (set expected) (set (test-date-extract query)))))))))))
 
-
-<<<<<<< HEAD
+(deftest date-extraction-with-filter-expression-tests
+  (mt/test-drivers (mt/normal-drivers-with-feature :date-extraction)
+    (mt/dataset times-mixed
+      (doseq [[title expected query]
+              [["Nested expression"
+                [[2004]]
+                {:expressions {"expr" [:abs [:get-year [:field (mt/id :times :dt) nil]]]}
+                 :filter      [:= [:field (mt/id :times :index) nil] 1]
+                 :fields      [[:expression "expr"]]}]
+
+               ["Nested with arithmetic"
+                [[4008]]
+                {:expressions {"expr" [:* [:get-year [:field (mt/id :times :dt) nil]] 2]}
+                 :filter      [:= [:field (mt/id :times :index) nil] 1]
+                 :fields      [[:expression "expr"]]}]
+
+               ["Filter using the extracted result - equality"
+                [[1]]
+                {:filter [:= [:get-year [:field (mt/id :times :dt) nil]] 2004]
+                 :fields [[:field (mt/id :times :index) nil]]}]
+
+               ["Filter using the extracted result - comparable"
+                [[1]]
+                {:filter [:< [:get-year [:field (mt/id :times :dt) nil]] 2005]
+                 :fields [[:field (mt/id :times :index) nil]]}]
+
+               ["Nested expression in fitler"
+                [[1]]
+                {:filter [:= [:* [:get-year [:field (mt/id :times :dt) nil]] 2] 4008]
+                 :fields [[:field (mt/id :times :index) nil]]}]]]
+        (testing title
+          (is (= expected (test-date-extract query))))))))
+
 (defn- date-math
   [op x amount unit col-type]
   (let [amount (if (= op :date-add)
@@ -175,7 +201,7 @@
 
 (deftest date-math-tests
   (mt/dataset times-mixed
-    (mt/test-drivers (disj (mt/normal-drivers-with-feature :date-functions) :mongo)
+    (mt/test-drivers (disj (mt/normal-drivers-with-feature :date-arithmetics) :mongo)
       (testing "date arithmetic with datetime columns"
         (doseq [[col-type field-id] [[:datetime (mt/id :times :dt)] [:text-as-datetime (mt/id :times :as_dt)]]
                 op                  [:date-add :date-subtract]
@@ -270,46 +296,22 @@
                                                                   :fields      [[:expression "expr"]]}))))))))))
 
 (deftest date-math-with-extract-test
-  (testing "nested date extract and date arithmetics should work"
-    (mt/dataset times-mixed
-      (mt/test-drivers (disj (mt/normal-drivers-with-feature :date-functions) :mongo)
-        (doseq [[col-type field-id] [[:datetime (mt/id :times :dt)] [:text-as-datetime (mt/id :times :as_dt)]
-                                                               [:date (mt/id :times :d)] [:text-as-date (mt/id :times :as_d)]]]
-               (testing (format "we could add date then get year for %s column with %s" col-type driver/*driver*)
-                 (is (= #{[2006] [2010] [2014]}
-                        (set (test-date-extract {:expressions {"expr" [:date-add [:field field-id nil] 2 :year]}
-                                                 :aggregation [[:get-year [:expression "expr"]]]}))))))))))
-=======
-(deftest date-extraction-with-filter-expresion-tests
-  (mt/test-drivers (mt/normal-drivers-with-feature :date-extraction)
+  (mt/test-drivers (disj (mt/normal-drivers-with-feature :date-arithmetics) :mongo)
     (mt/dataset times-mixed
       (doseq [[title expected query]
-              [["Nested expression"
-                [[2004]]
-                {:expressions {"expr" [:abs [:get-year [:field (mt/id :times :dt) nil]]]}
-                 :filter      [:= [:field (mt/id :times :index) nil] 1]
-                 :fields      [[:expression "expr"]]}]
-
-               ["Nested with arithmetic"
-                [[4008]]
-                {:expressions {"expr" [:* [:get-year [:field (mt/id :times :dt) nil]] 2]}
-                 :filter      [:= [:field (mt/id :times :index) nil] 1]
-                 :fields      [[:expression "expr"]]}]
-
-               ["Filter using the extracted result - equality"
+              [["Nested date math then extract"
+                [[2006] [2010] [2014]]
+                {:expressions {"expr" [:date-add [:field (mt/id :times :dt) nil] 2 :year]}
+                 :aggregation [[:get-year [:expression "expr"]]]}]
+
+               ["Nested date math twice"
+                [["2006-05-19 09:19:09"] ["2010-08-20 10:20:10"] ["2015-01-21 11:21:11"]]
+                {:expressions {"expr" [:date-add [:date-add [:field (mt/id :times :dt) nil] 2 :year] 2 :month]}
+                 :fields [[:expression "expr"]]}]
+
+               ["filter with date math"
                 [[1]]
-                {:filter [:= [:get-year [:field (mt/id :times :dt) nil]] 2004]
-                 :fields [[:field (mt/id :times :index) nil]]}]
-
-               ["Filter using the extracted result - comparable"
-                [[1]]
-                {:filter [:< [:get-year [:field (mt/id :times :dt) nil]] 2005]
-                 :fields [[:field (mt/id :times :index) nil]]}]
-
-               ["Nested expression in fitler"
-                [[1]]
-                {:filter [:= [:* [:get-year [:field (mt/id :times :dt) nil]] 2] 4008]
-                 :fields [[:field (mt/id :times :index) nil]]}]]]
+                {:filter [:= [:get-year [:date-add [:field (mt/id :times :dt) nil] 2 :year]] 2006]
+                 :fields [[:field (mt/id :times :index)]]}]]]
         (testing title
-          (is (= expected (test-date-extract query))))))))
->>>>>>> c99bbf8c
+          (is (= (set expected) (set (test-date-extract query)))))))))