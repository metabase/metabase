import type { MouseEvent } from "react";
import { useState } from "react";
import { t } from "ttag";
import { PublicLinkCopyPanel } from "metabase/dashboard/components/PublicLinkPopover/PublicLinkCopyPanel";
import { useSelector } from "metabase/lib/redux";
import { getSetting } from "metabase/selectors/settings";
import { Group, Text, Anchor, Stack } from "metabase/ui";
import { getPublicEmbedHTML } from "metabase/public/lib/code";
import * as MetabaseAnalytics from "metabase/lib/analytics";
import Link from "metabase/core/components/Link";
import type { ExportFormatType } from "metabase/dashboard/components/PublicLinkPopover/types";
import type {
  EmbedResource,
  EmbedResourceType,
  EmbedType,
} from "metabase/public/lib/types";

<<<<<<< HEAD
=======
import type { EmbedResource, EmbedResourceType } from "../types";
>>>>>>> 2cd8c5fa
import { SharingPaneActionButton } from "./SharingPaneButton/SharingPaneButton.styled";
import { SharingPaneButton } from "./SharingPaneButton/SharingPaneButton";
import { PublicEmbedIcon, StaticEmbedIcon } from "./icons";
import { InteractiveEmbeddingCTA } from "./InteractiveEmbeddingCTA";

interface SelectEmbedTypePaneProps {
  resource: EmbedResource;
  resourceType: EmbedResourceType;
  onCreatePublicLink: () => void;
  onDeletePublicLink: () => void;
  getPublicUrl: (publicUuid: string, extension?: ExportFormatType) => string;
  goToNextStep: () => void;
}

export function SelectEmbedTypePane({
  resource,
  resourceType,
  onCreatePublicLink,
  onDeletePublicLink,
  getPublicUrl,
  goToNextStep,
}: SelectEmbedTypePaneProps) {
  const hasPublicLink = resource.public_uuid != null;

  const isPublicSharingEnabled = useSelector(state =>
    getSetting(state, "enable-public-sharing"),
  );

  const [isLoadingLink, setIsLoadingLink] = useState(false);

  const createPublicLink = async (e: MouseEvent) => {
    e.stopPropagation();
    if (!isLoadingLink && !hasPublicLink) {
      setIsLoadingLink(true);
      MetabaseAnalytics.trackStructEvent(
        "Sharing Modal",
        "Public Link Enabled",
        resourceType,
      );
      await onCreatePublicLink();
      setIsLoadingLink(false);
    }
  };

  const deletePublicLink = async (e: MouseEvent) => {
    e.stopPropagation();
    if (!isLoadingLink && hasPublicLink) {
      setIsLoadingLink(true);
      MetabaseAnalytics.trackStructEvent(
        "Sharing Modal",
        "Public Link Disabled",
        resourceType,
      );
      await onDeletePublicLink();
      setIsLoadingLink(false);
    }
  };

  const publicLinkInfoText =
    !isLoadingLink && hasPublicLink
      ? //   TextInput has a hardcoded marginTop that we need to account for here.
        t`Just copy this snippet to add a publicly-visible iframe embed to your web page or blog post.`
      : t`Use this to add a publicly-visible iframe embed to your web page or blog post.`;

  const getPublicLinkElement = () => {
    if (isLoadingLink) {
      return (
        <SharingPaneActionButton
          fullWidth
          disabled
        >{t`Loading…`}</SharingPaneActionButton>
      );
    }

    if (hasPublicLink && resource.public_uuid != null) {
      const iframeSource = getPublicEmbedHTML(
        getPublicUrl(resource.public_uuid),
      );

      return (
        <PublicLinkCopyPanel
          url={iframeSource}
          onRemoveLink={deletePublicLink}
          removeButtonLabel={t`Remove public URL`}
          removeTooltipLabel={t`Affects both embed URL and public link for this dashboard`}
        />
      );
    }

    return (
      <SharingPaneActionButton
        fullWidth
        disabled={!isPublicSharingEnabled}
      >{t`Get an embed link`}</SharingPaneActionButton>
    );
  };

  return (
    <Stack p="lg" spacing="lg" data-testid="sharing-pane-container">
      <Group spacing="lg">
        <SharingPaneButton
          header={t`Static embed`}
          description={t`Securely embed this dashboard in your own application’s server code.`}
          illustration={<StaticEmbedIcon />}
          onClick={goToNextStep}
        >
          <SharingPaneActionButton
            data-testid="sharing-pane-static-embed-button"
            fullWidth
          >
            {resource.enable_embedding ? t`Edit settings` : t`Set this up`}
          </SharingPaneActionButton>
        </SharingPaneButton>

        <SharingPaneButton
          header={t`Public embed`}
          description={
            isPublicSharingEnabled ? (
              publicLinkInfoText
            ) : (
              <Text>
                {t`Public embeds and links are disabled.`}{" "}
                <Anchor
                  component={Link}
                  to="/admin/settings/public-sharing"
                  data-testid="sharing-pane-settings-link"
                >{t`Settings`}</Anchor>
              </Text>
            )
          }
          disabled={!isPublicSharingEnabled}
          onClick={createPublicLink}
          illustration={<PublicEmbedIcon disabled={!isPublicSharingEnabled} />}
        >
          {getPublicLinkElement()}
        </SharingPaneButton>
      </Group>
      <InteractiveEmbeddingCTA />
    </Stack>
  );
}<|MERGE_RESOLUTION|>--- conflicted
+++ resolved
@@ -9,16 +9,8 @@
 import * as MetabaseAnalytics from "metabase/lib/analytics";
 import Link from "metabase/core/components/Link";
 import type { ExportFormatType } from "metabase/dashboard/components/PublicLinkPopover/types";
-import type {
-  EmbedResource,
-  EmbedResourceType,
-  EmbedType,
-} from "metabase/public/lib/types";
+import type { EmbedResource, EmbedResourceType } from "metabase/public/lib/types";
 
-<<<<<<< HEAD
-=======
-import type { EmbedResource, EmbedResourceType } from "../types";
->>>>>>> 2cd8c5fa
 import { SharingPaneActionButton } from "./SharingPaneButton/SharingPaneButton.styled";
 import { SharingPaneButton } from "./SharingPaneButton/SharingPaneButton";
 import { PublicEmbedIcon, StaticEmbedIcon } from "./icons";
