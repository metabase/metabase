(ns metabase.query-processor.middleware.process-userland-query-test
  (:require
   [buddy.core.codecs :as codecs]
   [clojure.core.async :as a]
   [clojure.test :refer :all]
   [java-time.api :as t]
   [metabase.async.util :as async.u]
   [metabase.driver :as driver]
   [metabase.events :as events]
   [metabase.query-processor :as qp]
   [metabase.query-processor.context :as qp.context]
   [metabase.query-processor.error-type :as qp.error-type]
   [metabase.query-processor.middleware.process-userland-query
    :as process-userland-query]
   [metabase.query-processor.reducible :as qp.reducible]
   [metabase.query-processor.util :as qp.util]
   [metabase.test :as mt]
   [methodical.core :as methodical]
   [toucan2.core :as t2]))

(set! *warn-on-reflection* true)

(defn- do-with-query-execution [query run]
  (mt/with-clock #t "2020-02-04T12:22-08:00[US/Pacific]"
    (let [original-hash (qp.util/query-hash query)
          result        (promise)]
      (with-redefs [process-userland-query/save-query-execution!* (fn [query-execution]
                                                                    (when-let [^bytes qe-hash (:hash query-execution)]
                                                                      (when (java.util.Arrays/equals qe-hash original-hash)
                                                                        (deliver result query-execution))))]
        (run
          (fn qe-result* []
            (let [qe (deref result 1000 ::timed-out)]
              (cond-> qe
                (:running_time qe) (update :running_time int?)
                (:hash qe)         (update :hash (fn [^bytes a-hash]
                                                   (some-> a-hash codecs/bytes->hex)))))))))))

(defmacro ^:private with-query-execution {:style/indent 1} [[qe-result-binding query] & body]
  `(do-with-query-execution ~query (fn [~qe-result-binding] ~@body)))

(defn- process-userland-query
  ([query]
   (process-userland-query query nil))

  ([query context]
   (let [query    (qp/userland-query query)
         metadata {}
         rows     []
         context  (merge
                   (or context (qp.context/sync-context))
                   {:executef (fn [_context _driver _query respond]
                                (respond metadata rows))})
         qp       (process-userland-query/process-userland-query-middleware
                   (fn [query rff context]
                     (qp.context/runf context query rff)))]
     (binding [driver/*driver* :h2]
       (qp query qp.reducible/default-rff context)))))

(deftest success-test
  (let [query {:type ::success-test}]
    (with-query-execution [qe query]
      (is (= #t "2020-02-04T12:22:00.000-08:00[US/Pacific]"
             (t/zoned-date-time))
          "sanity check")
      (is (=? {:status                 :completed
               :data                   {}
               :row_count              0
               :database_id            nil
               :started_at             #t "2020-02-04T12:22:00.000-08:00[US/Pacific]"
               :json_query             query
               :average_execution_time nil
               :context                nil
               :running_time           int?}
              (process-userland-query query))
          "Result should have query execution info")
      (is (=? {:hash         "310be80813db561159a218a09fa84afb4bec04ae1f9e1a1d036c944dabcdbdb0"
               :database_id  nil
               :result_rows  0
               :started_at   #t "2020-02-04T12:22:00.000-08:00[US/Pacific]"
               :executor_id  nil
               :json_query   query
               :native       false
               :pulse_id     nil
               :card_id      nil
               :action_id    nil
               :context      nil
               :running_time true
               :cache_hit    false
               :dashboard_id nil}
              (qe))
          "QueryExecution should be saved"))))

(deftest failure-test
  (let [query {:type ::failure-test}]
    (with-query-execution [qe query]
      (is (thrown-with-msg?
           clojure.lang.ExceptionInfo
           #"Oops!"
           (process-userland-query query (qp.context/sync-context
                                          {:runf (fn [context _query _rff]
                                                   (qp.context/raisef context
                                                                      (ex-info "Oops!" {:type qp.error-type/qp})))}))))
      (is (=? {:hash         "8d5080dfc63b7f1c46537cf9ec915a4353b2aa9ca6069c6d5db56e087f027209"
               :database_id  nil
               :error        "Oops!"
               :result_rows  0
               :started_at   #t "2020-02-04T12:22:00.000-08:00[US/Pacific]"
               :executor_id  nil
               :json_query   query
               :native       false
               :pulse_id     nil
               :action_id    nil
               :card_id      nil
               :context      nil
               :running_time true
               :dashboard_id nil}
              (qe))
          "QueryExecution saved in the DB should have query execution info. empty `:data` should get added to failures"))))

(def ^:private ^:dynamic *viewlog-call-count* nil)

(derive :event/card-query ::event)

(methodical/defmethod events/publish-event! ::event
  [_topic _event]
  (when *viewlog-call-count*
    (swap! *viewlog-call-count* inc)))

(deftest ^:parallel viewlog-call-test
  (testing "no viewlog event with nil card id"
    (binding [*viewlog-call-count* (atom 0)]
      (process-userland-query {:type :query, :query? true})
      (is (zero? @*viewlog-call-count*)))))

;;; ViewLog recording is triggered indirectly by the call to [[metabase.events/publish-event!]] with the
;;; `:event/card-query` event -- see [[metabase.events.view-log]]

(deftest record-view-log-when-process-userland-query-test
  (testing "record a view log with only card id"
    (mt/with-temp [:model/Card card {:dataset_query (mt/mbql-query users)}]
<<<<<<< HEAD
      (mt/with-model-cleanup [:model/ViewLog]
        (qp/process-query (qp/userland-query (assoc
                                              (:dataset_query card)
                                              :info {:card-id (:id card)})))

        (is (true? (t2/exists? :model/ViewLog :model "card" :model_id (:id card) :user_id nil)))))))
=======
      (qp/process-userland-query (assoc
                                  (:dataset_query card)
                                  :info {:card-id (:id card)}))

      (is (true? (t2/exists? :model/ViewLog :model "card" :model_id (:id card) :user_id nil)))))
>>>>>>> e67f05b5

(deftest record-view-log-when-process-userland-query-test-2
  (testing "record a view log with card id and executed by"
    (mt/with-temp [:model/Card card {:dataset_query (mt/mbql-query users)}]
<<<<<<< HEAD
      (mt/with-model-cleanup [:model/ViewLog]
        (is (=? {:status :completed}
                (qp/process-query (qp/userland-query (assoc
                                                      (:dataset_query card)
                                                      :info {:card-id     (:id card)
                                                             :executed-by (mt/user->id :rasta)})))))
        (is (true? (t2/exists? :model/ViewLog :model "card" :model_id (:id card) :user_id (mt/user->id :rasta))))))))

(deftest record-view-log-when-process-userland-query-test-3
  (testing "skip if context is"
    (mt/with-temp [:model/Card card {:dataset_query (mt/mbql-query users)}]
      (testing :collection
        (mt/with-model-cleanup [:model/ViewLog]
          (is (=? {:status :completed}
                  (qp/process-query (qp/userland-query (assoc
                                                        (:dataset_query card)
                                                        :info {:card-id (:id card)
                                                               :context "collection"})))))
          (is (not (t2/exists? :model/ViewLog :model "card" :model_id (:id card))))))
      (testing :dashboard
        (mt/with-model-cleanup [:model/ViewLog]
          (is (=? {:status :completed}
                  (qp/process-query (qp/userland-query (assoc
                                                        (:dataset_query card)
                                                        :info {:card-id (:id card)
                                                               :context "dashboard"})))))
          (is (not (t2/exists? :model/ViewLog :model "card" :model_id (:id card)))))))))
=======
      (qp/process-userland-query (assoc
                                  (:dataset_query card)
                                  :info {:card-id (:id card)
                                         :executed-by (mt/user->id :rasta)}))

      (is (true? (t2/exists? :model/ViewLog :model "card" :model_id (:id card) :user_id (mt/user->id :rasta))))))

  (testing "skip if context is dashboard or collection"
    (mt/with-temp [:model/Card card {:dataset_query (mt/mbql-query users)}]
      (qp/process-userland-query (assoc
                                  (:dataset_query card)
                                  :info {:card-id     (:id card)
                                         :context     "collection"}))
      (qp/process-userland-query (assoc
                                  (:dataset_query card)
                                  :info {:card-id     (:id card)
                                         :context     "dashboard"}))
      (is (false? (t2/exists? :model/ViewLog :model "card" :model_id (:id card)))))))

(defn- async-middleware [qp]
  (fn async-middleware-qp [query rff context]
    (future
      (try
        (qp query rff context)
        (catch Throwable e
          (qp.context/raisef e context))))
    nil))
>>>>>>> e67f05b5

(deftest cancel-test
  (let [saved-query-execution? (atom false)]
    (with-redefs [process-userland-query/save-query-execution! (fn [info]
                                                                 (reset! saved-query-execution? info))]
      (mt/with-open-channels [canceled-chan (a/promise-chan)]
        (future
          (let [status   (atom ::not-started)
                out-chan (process-userland-query
                          {:type :query}
                          (qp.context/async-context
                           {:canceled-chan canceled-chan
                            :reducef       (fn [context _rff _metadata rows]
                                             (reset! status ::started)
                                             (Thread/sleep 1000)
                                             (reset! status ::done)
                                             (qp.context/resultf context rows))}))]
            (is (async.u/promise-chan? out-chan))
            (is (not= ::done
                      @status))
            (Thread/sleep 100)
            (a/close! out-chan)))
        (testing "canceled-chan should get get a :cancel message"
          (let [[val port] (a/alts!! [canceled-chan (a/timeout 500)])]
            (is (= 'canceled-chan
                   (if (= port canceled-chan) 'canceled-chan 'timeout))
                "port")
            (is (= ::qp.context/cancel
                   val)
                "val")))
        (testing "No QueryExecution should get saved when a query is canceled"
          (is (not @saved-query-execution?)))))))<|MERGE_RESOLUTION|>--- conflicted
+++ resolved
@@ -139,81 +139,39 @@
 (deftest record-view-log-when-process-userland-query-test
   (testing "record a view log with only card id"
     (mt/with-temp [:model/Card card {:dataset_query (mt/mbql-query users)}]
-<<<<<<< HEAD
-      (mt/with-model-cleanup [:model/ViewLog]
-        (qp/process-query (qp/userland-query (assoc
-                                              (:dataset_query card)
-                                              :info {:card-id (:id card)})))
-
-        (is (true? (t2/exists? :model/ViewLog :model "card" :model_id (:id card) :user_id nil)))))))
-=======
-      (qp/process-userland-query (assoc
-                                  (:dataset_query card)
-                                  :info {:card-id (:id card)}))
-
-      (is (true? (t2/exists? :model/ViewLog :model "card" :model_id (:id card) :user_id nil)))))
->>>>>>> e67f05b5
+      (qp/process-query (qp/userland-query (assoc
+                                            (:dataset_query card)
+                                            :info {:card-id (:id card)})))
+
+      (is (true? (t2/exists? :model/ViewLog :model "card" :model_id (:id card) :user_id nil))))))
 
 (deftest record-view-log-when-process-userland-query-test-2
   (testing "record a view log with card id and executed by"
     (mt/with-temp [:model/Card card {:dataset_query (mt/mbql-query users)}]
-<<<<<<< HEAD
-      (mt/with-model-cleanup [:model/ViewLog]
-        (is (=? {:status :completed}
-                (qp/process-query (qp/userland-query (assoc
-                                                      (:dataset_query card)
-                                                      :info {:card-id     (:id card)
-                                                             :executed-by (mt/user->id :rasta)})))))
-        (is (true? (t2/exists? :model/ViewLog :model "card" :model_id (:id card) :user_id (mt/user->id :rasta))))))))
+      (is (=? {:status :completed}
+              (qp/process-query (qp/userland-query (assoc
+                                                    (:dataset_query card)
+                                                    :info {:card-id     (:id card)
+                                                           :executed-by (mt/user->id :rasta)})))))
+      (is (t2/exists? :model/ViewLog :model "card" :model_id (:id card) :user_id (mt/user->id :rasta))))))
 
 (deftest record-view-log-when-process-userland-query-test-3
   (testing "skip if context is"
     (mt/with-temp [:model/Card card {:dataset_query (mt/mbql-query users)}]
       (testing :collection
-        (mt/with-model-cleanup [:model/ViewLog]
-          (is (=? {:status :completed}
-                  (qp/process-query (qp/userland-query (assoc
-                                                        (:dataset_query card)
-                                                        :info {:card-id (:id card)
-                                                               :context "collection"})))))
-          (is (not (t2/exists? :model/ViewLog :model "card" :model_id (:id card))))))
+        (is (=? {:status :completed}
+                (qp/process-query (qp/userland-query (assoc
+                                                      (:dataset_query card)
+                                                      :info {:card-id (:id card)
+                                                             :context "collection"})))))
+        (is (not (t2/exists? :model/ViewLog :model "card" :model_id (:id card)))))
       (testing :dashboard
-        (mt/with-model-cleanup [:model/ViewLog]
-          (is (=? {:status :completed}
-                  (qp/process-query (qp/userland-query (assoc
-                                                        (:dataset_query card)
-                                                        :info {:card-id (:id card)
-                                                               :context "dashboard"})))))
-          (is (not (t2/exists? :model/ViewLog :model "card" :model_id (:id card)))))))))
-=======
-      (qp/process-userland-query (assoc
-                                  (:dataset_query card)
-                                  :info {:card-id (:id card)
-                                         :executed-by (mt/user->id :rasta)}))
-
-      (is (true? (t2/exists? :model/ViewLog :model "card" :model_id (:id card) :user_id (mt/user->id :rasta))))))
-
-  (testing "skip if context is dashboard or collection"
-    (mt/with-temp [:model/Card card {:dataset_query (mt/mbql-query users)}]
-      (qp/process-userland-query (assoc
-                                  (:dataset_query card)
-                                  :info {:card-id     (:id card)
-                                         :context     "collection"}))
-      (qp/process-userland-query (assoc
-                                  (:dataset_query card)
-                                  :info {:card-id     (:id card)
-                                         :context     "dashboard"}))
-      (is (false? (t2/exists? :model/ViewLog :model "card" :model_id (:id card)))))))
-
-(defn- async-middleware [qp]
-  (fn async-middleware-qp [query rff context]
-    (future
-      (try
-        (qp query rff context)
-        (catch Throwable e
-          (qp.context/raisef e context))))
-    nil))
->>>>>>> e67f05b5
+        (is (=? {:status :completed}
+                (qp/process-query (qp/userland-query (assoc
+                                                      (:dataset_query card)
+                                                      :info {:card-id (:id card)
+                                                             :context "dashboard"})))))
+        (is (not (t2/exists? :model/ViewLog :model "card" :model_id (:id card))))))))
 
 (deftest cancel-test
   (let [saved-query-execution? (atom false)]
