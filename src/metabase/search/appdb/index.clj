(ns metabase.search.appdb.index
  (:require
   [clojure.string :as str]
   [honey.sql :as sql]
   [honey.sql.helpers :as sql.helpers]
<<<<<<< HEAD
   [metabase.config.core :as config]
   [metabase.db :as mdb]
=======
   [metabase.app-db.core :as mdb]
   [metabase.config :as config]
>>>>>>> 3ecfbb74
   [metabase.search.appdb.specialization.api :as specialization]
   [metabase.search.appdb.specialization.h2 :as h2]
   [metabase.search.appdb.specialization.postgres :as postgres]
   [metabase.search.config :as search.config]
   [metabase.search.engine :as search.engine]
   [metabase.search.models.search-index-metadata :as search-index-metadata]
   [metabase.search.spec :as search.spec]
   [metabase.util :as u]
   [metabase.util.i18n :as i18n]
   [metabase.util.json :as json]
   [metabase.util.log :as log]
   [toucan2.core :as t2])
  (:import
   (clojure.lang ExceptionInfo)
   (org.h2.jdbc JdbcSQLSyntaxErrorException)
   (org.postgresql.util PSQLException)))

(comment
  h2/keep-me
  postgres/keep-me)

(set! *warn-on-reflection* true)

(def ^:private insert-batch-size 150)

(def ^:private sync-tracking-period (long (* 5 #_minutes 60e9)))

(defonce ^:dynamic ^:private *index-version-id*
  (if config/is-prod?
    (:hash config/mb-version-info)
    (u/lower-case-en (u/generate-nano-id))))

(defonce ^:private next-sync-at (atom nil))

(defonce ^:dynamic ^:private *indexes* (atom {:active nil, :pending nil}))

(def ^:private ^:dynamic *mocking-tables* false)

(defmethod search.engine/reset-tracking! :search.engine/appdb [_]
  (reset! *indexes* nil))

(declare exists?)

(defn- sync-tracking-atoms! []
  (reset! *indexes* (into {}
                          (for [[status table-name] (search-index-metadata/indexes :appdb *index-version-id*)]
                            (if (exists? table-name)
                              [status (keyword table-name)]
                                ;; For debugging, make it clear why we are not tracking the given metadata.
                              [(keyword (name status) "not-found") (keyword table-name)])))))

;; This exists only to be mocked.
(defn- now [] (System/nanoTime))

(defn- sync-tracking-atoms-if-stale! []
  (when-not *mocking-tables*
    (when (or (not @next-sync-at) (> (now) @next-sync-at))
      (reset! next-sync-at (+ (now) sync-tracking-period))
      (sync-tracking-atoms!))))

(defn active-table
  "The table against which we should currently make search queries."
  []
  (sync-tracking-atoms-if-stale!)
  (:active @*indexes*))

(defn- pending-table
  "A partially populated table that will take over from [[active-table]] when it is done."
  []
  (sync-tracking-atoms-if-stale!)
  (:pending @*indexes*))

(defn gen-table-name
  "Generate a unique table name to use as a search index table."
  []
  (keyword (str/replace (str "search_index__" (u/lower-case-en (u/generate-nano-id))) #"-" "_")))

(defn- table-name [kw]
  (cond-> (name kw)
    (= :h2 (mdb/db-type)) u/upper-case-en))

(defn- exists? [table]
  (when table
    (t2/exists? :information_schema.tables :table_name (table-name table))))

(defn- drop-table! [table]
  (boolean
   (when (and table (exists? table))
     (t2/query (sql.helpers/drop-table (keyword (table-name table)))))))

(defn- orphan-indexes []
  (map (comp keyword u/lower-case-en :table_name)
       (t2/query {:select [:table_name]
                  :from   :information_schema.tables
                  :where  [:and
                           [:= :table_schema :%current_schema]
                           [:or
                            [:like [:lower :table_name] [:inline "search\\_index\\_\\_%"]]
                            ;; legacy table names
                            [:in [:lower :table_name]
                             (mapv #(vector :inline %) ["search_index" "search_index_next" "search_index_retired"])]]
                           [:not-in [:lower :table_name]
                            [:raw
                             (str "("
                                  (first (sql/format {:select [:index_name]
                                                      :from   [[(t2/table-name :model/SearchIndexMetadata) :metadata]]
                                                      :where  [:= :metadata.engine [:inline "appdb"]]}))
                                  ")")]]]})))

(defn- delete-obsolete-tables! []
  ;; Delete metadata around indexes that are no longer needed.
  (search-index-metadata/delete-obsolete! *index-version-id*)
  ;; Drop any indexes that are no longer referenced.
  (let [dropped (volatile! 0)]
    (doseq [table (orphan-indexes)]
      (try
        (t2/query (sql.helpers/drop-table table))
        (vswap! dropped inc)
        ;; Deletion could fail if it races with other instances
        (catch ExceptionInfo _)))
    (log/infof "Dropped %d stale indexes" @dropped)))

(defn- ->db-type [t]
  (get {:pk :int, :timestamp :timestamp-with-time-zone} t t))

(defn- ->db-column [c]
  (or (get {:id         :model_id
            :created-at :model_created_at
            :updated-at :model_updated_at}
           c)
      (keyword (u/->snake_case_en (name c)))))

(def ^:private not-null
  #{:archived :name})

(def ^:private default
  {:archived false})

;; If this fails, we'll need to increase the size of :model below
(assert (>= 32 (transduce (map (comp count name)) max 0 search.config/all-models)))

(def ^:private base-schema
  (into [[:model [:varchar 32] :not-null]
         [:display_data :text :not-null]
         [:legacy_input :text :not-null]
         ;; useful for tracking the speed and age of the index
         [:created_at :timestamp-with-time-zone
          [:default [:raw "CURRENT_TIMESTAMP"]]
          :not-null]
         [:updated_at :timestamp-with-time-zone :not-null]]
        (keep (fn [[k t]]
                (when t
                  (into [(->db-column k) (->db-type t)]
                        (concat
                         (when (not-null k)
                           [:not-null])
                         (when-some [d (default k)]
                           [[:default d]]))))))
        search.spec/attr-types))

(defn create-table!
  "Create an index table with the given name. Should fail if it already exists."
  [table-name]
  (t2/with-transaction [_]
    (-> (sql.helpers/create-table table-name)
        (sql.helpers/with-columns (specialization/table-schema base-schema))
        t2/query)
    (let [table-name (name table-name)]
      (doseq [stmt (specialization/post-create-statements table-name table-name)]
        (t2/query stmt)))))

(defn maybe-create-pending!
  "Create a search index table if one doesn't exist. Record and return the name of the table, regardless."
  []
  (if *mocking-tables*
    ;; The atoms are the only source of truth, create a new table if necessary.
    (or (pending-table)
        (let [table-name (gen-table-name)]
          (create-table! table-name)
          (swap! *indexes* assoc :pending table-name)))
    ;; The database is the source of truth
    (let [{:keys [pending]} (sync-tracking-atoms!)]
      (or pending
          (let [table-name (gen-table-name)]
            ;; We may fail to insert a new metadata row if we lose a race with another instance.
            (when (search-index-metadata/create-pending! :appdb *index-version-id* table-name)
              (create-table! table-name))
            (:pending (sync-tracking-atoms!)))))))

(defn activate-table!
  "Make the pending index active if it exists. Returns true if it did so."
  []
  (if *mocking-tables*
    ;; The atoms are the only source of truth, we must not update the metadata.
    (boolean
     (when-let [pending (:pending @*indexes*)]
       (reset! *indexes* {:pending nil, :active pending})))
    ;; Ensure the metadata is updated and pruned.
    (let [{:keys [pending]} (sync-tracking-atoms!)]
      (when pending
        (reset! *indexes* {:pending nil
                           :active  (keyword (search-index-metadata/active-pending! :appdb *index-version-id*))}))
      ;; Clean up while we're here
      (delete-obsolete-tables!)
      ;; Did *we* do a rotation?
      (boolean pending))))

(defn- document->entry [entity]
  (-> entity
      (select-keys
       ;; remove attrs that get explicitly aliased below
       (remove #{:id :created_at :updated_at :native_query}
               (conj search.spec/attr-columns :model :display_data :legacy_input)))
      (update :display_data json/encode)
      (update :legacy_input json/encode)
      (assoc
       :updated_at       :%now
       :model_id         (:id entity)
       :model_created_at (:created_at entity)
       :model_updated_at (:updated_at entity))
      (merge (specialization/extra-entry-fields entity))))

(defn- safe-batch-upsert! [table-name entries]
  ;; For convenience, no-op if we are not tracking any table.
  (when table-name
    (try
      (specialization/batch-upsert! table-name entries)
      (catch Exception e
        ;; TODO we should handle the MySQL and MariaDB flavors here too
        (if (or (instance? PSQLException (ex-cause e))
                (instance? JdbcSQLSyntaxErrorException (ex-cause e)))
          ;; If resetting tracking atoms resolves the issue (which is likely happened because of stale tracking data),
          ;; suppress the issue - but throw it all the way to the caller if the issue persists
          (do (sync-tracking-atoms!)
              (specialization/batch-upsert! table-name entries))
          (throw e))))))

(defn- batch-update!
  "Create the given search index entries in bulk"
  [context documents]
  ;; Protect against tests that nuke the appdb
  (when config/is-test?
    (when-let [table (active-table)]
      (when (not (exists? table))
        (log/warnf "Unable to find table %s and no longer tracking it as active", table)
        (swap! *indexes* assoc :active nil)))
    (when-let [table (pending-table)]
      (when (not (exists? table))
        (log/warnf "Unable to find table %s and no longer tracking it as pending", table)
        (swap! *indexes* assoc :pending nil))))

  (let [entries          (map document->entry documents)
        ;; No need to update the active index if we are doing a full index and it will be swapped out soon. Most updates are no-ops anyway.
        active-updated?  (when-not (= context :search/reindexing) (safe-batch-upsert! (active-table) entries))
        pending-updated? (safe-batch-upsert! (pending-table) entries)]
    (when (or active-updated? pending-updated?)
      (u/prog1 (->> entries (map :model) frequencies)
        (log/trace "indexed documents for " <>)))))

(defn index-docs!
  "Indexes the documents. The context should be :search/updating or :search/reindexing.
   Context should be :search/updating or :search/reindexing to help control how to manage the updates"
  [context document-reducible]
  (transduce (comp (partition-all insert-batch-size)
                   (map (partial batch-update! context)))
             (partial merge-with +)
             document-reducible))

(defmethod search.engine/update! :search.engine/appdb [_engine document-reducible]
  (index-docs! :search/updating document-reducible))

(defmethod search.engine/delete! :search.engine/appdb [_engine search-model ids]
  (doseq [table-name [(active-table) (pending-table)] :when table-name]
    (t2/delete! table-name :model search-model :model_id [:in ids])))

(defn when-index-created
  "Return creation time of the active index, or nil if there is none."
  []
  (t2/select-one-fn :created_at
                    :model/SearchIndexMetadata
                    :engine :appdb
                    :version *index-version-id*
                    :lang_code (i18n/site-locale-string)
                    :status :active
                    {:order-by [[:created_at :desc]]}))

(defn search-query
  "Query fragment for all models corresponding to a query parameter `:search-term`."
  ([search-term search-ctx]
   (search-query search-term search-ctx [:model_id :model]))
  ([search-term search-ctx select-items]
   (when-let [index-table (active-table)]
     (specialization/base-query index-table search-term search-ctx select-items))))

(defn search
  "Use the index table to search for records."
  [search-term & [search-ctx]]
  (map (juxt :model :name)
       (t2/query (search-query search-term search-ctx [:model :name]))))

(defn reset-index!
  "Ensure we have a blank slate; in case the table schema or stored data format has changed."
  []
  ;; stop tracking any pending table
  (when-let [table-name (pending-table)]
    (when-not *mocking-tables*
      (search-index-metadata/delete-index! :appdb *index-version-id* table-name))
    (swap! *indexes* assoc :pending nil))
  (maybe-create-pending!)
  (activate-table!))

(defn ensure-ready!
  "Ensure the index is ready to be populated. Return false if it was already ready."
  [& {:keys [force-reset?]}]
  ;; Be extra careful against races on initializing the setting
  (locking *indexes*
    (when-not *mocking-tables*
      (when (nil? (active-table))
        (sync-tracking-atoms!)))

    (when (or force-reset? (not (exists? (active-table))))
      (reset-index!))))

#_{:clj-kondo/ignore [:metabase/test-helpers-use-non-thread-safe-functions]}
(defmacro with-temp-index-table
  "Create a temporary index table for the duration of the body. Uses the existing index if we're already mocking."
  [& body]
  `(if @#'*mocking-tables*
     ~@body
     (let [table-name# (gen-table-name)]
       (binding [*mocking-tables* true
                 *indexes*        (atom {:active table-name#})]
         (try
           (create-table! table-name#)
           ~@body
           (finally
             (#'drop-table! table-name#)))))))<|MERGE_RESOLUTION|>--- conflicted
+++ resolved
@@ -3,13 +3,8 @@
    [clojure.string :as str]
    [honey.sql :as sql]
    [honey.sql.helpers :as sql.helpers]
-<<<<<<< HEAD
+   [metabase.app-db.core :as mdb]
    [metabase.config.core :as config]
-   [metabase.db :as mdb]
-=======
-   [metabase.app-db.core :as mdb]
-   [metabase.config :as config]
->>>>>>> 3ecfbb74
    [metabase.search.appdb.specialization.api :as specialization]
    [metabase.search.appdb.specialization.h2 :as h2]
    [metabase.search.appdb.specialization.postgres :as postgres]
