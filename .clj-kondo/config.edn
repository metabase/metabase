{:config-paths ["macros"]
 :linters {:unresolved-symbol {:exclude [schema= re=
                                         (metabase.util/prog1 [<>])
                                         (metabase.mbql.util/match-one)
                                         (metabase.mbql.util/match)
                                         (metabase.mbql.util.match/match)
                                         (metabase.mbql.util.match/match-one)
                                         (metabase.mbql.util.match/replace)
                                         (metabase.mbql.util/replace)
                                         (metabase.mbql.util/replace-in)
                                         (metabase.query-processor.middleware.cache-backend.interface/with-cached-results)
                                         (metabase.util.regex/rx [opt])
                                         (metabase.async.streaming-response/streaming-response)
                                         (clojure.core.logic/fresh)
                                         (clojure.core.logic/matcha)
                                         (clojure.core.logic/run)]}
           ;; TODO: clj-kondo should have a way to disable this in certain macro calls like
           ;; metabase.mbql.util.match/replace
           :unexpected-recur {:level :off}
           :unused-referred-var {:exclude {compojure.core [GET DELETE POST PUT]}}}
 :lint-as {metabase.api.common/let-404 clojure.core/let
           metabase.db.data-migrations/defmigration clojure.core/def
           metabase.query-processor.error-type/deferror clojure.core/def
           metabase.models.setting/defsetting clj-kondo.lint-as/def-catch-all
           metabase.mbql.schema.macros/defclause clj-kondo.lint-as/def-catch-all
           metabase.public-settings.premium-features/define-premium-feature clojure.core/def
           metabase.sync.util/sum-for clojure.core/for
           metabase.sync.util/with-emoji-progress-bar clojure.core/let
           metabase.driver.sql-jdbc.execute.diagnostic/capturing-diagnostic-info clojure.core/fn
           metabase.util.files/with-open-path-to-resource clojure.core/let
           metabase.db.liquibase/with-liquibase clojure.core/let
           metabase.models.setting.multi-setting/define-multi-setting clojure.core/def
           metabase.integrations.ldap/with-ldap-connection clojure.core/fn
           toucan.db/with-call-counting clojure.core/fn

           potemkin.types/defprotocol+ clojure.core/defprotocol
           potemkin/defprotocol+ clojure.core/defprotocol
           potemkin.types/defrecord+ clojure.core/defrecord
           potemkin/defrecord+ clojure.core/defrecord
           potemkin.types/deftype+ clojure.core/deftype
           potemkin/deftype+ clojure.core/deftype
           clojurewerkz.quartzite.jobs/defjob clojure.core/defn}
 :hooks   {:analyze-call {metabase.test.data/dataset        hooks.metabase.test.data/dataset
                          metabase.test/dataset             hooks.metabase.test.data/dataset
                          metabase.test.data/$ids           hooks.metabase.test.data/$ids
                          metabase.test/$ids                hooks.metabase.test.data/$ids
                          metabase.test.data/mbql-query     hooks.metabase.test.data/$ids
                          metabase.test/mbql-query          hooks.metabase.test.data/$ids
                          metabase.test.data/run-mbql-query hooks.metabase.test.data/$ids
                          metabase.test/run-mbql-query      hooks.metabase.test.data/$ids
                          metabase.api.common/defendpoint   hooks.metabase.api.common/defendpoint
                          metabase.api.common/defendpoint-async hooks.metabase.api.common/defendpoint}
           :macroexpand {metabase.query-processor.streaming/streaming-response
                         metabase.query-processor.streaming/streaming-response
<<<<<<< HEAD
                         toucan.models/defmodel toucan.models/defmodel}}
=======
                         toucan.models/defmodel toucan.models/defmodel
                         clojurewerkz.quartzite.jobs/build macros.quartz/build-job
                         clojurewerkz.quartzite.triggers/build macros.quartz/build-trigger
                         clojurewerkz.quartzite.schedule.cron/schedule macros.quartz/schedule}}
>>>>>>> 92e3b2fe
 :config-in-comment {:linters {:unresolved-symbol {:level :off}}}}<|MERGE_RESOLUTION|>--- conflicted
+++ resolved
@@ -52,12 +52,8 @@
                           metabase.api.common/defendpoint-async hooks.metabase.api.common/defendpoint}
            :macroexpand {metabase.query-processor.streaming/streaming-response
                          metabase.query-processor.streaming/streaming-response
-<<<<<<< HEAD
-                         toucan.models/defmodel toucan.models/defmodel}}
-=======
                          toucan.models/defmodel toucan.models/defmodel
                          clojurewerkz.quartzite.jobs/build macros.quartz/build-job
                          clojurewerkz.quartzite.triggers/build macros.quartz/build-trigger
                          clojurewerkz.quartzite.schedule.cron/schedule macros.quartz/schedule}}
->>>>>>> 92e3b2fe
  :config-in-comment {:linters {:unresolved-symbol {:level :off}}}}