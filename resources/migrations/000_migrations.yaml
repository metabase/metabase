databaseChangeLog:
  - property:
      name: timestamp_type
      value: timestamp with time zone
      dbms: postgresql,h2
  - property:
      name: timestamp_type
      value: timestamp(6)
      dbms: mysql,mariadb
  - property:
      name: blob.type
      value: blob
      dbms: mysql,h2,mariadb
  - property:
      name: blob.type
      value: bytea
      dbms: postgresql
  # In MySQL, use LONGTEXT instead of TEXT (#7006)
  - property:
      name: text.type
      value: text
      dbms: postgresql,h2
  - property:
      name: text.type
      value: longtext
      dbms: mysql,mariadb
  # databasechangelog is uppercase in MySQL and H2 but lower-case in Postgres for reasons
  - property:
      name: databasechangelog.name
      value: DATABASECHANGELOG
      dbms: h2,mysql,mariadb
  - property:
      name: databasechangelog.name
      value: databasechangelog
      dbms: postgresql

  - objectQuotingStrategy: QUOTE_ALL_OBJECTS

  - changeSet:
      id: '1'
      author: agilliland
      validCheckSum: ANY
      changes:
      - createTable:
          columns:
          - column:
              autoIncrement: true
              constraints:
                nullable: false
                primaryKey: true
              name: id
              type: int
          - column:
              constraints:
                nullable: false
                unique: true
              name: slug
              type: varchar(254)
          - column:
              constraints:
                nullable: false
              name: name
              type: varchar(254)
          - column:
              name: description
              type: text
          - column:
              name: logo_url
              type: varchar(254)
          - column:
              constraints:
                nullable: false
              name: inherits
              type: boolean
          tableName: core_organization
      - createTable:
          columns:
          - column:
              autoIncrement: true
              constraints:
                nullable: false
                primaryKey: true
              name: id
              type: int
          - column:
              constraints:
                nullable: false
                unique: true
              name: email
              type: varchar(254)
          - column:
              constraints:
                nullable: false
              name: first_name
              type: varchar(254)
          - column:
              constraints:
                nullable: false
              name: last_name
              type: varchar(254)
          - column:
              constraints:
                nullable: false
              name: password
              type: varchar(254)
          - column:
              constraints:
                nullable: false
              defaultValue: default
              name: password_salt
              type: varchar(254)
          - column:
              constraints:
                nullable: false
              name: date_joined
              type: DATETIME
          - column:
              constraints:
                nullable: true
              name: last_login
              type: DATETIME
          - column:
              constraints:
                nullable: false
              name: is_staff
              type: boolean
          - column:
              constraints:
                nullable: false
              name: is_superuser
              type: boolean
          - column:
              constraints:
                nullable: false
              name: is_active
              type: boolean
          - column:
              name: reset_token
              type: varchar(254)
          - column:
              name: reset_triggered
              type: BIGINT
          tableName: core_user
      - createTable:
          columns:
          - column:
              autoIncrement: true
              constraints:
                nullable: false
                primaryKey: true
              name: id
              type: int
          - column:
              constraints:
                nullable: false
              name: admin
              type: boolean
          - column:
              constraints:
                deferrable: false
                foreignKeyName: fk_userorgperm_ref_user_id
                initiallyDeferred: false
                nullable: false
                referencedTableName: core_user
                referencedColumnNames: id
              name: user_id
              type: int
          - column:
              constraints:
                deferrable: false
                foreignKeyName: fk_userorgperm_ref_organization_id
                initiallyDeferred: false
                nullable: false
                referencedTableName: core_organization
                referencedColumnNames: id
              name: organization_id
              type: int
          tableName: core_userorgperm
      - addUniqueConstraint:
          columnNames: user_id, organization_id
          constraintName: idx_unique_user_id_organization_id
          tableName: core_userorgperm
      - createIndex:
          columns:
          - column:
              name: user_id
              type: int
          indexName: idx_userorgperm_user_id
          tableName: core_userorgperm
      - createIndex:
          columns:
          - column:
              name: organization_id
              type: int
          indexName: idx_userorgperm_organization_id
          tableName: core_userorgperm
      - createTable:
          columns:
          - column:
              autoIncrement: true
              constraints:
                nullable: false
                primaryKey: true
              name: id
              type: int
          - column:
              constraints:
                nullable: false
              name: url
              type: varchar(254)
          - column:
              constraints:
                nullable: false
              name: timestamp
              type: DATETIME
          - column:
              constraints:
                deferrable: false
                foreignKeyName: fk_permissionviolation_ref_user_id
                initiallyDeferred: false
                nullable: false
                referencedTableName: core_user
                referencedColumnNames: id
              name: user_id
              type: int
          tableName: core_permissionsviolation
      - createIndex:
          columns:
          - column:
              name: user_id
              type: int
          indexName: idx_permissionsviolation_user_id
          tableName: core_permissionsviolation
      - createTable:
          columns:
          - column:
              autoIncrement: true
              constraints:
                nullable: false
                primaryKey: true
              name: id
              type: int
          - column:
              constraints:
                nullable: false
              name: created_at
              type: DATETIME
          - column:
              constraints:
                nullable: false
              name: updated_at
              type: DATETIME
          - column:
              constraints:
                nullable: false
              name: name
              type: varchar(254)
          - column:
              name: description
              type: text
          - column:
              constraints:
                deferrable: false
                foreignKeyName: fk_database_ref_organization_id
                initiallyDeferred: false
                nullable: false
                referencedTableName: core_organization
                referencedColumnNames: id
              name: organization_id
              type: int
          - column:
              name: details
              type: text
          - column:
              constraints:
                nullable: false
              name: engine
              type: varchar(254)
          tableName: metabase_database
      - createIndex:
          columns:
          - column:
              name: organization_id
          indexName: idx_database_organization_id
          tableName: metabase_database
      - createTable:
          columns:
          - column:
              autoIncrement: true
              constraints:
                nullable: false
                primaryKey: true
              name: id
              type: int
          - column:
              constraints:
                nullable: false
              name: created_at
              type: DATETIME
          - column:
              constraints:
                nullable: false
              name: updated_at
              type: DATETIME
          - column:
              constraints:
                nullable: false
              name: name
              type: varchar(254)
          - column:
              name: rows
              type: int
          - column:
              name: description
              type: text
          - column:
              name: entity_name
              type: varchar(254)
          - column:
              name: entity_type
              type: varchar(254)
          - column:
              constraints:
                nullable: false
              name: active
              type: boolean
          - column:
              constraints:
                deferrable: false
                foreignKeyName: fk_table_ref_database_id
                initiallyDeferred: false
                nullable: false
                referencedTableName: metabase_database
                referencedColumnNames: id
              name: db_id
              type: int
          tableName: metabase_table
      - createIndex:
          columns:
          - column:
              name: db_id
          indexName: idx_table_db_id
          tableName: metabase_table
      - createTable:
          columns:
          - column:
              autoIncrement: true
              constraints:
                nullable: false
                primaryKey: true
              name: id
              type: int
          - column:
              constraints:
                nullable: false
              name: created_at
              type: DATETIME
          - column:
              constraints:
                nullable: false
              name: updated_at
              type: DATETIME
          - column:
              constraints:
                nullable: false
              name: name
              type: varchar(254)
          - column:
              constraints:
                nullable: false
              name: base_type
              type: varchar(255)
          - column:
              name: special_type
              type: varchar(255)
          - column:
              constraints:
                nullable: false
              name: active
              type: boolean
          - column:
              name: description
              type: text
          - column:
              constraints:
                nullable: false
              name: preview_display
              type: boolean
          - column:
              constraints:
                nullable: false
              name: position
              type: int
          - column:
              constraints:
                deferrable: false
                foreignKeyName: fk_field_ref_table_id
                initiallyDeferred: false
                nullable: false
                referencedTableName: metabase_table
                referencedColumnNames: id
              name: table_id
              type: int
          - column:
              constraints:
                nullable: false
              name: field_type
              type: varchar(254)
          tableName: metabase_field
      - createIndex:
          columns:
          - column:
              name: table_id
          indexName: idx_field_table_id
          tableName: metabase_field
      - createTable:
          columns:
          - column:
              autoIncrement: true
              constraints:
                nullable: false
                primaryKey: true
              name: id
              type: int
          - column:
              constraints:
                nullable: false
              name: created_at
              type: DATETIME
          - column:
              constraints:
                nullable: false
              name: updated_at
              type: DATETIME
          - column:
              constraints:
                nullable: false
              name: relationship
              type: varchar(254)
          - column:
              constraints:
                deferrable: false
                foreignKeyName: fk_foreignkey_dest_ref_field_id
                initiallyDeferred: false
                nullable: false
                referencedTableName: metabase_field
                referencedColumnNames: id
              name: destination_id
              type: int
          - column:
              constraints:
                deferrable: false
                foreignKeyName: fk_foreignkey_origin_ref_field_id
                initiallyDeferred: false
                nullable: false
                referencedTableName: metabase_field
                referencedColumnNames: id
              name: origin_id
              type: int
          tableName: metabase_foreignkey
      - createIndex:
          columns:
          - column:
              name: destination_id
          indexName: idx_foreignkey_destination_id
          tableName: metabase_foreignkey
      - createIndex:
          columns:
          - column:
              name: origin_id
          indexName: idx_foreignkey_origin_id
          tableName: metabase_foreignkey
      - createTable:
          columns:
          - column:
              autoIncrement: true
              constraints:
                nullable: false
                primaryKey: true
              name: id
              type: int
          - column:
              constraints:
                nullable: false
              name: created_at
              type: DATETIME
          - column:
              constraints:
                nullable: false
              name: updated_at
              type: DATETIME
          - column:
              name: values
              type: text
          - column:
              name: human_readable_values
              type: text
          - column:
              constraints:
                deferrable: false
                foreignKeyName: fk_fieldvalues_ref_field_id
                initiallyDeferred: false
                nullable: false
                referencedTableName: metabase_field
                referencedColumnNames: id
              name: field_id
              type: int
          tableName: metabase_fieldvalues
      - createIndex:
          columns:
          - column:
              name: field_id
          indexName: idx_fieldvalues_field_id
          tableName: metabase_fieldvalues
      - createTable:
          columns:
          - column:
              autoIncrement: true
              constraints:
                nullable: false
                primaryKey: true
              name: id
              type: int
          - column:
              constraints:
                nullable: false
              name: created_at
              type: DATETIME
          - column:
              constraints:
                nullable: false
              name: updated_at
              type: DATETIME
          - column:
              constraints:
                nullable: false
              name: name
              type: varchar(254)
          - column:
              constraints:
                deferrable: false
                foreignKeyName: fk_tablesegment_ref_table_id
                initiallyDeferred: false
                nullable: false
                referencedTableName: metabase_table
                referencedColumnNames: id
              name: table_id
              type: int
          - column:
              constraints:
                nullable: false
              name: filter_clause
              type: text
          tableName: metabase_tablesegment
      - createIndex:
          columns:
          - column:
              name: table_id
          indexName: idx_tablesegment_table_id
          tableName: metabase_tablesegment
      - createTable:
          columns:
          - column:
              autoIncrement: true
              constraints:
                nullable: false
                primaryKey: true
              name: id
              type: int
          - column:
              constraints:
                nullable: false
              name: created_at
              type: DATETIME
          - column:
              constraints:
                nullable: false
              name: updated_at
              type: DATETIME
          - column:
              constraints:
                nullable: false
              name: name
              type: varchar(254)
          - column:
              constraints:
                nullable: false
              name: type
              type: varchar(254)
          - column:
              constraints:
                nullable: false
              name: details
              type: text
          - column:
              constraints:
                nullable: false
              name: version
              type: int
          - column:
              constraints:
                nullable: false
              name: public_perms
              type: int
          - column:
              constraints:
                deferrable: false
                foreignKeyName: fk_query_ref_user_id
                initiallyDeferred: false
                nullable: false
                referencedTableName: core_user
                referencedColumnNames: id
              name: creator_id
              type: int
          - column:
              constraints:
                deferrable: false
                foreignKeyName: fk_query_ref_database_id
                initiallyDeferred: false
                nullable: false
                referencedTableName: metabase_database
                referencedColumnNames: id
              name: database_id
              type: int
          tableName: query_query
      - createIndex:
          columns:
          - column:
              name: creator_id
          indexName: idx_query_creator_id
          tableName: query_query
      - createIndex:
          columns:
          - column:
              name: database_id
          indexName: idx_query_database_id
          tableName: query_query
      - createTable:
          columns:
          - column:
              autoIncrement: true
              constraints:
                nullable: false
                primaryKey: true
              name: id
              type: int
          - column:
              constraints:
                nullable: false
                unique: true
              name: uuid
              type: varchar(254)
          - column:
              constraints:
                nullable: false
              name: version
              type: int
          - column:
              constraints:
                nullable: false
              name: json_query
              type: text
          - column:
              constraints:
                nullable: false
              name: raw_query
              type: text
          - column:
              constraints:
                nullable: false
              name: status
              type: varchar(254)
          - column:
              constraints:
                nullable: false
              name: started_at
              type: DATETIME
          - column:
              name: finished_at
              type: DATETIME
          - column:
              constraints:
                nullable: false
              name: running_time
              type: int
          - column:
              constraints:
                nullable: false
              name: error
              type: text
          - column:
              constraints:
                nullable: false
              name: result_file
              type: varchar(254)
          - column:
              constraints:
                nullable: false
              name: result_rows
              type: int
          - column:
              constraints:
                nullable: false
              name: result_data
              type: text
          - column:
              constraints:
                deferrable: false
                foreignKeyName: fk_queryexecution_ref_query_id
                initiallyDeferred: false
                nullable: true
                referencedTableName: query_query
                referencedColumnNames: id
              name: query_id
              type: int
          - column:
              constraints:
                nullable: false
              name: additional_info
              type: text
          - column:
              constraints:
                deferrable: false
                foreignKeyName: fk_queryexecution_ref_user_id
                initiallyDeferred: false
                nullable: false
                referencedTableName: core_user
                referencedColumnNames: id
              name: executor_id
              type: int
          tableName: query_queryexecution
      - createIndex:
          columns:
          - column:
              name: query_id
          indexName: idx_queryexecution_query_id
          tableName: query_queryexecution
      - createIndex:
          columns:
          - column:
              name: executor_id
          indexName: idx_queryexecution_executor_id
          tableName: query_queryexecution
      - createTable:
          columns:
          - column:
              autoIncrement: true
              constraints:
                nullable: false
                primaryKey: true
              name: id
              type: int
          - column:
              constraints:
                nullable: false
              name: created_at
              type: DATETIME
          - column:
              constraints:
                nullable: false
              name: updated_at
              type: DATETIME
          - column:
              constraints:
                nullable: false
              name: name
              type: varchar(254)
          - column:
              name: description
              type: text
          - column:
              constraints:
                nullable: false
              name: display
              type: varchar(254)
          - column:
              constraints:
                nullable: false
              name: public_perms
              type: int
          - column:
              constraints:
                nullable: false
              name: dataset_query
              type: text
          - column:
              constraints:
                nullable: false
              name: visualization_settings
              type: text
          - column:
              constraints:
                deferrable: false
                foreignKeyName: fk_card_ref_user_id
                initiallyDeferred: false
                nullable: false
                referencedTableName: core_user
                referencedColumnNames: id
              name: creator_id
              type: int
          - column:
              constraints:
                deferrable: false
                foreignKeyName: fk_card_ref_organization_id
                initiallyDeferred: false
                nullable: false
                referencedTableName: core_organization
                referencedColumnNames: id
              name: organization_id
              type: int
          tableName: report_card
      - createIndex:
          columns:
          - column:
              name: creator_id
          indexName: idx_card_creator_id
          tableName: report_card
      - createIndex:
          columns:
          - column:
              name: organization_id
          indexName: idx_card_organization_id
          tableName: report_card
      - createTable:
          columns:
          - column:
              autoIncrement: true
              constraints:
                nullable: false
                primaryKey: true
              name: id
              type: int
          - column:
              constraints:
                nullable: false
              name: created_at
              type: DATETIME
          - column:
              constraints:
                nullable: false
              name: updated_at
              type: DATETIME
          - column:
              constraints:
                deferrable: false
                foreignKeyName: fk_cardfavorite_ref_card_id
                initiallyDeferred: false
                nullable: false
                referencedTableName: report_card
                referencedColumnNames: id
              name: card_id
              type: int
          - column:
              constraints:
                deferrable: false
                foreignKeyName: fk_cardfavorite_ref_user_id
                initiallyDeferred: false
                nullable: false
                referencedTableName: core_user
                referencedColumnNames: id
              name: owner_id
              type: int
          tableName: report_cardfavorite
      - addUniqueConstraint:
          columnNames: card_id, owner_id
          constraintName: idx_unique_cardfavorite_card_id_owner_id
          tableName: report_cardfavorite
      - createIndex:
          columns:
          - column:
              name: card_id
          indexName: idx_cardfavorite_card_id
          tableName: report_cardfavorite
      - createIndex:
          columns:
          - column:
              name: owner_id
          indexName: idx_cardfavorite_owner_id
          tableName: report_cardfavorite
      - createTable:
          columns:
          - column:
              autoIncrement: true
              constraints:
                nullable: false
                primaryKey: true
              name: id
              type: int
          - column:
              constraints:
                nullable: false
              name: created_at
              type: DATETIME
          - column:
              constraints:
                nullable: false
              name: updated_at
              type: DATETIME
          - column:
              constraints:
                nullable: false
              name: name
              type: varchar(254)
          - column:
              name: description
              type: text
          - column:
              constraints:
                nullable: false
              name: public_perms
              type: int
          - column:
              constraints:
                deferrable: false
                foreignKeyName: fk_dashboard_ref_user_id
                initiallyDeferred: false
                nullable: false
                referencedTableName: core_user
                referencedColumnNames: id
              name: creator_id
              type: int
          - column:
              constraints:
                deferrable: false
                foreignKeyName: fk_dashboard_ref_organization_id
                initiallyDeferred: false
                nullable: false
                referencedTableName: core_organization
                referencedColumnNames: id
              name: organization_id
              type: int
          tableName: report_dashboard
      - createIndex:
          columns:
          - column:
              name: creator_id
          indexName: idx_dashboard_creator_id
          tableName: report_dashboard
      - createIndex:
          columns:
          - column:
              name: organization_id
          indexName: idx_dashboard_organization_id
          tableName: report_dashboard
      - createTable:
          columns:
          - column:
              autoIncrement: true
              constraints:
                nullable: false
                primaryKey: true
              name: id
              type: int
          - column:
              constraints:
                nullable: false
              name: created_at
              type: DATETIME
          - column:
              constraints:
                nullable: false
              name: updated_at
              type: DATETIME
          - column:
              constraints:
                nullable: false
              name: sizeX
              type: int
          - column:
              constraints:
                nullable: false
              name: sizeY
              type: int
          - column:
              name: row
              type: int
          - column:
              name: col
              type: int
          - column:
              constraints:
                deferrable: false
                foreignKeyName: fk_dashboardcard_ref_card_id
                initiallyDeferred: false
                nullable: false
                referencedTableName: report_card
                referencedColumnNames: id
              name: card_id
              type: int
          - column:
              constraints:
                deferrable: false
                foreignKeyName: fk_dashboardcard_ref_dashboard_id
                initiallyDeferred: false
                nullable: false
                referencedTableName: report_dashboard
                referencedColumnNames: id
              name: dashboard_id
              type: int
          tableName: report_dashboardcard
      - createIndex:
          columns:
          - column:
              name: card_id
          indexName: idx_dashboardcard_card_id
          tableName: report_dashboardcard
      - createIndex:
          columns:
          - column:
              name: dashboard_id
          indexName: idx_dashboardcard_dashboard_id
          tableName: report_dashboardcard
      - createTable:
          columns:
          - column:
              autoIncrement: true
              constraints:
                nullable: false
                primaryKey: true
              name: id
              type: int
          - column:
              constraints:
                deferrable: false
                foreignKeyName: fk_dashboardsubscription_ref_dashboard_id
                initiallyDeferred: false
                nullable: false
                referencedTableName: report_dashboard
                referencedColumnNames: id
              name: dashboard_id
              type: int
          - column:
              constraints:
                deferrable: false
                foreignKeyName: fk_dashboardsubscription_ref_user_id
                initiallyDeferred: false
                nullable: false
                referencedTableName: core_user
                referencedColumnNames: id
              name: user_id
              type: int
          tableName: report_dashboardsubscription
      - addUniqueConstraint:
          columnNames: dashboard_id, user_id
          constraintName: idx_uniq_dashsubscrip_dashboard_id_user_id
          tableName: report_dashboardsubscription
      - createIndex:
          columns:
          - column:
              name: dashboard_id
          indexName: idx_dashboardsubscription_dashboard_id
          tableName: report_dashboardsubscription
      - createIndex:
          columns:
          - column:
              name: user_id
          indexName: idx_dashboardsubscription_user_id
          tableName: report_dashboardsubscription
      - createTable:
          columns:
          - column:
              autoIncrement: true
              constraints:
                nullable: false
                primaryKey: true
              name: id
              type: int
          - column:
              constraints:
                nullable: false
              name: created_at
              type: DATETIME
          - column:
              constraints:
                nullable: false
              name: updated_at
              type: DATETIME
          - column:
              constraints:
                nullable: false
              name: name
              type: varchar(254)
          - column:
              name: description
              type: text
          - column:
              constraints:
                nullable: false
              name: public_perms
              type: int
          - column:
              constraints:
                nullable: false
              name: mode
              type: int
          - column:
              constraints:
                nullable: false
              name: version
              type: int
          - column:
              constraints:
                nullable: false
              name: dataset_query
              type: text
          - column:
              name: email_addresses
              type: text
          - column:
              constraints:
                deferrable: false
                foreignKeyName: fk_emailreport_ref_user_id
                initiallyDeferred: false
                nullable: false
                referencedTableName: core_user
                referencedColumnNames: id
              name: creator_id
              type: int
          - column:
              constraints:
                deferrable: false
                foreignKeyName: fk_emailreport_ref_organization_id
                initiallyDeferred: false
                nullable: false
                referencedTableName: core_organization
                referencedColumnNames: id
              name: organization_id
              type: int
          - column:
              constraints:
                nullable: false
              name: schedule
              type: text
          tableName: report_emailreport
      - createIndex:
          columns:
          - column:
              name: creator_id
          indexName: idx_emailreport_creator_id
          tableName: report_emailreport
      - createIndex:
          columns:
          - column:
              name: organization_id
          indexName: idx_emailreport_organization_id
          tableName: report_emailreport
      - createTable:
          columns:
          - column:
              autoIncrement: true
              constraints:
                nullable: false
                primaryKey: true
              name: id
              type: int
          - column:
              constraints:
                deferrable: false
                foreignKeyName: fk_emailreport_recipients_ref_emailreport_id
                initiallyDeferred: false
                nullable: false
                referencedTableName: report_emailreport
                referencedColumnNames: id
              name: emailreport_id
              type: int
          - column:
              constraints:
                deferrable: false
                foreignKeyName: fk_emailreport_recipients_ref_user_id
                initiallyDeferred: false
                nullable: false
                referencedTableName: core_user
                referencedColumnNames: id
              name: user_id
              type: int
          tableName: report_emailreport_recipients
      - addUniqueConstraint:
          columnNames: emailreport_id, user_id
          constraintName: idx_uniq_emailreportrecip_emailreport_id_user_id
          tableName: report_emailreport_recipients
      - createIndex:
          columns:
          - column:
              name: emailreport_id
          indexName: idx_emailreport_recipients_emailreport_id
          tableName: report_emailreport_recipients
      - createIndex:
          columns:
          - column:
              name: user_id
          indexName: idx_emailreport_recipients_user_id
          tableName: report_emailreport_recipients
      - createTable:
          columns:
          - column:
              autoIncrement: true
              constraints:
                nullable: false
                primaryKey: true
              name: id
              type: int
          - column:
              constraints:
                nullable: false
              name: details
              type: text
          - column:
              constraints:
                nullable: false
              name: status
              type: varchar(254)
          - column:
              constraints:
                nullable: false
              name: created_at
              type: DATETIME
          - column:
              name: started_at
              type: DATETIME
          - column:
              name: finished_at
              type: DATETIME
          - column:
              constraints:
                nullable: false
              name: error
              type: text
          - column:
              constraints:
                nullable: false
              name: sent_email
              type: text
          - column:
              constraints:
                deferrable: false
                foreignKeyName: fk_emailreportexecutions_ref_organization_id
                initiallyDeferred: false
                nullable: false
                referencedTableName: core_organization
                referencedColumnNames: id
              name: organization_id
              type: int
          - column:
              constraints:
                deferrable: false
                foreignKeyName: fk_emailreportexecutions_ref_report_id
                initiallyDeferred: false
                nullable: true
                referencedTableName: report_emailreport
                referencedColumnNames: id
              name: report_id
              type: int
          tableName: report_emailreportexecutions
      - createIndex:
          columns:
          - column:
              name: organization_id
          indexName: idx_emailreportexecutions_organization_id
          tableName: report_emailreportexecutions
      - createIndex:
          columns:
          - column:
              name: report_id
          indexName: idx_emailreportexecutions_report_id
          tableName: report_emailreportexecutions
      - createTable:
          columns:
          - column:
              autoIncrement: true
              constraints:
                nullable: false
                primaryKey: true
              name: id
              type: int
          - column:
              constraints:
                nullable: false
              name: created_at
              type: DATETIME
          - column:
              constraints:
                nullable: false
              name: updated_at
              type: DATETIME
          - column:
              constraints:
                nullable: false
              name: start
              type: DATETIME
          - column:
              constraints:
                nullable: false
              name: end
              type: DATETIME
          - column:
              name: title
              type: TEXT
          - column:
              constraints:
                nullable: false
              name: body
              type: TEXT
          - column:
              constraints:
                nullable: false
              name: annotation_type
              type: int
          - column:
              constraints:
                nullable: false
              name: edit_count
              type: int
          - column:
              constraints:
                nullable: false
              name: object_type_id
              type: int
          - column:
              constraints:
                nullable: false
              name: object_id
              type: int
          - column:
              constraints:
                deferrable: false
                foreignKeyName: fk_annotation_ref_user_id
                initiallyDeferred: false
                nullable: false
                referencedTableName: core_user
                referencedColumnNames: id
              name: author_id
              type: int
          - column:
              constraints:
                deferrable: false
                foreignKeyName: fk_annotation_ref_organization_id
                initiallyDeferred: false
                nullable: false
                referencedTableName: core_organization
                referencedColumnNames: id
              name: organization_id
              type: int
          tableName: annotation_annotation
      - createIndex:
          columns:
          - column:
              name: author_id
          indexName: idx_annotation_author_id
          tableName: annotation_annotation
      - createIndex:
          columns:
          - column:
              name: organization_id
          indexName: idx_annotation_organization_id
          tableName: annotation_annotation
      - createIndex:
          columns:
          - column:
              name: object_type_id
          indexName: idx_annotation_object_type_id
          tableName: annotation_annotation
      - createIndex:
          columns:
          - column:
              name: object_id
          indexName: idx_annotation_object_id
          tableName: annotation_annotation
      - modifySql:
          dbms: postgresql
          replace:
            replace: WITHOUT
            with: WITH
  - changeSet:
      id: '2'
      author: agilliland
      validCheckSum: ANY
      changes:
      - createTable:
          columns:
          - column:
              constraints:
                nullable: false
                primaryKey: true
              name: id
              type: varchar(254)
          - column:
              constraints:
                deferrable: false
                foreignKeyName: fk_session_ref_user_id
                initiallyDeferred: false
                nullable: false
                referencedTableName: core_user
                referencedColumnNames: id
              name: user_id
              type: int
          - column:
              constraints:
                nullable: false
              name: created_at
              type: DATETIME
          tableName: core_session
      - modifySql:
          dbms: postgresql
          replace:
            replace: WITHOUT
            with: WITH
  - changeSet:
      id: '4'
      author: cammsaul
      changes:
      - createTable:
          columns:
          - column:
              constraints:
                nullable: false
                primaryKey: true
              name: key
              type: varchar(254)
          - column:
              constraints:
                nullable: false
              name: value
              type: varchar(254)
          tableName: setting
  - changeSet:
      id: '5'
      author: agilliland
      changes:
      - addColumn:
          columns:
          - column:
              name: report_timezone
              type: varchar(254)
          tableName: core_organization
  - changeSet:
      id: '6'
      author: agilliland
      changes:
      - dropNotNullConstraint:
          columnDataType: int
          columnName: organization_id
          tableName: metabase_database
      - dropForeignKeyConstraint:
          baseTableName: metabase_database
          constraintName: fk_database_ref_organization_id
      - dropNotNullConstraint:
          columnDataType: int
          columnName: organization_id
          tableName: report_card
      - dropForeignKeyConstraint:
          baseTableName: report_card
          constraintName: fk_card_ref_organization_id
      - dropNotNullConstraint:
          columnDataType: int
          columnName: organization_id
          tableName: report_dashboard
      - dropForeignKeyConstraint:
          baseTableName: report_dashboard
          constraintName: fk_dashboard_ref_organization_id
      - dropNotNullConstraint:
          columnDataType: int
          columnName: organization_id
          tableName: report_emailreport
      - dropForeignKeyConstraint:
          baseTableName: report_emailreport
          constraintName: fk_emailreport_ref_organization_id
      - dropNotNullConstraint:
          columnDataType: int
          columnName: organization_id
          tableName: report_emailreportexecutions
      - dropForeignKeyConstraint:
          baseTableName: report_emailreportexecutions
          constraintName: fk_emailreportexecutions_ref_organization_id
      - dropNotNullConstraint:
          columnDataType: int
          columnName: organization_id
          tableName: annotation_annotation
      - dropForeignKeyConstraint:
          baseTableName: annotation_annotation
          constraintName: fk_annotation_ref_organization_id
  - changeSet:
      id: '7'
      author: cammsaul
      validCheckSum: ANY
      changes:
      - addColumn:
          columns:
          - column:
              constraints:
                foreignKeyName: fk_field_parent_ref_field_id
                nullable: true
                referencedTableName: metabase_field
                referencedColumnNames: id
              name: parent_id
              type: int
          tableName: metabase_field
  - changeSet:
      id: '8'
      author: tlrobinson
      changes:
      - addColumn:
          columns:
          - column:
              name: display_name
              type: varchar(254)
          tableName: metabase_table
      - addColumn:
          columns:
          - column:
              name: display_name
              type: varchar(254)
          tableName: metabase_field
  - changeSet:
      id: '9'
      author: tlrobinson
      changes:
      - addColumn:
          columns:
          - column:
              name: visibility_type
              type: varchar(254)
          tableName: metabase_table
  - changeSet:
      id: 10
      author: cammsaul
      validCheckSum: ANY
      changes:
        - createTable:
            tableName: revision
            columns:
              - column:
                  name: id
                  type: int
                  autoIncrement: true
                  constraints:
                    primaryKey: true
                    nullable: false
              - column:
                  name: model
                  type: varchar(16)
                  constraints:
                    nullable: false
              - column:
                  name: model_id
                  type: int
                  constraints:
                    nullable: false
              - column:
                  name: user_id
                  type: int
                  constraints:
                    nullable: false
                    referencedTableName: core_user
                    referencedColumnNames: id
                    foreignKeyName: fk_revision_ref_user_id
                    deferrable: false
                    initiallyDeferred: false
              - column:
                  name: timestamp
                  type: DATETIME
                  constraints:
                    nullable: false
              - column:
                  name: object
                  type: ${text.type}
                  constraints:
                    nullable: false
              - column:
                  name: is_reversion
                  type: boolean
                  defaultValueBoolean: false
                  constraints:
                    nullable: false
        - createIndex:
            tableName: revision
            indexName: idx_revision_model_model_id
            columns:
              - column:
                  name: model
              - column:
                  name: model_id
        - modifySql:
            dbms: postgresql
            replace:
              replace: WITHOUT
              with: WITH
        - modifySql:
            dbms: mysql,mariadb
            replace:
              replace: object VARCHAR
              with: object TEXT
  - changeSet:
      id: 11
      author: agilliland
      changes:
        - sql:
            sql: update report_dashboard set public_perms = 2 where public_perms = 1
  - changeSet:
      id: 12
      author: agilliland
      validCheckSum: ANY
      changes:
        - addColumn:
            tableName: report_card
            columns:
              - column:
                  name: database_id
                  type: int
                  constraints:
                    nullable: true
                    referencedTableName: metabase_database
                    referencedColumnNames: id
                    foreignKeyName: fk_report_card_ref_database_id
                    deferrable: false
                    initiallyDeferred: false
        - addColumn:
            tableName: report_card
            columns:
              - column:
                  name: table_id
                  type: int
                  constraints:
                    nullable: true
                    referencedTableName: metabase_table
                    referencedColumnNames: id
                    foreignKeyName: fk_report_card_ref_table_id
                    deferrable: false
                    initiallyDeferred: false
        - addColumn:
            tableName: report_card
            columns:
              - column:
                  name: query_type
                  type: varchar(16)
                  constraints:
                    nullable: true
  - changeSet:
      id: 13
      author: agilliland
      validCheckSum: ANY
      changes:
        - createTable:
            tableName: activity
            columns:
              - column:
                  name: id
                  type: int
                  autoIncrement: true
                  constraints:
                    primaryKey: true
                    nullable: false
              - column:
                  name: topic
                  type: varchar(32)
                  constraints:
                    nullable: false
              - column:
                  name: timestamp
                  type: DATETIME
                  constraints:
                    nullable: false
              - column:
                  name: user_id
                  type: int
                  constraints:
                    nullable: true
                    referencedTableName: core_user
                    referencedColumnNames: id
                    foreignKeyName: fk_activity_ref_user_id
                    deferrable: false
                    initiallyDeferred: false
              - column:
                  name: model
                  type: varchar(16)
                  constraints:
                    nullable: true
              - column:
                  name: model_id
                  type: int
                  constraints:
                    nullable: true
              - column:
                  name: database_id
                  type: int
                  constraints:
                    nullable: true
              - column:
                  name: table_id
                  type: int
                  constraints:
                    nullable: true
              - column:
                  name: custom_id
                  type: varchar(48)
                  constraints:
                    nullable: true
              - column:
                  name: details
                  type: ${text.type}
                  constraints:
                    nullable: false
        - createIndex:
            tableName: activity
            indexName: idx_activity_timestamp
            columns:
              column:
                name: timestamp
        - createIndex:
            tableName: activity
            indexName: idx_activity_user_id
            columns:
              column:
                name: user_id
        - createIndex:
            tableName: activity
            indexName: idx_activity_custom_id
            columns:
              column:
                name: custom_id
        - modifySql:
            dbms: postgresql
            replace:
              replace: WITHOUT
              with: WITH
        - modifySql:
            dbms: mysql,mariadb
            replace:
              replace: details VARCHAR
              with: details TEXT
  - changeSet:
      id: 14
      author: agilliland
      validCheckSum: ANY
      changes:
        - createTable:
            tableName: view_log
            columns:
              - column:
                  name: id
                  type: int
                  autoIncrement: true
                  constraints:
                    primaryKey: true
                    nullable: false
              - column:
                  name: user_id
                  type: int
                  constraints:
                    nullable: true
                    referencedTableName: core_user
                    referencedColumnNames: id
                    foreignKeyName: fk_view_log_ref_user_id
                    deferrable: false
                    initiallyDeferred: false
              - column:
                  name: model
                  type: varchar(16)
                  constraints:
                    nullable: false
              - column:
                  name: model_id
                  type: int
                  constraints:
                    nullable: false
              - column:
                  name: timestamp
                  type: DATETIME
                  constraints:
                    nullable: false
        - createIndex:
            tableName: view_log
            indexName: idx_view_log_user_id
            columns:
              column:
                name: user_id
        - createIndex:
            tableName: view_log
            indexName: idx_view_log_timestamp
            columns:
              column:
                name: model_id
        - modifySql:
            dbms: postgresql
            replace:
              replace: WITHOUT
              with: WITH
  - changeSet:
      id: 15
      author: agilliland
      changes:
        - addColumn:
            tableName: revision
            columns:
              - column:
                  name: is_creation
                  type: boolean
                  defaultValueBoolean: false
                  constraints:
                    nullable: false
  - changeSet:
      id: 16
      author: agilliland
      changes:
        - dropNotNullConstraint:
            tableName: core_user
            columnName: last_login
            columnDataType: DATETIME
        - modifySql:
            dbms: postgresql
            replace:
              replace: WITHOUT
              with: WITH
  - changeSet:
      id: 17
      author: agilliland
      changes:
        - addColumn:
            tableName: metabase_database
            columns:
              - column:
                  name: is_sample
                  type: boolean
                  defaultValueBoolean: false
                  constraints:
                    nullable: false
        - sql:
            sql: update metabase_database set is_sample = true where name = 'Sample Dataset'
  - changeSet:
      id: 18
      author: camsaul
      validCheckSum: ANY
      changes:
        - createTable:
            tableName: data_migrations
            columns:
              - column:
                  name: id
                  type: VARCHAR(254)
                  constraints:
                    primaryKey: true
                    nullable: false
              - column:
                  name: timestamp
                  type: DATETIME
                  constraints:
                    nullable: false
        - createIndex:
            tableName: data_migrations
            indexName: idx_data_migrations_id
            columns:
              column:
                name: id
  - changeSet:
      id: 19
      author: camsaul
      changes:
        - addColumn:
            tableName: metabase_table
            columns:
              - column:
                  name: schema
                  type: VARCHAR(256)
  - changeSet:
      id: 20
      author: agilliland
      validCheckSum: ANY
      changes:
        - createTable:
            tableName: pulse
            columns:
              - column:
                  name: id
                  type: int
                  autoIncrement: true
                  constraints:
                    primaryKey: true
                    nullable: false
              - column:
                  name: creator_id
                  type: int
                  constraints:
                    nullable: false
                    referencedTableName: core_user
                    referencedColumnNames: id
                    foreignKeyName: fk_pulse_ref_creator_id
                    deferrable: false
                    initiallyDeferred: false
              - column:
                  name: name
                  type: varchar(254)
                  constraints:
                    nullable: false
              - column:
                  name: public_perms
                  type: int
                  constraints:
                    nullable: false
              - column:
                  name: created_at
                  type: DATETIME
                  constraints:
                    nullable: false
              - column:
                  name: updated_at
                  type: DATETIME
                  constraints:
                    nullable: false
        - createIndex:
            tableName: pulse
            indexName: idx_pulse_creator_id
            columns:
              column:
                name: creator_id
        - createTable:
            tableName: pulse_card
            columns:
              - column:
                  name: id
                  type: int
                  autoIncrement: true
                  constraints:
                    primaryKey: true
                    nullable: false
              - column:
                  name: pulse_id
                  type: int
                  constraints:
                    nullable: false
                    referencedTableName: pulse
                    referencedColumnNames: id
                    foreignKeyName: fk_pulse_card_ref_pulse_id
                    deferrable: false
                    initiallyDeferred: false
              - column:
                  name: card_id
                  type: int
                  constraints:
                    nullable: false
                    referencedTableName: report_card
                    referencedColumnNames: id
                    foreignKeyName: fk_pulse_card_ref_card_id
                    deferrable: false
                    initiallyDeferred: false
              - column:
                  name: position
                  type: int
                  constraints:
                    nullable: false
        - createIndex:
            tableName: pulse_card
            indexName: idx_pulse_card_pulse_id
            columns:
              column:
                name: pulse_id
        - createIndex:
            tableName: pulse_card
            indexName: idx_pulse_card_card_id
            columns:
              column:
                name: card_id
        - createTable:
            tableName: pulse_channel
            columns:
              - column:
                  name: id
                  type: int
                  autoIncrement: true
                  constraints:
                    primaryKey: true
                    nullable: false
              - column:
                  name: pulse_id
                  type: int
                  constraints:
                    nullable: false
                    referencedTableName: pulse
                    referencedColumnNames: id
                    foreignKeyName: fk_pulse_channel_ref_pulse_id
                    deferrable: false
                    initiallyDeferred: false
              - column:
                  name: channel_type
                  type: varchar(32)
                  constraints:
                    nullable: false
              - column:
                  name: details
                  type: text
                  constraints:
                    nullable: false
              - column:
                  name: schedule_type
                  type: varchar(32)
                  constraints:
                    nullable: false
              - column:
                  name: schedule_hour
                  type: int
                  constraints:
                    nullable: true
              - column:
                  name: schedule_day
                  type: varchar(64)
                  constraints:
                    nullable: true
              - column:
                  name: created_at
                  type: DATETIME
                  constraints:
                    nullable: false
              - column:
                  name: updated_at
                  type: DATETIME
                  constraints:
                    nullable: false
        - createIndex:
            tableName: pulse_channel
            indexName: idx_pulse_channel_pulse_id
            columns:
              column:
                name: pulse_id
        - createIndex:
            tableName: pulse_channel
            indexName: idx_pulse_channel_schedule_type
            columns:
              column:
                name: schedule_type
        - createTable:
            tableName: pulse_channel_recipient
            columns:
              - column:
                  name: id
                  type: int
                  autoIncrement: true
                  constraints:
                    primaryKey: true
                    nullable: false
              - column:
                  name: pulse_channel_id
                  type: int
                  constraints:
                    nullable: false
                    referencedTableName: pulse_channel
                    referencedColumnNames: id
                    foreignKeyName: fk_pulse_channel_recipient_ref_pulse_channel_id
                    deferrable: false
                    initiallyDeferred: false
              - column:
                  name: user_id
                  type: int
                  constraints:
                    nullable: false
                    referencedTableName: core_user
                    referencedColumnNames: id
                    foreignKeyName: fk_pulse_channel_recipient_ref_user_id
                    deferrable: false
                    initiallyDeferred: false
        - modifySql:
            dbms: postgresql
            replace:
              replace: WITHOUT
              with: WITH
  - changeSet:
      id: 21
      author: agilliland
      validCheckSum: ANY
      changes:
        - createTable:
            tableName: segment
            columns:
              - column:
                  name: id
                  type: int
                  autoIncrement: true
                  constraints:
                    primaryKey: true
                    nullable: false
              - column:
                  name: table_id
                  type: int
                  constraints:
                    nullable: false
                    referencedTableName: metabase_table
                    referencedColumnNames: id
                    foreignKeyName: fk_segment_ref_table_id
                    deferrable: false
                    initiallyDeferred: false
              - column:
                  name: creator_id
                  type: int
                  constraints:
                    nullable: false
                    referencedTableName: core_user
                    referencedColumnNames: id
                    foreignKeyName: fk_segment_ref_creator_id
                    deferrable: false
                    initiallyDeferred: false
              - column:
                  name: name
                  type: varchar(254)
                  constraints:
                    nullable: false
              - column:
                  name: description
                  type: text
                  constraints:
                    nullable: true
              - column:
                  name: is_active
                  type: boolean
                  defaultValueBoolean: true
                  constraints:
                    nullable: false
              - column:
                  name: definition
                  type: text
                  constraints:
                    nullable: false
              - column:
                  name: created_at
                  type: DATETIME
                  constraints:
                    nullable: false
              - column:
                  name: updated_at
                  type: DATETIME
                  constraints:
                    nullable: false
        - createIndex:
            tableName: segment
            indexName: idx_segment_creator_id
            columns:
              column:
                name: creator_id
        - createIndex:
            tableName: segment
            indexName: idx_segment_table_id
            columns:
              column:
                name: table_id
        - modifySql:
            dbms: postgresql
            replace:
              replace: WITHOUT
              with: WITH
  - changeSet:
      id: 22
      author: agilliland
      changes:
        - addColumn:
            tableName: revision
            columns:
              - column:
                  name: message
                  type: text
                  constraints:
                    nullable: true
  - changeSet:
      id: 23
      author: agilliland
      changes:
        - modifyDataType:
            tableName: metabase_table
            columnName: rows
            newDataType: BIGINT
  - changeSet:
      id: 24
      author: agilliland
      changes:
        - createTable:
            tableName: dependency
            columns:
              - column:
                  name: id
                  type: int
                  autoIncrement: true
                  constraints:
                    primaryKey: true
                    nullable: false
              - column:
                  name: model
                  type: varchar(32)
                  constraints:
                    nullable: false
              - column:
                  name: model_id
                  type: int
                  constraints:
                    nullable: false
              - column:
                  name: dependent_on_model
                  type: varchar(32)
                  constraints:
                    nullable: false
              - column:
                  name: dependent_on_id
                  type: int
                  constraints:
                    nullable: false
              - column:
                  name: created_at
                  type: DATETIME
                  constraints:
                    nullable: false
        - createIndex:
            tableName: dependency
            indexName: idx_dependency_model
            columns:
              column:
                name: model
        - createIndex:
            tableName: dependency
            indexName: idx_dependency_model_id
            columns:
              column:
                name: model_id
        - createIndex:
            tableName: dependency
            indexName: idx_dependency_dependent_on_model
            columns:
              column:
                name: dependent_on_model
        - createIndex:
            tableName: dependency
            indexName: idx_dependency_dependent_on_id
            columns:
              column:
                name: dependent_on_id
        - modifySql:
            dbms: postgresql
            replace:
              replace: WITHOUT
              with: WITH
  - changeSet:
      id: 25
      author: agilliland
      validCheckSum: ANY
      changes:
        - createTable:
            tableName: metric
            columns:
              - column:
                  name: id
                  type: int
                  autoIncrement: true
                  constraints:
                    primaryKey: true
                    nullable: false
              - column:
                  name: table_id
                  type: int
                  constraints:
                    nullable: false
                    referencedTableName: metabase_table
                    referencedColumnNames: id
                    foreignKeyName: fk_metric_ref_table_id
                    deferrable: false
                    initiallyDeferred: false
              - column:
                  name: creator_id
                  type: int
                  constraints:
                    nullable: false
                    referencedTableName: core_user
                    referencedColumnNames: id
                    foreignKeyName: fk_metric_ref_creator_id
                    deferrable: false
                    initiallyDeferred: false
              - column:
                  name: name
                  type: varchar(254)
                  constraints:
                    nullable: false
              - column:
                  name: description
                  type: text
                  constraints:
                    nullable: true
              - column:
                  name: is_active
                  type: boolean
                  defaultValueBoolean: true
                  constraints:
                    nullable: false
              - column:
                  name: definition
                  type: text
                  constraints:
                    nullable: false
              - column:
                  name: created_at
                  type: DATETIME
                  constraints:
                    nullable: false
              - column:
                  name: updated_at
                  type: DATETIME
                  constraints:
                    nullable: false
        - createIndex:
            tableName: metric
            indexName: idx_metric_creator_id
            columns:
              column:
                name: creator_id
        - createIndex:
            tableName: metric
            indexName: idx_metric_table_id
            columns:
              column:
                name: table_id
        - modifySql:
            dbms: postgresql
            replace:
              replace: WITHOUT
              with: WITH
  - changeSet:
      id: 26
      author: agilliland
      changes:
        - addColumn:
            tableName: metabase_database
            columns:
              - column:
                  name: is_full_sync
                  type: boolean
                  defaultValueBoolean: true
                  constraints:
                    nullable: false
        - sql:
            sql: update metabase_database set is_full_sync = true
  - changeSet:
      id: 27
      author: agilliland
      validCheckSum: ANY
      changes:
        - createTable:
            tableName: dashboardcard_series
            columns:
              - column:
                  name: id
                  type: int
                  autoIncrement: true
                  constraints:
                    primaryKey: true
                    nullable: false
              - column:
                  name: dashboardcard_id
                  type: int
                  constraints:
                    nullable: false
                    referencedTableName: report_dashboardcard
                    referencedColumnNames: id
                    foreignKeyName: fk_dashboardcard_series_ref_dashboardcard_id
                    deferrable: false
                    initiallyDeferred: false
              - column:
                  name: card_id
                  type: int
                  constraints:
                    nullable: false
                    referencedTableName: report_card
                    referencedColumnNames: id
                    foreignKeyName: fk_dashboardcard_series_ref_card_id
                    deferrable: false
                    initiallyDeferred: false
              - column:
                  name: position
                  type: int
                  constraints:
                    nullable: false
        - createIndex:
            tableName: dashboardcard_series
            indexName: idx_dashboardcard_series_dashboardcard_id
            columns:
              column:
                name: dashboardcard_id
        - createIndex:
            tableName: dashboardcard_series
            indexName: idx_dashboardcard_series_card_id
            columns:
              column:
                name: card_id
        - modifySql:
            dbms: postgresql
            replace:
              replace: WITHOUT
              with: WITH
  - changeSet:
      id: 28
      author: agilliland
      changes:
        - addColumn:
            tableName: core_user
            columns:
              - column:
                  name: is_qbnewb
                  type: boolean
                  defaultValueBoolean: true
                  constraints:
                    nullable: false
  - changeSet:
      id: 29
      author: agilliland
      changes:
        - addColumn:
            tableName: pulse_channel
            columns:
              - column:
                  name: schedule_frame
                  type: varchar(32)
                  constraints:
                    nullable: true
  - changeSet:
      id: 30
      author: agilliland
      changes:
        - addColumn:
            tableName: metabase_field
            columns:
              - column:
                  name: visibility_type
                  type: varchar(32)
                  constraints:
                    nullable: true
                    deferrable: false
                    initiallyDeferred: false
        - addNotNullConstraint:
            columnDataType: varchar(32)
            columnName: visibility_type
            defaultNullValue: unset
            tableName: metabase_field

  - changeSet:
      id: 31
      author: agilliland
      changes:
        - addColumn:
            tableName: metabase_field
            columns:
              - column:
                  name: fk_target_field_id
                  type: int
                  constraints:
                    nullable: true
                    deferrable: false
                    initiallyDeferred: false
  - changeSet:
      id: 32
      author: camsaul
      validCheckSum: ANY
      changes:
        ######################################## label table ########################################
        - createTable:
            tableName: label
            columns:
              - column:
                  name: id
                  type: int
                  autoIncrement: true
                  constraints:
                    primaryKey: true
                    nullable: false
              - column:
                  name: name
                  type: VARCHAR(254)
                  constraints:
                    nullable: false
              - column:
                  name: slug
                  type: VARCHAR(254)
                  constraints:
                    nullable: false
                    unique: true
              - column:
                  name: icon
                  type: VARCHAR(128)
        - createIndex:
            tableName: label
            indexName: idx_label_slug
            columns:
              column:
                name: slug
        ######################################## card_label table ########################################
        - createTable:
            tableName: card_label
            columns:
              - column:
                  name: id
                  type: int
                  autoIncrement: true
                  constraints:
                    primaryKey: true
                    nullable: false
              - column:
                  name: card_id
                  type: int
                  constraints:
                    nullable: false
                    referencedTableName: report_card
                    referencedColumnNames: id
                    foreignKeyName: fk_card_label_ref_card_id
                    deferrable: false
                    initiallyDeferred: false
              - column:
                  name: label_id
                  type: int
                  constraints:
                    nullable: false
                    referencedTableName: label
                    referencedColumnNames: id
                    foreignKeyName: fk_card_label_ref_label_id
                    deferrable: false
                    initiallyDeferred: false
        - addUniqueConstraint:
            tableName: card_label
            columnNames: card_id, label_id
            constraintName: unique_card_label_card_id_label_id
        - createIndex:
            tableName: card_label
            indexName: idx_card_label_card_id
            columns:
              column:
                name: card_id
        - createIndex:
            tableName: card_label
            indexName: idx_card_label_label_id
            columns:
              column:
                name: label_id
        ######################################## add archived column to report_card ########################################
        - addColumn:
            tableName: report_card
            columns:
              - column:
                  name: archived
                  type: boolean
                  defaultValueBoolean: false
                  constraints:
                    nullable: false
  - changeSet:
      id: 32
      author: agilliland
      validCheckSum: ANY
      changes:
        - createTable:
            tableName: raw_table
            columns:
              - column:
                  name: id
                  type: int
                  autoIncrement: true
                  constraints:
                    primaryKey: true
                    nullable: false
              - column:
                  name: database_id
                  type: int
                  constraints:
                    nullable: false
                    referencedTableName: metabase_database
                    referencedColumnNames: id
                    foreignKeyName: fk_rawtable_ref_database
                    deferrable: false
                    initiallyDeferred: false
              - column:
                  name: active
                  type: boolean
                  constraints:
                    nullable: false
              - column:
                  name: schema
                  type: varchar(255)
                  constraints:
                    nullable: true
              - column:
                  name: name
                  type: varchar(255)
                  constraints:
                    nullable: false
              - column:
                  name: details
                  type: text
                  constraints:
                    nullable: false
              - column:
                  name: created_at
                  type: DATETIME
                  constraints:
                    nullable: false
              - column:
                  name: updated_at
                  type: DATETIME
                  constraints:
                    nullable: false
        - createIndex:
            tableName: raw_table
            indexName: idx_rawtable_database_id
            columns:
              column:
                name: database_id
        - addUniqueConstraint:
            tableName: raw_table
            columnNames: database_id, schema, name
            constraintName: uniq_raw_table_db_schema_name
        - createTable:
            tableName: raw_column
            columns:
              - column:
                  name: id
                  type: int
                  autoIncrement: true
                  constraints:
                    primaryKey: true
                    nullable: false
              - column:
                  name: raw_table_id
                  type: int
                  constraints:
                    nullable: false
                    referencedTableName: raw_table
                    referencedColumnNames: id
                    foreignKeyName: fk_rawcolumn_tableid_ref_rawtable
                    deferrable: false
                    initiallyDeferred: false
              - column:
                  name: active
                  type: boolean
                  constraints:
                    nullable: false
              - column:
                  name: name
                  type: varchar(255)
                  constraints:
                    nullable: false
              - column:
                  name: column_type
                  type: varchar(128)
                  constraints:
                    nullable: true
              - column:
                  name: is_pk
                  type: boolean
                  constraints:
                    nullable: false
              - column:
                  name: fk_target_column_id
                  type: int
                  constraints:
                    nullable: true
                    referencedTableName: raw_column
                    referencedColumnNames: id
                    foreignKeyName: fk_rawcolumn_fktarget_ref_rawcolumn
                    deferrable: false
                    initiallyDeferred: false
              - column:
                  name: details
                  type: text
                  constraints:
                    nullable: false
              - column:
                  name: created_at
                  type: DATETIME
                  constraints:
                    nullable: false
              - column:
                  name: updated_at
                  type: DATETIME
                  constraints:
                    nullable: false
        - createIndex:
            tableName: raw_column
            indexName: idx_rawcolumn_raw_table_id
            columns:
              column:
                name: raw_table_id
        - addUniqueConstraint:
            tableName: raw_column
            columnNames: raw_table_id, name
            constraintName: uniq_raw_column_table_name
        - addColumn:
            tableName: metabase_table
            columns:
              - column:
                  name: raw_table_id
                  type: int
                  constraints:
                    nullable: true
                    deferrable: false
                    initiallyDeferred: false
        - addColumn:
            tableName: metabase_field
            columns:
              - column:
                  name: raw_column_id
                  type: int
                  constraints:
                    nullable: true
                    deferrable: false
                    initiallyDeferred: false
        - addColumn:
            tableName: metabase_field
            columns:
              - column:
                  name: last_analyzed
                  type: DATETIME
                  constraints:
                    nullable: true
                    deferrable: false
                    initiallyDeferred: false
        - modifySql:
            dbms: postgresql
            replace:
              replace: WITHOUT
              with: WITH
  - changeSet:
      id: 34
      author: tlrobinson
      changes:
        ######################################## add enabled column to pulse_channel ########################################
        - addColumn:
            tableName: pulse_channel
            columns:
              - column:
                  name: enabled
                  type: boolean
                  defaultValueBoolean: true
                  constraints:
                    nullable: false
  - changeSet:
      id: 35
      author: agilliland
      changes:
        - modifyDataType:
            tableName: setting
            columnName: value
            newDataType: TEXT
        - addNotNullContstraint:
            tableName: setting
            columnNames: value
  - changeSet:
      id: 36
      author: agilliland
      changes:
        - addColumn:
            tableName: report_dashboard
            columns:
              - column:
                  name: parameters
                  type: text
                  constraints:
                    nullable: true
                    deferrable: false
                    initiallyDeferred: false
        - addNotNullConstraint:
            columnDataType: text
            columnName: parameters
            defaultNullValue: '[]'
            tableName: report_dashboard
        - addColumn:
            tableName: report_dashboardcard
            columns:
              - column:
                  name: parameter_mappings
                  type: text
                  constraints:
                    nullable: true
                    deferrable: false
                    initiallyDeferred: false
        - addNotNullConstraint:
            columnDataType: text
            columnName: parameter_mappings
            defaultNullValue: '[]'
            tableName: report_dashboardcard
  - changeSet:
      id: 37
      author: tlrobinson
      changes:
        - addColumn:
            tableName: query_queryexecution
            columns:
              - column:
                  name: query_hash
                  type: int
                  constraints:
                    nullable: true
        - addNotNullConstraint:
            tableName: query_queryexecution
            columnName: query_hash
            columnDataType: int
            defaultNullValue: 0
        - createIndex:
            tableName: query_queryexecution
            indexName: idx_query_queryexecution_query_hash
            columns:
              column:
                name: query_hash
        - createIndex:
            tableName: query_queryexecution
            indexName: idx_query_queryexecution_started_at
            columns:
              column:
                name: started_at
  - changeSet:
      id: 38
      author: camsaul
      validCheckSum: ANY
      changes:
        ######################################## Add "points_of_interest" metadata column to various models ########################################
        - addColumn:
            tableName: metabase_database
            columns:
              - column:
                  name: points_of_interest
                  type: text
        - addColumn:
            tableName: metabase_table
            columns:
              - column:
                  name: points_of_interest
                  type: text
        - addColumn:
            tableName: metabase_field
            columns:
              - column:
                  name: points_of_interest
                  type: text
        - addColumn:
            tableName: report_dashboard
            columns:
              - column:
                  name: points_of_interest
                  type: text
        - addColumn:
            tableName: metric
            columns:
              - column:
                  name: points_of_interest
                  type: text
        - addColumn:
            tableName: segment
            columns:
              - column:
                  name: points_of_interest
                  type: text
        ######################################## Add "caveats" metadata column to various models ########################################
        - addColumn:
            tableName: metabase_database
            columns:
              - column:
                  name: caveats
                  type: text
        - addColumn:
            tableName: metabase_table
            columns:
              - column:
                  name: caveats
                  type: text
        - addColumn:
            tableName: metabase_field
            columns:
              - column:
                  name: caveats
                  type: text
        - addColumn:
            tableName: report_dashboard
            columns:
              - column:
                  name: caveats
                  type: text
        - addColumn:
            tableName: metric
            columns:
              - column:
                  name: caveats
                  type: text
        - addColumn:
            tableName: segment
            columns:
              - column:
                  name: caveats
                  type: text
        ######################################## Add "how_is_this_calculated" to metric ########################################
        - addColumn:
            tableName: metric
            columns:
              - column:
                  name: how_is_this_calculated
                  type: text
        ######################################## Add "most important dashboard" (0 or 1 dashboards) ########################################
        - addColumn:
            tableName: report_dashboard
            columns:
              - column:
                  name: show_in_getting_started
                  type: boolean
                  defaultValueBoolean: false
                  constraints:
                    nullable: false
        - createIndex:
            tableName: report_dashboard
            indexName: idx_report_dashboard_show_in_getting_started
            columns:
              column:
                name: show_in_getting_started
        ######################################## Add "most important metrics" (0+ metrics) ########################################
        - addColumn:
            tableName: metric
            columns:
              - column:
                  name: show_in_getting_started
                  type: boolean
                  defaultValueBoolean: false
                  constraints:
                    nullable: false
        - createIndex:
            tableName: metric
            indexName: idx_metric_show_in_getting_started
            columns:
              column:
                name: show_in_getting_started
        ######################################## Add "most important tables (0+ tables) ########################################
        - addColumn:
            tableName: metabase_table
            columns:
              - column:
                  name: show_in_getting_started
                  type: boolean
                  defaultValueBoolean: false
                  constraints:
                    nullable: false
        - createIndex:
            tableName: metabase_table
            indexName: idx_metabase_table_show_in_getting_started
            columns:
              column:
                name: show_in_getting_started
        ######################################## Add "most important segments" (0+ segments) ########################################
        - addColumn:
            tableName: segment
            columns:
              - column:
                  name: show_in_getting_started
                  type: boolean
                  defaultValueBoolean: false
                  constraints:
                    nullable: false
        - createIndex:
            tableName: segment
            indexName: idx_segment_show_in_getting_started
            columns:
              column:
                name: show_in_getting_started
        ######################################## Add "metric_important_field" table ########################################
        - createTable:
            tableName: metric_important_field
            columns:
              - column:
                  name: id
                  type: int
                  autoIncrement: true
                  constraints:
                    primaryKey: true
                    nullable: false
              - column:
                  name: metric_id
                  type: int
                  constraints:
                    nullable: false
                    referencedTableName: metric
                    referencedColumnNames: id
                    foreignKeyName: fk_metric_important_field_metric_id
              - column:
                  name: field_id
                  type: int
                  constraints:
                    nullable: false
                    referencedTableName: metabase_field
                    referencedColumnNames: id
                    foreignKeyName: fk_metric_important_field_metabase_field_id
        - addUniqueConstraint:
            tableName: metric_important_field
            columnNames: metric_id, field_id
            constraintName: unique_metric_important_field_metric_id_field_id
        - createIndex:
            tableName: metric_important_field
            indexName: idx_metric_important_field_metric_id
            columns:
              column:
                name: metric_id
        - createIndex:
            tableName: metric_important_field
            indexName: idx_metric_important_field_field_id
            columns:
              column:
                name: field_id
  - changeSet:
      id: 39
      author: camsaul
      changes:
        - addColumn:
            tableName: core_user
            columns:
              - column:
                  name: google_auth
                  type: boolean
                  defaultValueBoolean: false
                  constraints:
                    nullable: false
  - changeSet:
      id: 40
      author: camsaul
      validCheckSum: ANY
      changes:
        ############################################################ add PermissionsGroup table ############################################################
        - createTable:
            tableName: permissions_group
            columns:
              - column:
                  name: id
                  type: int
                  autoIncrement: true
                  constraints:
                    primaryKey: true
                    nullable: false
              # TODO - it would be nice to make this a case-insensitive unique constraint / index?
              - column:
                  name: name
                  type: varchar(255)
                  constraints:
                    nullable: false
                    unique: true
                    uniqueConstraintName: unique_permissions_group_name
        - createIndex:
            tableName: permissions_group
            indexName: idx_permissions_group_name
            columns:
              column:
                name: name
        ############################################################ add PermissionsGroupMembership table ############################################################
        - createTable:
            tableName: permissions_group_membership
            columns:
              - column:
                  name: id
                  type: int
                  autoIncrement: true
                  constraints:
                    primaryKey: true
                    nullable: false
              - column:
                  name: user_id
                  type: int
                  constraints:
                    nullable: false
                    referencedTableName: core_user
                    referencedColumnNames: id
                    foreignKeyName: fk_permissions_group_membership_user_id
              - column:
                  name: group_id
                  type: int
                  constraints:
                    nullable: false
                    referencedTableName: permissions_group
                    referencedColumnNames: id
                    foreignKeyName: fk_permissions_group_group_id
        - addUniqueConstraint:
            tableName: permissions_group_membership
            columnNames: user_id, group_id
            constraintName: unique_permissions_group_membership_user_id_group_id
        # for things like all users in a given group
        - createIndex:
            tableName: permissions_group_membership
            indexName: idx_permissions_group_membership_group_id
            columns:
              column:
                name: group_id
        # for things like all groups a user belongs to
        - createIndex:
            tableName: permissions_group_membership
            indexName: idx_permissions_group_membership_user_id
            columns:
              column:
                name: user_id
        # for things like is given user a member of a given group (TODO - not sure we need this)
        - createIndex:
            tableName: permissions_group_membership
            indexName: idx_permissions_group_membership_group_id_user_id
            columns:
              - column:
                  name: group_id
              - column:
                  name: user_id
        ############################################################ add Permissions table ############################################################
        - createTable:
            tableName: permissions
            columns:
              - column:
                  name: id
                  type: int
                  autoIncrement: true
                  constraints:
                    primaryKey: true
                    nullable: false
              - column:
                  name: object
                  type: varchar(254)
                  constraints:
                    nullable: false
              - column:
                  name: group_id
                  type: int
                  constraints:
                    nullable: false
                    referencedTableName: permissions_group
                    referencedColumnNames: id
                    foreignKeyName: fk_permissions_group_id
        - createIndex:
            tableName: permissions
            indexName: idx_permissions_group_id
            columns:
              column:
                name: group_id
        - createIndex:
            tableName: permissions
            indexName: idx_permissions_object
            columns:
              column:
                name: object
        - createIndex:
            tableName: permissions
            indexName: idx_permissions_group_id_object
            columns:
              - column:
                  name: group_id
              - column:
                  name: object
        - addUniqueConstraint:
            tableName: permissions
            columnNames: group_id, object
        ############################################################ Tweaks to metabase_table ############################################################
        # Modify the length of metabase_table.schema from 256 -> 254
        # It turns out MySQL InnoDB indices have to be 767 bytes or less (at least for older versions of MySQL)
        # and 'utf8' text columns can use up to 3 bytes per character in MySQL -- see http://stackoverflow.com/a/22515986/1198455
        # So 256 * 3 = 768 bytes (too large to index / add unique constraints)
        # Drop this to 254; 254 * 3 = 762, which should give us room to index it along with a 4-byte integer as well if need be
        # Hoping this doesn't break anyone's existing databases. Hopefully there aren't any schemas that are 255 or 256 bytes long out there; any longer
        # and it would have already broke; any shorter and there's not problem.
        # Anyway, better to break it now than to leave it as-is and have and break permissions where the columns have to be 254 characters wide
        - modifyDataType:
            tableName: metabase_table
            columnName: schema
            newDataType: varchar(254)
        # Add index: this is for doing things like getting all the tables that belong to a given schema
        - createIndex:
            tableName: metabase_table
            indexName: idx_metabase_table_db_id_schema
            columns:
              - column:
                  name: db_id
              - column:
                  name: schema
  - changeSet:
      id: 41
      author: camsaul
      changes:
        - dropColumn:
            tableName: metabase_field
            columnName: field_type
        - addDefaultValue:
            tableName: metabase_field
            columnName: active
            defaultValueBoolean: true
        - addDefaultValue:
            tableName: metabase_field
            columnName: preview_display
            defaultValueBoolean: true
        - addDefaultValue:
            tableName: metabase_field
            columnName: position
            defaultValueNumeric: 0
        - addDefaultValue:
            tableName: metabase_field
            columnName: visibility_type
            defaultValue: "normal"
  - changeSet:
      id: 42
      author: camsaul
      changes:
        - dropForeignKeyConstraint:
            baseTableName: query_queryexecution
            constraintName: fk_queryexecution_ref_query_id
        - dropColumn:
            tableName: query_queryexecution
            columnName: query_id
        - dropColumn:
            tableName: core_user
            columnName: is_staff
        - dropColumn:
            tableName: metabase_database
            columnName: organization_id
        - dropColumn:
            tableName: report_card
            columnName: organization_id
        - dropColumn:
            tableName: report_dashboard
            columnName: organization_id
        - dropTable:
            tableName: annotation_annotation
        - dropTable:
            tableName: core_permissionsviolation
        - dropTable:
            tableName: core_userorgperm
        - dropTable:
            tableName: core_organization
        - dropTable:
            tableName: metabase_foreignkey
        - dropTable:
            tableName: metabase_tablesegment
        - dropTable:
            tableName: query_query
        - dropTable:
            tableName: report_dashboardsubscription
        - dropTable:
            tableName: report_emailreport_recipients
        - dropTable:
            tableName: report_emailreportexecutions
        - dropTable:
            tableName: report_emailreport
  - changeSet:
      id: 43
      author: camsaul
      validCheckSum: ANY
      changes:
        - createTable:
            tableName: permissions_revision
            remarks: 'Used to keep track of changes made to permissions.'
            columns:
              - column:
                  name: id
                  type: int
                  autoIncrement: true
                  constraints:
                    primaryKey: true
                    nullable: false
              - column:
                  name: before
                  type: text
                  remarks: 'Serialized JSON of the permissions before the changes.'
                  constraints:
                    nullable: false
              - column:
                  name: after
                  type: text
                  remarks: 'Serialized JSON of the permissions after the changes.'
                  constraints:
                    nullable: false
              - column:
                  name: user_id
                  type: int
                  remarks: 'The ID of the admin who made this set of changes.'
                  constraints:
                    nullable: false
                    referencedTableName: core_user
                    referencedColumnNames: id
                    foreignKeyName: fk_permissions_revision_user_id
              - column:
                  name: created_at
                  type: datetime
                  remarks: 'The timestamp of when these changes were made.'
                  constraints:
                    nullable: false
              - column:
                  name: remark
                  type: text
                  remarks: 'Optional remarks explaining why these changes were made.'
  - changeSet:
      id: 44
      author: camsaul
      changes:
        - dropColumn:
            tableName: report_card
            columnName: public_perms
        - dropColumn:
            tableName: report_dashboard
            columnName: public_perms
        - dropColumn:
            tableName: pulse
            columnName: public_perms
  - changeSet:
      id: 45
      author: tlrobinson
      changes:
        - addColumn:
            tableName: report_dashboardcard
            columns:
              - column:
                  name: visualization_settings
                  type: text
        - addNotNullConstraint:
            tableName: report_dashboardcard
            columnName: visualization_settings
            columnDataType: text
            defaultNullValue: '{}'
  - changeSet:
      id: 46
      author: camsaul
      changes:
        - addNotNullConstraint:
            tableName: report_dashboardcard
            columnName: row
            columnDataType: integer
            defaultNullValue: 0
        - addNotNullConstraint:
            tableName: report_dashboardcard
            columnName: col
            columnDataType: integer
            defaultNullValue: 0
        - addDefaultValue:
            tableName: report_dashboardcard
            columnName: row
            defaultValueNumeric: 0
        - addDefaultValue:
            tableName: report_dashboardcard
            columnName: col
            defaultValueNumeric: 0
  - changeSet:
      id: 47
      author: camsaul
      validCheckSum: ANY
      changes:
        ######################################## collection table ########################################
        - createTable:
            tableName: collection
            remarks: 'Collections are an optional way to organize Cards and handle permissions for them.'
            columns:
              - column:
                  name: id
                  type: int
                  autoIncrement: true
                  constraints:
                    primaryKey: true
                    nullable: false
              - column:
                  name: name
                  type: text
                  remarks: 'The unique, user-facing name of this Collection.'
                  constraints:
                    nullable: false
              - column:
                  name: slug
                  type: varchar(254)
                  remarks: 'URL-friendly, sluggified, indexed version of name.'
                  constraints:
                    nullable: false
                    unique: true
              - column:
                  name: description
                  type: text
                  remarks: 'Optional description for this Collection.'
              - column:
                  name: color
                  type: char(7)
                  remarks: 'Seven-character hex color for this Collection, including the preceding hash sign.'
                  constraints:
                    nullable: false
              - column:
                  name: archived
                  type: boolean
                  remarks: 'Whether this Collection has been archived and should be hidden from users.'
                  defaultValueBoolean: false
                  constraints:
                    nullable: false
        - createIndex:
            tableName: collection
            indexName: idx_collection_slug
            columns:
              column:
                name: slug
        ######################################## add collection_id to report_card ########################################
        - addColumn:
            tableName: report_card
            columns:
              - column:
                  name: collection_id
                  type: int
                  remarks: 'Optional ID of Collection this Card belongs to.'
                  constraints:
                    referencedTableName: collection
                    referencedColumnNames: id
                    foreignKeyName: fk_card_collection_id
        - createIndex:
            tableName: report_card
            indexName: idx_card_collection_id
            columns:
              column:
                name: collection_id
  - changeSet:
      id: 48
      author: camsaul
      validCheckSum: ANY
      changes:
        - createTable:
            tableName: collection_revision
            remarks: 'Used to keep track of changes made to collections.'
            columns:
              - column:
                  name: id
                  type: int
                  autoIncrement: true
                  constraints:
                    primaryKey: true
                    nullable: false
              - column:
                  name: before
                  type: text
                  remarks: 'Serialized JSON of the collections graph before the changes.'
                  constraints:
                    nullable: false
              - column:
                  name: after
                  type: text
                  remarks: 'Serialized JSON of the collections graph after the changes.'
                  constraints:
                    nullable: false
              - column:
                  name: user_id
                  type: int
                  remarks: 'The ID of the admin who made this set of changes.'
                  constraints:
                    nullable: false
                    referencedTableName: core_user
                    referencedColumnNames: id
                    foreignKeyName: fk_collection_revision_user_id
              - column:
                  name: created_at
                  type: datetime
                  remarks: 'The timestamp of when these changes were made.'
                  constraints:
                    nullable: false
              - column:
                  name: remark
                  type: text
                  remarks: 'Optional remarks explaining why these changes were made.'
  - changeSet:
      id: 49
      author: camsaul
      validCheckSum: ANY
      changes:
        ######################################## Card public_uuid & indices ########################################
        - addColumn:
            tableName: report_card
            columns:
              - column:
                  name: public_uuid
                  type: char(36)
                  remarks: 'Unique UUID used to in publically-accessible links to this Card.'
                  constraints:
                    unique: true
        - addColumn:
            tableName: report_card
            columns:
              - column:
                  name: made_public_by_id
                  type: int
                  remarks: 'The ID of the User who first publically shared this Card.'
                  constraints:
                    referencedTableName: core_user
                    referencedColumnNames: id
                    foreignKeyName: fk_card_made_public_by_id
        - createIndex:
            tableName: report_card
            indexName: idx_card_public_uuid
            columns:
              column:
                name: public_uuid
        ######################################## Dashboard public_uuid & indices ########################################
        - addColumn:
            tableName: report_dashboard
            columns:
              - column:
                  name: public_uuid
                  type: char(36)
                  remarks: 'Unique UUID used to in publically-accessible links to this Dashboard.'
                  constraints:
                    unique: true
        - addColumn:
            tableName: report_dashboard
            columns:
              - column:
                  name: made_public_by_id
                  type: int
                  remarks: 'The ID of the User who first publically shared this Dashboard.'
                  constraints:
                    referencedTableName: core_user
                    referencedColumnNames: id
                    foreignKeyName: fk_dashboard_made_public_by_id
        - createIndex:
            tableName: report_dashboard
            indexName: idx_dashboard_public_uuid
            columns:
              column:
                name: public_uuid
        ######################################## make query_queryexecution.executor_id nullable ########################################
        - dropNotNullConstraint:
            tableName: query_queryexecution
            columnName: executor_id
            columnDataType: int
  - changeSet:
      id: 50
      author: camsaul
      validCheckSum: ANY
      changes:
        ######################################## new Card columns ########################################
        - addColumn:
            tableName: report_card
            columns:
              - column:
                  name: enable_embedding
                  type: boolean
                  remarks: 'Is this Card allowed to be embedded in different websites (using a signed JWT)?'
                  defaultValueBoolean: false
                  constraints:
                    nullable: false
        - addColumn:
            tableName: report_card
            columns:
              - column:
                  name: embedding_params
                  type: text
                  remarks: 'Serialized JSON containing information about required parameters that must be supplied when embedding this Card.'
          ######################################## new Card columns ########################################
        - addColumn:
            tableName: report_dashboard
            columns:
              - column:
                  name: enable_embedding
                  type: boolean
                  remarks: 'Is this Dashboard allowed to be embedded in different websites (using a signed JWT)?'
                  defaultValueBoolean: false
                  constraints:
                    nullable: false
        - addColumn:
            tableName: report_dashboard
            columns:
              - column:
                  name: embedding_params
                  type: text
                  remarks: 'Serialized JSON containing information about required parameters that must be supplied when embedding this Dashboard.'
  - changeSet:
      id: 51
      author: camsaul
      validCheckSum: ANY
      changes:
        - createTable:
            tableName: query_execution
            remarks: 'A log of executed queries, used for calculating historic execution times, auditing, and other purposes.'
            columns:
              - column:
                  name: id
                  type: int
                  autoIncrement: true
                  constraints:
                    primaryKey: true
                    nullable: false
              - column:
                  name: hash
                  type: binary(32)
                  remarks: 'The hash of the query dictionary. This is a 256-bit SHA3 hash of the query.'
                  constraints:
                    nullable: false
              - column:
                  name: started_at
                  type: datetime
                  remarks: 'Timestamp of when this query started running.'
                  constraints:
                    nullable: false
              - column:
                  name: running_time
                  type: integer
                  remarks: 'The time, in milliseconds, this query took to complete.'
                  constraints:
                    nullable: false
              - column:
                  name: result_rows
                  type: integer
                  remarks: 'Number of rows in the query results.'
                  constraints:
                    nullable: false
              - column:
                  name: native
                  type: boolean
                  remarks: 'Whether the query was a native query, as opposed to an MBQL one (e.g., created with the GUI).'
                  constraints:
                    nullable: false
              - column:
                  name: context
                  type: varchar(32)
                  remarks: 'Short string specifying how this query was executed, e.g. in a Dashboard or Pulse.'
              - column:
                  name: error
                  type: text
                  remarks: 'Error message returned by failed query, if any.'
              # The following columns are foreign keys, but we don't keep FK constraints on them for a few reasons:
              # - We don't want to keep indexes on these columns since they wouldn't be generally useful and for size and performance reasons
              # - If a related object (e.g. a Dashboard) is deleted, we don't want to delete the related entries in the QueryExecution log.
              #   We could do something like make the constraint ON DELETE SET NULL, but that would require a full table scan to handle;
              #   If the QueryExecution log became tens of millions of rows large it would take a very long time to scan and update records
              - column:
                  name: executor_id
                  type: integer
                  remarks: 'The ID of the User who triggered this query execution, if any.'
              - column:
                  name: card_id
                  type: integer
                  remarks: 'The ID of the Card (Question) associated with this query execution, if any.'
              - column:
                  name: dashboard_id
                  type: integer
                  remarks: 'The ID of the Dashboard associated with this query execution, if any.'
              - column:
                  name: pulse_id
                  type: integer
                  remarks: 'The ID of the Pulse associated with this query execution, if any.'
        # For things like auditing recently executed queries
        - createIndex:
            tableName: query_execution
            indexName: idx_query_execution_started_at
            columns:
              column:
                name: started_at
        # For things like seeing the 10 most recent executions of a certain query
        - createIndex:
            tableName: query_execution
            indexName: idx_query_execution_query_hash_started_at
            columns:
              - column:
                  name: hash
              - column:
                  name: started_at
  - changeSet:
      id: 52
      author: camsaul
      changes:
        - createTable:
            tableName: query_cache
            remarks: 'Cached results of queries are stored here when using the DB-based query cache.'
            columns:
              - column:
                  name: query_hash
                  type: binary(32)
                  remarks: 'The hash of the query dictionary. (This is a 256-bit SHA3 hash of the query dict).'
                  constraints:
                    primaryKey: true
                    nullable: false
              - column:
                  name: updated_at
                  type: datetime
                  remarks: 'The timestamp of when these query results were last refreshed.'
                  constraints:
                    nullable: false
              - column:
                  name: results
                  type: ${blob.type}
                  remarks: 'Cached, compressed results of running the query with the given hash.'
                  constraints:
                    nullable: false
        - createIndex:
            tableName: query_cache
            indexName: idx_query_cache_updated_at
            columns:
              column:
                name: updated_at
        - addColumn:
            tableName: report_card
            columns:
              - column:
                  name: cache_ttl
                  type: int
                  remarks: 'The maximum time, in seconds, to return cached results for this Card rather than running a new query.'
  - changeSet:
      id: 53
      author: camsaul
      changes:
        - createTable:
            tableName: query
            remarks: 'Information (such as average execution time) for different queries that have been previously ran.'
            columns:
              - column:
                  name: query_hash
                  type: binary(32)
                  remarks: 'The hash of the query dictionary. (This is a 256-bit SHA3 hash of the query dict.)'
                  constraints:
                    primaryKey: true
                    nullable: false
              - column:
                  name: average_execution_time
                  type: int
                  remarks: 'Average execution time for the query, round to nearest number of milliseconds. This is updated as a rolling average.'
                  constraints:
                    nullable: false
  - changeSet:
      id: 54
      author: tlrobinson
      validCheckSum: ANY
      changes:
        - addColumn:
            tableName: pulse
            columns:
              - column:
                  name: skip_if_empty
                  type: boolean
                  remarks: 'Skip a scheduled Pulse if none of its questions have any results'
                  defaultValueBoolean: false
                  constraints:
                    nullable: false
  - changeSet:
      id: 55
      author: camsaul
      validCheckSum: ANY
      changes:
        - addColumn:
            tableName: report_dashboard
            columns:
              - column:
                  name: archived
                  type: boolean
                  remarks: 'Is this Dashboard archived (effectively treated as deleted?)'
                  defaultValueBoolean: false
                  constraints:
                    nullable: false
        - addColumn:
            tableName: report_dashboard
            columns:
              - column:
                  name: position
                  type: integer
                  remarks: 'The position this Dashboard should appear in the Dashboards list, lower-numbered positions appearing before higher numbered ones.'
        - createTable:
            tableName: dashboard_favorite
            remarks: 'Presence of a row here indicates a given User has favorited a given Dashboard.'
            columns:
              - column:
                  name: id
                  type: int
                  autoIncrement: true
                  constraints:
                    primaryKey: true
                    nullable: false
              - column:
                  name: user_id
                  type: int
                  remarks: 'ID of the User who favorited the Dashboard.'
                  constraints:
                    nullable: false
                    referencedTableName: core_user
                    referencedColumnNames: id
                    foreignKeyName: fk_dashboard_favorite_user_id
                    deleteCascade: true
              - column:
                  name: dashboard_id
                  type: int
                  remarks: 'ID of the Dashboard favorited by the User.'
                  constraints:
                    nullable: false
                    referencedTableName: report_dashboard
                    referencedColumnNames: id
                    foreignKeyName: fk_dashboard_favorite_dashboard_id
                    deleteCascade: true
        - addUniqueConstraint:
            tableName: dashboard_favorite
            columnNames: user_id, dashboard_id
            constraintName: unique_dashboard_favorite_user_id_dashboard_id
        - createIndex:
            tableName: dashboard_favorite
            indexName: idx_dashboard_favorite_user_id
            columns:
              - column:
                  name: user_id
        - createIndex:
            tableName: dashboard_favorite
            indexName: idx_dashboard_favorite_dashboard_id
            columns:
              - column:
                  name: dashboard_id
  - changeSet:
      id: 56
      author: wwwiiilll
      comment: 'Added 0.25.0'
      changes:
        - addColumn:
            tableName: core_user
            columns:
              - column:
                  name: ldap_auth
                  type: boolean
                  defaultValueBoolean: false
                  constraints:
                    nullable: false
  - changeSet:
      id: 57
      author: camsaul
      comment: 'Added 0.25.0'
      changes:
        - addColumn:
            tableName: report_card
            columns:
              - column:
                  name: result_metadata
                  type: text
                  remarks: 'Serialized JSON containing metadata about the result columns from running the query.'
  - changeSet:
      id: 58
      author: senior
      validCheckSum: ANY
      comment: 'Added 0.25.0'
      changes:
        - createTable:
            tableName: dimension
            remarks: 'Stores references to alternate views of existing fields, such as remapping an integer to a description, like an enum'
            columns:
              - column:
                  name: id
                  type: int
                  autoIncrement: true
                  constraints:
                    primaryKey: true
                    nullable: false
              - column:
                  name: field_id
                  type: int
                  remarks: 'ID of the field this dimension row applies to'
                  constraints:
                    deferrable: false
                    foreignKeyName: fk_dimension_ref_field_id
                    initiallyDeferred: false
                    nullable: false
                    referencedTableName: metabase_field
                    referencedColumnNames: id
                    deleteCascade: true
              - column:
                  name: name
                  type: VARCHAR(254)
                  remarks: 'Short description used as the display name of this new column'
                  constraints:
                    nullable: false
              - column:
                  name: type
                  type: varchar(254)
                  remarks: 'Either internal for a user defined remapping or external for a foreign key based remapping'
                  constraints:
                    nullable: false
              - column:
                  name: human_readable_field_id
                  type: int
                  remarks: 'Only used with external type remappings. Indicates which field on the FK related table to use for display'
                  constraints:
                    deferrable: false
                    foreignKeyName: fk_dimension_displayfk_ref_field_id
                    initiallyDeferred: false
                    nullable: true
                    referencedTableName: metabase_field
                    referencedColumnNames: id
                    deleteCascade: true
              - column:
                  name: created_at
                  type: DATETIME
                  remarks: 'The timestamp of when the dimension was created.'
                  constraints:
                    nullable: false
              - column:
                  name: updated_at
                  type: DATETIME
                  remarks: 'The timestamp of when these dimension was last updated.'
                  constraints:
                    nullable: false
        - addUniqueConstraint:
            tableName: dimension
            columnNames: field_id, name
            constraintName: unique_dimension_field_id_name
        - createIndex:
            tableName: dimension
            indexName: idx_dimension_field_id
            columns:
              - column:
                  name: field_id
  - changeSet:
      id: 59
      author: camsaul
      comment: 'Added 0.26.0'
      changes:
        - addColumn:
            tableName: metabase_field
            columns:
              - column:
                  name: fingerprint
                  type: text
                  remarks: 'Serialized JSON containing non-identifying information about this Field, such as min, max, and percent JSON. Used for classification.'
  - changeSet:
      id: 60
      author: camsaul
      validCheckSum: ANY
      comment: 'Added 0.26.0'
      changes:
        - addColumn:
            tableName: metabase_database
            columns:
              - column:
                  name: metadata_sync_schedule
                  type: varchar(254)
                  remarks: 'The cron schedule string for when this database should undergo the metadata sync process (and analysis for new fields).'
                  defaultValue: '0 50 * * * ? *' # run at the end of every hour
                  constraints:
                    nullable: false
        - addColumn:
            tableName: metabase_database
            columns:
              - column:
                  name: cache_field_values_schedule
                  type: varchar(254)
                  remarks: 'The cron schedule string for when FieldValues for eligible Fields should be updated.'
                  defaultValue: '0 50 0 * * ? *' # run at 12:50 AM
                  constraints:
                    nullable: false
  - changeSet:
      id: 61
      author: camsaul
      comment: 'Added 0.26.0'
      changes:
        - addColumn:
            tableName: metabase_field
            columns:
              - column:
                  name: fingerprint_version
                  type: int
                  remarks: 'The version of the fingerprint for this Field. Used so we can keep track of which Fields need to be analyzed again when new things are added to fingerprints.'
                  defaultValue: 0
                  constraints:
                    nullable: false
  - changeSet:
      id: 62
      author: senior
      comment: 'Added 0.26.0'
      changes:
        - addColumn:
            tableName: metabase_database
            columns:
              - column:
                  name: timezone
                  type: VARCHAR(254)
                  remarks: 'Timezone identifier for the database, set by the sync process'
  - changeSet:
      id: 63
      author: camsaul
      comment: 'Added 0.26.0'
      changes:
        - addColumn:
            tableName: metabase_database
            columns:
              - column:
                  name: is_on_demand
                  type: boolean
                  remarks: 'Whether we should do On-Demand caching of FieldValues for this DB. This means FieldValues are updated when their Field is used in a Dashboard or Card param.'
                  defaultValue: false
                  constraints:
                    nullable: false
  - changeSet:
      id: 64
      author: senior
      comment: 'Added 0.26.0'
      changes:
      - dropForeignKeyConstraint:
          baseTableName: raw_table
          constraintName: fk_rawtable_ref_database
          remarks: 'This FK prevents deleting databases even though RAW_TABLE is no longer used. The table is still around to support downgrades, but the FK reference is no longer needed.'
# Changeset 65 was accidentally released in 0.26.0.RC2. The changeset has been removed from the migrations list so that
# users that haven't ran the migration (i.e. they didn't run 0.26.0.RC2) won't waste time running it just to have it
# reversed. For 0.26.0.RC2 users, the below changeset will remove those tables if they are present
  - changeSet:
      id: 66
      author: senior
      comment: 'Added 0.26.0'
      validCheckSum: ANY
      changes:
        - sql:
            sql: drop table if exists computation_job_result cascade
        - sql:
            sql: drop table if exists computation_job cascade
# NOTE Atte Keinänen 9/28/17: This was originally in changeset 65 as explained above
  - changeSet:
      id: 67
      author: attekei
      validCheckSum: ANY
      comment: 'Added 0.27.0'
      changes:
        - createTable:
            tableName: computation_job
            remarks: 'Stores submitted async computation jobs.'
            columns:
              - column:
                  name: id
                  type: int
                  autoIncrement: true
                  constraints:
                    primaryKey: true
                    nullable: false
              - column:
                  constraints:
                    deferrable: false
                    foreignKeyName: fk_computation_job_ref_user_id
                    initiallyDeferred: false
                    referencedTableName: core_user
                    referencedColumnNames: id
                  name: creator_id
                  type: int
              - column:
                  name: created_at
                  type: DATETIME
                  constraints:
                    nullable: false
              - column:
                  name: updated_at
                  type: DATETIME
                  constraints:
                    nullable: false
              - column:
                  name: type
                  type: varchar(254)
                  constraints:
                    nullable: false
              - column:
                  name: status
                  type: varchar(254)
                  constraints:
                    nullable: false
        - createTable:
            tableName: computation_job_result
            remarks: 'Stores results of async computation jobs.'
            columns:
              - column:
                  name: id
                  type: int
                  autoIncrement: true
                  constraints:
                    primaryKey: true
                    nullable: false
              - column:
                  constraints:
                    deferrable: false
                    foreignKeyName: fk_computation_result_ref_job_id
                    initiallyDeferred: false
                    nullable: false
                    referencedTableName: computation_job
                    referencedColumnNames: id
                  name: job_id
                  type: int
              - column:
                  name: created_at
                  type: DATETIME
                  constraints:
                    nullable: false
              - column:
                  name: updated_at
                  type: DATETIME
                  constraints:
                    nullable: false
              - column:
                  name: permanence
                  type: varchar(254)
                  constraints:
                    nullable: false
              - column:
                  name: payload
                  type: text
                  constraints:
                    nullable: false
  - changeSet:
      id: 68
      author: sbelak
      comment: 'Added 0.27.0'
      validCheckSum: ANY
      changes:
        - addColumn:
            tableName: computation_job
            columns:
              - column:
                  name: context
                  type: text
        - addColumn:
            tableName: computation_job
            columns:
              - column:
                  name: ended_at
                  type: DATETIME
  - changeSet:
      id: 69
      author: senior
      validCheckSum: ANY
      comment: 'Added 0.27.0'
      remarks: 'Add columns to the pulse table for alerts'
      changes:
        - addColumn:
            tableName: pulse
            columns:
              - column:
                  name: alert_condition
                  type: varchar(254)
                  remarks: 'Condition (i.e. "rows" or "goal") used as a guard for alerts'
        - addColumn:
            tableName: pulse
            columns:
              - column:
                  name: alert_first_only
                  type: boolean
                  remarks: 'True if the alert should be disabled after the first notification'
        - addColumn:
            tableName: pulse
            columns:
              - column:
                  name: alert_above_goal
                  type: boolean
                  remarks: 'For a goal condition, alert when above the goal'
        # There is no name for an alert, so this column is only required for pulses
        - dropNotNullConstraint:
            tableName: pulse
            columnName: name
            columnDataType: varchar(254)
  - changeSet:
      id: 70
      author: camsaul
      comment: 'Added 0.28.0'
      changes:
        - addColumn:
            tableName: metabase_field
            columns:
              - column:
                  name: database_type
                  type: varchar(255)
                  remarks: 'The actual type of this column in the database. e.g. VARCHAR or TEXT.'
        # We want to enforce NOT NULL right away for all columns going forward so just put some sort of
        # placeholder in place for existing columns.
        - addNotNullConstraint:
            tableName: metabase_field
            columnName: database_type
            columnDataType: varchar(255)
            defaultNullValue: '?'
  - changeSet:
      id: 71
      author: camsaul
      comment: 'Added 0.28.0'
      changes:
        # drop the NOT NULL constraint on DashboardCard.card_id since we're now letting you add things other than Cards
        # to Dashboards, for example static text cards
        - dropNotNullConstraint:
            tableName: report_dashboardcard
            columnName: card_id
            columnDataType: int
  - changeSet:
      id: 72
      author: senior
      validCheckSum: ANY
      comment: 'Added 0.28.0'
      changes:
        - addColumn:
            tableName: pulse_card
            columns:
              - column:
                  name: include_csv
                  type: boolean
                  defaultValueBoolean: false
                  remarks: 'True if a CSV of the data should be included for this pulse card'
                  constraints:
                    nullable: false
        - addColumn:
            tableName: pulse_card
            columns:
              - column:
                  name: include_xls
                  type: boolean
                  defaultValueBoolean: false
                  remarks: 'True if a XLS of the data should be included for this pulse card'
                  constraints:
                    nullable: false
  - changeSet:
      id: 73
      author: camsaul
      comment: 'Added 0.29.0'
      changes:
        # add a new 'options' (serialized JSON) column to Database to store things like whether we should default to
        # making string searches case-insensitive
        - addColumn:
            tableName: metabase_database
            columns:
              - column:
                  name: options
                  type: text
                  remarks: 'Serialized JSON containing various options like QB behavior.'
  - changeSet:
      id: 74
      author: camsaul
      comment: 'Added 0.29.0'
      changes:
        - addColumn:
            tableName: metabase_field
            columns:
              - column:
                  name: has_field_values
                  type: text
                  remarks: 'Whether we have FieldValues ("list"), should ad-hoc search ("search"), disable entirely ("none"), or infer dynamically (null)"'
  - changeSet:
      id: 75
      author: camsaul
      comment: 'Added 0.28.2'
      changes:
        - addColumn:
            tableName: report_card
            columns:
              - column:
                  name: read_permissions
                  type: text
                  remarks: 'Permissions required to view this Card and run its query.'
  - changeSet:
      id: 76
      author: senior
      comment: 'Added 0.30.0'
      changes:
        - addColumn:
            tableName: metabase_table
            columns:
              - column:
                  name: fields_hash
                  type: text
                  remarks: 'Computed hash of all of the fields associated to this table'
  - changeSet:
      id: 77
      author: senior
      comment: 'Added 0.30.0'
      changes:
        - addColumn:
            tableName: core_user
            columns:
              - column:
                  name: login_attributes
                  type: text
                  remarks: 'JSON serialized map with attributes used for row level permissions'
  - changeSet:
      id: 78
      author: camsaul
      validCheckSum: ANY
      comment: 'Added 0.30.0'
      changes:
        - createTable:
            tableName: group_table_access_policy
            remarks: 'Records that a given Card (Question) should automatically replace a given Table as query source for a given a Perms Group.'
            columns:
              - column:
                  name: id
                  type: int
                  autoIncrement: true
                  constraints:
                    primaryKey: true
                    nullable: false
              - column:
                  name: group_id
                  type: int
                  remarks: 'ID of the Permissions Group this policy affects.'
                  constraints:
                    nullable: false
                    referencedTableName: permissions_group
                    referencedColumnNames: id
                    foreignKeyName: fk_gtap_group_id
                    deleteCascade: true
              - column:
                  name: table_id
                  type: int
                  remarks: 'ID of the Table that should get automatically replaced as query source for the Permissions Group.'
                  constraints:
                    nullable: false
                    referencedTableName: metabase_table
                    referencedColumnNames: id
                    foreignKeyName: fk_gtap_table_id
                    deleteCascade: true
              - column:
                  name: card_id
                  type: int
                  remarks: 'ID of the Card (Question) to be used to replace the Table.'
                  constraints:
                    nullable: false
                    referencedTableName: report_card
                    referencedColumnNames: id
                    foreignKeyName: fk_gtap_card_id
              - column:
                  name: attribute_remappings
                  type: text
                  remarks: 'JSON-encoded map of user attribute identifier to the param name used in the Card.'
              # TODO - do we also want to include `created_at` and `updated_at` columns here? We can add them later if needed
        # Add an index on table_id + group_id since that is what the Query Processor is going to be looking up 99% of
        # the time in order to get the corresponding Card ID for query-rewriting purposes
        #
        # TODO - do we want indexes on any of the other FKs? Are we going to be looking up all the GTAPs for a given
        # Table or for a given Group with enough regularity we would want to put indexes on those columns?
        - createIndex:
            indexName: idx_gtap_table_id_group_id
            tableName: group_table_access_policy
            columns:
              - column:
                  name: table_id
              - column:
                  name: group_id
        # There should only ever be one GTAP entry for a give Group + Table combination.
        - addUniqueConstraint:
            tableName: group_table_access_policy
            columnNames: table_id, group_id
            constraintName: unique_gtap_table_id_group_id
  - changeSet:
      id: 79
      author: camsaul
      validCheckSum: ANY
      comment: 'Added 0.30.0'
      changes:
        - addColumn:
            tableName: report_dashboard
            columns:
              - column:
                  name: collection_id
                  type: int
                  remarks: 'Optional ID of Collection this Dashboard belongs to.'
                  constraints:
                    referencedTableName: collection
                    referencedColumnNames: id
                    foreignKeyName: fk_dashboard_collection_id
              # TODO - if someone deletes a collection, what should happen to the Dashboards that are in it? Should they
              # get deleted as well? Or should collection_id be cleared, effectively putting them in the so-called
              # "root" collection?
        - createIndex:
            tableName: report_dashboard
            indexName: idx_dashboard_collection_id
            columns:
              - column:
                  name: collection_id
        - addColumn:
            tableName: pulse
            columns:
              - column:
                  name: collection_id
                  type: int
                  remarks: 'Options ID of Collection this Pulse belongs to.'
                  constraints:
                    referencedTableName: collection
                    referencedColumnNames: id
                    foreignKeyName: fk_pulse_collection_id
        - createIndex:
            tableName: pulse
            indexName: idx_pulse_collection_id
            columns:
              - column:
                  name: collection_id
  - changeSet:
      id: 80
      author: camsaul
      changes:
        - addColumn:
            tableName: collection
            columns:
              - column:
                  name: location
                  type: varchar(254)
                  remarks: 'Directory-structure path of ancestor Collections. e.g. "/1/2/" means our Parent is Collection 2, and their parent is Collection 1.'
                  constraints:
                    nullable: false
                  defaultValue: "/"
        - createIndex:
            tableName: collection
            indexName: idx_collection_location
            columns:
              - column:
                  name: location
  - changeSet:
      id: 81
      author: camsaul
      comment: 'Added 0.30.0'
      changes:
        - addColumn:
            tableName: report_dashboard
            columns:
              - column:
                  name: collection_position
                  type: smallint
                  remarks: 'Optional pinned position for this item in its Collection. NULL means item is not pinned.'
        - addColumn:
            tableName: report_card
            columns:
              - column:
                  name: collection_position
                  type: smallint
                  remarks: 'Optional pinned position for this item in its Collection. NULL means item is not pinned.'
        - addColumn:
            tableName: pulse
            columns:
              - column:
                  name: collection_position
                  type: smallint
                  remarks: 'Optional pinned position for this item in its Collection. NULL means item is not pinned.'
  - changeSet:
      id: 82
      author: senior
      comment: 'Added 0.30.0'
      changes:
        - addColumn:
            tableName: core_user
            columns:
              - column:
                  name: updated_at
                  type: datetime
                  remarks: 'When was this User last updated?'
        - sql:
            sql: update core_user set updated_at=date_joined
# Remove the GTAP card_id constraint. When not included, will default to querying against the GTAP table_id.
  - changeSet:
      id: 83
      author: senior
      comment: 'Added 0.30.0'
      changes:
        - dropNotNullConstraint:
            tableName: group_table_access_policy
            columnName: card_id
            columnDataType: int
# Switch the logic for metric/segment archiving to be more consistent with other entities in the model.
# Similarly, add the archived flag to pulses which doesn't have one.
  - changeSet:
      id: 84
      author: senior
      comment: 'Added 0.30.0'
      changes:
        - renameColumn:
            tableName: metric
            columnDataType: boolean
            newColumnName: archived
            oldColumnName: is_active
        - addDefaultValue:
            tableName: metric
            columnDataType: boolean
            columnName: archived
            defaultValueBoolean: false
        - renameColumn:
            tableName: segment
            columnDataType: boolean
            newColumnName: archived
            oldColumnName: is_active
        - addDefaultValue:
            tableName: segment
            columnDataType: boolean
            columnName: archived
            defaultValueBoolean: false
        - addColumn:
            tableName: pulse
            columns:
              - column:
                  name: archived
                  type: boolean
                  remarks: 'Has this pulse been archived?'
                  defaultValueBoolean: false
        # Before this change, metrics/segments had opposite logic, rather than marking something as archived
        # it was marked as active. Since the column is now an archived column, flip the boolean value
        #
        # As you may have noticed, we're not flipping the value for Metric here. @senior originally intended to do so,
        # but the YAML was off slightly. We have corrected this issue at a later date -- see migration #100
        - sql:
            sql: update segment set archived = not(archived)
  # Personal Collections, and removing Collection's unique constraint and index on slug
  - changeSet:
      id: 85
      author: camsaul
      validCheckSum: ANY
      comment: 'Added 0.30.0'
      changes:
        - addColumn:
            tableName: collection
            columns:
              - column:
                  name: personal_owner_id
                  type: int
                  remarks: 'If set, this Collection is a personal Collection, for exclusive use of the User with this ID.'
                  constraints:
                    referencedTableName: core_user
                    referencedColumnNames: id
                    foreignKeyName: fk_collection_personal_owner_id
                    unique: true
                    uniqueConstraintName: unique_collection_personal_owner_id
                    deleteCascade: true
        # Needed so we can efficiently look up the Collection belonging to a User, and so we can efficiently enforce the
        # unique constraint
        - createIndex:
            tableName: collection
            indexName: idx_collection_personal_owner_id
            columns:
              - column:
                  name: personal_owner_id
        # We're no longer enforcing unique constraints on Collection slugs or using them directly in the URLs, so let's
        # go ahead and remove stuff related to that...
        #
        # It's easier to just copy the value of slug to a new column and drop the old one than to try to deduce what the
        # unique constraint is named locally across all of our different DBMSes
        # (For example see https://stackoverflow.com/questions/10008476/dropping-unique-constraint-for-column-in-h2)
        #
        # Here's the plan: add new column _slug; copy values of slug into _slug; remove slug; rename _slug to slug
        - addColumn:
            tableName: collection
            columns:
              - column:
                  name: _slug
                  type: varchar(254)
                  remarks: 'Sluggified version of the Collection name. Used only for display purposes in URL; not unique or indexed.'
        # I don't know of an easy way to copy existing values of slug to _slug with Liquibase as we create the column so
        # just have to do it this way instead
        - sql:
            sql: UPDATE collection SET _slug = slug
        - addNotNullConstraint:
            tableName: collection
            columnName: _slug
            columnDataType: varchar(254)
        - dropColumn:
            tableName: collection
            columnName: slug
        - renameColumn:
            tableName: collection
            oldColumnName: _slug
            newColumnName: slug
            columnDataType: varchar(254)
        # Let's try to make sure the comments on the name column of Collection actually reflect reality
        - sql:
            dbms: postgresql,h2
            sql: "COMMENT ON COLUMN collection.name IS 'The user-facing name of this Collection.'"
        - sql:
            dbms: mysql,mariadb
            sql: "ALTER TABLE `collection` CHANGE `name` `name` TEXT NOT NULL COMMENT 'The user-facing name of this Collection.'"

# In 0.30.0 we finally removed the long-deprecated native read permissions. Since they're no longer considered valid by
# our permissions code, remove any entries for them so they don't cause problems.
  - changeSet:
      id: 86
      author: camsaul
      comment: 'Added 0.30.0'
      changes:
        - sql:
            sql: DELETE FROM permissions WHERE object LIKE '%/native/read/'

# Time to finally get rid of the RawTable and RawColumn tables. Bye Felicia!
  - changeSet:
      id: 87
      author: camsaul
      comment: 'Added 0.30.0'
      changes:
        - dropTable:
            tableName: raw_column
        - dropTable:
            tableName: raw_table
  - changeSet:
      id: 88
      author: senior
      comment: 'Added 0.30.0'
      changes:
        - addColumn:
            tableName: core_user
            columns:
              - column:
                  name: saml_auth
                  type: boolean
                  defaultValueBoolean: false
                  constraints:
                    nullable: false
                  remarks: 'Boolean to indicate if this user is authenticated via SAML'

# The Quartz Task Scheduler can use a DB to 'cluster' tasks and make sure they are only ran by a single instance where
# using a multi-instance Metabase setup.

# Quartz identifiers are upper-case in MySQL and H2 but lower-case in PostgreSQL for reasons... so we'll have to
# define properties for EVERYTHING and use the correct identifiers

  - property: {name: quartz.blob_data.name,                         dbms: "postgresql",       value: blob_data}
  - property: {name: quartz.blob_data.name,                         dbms: "mysql,mariadb,h2", value: BLOB_DATA}
  - property: {name: quartz.bool_prop_1.name,                       dbms: "postgresql",       value: bool_prop_1}
  - property: {name: quartz.bool_prop_1.name,                       dbms: "mysql,mariadb,h2", value: BOOL_PROP_1}
  - property: {name: quartz.bool_prop_2.name,                       dbms: "postgresql",       value: bool_prop_2}
  - property: {name: quartz.bool_prop_2.name,                       dbms: "mysql,mariadb,h2", value: BOOL_PROP_2}
  - property: {name: quartz.calendar.name,                          dbms: "postgresql",       value: calendar}
  - property: {name: quartz.calendar.name,                          dbms: "mysql,mariadb,h2", value: CALENDAR}
  - property: {name: quartz.calendar_name.name,                     dbms: "postgresql",       value: calendar_name}
  - property: {name: quartz.calendar_name.name,                     dbms: "mysql,mariadb,h2", value: CALENDAR_NAME}
  - property: {name: quartz.checkin_interval.name,                  dbms: "postgresql",       value: checkin_interval}
  - property: {name: quartz.checkin_interval.name,                  dbms: "mysql,mariadb,h2", value: CHECKIN_INTERVAL}
  - property: {name: quartz.cron_expression.name,                   dbms: "postgresql",       value: cron_expression}
  - property: {name: quartz.cron_expression.name,                   dbms: "mysql,mariadb,h2", value: CRON_EXPRESSION}
  - property: {name: quartz.dec_prop_1.name,                        dbms: "postgresql",       value: dec_prop_1}
  - property: {name: quartz.dec_prop_1.name,                        dbms: "mysql,mariadb,h2", value: DEC_PROP_1}
  - property: {name: quartz.dec_prop_2.name,                        dbms: "postgresql",       value: dec_prop_2}
  - property: {name: quartz.dec_prop_2.name,                        dbms: "mysql,mariadb,h2", value: DEC_PROP_2}
  - property: {name: quartz.description.name,                       dbms: "postgresql",       value: description}
  - property: {name: quartz.description.name,                       dbms: "mysql,mariadb,h2", value: DESCRIPTION}
  - property: {name: quartz.end_time.name,                          dbms: "postgresql",       value: end_time}
  - property: {name: quartz.end_time.name,                          dbms: "mysql,mariadb,h2", value: END_TIME}
  - property: {name: quartz.entry_id.name,                          dbms: "postgresql",       value: entry_id}
  - property: {name: quartz.entry_id.name,                          dbms: "mysql,mariadb,h2", value: ENTRY_ID}
  - property: {name: quartz.fired_time.name,                        dbms: "postgresql",       value: fired_time}
  - property: {name: quartz.fired_time.name,                        dbms: "mysql,mariadb,h2", value: FIRED_TIME}
  - property: {name: quartz.fk_qrtz_blob_triggers_triggers.name,    dbms: "postgresql",       value: fk_qrtz_blob_triggers_triggers}
  - property: {name: quartz.fk_qrtz_blob_triggers_triggers.name,    dbms: "mysql,mariadb,h2", value: FK_QRTZ_BLOB_TRIGGERS_TRIGGERS}
  - property: {name: quartz.fk_qrtz_cron_triggers_triggers.name,    dbms: "postgresql",       value: fk_qrtz_cron_triggers_triggers}
  - property: {name: quartz.fk_qrtz_cron_triggers_triggers.name,    dbms: "mysql,mariadb,h2", value: FK_QRTZ_CRON_TRIGGERS_TRIGGERS}
  - property: {name: quartz.fk_qrtz_simple_triggers_triggers.name,  dbms: "postgresql",       value: fk_qrtz_simple_triggers_triggers}
  - property: {name: quartz.fk_qrtz_simple_triggers_triggers.name,  dbms: "mysql,mariadb,h2", value: FK_QRTZ_SIMPLE_TRIGGERS_TRIGGERS}
  - property: {name: quartz.fk_qrtz_simprop_triggers_triggers.name, dbms: "postgresql",       value: fk_qrtz_simprop_triggers_triggers}
  - property: {name: quartz.fk_qrtz_simprop_triggers_triggers.name, dbms: "mysql,mariadb,h2", value: FK_QRTZ_SIMPROP_TRIGGERS_TRIGGERS}
  - property: {name: quartz.fk_qrtz_triggers_job_details.name,      dbms: "postgresql",       value: fk_qrtz_triggers_job_details}
  - property: {name: quartz.fk_qrtz_triggers_job_details.name,      dbms: "mysql,mariadb,h2", value: FK_QRTZ_TRIGGERS_JOB_DETAILS}
  - property: {name: quartz.idx_qrtz_ft_inst_job_req_rcvry.name,    dbms: "postgresql",       value: idx_qrtz_ft_inst_job_req_rcvry}
  - property: {name: quartz.idx_qrtz_ft_inst_job_req_rcvry.name,    dbms: "mysql,mariadb,h2", value: IDX_QRTZ_FT_INST_JOB_REQ_RCVRY}
  - property: {name: quartz.idx_qrtz_ft_jg.name,                    dbms: "postgresql",       value: idx_qrtz_ft_jg}
  - property: {name: quartz.idx_qrtz_ft_jg.name,                    dbms: "mysql,mariadb,h2", value: IDX_QRTZ_FT_JG}
  - property: {name: quartz.idx_qrtz_ft_j_g.name,                   dbms: "postgresql",       value: idx_qrtz_ft_j_g}
  - property: {name: quartz.idx_qrtz_ft_j_g.name,                   dbms: "mysql,mariadb,h2", value: IDX_QRTZ_FT_J_G}
  - property: {name: quartz.idx_qrtz_ft_tg.name,                    dbms: "postgresql",       value: idx_qrtz_ft_tg}
  - property: {name: quartz.idx_qrtz_ft_tg.name,                    dbms: "mysql,mariadb,h2", value: IDX_QRTZ_FT_TG}
  - property: {name: quartz.idx_qrtz_ft_trig_inst_name.name,        dbms: "postgresql",       value: idx_qrtz_ft_trig_inst_name}
  - property: {name: quartz.idx_qrtz_ft_trig_inst_name.name,        dbms: "mysql,mariadb,h2", value: IDX_QRTZ_FT_TRIG_INST_NAME}
  - property: {name: quartz.idx_qrtz_ft_t_g.name,                   dbms: "postgresql",       value: idx_qrtz_ft_t_g}
  - property: {name: quartz.idx_qrtz_ft_t_g.name,                   dbms: "mysql,mariadb,h2", value: IDX_QRTZ_FT_T_G}
  - property: {name: quartz.idx_qrtz_j_grp.name,                    dbms: "postgresql",       value: idx_qrtz_j_grp}
  - property: {name: quartz.idx_qrtz_j_grp.name,                    dbms: "mysql,mariadb,h2", value: IDX_QRTZ_J_GRP}
  - property: {name: quartz.idx_qrtz_j_req_recovery.name,           dbms: "postgresql",       value: idx_qrtz_j_req_recovery}
  - property: {name: quartz.idx_qrtz_j_req_recovery.name,           dbms: "mysql,mariadb,h2", value: IDX_QRTZ_J_REQ_RECOVERY}
  - property: {name: quartz.idx_qrtz_t_c.name,                      dbms: "postgresql",       value: idx_qrtz_t_c}
  - property: {name: quartz.idx_qrtz_t_c.name,                      dbms: "mysql,mariadb,h2", value: IDX_QRTZ_T_C}
  - property: {name: quartz.idx_qrtz_t_g.name,                      dbms: "postgresql",       value: idx_qrtz_t_g}
  - property: {name: quartz.idx_qrtz_t_g.name,                      dbms: "mysql,mariadb,h2", value: IDX_QRTZ_T_G}
  - property: {name: quartz.idx_qrtz_t_j.name,                      dbms: "postgresql",       value: idx_qrtz_t_j}
  - property: {name: quartz.idx_qrtz_t_j.name,                      dbms: "mysql,mariadb,h2", value: IDX_QRTZ_T_J}
  - property: {name: quartz.idx_qrtz_t_jg.name,                     dbms: "postgresql",       value: idx_qrtz_t_jg}
  - property: {name: quartz.idx_qrtz_t_jg.name,                     dbms: "mysql,mariadb,h2", value: IDX_QRTZ_T_JG}
  - property: {name: quartz.idx_qrtz_t_next_fire_time.name,         dbms: "postgresql",       value: idx_qrtz_t_next_fire_time}
  - property: {name: quartz.idx_qrtz_t_next_fire_time.name,         dbms: "mysql,mariadb,h2", value: IDX_QRTZ_T_NEXT_FIRE_TIME}
  - property: {name: quartz.idx_qrtz_t_nft_misfire.name,            dbms: "postgresql",       value: idx_qrtz_t_nft_misfire}
  - property: {name: quartz.idx_qrtz_t_nft_misfire.name,            dbms: "mysql,mariadb,h2", value: IDX_QRTZ_T_NFT_MISFIRE}
  - property: {name: quartz.idx_qrtz_t_nft_st.name,                 dbms: "postgresql",       value: idx_qrtz_t_nft_st}
  - property: {name: quartz.idx_qrtz_t_nft_st.name,                 dbms: "mysql,mariadb,h2", value: IDX_QRTZ_T_NFT_ST}
  - property: {name: quartz.idx_qrtz_t_nft_st_misfire.name,         dbms: "postgresql",       value: idx_qrtz_t_nft_st_misfire}
  - property: {name: quartz.idx_qrtz_t_nft_st_misfire.name,         dbms: "mysql,mariadb,h2", value: IDX_QRTZ_T_NFT_ST_MISFIRE}
  - property: {name: quartz.idx_qrtz_t_nft_st_misfire_grp.name,     dbms: "postgresql",       value: idx_qrtz_t_nft_st_misfire_grp}
  - property: {name: quartz.idx_qrtz_t_nft_st_misfire_grp.name,     dbms: "mysql,mariadb,h2", value: IDX_QRTZ_T_NFT_ST_MISFIRE_GRP}
  - property: {name: quartz.idx_qrtz_t_n_g_state.name,              dbms: "postgresql",       value: idx_qrtz_t_n_g_state}
  - property: {name: quartz.idx_qrtz_t_n_g_state.name,              dbms: "mysql,mariadb,h2", value: IDX_QRTZ_T_N_G_STATE}
  - property: {name: quartz.idx_qrtz_t_n_state.name,                dbms: "postgresql",       value: idx_qrtz_t_n_state}
  - property: {name: quartz.idx_qrtz_t_n_state.name,                dbms: "mysql,mariadb,h2", value: IDX_QRTZ_T_N_STATE}
  - property: {name: quartz.idx_qrtz_t_state.name,                  dbms: "postgresql",       value: idx_qrtz_t_state}
  - property: {name: quartz.idx_qrtz_t_state.name,                  dbms: "mysql,mariadb,h2", value: IDX_QRTZ_T_STATE}
  - property: {name: quartz.instance_name.name,                     dbms: "postgresql",       value: instance_name}
  - property: {name: quartz.instance_name.name,                     dbms: "mysql,mariadb,h2", value: INSTANCE_NAME}
  - property: {name: quartz.int_prop_1.name,                        dbms: "postgresql",       value: int_prop_1}
  - property: {name: quartz.int_prop_1.name,                        dbms: "mysql,mariadb,h2", value: INT_PROP_1}
  - property: {name: quartz.int_prop_2.name,                        dbms: "postgresql",       value: int_prop_2}
  - property: {name: quartz.int_prop_2.name,                        dbms: "mysql,mariadb,h2", value: INT_PROP_2}
  - property: {name: quartz.is_durable.name,                        dbms: "postgresql",       value: is_durable}
  - property: {name: quartz.is_durable.name,                        dbms: "mysql,mariadb,h2", value: IS_DURABLE}
  - property: {name: quartz.is_nonconcurrent.name,                  dbms: "postgresql",       value: is_nonconcurrent}
  - property: {name: quartz.is_nonconcurrent.name,                  dbms: "mysql,mariadb,h2", value: IS_NONCONCURRENT}
  - property: {name: quartz.is_update_data.name,                    dbms: "postgresql",       value: is_update_data}
  - property: {name: quartz.is_update_data.name,                    dbms: "mysql,mariadb,h2", value: IS_UPDATE_DATA}
  - property: {name: quartz.job_class_name.name,                    dbms: "postgresql",       value: job_class_name}
  - property: {name: quartz.job_class_name.name,                    dbms: "mysql,mariadb,h2", value: JOB_CLASS_NAME}
  - property: {name: quartz.job_data.name,                          dbms: "postgresql",       value: job_data}
  - property: {name: quartz.job_data.name,                          dbms: "mysql,mariadb,h2", value: JOB_DATA}
  - property: {name: quartz.job_group.name,                         dbms: "postgresql",       value: job_group}
  - property: {name: quartz.job_group.name,                         dbms: "mysql,mariadb,h2", value: JOB_GROUP}
  - property: {name: quartz.job_name.name,                          dbms: "postgresql",       value: job_name}
  - property: {name: quartz.job_name.name,                          dbms: "mysql,mariadb,h2", value: JOB_NAME}
  - property: {name: quartz.last_checkin_time.name,                 dbms: "postgresql",       value: last_checkin_time}
  - property: {name: quartz.last_checkin_time.name,                 dbms: "mysql,mariadb,h2", value: LAST_CHECKIN_TIME}
  - property: {name: quartz.lock_name.name,                         dbms: "postgresql",       value: lock_name}
  - property: {name: quartz.lock_name.name,                         dbms: "mysql,mariadb,h2", value: LOCK_NAME}
  - property: {name: quartz.long_prop_1.name,                       dbms: "postgresql",       value: long_prop_1}
  - property: {name: quartz.long_prop_1.name,                       dbms: "mysql,mariadb,h2", value: LONG_PROP_1}
  - property: {name: quartz.long_prop_2.name,                       dbms: "postgresql",       value: long_prop_2}
  - property: {name: quartz.long_prop_2.name,                       dbms: "mysql,mariadb,h2", value: LONG_PROP_2}
  - property: {name: quartz.misfire_instr.name,                     dbms: "postgresql",       value: misfire_instr}
  - property: {name: quartz.misfire_instr.name,                     dbms: "mysql,mariadb,h2", value: MISFIRE_INSTR}
  - property: {name: quartz.next_fire_time.name,                    dbms: "postgresql",       value: next_fire_time}
  - property: {name: quartz.next_fire_time.name,                    dbms: "mysql,mariadb,h2", value: NEXT_FIRE_TIME}
  - property: {name: quartz.pk_qrtz_blob_triggers.name,             dbms: "postgresql",       value: pk_qrtz_blob_triggers}
  - property: {name: quartz.pk_qrtz_blob_triggers.name,             dbms: "mysql,mariadb,h2", value: PK_QRTZ_BLOB_TRIGGERS}
  - property: {name: quartz.pk_qrtz_calendars.name,                 dbms: "postgresql",       value: pk_qrtz_calendars}
  - property: {name: quartz.pk_qrtz_calendars.name,                 dbms: "mysql,mariadb,h2", value: PK_QRTZ_CALENDARS}
  - property: {name: quartz.pk_qrtz_cron_triggers.name,             dbms: "postgresql",       value: pk_qrtz_cron_triggers}
  - property: {name: quartz.pk_qrtz_cron_triggers.name,             dbms: "mysql,mariadb,h2", value: PK_QRTZ_CRON_TRIGGERS}
  - property: {name: quartz.pk_qrtz_fired_triggers.name,            dbms: "postgresql",       value: pk_qrtz_fired_triggers}
  - property: {name: quartz.pk_qrtz_fired_triggers.name,            dbms: "mysql,mariadb,h2", value: PK_QRTZ_FIRED_TRIGGERS}
  - property: {name: quartz.pk_qrtz_job_details.name,               dbms: "postgresql",       value: pk_qrtz_job_details}
  - property: {name: quartz.pk_qrtz_job_details.name,               dbms: "mysql,mariadb,h2", value: PK_QRTZ_JOB_DETAILS}
  - property: {name: quartz.pk_qrtz_locks.name,                     dbms: "postgresql",       value: pk_qrtz_locks}
  - property: {name: quartz.pk_qrtz_locks.name,                     dbms: "mysql,mariadb,h2", value: PK_QRTZ_LOCKS}
  - property: {name: quartz.pk_qrtz_scheduler_state.name,           dbms: "postgresql",       value: pk_qrtz_scheduler_state}
  - property: {name: quartz.pk_qrtz_scheduler_state.name,           dbms: "mysql,mariadb,h2", value: PK_QRTZ_SCHEDULER_STATE}
  - property: {name: quartz.pk_qrtz_simple_triggers.name,           dbms: "postgresql",       value: pk_qrtz_simple_triggers}
  - property: {name: quartz.pk_qrtz_simple_triggers.name,           dbms: "mysql,mariadb,h2", value: PK_QRTZ_SIMPLE_TRIGGERS}
  - property: {name: quartz.pk_qrtz_simprop_triggers.name,          dbms: "postgresql",       value: pk_qrtz_simprop_triggers}
  - property: {name: quartz.pk_qrtz_simprop_triggers.name,          dbms: "mysql,mariadb,h2", value: PK_QRTZ_SIMPROP_TRIGGERS}
  - property: {name: quartz.pk_qrtz_triggers.name,                  dbms: "postgresql",       value: pk_qrtz_triggers}
  - property: {name: quartz.pk_qrtz_triggers.name,                  dbms: "mysql,mariadb,h2", value: PK_QRTZ_TRIGGERS}
  - property: {name: quartz.pk_sched_name.name,                     dbms: "postgresql",       value: pk_sched_name}
  - property: {name: quartz.pk_sched_name.name,                     dbms: "mysql,mariadb,h2", value: PK_SCHED_NAME}
  - property: {name: quartz.prev_fire_time.name,                    dbms: "postgresql",       value: prev_fire_time}
  - property: {name: quartz.prev_fire_time.name,                    dbms: "mysql,mariadb,h2", value: PREV_FIRE_TIME}
  - property: {name: quartz.priority.name,                          dbms: "postgresql",       value: priority}
  - property: {name: quartz.priority.name,                          dbms: "mysql,mariadb,h2", value: PRIORITY}
  - property: {name: quartz.qrtz_blob_triggers.name,                dbms: "postgresql",       value: qrtz_blob_triggers}
  - property: {name: quartz.qrtz_blob_triggers.name,                dbms: "mysql,mariadb,h2", value: QRTZ_BLOB_TRIGGERS}
  - property: {name: quartz.qrtz_calendars.name,                    dbms: "postgresql",       value: qrtz_calendars}
  - property: {name: quartz.qrtz_calendars.name,                    dbms: "mysql,mariadb,h2", value: QRTZ_CALENDARS}
  - property: {name: quartz.qrtz_cron_triggers.name,                dbms: "postgresql",       value: qrtz_cron_triggers}
  - property: {name: quartz.qrtz_cron_triggers.name,                dbms: "mysql,mariadb,h2", value: QRTZ_CRON_TRIGGERS}
  - property: {name: quartz.qrtz_fired_triggers.name,               dbms: "postgresql",       value: qrtz_fired_triggers}
  - property: {name: quartz.qrtz_fired_triggers.name,               dbms: "mysql,mariadb,h2", value: QRTZ_FIRED_TRIGGERS}
  - property: {name: quartz.qrtz_job_details.name,                  dbms: "postgresql",       value: qrtz_job_details}
  - property: {name: quartz.qrtz_job_details.name,                  dbms: "mysql,mariadb,h2", value: QRTZ_JOB_DETAILS}
  - property: {name: quartz.qrtz_locks.name,                        dbms: "postgresql",       value: qrtz_locks}
  - property: {name: quartz.qrtz_locks.name,                        dbms: "mysql,mariadb,h2", value: QRTZ_LOCKS}
  - property: {name: quartz.qrtz_paused_trigger_grps.name,          dbms: "postgresql",       value: qrtz_paused_trigger_grps}
  - property: {name: quartz.qrtz_paused_trigger_grps.name,          dbms: "mysql,mariadb,h2", value: QRTZ_PAUSED_TRIGGER_GRPS}
  - property: {name: quartz.qrtz_scheduler_state.name,              dbms: "postgresql",       value: qrtz_scheduler_state}
  - property: {name: quartz.qrtz_scheduler_state.name,              dbms: "mysql,mariadb,h2", value: QRTZ_SCHEDULER_STATE}
  - property: {name: quartz.qrtz_simple_triggers.name,              dbms: "postgresql",       value: qrtz_simple_triggers}
  - property: {name: quartz.qrtz_simple_triggers.name,              dbms: "mysql,mariadb,h2", value: QRTZ_SIMPLE_TRIGGERS}
  - property: {name: quartz.qrtz_simprop_triggers.name,             dbms: "postgresql",       value: qrtz_simprop_triggers}
  - property: {name: quartz.qrtz_simprop_triggers.name,             dbms: "mysql,mariadb,h2", value: QRTZ_SIMPROP_TRIGGERS}
  - property: {name: quartz.qrtz_triggers.name,                     dbms: "postgresql",       value: qrtz_triggers}
  - property: {name: quartz.qrtz_triggers.name,                     dbms: "mysql,mariadb,h2", value: QRTZ_TRIGGERS}
  - property: {name: quartz.repeat_count.name,                      dbms: "postgresql",       value: repeat_count}
  - property: {name: quartz.repeat_count.name,                      dbms: "mysql,mariadb,h2", value: REPEAT_COUNT}
  - property: {name: quartz.repeat_interval.name,                   dbms: "postgresql",       value: repeat_interval}
  - property: {name: quartz.repeat_interval.name,                   dbms: "mysql,mariadb,h2", value: REPEAT_INTERVAL}
  - property: {name: quartz.requests_recovery.name,                 dbms: "postgresql",       value: requests_recovery}
  - property: {name: quartz.requests_recovery.name,                 dbms: "mysql,mariadb,h2", value: REQUESTS_RECOVERY}
  - property: {name: quartz.sched_name.name,                        dbms: "postgresql",       value: sched_name}
  - property: {name: quartz.sched_name.name,                        dbms: "mysql,mariadb,h2", value: SCHED_NAME}
  - property: {name: quartz.sched_time.name,                        dbms: "postgresql",       value: sched_time}
  - property: {name: quartz.sched_time.name,                        dbms: "mysql,mariadb,h2", value: SCHED_TIME}
  - property: {name: quartz.start_time.name,                        dbms: "postgresql",       value: start_time}
  - property: {name: quartz.start_time.name,                        dbms: "mysql,mariadb,h2", value: START_TIME}
  - property: {name: quartz.state.name,                             dbms: "postgresql",       value: state}
  - property: {name: quartz.state.name,                             dbms: "mysql,mariadb,h2", value: STATE}
  - property: {name: quartz.str_prop_1.name,                        dbms: "postgresql",       value: str_prop_1}
  - property: {name: quartz.str_prop_1.name,                        dbms: "mysql,mariadb,h2", value: STR_PROP_1}
  - property: {name: quartz.str_prop_2.name,                        dbms: "postgresql",       value: str_prop_2}
  - property: {name: quartz.str_prop_2.name,                        dbms: "mysql,mariadb,h2", value: STR_PROP_2}
  - property: {name: quartz.str_prop_3.name,                        dbms: "postgresql",       value: str_prop_3}
  - property: {name: quartz.str_prop_3.name,                        dbms: "mysql,mariadb,h2", value: STR_PROP_3}
  - property: {name: quartz.times_triggered.name,                   dbms: "postgresql",       value: times_triggered}
  - property: {name: quartz.times_triggered.name,                   dbms: "mysql,mariadb,h2", value: TIMES_TRIGGERED}
  - property: {name: quartz.time_zone_id.name,                      dbms: "postgresql",       value: time_zone_id}
  - property: {name: quartz.time_zone_id.name,                      dbms: "mysql,mariadb,h2", value: TIME_ZONE_ID}
  - property: {name: quartz.trigger_group.name,                     dbms: "postgresql",       value: trigger_group}
  - property: {name: quartz.trigger_group.name,                     dbms: "mysql,mariadb,h2", value: TRIGGER_GROUP}
  - property: {name: quartz.trigger_name.name,                      dbms: "postgresql",       value: trigger_name}
  - property: {name: quartz.trigger_name.name,                      dbms: "mysql,mariadb,h2", value: TRIGGER_NAME}
  - property: {name: quartz.trigger_state.name,                     dbms: "postgresql",       value: trigger_state}
  - property: {name: quartz.trigger_state.name,                     dbms: "mysql,mariadb,h2", value: TRIGGER_STATE}
  - property: {name: quartz.trigger_type.name,                      dbms: "postgresql",       value: trigger_type}
  - property: {name: quartz.trigger_type.name,                      dbms: "mysql,mariadb,h2", value: TRIGGER_TYPE}

  - changeSet:
      id: 89
      author: camsaul
      comment: Added 0.30.0
      validCheckSum: ANY
      changes:
        - createTable:
            tableName: ${quartz.qrtz_job_details.name}
            remarks: Used for Quartz scheduler.
            columns:
              - column:
                  name: ${quartz.sched_name.name}
                  type: varchar(120)
                  constraints:
                    nullable: false
              - column:
                  name: ${quartz.job_name.name}
                  type: varchar(200)
                  constraints:
                    nullable: false
              - column:
                  name: ${quartz.job_group.name}
                  type: varchar(200)
                  constraints:
                    nullable: false
              - column:
                  name: ${quartz.description.name}
                  type: varchar(250)
              - column:
                  name: ${quartz.job_class_name.name}
                  type: varchar(250)
                  constraints:
                    nullable: false
              - column:
                  name: ${quartz.is_durable.name}
                  type: bool
                  constraints:
                    nullable: false
              - column:
                  name: ${quartz.is_nonconcurrent.name}
                  type: bool
                  constraints:
                    nullable: false
              - column:
                  name: ${quartz.is_update_data.name}
                  type: bool
                  constraints:
                    nullable: false
              - column:
                  name: ${quartz.requests_recovery.name}
                  type: bool
                  constraints:
                    nullable: false
              - column:
                  name: ${quartz.job_data.name}
                  type: ${blob.type}
        - addPrimaryKey:
            tableName: ${quartz.qrtz_job_details.name}
            columnNames: ${quartz.sched_name.name}, ${quartz.job_name.name}, ${quartz.job_group.name}
            constraintName: ${quartz.pk_qrtz_job_details.name}
        - createTable:
            tableName: ${quartz.qrtz_triggers.name}
            remarks: Used for Quartz scheduler.
            columns:
              - column:
                  name: ${quartz.sched_name.name}
                  type: varchar(120)
                  constraints:
                    nullable: false
              - column:
                  name: ${quartz.trigger_name.name}
                  type: varchar(200)
                  constraints:
                    nullable: false
              - column:
                  name: ${quartz.trigger_group.name}
                  type: varchar(200)
                  constraints:
                    nullable: false
              - column:
                  name: ${quartz.job_name.name}
                  type: varchar(200)
                  constraints:
                    nullable: false
              - column:
                  name: ${quartz.job_group.name}
                  type: varchar(200)
                  constraints:
                    nullable: false
              - column:
                  name: ${quartz.description.name}
                  type: varchar(250)
              - column:
                  name: ${quartz.next_fire_time.name}
                  type: bigint
              - column:
                  name: ${quartz.prev_fire_time.name}
                  type: bigint
              - column:
                  name: ${quartz.priority.name}
                  type: integer
              - column:
                  name: ${quartz.trigger_state.name}
                  type: varchar(16)
                  constraints:
                    nullable: false
              - column:
                  name: ${quartz.trigger_type.name}
                  type: varchar(8)
                  constraints:
                    nullable: false
              - column:
                  name: ${quartz.start_time.name}
                  type: bigint
                  constraints:
                    nullable: false
              - column:
                  name: ${quartz.end_time.name}
                  type: bigint
              - column:
                  name: ${quartz.calendar_name.name}
                  type: varchar(200)
              - column:
                  name: ${quartz.misfire_instr.name}
                  type: smallint
              - column:
                  name: ${quartz.job_data.name}
                  type: ${blob.type}
        - addPrimaryKey:
            tableName: ${quartz.qrtz_triggers.name}
            columnNames: ${quartz.sched_name.name}, ${quartz.trigger_name.name}, ${quartz.trigger_group.name}
            constraintName: ${quartz.pk_qrtz_triggers.name}
        - addForeignKeyConstraint:
            baseTableName: ${quartz.qrtz_triggers.name}
            baseColumnNames: ${quartz.sched_name.name}, ${quartz.job_name.name}, ${quartz.job_group.name}
            referencedTableName: ${quartz.qrtz_job_details.name}
            referencedColumnNames: ${quartz.sched_name.name}, ${quartz.job_name.name}, ${quartz.job_group.name}
            constraintName: ${quartz.fk_qrtz_triggers_job_details.name}
        - createTable:
            tableName: ${quartz.qrtz_simple_triggers.name}
            remarks: Used for Quartz scheduler.
            columns:
              - column:
                  name: ${quartz.sched_name.name}
                  type: varchar(120)
                  constraints:
                    nullable: false
              - column:
                  name: ${quartz.trigger_name.name}
                  type: varchar(200)
                  constraints:
                    nullable: false
              - column:
                  name: ${quartz.trigger_group.name}
                  type: varchar(200)
                  constraints:
                    nullable: false
              - column:
                  name: ${quartz.repeat_count.name}
                  type: bigint
                  constraints:
                    nullable: false
              - column:
                  name: ${quartz.repeat_interval.name}
                  type: bigint
                  constraints:
                    nullable: false
              - column:
                  name: ${quartz.times_triggered.name}
                  type: bigint
                  constraints:
                    nullable: false
        - addPrimaryKey:
            tableName: ${quartz.qrtz_simple_triggers.name}
            columnNames: ${quartz.sched_name.name}, ${quartz.trigger_name.name}, ${quartz.trigger_group.name}
            constraintName: ${quartz.pk_qrtz_simple_triggers.name}
        - addForeignKeyConstraint:
            baseTableName: ${quartz.qrtz_simple_triggers.name}
            baseColumnNames: ${quartz.sched_name.name}, ${quartz.trigger_name.name}, ${quartz.trigger_group.name}
            referencedTableName: ${quartz.qrtz_triggers.name}
            referencedColumnNames: ${quartz.sched_name.name}, ${quartz.trigger_name.name}, ${quartz.trigger_group.name}
            constraintName: ${quartz.fk_qrtz_simple_triggers_triggers.name}
        - createTable:
            tableName: ${quartz.qrtz_cron_triggers.name}
            remarks: Used for Quartz scheduler.
            columns:
              - column:
                  name: ${quartz.sched_name.name}
                  type: varchar(120)
                  constraints:
                    nullable: false
              - column:
                  name: ${quartz.trigger_name.name}
                  type: varchar(200)
                  constraints:
                    nullable: false
              - column:
                  name: ${quartz.trigger_group.name}
                  type: varchar(200)
                  constraints:
                    nullable: false
              - column:
                  name: ${quartz.cron_expression.name}
                  type: varchar(120)
                  constraints:
                    nullable: false
              - column:
                  name: ${quartz.time_zone_id.name}
                  type: varchar(80)
        - addPrimaryKey:
            tableName: ${quartz.qrtz_cron_triggers.name}
            columnNames: ${quartz.sched_name.name}, ${quartz.trigger_name.name}, ${quartz.trigger_group.name}
            constraintName: ${quartz.pk_qrtz_cron_triggers.name}
        - addForeignKeyConstraint:
            baseTableName: ${quartz.qrtz_cron_triggers.name}
            baseColumnNames: ${quartz.sched_name.name}, ${quartz.trigger_name.name}, ${quartz.trigger_group.name}
            referencedTableName: ${quartz.qrtz_triggers.name}
            referencedColumnNames: ${quartz.sched_name.name}, ${quartz.trigger_name.name}, ${quartz.trigger_group.name}
            constraintName: ${quartz.fk_qrtz_cron_triggers_triggers.name}
        - createTable:
            tableName: ${quartz.qrtz_simprop_triggers.name}
            remarks: Used for Quartz scheduler.
            columns:
              - column:
                  name: ${quartz.sched_name.name}
                  type: varchar(120)
                  constraints:
                    nullable: false
              - column:
                  name: ${quartz.trigger_name.name}
                  type: varchar(200)
                  constraints:
                    nullable: false
              - column:
                  name: ${quartz.trigger_group.name}
                  type: varchar(200)
                  constraints:
                    nullable: false
              - column:
                  name: ${quartz.str_prop_1.name}
                  type: varchar(512)
              - column:
                  name: ${quartz.str_prop_2.name}
                  type: varchar(512)
              - column:
                  name: ${quartz.str_prop_3.name}
                  type: varchar(512)
              - column:
                  name: ${quartz.int_prop_1.name}
                  type: int
              - column:
                  name: ${quartz.int_prop_2.name}
                  type: int
              - column:
                  name: ${quartz.long_prop_1.name}
                  type: bigint
              - column:
                  name: ${quartz.long_prop_2.name}
                  type: bigint
              - column:
                  name: ${quartz.dec_prop_1.name}
                  type: numeric(13,4)
              - column:
                  name: ${quartz.dec_prop_2.name}
                  type: numeric(13,4)
              - column:
                  name: ${quartz.bool_prop_1.name}
                  type: bool
              - column:
                  name: ${quartz.bool_prop_2.name}
                  type: bool
        - addPrimaryKey:
            tableName: ${quartz.qrtz_simprop_triggers.name}
            columnNames: ${quartz.sched_name.name}, ${quartz.trigger_name.name}, ${quartz.trigger_group.name}
            constraintName: ${quartz.pk_qrtz_simprop_triggers.name}
        - addForeignKeyConstraint:
            baseTableName: ${quartz.qrtz_simprop_triggers.name}
            baseColumnNames: ${quartz.sched_name.name}, ${quartz.trigger_name.name}, ${quartz.trigger_group.name}
            referencedTableName: ${quartz.qrtz_triggers.name}
            referencedColumnNames: ${quartz.sched_name.name}, ${quartz.trigger_name.name}, ${quartz.trigger_group.name}
            constraintName: ${quartz.fk_qrtz_simprop_triggers_triggers.name}
        - createTable:
            tableName: ${quartz.qrtz_blob_triggers.name}
            remarks: Used for Quartz scheduler.
            columns:
              - column:
                  name: ${quartz.sched_name.name}
                  type: varchar(120)
                  constraints:
                    nullable: false
              - column:
                  name: ${quartz.trigger_name.name}
                  type: varchar(200)
                  constraints:
                    nullable: false
              - column:
                  name: ${quartz.trigger_group.name}
                  type: varchar(200)
                  constraints:
                    nullable: false
              - column:
                  name: ${quartz.blob_data.name}
                  type: ${blob.type}
        - addPrimaryKey:
            tableName: ${quartz.qrtz_blob_triggers.name}
            columnNames: ${quartz.sched_name.name}, ${quartz.trigger_name.name}, ${quartz.trigger_group.name}
            constraintName: ${quartz.pk_qrtz_blob_triggers.name}
        - addForeignKeyConstraint:
            baseTableName: ${quartz.qrtz_blob_triggers.name}
            baseColumnNames: ${quartz.sched_name.name}, ${quartz.trigger_name.name}, ${quartz.trigger_group.name}
            referencedTableName: ${quartz.qrtz_triggers.name}
            referencedColumnNames: ${quartz.sched_name.name}, ${quartz.trigger_name.name}, ${quartz.trigger_group.name}
            constraintName: ${quartz.fk_qrtz_blob_triggers_triggers.name}
        - createTable:
            tableName: ${quartz.qrtz_calendars.name}
            remarks: Used for Quartz scheduler.
            columns:
              - column:
                  name: ${quartz.sched_name.name}
                  type: varchar(120)
                  constraints:
                    nullable: false
              - column:
                  name: ${quartz.calendar_name.name}
                  type: varchar(200)
                  constraints:
                    nullable: false
              - column:
                  name: ${quartz.calendar.name}
                  type: ${blob.type}
                  constraints:
                    nullable: false
        - addPrimaryKey:
            tableName: ${quartz.qrtz_calendars.name}
            columnNames: ${quartz.sched_name.name}, ${quartz.calendar_name.name}
            constraintName: ${quartz.pk_qrtz_calendars.name}
        - createTable:
            tableName: ${quartz.qrtz_paused_trigger_grps.name}
            remarks: Used for Quartz scheduler.
            columns:
              - column:
                  name: ${quartz.sched_name.name}
                  type: varchar(120)
                  constraints:
                    nullable: false
              - column:
                  name: ${quartz.trigger_group.name}
                  type: varchar(200)
                  constraints:
                    nullable: false
        - addPrimaryKey:
            tableName: ${quartz.qrtz_paused_trigger_grps.name}
            columnNames: ${quartz.sched_name.name}, ${quartz.trigger_group.name}
            constraintName: ${quartz.pk_sched_name.name}
        - createTable:
            tableName: ${quartz.qrtz_fired_triggers.name}
            remarks: Used for Quartz scheduler.
            columns:
              - column:
                  name: ${quartz.sched_name.name}
                  type: varchar(120)
                  constraints:
                    nullable: false
              - column:
                  name: ${quartz.entry_id.name}
                  type: varchar(95)
                  constraints:
                    nullable: false
              - column:
                  name: ${quartz.trigger_name.name}
                  type: varchar(200)
                  constraints:
                    nullable: false
              - column:
                  name: ${quartz.trigger_group.name}
                  type: varchar(200)
                  constraints:
                    nullable: false
              - column:
                  name: ${quartz.instance_name.name}
                  type: varchar(200)
                  constraints:
                    nullable: false
              - column:
                  name: ${quartz.fired_time.name}
                  type: bigint
                  constraints:
                    nullable: false
# Note: this column is not used on Quartz 2.1.x; it is used in 2.2.x, which recommends making it NOT NULL. I've made it
# nullable since at the time of this migration we're still using 2.1.7; including it gives us an easy upgrade path in
# the future.
              - column:
                  name: ${quartz.sched_time.name}
                  type: bigint
              - column:
                  name: ${quartz.priority.name}
                  type: integer
                  constraints:
                    nullable: false
              - column:
                  name: ${quartz.state.name}
                  type: varchar(16)
                  constraints:
                    nullable: false
              - column:
                  name: ${quartz.job_name.name}
                  type: varchar(200)
              - column:
                  name: ${quartz.job_group.name}
                  type: varchar(200)
              - column:
                  name: ${quartz.is_nonconcurrent.name}
                  type: bool
              - column:
                  name: ${quartz.requests_recovery.name}
                  type: bool
        - addPrimaryKey:
            tableName: ${quartz.qrtz_fired_triggers.name}
            columnNames: ${quartz.sched_name.name}, ${quartz.entry_id.name}
            constraintName: ${quartz.pk_qrtz_fired_triggers.name}
        - createTable:
            tableName: ${quartz.qrtz_scheduler_state.name}
            remarks: Used for Quartz scheduler.
            columns:
              - column:
                  name: ${quartz.sched_name.name}
                  type: varchar(120)
                  constraints:
                    nullable: false
              - column:
                  name: ${quartz.instance_name.name}
                  type: varchar(200)
                  constraints:
                    nullable: false
              - column:
                  name: ${quartz.last_checkin_time.name}
                  type: bigint
                  constraints:
                    nullable: false
              - column:
                  name: ${quartz.checkin_interval.name}
                  type: bigint
                  constraints:
                    nullable: false
        - addPrimaryKey:
            tableName: ${quartz.qrtz_scheduler_state.name}
            columnNames: ${quartz.sched_name.name}, ${quartz.instance_name.name}
            constraintName: ${quartz.pk_qrtz_scheduler_state.name}
        - createTable:
            tableName: ${quartz.qrtz_locks.name}
            remarks: Used for Quartz scheduler.
            columns:
              - column:
                  name: ${quartz.sched_name.name}
                  type: varchar(120)
                  constraints:
                    nullable: false
              - column:
                  name: ${quartz.lock_name.name}
                  type: varchar(40)
                  constraints:
                    nullable: false
        - addPrimaryKey:
            tableName: ${quartz.qrtz_locks.name}
            columnNames: ${quartz.sched_name.name}, ${quartz.lock_name.name}
            constraintName: ${quartz.pk_qrtz_locks.name}
        - createIndex:
            indexName: ${quartz.idx_qrtz_j_req_recovery.name}
            tableName: ${quartz.qrtz_job_details.name}
            columns:
              - column:
                  name: ${quartz.sched_name.name}
              - column:
                  name: ${quartz.requests_recovery.name}
        - createIndex:
            indexName: ${quartz.idx_qrtz_j_grp.name}
            tableName: ${quartz.qrtz_job_details.name}
            columns:
              - column:
                  name: ${quartz.sched_name.name}
              - column:
                  name: ${quartz.job_group.name}
        - createIndex:
            indexName: ${quartz.idx_qrtz_t_j.name}
            tableName: ${quartz.qrtz_triggers.name}
            columns:
              - column:
                  name: ${quartz.sched_name.name}
              - column:
                  name: ${quartz.job_name.name}
              - column:
                  name: ${quartz.job_group.name}
        - createIndex:
            indexName: ${quartz.idx_qrtz_t_jg.name}
            tableName: ${quartz.qrtz_triggers.name}
            columns:
              - column:
                  name: ${quartz.sched_name.name}
              - column:
                  name: ${quartz.job_group.name}
        - createIndex:
            indexName: ${quartz.idx_qrtz_t_c.name}
            tableName: ${quartz.qrtz_triggers.name}
            columns:
              - column:
                  name: ${quartz.sched_name.name}
              - column:
                  name: ${quartz.calendar_name.name}
        - createIndex:
            indexName: ${quartz.idx_qrtz_t_g.name}
            tableName: ${quartz.qrtz_triggers.name}
            columns:
              - column:
                  name: ${quartz.sched_name.name}
              - column:
                  name: ${quartz.trigger_group.name}
        - createIndex:
            indexName: ${quartz.idx_qrtz_t_state.name}
            tableName: ${quartz.qrtz_triggers.name}
            columns:
              - column:
                  name: ${quartz.sched_name.name}
              - column:
                  name: ${quartz.trigger_state.name}
        - createIndex:
            indexName: ${quartz.idx_qrtz_t_n_state.name}
            tableName: ${quartz.qrtz_triggers.name}
            columns:
              - column:
                  name: ${quartz.sched_name.name}
              - column:
                  name: ${quartz.trigger_name.name}
              - column:
                  name: ${quartz.trigger_group.name}
              - column:
                  name: ${quartz.trigger_state.name}
        - createIndex:
            indexName: ${quartz.idx_qrtz_t_n_g_state.name}
            tableName: ${quartz.qrtz_triggers.name}
            columns:
              - column:
                  name: ${quartz.sched_name.name}
              - column:
                  name: ${quartz.trigger_group.name}
              - column:
                  name: ${quartz.trigger_state.name}
        - createIndex:
            indexName: ${quartz.idx_qrtz_t_next_fire_time.name}
            tableName: ${quartz.qrtz_triggers.name}
            columns:
              - column:
                  name: ${quartz.sched_name.name}
              - column:
                  name: ${quartz.next_fire_time.name}
        - createIndex:
            indexName: ${quartz.idx_qrtz_t_nft_st.name}
            tableName: ${quartz.qrtz_triggers.name}
            columns:
              - column:
                  name: ${quartz.sched_name.name}
              - column:
                  name: ${quartz.trigger_state.name}
              - column:
                  name: ${quartz.next_fire_time.name}
        - createIndex:
            indexName: ${quartz.idx_qrtz_t_nft_misfire.name}
            tableName: ${quartz.qrtz_triggers.name}
            columns:
              - column:
                  name: ${quartz.sched_name.name}
              - column:
                  name: ${quartz.misfire_instr.name}
              - column:
                  name: ${quartz.next_fire_time.name}
        - createIndex:
            indexName: ${quartz.idx_qrtz_t_nft_st_misfire.name}
            tableName: ${quartz.qrtz_triggers.name}
            columns:
              - column:
                  name: ${quartz.sched_name.name}
              - column:
                  name: ${quartz.misfire_instr.name}
              - column:
                  name: ${quartz.next_fire_time.name}
              - column:
                  name: ${quartz.trigger_state.name}
        - createIndex:
            indexName: ${quartz.idx_qrtz_t_nft_st_misfire_grp.name}
            tableName: ${quartz.qrtz_triggers.name}
            columns:
              - column:
                  name: ${quartz.sched_name.name}
              - column:
                  name: ${quartz.misfire_instr.name}
              - column:
                  name: ${quartz.next_fire_time.name}
              - column:
                  name: ${quartz.trigger_group.name}
              - column:
                  name: ${quartz.trigger_state.name}
        - createIndex:
            indexName: ${quartz.idx_qrtz_ft_trig_inst_name.name}
            tableName: ${quartz.qrtz_fired_triggers.name}
            columns:
              - column:
                  name: ${quartz.sched_name.name}
              - column:
                  name: ${quartz.instance_name.name}
        - createIndex:
            indexName: ${quartz.idx_qrtz_ft_inst_job_req_rcvry.name}
            tableName: ${quartz.qrtz_fired_triggers.name}
            columns:
              - column:
                  name: ${quartz.sched_name.name}
              - column:
                  name: ${quartz.instance_name.name}
              - column:
                  name: ${quartz.requests_recovery.name}
        - createIndex:
            indexName: ${quartz.idx_qrtz_ft_j_g.name}
            tableName: ${quartz.qrtz_fired_triggers.name}
            columns:
              - column:
                  name: ${quartz.sched_name.name}
              - column:
                  name: ${quartz.job_name.name}
              - column:
                  name: ${quartz.job_group.name}
        - createIndex:
            indexName: ${quartz.idx_qrtz_ft_jg.name}
            tableName: ${quartz.qrtz_fired_triggers.name}
            columns:
              - column:
                  name: ${quartz.sched_name.name}
              - column:
                  name: ${quartz.job_group.name}
        - createIndex:
            indexName: ${quartz.idx_qrtz_ft_t_g.name}
            tableName: ${quartz.qrtz_fired_triggers.name}
            columns:
              - column:
                  name: ${quartz.sched_name.name}
              - column:
                  name: ${quartz.trigger_name.name}
              - column:
                  name: ${quartz.trigger_group.name}
        - createIndex:
            indexName: ${quartz.idx_qrtz_ft_tg.name}
            tableName: ${quartz.qrtz_fired_triggers.name}
            columns:
              - column:
                  name: ${quartz.sched_name.name}
              - column:
                  name: ${quartz.trigger_group.name}

  - changeSet:
      id: 90
      author: senior
      comment: 'Added 0.30.0'
      changes:
        - addColumn:
            tableName: core_user
            columns:
              - column:
                  name: sso_source
                  type: varchar(254)
                  remarks: 'String to indicate the SSO backend the user is from'
        - sql:
            sql: update core_user set sso_source='saml' where saml_auth=true
        - dropColumn:
            tableName: core_user
            columnName: saml_auth

# Forgot to get rid of the raw_table_id and raw_column_id columns when we dropped the tables they referenced in migration 87.

  - changeSet:
      id: 91
      author: camsaul
      comment: 'Added 0.30.0'
      changes:
        - dropColumn:
            tableName: metabase_table
            columnName: raw_table_id
        - dropColumn:
            tableName: metabase_field
            columnName: raw_column_id

# Add database_id column to query_execution

  - changeSet:
      id: 92
      author: camsaul
      comment: 'Added 0.31.0'
      validCheckSum: ANY
      changes:
        - addColumn:
            tableName: query_execution
            columns:
              - column:
                  name: database_id
                  type: integer
                  remarks: 'ID of the database this query was ran against.'

# Start recording the actual query dictionary that's been executed

  - changeSet:
      id: 93
      author: camsaul
      comment: 'Added 0.31.0'
      changes:
        - addColumn:
            tableName: query
            columns:
              - column:
                  name: query
                  type: text
                  remarks: 'The actual "query dictionary" for this query.'

# Create the TaskHistory table, intended to provide debugging info on our background/quartz processes
  - changeSet:
      id: 94
      author: senior
      comment: 'Added 0.31.0'
      changes:
        - createTable:
            tableName: task_history
            remarks: 'Timing and metadata info about background/quartz processes'
            columns:
              - column:
                  name: id
                  type: int
                  autoIncrement: true
                  constraints:
                    primaryKey: true
                    nullable: false
              - column:
                  name: task
                  type: VARCHAR(254)
                  remarks: 'Name of the task'
                  constraints:
                    nullable: false
              # The sync tasks all have a db_id, but there are others that won't, such as the pulses
              # task or task history cleanup. The way around this is to create a join table between
              # TASK_HISTORY and METABASE_DATABASE, but that doesn't seem worth it right now.
              - column:
                  name: db_id
                  type: integer
              - column:
                  name: started_at
                  type: datetime
                  constraints:
                    nullable: false
              - column:
                  name: ended_at
                  type: datetime
                  constraints:
                    nullable: false
              - column:
                  name: duration
                  type: int
                  constraints:
                    nullable: false
              - column:
                  name: task_details
                  remarks: 'JSON string with additional info on the task'
                  type: text
        - createIndex:
            indexName: idx_task_history_end_time
            tableName: task_history
            columns:
              - column:
                  name: ended_at
        - createIndex:
            indexName: idx_task_history_db_id
            tableName: task_history
            columns:
              - column:
                  name: db_id
# Before this changeset, the databasechangelog table didn't include any uniqueness constraing for the databasechangelog
# table. Not having anything that uniquely identifies a row can cause issues for database replication. In earlier
# versions of Liquibase the uniquenes constraint was (ID, AUTHOR, FILENAME) but that was dropped
# (https://liquibase.jira.com/browse/CORE-1909) as some as the combination of the three columns caused issues on some
# databases. We only support PostgreSQL, MySQL and H2 which doesn't have that issue. This changeset puts back that
# uniqueness constraint since the issue shouldn't affect us and it will allow replication without the user needed to
# add their own constraint.
  - changeSet:
      id: 95
      author: senior
      comment: 'Added 0.31.0'
      validCheckSum: ANY
      # Don't add the constraint if there are already duplicates in the database change log! Migrations will fail!
      # See #8909
      preConditions:
        - onFail: MARK_RAN
        # If we're dumping the migration as a SQL file or trying to force-migrate we can't check the preconditions
        # so just go ahead and skip the entire thing. This is a non-critical migration
        - onUpdateSQL: IGNORE
        - sqlCheck:
            expectedResult: 0
            sql: SELECT count(*) FROM (SELECT count(*) FROM DATABASECHANGELOG GROUP BY ID, AUTHOR, FILENAME HAVING count(*) > 1) t1
      changes:
        - addUniqueConstraint:
            columnNames: id, author, filename
            constraintName: idx_databasechangelog_id_author_filename
            tableName: ${databasechangelog.name}
#
# ADD Field.settings COLUMN
#
  - changeSet:
      id: 96
      author: camsaul
      comment: 'Added 0.31.0'
      changes:
        - addColumn:
            tableName: metabase_field
            columns:
              - column:
                  name: settings
                  type: text
                  remarks: 'Serialized JSON FE-specific settings like formatting, etc. Scope of what is stored here may increase in future.'
#
# Change MySQL/Maria's blob type to LONGBLOB to more closely match what H2 and PostgreSQL support for size limits
#
  - changeSet:
      id: 97
      author: senior
      comment: 'Added 0.32.0'
      preConditions:
        - onFail: MARK_RAN
        - dbms:
            type: mysql,mariadb
      changes:
        - modifyDataType:
            tableName: query_cache
            columnName: results
            newDataType: longblob

#
# Add unique constraints for (Field name + table_id + parent_id) and for (Table name + schema + db_id) unless for one
# reason or another those would-be constraints are already violated. This is to fix issue where sometimes the same Field
# or Table is synced more than once (see #669, #8950, #9048)
#
# Note that the SQL standard says unique constraints should not apply to columns with NULL values. Consider the following:
#
# INSERT INTO metabase_table (db_id, schema, name) VALUES (1, 'PUBLIC', 'my_table');
# INSERT INTO metabase_table (db_id, schema, name) VALUES (1, 'PUBLIC', 'my_table'); -- fails: violates UNIQUE constraint
#
# INSERT INTO metabase_table (db_id, schema, name) VALUES (1, NULL, 'my_table');
# INSERT INTO metabase_table (db_id, schema, name) VALUES (1, NULL, 'my_table'); -- succeeds: because schema is NULL constraint does not apply
#
# Thus these constraints won't work if the data warehouse DB in question doesn't use schemas (e.g. MySQL or MongoDB). It
# will work for other data warehouse types.
#
# Luckily Postgres (but not H2 or MySQL) supports constraints that only apply to columns matching conditions, so we can
# add additional constraints to properly handle those cases.
  - changeSet:
      id: 98
      author: camsaul
      comment: 'Added 0.32.0'
      preConditions:
        - onFail: MARK_RAN
        - onUpdateSQL: IGNORE
        - or:
            - and:
                - dbms:
                    type: mysql,mariadb
                - sqlCheck:
                    expectedResult: 0
                    sql: SELECT count(*) FROM (SELECT count(*) FROM `metabase_table` GROUP BY `db_id`, `schema`, `name` HAVING count(*) > 1) t1
            - and:
                - dbms:
                    type: h2,postgresql
                - sqlCheck:
                    expectedResult: 0
                    sql: SELECT count(*) FROM (SELECT count(*) FROM METABASE_TABLE GROUP BY DB_ID, SCHEMA, NAME HAVING count(*) > 1) t1
      changes:
        - addUniqueConstraint:
            tableName: metabase_table
            columnNames: db_id, schema, name
            constraintName: idx_uniq_table_db_id_schema_name
        # For Postgres, add additional constraint to apply if schema is NULL
        - sql:
            dbms: postgresql
            sql: CREATE UNIQUE INDEX idx_uniq_table_db_id_schema_name_2col ON "metabase_table" ("db_id", "name") WHERE "schema" IS NULL

  - changeSet:
      id: 99
      author: camsaul
      comment: 'Added 0.32.0'
      preConditions:
        - onFail: MARK_RAN
        - onUpdateSQL: IGNORE
        - or:
            - and:
                - dbms:
                    type: mysql,mariadb
                - sqlCheck:
                    expectedResult: 0
                    sql: SELECT count(*) FROM (SELECT count(*) FROM `metabase_field` GROUP BY `table_id`, `parent_id`, `name` HAVING count(*) > 1) t1
            - and:
                - dbms:
                    type: h2,postgresql
                - sqlCheck:
                    expectedResult: 0
                    sql: SELECT count(*) FROM (SELECT count(*) FROM METABASE_FIELD GROUP BY TABLE_ID, PARENT_ID, NAME HAVING count(*) > 1) t1
      changes:
        - addUniqueConstraint:
            tableName: metabase_field
            columnNames: table_id, parent_id, name
            constraintName: idx_uniq_field_table_id_parent_id_name
        # For Postgres, add additional constraint to apply if schema is NULL
        - sql:
            dbms: postgresql
            sql: CREATE UNIQUE INDEX idx_uniq_field_table_id_parent_id_name_2col ON "metabase_field" ("table_id", "name") WHERE "parent_id" IS NULL

#
# Migration 84 was written slightly incorrectly and did not correctly migrate the values of is_active -> archived for
# METRICS. If you look at the migration you will notice the raw SQL part is a `sql` map with 2 `sql` keys. The first key
# is ignored, and that statement was never ran.
#
# To fix this we will migrate any metrics that haven't been updated since that migration ran and fix their archived
# status
  - changeSet:
      id: 100
      author: camsaul
      comment: 'Added 0.32.0'
      validCheckSum: ANY
      changes:
        # databasechangelog is upper-case in MySQL and MariaDB (and H2 for that matter, but H2 will upper-case the
        # unquoted identifier)
        - sql:
            dbms: postgresql,h2
            sql: >-
              UPDATE metric
              SET archived = NOT archived
              WHERE EXISTS (
                SELECT *
                FROM databasechangelog dbcl
                WHERE dbcl.id = '84'
                  AND metric.updated_at < dbcl.dateexecuted
              )
        - sql:
            dbms: mysql,mariadb
            sql: >-
              UPDATE metric
              SET archived = NOT archived
              WHERE EXISTS (
                SELECT *
                FROM `DATABASECHANGELOG` dbcl
                WHERE dbcl.id = '84'
                  AND metric.updated_at < dbcl.dateexecuted
              )

# Very helpful for performance reasons. See #9519
  - changeSet:
      id: 101
      author: camsaul
      comment: 'Added 0.32.0'
      changes:
        - createIndex:
            indexName: idx_field_parent_id
            tableName: metabase_field
            columns:
              - column:
                  name: parent_id

# A per-Database setting for the new Query Builder 3.0.
  - changeSet:
      id: 103
      author: camsaul
      comment: 'Added 0.32.10'
      changes:
        - addColumn:
            tableName: metabase_database
            columns:
              - column:
                  name: auto_run_queries
                  remarks: 'Whether to automatically run queries when doing simple filtering and summarizing in the Query Builder.'
                  type: boolean
                  constraints:
                    nullable: false
                  defaultValueBoolean: true


  # To fix EE full-app embedding without compromising security. Full-app embed sessions cannot have `SameSite` attributes in their cookies.
  - changeSet:
      id: 104
      author: camsaul
      comment: 'Added EE 1.1.6/CE 0.33.0'
      changes:
        - addColumn:
            tableName: core_session
            columns:
              - column:
                  name: anti_csrf_token
                  type: text
                  remarks: 'Anti-CSRF token for full-app embed sessions.'

#
# Change `metabase_field.database_type` to `text` to accomodate more exotic field types (enums in Clickhouse, rows in Presto, ...)
#
  - changeSet:
      id: 106
      author: sb
      comment: 'Added 0.33.5'
      changes:
        - modifyDataType:
            tableName: metabase_field
            columnName: database_type
            newDataType: text

#
#  Migrations 107-160 are used to convert a MySQL or MariaDB database to utf8mb4 on launch -- see #11753 for a detailed explanation of these migrations
#

  - changeSet:
        id: 107
        author: camsaul
        comment: Added 0.34.2
        # If this migration fails for any reason continue with the next migration; do not fail the entire process if this one fails
        failOnError: false
        preConditions:
          # If preconditions fail (i.e., dbms is not mysql or mariadb) then mark this migration as 'ran'
          - onFail: MARK_RAN
          # If we're generating SQL output for migrations instead of running via liquibase, fail the preconditions which means these migrations will be skipped
          - onSqlOutput: FAIL
          - or:
              - dbms:
                    type: mysql
              - dbms:
                    type: mariadb
        changes:
          - sql:
                sql: ALTER DATABASE CHARACTER SET = utf8mb4 COLLATE = utf8mb4_unicode_ci;
  - changeSet:
        id: 108
        author: camsaul
        comment: Added 0.34.2
        failOnError: false
        preConditions:
          - onFail: MARK_RAN
          - onSqlOutput: FAIL
          - or:
              - dbms:
                    type: mysql
              - dbms:
                    type: mariadb
        changes:
          - sql:
                sql: ALTER TABLE `DATABASECHANGELOG` CONVERT TO CHARACTER SET utf8mb4 COLLATE utf8mb4_unicode_ci;
  - changeSet:
        id: 109
        author: camsaul
        comment: Added 0.34.2
        failOnError: false
        preConditions:
          - onFail: MARK_RAN
          - onSqlOutput: FAIL
          - or:
              - dbms:
                    type: mysql
              - dbms:
                    type: mariadb
        changes:
          - sql:
                sql: ALTER TABLE `DATABASECHANGELOGLOCK` CONVERT TO CHARACTER SET utf8mb4 COLLATE utf8mb4_unicode_ci;
  - changeSet:
        id: 110
        author: camsaul
        comment: Added 0.34.2
        failOnError: false
        preConditions:
          - onFail: MARK_RAN
          - onSqlOutput: FAIL
          - or:
              - dbms:
                    type: mysql
              - dbms:
                    type: mariadb
        changes:
          - sql:
                sql: ALTER TABLE `QRTZ_CALENDARS` CONVERT TO CHARACTER SET utf8mb4 COLLATE utf8mb4_unicode_ci;
  - changeSet:
        id: 111
        author: camsaul
        comment: Added 0.34.2
        failOnError: false
        preConditions:
          - onFail: MARK_RAN
          - onSqlOutput: FAIL
          - or:
              - dbms:
                    type: mysql
              - dbms:
                    type: mariadb
        changes:
          - sql:
                sql: ALTER TABLE `QRTZ_FIRED_TRIGGERS` CONVERT TO CHARACTER SET utf8mb4 COLLATE utf8mb4_unicode_ci;
  - changeSet:
        id: 112
        author: camsaul
        comment: Added 0.34.2
        failOnError: false
        preConditions:
          - onFail: MARK_RAN
          - onSqlOutput: FAIL
          - or:
              - dbms:
                    type: mysql
              - dbms:
                    type: mariadb
        changes:
          - sql:
                sql: ALTER TABLE `QRTZ_JOB_DETAILS` CONVERT TO CHARACTER SET utf8mb4 COLLATE utf8mb4_unicode_ci;
  - changeSet:
        id: 113
        author: camsaul
        comment: Added 0.34.2
        failOnError: false
        preConditions:
          - onFail: MARK_RAN
          - onSqlOutput: FAIL
          - or:
              - dbms:
                    type: mysql
              - dbms:
                    type: mariadb
        changes:
          - sql:
                sql: ALTER TABLE `QRTZ_LOCKS` CONVERT TO CHARACTER SET utf8mb4 COLLATE utf8mb4_unicode_ci;
  - changeSet:
        id: 114
        author: camsaul
        comment: Added 0.34.2
        failOnError: false
        preConditions:
          - onFail: MARK_RAN
          - onSqlOutput: FAIL
          - or:
              - dbms:
                    type: mysql
              - dbms:
                    type: mariadb
        changes:
          - sql:
                sql: ALTER TABLE `QRTZ_PAUSED_TRIGGER_GRPS` CONVERT TO CHARACTER SET utf8mb4 COLLATE utf8mb4_unicode_ci;
  - changeSet:
        id: 115
        author: camsaul
        comment: Added 0.34.2
        failOnError: false
        preConditions:
          - onFail: MARK_RAN
          - onSqlOutput: FAIL
          - or:
              - dbms:
                    type: mysql
              - dbms:
                    type: mariadb
        changes:
          - sql:
                sql: ALTER TABLE `QRTZ_SCHEDULER_STATE` CONVERT TO CHARACTER SET utf8mb4 COLLATE utf8mb4_unicode_ci;
  - changeSet:
        id: 116
        author: camsaul
        comment: Added 0.34.2
        failOnError: false
        preConditions:
          - onFail: MARK_RAN
          - onSqlOutput: FAIL
          - or:
              - dbms:
                    type: mysql
              - dbms:
                    type: mariadb
        changes:
          - sql:
                sql: ALTER TABLE `core_user` CONVERT TO CHARACTER SET utf8mb4 COLLATE utf8mb4_unicode_ci;
  - changeSet:
        id: 117
        author: camsaul
        comment: Added 0.34.2
        failOnError: false
        preConditions:
          - onFail: MARK_RAN
          - onSqlOutput: FAIL
          - or:
              - dbms:
                    type: mysql
              - dbms:
                    type: mariadb
        changes:
          - sql:
                sql: ALTER TABLE `data_migrations` CONVERT TO CHARACTER SET utf8mb4 COLLATE utf8mb4_unicode_ci;
  - changeSet:
        id: 118
        author: camsaul
        comment: Added 0.34.2
        failOnError: false
        preConditions:
          - onFail: MARK_RAN
          - onSqlOutput: FAIL
          - or:
              - dbms:
                    type: mysql
              - dbms:
                    type: mariadb
        changes:
          - sql:
                sql: ALTER TABLE `dependency` CONVERT TO CHARACTER SET utf8mb4 COLLATE utf8mb4_unicode_ci;
  - changeSet:
        id: 119
        author: camsaul
        comment: Added 0.34.2
        failOnError: false
        preConditions:
          - onFail: MARK_RAN
          - onSqlOutput: FAIL
          - or:
              - dbms:
                    type: mysql
              - dbms:
                    type: mariadb
        changes:
          - sql:
                sql: ALTER TABLE `label` CONVERT TO CHARACTER SET utf8mb4 COLLATE utf8mb4_unicode_ci;
  - changeSet:
        id: 120
        author: camsaul
        comment: Added 0.34.2
        failOnError: false
        preConditions:
          - onFail: MARK_RAN
          - onSqlOutput: FAIL
          - or:
              - dbms:
                    type: mysql
              - dbms:
                    type: mariadb
        changes:
          - sql:
                sql: ALTER TABLE `metabase_database` CONVERT TO CHARACTER SET utf8mb4 COLLATE utf8mb4_unicode_ci;
  - changeSet:
        id: 121
        author: camsaul
        comment: Added 0.34.2
        failOnError: false
        preConditions:
          - onFail: MARK_RAN
          - onSqlOutput: FAIL
          - or:
              - dbms:
                    type: mysql
              - dbms:
                    type: mariadb
        changes:
          - sql:
                sql: ALTER TABLE `permissions_group` CONVERT TO CHARACTER SET utf8mb4 COLLATE utf8mb4_unicode_ci;
  - changeSet:
        id: 122
        author: camsaul
        comment: Added 0.34.2
        failOnError: false
        preConditions:
          - onFail: MARK_RAN
          - onSqlOutput: FAIL
          - or:
              - dbms:
                    type: mysql
              - dbms:
                    type: mariadb
        changes:
          - sql:
                sql: ALTER TABLE `query` CONVERT TO CHARACTER SET utf8mb4 COLLATE utf8mb4_unicode_ci;
  - changeSet:
        id: 123
        author: camsaul
        comment: Added 0.34.2
        failOnError: false
        preConditions:
          - onFail: MARK_RAN
          - onSqlOutput: FAIL
          - or:
              - dbms:
                    type: mysql
              - dbms:
                    type: mariadb
        changes:
          - sql:
                sql: ALTER TABLE `query_cache` CONVERT TO CHARACTER SET utf8mb4 COLLATE utf8mb4_unicode_ci;
  - changeSet:
        id: 124
        author: camsaul
        comment: Added 0.34.2
        failOnError: false
        preConditions:
          - onFail: MARK_RAN
          - onSqlOutput: FAIL
          - or:
              - dbms:
                    type: mysql
              - dbms:
                    type: mariadb
        changes:
          - sql:
                sql: ALTER TABLE `query_execution` CONVERT TO CHARACTER SET utf8mb4 COLLATE utf8mb4_unicode_ci;
  - changeSet:
        id: 125
        author: camsaul
        comment: Added 0.34.2
        failOnError: false
        preConditions:
          - onFail: MARK_RAN
          - onSqlOutput: FAIL
          - or:
              - dbms:
                    type: mysql
              - dbms:
                    type: mariadb
        changes:
          - sql:
                sql: ALTER TABLE `setting` CONVERT TO CHARACTER SET utf8mb4 COLLATE utf8mb4_unicode_ci;
  - changeSet:
        id: 126
        author: camsaul
        comment: Added 0.34.2
        failOnError: false
        preConditions:
          - onFail: MARK_RAN
          - onSqlOutput: FAIL
          - or:
              - dbms:
                    type: mysql
              - dbms:
                    type: mariadb
        changes:
          - sql:
                sql: ALTER TABLE `task_history` CONVERT TO CHARACTER SET utf8mb4 COLLATE utf8mb4_unicode_ci;
  - changeSet:
        id: 127
        author: camsaul
        comment: Added 0.34.2
        failOnError: false
        preConditions:
          - onFail: MARK_RAN
          - onSqlOutput: FAIL
          - or:
              - dbms:
                    type: mysql
              - dbms:
                    type: mariadb
        changes:
          - sql:
                sql: ALTER TABLE `QRTZ_TRIGGERS` CONVERT TO CHARACTER SET utf8mb4 COLLATE utf8mb4_unicode_ci;
  - changeSet:
        id: 128
        author: camsaul
        comment: Added 0.34.2
        failOnError: false
        preConditions:
          - onFail: MARK_RAN
          - onSqlOutput: FAIL
          - or:
              - dbms:
                    type: mysql
              - dbms:
                    type: mariadb
        changes:
          - sql:
                sql: ALTER TABLE `activity` CONVERT TO CHARACTER SET utf8mb4 COLLATE utf8mb4_unicode_ci;
  - changeSet:
        id: 129
        author: camsaul
        comment: Added 0.34.2
        failOnError: false
        preConditions:
          - onFail: MARK_RAN
          - onSqlOutput: FAIL
          - or:
              - dbms:
                    type: mysql
              - dbms:
                    type: mariadb
        changes:
          - sql:
                sql: ALTER TABLE `collection` CONVERT TO CHARACTER SET utf8mb4 COLLATE utf8mb4_unicode_ci;
  - changeSet:
        id: 130
        author: camsaul
        comment: Added 0.34.2
        failOnError: false
        preConditions:
          - onFail: MARK_RAN
          - onSqlOutput: FAIL
          - or:
              - dbms:
                    type: mysql
              - dbms:
                    type: mariadb
        changes:
          - sql:
                sql: ALTER TABLE `collection_revision` CONVERT TO CHARACTER SET utf8mb4 COLLATE utf8mb4_unicode_ci;
  - changeSet:
        id: 131
        author: camsaul
        comment: Added 0.34.2
        failOnError: false
        preConditions:
          - onFail: MARK_RAN
          - onSqlOutput: FAIL
          - or:
              - dbms:
                    type: mysql
              - dbms:
                    type: mariadb
        changes:
          - sql:
                sql: ALTER TABLE `computation_job` CONVERT TO CHARACTER SET utf8mb4 COLLATE utf8mb4_unicode_ci;
  - changeSet:
        id: 132
        author: camsaul
        comment: Added 0.34.2
        failOnError: false
        preConditions:
          - onFail: MARK_RAN
          - onSqlOutput: FAIL
          - or:
              - dbms:
                    type: mysql
              - dbms:
                    type: mariadb
        changes:
          - sql:
                sql: ALTER TABLE `core_session` CONVERT TO CHARACTER SET utf8mb4 COLLATE utf8mb4_unicode_ci;
  - changeSet:
        id: 133
        author: camsaul
        comment: Added 0.34.2
        failOnError: false
        preConditions:
          - onFail: MARK_RAN
          - onSqlOutput: FAIL
          - or:
              - dbms:
                    type: mysql
              - dbms:
                    type: mariadb
        changes:
          - sql:
                sql: ALTER TABLE `metabase_table` CONVERT TO CHARACTER SET utf8mb4 COLLATE utf8mb4_unicode_ci;
  - changeSet:
        id: 134
        author: camsaul
        comment: Added 0.34.2
        failOnError: false
        preConditions:
          - onFail: MARK_RAN
          - onSqlOutput: FAIL
          - or:
              - dbms:
                    type: mysql
              - dbms:
                    type: mariadb
        changes:
          - sql:
                sql: ALTER TABLE `permissions` CONVERT TO CHARACTER SET utf8mb4 COLLATE utf8mb4_unicode_ci;
  - changeSet:
        id: 135
        author: camsaul
        comment: Added 0.34.2
        failOnError: false
        preConditions:
          - onFail: MARK_RAN
          - onSqlOutput: FAIL
          - or:
              - dbms:
                    type: mysql
              - dbms:
                    type: mariadb
        changes:
          - sql:
                sql: ALTER TABLE `permissions_revision` CONVERT TO CHARACTER SET utf8mb4 COLLATE utf8mb4_unicode_ci;
  - changeSet:
        id: 136
        author: camsaul
        comment: Added 0.34.2
        failOnError: false
        preConditions:
          - onFail: MARK_RAN
          - onSqlOutput: FAIL
          - or:
              - dbms:
                    type: mysql
              - dbms:
                    type: mariadb
        changes:
          - sql:
                sql: ALTER TABLE `revision` CONVERT TO CHARACTER SET utf8mb4 COLLATE utf8mb4_unicode_ci;
  - changeSet:
        id: 137
        author: camsaul
        comment: Added 0.34.2
        failOnError: false
        preConditions:
          - onFail: MARK_RAN
          - onSqlOutput: FAIL
          - or:
              - dbms:
                    type: mysql
              - dbms:
                    type: mariadb
        changes:
          - sql:
                sql: ALTER TABLE `view_log` CONVERT TO CHARACTER SET utf8mb4 COLLATE utf8mb4_unicode_ci;
  - changeSet:
        id: 138
        author: camsaul
        comment: Added 0.34.2
        failOnError: false
        preConditions:
          - onFail: MARK_RAN
          - onSqlOutput: FAIL
          - or:
              - dbms:
                    type: mysql
              - dbms:
                    type: mariadb
        changes:
          - sql:
                sql: ALTER TABLE `QRTZ_BLOB_TRIGGERS` CONVERT TO CHARACTER SET utf8mb4 COLLATE utf8mb4_unicode_ci;
  - changeSet:
        id: 139
        author: camsaul
        comment: Added 0.34.2
        failOnError: false
        preConditions:
          - onFail: MARK_RAN
          - onSqlOutput: FAIL
          - or:
              - dbms:
                    type: mysql
              - dbms:
                    type: mariadb
        changes:
          - sql:
                sql: ALTER TABLE `QRTZ_CRON_TRIGGERS` CONVERT TO CHARACTER SET utf8mb4 COLLATE utf8mb4_unicode_ci;
  - changeSet:
        id: 140
        author: camsaul
        comment: Added 0.34.2
        failOnError: false
        preConditions:
          - onFail: MARK_RAN
          - onSqlOutput: FAIL
          - or:
              - dbms:
                    type: mysql
              - dbms:
                    type: mariadb
        changes:
          - sql:
                sql: ALTER TABLE `QRTZ_SIMPLE_TRIGGERS` CONVERT TO CHARACTER SET utf8mb4 COLLATE utf8mb4_unicode_ci;
  - changeSet:
        id: 141
        author: camsaul
        comment: Added 0.34.2
        failOnError: false
        preConditions:
          - onFail: MARK_RAN
          - onSqlOutput: FAIL
          - or:
              - dbms:
                    type: mysql
              - dbms:
                    type: mariadb
        changes:
          - sql:
                sql: ALTER TABLE `QRTZ_SIMPROP_TRIGGERS` CONVERT TO CHARACTER SET utf8mb4 COLLATE utf8mb4_unicode_ci;
  - changeSet:
        id: 142
        author: camsaul
        comment: Added 0.34.2
        failOnError: false
        preConditions:
          - onFail: MARK_RAN
          - onSqlOutput: FAIL
          - or:
              - dbms:
                    type: mysql
              - dbms:
                    type: mariadb
        changes:
          - sql:
                sql: ALTER TABLE `computation_job_result` CONVERT TO CHARACTER SET utf8mb4 COLLATE utf8mb4_unicode_ci;
  - changeSet:
        id: 143
        author: camsaul
        comment: Added 0.34.2
        failOnError: false
        preConditions:
          - onFail: MARK_RAN
          - onSqlOutput: FAIL
          - or:
              - dbms:
                    type: mysql
              - dbms:
                    type: mariadb
        changes:
          - sql:
                sql: ALTER TABLE `metabase_field` CONVERT TO CHARACTER SET utf8mb4 COLLATE utf8mb4_unicode_ci;
  - changeSet:
        id: 144
        author: camsaul
        comment: Added 0.34.2
        failOnError: false
        preConditions:
          - onFail: MARK_RAN
          - onSqlOutput: FAIL
          - or:
              - dbms:
                    type: mysql
              - dbms:
                    type: mariadb
        changes:
          - sql:
                sql: ALTER TABLE `permissions_group_membership` CONVERT TO CHARACTER SET utf8mb4 COLLATE utf8mb4_unicode_ci;
  - changeSet:
        id: 145
        author: camsaul
        comment: Added 0.34.2
        failOnError: false
        preConditions:
          - onFail: MARK_RAN
          - onSqlOutput: FAIL
          - or:
              - dbms:
                    type: mysql
              - dbms:
                    type: mariadb
        changes:
          - sql:
                sql: ALTER TABLE `pulse` CONVERT TO CHARACTER SET utf8mb4 COLLATE utf8mb4_unicode_ci;
  - changeSet:
        id: 146
        author: camsaul
        comment: Added 0.34.2
        failOnError: false
        preConditions:
          - onFail: MARK_RAN
          - onSqlOutput: FAIL
          - or:
              - dbms:
                    type: mysql
              - dbms:
                    type: mariadb
        changes:
          - sql:
                sql: ALTER TABLE `report_dashboard` CONVERT TO CHARACTER SET utf8mb4 COLLATE utf8mb4_unicode_ci;
  - changeSet:
        id: 147
        author: camsaul
        comment: Added 0.34.2
        failOnError: false
        preConditions:
          - onFail: MARK_RAN
          - onSqlOutput: FAIL
          - or:
              - dbms:
                    type: mysql
              - dbms:
                    type: mariadb
        changes:
          - sql:
                sql: ALTER TABLE `dashboard_favorite` CONVERT TO CHARACTER SET utf8mb4 COLLATE utf8mb4_unicode_ci;
  - changeSet:
        id: 148
        author: camsaul
        comment: Added 0.34.2
        failOnError: false
        preConditions:
          - onFail: MARK_RAN
          - onSqlOutput: FAIL
          - or:
              - dbms:
                    type: mysql
              - dbms:
                    type: mariadb
        changes:
          - sql:
                sql: ALTER TABLE `dimension` CONVERT TO CHARACTER SET utf8mb4 COLLATE utf8mb4_unicode_ci;
  - changeSet:
        id: 149
        author: camsaul
        comment: Added 0.34.2
        failOnError: false
        preConditions:
          - onFail: MARK_RAN
          - onSqlOutput: FAIL
          - or:
              - dbms:
                    type: mysql
              - dbms:
                    type: mariadb
        changes:
          - sql:
                sql: ALTER TABLE `metabase_fieldvalues` CONVERT TO CHARACTER SET utf8mb4 COLLATE utf8mb4_unicode_ci;
  - changeSet:
        id: 150
        author: camsaul
        comment: Added 0.34.2
        failOnError: false
        preConditions:
          - onFail: MARK_RAN
          - onSqlOutput: FAIL
          - or:
              - dbms:
                    type: mysql
              - dbms:
                    type: mariadb
        changes:
          - sql:
                sql: ALTER TABLE `metric` CONVERT TO CHARACTER SET utf8mb4 COLLATE utf8mb4_unicode_ci;
  - changeSet:
        id: 151
        author: camsaul
        comment: Added 0.34.2
        failOnError: false
        preConditions:
          - onFail: MARK_RAN
          - onSqlOutput: FAIL
          - or:
              - dbms:
                    type: mysql
              - dbms:
                    type: mariadb
        changes:
          - sql:
                sql: ALTER TABLE `pulse_channel` CONVERT TO CHARACTER SET utf8mb4 COLLATE utf8mb4_unicode_ci;
  - changeSet:
        id: 152
        author: camsaul
        comment: Added 0.34.2
        failOnError: false
        preConditions:
          - onFail: MARK_RAN
          - onSqlOutput: FAIL
          - or:
              - dbms:
                    type: mysql
              - dbms:
                    type: mariadb
        changes:
          - sql:
                sql: ALTER TABLE `segment` CONVERT TO CHARACTER SET utf8mb4 COLLATE utf8mb4_unicode_ci;
  - changeSet:
        id: 153
        author: camsaul
        comment: Added 0.34.2
        failOnError: false
        preConditions:
          - onFail: MARK_RAN
          - onSqlOutput: FAIL
          - or:
              - dbms:
                    type: mysql
              - dbms:
                    type: mariadb
        changes:
          - sql:
                sql: ALTER TABLE `pulse_channel_recipient` CONVERT TO CHARACTER SET utf8mb4 COLLATE utf8mb4_unicode_ci;
  - changeSet:
        id: 154
        author: camsaul
        comment: Added 0.34.2
        failOnError: false
        preConditions:
          - onFail: MARK_RAN
          - onSqlOutput: FAIL
          - or:
              - dbms:
                    type: mysql
              - dbms:
                    type: mariadb
        changes:
          - sql:
                sql: ALTER TABLE `report_card` CONVERT TO CHARACTER SET utf8mb4 COLLATE utf8mb4_unicode_ci;
  - changeSet:
        id: 155
        author: camsaul
        comment: Added 0.34.2
        failOnError: false
        preConditions:
          - onFail: MARK_RAN
          - onSqlOutput: FAIL
          - or:
              - dbms:
                    type: mysql
              - dbms:
                    type: mariadb
        changes:
          - sql:
                sql: ALTER TABLE `metric_important_field` CONVERT TO CHARACTER SET utf8mb4 COLLATE utf8mb4_unicode_ci;
  - changeSet:
        id: 156
        author: camsaul
        comment: Added 0.34.2
        failOnError: false
        preConditions:
          - onFail: MARK_RAN
          - onSqlOutput: FAIL
          - or:
              - dbms:
                    type: mysql
              - dbms:
                    type: mariadb
        changes:
          - sql:
                sql: ALTER TABLE `report_cardfavorite` CONVERT TO CHARACTER SET utf8mb4 COLLATE utf8mb4_unicode_ci;
  - changeSet:
        id: 157
        author: camsaul
        comment: Added 0.34.2
        failOnError: false
        preConditions:
          - onFail: MARK_RAN
          - onSqlOutput: FAIL
          - or:
              - dbms:
                    type: mysql
              - dbms:
                    type: mariadb
        changes:
          - sql:
                sql: ALTER TABLE `card_label` CONVERT TO CHARACTER SET utf8mb4 COLLATE utf8mb4_unicode_ci;
  - changeSet:
        id: 158
        author: camsaul
        comment: Added 0.34.2
        failOnError: false
        preConditions:
          - onFail: MARK_RAN
          - onSqlOutput: FAIL
          - or:
              - dbms:
                    type: mysql
              - dbms:
                    type: mariadb
        changes:
          - sql:
                sql: ALTER TABLE `pulse_card` CONVERT TO CHARACTER SET utf8mb4 COLLATE utf8mb4_unicode_ci;
  - changeSet:
        id: 159
        author: camsaul
        comment: Added 0.34.2
        failOnError: false
        preConditions:
          - onFail: MARK_RAN
          - onSqlOutput: FAIL
          - or:
              - dbms:
                    type: mysql
              - dbms:
                    type: mariadb
        changes:
          - sql:
                sql: ALTER TABLE `report_dashboardcard` CONVERT TO CHARACTER SET utf8mb4 COLLATE utf8mb4_unicode_ci;
  - changeSet:
        id: 160
        author: camsaul
        comment: Added 0.34.2
        failOnError: false
        preConditions:
          - onFail: MARK_RAN
          - onSqlOutput: FAIL
          - or:
              - dbms:
                    type: mysql
              - dbms:
                    type: mariadb
        changes:
          - sql:
                sql: ALTER TABLE `dashboardcard_series` CONVERT TO CHARACTER SET utf8mb4 COLLATE utf8mb4_unicode_ci;

# [161 has been removed. Superceded by 166]

# Drop the old query_queryexecution table if present. This was replaced by query_execution in 0.23.0. This was
# formerly a data migration but was converted to a Liquibase migration so people running migrations manually will
# still have the Table dropped.

  - changeSet:
      id: 162
      author: camsaul
      comment: 'Added 0.23.0 as a data migration; converted to Liquibase migration in 0.35.0'
      preConditions:
        - onFail: MARK_RAN
        - tableExists:
            tableName: query_queryexecution
      changes:
        - dropTable:
            tableName: query_queryexecution

# Drop Card.read_permissions. Prior to 0.30.0 Card permissions were always based on the Database/Table(s) being
# queried (i.e., the permissions model we use for ad-hoc queries). These permissions were calculated and stored in
# `read_permissions` for performance reasons. In 0.30.0, we switched to having Card permissions always be inherited
# from their parent Collection, and the column hasn't been used since then. Time to let it go.

  - changeSet:
      id: 163
      author: camsaul
      comment: 'Added 0.35.0'
      changes:
        - dropColumn:
            tableName: report_card
            columnName: read_permissions

# Add User `locale` -- when set, this User will see the Metabase in this Locale rather than the system default Locale
# (the `site-locale` Setting).

  - changeSet:
      id: 164
      author: camsaul
      comment: 'Added 0.35.0'
      changes:
        - addColumn:
            tableName: core_user
            columns:
              - column:
                  name: locale
                  remarks: 'Preferred ISO locale (language/country) code, e.g "en" or "en-US", for this User. Overrides site default.'
                  type: varchar(5)

# Add Field `database_position` to keep the order in which fields are ordered in the DB, `custom_position` for custom
# position; and Table `field_order` setting.

  - changeSet:
      id: 165
      author: sb
      comment: 'Added field_order to Table and database_position to Field'
      validCheckSum: ANY
      changes:
        - addColumn:
            tableName: metabase_field
            columns:
              - column:
                  name: database_position
                  type: int
                  defaultValueNumeric: 0
                  constraints:
                    nullable: false
        - addColumn:
            tableName: metabase_field
            columns:
              - column:
                  name: custom_position
                  type: int
                  defaultValueNumeric: 0
                  constraints:
                    nullable: false
        - addColumn:
            tableName: metabase_table
            columns:
              - column:
                  name: field_order
                  type: varchar(254)
                  defaultValue: database
                  constraints:
                    nullable: false
        - sql:
            sql: update metabase_field set database_position = id

# Change field_values.updated_at and query_cache.updated_at from datetime to timestamp [with time zone] to get >
# second resolution on MySQL.
#
# query_cache.updated_at was originally converted to a timestamp in 161, but we used `timestamp` instead of
# `timestamp(6)`. It is converted correctly here.

  - changeSet:
      id: 166
      author: camsaul
      comment: Added 0.36.0/1.35.4
      changes:
        - modifyDataType:
            tableName: metabase_fieldvalues
            columnName: updated_at
            newDataType: ${timestamp_type}
        - modifyDataType:
            tableName: query_cache
            columnName: updated_at
            newDataType: ${timestamp_type}

# Create the native query snippets table, intended to store snippets and their metadata
  - changeSet:
      id: 167
      author: walterl, camsaul
      validCheckSum: ANY
      comment: 'Added 0.36.0'
      changes:
        # If an older version of this Table was created locally (during dev) drop it, we have an updated definition
        - sql:
            sql: drop table if exists native_query_snippet
        - createTable:
            tableName: native_query_snippet
            remarks: 'Query snippets (raw text) to be substituted in native queries'
            columns:
              - column:
                  name: id
                  type: int
                  autoIncrement: true
                  constraints:
                    primaryKey: true
                    nullable: false
              - column:
                  name: name
                  type: VARCHAR(254)
                  remarks: 'Name of the query snippet'
                  constraints:
                    nullable: false
                    unique: true
              - column:
                  name: description
                  type: text
              - column:
                  name: content
                  type: text
                  remarks: 'Raw query snippet'
                  constraints:
                    nullable: false
              - column:
                  name: creator_id
                  type: int
                  constraints:
                    nullable: false
                    referencedTableName: core_user
                    referencedColumnNames: id
                    foreignKeyName: fk_snippet_creator_id
                    # This primarily affects tests because under normal
                    # circumstances we don't delete Users, we just archive them
                    deleteCascade: true
              - column:
                  name: archived
                  type: boolean
                  defaultValueBoolean: false
                  constraints:
                    nullable: false
              - column:
                  name: created_at
                  type: ${timestamp_type}
                  # it seems like defaultValueComputed actaully just ends
                  # getting ignored anyway -- see
                  # https://stackoverflow.com/questions/58816496/force-liquibase-to-current-timestamp-instead-of-now
                  # We set a custom value for MySQL/MariaDB in MetabaseMySqlCreateTableSqlGenerator.java
                  defaultValueComputed: current_timestamp
                  constraints:
                    nullable: false
              - column:
                  name: updated_at
                  type: ${timestamp_type}
                  defaultValueComputed: current_timestamp
                  constraints:
                    nullable: false
        # Needed to efficiently enforce the unique constraint on name and so we can lookup by name as well.
        - createIndex:
            tableName: native_query_snippet
            indexName: idx_snippet_name
            columns:
              - column:
                  name: name

# Convert query execution from DATETIME to TIMESTAMP(6) so have normalize TZ
# offset and so MySQL/MariaDB has better than second precision

  - changeSet:
      id: 168
      author: camsaul
      comment: Added 0.36.0
      changes:
        - modifyDataType:
            tableName: query_execution
            columnName: started_at
            newDataType: ${timestamp_type}

# Remove `Table.rows`, which hasn't been used for years now. Older versions of Metabase used to store the row count in
# this column but we disabled it a long time ago for performance reasons. Now it's time to remove it entirely.

  - changeSet:
      id: 169
      author: camsaul
      comment: Added 0.36.0
      changes:
        - dropColumn:
            tableName: metabase_table
            columnName: rows

# Remove fields_hash from Table model, as we no longer skip sync steps if metadata
# hash hasn't changed.

  - changeSet:
      id: 170
      author: sb
      comment: Added 0.36.0
      changes:
        - dropColumn:
            tableName: metabase_table
            columnName: fields_hash

# In EE, NativeQuerySnippets have a permissions system based on "snippet folders" which are Collections under the
# hood. However, these Collections live in a separate "namespace" -- a completely separate hierarchy of Collections.

  - changeSet:
      id: 171
      author: camsaul
      validCheckSum: ANY
      comment: Added 0.36.0
      changes:
        - addColumn:
            tableName: native_query_snippet
            columns:
              - column:
                  name: collection_id
                  type: int
                  remarks: 'ID of the Snippet Folder (Collection) this Snippet is in, if any'
                  constraints:
                    nullable: true
                    referencedTableName: collection
                    referencedColumnNames: id
                    foreignKeyName: fk_snippet_collection_id
        - createIndex:
            tableName: native_query_snippet
            indexName: idx_snippet_collection_id
            columns:
              - column:
                  name: collection_id

  - changeSet:
      id: 172
      author: camsaul
      comment: Added 0.36.0
      changes:
        - addColumn:
            tableName: collection
            columns:
              - column:
                  name: namespace
                  type: varchar(254)
                  remarks: 'The namespace (hierachy) this Collection belongs to. NULL means the Collection is in the default namespace.'
                  constraints:
                    nullable: true

# These migrations convert various FK constraints in the DB to ones with ON DELETE CASCADE so the DB can handle this
# instead of relying on Toucan pre-delete methods to do it, which are subject to race conditions.

  # activity.user_id -> core_user.id
  - changeSet:
      id: 173
      author: camsaul
      comment: Added 0.36.0
      changes:
        - dropForeignKeyConstraint:
            baseTableName: activity
            constraintName: fk_activity_ref_user_id

  - changeSet:
      id: 174
      author: camsaul
      comment: Added 0.36.0
      changes:
        - addForeignKeyConstraint:
            baseTableName: activity
            baseColumnNames: user_id
            referencedTableName: core_user
            referencedColumnNames: id
            constraintName: fk_activity_ref_user_id
            onDelete: CASCADE

  # card_label.card_id -> report_card.id
  - changeSet:
      id: 175
      author: camsaul
      comment: Added 0.36.0
      changes:
        - dropForeignKeyConstraint:
            baseTableName: card_label
            constraintName: fk_card_label_ref_card_id

  - changeSet:
      id: 176
      author: camsaul
      comment: Added 0.36.0
      changes:
        - addForeignKeyConstraint:
            baseTableName: card_label
            baseColumnNames: card_id
            referencedTableName: report_card
            referencedColumnNames: id
            constraintName: fk_card_label_ref_card_id
            onDelete: CASCADE

  # card_label.label_id -> label.id
  - changeSet:
      id: 177
      author: camsaul
      comment: Added 0.36.0
      changes:
        - dropForeignKeyConstraint:
            baseTableName: card_label
            constraintName: fk_card_label_ref_label_id

  - changeSet:
      id: 178
      author: camsaul
      comment: Added 0.36.0
      changes:
        - addForeignKeyConstraint:
            baseTableName: card_label
            baseColumnNames: label_id
            referencedTableName: label
            referencedColumnNames: id
            constraintName: fk_card_label_ref_label_id
            onDelete: CASCADE

  # collection.personal_owner_id -> core_user.id
  - changeSet:
      id: 179
      author: camsaul
      comment: Added 0.36.0
      changes:
        - dropForeignKeyConstraint:
            baseTableName: collection
            constraintName: fk_collection_personal_owner_id

  - changeSet:
      id: 180
      author: camsaul
      comment: Added 0.36.0
      changes:
        - addForeignKeyConstraint:
            baseTableName: collection
            baseColumnNames: personal_owner_id
            referencedTableName: core_user
            referencedColumnNames: id
            constraintName: fk_collection_personal_owner_id
            onDelete: CASCADE

  # collection_revision.user_id -> core_user.id
  - changeSet:
      id: 181
      author: camsaul
      comment: Added 0.36.0
      changes:
        - dropForeignKeyConstraint:
            baseTableName: collection_revision
            constraintName: fk_collection_revision_user_id

  - changeSet:
      id: 182
      author: camsaul
      comment: Added 0.36.0
      changes:
        - addForeignKeyConstraint:
            baseTableName: collection_revision
            baseColumnNames: user_id
            referencedTableName: core_user
            referencedColumnNames: id
            constraintName: fk_collection_revision_user_id
            onDelete: CASCADE

  # computation_job.creator_id -> core_user.id
  - changeSet:
      id: 183
      author: camsaul
      comment: Added 0.36.0
      changes:
        - dropForeignKeyConstraint:
            baseTableName: computation_job
            constraintName: fk_computation_job_ref_user_id

  - changeSet:
      id: 184
      author: camsaul
      comment: Added 0.36.0
      changes:
        - addForeignKeyConstraint:
            baseTableName: computation_job
            baseColumnNames: creator_id
            referencedTableName: core_user
            referencedColumnNames: id
            constraintName: fk_computation_job_ref_user_id
            onDelete: CASCADE

  # computation_job_result.job_id -> computation_job.id
  - changeSet:
      id: 185
      author: camsaul
      comment: Added 0.36.0
      changes:
        - dropForeignKeyConstraint:
            baseTableName: computation_job_result
            constraintName: fk_computation_result_ref_job_id

  - changeSet:
      id: 186
      author: camsaul
      comment: Added 0.36.0
      changes:
        - addForeignKeyConstraint:
            baseTableName: computation_job_result
            baseColumnNames: job_id
            referencedTableName: computation_job
            referencedColumnNames: id
            constraintName: fk_computation_result_ref_job_id
            onDelete: CASCADE

  # core_session.user_id -> core_user.id
  - changeSet:
      id: 187
      author: camsaul
      comment: Added 0.36.0
      changes:
        - dropForeignKeyConstraint:
            baseTableName: core_session
            constraintName: fk_session_ref_user_id

  - changeSet:
      id: 188
      author: camsaul
      comment: Added 0.36.0
      changes:
        - addForeignKeyConstraint:
            baseTableName: core_session
            baseColumnNames: user_id
            referencedTableName: core_user
            referencedColumnNames: id
            constraintName: fk_session_ref_user_id
            onDelete: CASCADE

  # dashboardcard_series.card_id -> report_card.id
  - changeSet:
      id: 189
      author: camsaul
      comment: Added 0.36.0
      changes:
        - dropForeignKeyConstraint:
            baseTableName: dashboardcard_series
            constraintName: fk_dashboardcard_series_ref_card_id

  - changeSet:
      id: 190
      author: camsaul
      comment: Added 0.36.0
      changes:
        - addForeignKeyConstraint:
            baseTableName: dashboardcard_series
            baseColumnNames: card_id
            referencedTableName: report_card
            referencedColumnNames: id
            constraintName: fk_dashboardcard_series_ref_card_id
            onDelete: CASCADE

  # dashboardcard_series.dashboardcard_id -> report_dashboardcard.id
  - changeSet:
      id: 191
      author: camsaul
      comment: Added 0.36.0
      changes:
        - dropForeignKeyConstraint:
            baseTableName: dashboardcard_series
            constraintName: fk_dashboardcard_series_ref_dashboardcard_id

  - changeSet:
      id: 192
      author: camsaul
      comment: Added 0.36.0
      changes:
        - addForeignKeyConstraint:
            baseTableName: dashboardcard_series
            baseColumnNames: dashboardcard_id
            referencedTableName: report_dashboardcard
            referencedColumnNames: id
            constraintName: fk_dashboardcard_series_ref_dashboardcard_id
            onDelete: CASCADE

  # group_table_access_policy.card_id -> report_card.id
  - changeSet:
      id: 193
      author: camsaul
      comment: Added 0.36.0
      changes:
        - dropForeignKeyConstraint:
            baseTableName: group_table_access_policy
            constraintName: fk_gtap_card_id

  - changeSet:
      id: 194
      author: camsaul
      comment: Added 0.36.0
      changes:
        - addForeignKeyConstraint:
            baseTableName: group_table_access_policy
            baseColumnNames: card_id
            referencedTableName: report_card
            referencedColumnNames: id
            constraintName: fk_gtap_card_id
            onDelete: CASCADE

  # metabase_field.parent_id -> metabase_field.id
  - changeSet:
      id: 195
      author: camsaul
      comment: Added 0.36.0
      changes:
        - dropForeignKeyConstraint:
            baseTableName: metabase_field
            constraintName: fk_field_parent_ref_field_id

  - changeSet:
      id: 196
      author: camsaul
      comment: Added 0.36.0
      changes:
        - addForeignKeyConstraint:
            baseTableName: metabase_field
            baseColumnNames: parent_id
            referencedTableName: metabase_field
            referencedColumnNames: id
            constraintName: fk_field_parent_ref_field_id
            onDelete: CASCADE

  # metabase_field.table_id -> metabase_table.id
  - changeSet:
      id: 197
      author: camsaul
      comment: Added 0.36.0
      changes:
        - dropForeignKeyConstraint:
            baseTableName: metabase_field
            constraintName: fk_field_ref_table_id

  - changeSet:
      id: 198
      author: camsaul
      comment: Added 0.36.0
      changes:
        - addForeignKeyConstraint:
            baseTableName: metabase_field
            baseColumnNames: table_id
            referencedTableName: metabase_table
            referencedColumnNames: id
            constraintName: fk_field_ref_table_id
            onDelete: CASCADE

  # metabase_fieldvalues.field_id -> metabase_field.id
  - changeSet:
      id: 199
      author: camsaul
      comment: Added 0.36.0
      changes:
        - dropForeignKeyConstraint:
            baseTableName: metabase_fieldvalues
            constraintName: fk_fieldvalues_ref_field_id

  - changeSet:
      id: 200
      author: camsaul
      comment: Added 0.36.0
      changes:
        - addForeignKeyConstraint:
            baseTableName: metabase_fieldvalues
            baseColumnNames: field_id
            referencedTableName: metabase_field
            referencedColumnNames: id
            constraintName: fk_fieldvalues_ref_field_id
            onDelete: CASCADE

  # metabase_table.db_id -> metabase_database.id
  - changeSet:
      id: 201
      author: camsaul
      comment: Added 0.36.0
      changes:
        - dropForeignKeyConstraint:
            baseTableName: metabase_table
            constraintName: fk_table_ref_database_id

  - changeSet:
      id: 202
      author: camsaul
      comment: Added 0.36.0
      changes:
        - addForeignKeyConstraint:
            baseTableName: metabase_table
            baseColumnNames: db_id
            referencedTableName: metabase_database
            referencedColumnNames: id
            constraintName: fk_table_ref_database_id
            onDelete: CASCADE

  # metric.creator_id -> core_user.id
  - changeSet:
      id: 203
      author: camsaul
      comment: Added 0.36.0
      changes:
        - dropForeignKeyConstraint:
            baseTableName: metric
            constraintName: fk_metric_ref_creator_id

  - changeSet:
      id: 204
      author: camsaul
      comment: Added 0.36.0
      changes:
        - addForeignKeyConstraint:
            baseTableName: metric
            baseColumnNames: creator_id
            referencedTableName: core_user
            referencedColumnNames: id
            constraintName: fk_metric_ref_creator_id
            onDelete: CASCADE

  # metric.table_id -> metabase_table.id
  - changeSet:
      id: 205
      author: camsaul
      comment: Added 0.36.0
      changes:
        - dropForeignKeyConstraint:
            baseTableName: metric
            constraintName: fk_metric_ref_table_id

  - changeSet:
      id: 206
      author: camsaul
      comment: Added 0.36.0
      changes:
        - addForeignKeyConstraint:
            baseTableName: metric
            baseColumnNames: table_id
            referencedTableName: metabase_table
            referencedColumnNames: id
            constraintName: fk_metric_ref_table_id
            onDelete: CASCADE

  # metric_important_field.field_id -> metabase_field.id
  - changeSet:
      id: 207
      author: camsaul
      comment: Added 0.36.0
      changes:
        - dropForeignKeyConstraint:
            baseTableName: metric_important_field
            constraintName: fk_metric_important_field_metabase_field_id

  - changeSet:
      id: 208
      author: camsaul
      comment: Added 0.36.0
      changes:
        - addForeignKeyConstraint:
            baseTableName: metric_important_field
            baseColumnNames: field_id
            referencedTableName: metabase_field
            referencedColumnNames: id
            constraintName: fk_metric_important_field_metabase_field_id
            onDelete: CASCADE

  # metric_important_field.metric_id -> metric.id
  - changeSet:
      id: 209
      author: camsaul
      comment: Added 0.36.0
      changes:
        - dropForeignKeyConstraint:
            baseTableName: metric_important_field
            constraintName: fk_metric_important_field_metric_id

  - changeSet:
      id: 210
      author: camsaul
      comment: Added 0.36.0
      changes:
        - addForeignKeyConstraint:
            baseTableName: metric_important_field
            baseColumnNames: metric_id
            referencedTableName: metric
            referencedColumnNames: id
            constraintName: fk_metric_important_field_metric_id
            onDelete: CASCADE

  # native_query_snippet.collection_id -> collection.id
  - changeSet:
      id: 211
      author: camsaul
      comment: Added 0.36.0
      changes:
        - dropForeignKeyConstraint:
            baseTableName: native_query_snippet
            constraintName: fk_snippet_collection_id

  - changeSet:
      id: 212
      author: camsaul
      comment: Added 0.36.0
      changes:
        - addForeignKeyConstraint:
            baseTableName: native_query_snippet
            baseColumnNames: collection_id
            referencedTableName: collection
            referencedColumnNames: id
            constraintName: fk_snippet_collection_id
            onDelete: SET NULL

  # permissions.group_id -> permissions_group.id
  - changeSet:
      id: 213
      author: camsaul
      comment: Added 0.36.0
      changes:
        - dropForeignKeyConstraint:
            baseTableName: permissions
            constraintName: fk_permissions_group_id

  - changeSet:
      id: 214
      author: camsaul
      comment: Added 0.36.0
      changes:
        - addForeignKeyConstraint:
            baseTableName: permissions
            baseColumnNames: group_id
            referencedTableName: permissions_group
            referencedColumnNames: id
            constraintName: fk_permissions_group_id
            onDelete: CASCADE

  # permissions_group_membership.group_id -> permissions_group.id
  - changeSet:
      id: 215
      author: camsaul
      comment: Added 0.36.0
      changes:
        - dropForeignKeyConstraint:
            baseTableName: permissions_group_membership
            constraintName: fk_permissions_group_group_id

  - changeSet:
      id: 216
      author: camsaul
      comment: Added 0.36.0
      changes:
        - addForeignKeyConstraint:
            baseTableName: permissions_group_membership
            baseColumnNames: group_id
            referencedTableName: permissions_group
            referencedColumnNames: id
            constraintName: fk_permissions_group_group_id
            onDelete: CASCADE

  # permissions_group_membership.user_id -> core_user.id
  - changeSet:
      id: 217
      author: camsaul
      comment: Added 0.36.0
      changes:
        - dropForeignKeyConstraint:
            baseTableName: permissions_group_membership
            constraintName: fk_permissions_group_membership_user_id

  - changeSet:
      id: 218
      author: camsaul
      comment: Added 0.36.0
      changes:
        - addForeignKeyConstraint:
            baseTableName: permissions_group_membership
            baseColumnNames: user_id
            referencedTableName: core_user
            referencedColumnNames: id
            constraintName: fk_permissions_group_membership_user_id
            onDelete: CASCADE

  # permissions_revision.user_id -> core_user.id
  - changeSet:
      id: 219
      author: camsaul
      comment: Added 0.36.0
      changes:
        - dropForeignKeyConstraint:
            baseTableName: permissions_revision
            constraintName: fk_permissions_revision_user_id

  - changeSet:
      id: 220
      author: camsaul
      comment: Added 0.36.0
      changes:
        - addForeignKeyConstraint:
            baseTableName: permissions_revision
            baseColumnNames: user_id
            referencedTableName: core_user
            referencedColumnNames: id
            constraintName: fk_permissions_revision_user_id
            onDelete: CASCADE

  # pulse.collection_id -> collection.id
  - changeSet:
      id: 221
      author: camsaul
      comment: Added 0.36.0
      changes:
        - dropForeignKeyConstraint:
            baseTableName: pulse
            constraintName: fk_pulse_collection_id

  - changeSet:
      id: 222
      author: camsaul
      comment: Added 0.36.0
      changes:
        - addForeignKeyConstraint:
            baseTableName: pulse
            baseColumnNames: collection_id
            referencedTableName: collection
            referencedColumnNames: id
            constraintName: fk_pulse_collection_id
            onDelete: SET NULL

  # pulse.creator_id -> core_user.id
  - changeSet:
      id: 223
      author: camsaul
      comment: Added 0.36.0
      changes:
        - dropForeignKeyConstraint:
            baseTableName: pulse
            constraintName: fk_pulse_ref_creator_id

  - changeSet:
      id: 224
      author: camsaul
      comment: Added 0.36.0
      changes:
        - addForeignKeyConstraint:
            baseTableName: pulse
            baseColumnNames: creator_id
            referencedTableName: core_user
            referencedColumnNames: id
            constraintName: fk_pulse_ref_creator_id
            onDelete: CASCADE

  # pulse_card.card_id -> report_card.id
  - changeSet:
      id: 225
      author: camsaul
      comment: Added 0.36.0
      changes:
        - dropForeignKeyConstraint:
            baseTableName: pulse_card
            constraintName: fk_pulse_card_ref_card_id

  - changeSet:
      id: 226
      author: camsaul
      comment: Added 0.36.0
      changes:
        - addForeignKeyConstraint:
            baseTableName: pulse_card
            baseColumnNames: card_id
            referencedTableName: report_card
            referencedColumnNames: id
            constraintName: fk_pulse_card_ref_card_id
            onDelete: CASCADE

  # pulse_card.pulse_id -> pulse.id
  - changeSet:
      id: 227
      author: camsaul
      comment: Added 0.36.0
      changes:
        - dropForeignKeyConstraint:
            baseTableName: pulse_card
            constraintName: fk_pulse_card_ref_pulse_id

  - changeSet:
      id: 228
      author: camsaul
      comment: Added 0.36.0
      changes:
        - addForeignKeyConstraint:
            baseTableName: pulse_card
            baseColumnNames: pulse_id
            referencedTableName: pulse
            referencedColumnNames: id
            constraintName: fk_pulse_card_ref_pulse_id
            onDelete: CASCADE

  # pulse_channel.pulse_id -> pulse.id
  - changeSet:
      id: 229
      author: camsaul
      comment: Added 0.36.0
      changes:
        - dropForeignKeyConstraint:
            baseTableName: pulse_channel
            constraintName: fk_pulse_channel_ref_pulse_id

  - changeSet:
      id: 230
      author: camsaul
      comment: Added 0.36.0
      changes:
        - addForeignKeyConstraint:
            baseTableName: pulse_channel
            baseColumnNames: pulse_id
            referencedTableName: pulse
            referencedColumnNames: id
            constraintName: fk_pulse_channel_ref_pulse_id
            onDelete: CASCADE

  # pulse_channel_recipient.pulse_channel_id -> pulse_channel.id
  - changeSet:
      id: 231
      author: camsaul
      comment: Added 0.36.0
      changes:
        - dropForeignKeyConstraint:
            baseTableName: pulse_channel_recipient
            constraintName: fk_pulse_channel_recipient_ref_pulse_channel_id

  - changeSet:
      id: 232
      author: camsaul
      comment: Added 0.36.0
      changes:
        - addForeignKeyConstraint:
            baseTableName: pulse_channel_recipient
            baseColumnNames: pulse_channel_id
            referencedTableName: pulse_channel
            referencedColumnNames: id
            constraintName: fk_pulse_channel_recipient_ref_pulse_channel_id
            onDelete: CASCADE

  # pulse_channel_recipient.user_id -> core_user.id
  - changeSet:
      id: 233
      author: camsaul
      comment: Added 0.36.0
      changes:
        - dropForeignKeyConstraint:
            baseTableName: pulse_channel_recipient
            constraintName: fk_pulse_channel_recipient_ref_user_id

  - changeSet:
      id: 234
      author: camsaul
      comment: Added 0.36.0
      changes:
        - addForeignKeyConstraint:
            baseTableName: pulse_channel_recipient
            baseColumnNames: user_id
            referencedTableName: core_user
            referencedColumnNames: id
            constraintName: fk_pulse_channel_recipient_ref_user_id
            onDelete: CASCADE

  # report_card.collection_id -> collection.id
  - changeSet:
      id: 235
      author: camsaul
      comment: Added 0.36.0
      changes:
        - dropForeignKeyConstraint:
            baseTableName: report_card
            constraintName: fk_card_collection_id

  - changeSet:
      id: 236
      author: camsaul
      comment: Added 0.36.0
      changes:
        - addForeignKeyConstraint:
            baseTableName: report_card
            baseColumnNames: collection_id
            referencedTableName: collection
            referencedColumnNames: id
            constraintName: fk_card_collection_id
            onDelete: SET NULL

  # report_card.made_public_by_id -> core_user.id
  - changeSet:
      id: 237
      author: camsaul
      comment: Added 0.36.0
      changes:
        - dropForeignKeyConstraint:
            baseTableName: report_card
            constraintName: fk_card_made_public_by_id

  - changeSet:
      id: 238
      author: camsaul
      comment: Added 0.36.0
      changes:
        - addForeignKeyConstraint:
            baseTableName: report_card
            baseColumnNames: made_public_by_id
            referencedTableName: core_user
            referencedColumnNames: id
            constraintName: fk_card_made_public_by_id
            onDelete: CASCADE

  # report_card.creator_id -> core_user.id
  - changeSet:
      id: 239
      author: camsaul
      comment: Added 0.36.0
      changes:
        - dropForeignKeyConstraint:
            baseTableName: report_card
            constraintName: fk_card_ref_user_id

  - changeSet:
      id: 240
      author: camsaul
      comment: Added 0.36.0
      changes:
        - addForeignKeyConstraint:
            baseTableName: report_card
            baseColumnNames: creator_id
            referencedTableName: core_user
            referencedColumnNames: id
            constraintName: fk_card_ref_user_id
            onDelete: CASCADE

  # report_card.database_id -> metabase_database.id
  - changeSet:
      id: 241
      author: camsaul
      comment: Added 0.36.0
      changes:
        - dropForeignKeyConstraint:
            baseTableName: report_card
            constraintName: fk_report_card_ref_database_id

  - changeSet:
      id: 242
      author: camsaul
      comment: Added 0.36.0
      changes:
        - addForeignKeyConstraint:
            baseTableName: report_card
            baseColumnNames: database_id
            referencedTableName: metabase_database
            referencedColumnNames: id
            constraintName: fk_report_card_ref_database_id
            onDelete: CASCADE

  # report_card.table_id -> metabase_table.id
  - changeSet:
      id: 243
      author: camsaul
      comment: Added 0.36.0
      changes:
        - dropForeignKeyConstraint:
            baseTableName: report_card
            constraintName: fk_report_card_ref_table_id

  - changeSet:
      id: 244
      author: camsaul
      comment: Added 0.36.0
      changes:
        - addForeignKeyConstraint:
            baseTableName: report_card
            baseColumnNames: table_id
            referencedTableName: metabase_table
            referencedColumnNames: id
            constraintName: fk_report_card_ref_table_id
            onDelete: CASCADE

  # report_cardfavorite.card_id -> report_card.id
  - changeSet:
      id: 245
      author: camsaul
      comment: Added 0.36.0
      changes:
        - dropForeignKeyConstraint:
            baseTableName: report_cardfavorite
            constraintName: fk_cardfavorite_ref_card_id

  - changeSet:
      id: 246
      author: camsaul
      comment: Added 0.36.0
      changes:
        - addForeignKeyConstraint:
            baseTableName: report_cardfavorite
            baseColumnNames: card_id
            referencedTableName: report_card
            referencedColumnNames: id
            constraintName: fk_cardfavorite_ref_card_id
            onDelete: CASCADE

  # report_cardfavorite.owner_id -> core_user.id
  - changeSet:
      id: 247
      author: camsaul
      comment: Added 0.36.0
      changes:
        - dropForeignKeyConstraint:
            baseTableName: report_cardfavorite
            constraintName: fk_cardfavorite_ref_user_id

  - changeSet:
      id: 248
      author: camsaul
      comment: Added 0.36.0
      changes:
        - addForeignKeyConstraint:
            baseTableName: report_cardfavorite
            baseColumnNames: owner_id
            referencedTableName: core_user
            referencedColumnNames: id
            constraintName: fk_cardfavorite_ref_user_id
            onDelete: CASCADE

  # report_dashboard.collection_id -> collection.id
  - changeSet:
      id: 249
      author: camsaul
      comment: Added 0.36.0
      changes:
        - dropForeignKeyConstraint:
            baseTableName: report_dashboard
            constraintName: fk_dashboard_collection_id

  - changeSet:
      id: 250
      author: camsaul
      comment: Added 0.36.0
      changes:
        - addForeignKeyConstraint:
            baseTableName: report_dashboard
            baseColumnNames: collection_id
            referencedTableName: collection
            referencedColumnNames: id
            constraintName: fk_dashboard_collection_id
            onDelete: SET NULL

  # report_dashboard.made_public_by_id -> core_user.id
  - changeSet:
      id: 251
      author: camsaul
      comment: Added 0.36.0
      changes:
        - dropForeignKeyConstraint:
            baseTableName: report_dashboard
            constraintName: fk_dashboard_made_public_by_id

  - changeSet:
      id: 252
      author: camsaul
      comment: Added 0.36.0
      changes:
        - addForeignKeyConstraint:
            baseTableName: report_dashboard
            baseColumnNames: made_public_by_id
            referencedTableName: core_user
            referencedColumnNames: id
            constraintName: fk_dashboard_made_public_by_id
            onDelete: CASCADE

  # report_dashboard.creator_id -> core_user.id
  - changeSet:
      id: 253
      author: camsaul
      comment: Added 0.36.0
      changes:
        - dropForeignKeyConstraint:
            baseTableName: report_dashboard
            constraintName: fk_dashboard_ref_user_id

  - changeSet:
      id: 254
      author: camsaul
      comment: Added 0.36.0
      changes:
        - addForeignKeyConstraint:
            baseTableName: report_dashboard
            baseColumnNames: creator_id
            referencedTableName: core_user
            referencedColumnNames: id
            constraintName: fk_dashboard_ref_user_id
            onDelete: CASCADE

  # report_dashboardcard.card_id -> report_card.id
  - changeSet:
      id: 255
      author: camsaul
      comment: Added 0.36.0
      changes:
        - dropForeignKeyConstraint:
            baseTableName: report_dashboardcard
            constraintName: fk_dashboardcard_ref_card_id

  - changeSet:
      id: 256
      author: camsaul
      comment: Added 0.36.0
      changes:
        - addForeignKeyConstraint:
            baseTableName: report_dashboardcard
            baseColumnNames: card_id
            referencedTableName: report_card
            referencedColumnNames: id
            constraintName: fk_dashboardcard_ref_card_id
            onDelete: CASCADE

  # report_dashboardcard.dashboard_id -> report_dashboard.id
  - changeSet:
      id: 257
      author: camsaul
      comment: Added 0.36.0
      changes:
        - dropForeignKeyConstraint:
            baseTableName: report_dashboardcard
            constraintName: fk_dashboardcard_ref_dashboard_id

  - changeSet:
      id: 258
      author: camsaul
      comment: Added 0.36.0
      changes:
        - addForeignKeyConstraint:
            baseTableName: report_dashboardcard
            baseColumnNames: dashboard_id
            referencedTableName: report_dashboard
            referencedColumnNames: id
            constraintName: fk_dashboardcard_ref_dashboard_id
            onDelete: CASCADE

  # revision.user_id -> core_user.id
  - changeSet:
      id: 259
      author: camsaul
      comment: Added 0.36.0
      changes:
        - dropForeignKeyConstraint:
            baseTableName: revision
            constraintName: fk_revision_ref_user_id

  - changeSet:
      id: 260
      author: camsaul
      comment: Added 0.36.0
      changes:
        - addForeignKeyConstraint:
            baseTableName: revision
            baseColumnNames: user_id
            referencedTableName: core_user
            referencedColumnNames: id
            constraintName: fk_revision_ref_user_id
            onDelete: CASCADE

  # segment.creator_id -> core_user.id
  - changeSet:
      id: 261
      author: camsaul
      comment: Added 0.36.0
      changes:
        - dropForeignKeyConstraint:
            baseTableName: segment
            constraintName: fk_segment_ref_creator_id

  - changeSet:
      id: 262
      author: camsaul
      comment: Added 0.36.0
      changes:
        - addForeignKeyConstraint:
            baseTableName: segment
            baseColumnNames: creator_id
            referencedTableName: core_user
            referencedColumnNames: id
            constraintName: fk_segment_ref_creator_id
            onDelete: CASCADE

  # segment.table_id -> metabase_table.id
  - changeSet:
      id: 263
      author: camsaul
      comment: Added 0.36.0
      changes:
        - dropForeignKeyConstraint:
            baseTableName: segment
            constraintName: fk_segment_ref_table_id

  - changeSet:
      id: 264
      author: camsaul
      comment: Added 0.36.0
      changes:
        - addForeignKeyConstraint:
            baseTableName: segment
            baseColumnNames: table_id
            referencedTableName: metabase_table
            referencedColumnNames: id
            constraintName: fk_segment_ref_table_id
            onDelete: CASCADE

  # view_log.user_id -> core_user.id
  - changeSet:
      id: 265
      author: camsaul
      comment: Added 0.36.0
      changes:
        - dropForeignKeyConstraint:
            baseTableName: view_log
            constraintName: fk_view_log_ref_user_id

  - changeSet:
      id: 266
      author: camsaul
      comment: Added 0.36.0
      changes:
        - addForeignKeyConstraint:
            baseTableName: view_log
            baseColumnNames: user_id
            referencedTableName: core_user
            referencedColumnNames: id
            constraintName: fk_view_log_ref_user_id
            onDelete: CASCADE

# changesets 268-272 allow for handling user account emails in lowercase (GH issue 3047)
  - changeSet:
      id: 268
      author: rlotun
      comment: Added 0.37.0  # create index on lower(email), for performance reasons (not availble on h2 and only on more recent versions of mysql)
      failOnError: false
      preConditions:
        - onFail: MARK_RAN
        - and:
            - dbms:
                type: postgresql
      # This has maybe never succeeded in creating the index because (at least with the current DB versions)
      # the syntax was wrong on all requested databases (postgresql, mysql and mariadb). Since this change is
      # not critical it's OK to ignore it.
      validCheckSum: 8:9da2f706a7cd42b5101601e0106fa929
      changes:
        - createIndex:
            columns:
             - column:
                 name: lower(email)
                 computed: true
                 type: varchar(254)
            tableName: core_user
            indexName: idx_lower_email
  - changeSet:
      id: 269
      author: rlotun
      comment: Added 0.37.0  # set email values to lower(email) but do so defensively and in a way that works on postgres and mysql - skip over those that would introduce duplicates (e.g. Reza@email.com and reza@email.com)
      changes:
        - sql :
            sql : UPDATE core_user SET email = lower(email) WHERE lower(email) NOT IN (SELECT * FROM (SELECT lower(email) FROM core_user GROUP BY lower(email) HAVING count(email) > 1) as e)
  - changeSet:
      id: 270
      author: rlotun
      comment: Added 0.37.0 # try to install citext extension on posgres (user requires privileges on postgres)
      failOnError: false
      preConditions:
        - onFail: MARK_RAN
        - or:
            - dbms:
                type: postgresql
      changes:
        - sql :
            sql : CREATE EXTENSION IF NOT EXISTS citext
  - changeSet:
      id: 271
      author: rlotun
      comment: Added 0.37.0 # try to convert email column to citext on postgres, if citext extension installed
      failOnError: false
      preConditions:
        - onFail: MARK_RAN
        - and:
            - dbms:
                type: postgresql
            - sqlCheck:
                expectedResult: 1
                sql: SELECT count(*) FROM pg_extension WHERE extname = 'citext'
      changes:
        - modifyDataType:
            tableName: core_user
            columnName: email
            newDataType: citext
  - changeSet:
      id: 272
      author: rlotun
      comment: Added 0.37.0 # for H2 convert column to VARCHAR_IGNORECASE
      failOnError: false
      preConditions:
         - onFail: MARK_RAN
         - or:
             - dbms:
                   type: h2
      changes:
        - modifyDataType:
            tableName: core_user
            columnName: email
            newDataType: varchar_ignorecase(254)

  - changeSet:
      id: 273
      author: camsaul
      comment: Added 0.37.1
      changes:
        - addDefaultValue:
            tableName: core_user
            columnName: is_superuser
            columnDataType: boolean
            defaultValueBoolean: false

  - changeSet:
      id: 274
      author: camsaul
      comment: Added 0.37.1
      changes:
        - addDefaultValue:
            tableName: core_user
            columnName: is_active
            columnDataType: boolean
            defaultValueBoolean: true

 # Add refingerprint to database to mark if fingerprinting or
 # not. Nullable in first pass so can be opt in and then in a
 # subsequent pass can be globally turned on where null, respecting
 # people who turned it on and then off.

  - changeSet:
      id: 275
      author: dpsutton
      comment: 'Added 0.38.0 refingerprint to Database'
      validCheckSum: ANY
      changes:
        - addColumn:
            tableName: metabase_database
            columns:
              - column:
                  name: refingerprint
                  type: boolean
                  remarks: 'Whether or not to enable periodic refingerprinting for this Database.'
                  constraints:
                    nullable: true
  - changeSet:
      id: 276
      author: robroland
      comment: Added 0.38.0 - Dashboard subscriptions
      validCheckSum: ANY
      changes:
        - addColumn:
            tableName: pulse_card
            columns:
            - column:
                name: dashboard_card_id
                type: int
                remarks: 'If this Pulse is a Dashboard subscription, the ID of the DashboardCard that corresponds to this PulseCard.'
                constraints:
                  nullable: true
                  referencedTableName: report_dashboardcard
                  referencedColumnNames: id
                  foreignKeyName: fk_pulse_card_ref_pulse_card_id
                  deferrable: false
                  initiallyDeferred: false

  - changeSet:
      id: 277
      author: tsmacdonald
      comment: Added 0.38.0 - Dashboard subscriptions
      changes:
        - dropForeignKeyConstraint:
            baseTableName: pulse_card
            constraintName: fk_pulse_card_ref_pulse_card_id

  - changeSet:
      id: 278
      author: tsmacdonald
      comment: Added 0.38.0 - Dashboard subscrptions
      changes:
        - addForeignKeyConstraint:
            baseTableName: pulse_card
            baseColumnNames: dashboard_card_id
            referencedTableName: report_dashboardcard
            referencedColumnNames: id
            constraintName: fk_pulse_card_ref_pulse_card_id
            onDelete: CASCADE

  - changeSet:
      id: 279
      author: camsaul
      comment: Added 0.38.0 - Dashboard subscriptions
      changes:
        - addColumn:
            tableName: pulse
            columns:
              - column:
                  name: dashboard_id
                  type: int
                  remarks: 'ID of the Dashboard if this Pulse is a Dashboard Subscription.'

  # FK constraint is added separately because deleteCascade doesn't work in addColumn -- see #14321
  - changeSet:
      id: 280
      author: camsaul
      comment: Added 0.38.0 - Dashboard subscriptions
      changes:
        - addForeignKeyConstraint:
            baseTableName: pulse
            baseColumnNames: dashboard_id
            referencedTableName: report_dashboard
            referencedColumnNames: id
            constraintName: fk_pulse_ref_dashboard_id
            onDelete: CASCADE

  - changeSet:
      id: 281
      author: dpsutton
      comment: Added 0.39 - Semantic type system - rename special_type
      changes:
        - renameColumn:
            tableName: metabase_field
            oldColumnName: special_type
            newColumnName: semantic_type
            columnDataType: varchar(255)

  # Change the TaskHistory timestamp columns to higher-resolution columns: on MySQL, they previously only had *second*
  # resolution, which caused annoying test failures and made it hard to correctly sort tasks that happened in quick
  # succession.
  #
  # We have to give these columns default values as well, or MySQL is going to be very fussy about having two
  # NOT NULL timestamp columns without default values at the same time.
  #
  # This is done in raw SQL because AFAIK there's no way in Liquibase to change a column type and give it a default
  # value in a single statement, which we have to do to make MySQL happy.
  - changeSet:
      id: 282
      author: camsaul
      comment: Added 0.39.0
      changes:
        - sql:
            dbms: h2
            sql: |
              ALTER TABLE task_history
              ALTER COLUMN started_at timestamp with time zone DEFAULT current_timestamp NOT NULL;
        - sql:
            dbms: postgresql
            sql: |
              ALTER TABLE task_history
              ALTER COLUMN started_at TYPE timestamp with time zone,
              ALTER COLUMN started_at SET DEFAULT current_timestamp;
        - sql:
            dbms: mysql,mariadb
            sql: |
              ALTER TABLE task_history
              MODIFY started_at timestamp(6) DEFAULT current_timestamp(6) NOT NULL;

  - changeSet:
      id: 283
      author: camsaul
      comment: Added 0.39.0
      changes:
        - sql:
            dbms: h2
            sql: |
              ALTER TABLE task_history
              ALTER COLUMN ended_at timestamp with time zone DEFAULT current_timestamp NOT NULL;
        - sql:
            dbms: postgresql
            sql: |
              ALTER TABLE task_history
              ALTER COLUMN ended_at TYPE timestamp with time zone,
              ALTER COLUMN ended_at SET DEFAULT current_timestamp;
        - sql:
            dbms: mysql,mariadb
            sql: |
              ALTER TABLE task_history
              MODIFY ended_at timestamp(6) DEFAULT current_timestamp(6) NOT NULL;
  - changeSet:
      id: 284
      author: dpsutton
      comment: Added 0.39 - Semantic type system - add effective type
      changes:
        - addColumn:
            tableName: metabase_field
            columns:
              - column:
                  name: effective_type
                  type: varchar(255)
                  remarks: 'The effective type of the field after any coercions.'
  - changeSet:
      id: 285
      author: dpsutton
      comment: Added 0.39 - Semantic type system - add coercion column
      changes:
        - addColumn:
            tableName: metabase_field
            columns:
              - column:
                  name: coercion_strategy
                  type: varchar(255)
                  remarks: 'A strategy to coerce the base_type into the effective_type.'
  - changeSet:
      id: 286
      author: dpsutton
      comment: Added 0.39 - Semantic type system - set effective_type default
      changes:
        - sql:
            sql: UPDATE metabase_field set effective_type = base_type
  - changeSet:
      id: 287
      author: dpsutton
      comment: Added 0.39 - Semantic type system - migrate ISO8601 strings
      validCheckSum: ANY
      changes:
        - sql:
            sql: >-
              UPDATE metabase_field
              SET effective_type    = (CASE semantic_type
                                         WHEN 'type/ISO8601DateTimeString' THEN 'type/DateTime'
                                         WHEN 'type/ISO8601TimeString'     THEN 'type/Time'
                                         WHEN 'type/ISO8601DateString'     THEN 'type/Date'
                                       END),
                  coercion_strategy = (CASE semantic_type
                                        WHEN 'type/ISO8601DateTimeString' THEN 'Coercion/ISO8601->DateTime'
                                        WHEN 'type/ISO8601TimeString'     THEN 'Coercion/ISO8601->Time'
                                        WHEN 'type/ISO8601DateString'     THEN 'Coercion/ISO8601->Date'
                                       END)
              WHERE semantic_type IN ('type/ISO8601DateTimeString',
                                      'type/ISO8601TimeString',
                                      'type/ISO8601DateString');
  ## This includes values 'timestamp_milliseconds' and 'timestamp_seconds'. These are old "special_types" that were
  ## migrated in a data migration for version 0.20. But these migrations occur after all liquibase migrations so
  ## it would be possible for another type/UNIXTimestampSeconds to pop up after this migration that supposedly
  ## got rid of them all
  - changeSet:
      id: 288
      author: dpsutton
      comment: Added 0.39 - Semantic type system - migrate unix timestamps
      validCheckSum: ANY
      changes:
        - sql:
              sql: >-
                UPDATE metabase_field
                set effective_type    = 'type/Instant',
                    coercion_strategy = (case semantic_type
                                          WHEN 'type/UNIXTimestampSeconds'      THEN 'Coercion/UNIXSeconds->DateTime'
                                          WHEN 'timestamp_seconds'              THEN 'Coercion/UNIXSeconds->DateTime'
                                          WHEN 'type/UNIXTimestampMilliSeconds' THEN 'Coercion/UNIXMilliSeconds->DateTime'
                                          WHEN 'timestamp_milliseconds'         THEN 'Coercion/UNIXMilliSeconds->DateTime'
                                          WHEN 'type/UNIXTimestampMicroSeconds' THEN 'Coercion/UNIXMicroSeconds->DateTime'
                                         END)
                WHERE semantic_type IN ('type/UNIXTimestampSeconds',
                                        'type/UNIXTimestampMilliSeconds',
                                        'type/UNIXTimestampMicroSeconds',
                                        'timestamp_seconds',
                                        'timestamp_milliseconds');

  - changeSet:
      id: 289
      author: dpsutton
      comment: Added 0.39 - Semantic type system - migrate unix timestamps (corrects typo- seconds was migrated correctly, not millis and micros)
      validCheckSum: ANY
      changes:
        - sql:
              sql: >-
                UPDATE metabase_field
                set effective_type    = 'type/Instant',
                    coercion_strategy = (case semantic_type
                                          WHEN 'type/UNIXTimestampMilliseconds' THEN 'Coercion/UNIXMilliSeconds->DateTime'
                                          WHEN 'type/UNIXTimestampMicroseconds' THEN 'Coercion/UNIXMicroSeconds->DateTime'
                                         END)
                WHERE semantic_type IN ('type/UNIXTimestampMilliseconds',
                                        'type/UNIXTimestampMicroseconds')

  - changeSet:
      id: 290
      author: dpsutton
      comment: Added 0.39 - Semantic type system - Clobber semantic_type where there was a coercion
      changes:
        - sql:
              sql: UPDATE metabase_field set semantic_type = null where coercion_strategy is not null

# 291-297 create the new login history Table

  - changeSet:
      id: 291
      author: camsaul
      validCheckSum: ANY
      comment: Added 0.39.0
      changes:
        - createTable:
            tableName: login_history
            remarks: "Keeps track of various logins for different users and additional info such as location and device"
            columns:
              - column:
                  name: id
                  type: int
                  autoIncrement: true
                  constraints:
                    primaryKey: true
                    nullable: false
              - column:
                  name: timestamp
                  type: ${timestamp_type}
                  remarks: "When this login occurred."
                  defaultValueComputed: current_timestamp
                  constraints:
                    nullable: false
              - column:
                  name: user_id
                  type: int
                  remarks: "ID of the User that logged in."
                  constraints:
                    foreignKeyName: fk_login_history_user_id
                    referencedTableName: core_user
                    referencedColumnNames: id
                    nullable: false
                    deleteCascade: true
              # FK constraint is created later, because we can't create it inline with ON DELETE SET NULL
              - column:
                  name: session_id
                  type: varchar(254)
                  remarks: "ID of the Session created by this login if one is currently active. NULL if Session is no longer active."
              - column:
                  name: device_id
                  type: char(36)
                  remarks: "Cookie-based unique identifier for the device/browser the user logged in from."
                  constraints:
                    nullable: false
              - column:
                  name: device_description
                  type: text
                  remarks: "Description of the device that login happened from, for example a user-agent string, but this might be something different if we support alternative auth mechanisms in the future."
                  constraints:
                    nullable: false
              - column:
                  name: ip_address
                  type: text
                  remarks: "IP address of the device that login happened from, so we can geocode it and determine approximate location."
                  constraints:
                    nullable: false

  - changeSet:
      id: 292
      author: camsaul
      comment: Added 0.39.0
      changes:
        - createIndex:
            tableName: login_history
            indexName: idx_user_id
            columns:
              - column:
                  name: user_id

  - changeSet:
      id: 293
      author: camsaul
      comment: Added 0.39.0
      changes:
        - addForeignKeyConstraint:
            baseTableName: login_history
            baseColumnNames: session_id
            referencedTableName: core_session
            referencedColumnNames: id
            constraintName: fk_login_history_session_id
            onDelete: SET NULL

  - changeSet:
      id: 294
      author: camsaul
      comment: Added 0.39.0
      changes:
        - createIndex:
            tableName: login_history
            indexName: idx_session_id
            columns:
              - column:
                  name: session_id

  # index on login history timestamp -- so admin can see *all* recent logins, or we can delete login history after a certain age
  - changeSet:
      id: 295
      author: camsaul
      comment: Added 0.39.0
      changes:
        - createIndex:
            tableName: login_history
            indexName: idx_timestamp
            columns:
              - column:
                  name: timestamp

  # index on login history user_id + device_id -- so we can easily see if this is the first time a device is used
  - changeSet:
      id: 296
      author: camsaul
      comment: Added 0.39.0
      changes:
        - createIndex:
            tableName: login_history
            indexName: idx_user_id_device_id
            columns:
              - column:
                  name: session_id
              - column:
                  name: device_id

  # index on login history user_id + timestamp -- so we can easily see recent logins for a user
  - changeSet:
      id: 297
      author: camsaul
      comment: Added 0.39.0
      changes:
        - createIndex:
            tableName: login_history
            indexName: idx_user_id_timestamp
            columns:
              - column:
                  name: user_id
              - column:
                  name: timestamp

  # Add parameter columns to pulses so that dashboard subscriptions can have their own filters
  - changeSet:
      id: 298
      author: tsmacdonald
      comment: Added 0.39.0
      changes:
        - addColumn:
            tableName: pulse
            columns:
              - column:
                  name: parameters
                  type: text
                  remarks: "Let dashboard subscriptions have their own filters"
                  constraints:
                    nullable: true
                    deferrable: false
                    initiallyDeferred: false
  - changeSet:
      id: 299
      author: tsmacdonald
      comment: Added 0.39.0
      changes:
        - addNotNullConstraint:
            columnDataType: text
            columnName: parameters
            defaultNullValue: '[]'
            tableName: pulse
  - changeSet:
      id: 300
      author: dpsutton
      comment: Added 0.40.0
      changes:
        - renameTable:
            oldTableName: collection_revision
            newTableName: collection_permission_graph_revision
  - changeSet:
      id: 301
      author: dpsutton
      comment: Added 0.40.0 renaming collection_revision to collection_permission_graph_revision
      failOnError: false # mysql and h2 don't have this sequence
      preConditions:
        - onFail: MARK_RAN
        - dbms:
            type: postgresql
      changes:
        - sql:
            - sql: ALTER SEQUENCE collection_revision_id_seq RENAME TO collection_permission_graph_revision_id_seq

  - changeSet:
      id: 303
      author: tsmacdonald
      comment: Added 0.40.0
      changes:
        - createTable:
            tableName: moderation_review
            remarks: "Reviews (from moderators) for a given question/dashboard (BUCM)"
            columns:
              - column:
                  name: id
                  type: int
                  autoIncrement: true
                  constraints:
                    primaryKey: true
                    nullable: false
              - column:
                  name: updated_at
                  type: ${timestamp_type}
                  defaultValueComputed: current_timestamp
                  remarks: "most recent modification time"
                  constraints:
                    nullable: false
              - column:
                  name: created_at
                  type: ${timestamp_type}
                  defaultValueComputed: current_timestamp
                  remarks: "creation time"
                  constraints:
                    nullable: false
              - column:
                  name: status
                  type: varchar(255)
                  remarks: "verified, misleading, confusing, not_misleading, pending"
              - column:
                  name: text
                  type: text
                  remarks: "Explanation of the review"
                  # I don't think it needs to be non-nullable
              - column:
                  name: moderated_item_id
                  type: int
                  remarks: "either a document or question ID; the item that needs review"
                  constraints:
                    nullable: false
              - column:
                  name: moderated_item_type
                  type: varchar(255)
                  remarks: "whether it's a question or dashboard"
                  constraints:
                    nullable: false
              - column:
                  name: moderator_id
                  type: int
                  remarks: "ID of the user who did the review"
                  constraints:
                    nullable: false
              - column:
                  name: most_recent
                  type: boolean
                  remarks: "tag for most recent review"
                  constraints:
                    nullable: false

  - changeSet:
      id: 304
      author: camsaul
      comment: Added 0.40.0 (replaces a data migration dating back to 0.20.0)
      changes:
        - sql:
              sql: >-
                UPDATE metabase_field
                SET semantic_type = (CASE semantic_type
                                      WHEN 'avatar'    THEN 'type/AvatarURL'
                                      WHEN 'category'  THEN 'type/Category'
                                      WHEN 'city'      THEN 'type/City'
                                      WHEN 'country'   THEN 'type/Country'
                                      WHEN 'desc'      THEN 'type/Description'
                                      WHEN 'fk'        THEN 'type/FK'
                                      WHEN 'id'        THEN 'type/PK'
                                      WHEN 'image'     THEN 'type/ImageURL'
                                      WHEN 'json'      THEN 'type/SerializedJSON'
                                      WHEN 'latitude'  THEN 'type/Latitude'
                                      WHEN 'longitude' THEN 'type/Longitude'
                                      WHEN 'name'      THEN 'type/Name'
                                      WHEN 'number'    THEN 'type/Number'
                                      WHEN 'state'     THEN 'type/State'
                                      WHEN 'url'       THEN 'type/URL'
                                      WHEN 'zip_code'  THEN 'type/ZipCode'
                                     END)
                WHERE semantic_type IN ('avatar', 'category', 'city', 'country', 'desc', 'fk', 'id', 'image',
                                        'json', 'latitude', 'longitude', 'name', 'number', 'state', 'url',
                                        'zip_code');

  - changeSet:
      id: 305
      author: camsaul
      comment: Added 0.40.0 (replaces a data migration dating back to 0.20.0)
      changes:
        - sql:
            sql: >-
              UPDATE metabase_field
              SET base_type = (CASE base_type
                                WHEN 'ArrayField'      THEN 'type/Array'
                                WHEN 'BigIntegerField' THEN 'type/BigInteger'
                                WHEN 'BooleanField'    THEN 'type/Boolean'
                                WHEN 'CharField'       THEN 'type/Text'
                                WHEN 'DateField'       THEN 'type/Date'
                                WHEN 'DateTimeField'   THEN 'type/DateTime'
                                WHEN 'DecimalField'    THEN 'type/Decimal'
                                WHEN 'DictionaryField' THEN 'type/Dictionary'
                                WHEN 'FloatField'      THEN 'type/Float'
                                WHEN 'IntegerField'    THEN 'type/Integer'
                                WHEN 'TextField'       THEN 'type/Text'
                                WHEN 'TimeField'       THEN 'type/Time'
                                WHEN 'UUIDField'       THEN 'type/UUID'
                                WHEN 'UnknownField'    THEN 'type/*'
                               END)
              WHERE base_type IN ('ArrayField', 'BigIntegerField', 'BooleanField', 'CharField', 'DateField',
                                  'DateTimeField', 'DecimalField', 'DictionaryField', 'FloatField', 'IntegerField',
                                  'TextField', 'TimeField', 'UUIDField', 'UnknownField');
  - changeSet:
      id: 308
      author: howonlee
      comment: Added 0.40.0 Track cache hits in query_execution table
      changes:
        - addColumn:
            tableName: query_execution
            columns:
              - column:
                  name: cache_hit
                  type: boolean
                  remarks: "Cache hit on query execution"
                  constraints:
                    nullable: true


  - changeSet:
      id: 309
      author: dpsutton
      comment: 'Added 0.40.0 - Add type to collections'
      changes:
        - addColumn:
            tableName: collection
            columns:
              - column:
                  name: authority_level
                  type: varchar(255)
                  remarks: 'Nullable column to incidate collection''s authority level. Initially values are "official" and nil.'
                  constraints:
                    nullable: true


  - changeSet:
      id: 311
      author: howonlee
      comment: Added 0.40.0 Migrate friendly field names, not noop
      validCheckSum: ANY # Quoting changes for H2.
      changes:
        - sql:
            dbms: mariadb,mysql
            sql: |
                UPDATE setting SET value='simple' WHERE `key`='humanization-strategy'
                AND value='advanced'
        - sql:
            dbms: postgresql
            sql: |
                UPDATE setting SET value='simple' WHERE key='humanization-strategy'
                AND value='advanced'
        - sql:
            dbms: h2
            sql: |
                UPDATE setting SET "VALUE"='simple' WHERE "KEY"='humanization-strategy'
                AND "VALUE"='advanced'

  - changeSet:
      id: 312
      author: noahmoss
      comment: Added 0.41.0 Backfill collection_id for dashboard subscriptions
      changes:
        - sql:
            dbms: mariadb,mysql
            sql: >-
              UPDATE pulse p
              INNER JOIN report_dashboard d
              ON p.dashboard_id = d.id
              SET p.collection_id = d.collection_id;
        - sql:
            dbms: postgresql
            sql: >-
              UPDATE pulse p
              SET collection_id = d.collection_id
              FROM report_dashboard d
              WHERE p.dashboard_id = d.id
              AND p.dashboard_id IS NOT NULL;
        - sql:
            dbms: h2
            sql: >-
              UPDATE pulse p
              SET collection_id = (
                SELECT d.collection_id
                FROM report_dashboard d
                WHERE d.id = p.dashboard_id
              )
              WHERE dashboard_id IS NOT NULL;

  - changeSet:
      id: 313
      author: jeff303
      comment: Added 0.42.0 - Secret domain object.
      validCheckSum: ANY
      changes:
        - createTable:
            tableName: secret
            remarks: Storage for managed secrets (passwords, binary data, etc.)
            columns:
              - column:
                  autoIncrement: true
                  constraints:
                    nullable: false
                    primaryKey: true
                  name: id
                  remarks: Part of composite primary key for secret; this is the uniquely generted ID column
                  type: int
              - column:
                  constraints:
                    nullable: false
                    primaryKey: true
                  name: version
                  defaultValue: 1
                  remarks: Part of composite primary key for secret; this is the version column
                  type: int
              - column:
                  constraints:
                    deferrable: false
                    foreignKeyName: fk_secret_ref_user_id
                    initiallyDeferred: false
                    nullable: true
                    referencedTableName: core_user
                    referencedColumnNames: id
                  name: creator_id
                  remarks: User ID who created this secret instance
                  type: int
              - column:
                  constraints:
                    nullable: false
                  name: created_at
                  remarks: Timestamp for when this secret instance was created
                  type: ${timestamp_type}
              - column:
                  constraints:
                    nullable: true
                  name: updated_at
                  remarks: >-
                    Timestamp for when this secret record was updated. Only relevant when non-value field changes
                    since a value change will result in a new version being inserted.
                  type: ${timestamp_type}
              - column:
                  constraints:
                    nullable: false
                  name: name
                  remarks: The name of this secret record.
                  type: varchar(254)
              - column:
                  constraints:
                    # TODO: do we want to constrain this field or leave open for extension? or separate table with FK?
                    nullable: false
                  name: kind
                  remarks: >-
                    The kind of secret this record represents; the value is interpreted as a Clojure keyword with a
                    hierarchy. Ex: 'bytes' means generic binary data, 'jks-keystore' extends 'bytes' but has a specific
                    meaning.
                  type: varchar(254)
              - column:
                  constraints:
                    # TODO: similar question to above?
                    nullable: true
                  name: source
                  remarks: >-
                    The source of secret record, which controls how Metabase interprets the value (ex: 'file-path'
                    means the 'simple_value' is not the real value, but a pointer to a file that contains the value).
                  type: varchar(254)
              - column:
                  constraints:
                    nullable: false
                  name: value
                  remarks: The base64 encoded binary value of this secret record. If encryption is enabled, this will
                    be the output of the encryption procedure on the plaintext. If not, it will be the base64 encoded
                    plaintext.
                  type: ${blob.type}

  - changeSet:
      id: 314
      author: howonlee
      comment: Added 0.41.0 Fine grained caching controls
      changes:
        - addColumn:
            tableName: metabase_database
            columns:
              - column:
                  name: cache_ttl
                  type: integer
                  remarks: "Granular cache TTL for specific database."
                  constraints:
                    nullable: true

  - changeSet:
      id: 315
      author: howonlee
      comment: Added 0.41.0 Fine grained caching controls, pt 2
      changes:
        - addColumn:
            tableName: report_dashboard
            columns:
              - column:
                  name: cache_ttl
                  type: integer
                  remarks: "Granular cache TTL for specific dashboard."
                  constraints:
                    nullable: true

  - changeSet:
      id: 316
      author: howonlee
      comment: Added 0.41.0 Fine grained caching controls, pt 3
      changes:
        - addColumn:
            tableName: view_log
            columns:
              - column:
                  name: metadata
                  type: text
                  remarks: "Serialized JSON corresponding to metadata for view."
                  constraints:
                    nullable: true

  - changeSet:
      id: 381
      author: camsaul
      comment: Added 0.41.2 Add index to QueryExecution card_id to fix performance issues (#18759)
      changes:
        - createIndex:
            tableName: query_execution
            indexName: idx_query_execution_card_id
            columns:
              - column:
                  name: card_id

  - changeSet:
      id: 382
      author: camsaul
      comment: Added 0.41.2 Add index to ModerationReview moderated_item_type + moderated_item_id to fix performance issues (#18759)
      changes:
        - createIndex:
            tableName: moderation_review
            indexName: idx_moderation_review_item_type_item_id
            columns:
              - column:
                  name: moderated_item_type
              - column:
                  name: moderated_item_id

  - changeSet:
      id: 383
      author: camsaul
      comment: Added 0.41.3 -- Add index to QueryExecution card_id + started_at to fix performance issue #19053
      changes:
        - createIndex:
            tableName: query_execution
            indexName: idx_query_execution_card_id_started_at
            columns:
              - column:
                  name: card_id
              - column:
                  name: started_at

  - changeSet:
      id: v42.00-000
      author: camsaul
      comment: Added 0.42.0 Remove unused column (#5240)
      # this migration was previously numbered 317 and merged into master before we adopted the 0.42.0+ migration ID
      # numbering scheme. See #18821 for more info.
      preConditions:
        - onFail: MARK_RAN
        - or:
            # For some insane reason databasechangelog is upper-case in MySQL and MariaDB.
            - and:
                - dbms:
                    type: postgresql,h2
                - sqlCheck:
                    expectedResult: 0
                    sql: SELECT count(*) FROM databasechangelog WHERE id = '317';
            - and:
                - dbms:
                    type: mysql,mariadb
                - sqlCheck:
                    expectedResult: 0
                    sql: SELECT count(*) FROM `DATABASECHANGELOG` WHERE id = '317';

      changes:
        - dropColumn:
            tableName: metabase_table
            columnName: entity_name


  - changeSet:
      id: v42.00-001
      author: camsaul
      comment: Added 0.42.0 Attempt to add Card.database_id (by parsing query) to rows that are missing it (#5999)
      # If this migration fails for any reason continue with the next migration; do not fail the entire process if this one fails
      failOnError: false
      # Don't run for H2 -- the version of H2 we're using doesn't support JSON stuff.
      preConditions:
        - onFail: MARK_RAN
        - dbms:
            type: postgresql,mysql,mariadb
      # The basic idea below is to parse the `database_id` from the JSON string query dictionary and use it to set the
      # database_id column as needed. We do an INNER JOIN against the Database table to make sure that Database
      # actually exists (so we don't attempt to set an invalid database_id)
      changes:
        - sql:
            dbms: postgresql
            sql: >-
              WITH c2 AS (
                SELECT *, (dataset_query::json->>'database')::integer AS query_database_id
                FROM report_card
              )
              UPDATE report_card c
              SET database_id = c2.query_database_id
              FROM c2
              INNER JOIN metabase_database db
                ON db.id = c2.query_database_id
              WHERE c.database_id IS NULL
                AND c.id = c2.id
                AND c2.query_database_id IS NOT NULL;
        # MySQL and MariaDB are exactly the same other than different function names: json_value (for MariaDB) vs
        # json_extract (for MySQL)
        - sql:
            dbms: mariadb
            sql: >-
              UPDATE report_card c
              JOIN (
                SELECT *, cast(json_value(dataset_query, '$.database') AS signed) AS query_database_id
                FROM report_card
                ) c2
                ON c.id = c2.id
              INNER JOIN metabase_database db ON c2.query_database_id = db.id
              SET c.database_id = c2.query_database_id
              WHERE c.database_id IS NULL
                AND c2.query_database_id IS NOT NULL;
        - sql:
            dbms: mysql
            sql: >-
              UPDATE report_card c
              JOIN (
                SELECT *, cast(json_extract(dataset_query, '$.database') AS signed) AS query_database_id
                FROM report_card
                ) c2
                ON c.id = c2.id
              INNER JOIN metabase_database db ON c2.query_database_id = db.id
              SET c.database_id = c2.query_database_id
              WHERE c.database_id IS NULL
                AND c2.query_database_id IS NOT NULL;

  - changeSet:
      id: v42.00-002
      author: camsaul
      comment: Added 0.42.0 Added constraint we should have had all along (#5999)
      preConditions:
        - onFail: MARK_RAN
        # If we're dumping the migration as a SQL file or trying to force-migrate we can't check the preconditions
        # so just go ahead and skip the entire thing. This is a non-critical migration
        - onUpdateSQL: IGNORE
        - sqlCheck:
            expectedResult: 0
            sql: SELECT count(*) FROM report_card WHERE database_id IS NULL
      changes:
        - addNotNullConstraint:
            columnDataType: int
            tableName: report_card
            columnName: database_id

  - changeSet:
      id: v42.00-003
      author: dpsutton
      comment: Added 0.42.0 Initial support for datasets based on questions
      # this migration was previously numbered 320 and merged into master before we adopted the 0.42.0+ migration ID
      # numbering scheme. See #18821 for more info.
      preConditions:
        - onFail: MARK_RAN
        - or:
            - and:
                - dbms:
                    type: postgresql,h2
                - sqlCheck:
                    expectedResult: 0
                    sql: SELECT count(*) FROM databasechangelog WHERE id = '320';
            - and:
                - dbms:
                    type: mysql,mariadb
                - sqlCheck:
                    expectedResult: 0
                    sql: SELECT count(*) FROM `DATABASECHANGELOG` WHERE id = '320';
      changes:
        - addColumn:
            tableName: report_card
            columns:
              - column:
                  name: dataset
                  type: boolean
                  remarks: "Indicate whether question is a dataset"
                  constraints:
                    nullable: false
                  defaultValue: false

  - changeSet:    # this one is run unconditionally so unify the type to ${text.type} across ALL dbs
      id: v42.00-004 # this differentiation was first done under changeSet 13 above
      author: jeff303
      comment: >-
        Added 0.42.0 - modify type of activity.details from text to ${text.type}
      changes:
        - modifyDataType:
            tableName: activity
            columnName: details
            newDataType: ${text.type}

  - changeSet:
      id: v42.00-005
      author: jeff303
      comment: >-
        Added 0.42.0 - modify type of collection.description from text to ${text.type}
        on mysql,mariadb
      changes:
        - modifyDataType:
            tableName: collection
            columnName: description
            newDataType: ${text.type}
      preConditions:
        - onFail: MARK_RAN
        - dbms:
            type: mysql,mariadb

  - changeSet:
      id: v42.00-006
      author: jeff303
      comment: >-
        Added 0.42.0 - modify type of collection.name from text to ${text.type}
        on mysql,mariadb
      changes:
        - modifyDataType:
            tableName: collection
            columnName: name
            newDataType: ${text.type}
      preConditions:
        - onFail: MARK_RAN
        - dbms:
            type: mysql,mariadb

  - changeSet:
      id: v42.00-007
      author: jeff303
      comment: >-
        Added 0.42.0 - modify type of computation_job.context from text to ${text.type}
        on mysql,mariadb
      changes:
        - modifyDataType:
            tableName: computation_job
            columnName: context
            newDataType: ${text.type}
      preConditions:
        - onFail: MARK_RAN
        - dbms:
            type: mysql,mariadb

  - changeSet:
      id: v42.00-008
      author: jeff303
      comment: >-
        Added 0.42.0 - modify type of computation_job_result.payload from text
        to ${text.type} on mysql,mariadb
      changes:
        - modifyDataType:
            tableName: computation_job_result
            columnName: payload
            newDataType: ${text.type}
      preConditions:
        - onFail: MARK_RAN
        - dbms:
            type: mysql,mariadb

  - changeSet:
      id: v42.00-009
      author: jeff303
      comment: >-
        Added 0.42.0 - modify type of core_session.anti_csrf_token from text
        to ${text.type} on mysql,mariadb
      changes:
        - modifyDataType:
            tableName: core_session
            columnName: anti_csrf_token
            newDataType: ${text.type}
      preConditions:
        - onFail: MARK_RAN
        - dbms:
            type: mysql,mariadb

  - changeSet:
      id: v42.00-010
      author: jeff303
      comment: >-
        Added 0.42.0 - modify type of core_user.login_attributes from text to
        ${text.type} on mysql,mariadb
      changes:
        - modifyDataType:
            tableName: core_user
            columnName: login_attributes
            newDataType: ${text.type}
      preConditions:
        - onFail: MARK_RAN
        - dbms:
            type: mysql,mariadb

  - changeSet:
      id: v42.00-011
      author: jeff303
      comment: >-
        Added 0.42.0 - modify type of group_table_access_policy.attribute_remappings
        from text to ${text.type} on mysql,mariadb
      changes:
        - modifyDataType:
            tableName: group_table_access_policy
            columnName: attribute_remappings
            newDataType: ${text.type}
      preConditions:
        - onFail: MARK_RAN
        - dbms:
            type: mysql,mariadb

  - changeSet:
      id: v42.00-012
      author: jeff303
      comment: >-
        Added 0.42.0 - modify type of login_history.device_description from text
        to ${text.type} on mysql,mariadb
      changes:
        - modifyDataType:
            tableName: login_history
            columnName: device_description
            newDataType: ${text.type}
      preConditions:
        - onFail: MARK_RAN
        - dbms:
            type: mysql,mariadb

  - changeSet:
      id: v42.00-013
      author: jeff303
      comment: >-
        Added 0.42.0 - modify type of login_history.ip_address from text to ${text.type}
        on mysql,mariadb
      changes:
        - modifyDataType:
            tableName: login_history
            columnName: ip_address
            newDataType: ${text.type}
      preConditions:
        - onFail: MARK_RAN
        - dbms:
            type: mysql,mariadb

  - changeSet:
      id: v42.00-014
      author: jeff303
      comment: >-
        Added 0.42.0 - modify type of metabase_database.caveats from text to
        ${text.type} on mysql,mariadb
      changes:
        - modifyDataType:
            tableName: metabase_database
            columnName: caveats
            newDataType: ${text.type}
      preConditions:
        - onFail: MARK_RAN
        - dbms:
            type: mysql,mariadb

  - changeSet:
      id: v42.00-015
      author: jeff303
      comment: >-
        Added 0.42.0 - modify type of metabase_database.description from text
        to ${text.type} on mysql,mariadb
      changes:
        - modifyDataType:
            tableName: metabase_database
            columnName: description
            newDataType: ${text.type}
      preConditions:
        - onFail: MARK_RAN
        - dbms:
            type: mysql,mariadb

  - changeSet:
      id: v42.00-016
      author: jeff303
      comment: >-
        Added 0.42.0 - modify type of metabase_database.details from text to
        ${text.type} on mysql,mariadb
      changes:
        - modifyDataType:
            tableName: metabase_database
            columnName: details
            newDataType: ${text.type}
      preConditions:
        - onFail: MARK_RAN
        - dbms:
            type: mysql,mariadb

  - changeSet:
      id: v42.00-017
      author: jeff303
      comment: >-
        Added 0.42.0 - modify type of metabase_database.options from text to
        ${text.type} on mysql,mariadb
      changes:
        - modifyDataType:
            tableName: metabase_database
            columnName: options
            newDataType: ${text.type}
      preConditions:
        - onFail: MARK_RAN
        - dbms:
            type: mysql,mariadb

  - changeSet:
      id: v42.00-018
      author: jeff303
      comment: >-
        Added 0.42.0 - modify type of metabase_database.points_of_interest from
        text to ${text.type} on mysql,mariadb
      changes:
        - modifyDataType:
            tableName: metabase_database
            columnName: points_of_interest
            newDataType: ${text.type}
      preConditions:
        - onFail: MARK_RAN
        - dbms:
            type: mysql,mariadb

  - changeSet:
      id: v42.00-019
      author: jeff303
      comment: >-
        Added 0.42.0 - modify type of metabase_field.caveats from text to ${text.type}
        on mysql,mariadb
      changes:
        - modifyDataType:
            tableName: metabase_field
            columnName: caveats
            newDataType: ${text.type}
      preConditions:
        - onFail: MARK_RAN
        - dbms:
            type: mysql,mariadb

  - changeSet:
      id: v42.00-020
      author: jeff303
      comment: >-
        Added 0.42.0 - modify type of metabase_field.database_type from text
        to ${text.type} on mysql,mariadb
      changes:
        - modifyDataType:
            tableName: metabase_field
            columnName: database_type
            newDataType: ${text.type}
      preConditions:
        - onFail: MARK_RAN
        - dbms:
            type: mysql,mariadb

  - changeSet:
      id: v42.00-021
      author: jeff303
      comment: >-
        Added 0.42.0 - modify type of metabase_field.description from text to
        ${text.type} on mysql,mariadb
      changes:
        - modifyDataType:
            tableName: metabase_field
            columnName: description
            newDataType: ${text.type}
      preConditions:
        - onFail: MARK_RAN
        - dbms:
            type: mysql,mariadb

  - changeSet:
      id: v42.00-022
      author: jeff303
      comment: >-
        Added 0.42.0 - modify type of metabase_field.fingerprint from text to
        ${text.type} on mysql,mariadb
      changes:
        - modifyDataType:
            tableName: metabase_field
            columnName: fingerprint
            newDataType: ${text.type}
      preConditions:
        - onFail: MARK_RAN
        - dbms:
            type: mysql,mariadb

  - changeSet:
      id: v42.00-023
      author: jeff303
      comment: >-
        Added 0.42.0 - modify type of metabase_field.has_field_values from text
        to ${text.type} on mysql,mariadb
      changes:
        - modifyDataType:
            tableName: metabase_field
            columnName: has_field_values
            newDataType: ${text.type}
      preConditions:
        - onFail: MARK_RAN
        - dbms:
            type: mysql,mariadb

  - changeSet:
      id: v42.00-024
      author: jeff303
      comment: >-
        Added 0.42.0 - modify type of metabase_field.points_of_interest from
        text to ${text.type} on mysql,mariadb
      changes:
        - modifyDataType:
            tableName: metabase_field
            columnName: points_of_interest
            newDataType: ${text.type}
      preConditions:
        - onFail: MARK_RAN
        - dbms:
            type: mysql,mariadb

  - changeSet:
      id: v42.00-025
      author: jeff303
      comment: >-
        Added 0.42.0 - modify type of metabase_field.settings from text to ${text.type}
        on mysql,mariadb
      changes:
        - modifyDataType:
            tableName: metabase_field
            columnName: settings
            newDataType: ${text.type}
      preConditions:
        - onFail: MARK_RAN
        - dbms:
            type: mysql,mariadb

  - changeSet:
      id: v42.00-026
      author: jeff303
      comment: >-
        Added 0.42.0 - modify type of metabase_fieldvalues.human_readable_values
        from text to ${text.type} on mysql,mariadb
      changes:
        - modifyDataType:
            tableName: metabase_fieldvalues
            columnName: human_readable_values
            newDataType: ${text.type}
      preConditions:
        - onFail: MARK_RAN
        - dbms:
            type: mysql,mariadb

  - changeSet:
      id: v42.00-027
      author: jeff303
      comment: >-
        Added 0.42.0 - modify type of metabase_fieldvalues.values from text to
        ${text.type} on mysql,mariadb
      changes:
        - modifyDataType:
            tableName: metabase_fieldvalues
            columnName: values
            newDataType: ${text.type}
      preConditions:
        - onFail: MARK_RAN
        - dbms:
            type: mysql,mariadb

  - changeSet:
      id: v42.00-028
      author: jeff303
      comment: >-
        Added 0.42.0 - modify type of metabase_table.caveats from text to ${text.type}
        on mysql,mariadb
      changes:
        - modifyDataType:
            tableName: metabase_table
            columnName: caveats
            newDataType: ${text.type}
      preConditions:
        - onFail: MARK_RAN
        - dbms:
            type: mysql,mariadb

  - changeSet:
      id: v42.00-029
      author: jeff303
      comment: >-
        Added 0.42.0 - modify type of metabase_table.description from text to
        ${text.type} on mysql,mariadb
      changes:
        - modifyDataType:
            tableName: metabase_table
            columnName: description
            newDataType: ${text.type}
      preConditions:
        - onFail: MARK_RAN
        - dbms:
            type: mysql,mariadb

  - changeSet:
      id: v42.00-030
      author: jeff303
      comment: >-
        Added 0.42.0 - modify type of metabase_table.points_of_interest from
        text to ${text.type} on mysql,mariadb
      changes:
        - modifyDataType:
            tableName: metabase_table
            columnName: points_of_interest
            newDataType: ${text.type}
      preConditions:
        - onFail: MARK_RAN
        - dbms:
            type: mysql,mariadb

  - changeSet:
      id: v42.00-031
      author: jeff303
      comment: >-
        Added 0.42.0 - modify type of metric.caveats from text to ${text.type}
        on mysql,mariadb
      changes:
        - modifyDataType:
            tableName: metric
            columnName: caveats
            newDataType: ${text.type}
      preConditions:
        - onFail: MARK_RAN
        - dbms:
            type: mysql,mariadb

  - changeSet:
      id: v42.00-032
      author: jeff303
      comment: >-
        Added 0.42.0 - modify type of metric.definition from text to ${text.type}
        on mysql,mariadb
      changes:
        - modifyDataType:
            tableName: metric
            columnName: definition
            newDataType: ${text.type}
      preConditions:
        - onFail: MARK_RAN
        - dbms:
            type: mysql,mariadb

  - changeSet:
      id: v42.00-033
      author: jeff303
      comment: >-
        Added 0.42.0 - modify type of metric.description from text to ${text.type}
        on mysql,mariadb
      changes:
        - modifyDataType:
            tableName: metric
            columnName: description
            newDataType: ${text.type}
      preConditions:
        - onFail: MARK_RAN
        - dbms:
            type: mysql,mariadb

  - changeSet:
      id: v42.00-034
      author: jeff303
      comment: >-
        Added 0.42.0 - modify type of metric.how_is_this_calculated from text
        to ${text.type} on mysql,mariadb
      changes:
        - modifyDataType:
            tableName: metric
            columnName: how_is_this_calculated
            newDataType: ${text.type}
      preConditions:
        - onFail: MARK_RAN
        - dbms:
            type: mysql,mariadb

  - changeSet:
      id: v42.00-035
      author: jeff303
      comment: >-
        Added 0.42.0 - modify type of metric.points_of_interest from text to
        ${text.type} on mysql,mariadb
      changes:
        - modifyDataType:
            tableName: metric
            columnName: points_of_interest
            newDataType: ${text.type}
      preConditions:
        - onFail: MARK_RAN
        - dbms:
            type: mysql,mariadb

  - changeSet:
      id: v42.00-036
      author: jeff303
      comment: >-
        Added 0.42.0 - modify type of moderation_review.text from text to ${text.type}
        on mysql,mariadb
      changes:
        - modifyDataType:
            tableName: moderation_review
            columnName: text
            newDataType: ${text.type}
      preConditions:
        - onFail: MARK_RAN
        - dbms:
            type: mysql,mariadb

  - changeSet:
      id: v42.00-037
      author: jeff303
      comment: >-
        Added 0.42.0 - modify type of native_query_snippet.content from text
        to ${text.type} on mysql,mariadb
      changes:
        - modifyDataType:
            tableName: native_query_snippet
            columnName: content
            newDataType: ${text.type}
      preConditions:
        - onFail: MARK_RAN
        - dbms:
            type: mysql,mariadb

  - changeSet:
      id: v42.00-038
      author: jeff303
      comment: >-
        Added 0.42.0 - modify type of native_query_snippet.description from text
        to ${text.type} on mysql,mariadb
      changes:
        - modifyDataType:
            tableName: native_query_snippet
            columnName: description
            newDataType: ${text.type}
      preConditions:
        - onFail: MARK_RAN
        - dbms:
            type: mysql,mariadb

  - changeSet:
      id: v42.00-039
      author: jeff303
      comment: >-
        Added 0.42.0 - modify type of pulse.parameters from text to ${text.type}
        on mysql,mariadb
      changes:
        - modifyDataType:
            tableName: pulse
            columnName: parameters
            newDataType: ${text.type}
      preConditions:
        - onFail: MARK_RAN
        - dbms:
            type: mysql,mariadb

  - changeSet:
      id: v42.00-040
      author: jeff303
      comment: >-
        Added 0.42.0 - modify type of pulse_channel.details from text to ${text.type}
        on mysql,mariadb
      changes:
        - modifyDataType:
            tableName: pulse_channel
            columnName: details
            newDataType: ${text.type}
      preConditions:
        - onFail: MARK_RAN
        - dbms:
            type: mysql,mariadb

  - changeSet:
      id: v42.00-041
      author: jeff303
      comment: >-
        Added 0.42.0 - modify type of query.query from text to ${text.type} on
        mysql,mariadb
      changes:
        - modifyDataType:
            tableName: query
            columnName: query
            newDataType: ${text.type}
      preConditions:
        - onFail: MARK_RAN
        - dbms:
            type: mysql,mariadb

  - changeSet:
      id: v42.00-042
      author: jeff303
      comment: >-
        Added 0.42.0 - modify type of query_execution.error from text to ${text.type}
        on mysql,mariadb
      changes:
        - modifyDataType:
            tableName: query_execution
            columnName: error
            newDataType: ${text.type}
      preConditions:
        - onFail: MARK_RAN
        - dbms:
            type: mysql,mariadb

  - changeSet:
      id: v42.00-043
      author: jeff303
      comment: >-
        Added 0.42.0 - modify type of report_card.dataset_query from text to
        ${text.type} on mysql,mariadb
      changes:
        - modifyDataType:
            tableName: report_card
            columnName: dataset_query
            newDataType: ${text.type}
      preConditions:
        - onFail: MARK_RAN
        - dbms:
            type: mysql,mariadb

  - changeSet:
      id: v42.00-044
      author: jeff303
      comment: >-
        Added 0.42.0 - modify type of report_card.description from text to ${text.type}
        on mysql,mariadb
      changes:
        - modifyDataType:
            tableName: report_card
            columnName: description
            newDataType: ${text.type}
      preConditions:
        - onFail: MARK_RAN
        - dbms:
            type: mysql,mariadb

  - changeSet:
      id: v42.00-045
      author: jeff303
      comment: >-
        Added 0.42.0 - modify type of report_card.embedding_params from text
        to ${text.type} on mysql,mariadb
      changes:
        - modifyDataType:
            tableName: report_card
            columnName: embedding_params
            newDataType: ${text.type}
      preConditions:
        - onFail: MARK_RAN
        - dbms:
            type: mysql,mariadb

  - changeSet:
      id: v42.00-046
      author: jeff303
      comment: >-
        Added 0.42.0 - modify type of report_card.result_metadata from text to
        ${text.type} on mysql,mariadb
      changes:
        - modifyDataType:
            tableName: report_card
            columnName: result_metadata
            newDataType: ${text.type}
      preConditions:
        - onFail: MARK_RAN
        - dbms:
            type: mysql,mariadb

  - changeSet:
      id: v42.00-047
      author: jeff303
      comment: >-
        Added 0.42.0 - modify type of report_card.visualization_settings from
        text to ${text.type} on mysql,mariadb
      changes:
        - modifyDataType:
            tableName: report_card
            columnName: visualization_settings
            newDataType: ${text.type}
      preConditions:
        - onFail: MARK_RAN
        - dbms:
            type: mysql,mariadb

  - changeSet:
      id: v42.00-048
      author: jeff303
      comment: >-
        Added 0.42.0 - modify type of report_dashboard.caveats from text to ${text.type}
        on mysql,mariadb
      changes:
        - modifyDataType:
            tableName: report_dashboard
            columnName: caveats
            newDataType: ${text.type}
      preConditions:
        - onFail: MARK_RAN
        - dbms:
            type: mysql,mariadb

  - changeSet:
      id: v42.00-049
      author: jeff303
      comment: >-
        Added 0.42.0 - modify type of report_dashboard.description from text
        to ${text.type} on mysql,mariadb
      changes:
        - modifyDataType:
            tableName: report_dashboard
            columnName: description
            newDataType: ${text.type}
      preConditions:
        - onFail: MARK_RAN
        - dbms:
            type: mysql,mariadb

  - changeSet:
      id: v42.00-050
      author: jeff303
      comment: >-
        Added 0.42.0 - modify type of report_dashboard.embedding_params from
        text to ${text.type} on mysql,mariadb
      changes:
        - modifyDataType:
            tableName: report_dashboard
            columnName: embedding_params
            newDataType: ${text.type}
      preConditions:
        - onFail: MARK_RAN
        - dbms:
            type: mysql,mariadb

  - changeSet:
      id: v42.00-051
      author: jeff303
      comment: >-
        Added 0.42.0 - modify type of report_dashboard.parameters from text to
        ${text.type} on mysql,mariadb
      changes:
        - modifyDataType:
            tableName: report_dashboard
            columnName: parameters
            newDataType: ${text.type}
      preConditions:
        - onFail: MARK_RAN
        - dbms:
            type: mysql,mariadb

  - changeSet:
      id: v42.00-052
      author: jeff303
      comment: >-
        Added 0.42.0 - modify type of report_dashboard.points_of_interest from
        text to ${text.type} on mysql,mariadb
      changes:
        - modifyDataType:
            tableName: report_dashboard
            columnName: points_of_interest
            newDataType: ${text.type}
      preConditions:
        - onFail: MARK_RAN
        - dbms:
            type: mysql,mariadb

  - changeSet:
      id: v42.00-053
      author: jeff303
      comment: >-
        Added 0.42.0 - modify type of report_dashboardcard.parameter_mappings
        from text to ${text.type} on mysql,mariadb
      changes:
        - modifyDataType:
            tableName: report_dashboardcard
            columnName: parameter_mappings
            newDataType: ${text.type}
      preConditions:
        - onFail: MARK_RAN
        - dbms:
            type: mysql,mariadb

  - changeSet:
      id: v42.00-054
      author: jeff303
      comment: >-
        Added 0.42.0 - modify type of report_dashboardcard.visualization_settings
        from text to ${text.type} on mysql,mariadb
      changes:
        - modifyDataType:
            tableName: report_dashboardcard
            columnName: visualization_settings
            newDataType: ${text.type}
      preConditions:
        - onFail: MARK_RAN
        - dbms:
            type: mysql,mariadb

  - changeSet:
      id: v42.00-055
      author: jeff303
      comment: >-
        Added 0.42.0 - modify type of revision.message from text to ${text.type}
        on mysql,mariadb
      changes:
        - modifyDataType:
            tableName: revision
            columnName: message
            newDataType: ${text.type}
      preConditions:
        - onFail: MARK_RAN
        - dbms:
            type: mysql,mariadb

  - changeSet:    # this one is run unconditionally so unify the type to ${text.type} across ALL dbs
      id: v42.00-056 # this differentiation was first done under changeSet 10 above
      author: jeff303
      comment: >-
        Added 0.42.0 - modify type of revision.object from text to ${text.type}
      changes:
        - modifyDataType:
            tableName: revision
            columnName: object
            newDataType: ${text.type}

  - changeSet:
      id: v42.00-057
      author: jeff303
      comment: >-
        Added 0.42.0 - modify type of segment.caveats from text to ${text.type}
        on mysql,mariadb
      changes:
        - modifyDataType:
            tableName: segment
            columnName: caveats
            newDataType: ${text.type}
      preConditions:
        - onFail: MARK_RAN
        - dbms:
            type: mysql,mariadb

  - changeSet:
      id: v42.00-058
      author: jeff303
      comment: >-
        Added 0.42.0 - modify type of segment.definition from text to ${text.type}
        on mysql,mariadb
      changes:
        - modifyDataType:
            tableName: segment
            columnName: definition
            newDataType: ${text.type}
      preConditions:
        - onFail: MARK_RAN
        - dbms:
            type: mysql,mariadb

  - changeSet:
      id: v42.00-059
      author: jeff303
      comment: >-
        Added 0.42.0 - modify type of segment.description from text to ${text.type}
        on mysql,mariadb
      changes:
        - modifyDataType:
            tableName: segment
            columnName: description
            newDataType: ${text.type}
      preConditions:
        - onFail: MARK_RAN
        - dbms:
            type: mysql,mariadb

  - changeSet:
      id: v42.00-060
      author: jeff303
      comment: >-
        Added 0.42.0 - modify type of segment.points_of_interest from text to
        ${text.type} on mysql,mariadb
      changes:
        - modifyDataType:
            tableName: segment
            columnName: points_of_interest
            newDataType: ${text.type}
      preConditions:
        - onFail: MARK_RAN
        - dbms:
            type: mysql,mariadb

  - changeSet:
      id: v42.00-061
      author: jeff303
      comment: >-
        Added 0.42.0 - modify type of setting.value from text to ${text.type}
        on mysql,mariadb
      changes:
        - modifyDataType:
            tableName: setting
            columnName: value
            newDataType: ${text.type}
      preConditions:
        - onFail: MARK_RAN
        - dbms:
            type: mysql,mariadb

  - changeSet:
      id: v42.00-062
      author: jeff303
      comment: >-
        Added 0.42.0 - modify type of task_history.task_details from text to
        ${text.type} on mysql,mariadb
      changes:
        - modifyDataType:
            tableName: task_history
            columnName: task_details
            newDataType: ${text.type}
      preConditions:
        - onFail: MARK_RAN
        - dbms:
            type: mysql,mariadb

  - changeSet:
      id: v42.00-063
      author: jeff303
      comment: >-
        Added 0.42.0 - modify type of view_log.metadata from text to ${text.type}
        on mysql,mariadb
      changes:
        - modifyDataType:
            tableName: view_log
            columnName: metadata
            newDataType: ${text.type}
      preConditions:
        - onFail: MARK_RAN
        - dbms:
            type: mysql,mariadb

  - changeSet:
      id: v42.00-064
      author: jeff303
      comment: "Added 0.42.0 - fix type of query_cache.results on upgrade (in case changeSet 97 was run before #16095)"
      preConditions:
        - onFail: MARK_RAN
        - dbms:
            type: mysql,mariadb
      changes:
        - modifyDataType:
            tableName: query_cache
            columnName: results
            newDataType: longblob

  - changeSet:
      id: v42.00-065
      author: dpsutton
      comment: >-
        Added 0.42.0 - Another modal dismissed state on user. Retaining the same suffix and boolean style to ease an
        eventual migration.
      changes:
        - addColumn:
            tableName: core_user
            columns:
              - column:
                  name: is_datasetnewb
                  type: boolean
                  remarks: "Boolean flag to indicate if the dataset info modal has been dismissed."
                  defaultValueBoolean: true
                  constraints:
                    nullable: false

  - changeSet:
      id: v42.00-066
      author: noahmoss
      comment: >-
        Added 0.42.0 - new columns for initial DB sync progress UX. Indicates whether a database has succesfully synced
        at least one time.
      changes:
        - addColumn:
            tableName: metabase_database
            columns:
              - column:
                  name: initial_sync_status
                  type: varchar(32)
                  remarks: "String indicating whether a database has completed its initial sync and is ready to use"
                  defaultValue: "complete"
                  constraints:
                    nullable: false

  - changeSet:
      id: v42.00-067
      author: noahmoss
      comment: >-
        Added 0.42.0 - new columns for initial DB sync progress UX. Indicates whether a table has succesfully synced
        at least one time.
      changes:
        - addColumn:
            tableName: metabase_table
            columns:
              - column:
                  name: initial_sync_status
                  type: varchar(32)
                  remarks: "String indicating whether a table has completed its initial sync and is ready to use"
                  defaultValue: "complete"
                  constraints:
                    nullable: false

  - changeSet:
      id: v42.00-068
      author: noahmoss
      comment: >-
        Added 0.42.0 - new columns for initial DB sync progress UX. Records the ID of the admin who added a database.
        May be null for the sample dataset, or for databases added prior to 0.42.0.
      changes:
        - addColumn:
            tableName: metabase_database
            columns:
              - column:
                  name: creator_id
                  type: int
                  remarks: "ID of the admin who added the database"
                  constraints:
                    nullable: true

  - changeSet:
      id: v42.00-069
      author: noahmoss
      comment: >-
        Added 0.42.0 - adds FK constraint for creator_id column, containing the ID of the admin who added a database.
      changes:
        - addForeignKeyConstraint:
            baseTableName: metabase_database
            baseColumnNames: creator_id
            referencedTableName: core_user
            referencedColumnNames: id
            constraintName: fk_database_creator_id
            onDelete: SET NULL

  - changeSet:
      id: v42.00-070
      author: camsaul
      comment: >-
        Added 0.42.0 - add Database.settings column to implement Database-local Settings
      # This migration was originally misnumbered, so now that it has a correct number it may get triggered a second
      # time. That's fine
      preConditions:
        - onFail: MARK_RAN
        - not:
            - columnExists:
                tableName: metabase_database
                columnName: settings
      changes:
        - addColumn:
            tableName: metabase_database
            columns:
              - column:
                  name: settings
                  type: ${text.type}
                  remarks: "Serialized JSON containing Database-local Settings for this Database"

  - changeSet:
      id: v42.00-071
      author: noahmoss
      comment: >-
        Added 0.42.0 - migrates the Sample Dataset to the name "Sample Database"
      changes:
        - sql:
            sql: UPDATE metabase_database SET name='Sample Database' WHERE is_sample=true

  - changeSet:
      id: v43.00-001
      author: jeff303
      comment: >-
        Added 0.43.0 - migrates any Database using the old bigquery driver to bigquery-cloud-sdk instead
      changes:
        - sql:
            sql: UPDATE metabase_database SET engine = 'bigquery-cloud-sdk' WHERE engine = 'bigquery'


  #
  # The next few migrations replace metabase.db.data-migrations/add-users-to-default-permissions-groups from 0.20.0
  #

  # Create the magic Permissions Groups if they don't already exist.

  # [add-users-to-default-permissions-groups 1 of 4]
  - changeSet:
      id: v43.00-002
      author: camsaul
      comment: >-
        Added 0.43.0. Create magic 'All Users' Permissions Group if it does not already exist.
      preConditions:
        - onFail: MARK_RAN
        - sqlCheck:
            expectedResult: 0
            sql: >-
              SELECT count(*) FROM permissions_group WHERE name = 'All Users';
      changes:
        - sql:
            sql: >-
              INSERT INTO permissions_group (name)
              VALUES
              ('All Users')

  # [add-users-to-default-permissions-groups 2 of 4]
  - changeSet:
      id: v43.00-003
      author: camsaul
      comment: >-
        Added 0.43.0. Create magic 'Administrators' Permissions Group if it does not already exist.
      preConditions:
        - onFail: MARK_RAN
        - sqlCheck:
            expectedResult: 0
            sql: >-
              SELECT count(*) FROM permissions_group WHERE name = 'Administrators';
      changes:
        - sql:
            sql: >-
              INSERT INTO permissions_group (name)
              VALUES
              ('Administrators')

  # Add existing Users to the magic Permissions Groups if needed.

  # [add-users-to-default-permissions-groups 3 of 4]
  - changeSet:
      id: v43.00-004
      author: camsaul
      comment: >-
        Added 0.43.0. Add existing Users to 'All Users' magic Permissions Group if needed.
      changes:
        - sql:
            sql: >-
              INSERT INTO permissions_group_membership (user_id, group_id)
              SELECT
                u.id AS user_id,
                all_users_group.id AS group_id
                FROM core_user u
                LEFT JOIN (
                  SELECT *
                  FROM permissions_group
                  WHERE name = 'All Users'
                ) all_users_group
                  ON true
                LEFT JOIN permissions_group_membership pgm
                       ON u.id = pgm.user_id
                      AND all_users_group.id = pgm.group_id
                WHERE pgm.id IS NULL;

  # [add-users-to-default-permissions-groups 4 of 4]
  - changeSet:
      id: v43.00-005
      author: camsaul
      comment: >-
        Added 0.43.0. Add existing Users with 'is_superuser' flag to 'Administrators' magic Permissions Group if needed.
      changes:
        - sql:
            sql: >-
              INSERT INTO permissions_group_membership (user_id, group_id)
              SELECT
                u.id AS user_id,
                admin_group.id AS group_id
                FROM core_user u
                LEFT JOIN (
                  SELECT *
                  FROM permissions_group
                  WHERE name = 'Administrators'
                ) admin_group
                  ON true
                LEFT JOIN permissions_group_membership pgm
                       ON u.id = pgm.user_id
                      AND admin_group.id = pgm.group_id
                WHERE u.is_superuser = true
                  AND pgm.id IS NULL;

  #
  # This migration replaces metabase.db.data-migrations/add-admin-group-root-entry, added 0.20.0
  #
  # Create root permissions entry for admin magic Permissions Group. Admin Group has a single entry that lets it
  # access to everything
  - changeSet:
      id: v43.00-006
      author: camsaul
      comment: >-
        Added 0.43.0. Create root '/' permissions entry for the 'Administrators' magic Permissions Group if needed.
      changes:
        - sql:
            sql: >-
              INSERT INTO permissions (group_id, object)
              SELECT
                admin_group.id AS group_id,
                '/' AS object
              FROM (
                SELECT id
                FROM permissions_group
                WHERE name = 'Administrators'
              ) admin_group
              LEFT JOIN permissions p
                     ON admin_group.id = p.group_id
                    AND p.object = '/'
              WHERE p.object IS NULL;

  #
  # The following migration replaces metabase.db.data-migrations/add-databases-to-magic-permissions-groups, added 0.20.0
  #

  # Add permissions entries for 'All Users' for all Databases created BEFORE we created the 'All Users' Permissions
  # Group. This replaces the old 'add-databases-to-magic-permissions-groups' Clojure-land data migration. Only run
  # this migration if that one hasn't been run yet.
  - changeSet:
      id: v43.00-007
      author: camsaul
      comment: >-
        Added 0.43.0. Grant permissions for existing Databases to 'All Users' permissions group.
      preConditions:
        - onFail: MARK_RAN
        - sqlCheck:
            expectedResult: 0
            sql: >-
              SELECT count(*)
              FROM data_migrations
              WHERE id = 'add-databases-to-magic-permissions-groups';
      changes:
        - sql:
            sql: >-
              INSERT INTO permissions (object, group_id)
              SELECT db.object, all_users.id AS group_id
              FROM (
                SELECT concat('/db/', id, '/') AS object
                FROM metabase_database
              ) db
              LEFT JOIN (
                SELECT id
                FROM permissions_group
                WHERE name = 'All Users'
              ) all_users
                ON true
              LEFT JOIN permissions p
                     ON p.group_id = all_users.id
                    AND db.object = p.object
              WHERE p.object IS NULL;

  #
  # The following migration replaces metabase.db.migrations/copy-site-url-setting-and-remove-trailing-slashes, added 0.23.0
  #
  # Copy the value of the old setting `-site-url` to the new `site-url` if applicable. (`site-url` used to be stored
  # internally as `-site-url`; this was confusing, see #4188 for details.) Make sure `site-url` has no trailing slashes
  # originally fixed in #4123.
  - changeSet:
      id: v43.00-008
      author: camsaul
      comment: >-
        Added 0.43.0. Migrate legacy '-site-url' Setting to 'site-url'. Trim trailing slashes.
      validCheckSum: ANY # Quoting changes in H2 don't need to be re-run
      preConditions:
        - onFail: MARK_RAN
        - or:
            - and:
                - dbms:
                    type: postgresql
                - sqlCheck:
                    expectedResult: 0
                    sql: SELECT count(*) FROM setting WHERE key = 'site-url';
            - and:
                - dbms:
                    type: h2
                - sqlCheck:
                    expectedResult: 0
                    sql: SELECT count(*) FROM setting WHERE "KEY" = 'site-url';
            - and:
                - dbms:
                    type: mysql,mariadb
                - sqlCheck:
                    expectedResult: 0
                    sql: SELECT count(*) FROM setting WHERE `key` = 'site-url';
      changes:
        - sql:
            dbms: h2
            sql: >-
              INSERT INTO setting ("KEY", "VALUE")
              SELECT
                'site-url' AS "KEY",
                regexp_replace("VALUE", '/$', '') AS "VALUE"
              FROM setting
              WHERE "KEY" = '-site-url';
        - sql:
            dbms: postgresql
            sql: >-
              INSERT INTO setting (key, value)
              SELECT
                'site-url' AS key,
                regexp_replace(value, '/$', '') AS value
              FROM setting
              WHERE key = '-site-url';
        - sql:
            dbms: mysql,mariadb
            # MySQL 5.7 doesn't support regexp_replace :(
            # 'key' has to be quoted in MySQL
            sql: >-
              INSERT INTO setting (`key`, value)
              SELECT
                'site-url' AS `key`,
                CASE
                  WHEN value LIKE '%/'
                    THEN substring(value, 1, length(value) - 1)
                  ELSE
                    value
                  END
                AS value
              FROM setting
              WHERE `key` = '-site-url';

  #
  # The following migration replaces metabase.db.migrations/ensure-protocol-specified-in-site-url, added in 0.25.1
  #
  # There's a window on in the 0.23.0 and 0.23.1 releases that the site-url could be persisted without a protocol
  # specified. Other areas of the application expect that site-url will always include http/https. This migration
  # ensures that if we have a site-url stored it has the current defaulting logic applied to it
  - changeSet:
      id: v43.00-009
      author: camsaul
      comment: >-
        Added 0.43.0. Make sure 'site-url' Setting includes protocol.
      validCheckSum: ANY # Quoting changes in H2 don't need to be re-run
      changes:
        - sql:
            dbms: postgresql
            sql: >-
              UPDATE setting
              SET value = concat('http://', value)
              WHERE key = 'site-url'
                AND value NOT LIKE 'http%';
        - sql:
            dbms: h2
            sql: >-
              UPDATE setting
              SET "VALUE" = concat('http://', "VALUE")
              WHERE "KEY" = 'site-url'
                AND "VALUE" NOT LIKE 'http%';
        - sql:
            dbms: mysql,mariadb
            sql: >-
              UPDATE setting
              SET value = concat('http://', value)
              WHERE `key` = 'site-url'
                AND value NOT LIKE 'http%';

  #
  # The following migrations replace metabase.db.migrations/migrate-humanization-setting, added in 0.28.0
  #
  # Prior to version 0.28.0 humanization was configured using the boolean setting `enable-advanced-humanization`.
  # `true` meant "use advanced humanization", while `false` meant "use simple humanization". In 0.28.0, this Setting
  # was replaced by the `humanization-strategy` Setting, which (at the time of this writing) allows for a choice
  # between three options: advanced, simple, or none. Migrate any values of the old Setting, if set, to the new one.

  # [migrate-humanization-setting part 1 of 2]
  - changeSet:
      id: v43.00-010
      author: camsaul
      comment: >-
        Added 0.43.0. Migrates value of legacy enable-advanced-humanization Setting to humanization-strategy Setting added in 0.28.0.
      validCheckSum: ANY # Quoting changes in H2 don't need to be re-run
      preConditions:
        - onFail: MARK_RAN
        - or:
            - and:
                - dbms:
                    type: postgresql
                - sqlCheck:
                    expectedResult: 0
                    sql: SELECT count(*) FROM setting WHERE key = 'humanization-strategy';
            - and:
                - dbms:
                    type: h2
                - sqlCheck:
                    expectedResult: 0
                    sql: SELECT count(*) FROM setting WHERE "KEY" = 'humanization-strategy';
            - and:
                - dbms:
                    type: mysql,mariadb
                - sqlCheck:
                    expectedResult: 0
                    sql: SELECT count(*) FROM setting WHERE `key` = 'humanization-strategy';
      changes:
        - sql:
            dbms: postgresql
            sql: >-
              INSERT INTO setting (key, value)
              SELECT
                'humanization-strategy'                                      AS key,
                (CASE WHEN value = 'true' THEN 'advanced' ELSE 'simple' END) AS value
              FROM setting
              WHERE key = 'enable-advanced-humanization';
        # key and value have to be quoted in H2
        - sql:
            dbms: h2
            sql: >-
              INSERT INTO setting ("KEY", "VALUE")
              SELECT
                'humanization-strategy'                                      AS "KEY",
                (CASE WHEN "VALUE" = 'true' THEN 'advanced' ELSE 'simple' END) AS "VALUE"
              FROM setting
              WHERE "KEY" = 'enable-advanced-humanization';
        # key has to be quoted in MySQL/MariaDB
        - sql:
            dbms: mysql,mariadb
            sql: >-
              INSERT INTO setting (`key`, value)
              SELECT
                'humanization-strategy'                                      AS `key`,
                (CASE WHEN value = 'true' THEN 'advanced' ELSE 'simple' END) AS value
              FROM setting
              WHERE `key` = 'enable-advanced-humanization';

  # [migrate-humanization-setting part 2 of 2]
  - changeSet:
      id: v43.00-011
      author: camsaul
      comment: >-
        Added 0.43.0. Remove legacy enable-advanced-humanization Setting.
      validCheckSum: ANY # Quoting changes in H2 don't need to be re-run
      changes:
        - sql:
            dbms: postgresql
            sql: >-
              DELETE FROM setting WHERE key = 'enable-advanced-humanization';
        # key has to be quoted in H2
        - sql:
            dbms: h2
            sql: >-
              DELETE FROM setting WHERE "KEY" = 'enable-advanced-humanization';
        # key has to be quoted in MySQL/MariaDB
        - sql:
            dbms: mysql,mariadb
            sql: >-
              DELETE FROM setting WHERE `key` = 'enable-advanced-humanization';

  #
  # The following migration replaces metabase.db.migrations/mark-category-fields-as-list, added in 0.29.0
  #
  # Starting in version 0.29.0 we switched the way we decide which Fields should get FieldValues. Prior to 29, Fields
  # would be marked as special type Category if they should have FieldValues. In 29+, the Category special type no
  # longer has any meaning as far as the backend is concerned. Instead, we use the new `has_field_values` column to
  # keep track of these things. Fields whose value for `has_field_values` is `list` is the equiavalent of the old
  # meaning of the Category special type.
  #
  # Note that in 0.39.0 special type was renamed to semantic type
  - changeSet:
      id: v43.00-012
      author: camsaul
      comment: >-
        Added 0.43.0. Set Field.has_field_values to 'list' if semantic_type derives from :type/Category.
      preConditions:
        - onFail: MARK_RAN
        - sqlCheck:
            expectedResult: 0
            sql: >-
              SELECT count(*)
              FROM data_migrations
              WHERE id = 'mark-category-fields-as-list';
      changes:
        - sql:
            # This is a snapshot of all the descendants of `:type/Category` at the time this migration was written. We
            # don't need to worry about new types being added in the future, since the purpose of this migration is
            # only to update old columns.
            sql: >-
              UPDATE metabase_field
              SET has_field_values = 'list'
              WHERE has_field_values IS NULL
                AND active = true
                AND semantic_type IN (
                  'type/Category',
                  'type/City',
                  'type/Company',
                  'type/Country',
                  'type/Name',
                  'type/Product',
                  'type/Source',
                  'type/State',
                  'type/Subscription',
                  'type/Title'
                );

  #
  # The following migrations replace metabase.db.migrations/add-migrated-collections, added in 0.30.0
  #
  # In 0.30 dashboards and pulses will be saved in collections rather than on separate list pages. Additionally, there
  # will no longer be any notion of saved questions existing outside of a collection (i.e. in the weird "Everything
  # Else" area where they can currently be saved).
  #
  # Consequently we'll need to move existing dashboards, pulses, and questions-not-in-a-collection to a new location
  # when users upgrade their instance to 0.30 from a previous version.
  #
  # The user feedback we've received points to a UX that would do the following:
  #
  # 1. Set permissions to the Root Collection to readwrite perms access for *all* Groups.
  #
  # 2. Create three new collections within the root collection: "Migrated dashboards," "Migrated pulses," and "Migrated
  #    questions."
  #
  # 3. The permissions settings for these new collections should be set to No Access for all user groups except
  #    Administrators.
  #
  # 4. Existing Dashboards, Pulses, and Questions from the "Everything Else" area should now be present within these
  #    new collections.

  # [add-migrated-collections part 1 of 7] Create 'Migrated Dashboards' Collection if needed
  - changeSet:
      id: v43.00-014
      author: camsaul
      comment: >-
        Added 0.43.0. Add 'Migrated Dashboards' Collection if needed and there are any Dashboards not in a Collection.
      preConditions:
        - onFail: MARK_RAN
        - and:
            - sqlCheck:
                expectedResult: 0
                sql: >-
                  SELECT count(*)
                  FROM data_migrations
                  WHERE id = 'add-migrated-collections';
            - sqlCheck:
                expectedResult: 0
                sql: >-
                  SELECT count(*)
                  FROM collection
                  WHERE name = 'Migrated Dashboards';
            - not:
                - sqlCheck:
                    expectedResult: 0
                    sql: >-
                      SELECT count(*)
                      FROM report_dashboard
                      WHERE collection_id IS NULL;
      changes:
        - sql:
            # #509ee3 is the MB brand color
            sql: >-
              INSERT INTO collection (name, color, slug)
              VALUES
              ('Migrated Dashboards', '#509ee3', 'migrated_dashboards');

  # [add-migrated-collections part 2 of 7] Create 'Migrated Pulses' Collection if needed
  - changeSet:
      id: v43.00-015
      author: camsaul
      comment: >-
        Added 0.43.0. Add 'Migrated Pulses' Collection if needed and there are any Pulses not in a Collection.
      preConditions:
        - onFail: MARK_RAN
        - and:
            - sqlCheck:
                expectedResult: 0
                sql: >-
                  SELECT count(*)
                  FROM data_migrations
                  WHERE id = 'add-migrated-collections';
            - sqlCheck:
                expectedResult: 0
                sql: >-
                  SELECT count(*)
                  FROM collection
                  WHERE name = 'Migrated Pulses';
            - not:
                - sqlCheck:
                    expectedResult: 0
                    sql: >-
                      SELECT count(*)
                      FROM pulse
                      WHERE collection_id IS NULL;
      changes:
        - sql:
            # #509ee3 is the MB brand color
            sql: >-
              INSERT INTO collection (name, color, slug)
              VALUES
              ('Migrated Pulses', '#509ee3', 'migrated_pulses');

  # [add-migrated-collections part 3 of 7] Create 'Migrated Questions' Collection if needed
  - changeSet:
      id: v43.00-016
      author: camsaul
      comment: >-
        Added 0.43.0. Add 'Migrated Questions' Collection if needed and there are any Cards not in a Collection.
      preConditions:
        - onFail: MARK_RAN
        - and:
            - sqlCheck:
                expectedResult: 0
                sql: >-
                  SELECT count(*)
                  FROM data_migrations
                  WHERE id = 'add-migrated-collections';
            - sqlCheck:
                expectedResult: 0
                sql: >-
                  SELECT count(*)
                  FROM collection
                  WHERE name = 'Migrated Questions';
            - not:
                - sqlCheck:
                    expectedResult: 0
                    sql: >-
                      SELECT count(*)
                      FROM report_card
                      WHERE collection_id IS NULL;
      changes:
        - sql:
            # #509ee3 is the MB brand color
            sql: >-
              INSERT INTO collection (name, color, slug)
              VALUES
              ('Migrated Questions', '#509ee3', 'migrated_questions');

  # [add-migrated-collections part 4 of 7] Move Dashboards not in a Collection to 'Migrated Dashboards'
  - changeSet:
      id: v43.00-017
      author: camsaul
      comment: >-
        Added 0.43.0. Move Dashboards not in a Collection to 'Migrated Dashboards'.
      preConditions:
        - onFail: MARK_RAN
        - sqlCheck:
            expectedResult: 0
            sql: >-
              SELECT count(*)
              FROM data_migrations
              WHERE id = 'add-migrated-collections';
      changes:
        - sql:
            sql: >-
              UPDATE report_dashboard
              SET collection_id = (SELECT id FROM collection WHERE name = 'Migrated Dashboards')
              WHERE collection_id IS NULL;


  # [add-migrated-collections part 5 of 7] Move Pulses not in a Collection to 'Migrated Pulses'
  - changeSet:
      id: v43.00-018
      author: camsaul
      comment: >-
        Added 0.43.0. Move Pulses not in a Collection to 'Migrated Pulses'.
      preConditions:
        - onFail: MARK_RAN
        - sqlCheck:
            expectedResult: 0
            sql: >-
              SELECT count(*)
              FROM data_migrations
              WHERE id = 'add-migrated-collections';
      changes:
        - sql:
            sql: >-
              UPDATE pulse
              SET collection_id = (SELECT id FROM collection WHERE name = 'Migrated Pulses')
              WHERE collection_id IS NULL;

  # [add-migrated-collections part 6 of 7] Move Cards not in a Collection to 'Migrated Questions'
  - changeSet:
      id: v43.00-019
      author: camsaul
      comment: >-
        Added 0.43.0. Move Cards not in a Collection to 'Migrated Questions'.
      preConditions:
        - onFail: MARK_RAN
        - sqlCheck:
            expectedResult: 0
            sql: >-
              SELECT count(*)
              FROM data_migrations
              WHERE id = 'add-migrated-collections';
      changes:
        - sql:
            sql: >-
              UPDATE report_card
              SET collection_id = (SELECT id FROM collection WHERE name = 'Migrated Questions')
              WHERE collection_id IS NULL;

  # [add-migrated-collections part 7 of 7] Grant All Users readwrite perms for the Root Collection.
  - changeSet:
      id: v43.00-020
      author: camsaul
      comment: >-
        Added 0.43.0. Grant the 'All Users' Permissions Group readwrite perms for the Root Collection.
      preConditions:
        - onFail: MARK_RAN
        - and:
            - sqlCheck:
                expectedResult: 0
                sql: >-
                  SELECT count(*)
                  FROM data_migrations
                  WHERE id = 'add-migrated-collections';
      changes:
        - sql:
            sql: >-
              INSERT INTO permissions (group_id, object)
              SELECT
                all_users_group.id AS group_id,
                '/collection/root/' AS object
              FROM (
                SELECT id
                FROM permissions_group
                WHERE name = 'All Users'
              ) all_users_group
              LEFT JOIN permissions p
                     ON all_users_group.id = p.group_id
                    AND p.object = '/collection/root/'
              WHERE p.object IS NULL;

  - changeSet:
      id: v43.00-021
      author: adam-james
      comment: Added 0.43.0 - Timeline table for Events
      changes:
        - createTable:
            tableName: timeline
            remarks: Timeline table to organize events
            columns:
              - column:
                  name: id
                  type: int
                  autoIncrement: true
                  constraints:
                    nullable: false
                    primaryKey: true
              - column:
                  remarks: Name of the timeline
                  name: name
                  type: varchar(255)
                  constraints:
                    nullable: false
              - column:
                  remarks: Optional description of the timeline
                  name: description
                  type: varchar(255)
                  constraints:
                    nullable: true
              - column:
                  name: icon
                  type: varchar(128)
                  constraints:
                    nullable: true
                  remarks: the icon to use when displaying the event
              - column:
                  remarks: ID of the collection containing the timeline
                  name: collection_id
                  type: int
                  constraints:
                    nullable: true
                    references: collection(id)
                    foreignKeyName: fk_timeline_collection_id
                    deleteCascade: true
              - column:
                  remarks: Whether or not the timeline has been archived
                  name: archived
                  type: boolean
                  defaultValueBoolean: false
                  constraints:
                    nullable: false
              - column:
                  remarks: ID of the user who created the timeline
                  name: creator_id
                  type: int
                  constraints:
                    nullable: false
                    references: core_user(id)
                    foreignKeyName: fk_timeline_creator_id
                    deleteCascade: true
              - column:
                  remarks: The timestamp of when the timeline was created
                  name: created_at
                  type: ${timestamp_type}
                  defaultValueComputed: current_timestamp
                  constraints:
                    nullable: false
              - column:
                  remarks: The timestamp of when the timeline was updated
                  name: updated_at
                  type: ${timestamp_type}
                  defaultValueComputed: current_timestamp
                  constraints:
                    nullable: false

  - changeSet:
      id: v43.00-022
      author: adam-james
      comment: Added 0.43.0 - Events table
      changes:
        - createTable:
            tableName: timeline_event
            remarks: Events table
            columns:
              - column:
                  name: id
                  type: int
                  autoIncrement: true
                  constraints:
                    nullable: false
                    primaryKey: true
              - column:
                  remarks: ID of the timeline containing the event
                  name: timeline_id
                  type: int
                  constraints:
                    nullable: false
                    references: timeline(id)
                    foreignKeyName: fk_events_timeline_id
                    deleteCascade: true
              - column:
                  remarks: Name of the event
                  name: name
                  type: varchar(255)
                  constraints:
                    nullable: false
              - column:
                  remarks: Optional markdown description of the event
                  name: description
                  type: varchar(255)
                  constraints:
                    nullable: true
              - column:
                  name: timestamp
                  type: ${timestamp_type}
                  constraints:
                    nullable: false
                  remarks: When the event happened
              - column:
                  name: time_matters
                  type: boolean
                  constraints:
                    nullable: false
                  remarks: >-
                     Indicate whether the time component matters or if the timestamp should just serve to indicate the
                     day of the event without any time associated to it.
              - column:
                  name: timezone
                  constraints:
                    nullable: false
                  type: varchar(255)
                  remarks: Timezone to display the underlying UTC timestamp in for the client
              - column:
                  name: icon
                  type: varchar(128)
                  constraints:
                    nullable: true
                  remarks: the icon to use when displaying the event
              - column:
                  remarks: Whether or not the event has been archived
                  name: archived
                  type: boolean
                  defaultValueBoolean: false
                  constraints:
                    nullable: false
              - column:
                  remarks: ID of the user who created the event
                  name: creator_id
                  type: int
                  constraints:
                    nullable: false
                    references: core_user(id)
                    foreignKeyName: fk_event_creator_id
                    deleteCascade: true
              - column:
                  remarks: The timestamp of when the event was created
                  name: created_at
                  type: ${timestamp_type}
                  defaultValueComputed: current_timestamp
                  constraints:
                    nullable: false
              - column:
                  remarks: The timestamp of when the event was modified
                  name: updated_at
                  type: ${timestamp_type}
                  defaultValueComputed: current_timestamp
                  constraints:
                    nullable: false

  - changeSet:
      id: v43.00-023
      author: dpsutton
      comment: Added 0.43.0 - Index on timeline collection_id
      changes:
        - createIndex:
            tableName: timeline
            indexName: idx_timeline_collection_id
            columns:
              - column:
                  name: collection_id

  - changeSet:
      id: v43.00-024
      author: dpsutton
      comment: Added 0.43.0 - Index on timeline_event timeline_id
      changes:
        - createIndex:
            tableName: timeline_event
            indexName: idx_timeline_event_timeline_id
            columns:
              - column:
                  name: timeline_id

  - changeSet:
      id: v43.00-025
      author: dpsutton
      comment: Added 0.43.0 - Index on timeline timestamp
      changes:
        - createIndex:
            tableName: timeline_event
            indexName: idx_timeline_event_timeline_id_timestamp
            columns:
              - column:
                  name: timeline_id
              - column:
                  name: timestamp

  - changeSet:
      id: v43.00-026
      author: noahmoss
      comment: >-
        Added 0.43.0 - adds User.settings column to implement User-local Settings
      changes:
        - addColumn:
            tableName: core_user
            columns:
              - column:
                  name: settings
                  type: ${text.type}
                  remarks: "Serialized JSON containing User-local Settings for this User"

  - changeSet:
      id: v43.00-027
      author: camsaul
      comment: Added 0.43.0. Drop NOT NULL constraint for core_user.password
      changes:
        - dropNotNullConstraint:
            tableName: core_user
            columnName: password
            columnDataType: varchar(254)

  - changeSet:
      id: v43.00-028
      author: camsaul
      comment: Added 0.43.0. Drop NOT NULL constraint for core_user.password_salt
      changes:
        - dropNotNullConstraint:
            tableName: core_user
            columnName: password_salt
            columnDataType: varchar(254)

  #
  # The following migration replaces metabase.db.data-migrations/clear-ldap-user-local-passwords, added 0.30.0
  #
  # Before 0.30.0, we were storing the LDAP user's password in the core_user table (though it wasn't used). This
  # migration clears those passwords out, disabling password-based login.
  - changeSet:
      id: v43.00-029
      author: camsaul
      comment: Added 0.43.0. Clear local password for Users using LDAP auth.
      changes:
        - sql:
            sql: >-
              UPDATE core_user
              SET
                password = NULL,
                password_salt = NULL
              WHERE ldap_auth IS TRUE;

  - changeSet:
      id: v43.00-030
      author: dpsutton
      comment: Added 0.43.0 - Dashboard bookmarks table
      changes:
        - createTable:
            tableName: dashboard_bookmark
            remarks: Table holding bookmarks on dashboards
            columns:
              - column:
                  name: id
                  type: int
                  autoIncrement: true
                  constraints:
                    primaryKey: true
                    nullable: false
              - column:
                  name: user_id
                  type: int
                  remarks: 'ID of the User who bookmarked the Dashboard'
                  constraints:
                    nullable: false
                    references: core_user(id)
                    foreignKeyName: fk_dashboard_bookmark_user_id
                    deleteCascade: true
              - column:
                  name: dashboard_id
                  type: int
                  remarks: 'ID of the Dashboard bookmarked by the user'
                  constraints:
                    nullable: false
                    references: report_dashboard(id)
                    foreignKeyName: fk_dashboard_bookmark_dashboard_id
                    deleteCascade: true
              - column:
                  remarks: The timestamp of when the bookmark was created
                  name: created_at
                  type: ${timestamp_type}
                  defaultValueComputed: current_timestamp
                  constraints:
                    nullable: false
  - changeSet:
      id: v43.00-031
      author: dpsutton
      comment: Added 0.43.0 - Dashboard bookmarks table unique constraint
      changes:
        - addUniqueConstraint:
            tableName: dashboard_bookmark
            columnNames: user_id, dashboard_id
            constraintName: unique_dashboard_bookmark_user_id_dashboard_id
  - changeSet:
      id: v43.00-032
      author: dpsutton
      comment: Added 0.43.0 - Dashboard bookmarks table index on user_id
      changes:
        - createIndex:
            tableName: dashboard_bookmark
            columns:
              - column:
                  name: user_id
            indexName: idx_dashboard_bookmark_user_id
  - changeSet:
      id: v43.00-033
      author: dpsutton
      comment: Added 0.43.0 - Dashboard bookmarks table index on dashboard_id
      changes:
        - createIndex:
            tableName: dashboard_bookmark
            columns:
              - column:
                  name: dashboard_id
            indexName: idx_dashboard_bookmark_dashboard_id

  - changeSet:
      id: v43.00-034
      author: dpsutton
      comment: Added 0.43.0 - Card bookmarks table
      changes:
        - createTable:
            tableName: card_bookmark
            remarks: Table holding bookmarks on cards
            columns:
              - column:
                  name: id
                  type: int
                  autoIncrement: true
                  constraints:
                    primaryKey: true
                    nullable: false
              - column:
                  name: user_id
                  type: int
                  remarks: 'ID of the User who bookmarked the Card'
                  constraints:
                    nullable: false
                    references: core_user(id)
                    foreignKeyName: fk_card_bookmark_user_id
                    deleteCascade: true
              - column:
                  name: card_id
                  type: int
                  remarks: 'ID of the Card bookmarked by the user'
                  constraints:
                    nullable: false
                    references: report_card(id)
                    foreignKeyName: fk_card_bookmark_dashboard_id
                    deleteCascade: true
              - column:
                  remarks: The timestamp of when the bookmark was created
                  name: created_at
                  type: ${timestamp_type}
                  defaultValueComputed: current_timestamp
                  constraints:
                    nullable: false
  - changeSet:
      id: v43.00-035
      author: dpsutton
      comment: Added 0.43.0 - Card bookmarks table unique constraint
      changes:
        - addUniqueConstraint:
            tableName: card_bookmark
            columnNames: user_id, card_id
            constraintName: unique_card_bookmark_user_id_card_id
  - changeSet:
      id: v43.00-036
      author: dpsutton
      comment: Added 0.43.0 - Card bookmarks table index on user_id
      changes:
        - createIndex:
            tableName: card_bookmark
            columns:
              - column:
                  name: user_id
            indexName: idx_card_bookmark_user_id
  - changeSet:
      id: v43.00-037
      author: dpsutton
      comment: Added 0.43.0 - Card bookmarks table index on card_id
      changes:
        - createIndex:
            tableName: card_bookmark
            columns:
              - column:
                  name: card_id
            indexName: idx_card_bookmark_card_id

  - changeSet:
      id: v43.00-038
      author: dpsutton
      comment: Added 0.43.0 - Collection bookmarks table
      changes:
        - createTable:
            tableName: collection_bookmark
            remarks: Table holding bookmarks on collections
            columns:
              - column:
                  name: id
                  type: int
                  autoIncrement: true
                  constraints:
                    primaryKey: true
                    nullable: false
              - column:
                  name: user_id
                  type: int
                  remarks: 'ID of the User who bookmarked the Collection'
                  constraints:
                    nullable: false
                    references: core_user(id)
                    foreignKeyName: fk_collection_bookmark_user_id
                    deleteCascade: true
              - column:
                  name: collection_id
                  type: int
                  remarks: 'ID of the Card bookmarked by the user'
                  constraints:
                    nullable: false
                    references: collection(id)
                    foreignKeyName: fk_collection_bookmark_collection_id
                    deleteCascade: true
              - column:
                  remarks: The timestamp of when the bookmark was created
                  name: created_at
                  type: ${timestamp_type}
                  defaultValueComputed: current_timestamp
                  constraints:
                    nullable: false
  - changeSet:
      id: v43.00-039
      author: dpsutton
      comment: Added 0.43.0 - Collection bookmarks table unique constraint
      changes:
        - addUniqueConstraint:
            tableName: collection_bookmark
            columnNames: user_id, collection_id
            constraintName: unique_collection_bookmark_user_id_collection_id
  - changeSet:
      id: v43.00-040
      author: dpsutton
      comment: Added 0.43.0 - Collection bookmarks table index on user_id
      changes:
        - createIndex:
            tableName: collection_bookmark
            columns:
              - column:
                  name: user_id
            indexName: idx_collection_bookmark_user_id
  - changeSet:
      id: v43.00-041
      author: dpsutton
      comment: Added 0.43.0 - Collection bookmarks table index on collection_id
      changes:
        - createIndex:
            tableName: collection_bookmark
            columns:
              - column:
                  name: collection_id
            indexName: idx_collection_bookmark_collection_id

  - changeSet:
      id: v43.00-042
      author: noahmoss
      comment: >-
        Added 0.43.0. Grant download permissions for existing Databases to 'All Users' permissions group
      changes:
        - sql:
            sql: >-
              INSERT INTO permissions (object, group_id)
              SELECT db.object, all_users.id AS group_id
              FROM (
                SELECT concat('/download/db/', id, '/') AS object
                FROM metabase_database
              ) db
              LEFT JOIN (
                SELECT id
                FROM permissions_group
                WHERE name = 'All Users'
              ) all_users
                ON true
              LEFT JOIN permissions p
                     ON p.group_id = all_users.id
                    AND db.object = p.object
              WHERE p.object IS NULL;

  - changeSet:
      id: v43.00-043
      author: howonlee
      comment: Added 0.43.0 - Nested field columns in fields
      changes:
        - addColumn:
            columns:
            - column:
                remarks: Nested field column paths, flattened
                name: nfc_path
                type: varchar(254)
                constraints:
                  nullable: true
            tableName: metabase_field

  - changeSet:
      id: v43.00-044
      author: noahmoss
      comment: Added 0.43.0 - Removes MetaBot permissions group
      changes:
        - sql:
            sql: DELETE FROM permissions_group WHERE name = 'MetaBot'

  - changeSet:
      id: v43.00-046
      author: qnkhuat
      comment: Added 0.43.0 - create General Permission Revision table
      changes:
        - createTable:
            tableName: general_permissions_revision
            remarks: 'Used to keep track of changes made to general permissions.'
            columns:
              - column:
                  name: id
                  type: int
                  autoIncrement: true
                  constraints:
                    primaryKey: true
                    nullable: false
              - column:
                  name: before
                  type: ${text.type}
                  remarks: 'Serialized JSON of the permission graph before the changes.'
                  constraints:
                    nullable: false
              - column:
                  name: after
                  type: ${text.type}
                  remarks: 'Serialized JSON of the changes in permission graph.'
                  constraints:
                    nullable: false
              - column:
                  name: user_id
                  type: int
                  remarks: 'The ID of the admin who made this set of changes.'
                  constraints:
                    nullable: false
                    referencedTableName: core_user
                    referencedColumnNames: id
                    foreignKeyName: fk_general_permissions_revision_user_id
              - column:
                  name: created_at
                  type: datetime
                  remarks: 'The timestamp of when these changes were made.'
                  constraints:
                    nullable: false
              - column:
                  name: remark
                  type: ${text.type}
                  remarks: 'Optional remarks explaining why these changes were made.'

  - changeSet:
      id: v43.00-047
      author: qnkhuat
      comment: Added 0.43.0. Grant the 'All Users' Group permissions to create/edit subscriptions and alerts
      changes:
        - sql:
            sql: >-
              INSERT INTO permissions (group_id, object)
              SELECT
                all_users_group.id AS group_id,
                '/general/subscription/' AS object
              FROM (
                SELECT id
                FROM permissions_group
                WHERE name = 'All Users'
              ) all_users_group
              LEFT JOIN permissions p
                ON all_users_group.id = p.group_id
                AND p.object = '/general/subscription/'
              WHERE p.object IS NULL;

  - changeSet:
      id: v43.00-049
      author: dpsutton
      comment: Added 0.43.0 - Unify datatype with query_execution.started_at so comparable (see 168).
      changes:
        - modifyDataType:
            tableName: view_log
            columnName: timestamp
            newDataType: ${timestamp_type}

  - changeSet:
        id: v43.00-050
        author: qnkhuat
        comment: Added 0.43.0. Add permissions_group_membership.is_group_manager
        changes:
          - addColumn:
              columns:
              - column:
                  remarks: Boolean flag to indicate whether user is a group's manager.
                  name: is_group_manager
                  type: boolean
                  constraints:
                    nullable: false
                  defaultValue: false
              tableName: permissions_group_membership

  - changeSet:
      id: v43.00-051
      author: adam-james
      comment: Added 0.43.0 - default boolean on timelines to indicate default timeline for a collection
      changes:
        - addColumn:
            columns:
            - column:
                remarks: Boolean value indicating if the timeline is the default one for the containing Collection
                name: default
                type: boolean
                defaultValue: false
                constraints:
                  nullable: false
            tableName: timeline

  - changeSet:
      id: v43.00-052
      author: snoe
      comment: Added 0.43.0 - bookmark ordering
      changes:
        - createTable:
            tableName: bookmark_ordering
            remarks: Table holding ordering information for various bookmark tables
            columns:
              - column:
                  name: id
                  type: int
                  autoIncrement: true
                  constraints:
                    primaryKey: true
                    nullable: false
              - column:
                  name: user_id
                  type: int
                  remarks: 'ID of the User who ordered bookmarks'
                  constraints:
                    nullable: false
                    references: core_user(id)
                    foreignKeyName: fk_bookmark_ordering_user_id
                    deleteCascade: true
              - column:
                  name: type
                  type: varchar(255)
                  remarks: 'type of the Bookmark'
                  constraints:
                    nullable: false
              - column:
                  name: item_id
                  type: int
                  remarks: 'id of the item being bookmarked (Card, Collection, Dashboard, ...) no FK, so may no longer exist'
                  constraints:
                    nullable: false
              - column:
                  name: ordering
                  type: int
                  remarks: 'order of bookmark for user'
                  constraints:
                    nullable: false
  - changeSet:
      id: v43.00-053
      author: snoe
      comment: Added 0.43.0 - bookmark ordering
      changes:
        - addUniqueConstraint:
            tableName: bookmark_ordering
            columnNames: user_id, type, item_id
            constraintName: unique_bookmark_user_id_type_item_id
  - changeSet:
      id: v43.00-054
      author: snoe
      comment: Added 0.43.0 - bookmark ordering
      changes:
        - addUniqueConstraint:
            tableName: bookmark_ordering
            columnNames: user_id, ordering
            constraintName: unique_bookmark_user_id_ordering
  - changeSet:
      id: v43.00-055
      author: snoe
      comment: Added 0.43.0 - bookmark ordering
      changes:
        - createIndex:
            tableName: bookmark_ordering
            columns:
              - column:
                  name: user_id
            indexName: idx_bookmark_ordering_user_id

  - changeSet:
      id: v43.00-056
      author: qnkhuat
      comment: >-
        Added 0.43.0 - Rename general permission revision table
        It's safe to rename this table without breaking downgrades compatibility because this table was also added in 0.43.0.
      changes:
        - renameTable:
            oldTableName: general_permissions_revision
            newTableName: application_permissions_revision

  - changeSet:
      id: v43.00-057
      author: qnkhuat
      comment: Added 0.43.0 - Rename general_permissions_revision_id_seq
      failOnError: false # mysql and h2 don't have this sequence
      preConditions:
        - onFail: MARK_RAN
        - dbms:
            type: postgresql
      changes:
        - sql:
            - sql: ALTER SEQUENCE general_permissions_revision_id_seq RENAME TO application_permissions_revision_id_seq;

  - changeSet:
      id: v43.00-058
      author: qnkhuat
      comment: Added 0.43.0 - Rename general permissios to application permissions
      changes:
        - sql:
            sql: >-
              UPDATE permissions
              SET object = REPLACE(object, '/general/', '/application/')
              WHERE object LIKE '/general/%';

  - changeSet:
      id: v43.00-059
      author: adam-james
      comment: Added 0.43.0 - disallow nil timeline icons
      changes:
        - addNotNullConstraint:
            columnDataType: varchar(128)
            tableName: timeline
            columnName: icon
            defaultNullValue: "star"
  - changeSet:
      id: v43.00-060
      author: adam-james
      comment: Added 0.43.0 - disallow nil timeline event icons
      changes:
        - addNotNullConstraint:
            columnDataType: varchar(128)
            tableName: timeline_event
            columnName: icon
            defaultNullValue: "star"

  - changeSet:
      id: v43.00-062
      author: snoe
      comment: Added 0.43.0 - Unify datatype with revision.timestamp for timezone info (see 17829).
      changes:
        - modifyDataType:
            tableName: revision
            columnName: timestamp
            newDataType: ${timestamp_type}

  - changeSet:
      id: v44.00-000
      author: dpsutton
      comment: Added 0.44.0 - Persisted Info for models
      changes:
        - createTable:
            tableName: persisted_info
            remarks: Table holding information about persisted models
            columns:
              - column:
                  name: id
                  type: int
                  autoIncrement: true
                  constraints:
                    primaryKey: true
                    nullable: false
              - column:
                  name: database_id
                  type: int
                  remarks: 'ID of the database associated to the persisted card'
                  constraints:
                    nullable: false
                    referencedTableName: metabase_database
                    referencedColumnNames: id
                    foreignKeyName: fk_persisted_info_database_id
                    deleteCascade: true
              - column:
                  name: card_id
                  type: int
                  remarks: 'ID of the Card model persisted'
                  constraints:
                    nullable: false
                    unique: true
                    referencedTableName: report_card
                    referencedColumnNames: id
                    foreignKeyName: fk_persisted_info_card_id
                    deleteCascade: true
              - column:
                  remarks: Slug of the card which will form the persisted table name
                  name: question_slug
                  type: ${text.type}
                  constraints:
                    nullable: false
              - column:
                  remarks: Name of the table persisted
                  name: table_name
                  type: ${text.type}
                  constraints:
                    nullable: false
              - column:
                  remarks: JSON object that captures the state of the table when we persisted
                  name: definition
                  type: ${text.type}
                  constraints:
                    nullable: true
              - column:
                  remarks: Hash of the query persisted
                  name: query_hash
                  type: ${text.type}
                  constraints:
                    nullable: true
              - column:
                  remarks: Indicating whether the persisted table is active and can be swapped
                  name: active
                  type: boolean
                  defaultValueBoolean: false
                  constraints:
                    nullable: false
              - column:
                  remarks: Persisted table state (creating, persisted, refreshing, deleted)
                  name: state
                  type: ${text.type}
                  constraints:
                    nullable: false
              - column:
                  remarks: The timestamp of when the most recent refresh was started
                  name: refresh_begin
                  type: ${timestamp_type}
                  constraints:
                    nullable: false
              - column:
                  remarks: The timestamp of when the most recent refresh ended
                  name: refresh_end
                  type: ${timestamp_type}
                  constraints:
                    nullable: true
              - column:
                  remarks: The timestamp of when the most recent state changed
                  name: state_change_at
                  type: ${timestamp_type}
                  constraints:
                    nullable: true
              - column:
                  remarks: Error message from persisting if applicable
                  name: error
                  type: ${text.type}
                  constraints:
                    nullable: true
              - column:
                  remarks: The timestamp of when the model was first persisted
                  name: created_at
                  type: ${timestamp_type}
                  defaultValueComputed: current_timestamp
                  constraints:
                    nullable: false
              - column:
                  name: creator_id
                  type: int
                  remarks: The person who persisted a model
                  constraints:
                    nullable: false
                    referencedTableName: core_user
                    referencedColumnNames: id
                    foreignKeyName: fk_persisted_info_ref_creator_id
                    deferrable: false
                    initiallyDeferred: false
  - changeSet:
      id: v44.00-001
      author: snoe
      comment: Added 0.44.0 - Remove not null constraint from persisted_info.creator_id
      changes:
        - dropNotNullConstraint:
            tableName: persisted_info
            columnName: creator_id
            columnDataType: int

  # v44.00-002 through -011 add entity_id columns to several internal entities.
  # These are fixed-width string fields populated with a random 21-character
  # NanoID value, and used by the serialization system to de-duplicate entities
  # in a portable way. See the serialization design doc in the design repo.
  - changeSet:
      id: v44.00-002
      author: braden
      comment: Added 0.44.0 - add entity_id column to all internal entities
      changes:
        - addColumn:
            columns:
            - column:
                remarks: Random NanoID tag for unique identity.
                name: entity_id
                type: char(21)
                constraints:
                  nullable: true
                  unique: true
            tableName: metric
  - changeSet:
      id: v44.00-003
      author: braden
      comment: Added 0.44.0 - add entity_id column to all internal entities
      changes:
        - addColumn:
            columns:
            - column:
                remarks: Random NanoID tag for unique identity.
                name: entity_id
                type: char(21)
                constraints:
                  nullable: true
                  unique: true
            tableName: segment
  - changeSet:
      id: v44.00-004
      author: braden
      comment: Added 0.44.0 - add entity_id column to all internal entities
      changes:
        - addColumn:
            columns:
            - column:
                remarks: Random NanoID tag for unique identity.
                name: entity_id
                type: char(21)
                constraints:
                  nullable: true
                  unique: true
            tableName: collection
  - changeSet:
      id: v44.00-005
      author: braden
      comment: Added 0.44.0 - add entity_id column to all internal entities
      changes:
        - addColumn:
            columns:
            - column:
                remarks: Random NanoID tag for unique identity.
                name: entity_id
                type: char(21)
                constraints:
                  nullable: true
                  unique: true
            tableName: report_dashboard
  - changeSet:
      id: v44.00-006
      author: braden
      comment: Added 0.44.0 - add entity_id column to all internal entities
      changes:
        - addColumn:
            columns:
            - column:
                remarks: Random NanoID tag for unique identity.
                name: entity_id
                type: char(21)
                constraints:
                  nullable: true
                  unique: true
            tableName: dimension
  - changeSet:
      id: v44.00-007
      author: braden
      comment: Added 0.44.0 - add entity_id column to all internal entities
      changes:
        - addColumn:
            columns:
            - column:
                remarks: Random NanoID tag for unique identity.
                name: entity_id
                type: char(21)
                constraints:
                  nullable: true
                  unique: true
            tableName: pulse
  - changeSet:
      id: v44.00-008
      author: braden
      comment: Added 0.44.0 - add entity_id column to all internal entities
      changes:
        - addColumn:
            columns:
            - column:
                remarks: Random NanoID tag for unique identity.
                name: entity_id
                type: char(21)
                constraints:
                  nullable: true
                  unique: true
            tableName: report_card
  - changeSet:
      id: v44.00-009
      author: braden
      comment: Added 0.44.0 - add entity_id column to all internal entities
      changes:
        - addColumn:
            columns:
            - column:
                remarks: Random NanoID tag for unique identity.
                name: entity_id
                type: char(21)
                constraints:
                  nullable: true
                  unique: true
            tableName: native_query_snippet
  - changeSet:
      id: v44.00-010
      author: braden
      comment: Added 0.44.0 - add entity_id column to all internal entities
      changes:
        - addColumn:
            columns:
            - column:
                remarks: Random NanoID tag for unique identity.
                name: entity_id
                type: char(21)
                constraints:
                  nullable: true
                  unique: true
            tableName: timeline
  - changeSet:
      id: v44.00-011
      author: braden
      comment: Added 0.44.0 - add entity_id column to all internal entities
      changes:
        - addColumn:
            columns:
            - column:
                remarks: Random NanoID tag for unique identity.
                name: entity_id
                type: char(21)
                constraints:
                  nullable: true
                  unique: true
            tableName: report_dashboardcard

# Migrations v44.00-012 thru v44.00-022 have been moved to v45.00-001 thru v45.00-011

  - changeSet:
      id: v44.00-023
      author: qnkhuat
      comment: Added 0.44.0 - Add parameters to report_card
      validCheckSum: ANY
      changes:
        - addColumn:
            tableName: report_card
            columns:
              - column:
                  name: parameters
                  type: ${text.type}
                  remarks: List of parameter associated to a card
                  constraints:
                    nullable: true
  - changeSet:
      id: v44.00-025
      author: qnkhuat
      comment: Added 0.44.0 - Add parameter_mappings to report_card
      validCheckSum: ANY
      changes:
        - addColumn:
            tableName: report_card
            columns:
              - column:
                  name: parameter_mappings
                  type: ${text.type}
                  remarks: List of parameter associated to a card
                  constraints:
                    nullable: true
  - changeSet:
      id: v44.00-027
      author: adam-james
      comment: Added 0.44.0. Drop NOT NULL constraint for core_user.first_name
      changes:
        - dropNotNullConstraint:
            tableName: core_user
            columnName: first_name
            columnDataType: varchar(254)
  - changeSet:
      id: v44.00-028
      author: adam-james
      comment: Added 0.44.0. Drop NOT NULL constraint for core_user.last_name
      changes:
        - dropNotNullConstraint:
            tableName: core_user
            columnName: last_name
            columnDataType: varchar(254)
  - changeSet:
      id: v44.00-029
      author: qnkhuat
      comment: Added 0.44.0 - Add has_more_values to metabase_fieldvalues
      changes:
        - addColumn:
            tableName: metabase_fieldvalues
            columns:
              - column:
                  name: has_more_values
                  type: boolean
                  remarks: true if the stored values list is a subset of all possible values
                  defaultValueBoolean: false

  - changeSet:
      id: v44.00-030
      author: snoe
      comment: Added 0.44.0 - Add database_required to metabase_field
      changes:
        - addColumn:
            tableName: metabase_field
            columns:
              - column:
                  name: database_required
                  type: boolean
                  remarks: Indicates this field is required by the database for new records. Usually not null and without a default.
                  defaultValueBoolean: false
                  constraints:
                    nullable: false

# Migrations v44.00-031 and v44.00-032 were moved to v45.00-012 and v45.00-013 respectively

  - changeSet:
      id: v44.00-033
      author: qnkhuat
      comment: >-
        Added 0.43.0. Grant the 'All Users' Permissions Group readwrite perms for the Root Snippets Collection.
      preConditions:
        - onFail: MARK_RAN
          # HACK: only run this on new instances (#21940)
        - sqlCheck:
            expectedResult: 0
            sql: >-
              SELECT count(*) AS user_count FROM core_user
      changes:
        - sql:
            sql: >-
              INSERT INTO permissions (group_id, object)
              SELECT
                all_users_group.id AS group_id,
                '/collection/namespace/snippets/root/' AS object
              FROM (
                SELECT id
                FROM permissions_group
                WHERE name = 'All Users'
              ) all_users_group
              LEFT JOIN permissions p
                      ON all_users_group.id = p.group_id
                    AND p.object = '/collection/namespace/snippets/root/'
              WHERE p.object IS NULL;

  - changeSet:
      id: v44.00-035
      author: qnkhuat
      comment: Added 0.44.0. Add type to fieldvalues
      validCheckSum: ANY
      changes:
        - addColumn:
            tableName: metabase_fieldvalues
            columns:
              - column:
                  name: type
                  type: varchar(32)
                  defaultValue: 'full'
                  remarks: Type of FieldValues
                  constraints:
                    nullable: false
  - changeSet:
      id: v44.00-037
      author: qnkhuat
      comment: Added 0.44.0. Add type to fieldvalues
      changes:
        - addColumn:
            tableName: metabase_fieldvalues
            columns:
              - column:
                  name: hash_key
                  type: ${text.type}
                  remarks: Hash key for a cached fieldvalues
                  constraints:
                    nullable: true

  - changeSet:
      id: v44.00-038
      author: metamben
      comment: Added 0.44.0 - Add collection_preview to report_card
      changes:
        - addColumn:
            tableName: report_card
            columns:
              - column:
                  name: collection_preview
                  type: boolean
                  remarks: Indicating whether the card should be visualized in the collection preview
                  defaultValueBoolean: true
                  constraints:
                    nullable: false

  - changeSet:
      id: v44.00-039
      author: qnkhuat
      comment: Added 0.44.0 - Add template_tags to native_query_snippet
      changes:
        - addColumn:
            tableName: native_query_snippet
            columns:
              - column:
                  name: template_tags
                  type: ${text.type}
                  remarks: Template tags for a snippet
                  constraints:
                    nullable: true

  - changeSet:
      id: v44.00-041
      author: braden
      comment: Added 0.44.0 - add entity_id column to PulseCard, PulseChannel
      changes:
        - addColumn:
            columns:
            - column:
                remarks: Random NanoID tag for unique identity.
                name: entity_id
                type: char(21)
                constraints:
                  nullable: true
                  unique: true
            tableName: pulse_card

  - changeSet:
      id: v44.00-042
      author: braden
      comment: Added 0.44.0 - add entity_id column to PulseCard, PulseChannel
      changes:
        - addColumn:
            columns:
            - column:
                remarks: Random NanoID tag for unique identity.
                name: entity_id
                type: char(21)
                constraints:
                  nullable: true
                  unique: true
            tableName: pulse_channel

  - changeSet:
      id: v44.00-044
      author: qnkhuat
      comment: Added 0.44.0 - drop native_query_snippet.template_tags added in v44.00-039
      changes:
        - dropColumn:
            tableName: native_query_snippet
            columnName: template_tags

##
## Metabase 45
##

# Note on rollback: migrations for v45 onwards should always include a rollback key unless they are supported
# by Liquibase Auto Rollback. Most common changes are supported. See docs here:
#
#  https://docs.liquibase.com/workflows/liquibase-community/liquibase-auto-rollback.html

  - changeSet:
      id: v45.00-001
      author: snoe
      comment: Added 0.44.0 - writeback
      # This migration was previously numbered v44.00-012 but ultimately was not shipped with 44.
      preConditions:
        - onFail: MARK_RAN
        - or:
            # For some insane reason databasechangelog is upper-case in MySQL and MariaDB.
            - and:
                - dbms:
                    type: postgresql,h2
                - sqlCheck:
                    expectedResult: 0
                    sql: SELECT count(*) FROM databasechangelog WHERE id = 'v44.00-012';
            - and:
                - dbms:
                    type: mysql,mariadb
                - sqlCheck:
                    expectedResult: 0
                    sql: SELECT count(*) FROM `DATABASECHANGELOG` WHERE id = 'v44.00-012';
      changes:
        - createTable:
            tableName: action
            remarks: An action is something you can do, such as run a readwrite query
            columns:
              - column:
                  name: id
                  type: int
                  autoIncrement: true
                  constraints:
                    primaryKey: true
                    nullable: false
              - column:
                  remarks: The timestamp of when the action was created
                  name: created_at
                  type: ${timestamp_type}
                  defaultValueComputed: current_timestamp
                  constraints:
                    nullable: false
              - column:
                  remarks: The timestamp of when the action was updated
                  name: updated_at
                  type: ${timestamp_type}
                  defaultValueComputed: current_timestamp
                  constraints:
                    nullable: false
              - column:
                  remarks: Type of action
                  name: type
                  type: ${text.type}
                  constraints:
                    nullable: false

  - changeSet:
      id: v45.00-002
      author: snoe
      comment: Added 0.44.0 - writeback
      # This migration was previously numbered v44.00-013 but ultimately was not shipped with 44.
      preConditions:
        - onFail: MARK_RAN
        - or:
            # For some insane reason databasechangelog is upper-case in MySQL and MariaDB.
            - and:
                - dbms:
                    type: postgresql,h2
                - sqlCheck:
                    expectedResult: 0
                    sql: SELECT count(*) FROM databasechangelog WHERE id = 'v44.00-013';
            - and:
                - dbms:
                    type: mysql,mariadb
                - sqlCheck:
                    expectedResult: 0
                    sql: SELECT count(*) FROM `DATABASECHANGELOG` WHERE id = 'v44.00-013';
      changes:
        - createTable:
            tableName: query_action
            remarks: A readwrite query type of action
            columns:
              - column:
                  name: action_id
                  type: int
                  remarks: The related action
                  constraints:
                    nullable: false
                    referencedTableName: action
                    referencedColumnNames: id
                    foreignKeyName: fk_query_action_ref_action_id
                    deleteCascade: true
              - column:
                  name: card_id
                  type: int
                  remarks: The related card
                  constraints:
                    nullable: false
                    referencedTableName: report_card
                    referencedColumnNames: id
                    foreignKeyName: fk_query_action_ref_card_id
                    deleteCascade: true

  - changeSet:
      id: v45.00-003
      author: snoe
      comment: Added 0.44.0 - writeback
      # This migration was previously numbered v44.00-014 but ultimately was not shipped with 44.
      preConditions:
        - onFail: MARK_RAN
        - or:
            # For some insane reason databasechangelog is upper-case in MySQL and MariaDB.
            - and:
                - dbms:
                    type: postgresql,h2
                - sqlCheck:
                    expectedResult: 0
                    sql: SELECT count(*) FROM databasechangelog WHERE id = 'v44.00-014';
            - and:
                - dbms:
                    type: mysql,mariadb
                - sqlCheck:
                    expectedResult: 0
                    sql: SELECT count(*) FROM `DATABASECHANGELOG` WHERE id = 'v44.00-014';
      changes:
        - addPrimaryKey:
            tableName: query_action
            columnNames: action_id, card_id
            constraintName: pk_query_action
      rollback: # will be deleted when table is deleted

  # note: some migrations which only added and deleted tables within v45 were removed, hence an ID gap here

  - changeSet:
      id: v45.00-011
      author: snoe
      comment: Added 0.44.0 - writeback
      # This migration was previously numbered v44.00-022 but ultimately was not shipped with 44.
      preConditions:
        - onFail: MARK_RAN
        - or:
            # For some insane reason databasechangelog is upper-case in MySQL and MariaDB.
            - and:
                - dbms:
                    type: postgresql,h2
                - sqlCheck:
                    expectedResult: 0
                    sql: SELECT count(*) FROM databasechangelog WHERE id = 'v44.00-022';
            - and:
                - dbms:
                    type: mysql,mariadb
                - sqlCheck:
                    expectedResult: 0
                    sql: SELECT count(*) FROM `DATABASECHANGELOG` WHERE id = 'v44.00-022';
      changes:
        - addColumn:
            columns:
              - column:
                  name: is_write
                  type: boolean
                  defaultValueBoolean: false
                  remarks: Indicates that this query will perform writes to a db
                  constraints:
                    nullable: false
            tableName: report_card

  - changeSet:
      id: v45.00-012
      author: snoe
      comment: Added 0.44.0 - writeback
      # This migration was previously numbered v44.00-031 but ultimately was not shipped with 44.
      preConditions:
        - onFail: MARK_RAN
        - or:
            # For some insane reason databasechangelog is upper-case in MySQL and MariaDB.
            - and:
                - dbms:
                    type: postgresql,h2
                - sqlCheck:
                    expectedResult: 0
                    sql: SELECT count(*) FROM databasechangelog WHERE id = 'v44.00-031';
            - and:
                - dbms:
                    type: mysql,mariadb
                - sqlCheck:
                    expectedResult: 0
                    sql: SELECT count(*) FROM `DATABASECHANGELOG` WHERE id = 'v44.00-031';
      changes:
        - createTable:
            tableName: http_action
            remarks: An http api call type of action
            columns:
              - column:
                  name: action_id
                  type: int
                  remarks: The related action
                  constraints:
                    nullable: false
                    referencedTableName: action
                    referencedColumnNames: id
                    foreignKeyName: fk_http_action_ref_action_id
                    deleteCascade: true
              - column:
                  name: name
                  type: varchar(254)
                  remarks: The name of this action
                  constraints:
                    nullable: false
              - column:
                  name: description
                  type: ${text.type}
                  remarks: An optional description for this action
              - column:
                  name: template
                  type: ${text.type}
                  remarks: A template that defines method,url,body,headers required to make an api call
                  constraints:
                    nullable: false
              - column:
                  name: response_handle
                  type: ${text.type}
                  remarks: A program to take an api response and transform to an appropriate response for emitters
              - column:
                  name: error_handle
                  type: ${text.type}
                  remarks: A program to take an api response to determine if an error occurred

  - changeSet:
      id: v45.00-013
      author: snoe
      comment: Added 0.44.0 - writeback
      # This migration was previously numbered v44.00-032 but ultimately was not shipped with 44.
      preConditions:
        - onFail: MARK_RAN
        - or:
            # For some insane reason databasechangelog is upper-case in MySQL and MariaDB.
            - and:
                - dbms:
                    type: postgresql,h2
                - sqlCheck:
                    expectedResult: 0
                    sql: SELECT count(*) FROM databasechangelog WHERE id = 'v44.00-032';
            - and:
                - dbms:
                    type: mysql,mariadb
                - sqlCheck:
                    expectedResult: 0
                    sql: SELECT count(*) FROM `DATABASECHANGELOG` WHERE id = 'v44.00-032';
      changes:
        - addPrimaryKey:
            tableName: http_action
            columnNames: action_id
            constraintName: pk_http_action
      rollback: # no rollback needed, will be deleted with table


  # note: some migrations which only added and deleted tables within v45 were removed, hence an ID gap here

  - changeSet:
      id: v45.00-022
      author: snoe
      comment: Added 0.45.0 - add app container
      changes:
        - createTable:
            tableName: app
            remarks: Defines top level concerns for App
            columns:
              - column:
                  name: id
                  type: int
                  autoIncrement: true
                  constraints:
                    primaryKey: true
                    nullable: false
              - column:
                  name: entity_id
                  type: char(21)
                  remarks: Random NanoID tag for unique identity.
                  constraints:
                    nullable: false
                    unique: true
              - column:
                  name: collection_id
                  type: int
                  remarks: The associated collection
                  constraints:
                    nullable: false
                    referencedTableName: collection
                    referencedColumnNames: id
                    foreignKeyName: fk_app_ref_collection_id
                    deleteCascade: true
                    unique: true
              - column:
                  name: dashboard_id
                  type: int
                  remarks: The homepage of the app
              - column:
                  remarks: JSON for the navigation items of the app
                  name: nav_items
                  type: ${text.type}
              - column:
                  remarks: JSON for frontend related additions, such as styling
                  name: options
                  type: ${text.type}
              - column:
                  remarks: The timestamp of when the app was created
                  name: created_at
                  type: ${timestamp_type}
                  defaultValueComputed: current_timestamp
                  constraints:
                    nullable: false
              - column:
                  remarks: The timestamp of when the app was updated
                  name: updated_at
                  type: ${timestamp_type}
                  defaultValueComputed: current_timestamp
                  constraints:
                    nullable: false

  - changeSet:
      id: v45.00-023
      author: snoe
      comment: Added 0.45.0 - add app container
      changes:
        - addForeignKeyConstraint:
            baseTableName: app
            baseColumnNames: dashboard_id
            referencedTableName: report_dashboard
            referencedColumnNames: id
            constraintName: fk_app_ref_dashboard_id
            onDelete: SET NULL

  - changeSet:
      id: v45.00-025
      author: metamben
      comment: Added 0.45.0 - mark app pages
      changes:
        - addColumn:
            columns:
              - column:
                  name: is_app_page
                  type: boolean
                  defaultValueBoolean: false
                  remarks: Indicates that this dashboard serves as a page of an app
                  constraints:
                    nullable: false
            tableName: report_dashboard

  - changeSet:
      id: v45.00-026
      author: snoe
      comment: Added 0.45.0 - apps add action_id to report_dashboardcard
      changes:
        - addColumn:
            columns:
              - column:
                  name: action_id
                  type: int
                  remarks: The related action
            tableName: report_dashboardcard

  # FK constraint is added separately because deleteCascade doesn't work in addColumn -- see #14321
  - changeSet:
      id: v45.00-027
      author: snoe
      comment: Added 0.45.0 - apps add fk for action_id to report_dashboardcard
      changes:
        - addForeignKeyConstraint:
            baseTableName: report_dashboardcard
            baseColumnNames: action_id
            referencedTableName: action
            referencedColumnNames: id
            constraintName: fk_report_dashboardcard_ref_action_id
            onDelete: CASCADE

  - changeSet:
      id: v45.00-028
      author: camsaul
      comment: Added 0.45.0 -- rename DashboardCard sizeX to size_x. See https://github.com/metabase/metabase/issues/16344
      changes:
        - renameColumn:
            tableName: report_dashboardcard
            columnDataType: int
            oldColumnName: sizeX
            newColumnName: size_x

  - changeSet:
      id: v45.00-029
      author: camsaul
      comment: Added 0.45.0 -- rename DashboardCard size_y to size_y. See https://github.com/metabase/metabase/issues/16344
      changes:
        - renameColumn:
            tableName: report_dashboardcard
            columnDataType: int
            oldColumnName: sizeY
            newColumnName: size_y

  - changeSet:
      id: v45.00-030
      author: camsaul
      comment: Added 0.45.0 -- add default value to DashboardCard size_x -- this was previously done by Toucan
      changes:
        - addDefaultValue:
            tableName: report_dashboardcard
            columnName: size_x
            defaultValue: 2

  - changeSet:
      id: v45.00-031
      author: camsaul
      comment: Added 0.45.0 -- add default value to DashboardCard size_y -- this was previously done by Toucan
      changes:
        - addDefaultValue:
            tableName: report_dashboardcard
            columnName: size_y
            defaultValue: 2

  - changeSet:
      id: v45.00-032
      author: camsaul
      comment: Added 0.45.0 -- add default value for DashboardCard created_at (Postgres/H2)
      preConditions:
        - onFail: MARK_RAN
        - dbms:
            type: postgresql,h2
      changes:
        - addDefaultValue:
            tableName: report_dashboardcard
            columnName: created_at
            columnDataType: ${timestamp_type}
            defaultValueComputed: current_timestamp

    # addDefaultValue with defaultValueComputed doesn't work for MySQL/MariaDB so we have to do this the hard way.
  - changeSet:
      id: v45.00-033
      author: camsaul
      comment: Added 0.45.0 -- add default value for DashboardCard created_at (MySQL/MariaDB)
      preConditions:
        - onFail: MARK_RAN
        - dbms:
            type: mysql,mariadb
      changes:
        - sql:
            sql: >-
              ALTER TABLE report_dashboardcard
              CHANGE created_at
              created_at timestamp(6) NOT NULL DEFAULT current_timestamp(6);
      rollback: # nothing to do, but required for sql

  - changeSet:
      id: v45.00-034
      author: camsaul
      comment: Added 0.45.0 -- add default value for DashboardCard updated_at (Postgres/H2)
      preConditions:
        - onFail: MARK_RAN
        - dbms:
            type: postgresql,h2
      changes:
        - addDefaultValue:
            tableName: report_dashboardcard
            columnName: updated_at
            columnDataType: ${timestamp_type}
            defaultValueComputed: current_timestamp

  - changeSet:
      id: v45.00-035
      author: camsaul
      comment: Added 0.45.0 -- add default value for DashboardCard updated_at (MySQL/MariaDB)
      preConditions:
        - onFail: MARK_RAN
        - dbms:
            type: mysql,mariadb
      changes:
        - sql:
            sql: >-
              ALTER TABLE report_dashboardcard
              CHANGE updated_at
              updated_at timestamp(6) NOT NULL DEFAULT current_timestamp(6);
      rollback: # nothing to do

  - changeSet:
      id: v45.00-036
      author: snoe
      comment: Added 0.45.0 - add model action table
      changes:
        - createTable:
            tableName: model_action
            remarks: Ties actions to models
            columns:
              - column:
                  name: id
                  type: int
                  autoIncrement: true
                  constraints:
                    primaryKey: true
                    nullable: false
              - column:
                  name: entity_id
                  type: char(21)
                  remarks: Random NanoID tag for unique identity.
                  constraints:
                    nullable: false
                    unique: true
              - column:
                  name: slug
                  type: varchar(254)
                  remarks: The referenceable name for this action
                  constraints:
                    nullable: false
              - column:
                  name: card_id
                  type: int
                  remarks: The associated model
                  constraints:
                    nullable: false
                    referencedTableName: report_card
                    referencedColumnNames: id
                    foreignKeyName: fk_model_action_ref_card_id
                    deleteCascade: true
              - column:
                  name: action_id
                  type: int
                  remarks: The associated action
                  constraints:
                    nullable: true
                    referencedTableName: action
                    referencedColumnNames: id
                    foreignKeyName: fk_model_action_ref_action_id
                    deleteCascade: true
              - column:
                  name: requires_pk
                  remarks: Indicates that the primary key(s) need to be passed in as parameters
                  type: boolean
                  defaultValueBoolean: false
                  constraints:
                    nullable: false
              - column:
                  name: parameter_mappings
                  type: ${text.type}
                  remarks: Mappings for primary keys to action parameters
              - column:
                  name: visualization_settings
                  type: ${text.type}
                  remarks: Settings for rendering the action
  - changeSet:
      id: v45.00-037
      author: snoe
      comment: Added 0.45.0 - model action
      changes:
        - addUniqueConstraint:
            tableName: model_action
            columnNames: card_id, slug
            constraintName: unique_model_action_card_id_slug
      rollback: # will be deleted with table

  # The next 4 values add default values for Database `created_at` and `updated_at`; previously this was handled by
  # Toucan but it's more convenient to do this at the application database level instead -- it facilitates stuff like
  # schema migration tests that don't use Toucan, or other manual scripting
  - changeSet:
      id: v45.00-038
      author: camsaul
      comment: Added 0.45.0 -- add default value for Database created_at (Postgres/H2)
      preConditions:
        - onFail: MARK_RAN
        - dbms:
            type: postgresql,h2
      changes:
        - addDefaultValue:
            tableName: metabase_database
            columnName: created_at
            columnDataType: ${timestamp_type}
            defaultValueComputed: current_timestamp

    # addDefaultValue with defaultValueComputed doesn't work for MySQL/MariaDB so we have to do this the hard way.
  - changeSet:
      id: v45.00-039
      author: camsaul
      comment: Added 0.45.0 -- add default value for Database created_at (MySQL/MariaDB)
      preConditions:
        - onFail: MARK_RAN
        - dbms:
            type: mysql,mariadb
      changes:
        - sql:
            sql: >-
              ALTER TABLE metabase_database
              CHANGE created_at
              created_at timestamp(6) NOT NULL DEFAULT current_timestamp(6);
      rollback: # nothing to do

  - changeSet:
      id: v45.00-040
      author: camsaul
      comment: Added 0.45.0 -- add default value for Database updated_at (Postgres/H2)
      preConditions:
        - onFail: MARK_RAN
        - dbms:
            type: postgresql,h2
      changes:
        - addDefaultValue:
            tableName: metabase_database
            columnName: updated_at
            columnDataType: ${timestamp_type}
            defaultValueComputed: current_timestamp

  - changeSet:
      id: v45.00-041
      author: camsaul
      comment: Added 0.45.0 -- add default value for Database updated_at (MySQL/MariaDB)
      preConditions:
        - onFail: MARK_RAN
        - dbms:
            type: mysql,mariadb
      changes:
        - sql:
            sql: >-
              ALTER TABLE metabase_database
              CHANGE updated_at
              updated_at timestamp(6) NOT NULL DEFAULT current_timestamp(6);
      rollback: # nothing to do

  # It was probably an oversight, but while we validated Database `details` in the API layer it was not a required/NOT
  # NULL column in the application Database itself. No problem; let's add it now that we've noticed it.
  #
  # MySQL (at least 5.7) won't let us have nice things:
  #
  # https://dev.mysql.com/doc/refman/5.7/en/data-type-defaults.html
  #
  # The BLOB, TEXT, GEOMETRY, and JSON data types cannot be assigned a default value.
  #
  # Because of this restriction we will just have to update existing NULL values in SQL and then add a NOT NULL
  # restriction separately; we can use Toucan `pre-insert` to set defaults values when saving things.
  - changeSet:
      id: v45.00-042
      author: camsaul
      comment: Added 0.45.0 -- add default value for Database with NULL details
      changes:
        - sql:
            sql: >-
              UPDATE metabase_database SET details = '{}' WHERE details IS NULL;
      rollback: # nothing to do, since a '{}' is okay for v44

  - changeSet:
      id: v45.00-043
      author: camsaul
      comment: Added 0.45.0 -- make Database details NOT NULL
      changes:
        - addNotNullConstraint:
            columnDataType: ${text.type}
            tableName: metabase_database
            columnName: details

  - changeSet:
      id: v45.00-044
      author: metamben
      comment: Added 0.45.0 -- create app permission graph revision table
      changes:
        - createTable:
            tableName: app_permission_graph_revision
            remarks: 'Used to keep track of changes made to app permissions.'
            columns:
              - column:
                  name: id
                  type: int
                  autoIncrement: true
                  constraints:
                    primaryKey: true
                    nullable: false
              - column:
                  name: before
                  type: ${text.type}
                  remarks: 'Serialized JSON of the apps graph before the changes.'
                  constraints:
                    nullable: false
              - column:
                  name: after
                  type: ${text.type}
                  remarks: 'Serialized JSON of the apps graph after the changes.'
                  constraints:
                    nullable: false
              - column:
                  name: user_id
                  type: int
                  remarks: 'The ID of the admin who made this set of changes.'
                  constraints:
                    nullable: false
                    referencedTableName: core_user
                    referencedColumnNames: id
                    foreignKeyName: fk_app_permission_graph_revision_user_id
              - column:
                  name: created_at
                  type: ${timestamp_type}
                  remarks: 'The timestamp of when these changes were made.'
                  defaultValueComputed: current_timestamp
                  constraints:
                    nullable: false
              - column:
                  name: remark
                  type: ${text.type}
                  remarks: 'Optional remarks explaining why these changes were made.'

  # note: some migrations which only added and deleted tables within v45 were removed, hence an ID gap here

  # Add created_at to Collection
  - changeSet:
      id: v45.00-048
      author: camsaul
      comment: Added 0.45.0 -- add created_at to Collection
      changes:
        - addColumn:
            tableName: collection
            columns:
              - column:
                  name: created_at
                  type: ${timestamp_type}
                  remarks: Timestamp of when this Collection was created.
                  constraints:
                    nullable: false
                  defaultValueComputed: current_timestamp

  # Seed Collection created_at for Personal Collections with the date_joined of the User that owns them.
  - changeSet:
      id: v45.00-049
      author: camsaul
      comment: Added 0.45.0 -- set Collection.created_at to User.date_joined for Personal Collections
      changes:
        - sql:
            dbms: postgresql
            sql: >-
              UPDATE collection c
              SET created_at = u.date_joined
              FROM core_user u
              WHERE c.personal_owner_id = u.id;
        - sql:
            dbms: mysql,mariadb
            sql: >-
              UPDATE collection c
              INNER JOIN core_user u
              ON c.personal_owner_id = u.id
              SET c.created_at = u.date_joined;
        - sql:
            dbms: h2
            sql: >-
              UPDATE collection c
              SET created_at = (
                SELECT u.date_joined
                FROM core_user u
                WHERE c.personal_owner_id = u.id
              )
              WHERE c.personal_owner_id IS NOT NULL;
      rollback: # nothing to roll back, but required for sql change types

  # seed Collection created_at based on the max created at of child objects
  #
  # At the time of this writing, the following Models can appear in a Collection:
  #
  # - App
  # - Card
  # - Dashboard
  # - Pulse
  # - Timeline
  # - NativeQuerySnippet
  - changeSet:
      id: v45.00-050
      author: camsaul
      validCheckSum: ANY
      comment: Added 0.45.0 -- seed Collection.created_at with value of oldest item for non-Personal Collections
      changes:
        - sql:
            dbms: postgresql
            sql: >-
              UPDATE collection c
              SET created_at = created_ats.created_at
              FROM (
                SELECT min(created_at) AS created_at, collection_id
                FROM (
                  SELECT created_at, collection_id FROM app                  UNION ALL
                  SELECT created_at, collection_id FROM report_card          UNION ALL
                  SELECT created_at, collection_id FROM report_dashboard     UNION ALL
                  SELECT created_at, collection_id FROM pulse                UNION ALL
                  SELECT created_at, collection_id FROM timeline             UNION ALL
                  SELECT created_at, collection_id FROM native_query_snippet
                ) created_ats
                GROUP BY collection_id
              ) created_ats
              WHERE c.id = created_ats.collection_id
                AND c.personal_owner_id IS NULL;
        - sql:
            dbms: mysql,mariadb
            sql: >-
              UPDATE collection c
              LEFT JOIN (
                SELECT min(created_at) AS created_at, collection_id
                FROM (
                  SELECT created_at, collection_id FROM app                  UNION ALL
                  SELECT created_at, collection_id FROM report_card          UNION ALL
                  SELECT created_at, collection_id FROM report_dashboard     UNION ALL
                  SELECT created_at, collection_id FROM pulse                UNION ALL
                  SELECT created_at, collection_id FROM timeline             UNION ALL
                  SELECT created_at, collection_id FROM native_query_snippet
                ) created_ats
                GROUP BY collection_id
              ) created_ats
              ON c.id = created_ats.collection_id
              SET c.created_at = created_ats.created_at
              WHERE c.personal_owner_id IS NULL
                AND created_ats.created_at IS NOT NULL;
        - sql:
            dbms: h2
            # I would have preferred using MERGE ... USING instead of WHERE EXISTS ... but it's broken in 1.4.197
            # because of https://github.com/h2database/h2database/issues/1034, which is fixed in 1.4.198. So this will
            # have to do for now, even if it's a little ugly.
            sql: >-
              WITH created_ats AS (
                SELECT min(created_at) AS created_at, collection_id
                FROM (
                  SELECT created_at, collection_id FROM app                  UNION ALL
                  SELECT created_at, collection_id FROM report_card          UNION ALL
                  SELECT created_at, collection_id FROM report_dashboard     UNION ALL
                  SELECT created_at, collection_id FROM pulse                UNION ALL
                  SELECT created_at, collection_id FROM timeline             UNION ALL
                  SELECT created_at, collection_id FROM native_query_snippet
                ) created_ats
                GROUP BY collection_id
              )
              UPDATE collection c
              SET created_at = (
                SELECT created_ats.created_at
                FROM created_ats
                WHERE created_ats.collection_id = c.id
              )
              WHERE EXISTS (
                SELECT created_ats.collection_id
                FROM created_ats
                WHERE c.id = created_ats.collection_id
                  AND c.personal_owner_id IS NULL
              );
      rollback: # rollback is a no-op for most seed migrations, but required for sql change type

  - changeSet:
      id: v45.00-051
      author: qnkhuat
      comment: >-
        Added 0.45.0 - modify type of collection_permission_graph_revision.after from text to ${text.type}
        on mysql,mariadb
      changes:
        - modifyDataType:
            tableName: collection_permission_graph_revision
            columnName: after
            newDataType: ${text.type}
      rollback:
        - modifyDataType:
            tableName: collection_permission_graph_revision
            columnName: after
            newDataType: text
      preConditions:
        - onFail: MARK_RAN
        - dbms:
            type: mysql,mariadb

  - changeSet:
      id: v45.00-052
      author: qnkhuat
      comment: >-
        Added 0.45.0 - modify type of collection_permission_graph_revision.before from text to ${text.type}
        on mysql,mariadb
      changes:
        - modifyDataType:
            tableName: collection_permission_graph_revision
            columnName: before
            newDataType: ${text.type}
      rollback:
        - modifyDataType:
            tableName: collection_permission_graph_revision
            columnName: before
            newDataType: text
      preConditions:
        - onFail: MARK_RAN
        - dbms:
            type: mysql,mariadb

  - changeSet:
      id: v45.00-053
      author: qnkhuat
      comment: >-
        Added 0.45.0 - modify type of collection_permission_graph_revision.remark from text to ${text.type}
        on mysql,mariadb
      changes:
        - modifyDataType:
            tableName: collection_permission_graph_revision
            columnName: remark
            newDataType: ${text.type}
      rollback:
        - modifyDataType:
            tableName: collection_permission_graph_revision
            columnName: remark
            newDataType: text
      preConditions:
        - onFail: MARK_RAN
        - dbms:
            type: mysql,mariadb

  - changeSet:
      id: v45.00-054
      author: qnkhuat
      comment: >-
        Added 0.45.0 - modify type of permissions_revision.after from text to ${text.type}
        on mysql,mariadb
      changes:
        - modifyDataType:
            tableName: permissions_revision
            columnName: after
            newDataType: ${text.type}
      rollback:
        - modifyDataType:
            tableName: permissions_revision
            columnName: after
            newDataType: text
      preConditions:
        - onFail: MARK_RAN
        - dbms:
            type: mysql,mariadb

  - changeSet:
      id: v45.00-055
      author: qnkhuat
      comment: >-
        Added 0.45.0 - modify type of permissions_revision.before from text to ${text.type}
        on mysql,mariadb
      changes:
        - modifyDataType:
            tableName: permissions_revision
            columnName: before
            newDataType: ${text.type}
      rollback:
        - modifyDataType:
            tableName: permissions_revision
            columnName: before
            newDataType: text
      preConditions:
        - onFail: MARK_RAN
        - dbms:
            type: mysql,mariadb

  - changeSet:
      id: v45.00-056
      author: qnkhuat
      comment: >-
        Added 0.45.0 - modify type of permissions_revision.remark from text to ${text.type}
        on mysql,mariadb
      changes:
        - modifyDataType:
            tableName: permissions_revision
            columnName: remark
            newDataType: ${text.type}
      rollback:
        - modifyDataType:
            tableName: permissions_revision
            columnName: remark
            newDataType: text
      preConditions:
        - onFail: MARK_RAN
        - dbms:
            type: mysql,mariadb

  - changeSet:
      id: v45.00-057
      author: qnkhuat
      comment: >-
        Added 0.45.0 - modify type of secret.value from blob to longblob
        on mysql,mariadb
      changes:
        - modifyDataType:
            tableName: secret
            columnName: value
            newDataType: longblob
      rollback:
        - modifyDataType:
            tableName: secret
            columnName: value
            newDataType: ${blob.type}
      preConditions:
        - onFail: MARK_RAN
        - dbms:
            type: mysql,mariadb

  - changeSet:
      id: v46.00-000
      author: snoe
      comment: Added 0.46.0 - Unify action representation
      changes:
        - createTable:
            tableName: implicit_action
            remarks: An action with dynamic parameters based on the underlying model
            columns:
              - column:
                  name: action_id
                  type: int
                  remarks: The associated action
                  constraints:
                    nullable: false
                    referencedTableName: action
                    referencedColumnNames: id
                    foreignKeyName: fk_implicit_action_action_id
                    deleteCascade: true
              - column:
                  name: kind
                  type: ${text.type}
                  remarks: The kind of implicit action create/update/delete
                  constraints:
                    nullable: false

  - changeSet:
      id: v46.00-001
      author: snoe
      comment: Added 0.46.0 - Unify action representation
      changes:
        - addColumn:
            tableName: action
            columns:
              - column:
                  name: model_id
                  remarks: The associated model
                  type: int

  - changeSet:
      id: v46.00-002
      author: snoe
      comment: Added 0.46.0 - Unify action representation
      changes:
        - addColumn:
            tableName: action
            columns:
              - column:
                  name: name
                  remarks: The name of the action
                  type: varchar(254)

  - changeSet:
      id: v46.00-003
      author: snoe
      comment: Added 0.46.0 - Unify action representation
      changes:
        - addColumn:
            tableName: action
            columns:
              - column:
                  name: description
                  remarks: The description of the action
                  type: ${text.type}

  - changeSet:
      id: v46.00-004
      author: snoe
      comment: Added 0.46.0 - Unify action representation
      changes:
        - addColumn:
            tableName: action
            columns:
              - column:
                  name: parameters
                  remarks: The saved parameters for this action
                  type: ${text.type}

  - changeSet:
      id: v46.00-005
      author: snoe
      comment: Added 0.46.0 - Unify action representation
      changes:
        - addColumn:
            tableName: action
            columns:
              - column:
                  name: parameter_mappings
                  remarks: The saved parameter mappings for this action
                  type: ${text.type}
  - changeSet:
      id: v46.00-006
      author: snoe
      comment: Added 0.46.0 - Unify action representation
      changes:
        - addColumn:
            tableName: action
            columns:
              - column:
                  name: visualization_settings
                  remarks: The UI visualization_settings for this action
                  type: ${text.type}

  - changeSet:
      id: v46.00-007
      author: snoe
      comment: Added 0.46.0 - Unify action representation
      changes:
        - addForeignKeyConstraint:
            baseTableName: action
            baseColumnNames: model_id
            referencedTableName: report_card
            referencedColumnNames: id
            constraintName: fk_action_model_id

  - changeSet:
      id: v46.00-008
      author: snoe
      comment: Added 0.46.0 - Unify action representation
      changes:
        - addColumn:
            tableName: query_action
            columns:
              - column:
                  name: database_id
                  remarks: The associated database
                  type: int

  - changeSet:
      id: v46.00-009
      author: snoe
      comment: Added 0.46.0 - Unify action representation
      changes:
        - addColumn:
            tableName: query_action
            columns:
              - column:
                  name: dataset_query
                  remarks: The MBQL writeback query
                  type: ${text.type}

  - changeSet:
      id: v46.00-010
      author: snoe
      comment: Added 0.46.0 - Unify action representation
      changes:
        - addForeignKeyConstraint:
            baseTableName: query_action
            baseColumnNames: database_id
            referencedTableName: metabase_database
            referencedColumnNames: id
            constraintName: fk_query_action_database_id
            onDelete: CASCADE

  - changeSet:
      id: v46.00-011
      author: snoe
      validCheckSum: ANY
      comment: Added 0.46.0 - Unify action representation
      changes:
        - sql:
            dbms: mysql,mariadb
            sql: >-
              ALTER TABLE query_action DROP PRIMARY KEY, ADD PRIMARY KEY pk_query_action (action_id);
        - sql:
            dbms: h2
            sql: >-
              ALTER TABLE query_action DROP PRIMARY KEY;
              ALTER TABLE query_action ADD CONSTRAINT pk_query_action PRIMARY KEY (action_id);
        - sql:
            dbms: postgresql
            sql: >-
              ALTER TABLE query_action DROP CONSTRAINT pk_query_action;
              ALTER TABLE query_action ADD CONSTRAINT pk_query_action PRIMARY KEY (action_id);
      rollback:
        - sql:
            dbms: mysql,mariadb
            sql: >-
              ALTER TABLE query_action DROP PRIMARY KEY, ADD PRIMARY KEY pk_query_action (action_id, card_id);
        - sql:
            dbms: h2
            sql: >-
              ALTER TABLE query_action DROP CONSTRAINT fk_query_action_ref_action_id;
              ALTER TABLE query_action DROP PRIMARY KEY;
              ALTER TABLE query_action ADD CONSTRAINT fk_query_action_ref_action_id FOREIGN KEY (action_id) REFERENCES action(id) ON DELETE CASCADE;
              ALTER TABLE query_action ADD CONSTRAINT pk_query_action PRIMARY KEY (action_id, card_id);
        - sql:
            dbms: postgresql
            sql: >-
              ALTER TABLE query_action DROP CONSTRAINT pk_query_action;
              ALTER TABLE query_action ADD CONSTRAINT pk_query_action PRIMARY KEY (action_id, card_id);

  - changeSet:
      id: v46.00-012
      author: snoe
      comment: Added 0.46.0 - Unify action representation
      changes:
        - dropNotNullConstraint:
            tableName: query_action
            columnDataType: int
            columnName: card_id

  # migration for developers and internal use of actions created in 45 during a short period.
  - changeSet:
      id: v46.00-013
      author: snoe
      comment: Added 0.46.0 - Unify action representation
      validCheckSum: ANY
      changes:
        - sql:
            sql: >-
              INSERT INTO action (type, model_id, name)
              SELECT 'implicit', card_id, slug
              FROM model_action
              WHERE action_id is null AND slug in ('insert','update','delete');

              INSERT INTO implicit_action (action_id, kind)
              SELECT
                id,
                case name
                  when 'insert' then 'row/create'
                  when 'update' then 'row/update'
                  when 'delete' then 'row/delete'
                end
              FROM action
              WHERE type = 'implicit';

              UPDATE action
              SET model_id = (SELECT card_id
                              FROM model_action
                              WHERE model_action.action_id = action.id)
              WHERE model_id is null;

              DELETE FROM action WHERE model_id is null;

              UPDATE report_dashboardcard
              SET action_id = (SELECT action.id
                               FROM action
                               LEFT JOIN implicit_action ON implicit_action.action_id = action.id
                               WHERE action.model_id = report_dashboardcard.card_id
                               AND coalesce((
                                  CASE implicit_action.kind
                                     WHEN 'row/create' THEN 'insert'
                                     WHEN 'row/delete' THEN 'delete'
                                     WHEN 'row/update' THEN 'update'
                                  END), ('action_' || action.id)) =
                                  substring(report_dashboardcard.visualization_settings,
                                    position('"action_slug":"' in report_dashboardcard.visualization_settings)+15,
                                    position('"' in
                                      substring(report_dashboardcard.visualization_settings,
                                        position('"action_slug":"' in visualization_settings)+15)) - 1))
              WHERE report_dashboardcard.visualization_settings like '%action_slug%';

              UPDATE query_action SET
                dataset_query = (select dataset_query from report_card where report_card.id = query_action.card_id),
                database_id = (select database_id from report_card where report_card.id = query_action.card_id);

              UPDATE action SET
                name = (
                  select name
                  from query_action
                  inner join report_card on report_card.id = query_action.card_id
                  where query_action.action_id = action.id),
                description = (
                  select description
                  from query_action
                  inner join report_card on report_card.id = query_action.card_id
                  where query_action.action_id = action.id),
                parameters = (
                  select parameters
                  from query_action
                  inner join report_card on report_card.id = query_action.card_id
                  where query_action.action_id = action.id),
                parameter_mappings = (
                  select parameter_mappings
                  from query_action
                  inner join report_card on report_card.id = query_action.card_id
                  where query_action.action_id = action.id),
                visualization_settings = (
                  select visualization_settings
                  from query_action
                  inner join report_card on report_card.id = query_action.card_id
                  where query_action.action_id = action.id)
              WHERE type = 'query';
      rollback: # no-op, we do not care to preserve actions from 46->45

  - changeSet:
      id: v46.00-014
      author: snoe
      comment: Added 0.46.0 - Unify action representation
      changes:
        - dropForeignKeyConstraint:
            baseTableName: query_action
            constraintName: fk_query_action_ref_card_id
      rollback:

  - changeSet:
      id: v46.00-015
      author: snoe
      comment: Added 0.46.0 - Unify action representation
      changes:
        - dropColumn:
            tableName: query_action
            columnName: card_id

      rollback:
        - addColumn:
            tableName: query_action
            columns:
              - column:
                  name: card_id
                  type: int
                  remarks: The related card
                  constraints:
                    nullable: false
                    referencedTableName: report_card
                    referencedColumnNames: id
                    foreignKeyName: fk_query_action_ref_card_id
                    deleteCascade: true

  - changeSet:
      id: v46.00-016
      author: snoe
      comment: Added 0.46.0 - Unify action representation
      changes:
        - sql:
            sql: >-
              DELETE FROM report_card
              WHERE is_write = true;

              DELETE FROM model_action;
      rollback: # we do not care to preserve actions from 46->45
        - sql:
            sql: >-
              DELETE FROM report_dashboardcard WHERE action_id is not null;
              DELETE FROM action;

  - changeSet:
      id: v46.00-017
      author: snoe
      comment: Added 0.46.0 - Unify action representation
      changes:
        - dropColumn:
            tableName: http_action
            columnName: name
      rollback:
        - addColumn:
            tableName: http_action
            columns:
              - column:
                  name: name
                  type: varchar(254)
                  remarks: The name of this action
                  constraints:
                    nullable: false

  - changeSet:
      id: v46.00-018
      author: snoe
      comment: Added 0.46.0 - Unify action representation
      changes:
        - dropColumn:
            tableName: http_action
            columnName: description
      rollback:
        - addColumn:
            tableName: http_action
            columns:
              - column:
                  name: description
                  type: ${text.type}
                  remarks: An optional description for this action

  - changeSet:
      id: v46.00-019
      author: snoe
      comment: Added 0.46.0 - Unify action representation
      changes:
        - dropColumn:
            tableName: report_card
            columnName: is_write
      rollback:
        - addColumn:
            columns:
              - column:
                  name: is_write
                  type: boolean
                  defaultValueBoolean: false
                  remarks: Indicates that this query will perform writes to a db
                  constraints:
                    nullable: false
            tableName: report_card

  - changeSet:
      id: v46.00-020
      author: snoe
      comment: Added 0.46.0 - Unify action representation
      changes:
        - addNotNullConstraint:
            tableName: query_action
            columnName: database_id
            columnDataType: int

  - changeSet:
      id: v46.00-021
      author: snoe
      comment: Added 0.46.0 - Unify action representation
      changes:
        - addNotNullConstraint:
            tableName: query_action
            columnName: dataset_query
            columnDataType: ${text.type}

  - changeSet:
      id: v46.00-022
      author: snoe
      comment: Added 0.46.0 - Unify action representation
      changes:
        - addNotNullConstraint:
            tableName: query_action
            columnName: dataset_query
            columnDataType: ${text.type}

  - changeSet:
      id: v46.00-023
      author: snoe
      comment: Added 0.46.0 - Unify action representation
      changes:
        - addNotNullConstraint:
            tableName: action
            columnName: model_id
            columnDataType: int

  - changeSet:
      id: v46.00-024
      author: snoe
      comment: Added 0.46.0 - Unify action representation
      changes:
        - addNotNullConstraint:
            tableName: action
            columnName: name
            columnDataType: varchar(254)

  - changeSet:
      id: v46.00-025
      author: snoe
      comment: Added 0.46.0 - Unify action representation
      changes:
        - dropTable:
            tableName: model_action
      rollback:
        - createTable:
            tableName: model_action
            remarks: Ties actions to models
            columns:
              - column:
                  name: id
                  type: int
                  autoIncrement: true
                  constraints:
                    primaryKey: true
                    nullable: false
              - column:
                  name: entity_id
                  type: char(21)
                  remarks: Random NanoID tag for unique identity.
                  constraints:
                    nullable: false
                    unique: true
              - column:
                  name: slug
                  type: varchar(254)
                  remarks: The referenceable name for this action
                  constraints:
                    nullable: false
              - column:
                  name: card_id
                  type: int
                  remarks: The associated model
                  constraints:
                    nullable: false
                    referencedTableName: report_card
                    referencedColumnNames: id
                    foreignKeyName: fk_model_action_ref_card_id
                    deleteCascade: true
              - column:
                  name: action_id
                  type: int
                  remarks: The associated action
                  constraints:
                    nullable: true
                    referencedTableName: action
                    referencedColumnNames: id
                    foreignKeyName: fk_model_action_ref_action_id
                    deleteCascade: true
              - column:
                  name: requires_pk
                  remarks: Indicates that the primary key(s) need to be passed in as parameters
                  type: boolean
                  defaultValueBoolean: false
                  constraints:
                    nullable: false
              - column:
                  name: parameter_mappings
                  type: ${text.type}
                  remarks: Mappings for primary keys to action parameters
              - column:
                  name: visualization_settings
                  type: ${text.type}
                  remarks: Settings for rendering the action

  - changeSet:
      id: v46.00-026
      author: metamben
      comment: Added 0.46.0 -- add field for tracking DBMS versions
      changes:
        - addColumn:
            tableName: metabase_database
            columns:
              - column:
                  name: dbms_version
                  type: ${text.type}
                  remarks: 'A JSON object describing the flavor and version of the DBMS.'

  - changeSet:
      id: v46.00-027
      author: snoe
      comment: Added 0.46.0 -- add last_used_at to FieldValues
      changes:
        - addColumn:
            tableName: metabase_fieldvalues
            columns:
              - column:
                  name: last_used_at
                  type: ${timestamp_type}
                  remarks: Timestamp of when these FieldValues were last used.
                  constraints:
                    nullable: false
                  defaultValueComputed: current_timestamp

  - changeSet:
      id: v46.00-028
      author: tsmacdonald
      comment: Added 0.46.0 -- Join table connecting cards to dashboards/cards's parameters that need custom filter values from the card
      changes:
        - createTable:
            tableName: parameter_card
            remarks: "Join table connecting cards to entities (dashboards, other cards, etc.) that use the values generated by the card for filter values"
            columns:
              - column:
                  name: id
                  type: int
                  autoIncrement: true
                  constraints:
                    primaryKey: true
                    nullable: false
              - column:
                  name: updated_at
                  type: ${timestamp_type}
                  defaultValueComputed: current_timestamp
                  remarks: "most recent modification time"
                  constraints:
                    nullable: false
              - column:
                  name: created_at
                  type: ${timestamp_type}
                  defaultValueComputed: current_timestamp
                  remarks: "creation time"
                  constraints:
                    nullable: false
              - column:
                  name: card_id
                  type: int
                  remarks: "ID of the card generating the values"
                  constraints:
                    nullable: false
              - column:
                  name: parameterized_object_type
                  type: varchar(32)
                  remarks: "Type of the entity consuming the values (dashboard, card, etc.)"
                  constraints:
                    nullable: false
              - column:
                  name: parameterized_object_id
                  type: int
                  remarks: "ID of the entity consuming the values"
                  constraints:
                    nullable: false
              - column:
                  name: parameter_id
                  type: varchar(32)
                  remarks: "The parameter ID"
                  constraints:
                    nullable: false

  # Make Dimension <=> Field a 1t1 relationship. Replace unique field_id + name with unique field_id.
  # See issue #27054.
  - changeSet:
      id: v46.00-029
      author: camsaul
      comment: Make Dimension <=> Field a 1t1 relationship. Drop unique constraint on field_id + name. (1/3)
      changes:
        - dropUniqueConstraint:
            tableName: dimension
            constraintName: unique_dimension_field_id_name
      rollback:
        - addUniqueConstraint:
            tableName: dimension
            constraintName: unique_dimension_field_id_name
            columnNames: field_id, name

  - changeSet:
      id: v46.00-030
      author: camsaul
      comment: Make Dimension <=> Field a 1t1 relationship. Delete duplicate entries. (2/3)
      changes:
        - sql:
            # Which rows to keep is not 100% clear. I decided to keep newer entries, by ID. I considered keeping new
            # entries by `updated_at` but the SQL for doing that across the three databases was such a hairball and
            # having duplicates in the first place was such an edge case I decided this approach is fine for now. The
            # `row_number()` window function would have made this easier to do but we haven't merged H2 v2 yet.
            #
            # Writing the query with these unnecessary subselects is stupid, but MySQL 5.7 doesn't work without them.
            # See https://metaboat.slack.com/archives/CKZEMT1MJ/p1670624514320419 for more info
            sql: >-
              DELETE FROM dimension
              WHERE field_id IN (
                SELECT field_id
                FROM (
                  SELECT field_id
                  FROM dimension
                  GROUP BY field_id
                  HAVING COUNT(*) > 1
                ) duplicates
              )
              AND id NOT IN (
                SELECT id FROM (
                  SELECT max(id) AS id
                  FROM dimension
                  GROUP BY field_id
                ) most_recents
              );
      rollback: # don't need to roll back anything, deleting duplicate entries doesn't need to be reversed.

  - changeSet:
      id: v46.00-031
      author: camsaul
      comment: Make Dimension <=> Field a 1t1 relationship. Add unique constraint on field_id. (3/3)
      changes:
        - addUniqueConstraint:
            tableName: dimension
            columnNames: field_id
            constraintName: unique_dimension_field_id
        # this change can roll back automatically.

  - changeSet:
      id: v46.00-032
      author: tsmacdonald
      comment: Added 0.46.0 -- Unique parameter_card
      changes:
        - addUniqueConstraint:
            tableName: parameter_card
            columnNames: parameterized_object_id, parameterized_object_type, parameter_id
            constraintName: unique_parameterized_object_card_parameter

  - changeSet:
      id: v46.00-033
      author: tsmacdonald
      comment: Added 0.46.0 -- parameter_card index on connected object
      changes:
        - createIndex:
            tableName: parameter_card
            columns:
              - column:
                  name: parameterized_object_id
            indexName: idx_parameter_card_parameterized_object_id

  - changeSet:
      id: v46.00-034
      author: tsmacdonald
      comment: Added 0.46.0 -- parameter_card index on connected card
      changes:
        - createIndex:
            tableName: parameter_card
            columns:
              - column:
                  name: card_id
            indexName: idx_parameter_card_card_id

  - changeSet:
      id: v46.00-035
      author: tsmacdonald
      comment: Added 0.46.0 - parameter_card.card_id foreign key
      changes:
        - addForeignKeyConstraint:
            baseTableName: parameter_card
            baseColumnNames: card_id
            referencedTableName: report_card
            referencedColumnNames: id
            constraintName: fk_parameter_card_ref_card_id
            onDelete: CASCADE

  - changeSet:
      id: v46.00-036
      author: metamben
      comment: App containers are removed in 0.46.0
      changes:
        - dropTable:
            tableName: app_permission_graph_revision
      rollback:
        - createTable:
            tableName: app_permission_graph_revision
            remarks: 'Used to keep track of changes made to app permissions.'
            columns:
              - column:
                  name: id
                  type: int
                  autoIncrement: true
                  constraints:
                    primaryKey: true
                    nullable: false
              - column:
                  name: before
                  type: ${text.type}
                  remarks: 'Serialized JSON of the apps graph before the changes.'
                  constraints:
                    nullable: false
              - column:
                  name: after
                  type: ${text.type}
                  remarks: 'Serialized JSON of the apps graph after the changes.'
                  constraints:
                    nullable: false
              - column:
                  name: user_id
                  type: int
                  remarks: 'The ID of the admin who made this set of changes.'
                  constraints:
                    nullable: false
                    referencedTableName: core_user
                    referencedColumnNames: id
                    foreignKeyName: fk_app_permission_graph_revision_user_id
              - column:
                  name: created_at
                  type: ${timestamp_type}
                  remarks: 'The timestamp of when these changes were made.'
                  defaultValueComputed: current_timestamp
                  constraints:
                    nullable: false
              - column:
                  name: remark
                  type: ${text.type}
                  remarks: 'Optional remarks explaining why these changes were made.'

  - changeSet:
      id: v46.00-037
      author: metamben
      comment: App pages are removed in 0.46.0
      changes:
        - dropColumn:
            tableName: report_dashboard
            columnName: is_app_page
      rollback:
        - addColumn:
            columns:
              - column:
                  name: is_app_page
                  type: boolean
                  defaultValueBoolean: false
                  remarks: Indicates that this dashboard serves as a page of an app
                  constraints:
                    nullable: false
            tableName: report_dashboard

  - changeSet:
      id: v46.00-038
      author: metamben
      comment: App containers are removed in 0.46.0
      changes:
        - dropTable:
            tableName: app
      rollback:
        - createTable:
            tableName: app
            remarks: Defines top level concerns for App
            columns:
              - column:
                  name: id
                  type: int
                  autoIncrement: true
                  constraints:
                    primaryKey: true
                    nullable: false
              - column:
                  name: entity_id
                  type: char(21)
                  remarks: Random NanoID tag for unique identity.
                  constraints:
                    nullable: false
                    unique: true
              - column:
                  name: collection_id
                  type: int
                  remarks: The associated collection
                  constraints:
                    nullable: false
                    referencedTableName: collection
                    referencedColumnNames: id
                    foreignKeyName: fk_app_ref_collection_id
                    deleteCascade: true
                    unique: true
              - column:
                  name: dashboard_id
                  type: int
                  remarks: The homepage of the app
              - column:
                  remarks: JSON for the navigation items of the app
                  name: nav_items
                  type: ${text.type}
              - column:
                  remarks: JSON for frontend related additions, such as styling
                  name: options
                  type: ${text.type}
              - column:
                  remarks: The timestamp of when the app was created
                  name: created_at
                  type: ${timestamp_type}
                  defaultValueComputed: current_timestamp
                  constraints:
                    nullable: false
              - column:
                  remarks: The timestamp of when the app was updated
                  name: updated_at
                  type: ${timestamp_type}
                  defaultValueComputed: current_timestamp
                  constraints:
                    nullable: false
        - addForeignKeyConstraint:
            baseTableName: app
            baseColumnNames: dashboard_id
            referencedTableName: report_dashboard
            referencedColumnNames: id
            constraintName: fk_app_ref_dashboard_id
            onDelete: SET NULL

  - changeSet:
      id: v46.00-039
      author: qnkhuat
      comment: Added 0.46.0 - add entity_id to parameter_card
      changes:
        - addColumn:
            columns:
            - column:
                remarks: Random NanoID tag for unique identity.
                name: entity_id
                type: char(21)
                constraints:
                  nullable: true
                  unique: true
            tableName: parameter_card

  - changeSet:
      id: v46.00-040
      author: tsmacdonald
      comment: Added 0.46.0 -- Bump default dashcard size to 4x4
      changes:
        - addDefaultValue:
            tableName: report_dashboardcard
            columnName: size_x
            defaultValue: 4

  - changeSet:
      id: v46.00-041
      author: tsmacdonald
      comment: Added 0.46.0 -- Bump default dashcard size to 4x4
      changes:
        - addDefaultValue:
            tableName: report_dashboardcard
            columnName: size_y
            defaultValue: 4

  - changeSet:
      id: v46.00-042
      author: tsmacdonald
      comment: Added 0.46.0 -- index query_execution.executor_id
      changes:
        - createIndex:
            tableName: query_execution
            columns:
              - column:
                  name: executor_id
            indexName: idx_query_execution_executor_id

  - changeSet:
      id: v46.00-043
      author: tsmacdonald
      comment: Added 0.46.0 -- index query_execution.context
      changes:
        - createIndex:
            tableName: query_execution
            columns:
              - column:
                  name: context
            indexName: idx_query_execution_context

  - changeSet:
      id: v46.00-051
      author: calherries
      comment: Added 0.46.0 -- drop defaults for dashcard's position and size
      changes:
        - dropDefaultValue:
            tableName: report_dashboardcard
            columnName: row
      rollback:
        - addDefaultValue:
            tableName: report_dashboardcard
            columnName: row
            defaultValueNumeric: 4

  - changeSet:
      id: v46.00-052
      author: calherries
      comment: Added 0.46.0 -- drop defaults for dashcard's position and size
      changes:
        - dropDefaultValue:
            tableName: report_dashboardcard
            columnName: col
      rollback:
        - addDefaultValue:
            tableName: report_dashboardcard
            columnName: col
            defaultValueNumeric: 4

  - changeSet:
      id: v46.00-053
      author: calherries
      comment: Added 0.46.0 -- drop defaults for dashcard's position and size
      changes:
        - dropDefaultValue:
            tableName: report_dashboardcard
            columnName: size_x
      rollback:
        - addDefaultValue:
            tableName: report_dashboardcard
            columnName: size_x
            defaultValueNumeric: 4

  - changeSet:
      id: v46.00-054
      author: calherries
      comment: Added 0.46.0 -- drop defaults for dashcard's position and size
      changes:
        - dropDefaultValue:
            tableName: report_dashboardcard
            columnName: size_y
      rollback:
        - addDefaultValue:
            tableName: report_dashboardcard
            columnName: size_y
            defaultValueNumeric: 4

  - changeSet:
      id: v46.00-057
      author: dpsutton
      comment: Added 0.46.0 -- parameter_card.parameter_id long enough to hold a uuid
      changes:
        - modifyDataType:
            tableName: parameter_card
            columnName: parameter_id
            newDataType: varchar(36)
      rollback: #nothing to do, char(32) or char(36) are equivalent

  - changeSet:
      id: v46.00-059
      author: tsmacdonald
      comment: Added 0.46.0 -- add actions.creator_id
      changes:
        - addColumn:
            tableName: action
            columns:
              - column:
                  name: creator_id
                  type: int
                  remarks: 'The user who created the action'
      rollback:
        - dropColumn:
            tableName: action
            columnName: creator_id

  - changeSet:
      id: v46.00-060
      author: tsmacdonald
      comment: Added 0.46.0 -- action.creator_id index
      changes:
        - createIndex:
            tableName: action
            columns:
              - column:
                  name: creator_id
            indexName: idx_action_creator_id
      rollback:
        - dropIndex:
            tableName: action
            indexName: idx_action_creator_id

  - changeSet:
      id: v46.00-061
      author: tsmacdonald
      comment: Added 0.46.0 -- action.creator_id index
      changes:
        - addForeignKeyConstraint:
            baseTableName: action
            baseColumnNames: creator_id
            referencedTableName: core_user
            referencedColumnNames: id
            constraintName: fk_action_creator_id
            nullable: false

  - changeSet:
<<<<<<< HEAD
      id: v46.00-074
      author: metamben
      comment: Added 0.46.0 -- increase precision of updated_at of report_card
      changes:
        - modifyDataType:
            tableName: report_card
            columnName: updated_at
            newDataType: ${timestamp_type}
      rollback:
        - modifyDataType:
            tableName: report_card
            columnName: updated_at
            newDataType: DATETIME
=======
      id: v46.00-064
      author: noahmoss
      comment: Added 0.46.0 -- rename `group_table_access_policy` to `sandboxes`
      changes:
        - renameTable:
            newTableName: sandboxes
            oldTableName: group_table_access_policy

  - changeSet:
      id: v46.00-065
      author: noahmoss
      comment: Added 0.46.0 -- add `permission_id` to `sandboxes`
      changes:
      - addColumn:
          tableName: sandboxes
          columns:
          - column:
              name: permission_id
              type: int
              remarks: The ID of the corresponding permissions path for this sandbox

  - changeSet:
      id: v46.00-066
      author: noahmoss
      comment: Added 0.46.0 -- backfill `permission_id` values in `sandboxes`
      changes:
        - sql: >-
            UPDATE sandboxes s
            SET permission_id = (
              SELECT id
              FROM permissions p
              WHERE
                p.object LIKE CONCAT('%/table/', s.table_id, '/query/segmented/')
                AND p.group_id = s.group_id
            );
      rollback:
        # not required, new values added here are dropped in the rollback of v46.00-065

  - changeSet:
      id: v46.00-067
      author: noahmoss
      comment: Added 0.46.0 -- remove orphaned entries in `sandboxes`
      changes:
        - sql: >-
            DELETE FROM sandboxes
            WHERE permission_id IS NULL;
      rollback:
        # not required, orphaned sandboxes should not be re-added to the DB

  - changeSet:
      id: v46.00-075
      author: noahmoss
      comment: Add foreign key constraint on sandboxes.permission_id
      changes:
        - addForeignKeyConstraint:
            baseTableName: sandboxes
            baseColumnNames: permission_id
            referencedTableName: permissions
            referencedColumnNames: id
            constraintName: fk_sandboxes_ref_permissions
            nullable: true
>>>>>>> 2ff44770

# >>>>>>>>>> DO NOT ADD NEW MIGRATIONS BELOW THIS LINE! ADD THEM ABOVE <<<<<<<<<<

########################################################################################################################
#
# ADVICE:
#
# 1) Run ./bin/lint-migrations-file.sh to run core.spec checks against any changes you make here. Liquibase is pretty
#    forgiving and won't complain if you accidentally mix up things like deleteCascade and onDelete: CASCADE. CI runs
#    this check but it's nicer to know now instead of waiting for CI.
#
#   1a) Ensure your changes are compatible with Liquibase rollback. See comments starting with
#       0.45 migrations for more notes. Rollback to 0.44 and forwards to the latest migration is tested
#       automatically and the migrations linter will check for the presence of rollback where required as
#       much as possible.
#
# 2) Please post a message in the Metabase Slack #migrations channel to let others know you are creating a new
#    migration so someone else doesn't steal your ID number
#
# 3) Migrations IDs should follow the format
#
#    vMM.mm-NNN
#
#    where
#
#    M = major version
#    m = minor version
#    N = migration number relative to that major+minor version
#
#   e.g. the first migration added to 0.42.0 should be numbered v42.00-000 and the second migration should be numbered
#   v42.00-001. The first migration for 0.42.1 should be numbered v42.01-000, and so forth.
#
#   This numbering scheme was adopted beginning with version 0.42.0 so that we could go back and add migrations to patch
#   releases without the ID sequence getting wildly out of order. See PR #18821 for more information.
#
# PLEASE KEEP THIS MESSAGE AT THE BOTTOM OF THIS FILE!!!!! Add new migrations above the message.
#
########################################################################################################################<|MERGE_RESOLUTION|>--- conflicted
+++ resolved
@@ -14063,21 +14063,6 @@
             nullable: false
 
   - changeSet:
-<<<<<<< HEAD
-      id: v46.00-074
-      author: metamben
-      comment: Added 0.46.0 -- increase precision of updated_at of report_card
-      changes:
-        - modifyDataType:
-            tableName: report_card
-            columnName: updated_at
-            newDataType: ${timestamp_type}
-      rollback:
-        - modifyDataType:
-            tableName: report_card
-            columnName: updated_at
-            newDataType: DATETIME
-=======
       id: v46.00-064
       author: noahmoss
       comment: Added 0.46.0 -- rename `group_table_access_policy` to `sandboxes`
@@ -14139,7 +14124,22 @@
             referencedColumnNames: id
             constraintName: fk_sandboxes_ref_permissions
             nullable: true
->>>>>>> 2ff44770
+
+  - changeSet:
+      id: v46.00-074
+      author: metamben
+      comment: Added 0.46.0 -- increase precision of updated_at of report_card
+      changes:
+        - modifyDataType:
+            tableName: report_card
+            columnName: updated_at
+            newDataType: ${timestamp_type}
+      rollback:
+        - modifyDataType:
+            tableName: report_card
+            columnName: updated_at
+            newDataType: DATETIME
+
 
 # >>>>>>>>>> DO NOT ADD NEW MIGRATIONS BELOW THIS LINE! ADD THEM ABOVE <<<<<<<<<<
 
