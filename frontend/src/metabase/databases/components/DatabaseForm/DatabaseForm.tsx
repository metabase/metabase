--- conflicted
+++ resolved
@@ -43,28 +43,15 @@
   onCancel,
   onEngineChange,
 }: DatabaseFormProps): JSX.Element => {
-<<<<<<< HEAD
-  const [engineKey, setEngineKey] = useState(() => {
-    return getEngineKey(engines, initialData, isAdvanced);
-  });
-=======
   const initialEngineKey = getEngineKey(engines, initialData, isAdvanced);
   const [engineKey, setEngineKey] = useState(initialEngineKey);
   const engine = getEngine(engines, engineKey);
->>>>>>> f173c80d
 
   const validationSchema = useMemo(() => {
-    const engine = getEngine(engines, engineKey);
     return getValidationSchema(engine, engineKey, isAdvanced);
-  }, [engines, engineKey, isAdvanced]);
+  }, [engine, engineKey, isAdvanced]);
 
   const initialValues = useMemo(() => {
-<<<<<<< HEAD
-    return initialData
-      ? validationSchema.cast({ ...initialData, engine: engineKey })
-      : validationSchema.getDefault();
-  }, [initialData, engineKey, validationSchema]);
-=======
     return validationSchema.cast(
       { ...initialData, engine: engineKey },
       { stripUnknown: true },
@@ -77,7 +64,6 @@
     },
     [engine, isAdvanced, onSubmit],
   );
->>>>>>> f173c80d
 
   const handleEngineChange = useCallback(
     (engineKey: string | undefined) => {
@@ -95,7 +81,7 @@
       onSubmit={handleSubmit}
     >
       <DatabaseFormBody
-        engine={getEngine(engines, engineKey)}
+        engine={engine}
         engineKey={engineKey}
         engines={engines}
         isHosted={isHosted}
