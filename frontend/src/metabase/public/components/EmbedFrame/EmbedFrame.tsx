--- conflicted
+++ resolved
@@ -34,7 +34,7 @@
 } from "metabase-types/api";
 import type { State } from "metabase-types/store";
 
-import "./EmbedFrame.css";
+import "./EmbedFrame.module.css";
 import type { FooterVariant } from "./EmbedFrame.styled";
 import {
   ActionButtonsContainer,
@@ -48,11 +48,7 @@
   Separator,
   TitleAndDescriptionContainer,
 } from "./EmbedFrame.styled";
-<<<<<<< HEAD
-import "./EmbedFrame.module.css";
-=======
 import LogoBadge from "./LogoBadge";
->>>>>>> e8133575
 
 type ParameterValues = Record<ParameterId, ParameterValueOrArray>;
 
