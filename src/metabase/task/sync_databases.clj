(ns metabase.task.sync-databases
  "Scheduled tasks for syncing metadata/analyzing and caching FieldValues for connected Databases."
  (:require [clojure.tools.logging :as log]
            [clojurewerkz.quartzite.conversion :as qc]
            [clojurewerkz.quartzite.jobs :as jobs]
            [clojurewerkz.quartzite.schedule.cron :as cron]
            [clojurewerkz.quartzite.triggers :as triggers]
            [java-time :as t]
            [metabase.models.database :as database :refer [Database]]
<<<<<<< HEAD
            [metabase.sync
             [analyze :as analyze]
             [field-values :as field-values]
             [schedules :as sync.schedules]
             [sync-metadata :as sync-metadata]]
            [metabase.util
             [cron :as cron-util]
             [i18n :refer [trs]]
             [schema :as su]]
=======
            [metabase.sync.analyze :as analyze]
            [metabase.sync.field-values :as field-values]
            [metabase.sync.sync-metadata :as sync-metadata]
            [metabase.task :as task]
            [metabase.util :as u]
            [metabase.util.cron :as cron-util]
            [metabase.util.i18n :refer [trs]]
            [metabase.util.schema :as su]
>>>>>>> 9019c431
            [schema.core :as s]
            [toucan.db :as db])
  (:import metabase.models.database.DatabaseInstance
           [org.quartz CronTrigger JobDetail JobKey TriggerKey]))

;;; +----------------------------------------------------------------------------------------------------------------+
;;; |                                                   JOB LOGIC                                                    |
;;; +----------------------------------------------------------------------------------------------------------------+

(declare unschedule-tasks-for-db!)

(s/defn ^:private job-context->database-id :- (s/maybe su/IntGreaterThanZero)
  "Get the Database ID referred to in `job-context`."
  [job-context]
  (u/get-id (get (qc/from-job-data job-context) "db-id")))

;; The DisallowConcurrentExecution on the two defrecords below attaches an annotation to the generated class that will
;; constrain the job execution to only be one at a time. Other triggers wanting the job to run will misfire.

(def ^:private analyze-duration-threshold-for-refingerprinting
  "If the `analyze-db!` step is shorter than this number of `minutes`, then we may refingerprint fields."
  5)

(defn- should-refingerprint-fields?
  "Whether to refingerprint fields in the database. Looks at the runtime of the last analysis and if any fields were
  fingerprinted. If no fields were fingerprinted and the run was shorter than the threshold, it will re-fingerprint
  some fields."
  [{:keys [start-time end-time steps] :as _analyze-results}]
  (let [attempted (some->> steps
                           (filter (fn [[step-name _results]] (= step-name "fingerprint-fields")))
                           first
                           second
                           :fingerprints-attempted)]
    (and (number? attempted)
         (zero? attempted)
         start-time
         end-time
         (< (.toMinutes (t/duration start-time end-time)) analyze-duration-threshold-for-refingerprinting))))

(defn- sync-and-analyze-database!
  "The sync and analyze database job, as a function that can be used in a test"
  [job-context]
  (when-let [database-id (job-context->database-id job-context)]
    (log/info (trs "Starting sync task for Database {0}." database-id))
    (when-let [database (or (Database database-id)
                            (do
                              (unschedule-tasks-for-db! (database/map->DatabaseInstance {:id database-id}))
                              (log/warn (trs "Cannot sync Database {0}: Database does not exist." database-id))))]
      (sync-metadata/sync-db-metadata! database)
      ;; only run analysis if this is a "full sync" database
      (when (:is_full_sync database)
        (let [results (analyze/analyze-db! database)]
          (when (and (:refingerprint database) (should-refingerprint-fields? results))
            (analyze/refingerprint-db! database)))))))

(jobs/defjob ^{org.quartz.DisallowConcurrentExecution true} SyncAndAnalyzeDatabase [job-context]
  (sync-and-analyze-database! job-context))

(defn- update-field-values!
  "The update field values job, as a function that can be used in a test"
  [job-context]
  (when-let [database-id (job-context->database-id job-context)]
    (log/info (trs "Update Field values task triggered for Database {0}." database-id))
    (when-let [database (or (Database database-id)
                            (do
                              (unschedule-tasks-for-db! (database/map->DatabaseInstance {:id database-id}))
                              (log/warn "Cannot update Field values for Database {0}: Database does not exist." database-id)))]
      (if (:is_full_sync database)
        (field-values/update-field-values! database)
        (log/info (trs "Skipping update, automatic Field value updates are disabled for Database {0}." database-id))))))

(jobs/defjob ^{org.quartz.DisallowConcurrentExecution true} UpdateFieldValues [job-context]
  (update-field-values! job-context))

;;; +----------------------------------------------------------------------------------------------------------------+
;;; |                                         TASK INFO AND GETTER FUNCTIONS                                         |
;;; +----------------------------------------------------------------------------------------------------------------+

(def ^:private TaskInfo
  "One-off schema for information about the various sync tasks we run for a DB."
  {:key                s/Keyword
   :db-schedule-column s/Keyword
   :job-class          Class})

(s/def ^:private sync-analyze-task-info :- TaskInfo
  {:key                :sync-and-analyze
   :db-schedule-column :metadata_sync_schedule
   :job-class          SyncAndAnalyzeDatabase})

(s/def ^:private field-values-task-info :- TaskInfo
  {:key                :update-field-values
   :db-schedule-column :cache_field_values_schedule
   :job-class          UpdateFieldValues})


;; These getter functions are not strictly necessary but are provided primarily so we can get some extra validation by
;; using them

(s/defn ^:private job-key :- JobKey
  "Return an appropriate string key for the job described by `task-info` for `database-or-id`."
  [task-info :- TaskInfo]
  (jobs/key (format "metabase.task.%s.job" (name (:key task-info)))))

(s/defn ^:private trigger-key :- TriggerKey
  "Return an appropriate string key for the trigger for `task-info` and `database-or-id`."
  [database :- DatabaseInstance, task-info :- TaskInfo]
  (triggers/key (format "metabase.task.%s.trigger.%d" (name (:key task-info)) (u/get-id database))))

(s/defn ^:private cron-schedule :- cron-util/CronScheduleString
  "Fetch the appropriate cron schedule string for `database` and `task-info`."
  [database :- DatabaseInstance, task-info :- TaskInfo]
  (get database (:db-schedule-column task-info)))

(s/defn ^:private job-class :- Class
  "Get the Job class for `task-info`."
  [task-info :- TaskInfo]
  (:job-class task-info))

(s/defn ^:private trigger-description :- s/Str
  "Return an appropriate description string for a job/trigger for Database described by `task-info`."
  [database :- DatabaseInstance, task-info :- TaskInfo]
  (format "%s Database %d" (name (:key task-info)) (u/get-id database)))

(s/defn ^:private job-description :- s/Str
  "Return an appropriate description string for a job"
  [task-info :- TaskInfo]
  (format "%s for all databases" (name (:key task-info))))


;;; +----------------------------------------------------------------------------------------------------------------+
;;; |                                            DELETING TASKS FOR A DB                                             |
;;; +----------------------------------------------------------------------------------------------------------------+

(s/defn ^:private delete-task!
  "Cancel a single sync task for `database-or-id` and `task-info`."
  [database :- DatabaseInstance, task-info :- TaskInfo]
  (let [trigger-key (trigger-key database task-info)]
    (log/debug (u/format-color 'red
                   (trs "Unscheduling task for Database {0}: trigger: {1}" (u/get-id database) (.getName trigger-key))))
    (task/delete-trigger! trigger-key)))

(s/defn unschedule-tasks-for-db!
  "Cancel *all* scheduled sync and FieldValues caching tasks for `database-or-id`."
  [database :- DatabaseInstance]
  (doseq [task [sync-analyze-task-info field-values-task-info]]
    (delete-task! database task)))


;;; +----------------------------------------------------------------------------------------------------------------+
;;; |                                         (RE)SCHEDULING TASKS FOR A DB                                          |
;;; +----------------------------------------------------------------------------------------------------------------+

(s/defn ^:private job :- JobDetail
  "Build a durable Quartz Job for `task-info`. Durable in Quartz allows the job to exist even if there are no triggers
  for it."
  [task-info :- TaskInfo]
  (jobs/build
   (jobs/with-description (job-description task-info))
   (jobs/of-type (job-class task-info))
   (jobs/with-identity (job-key task-info))
   (jobs/store-durably)))

(s/def ^:private sync-analyze-job (job sync-analyze-task-info))
(s/def ^:private field-values-job (job field-values-task-info))

(s/defn ^:private trigger :- CronTrigger
  "Build a Quartz Trigger for `database` and `task-info`."
  [database :- DatabaseInstance, task-info :- TaskInfo]
  (triggers/build
   (triggers/with-description (trigger-description database task-info))
   (triggers/with-identity (trigger-key database task-info))
   (triggers/using-job-data {"db-id" (u/get-id database)})
   (triggers/for-job (job-key task-info))
   (triggers/start-now)
   (triggers/with-schedule
     (cron/schedule
      (cron/cron-schedule (cron-schedule database task-info))
      ;; if we miss a sync for one reason or another (such as system being down) do not try to run the sync again.
      ;; Just wait until the next sync cycle.
      ;;
      ;; See https://www.nurkiewicz.com/2012/04/quartz-scheduler-misfire-instructions.html for more info
      (cron/with-misfire-handling-instruction-do-nothing)))))

(s/defn ^:private schedule-tasks-for-db!
  "Schedule a new Quartz job for `database` and `task-info`."
  [database :- DatabaseInstance]
  (let [sync-trigger (trigger database sync-analyze-task-info)
        fv-trigger   (trigger database field-values-task-info)]
    ;; unschedule any tasks that might already be scheduled
    (unschedule-tasks-for-db! database)
    (log/debug
     (u/format-color 'green "Scheduling sync/analyze and field-values task for database %d: trigger: %s and trigger: %s"
                     (u/get-id database) (.getName (.getKey sync-trigger))
                     (u/get-id database) (.getName (.getKey fv-trigger))))
    ;; now (re)schedule all the tasks
    (task/add-trigger! sync-trigger)
    (task/add-trigger! fv-trigger)))


;;; +----------------------------------------------------------------------------------------------------------------+
;;; |                                              TASK INITIALIZATION                                               |
;;; +----------------------------------------------------------------------------------------------------------------+

(defn- job-init
  "Separated from `task-init` primarily as it's useful in testing. Adds the sync and field-values job that all of the
  triggers will use"
  []
  (task/add-job! sync-analyze-job)
  (task/add-job! field-values-job))

(defn randomized-schedules
  "Updated default schedules for the sync task when given the original default schedules.
  The defaults used to be all at the same time leading to poor resource management. If the user has not indicated they
  want to control the scheduling, returns appropriate randomized schedules for the sync tasks."
  [{:keys [details cache_field_values_schedule metadata_sync_schedule] :as _database}]
  (when-not (:let-user-control-scheduling details)
    (let [random-defaults (sync.schedules/schedule-map->cron-strings (sync.schedules/default-schedule))
          old-default-keys (cond-> []
                             (contains? sync.schedules/default-cache-field-values-schedule-cron-strings cache_field_values_schedule)
                             (conj :cache_field_values_schedule)

                             (contains? sync.schedules/default-metadata-sync-schedule-cron-strings metadata_sync_schedule)
                             (conj :metadata_sync_schedule))]
      (not-empty (select-keys random-defaults old-default-keys)))))

(defn maybe-update-db-schedules
  "Update schedules when managed by metabase to spread the syncs out in time.
  When not let-user-control-scheduling metabase is in control of the sync times. These used to all be scheduled at
  every hour at 50 minutes or on the hour. This can cause a large load on the databaes or CPU and this attempts to
  spread them out in time."
  [database]
  (let [randomized-schedules (randomized-schedules database)]
    (if (seq randomized-schedules)
      (u/prog1 (merge database randomized-schedules)
        (db/update! Database (u/id database) randomized-schedules))
      database)))

(defmethod task/init! ::SyncDatabases
  [_]
  (job-init)
  (doseq [database (db/select Database)]
    (try
      ;; TODO -- shouldn't all the triggers be scheduled already?
      (schedule-tasks-for-db! (maybe-update-db-schedules database))
      (catch Throwable e
        (log/error e (trs "Failed to schedule tasks for Database {0}" (:id database)))))))<|MERGE_RESOLUTION|>--- conflicted
+++ resolved
@@ -7,26 +7,15 @@
             [clojurewerkz.quartzite.triggers :as triggers]
             [java-time :as t]
             [metabase.models.database :as database :refer [Database]]
-<<<<<<< HEAD
-            [metabase.sync
-             [analyze :as analyze]
-             [field-values :as field-values]
-             [schedules :as sync.schedules]
-             [sync-metadata :as sync-metadata]]
-            [metabase.util
-             [cron :as cron-util]
-             [i18n :refer [trs]]
-             [schema :as su]]
-=======
             [metabase.sync.analyze :as analyze]
             [metabase.sync.field-values :as field-values]
+            [metabase.sync.schedules :as sync.schedules]
             [metabase.sync.sync-metadata :as sync-metadata]
             [metabase.task :as task]
             [metabase.util :as u]
             [metabase.util.cron :as cron-util]
             [metabase.util.i18n :refer [trs]]
             [metabase.util.schema :as su]
->>>>>>> 9019c431
             [schema.core :as s]
             [toucan.db :as db])
   (:import metabase.models.database.DatabaseInstance
