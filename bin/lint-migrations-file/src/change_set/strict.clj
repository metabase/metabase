--- conflicted
+++ resolved
@@ -4,7 +4,10 @@
    [clojure.spec.alpha :as s]
    [clojure.string :as str]))
 
-<<<<<<< HEAD
+(set! *warn-on-reflection* true)
+
+(comment change.strict/keep-me)
+
 (s/def ::id (s/and string?
                    #(re-matches #"^v\d{2,}\.\d{2}-\d{3}$" %)))
 
@@ -26,12 +29,6 @@
     (let [dbs (into #{} (map str/trim) (str/split s #","))]
       (and (seq dbs)
            (every? #{"h2" "mysql" "mariadb" "postgresql"} dbs)))))
-=======
-(set! *warn-on-reflection* true)
-
-(comment change-set.common/keep-me
-         change.strict/keep-me)
->>>>>>> 7e2e24d3
 
 ;; comment is required for strict change set spec
 (s/def ::comment
@@ -58,10 +55,6 @@
                            (str/split dbms-val #",")
                            []))) ; provide an empty list if dbms-val is nil
                      changes))))))
-<<<<<<< HEAD
-
-=======
->>>>>>> 7e2e24d3
 
 (def change-types-supporting-rollback
   "This set was generated with a little grep and awk from the docs here:
