--- conflicted
+++ resolved
@@ -1,40 +1,11 @@
 (ns metabase.api.public-test
   "Tests for `api/public/` (public links) endpoints."
-<<<<<<< HEAD
-  (:require [cheshire.core :as json]
-            [clojure.string :as str]
-            [clojure.test :refer :all]
-            [dk.ative.docjure.spreadsheet :as spreadsheet]
-            [metabase.actions.test-util :as actions.test-util]
-            [metabase.api.dashboard-test :as api.dashboard-test]
-            [metabase.api.pivots :as api.pivots]
-            [metabase.api.public :as api.public]
-            [metabase.http-client :as client]
-            [metabase.models :refer [Card
-                                     Collection
-                                     Dashboard
-                                     DashboardCard
-                                     DashboardCardSeries
-                                     Dimension
-                                     Field
-                                     FieldValues]]
-            [metabase.models.interface :as mi]
-            [metabase.models.params.chain-filter-test :as chain-filter-test]
-            [metabase.models.permissions :as perms]
-            [metabase.models.permissions-group :as perms-group]
-            [metabase.test :as mt]
-            [metabase.util :as u]
-            [schema.core :as s]
-            [throttle.core :as throttle]
-            [toucan.db :as db])
-  (:import java.io.ByteArrayInputStream
-           java.util.UUID))
-=======
   (:require
    [cheshire.core :as json]
    [clojure.string :as str]
    [clojure.test :refer :all]
    [dk.ative.docjure.spreadsheet :as spreadsheet]
+   [metabase.actions.test-util :as actions.test-util]
    [metabase.api.dashboard-test :as api.dashboard-test]
    [metabase.api.pivots :as api.pivots]
    [metabase.api.public :as api.public]
@@ -55,11 +26,11 @@
    [metabase.test :as mt]
    [metabase.util :as u]
    [schema.core :as s]
+   [throttle.core :as throttle]
    [toucan.db :as db])
   (:import
    (java.io ByteArrayInputStream)
    (java.util UUID)))
->>>>>>> 1f809593
 
 ;;; --------------------------------------------------- Helper Fns ---------------------------------------------------
 
