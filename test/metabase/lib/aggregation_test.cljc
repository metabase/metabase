(ns metabase.lib.aggregation-test
  (:require
   [clojure.test :refer [are deftest is testing]]
   [metabase.lib.convert :as lib.convert]
   [metabase.lib.core :as lib]
   [metabase.lib.metadata :as lib.metadata]
   [metabase.lib.metadata.calculation :as lib.metadata.calculation]
   [metabase.lib.query :as lib.query]
   [metabase.lib.schema.expression :as lib.schema.expression]
   [metabase.lib.test-metadata :as meta]
   [metabase.lib.test-util :as lib.tu]
   #?@(:cljs ([metabase.test-runner.assert-exprs.approximately-equal]))))

#?(:cljs (comment metabase.test-runner.assert-exprs.approximately-equal/keep-me))

(defn- is-fn? [op tag args expected-args]
  (let [f (apply op args)]
    (is (fn? f))
    (is (=? {:operator tag, :args expected-args}
            (f {:lib/metadata meta/metadata} -1)))))

(deftest ^:parallel aggregation-test
  (let [q1 (lib/query-for-table-name meta/metadata-provider "CATEGORIES")
        venues-category-id-metadata (lib.metadata/field q1 nil "VENUES" "CATEGORY_ID")
        venue-field-check [:field {:base-type :type/Integer, :lib/uuid string?} (meta/id :venues :category-id)]]
    (testing "count"
      (is-fn? lib/count :count [] [])
      (is-fn? lib/count :count [venues-category-id-metadata] [venue-field-check]))
    (testing "single arg aggregations"
      (doseq [[op tag] [[lib/avg :avg]
                        [lib/max :max]
                        [lib/min :min]
                        [lib/median :median]
                        [lib/sum :sum]
                        [lib/stddev :stddev]
                        [lib/distinct :distinct]]]
        (is-fn? op tag [venues-category-id-metadata] [venue-field-check])))))

(defn- aggregation-display-name [aggregation-clause]
  (lib.metadata.calculation/display-name lib.tu/venues-query -1 aggregation-clause))

(defn- aggregation-column-name [aggregation-clause]
  (lib.metadata.calculation/column-name lib.tu/venues-query -1 aggregation-clause))

(deftest ^:parallel aggregation-names-test
  (are [aggregation-clause expected] (= expected
                                        {:column-name  (aggregation-column-name aggregation-clause)
                                         :display-name (aggregation-display-name aggregation-clause)})
    [:count {}]
    {:column-name "count", :display-name "Count"}

    [:distinct {} (lib.tu/field-clause :venues :id)]
    {:column-name "distinct_ID", :display-name "Distinct values of ID"}

    [:sum {} (lib.tu/field-clause :venues :id)]
    {:column-name "sum_ID", :display-name "Sum of ID"}

    [:+ {} [:count {}] 1]
    {:column-name "count_plus_1", :display-name "Count + 1"}

    [:+
     {}
     [:min {} (lib.tu/field-clause :venues :id)]
     [:* {} 2 [:avg {} (lib.tu/field-clause :venues :price)]]]
    {:column-name  "min_ID_plus_2_times_avg_PRICE"
     :display-name "Min of ID + (2 × Average of Price)"}

    [:+
     {}
     [:min {} (lib.tu/field-clause :venues :id)]
     [:*
      {}
      2
      [:avg {} (lib.tu/field-clause :venues :price)]
      3
      [:- {} [:max {} (lib.tu/field-clause :venues :category-id)] 4]]]
    {:column-name  "min_ID_plus_2_times_avg_PRICE_times_3_times_max_CATEGORY_ID_minus_4"
     :display-name "Min of ID + (2 × Average of Price × 3 × (Max of Category ID - 4))"}

    ;; user-specified names
    [:+
     {:name "generated_name", :display-name "User-specified Name"}
     [:min {} (lib.tu/field-clause :venues :id)]
     [:* {} 2 [:avg {} (lib.tu/field-clause :venues :price)]]]
    {:column-name "generated_name", :display-name "User-specified Name"}

    [:+
     {:name "generated_name"}
     [:min {} (lib.tu/field-clause :venues :id)]
     [:* {} 2 [:avg {} (lib.tu/field-clause :venues :price)]]]
    {:column-name "generated_name", :display-name "Min of ID + (2 × Average of Price)"}

    [:+
     {:display-name "User-specified Name"}
     [:min {} (lib.tu/field-clause :venues :id)]
     [:* {} 2 [:avg {} (lib.tu/field-clause :venues :price)]]]
    {:column-name  "min_ID_plus_2_times_avg_PRICE"
     :display-name "User-specified Name"}))

;;; the following tests use raw legacy MBQL because they're direct ports of JavaScript tests from MLv1 and I wanted to
;;; make sure that given an existing query, the expected description was generated correctly.

(defn- describe-legacy-query [query]
  (lib.metadata.calculation/describe-query (lib.query/query meta/metadata-provider (lib.convert/->pMBQL query))))

(deftest ^:parallel describe-multiple-aggregations-test
  (let [query {:database (meta/id)
               :type     :query
               :query    {:source-table (meta/id :venues)
                          :aggregation  [[:count]
                                         [:sum [:field (meta/id :venues :id) nil]]]}}]
    (is (= "Venues, Count and Sum of ID"
           (describe-legacy-query query)))))

(deftest ^:parallel describe-named-aggregations-test
  (let [query {:database (meta/id)
               :type     :query
               :query    {:source-table (meta/id :venues)
                          :aggregation  [[:aggregation-options
                                          [:sum [:field (meta/id :venues :id) nil]]
                                          {:display-name "Revenue"}]]}}]
    (is (= "Venues, Revenue"
           (describe-legacy-query query)))))

(defn- col-info-for-aggregation-clause
  ([clause]
   (col-info-for-aggregation-clause lib.tu/venues-query clause))

  ([query clause]
   (col-info-for-aggregation-clause query -1 clause))

  ([query stage clause]
   (lib.metadata.calculation/metadata query stage clause)))

(deftest ^:parallel col-info-for-aggregation-clause-test
  (are [clause expected] (=? expected
                             (col-info-for-aggregation-clause clause))
    ;; :count, no field
    [:/ {} [:count {}] 2]
    {:base_type    :type/Float
     :name         "count_divided_by_2"
     :display_name "Count ÷ 2"}

    ;; :sum
    [:sum {} [:+ {} (lib.tu/field-clause :venues :price) 1]]
    {:base_type    :type/Integer
     :name         "sum_PRICE_plus_1"
     :display_name "Sum of Price + 1"}

    ;; options map
    [:sum
     {:name "sum_2", :display-name "My custom name", :base-type :type/BigInteger}
     (lib.tu/field-clause :venues :price)]
    {:base_type    :type/BigInteger
     :name         "sum_2"
     :display_name "My custom name"}))

(deftest ^:parallel col-info-named-aggregation-test
  (testing "col info for an `expression` aggregation w/ a named expression should work as expected"
    (is (=? {:base_type    :type/Integer
             :name         "sum_double-price"
             :display_name "Sum of double-price"}
            (col-info-for-aggregation-clause
             (lib.tu/venues-query-with-last-stage
              {:expressions {"double-price" [:*
                                             {:lib/uuid (str (random-uuid))}
                                             (lib.tu/field-clause :venues :price {:base-type :type/Integer})
                                             2]}})
             [:sum
              {:lib/uuid (str (random-uuid))}
              [:expression {:base-type :type/Integer, :lib/uuid (str (random-uuid))} "double-price"]])))))

(deftest ^:parallel aggregate-test
  (let [q (lib/query-for-table-name meta/metadata-provider "VENUES")
        result-query
        {:lib/type :mbql/query
         :database (meta/id)
         :type :pipeline
         :stages [{:lib/type :mbql.stage/mbql
                   :source-table (meta/id :venues)
                   :lib/options {:lib/uuid string?}
                   :aggregation [[:sum {:lib/uuid string?}
                                  [:field
                                   {:base-type :type/Integer, :lib/uuid string?}
                                   (meta/id :venues :category-id)]]]}]}]

    (testing "with helper function"
      (is (=? result-query
              (-> q
                  (lib/aggregate (lib/sum (lib/field "VENUES" "CATEGORY_ID")))
                  (dissoc :lib/metadata)))))
    (testing "with external format"
      (is (=? result-query
              (-> q
                  (lib/aggregate {:operator :sum
                                  :args [(lib/ref (lib.metadata/field q nil "VENUES" "CATEGORY_ID"))]})
                  (dissoc :lib/metadata)))))))

(deftest ^:parallel type-of-sum-test
  (is (= :type/BigInteger
         (lib.metadata.calculation/type-of
          lib.tu/venues-query
          [:sum
           {:lib/uuid (str (random-uuid))}
           [:field {:lib/uuid (str (random-uuid))} (meta/id :venues :id)]]))))

(deftest ^:parallel type-of-test
  (testing "Make sure we can calculate correct type information for an aggregation clause like"
    (doseq [tag  [:max
                  :median
                  :percentile
                  :sum
                  :sum-where]
            arg  (let [field [:field {:lib/uuid (str (random-uuid))} (meta/id :venues :id)]]
                   [field
                    [:+ {:lib/uuid (str (random-uuid))} field 1]
                    [:- {:lib/uuid (str (random-uuid))} field 1]
                    [:* {:lib/uuid (str (random-uuid))} field 1]])
            :let [clause [tag
                          {:lib/uuid (str (random-uuid))}
                          arg]]]
      (testing (str \newline (pr-str clause))
        (is (= (condp = (first arg)
                 :field :metabase.lib.schema.expression/type.unknown
                 :type/*)
               (lib.schema.expression/type-of clause)))
        (is (= (condp = (first arg)
                 :field :type/BigInteger
                 :type/Integer)
               (lib.metadata.calculation/type-of lib.tu/venues-query clause)))))))

(deftest ^:parallel expression-ref-inside-aggregation-type-of-test
  (let [query (-> (lib/query-for-table-name meta/metadata-provider "VENUES")
                  (lib/expression "double-price" (lib/* (lib/field (meta/id :venues :price)) 2))
                  (lib/aggregate (lib/sum [:expression {:lib/uuid (str (random-uuid))} "double-price"])))]
    (is (=? [{:lib/type     :metadata/field
              :base_type    :type/Integer
              :name         "sum_double-price"
              :display_name "Sum of double-price"}]
            (lib/aggregations query)))
    (is (= :type/Integer
           (lib/type-of query (first (lib/aggregations query)))))))

(deftest ^:parallel preserve-field-settings-metadata-test
  (testing "Aggregation metadata should return the `:settings` for the field being aggregated, for some reason."
    (let [query (-> (lib/query-for-table-name meta/metadata-provider "VENUES")
                    (lib/aggregate (lib/sum (lib/field (meta/id :venues :price)))))]
      (is (=? {:settings     {:is_priceless true}
               :lib/type     :metadata/field
               :base_type    :type/Integer
<<<<<<< HEAD
               :name         "sum_price"
=======
               :name         "sum_PRICE"
>>>>>>> e429d5fd
               :display_name "Sum of Price"
               :lib/source   :source/aggregations}
              (lib.metadata.calculation/metadata query (first (lib/aggregations query -1))))))))<|MERGE_RESOLUTION|>--- conflicted
+++ resolved
@@ -248,11 +248,7 @@
       (is (=? {:settings     {:is_priceless true}
                :lib/type     :metadata/field
                :base_type    :type/Integer
-<<<<<<< HEAD
-               :name         "sum_price"
-=======
                :name         "sum_PRICE"
->>>>>>> e429d5fd
                :display_name "Sum of Price"
                :lib/source   :source/aggregations}
               (lib.metadata.calculation/metadata query (first (lib/aggregations query -1))))))))