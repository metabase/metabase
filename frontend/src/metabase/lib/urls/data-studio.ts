--- conflicted
+++ resolved
@@ -110,8 +110,6 @@
   return `${dataStudioTable(tableId)}/segments`;
 }
 
-<<<<<<< HEAD
-=======
 export function dataStudioPublishedTableSegmentNew(tableId: TableId) {
   return `${dataStudioTableSegments(tableId)}/new`;
 }
@@ -173,7 +171,6 @@
   return `${dataStudioData({ databaseId, schemaName, tableId, tab: "segments" })}/new`;
 }
 
->>>>>>> 641ddb52
 export type NewDataStudioQueryModelParams = {
   collectionId?: CollectionId;
 };
