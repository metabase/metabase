--- conflicted
+++ resolved
@@ -22,11 +22,7 @@
         <td className={cx(CS.px1, CS.py1, CS.textWrap)}>
           <span className={cx(CS.flex, CS.alignCenter)}>
             <Icon name="sum" className={cx(CS.mr1, CS.textMedium)} />
-<<<<<<< HEAD
             <span className={cx(CS.textDark, CS.textBold)}>{metric.name}</span>
-=======
-            <span className={cx("text-dark", CS.textBold)}>{metric.name}</span>
->>>>>>> 6a8f24cc
           </span>
         </td>
         <td className={cx(CS.px1, CS.py1, CS.textWrap)}>
