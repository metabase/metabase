--- conflicted
+++ resolved
@@ -170,20 +170,12 @@
 
     const asText = await response.text();
 
-<<<<<<< HEAD
     try {
       return JSON.parse(asText);
     } catch (ex) {
       return asText;
     }
   };
-=======
-  try {
-    return JSON.parse(asText);
-  } catch (ex) {
-    return asText;
-  }
-};
 
 const sessionSchema = Yup.object({
   id: Yup.string().required(),
@@ -191,4 +183,3 @@
   // We should also receive `iat` and `status` in the response, but we don't actually need them
   // as we don't use them, so we don't throw an error if they are missing
 });
->>>>>>> 179554e5
