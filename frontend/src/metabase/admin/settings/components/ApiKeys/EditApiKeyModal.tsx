import { useCallback, useState } from "react";
import { t } from "ttag";

import {
  Form,
  FormErrorMessage,
  FormGroupWidget,
  FormProvider,
  FormSubmitButton,
  FormTextInput,
} from "metabase/forms";
<<<<<<< HEAD
import { getThemeOverrides } from "metabase/ui/theme";
const { fontFamilyMonospace } = getThemeOverrides();

import {
  useRegenerateApiKeyMutation,
  useUpdateApiKeyMutation,
} from "metabase/redux/api";
=======
import { ApiKeysApi } from "metabase/services";
import { Button, Group, Modal, Stack, Text } from "metabase/ui";
import { getThemeOverrides } from "metabase/ui/theme";
import type { ApiKey } from "metabase-types/api";

>>>>>>> a0331c7a
import { SecretKeyModal } from "./SecretKeyModal";
import { API_KEY_VALIDATION_SCHEMA } from "./utils";

const { fontFamilyMonospace } = getThemeOverrides();
type EditModalName = "edit" | "regenerate" | "secretKey";

const RegenerateKeyModal = ({
  apiKey,
  setModal,
  setSecretKey,
}: {
  apiKey: ApiKey;
  setModal: (name: EditModalName) => void;
  setSecretKey: (key: string) => void;
}) => {
  const [regenerateApiKey] = useRegenerateApiKeyMutation();
  const handleRegenerate = useCallback(async () => {
    const result = await regenerateApiKey(apiKey.id).unwrap();
    setSecretKey(result.unmasked_key);
    setModal("secretKey");
  }, [apiKey.id, setModal, setSecretKey, regenerateApiKey]);

  return (
    <Modal
      size="30rem"
      padding="xl"
      opened
      onClose={() => setModal("edit")}
      title={t`Regenerate API key`}
    >
      <FormProvider initialValues={{}} onSubmit={handleRegenerate}>
        <Form>
          <Stack spacing="lg">
            <Stack spacing="xs">
              <Text
                component="label"
                weight="bold"
                color="text-light"
                size="sm"
              >{t`Key name`}</Text>
              <Text weight="bold" size="sm">
                {apiKey.name}
              </Text>
            </Stack>
            <Stack spacing="xs">
              <Text
                component="label"
                weight="bold"
                color="text-light"
                size="sm"
              >{t`Group`}</Text>
              <Text weight="bold" size="sm">
                {apiKey.group.name}
              </Text>
            </Stack>
            <Text>{t`Metabase will replace the existing API key with a new key. You won't be able to recover the old key.`}</Text>
            <FormErrorMessage />
            <Group position="right">
              <Button
                onClick={() => setModal("edit")}
              >{t`No, don't regenerate`}</Button>
              <FormSubmitButton variant="filled" label={t`Regenerate`} />
            </Group>
          </Stack>
        </Form>
      </FormProvider>
    </Modal>
  );
};

export const EditApiKeyModal = ({
  onClose,
  apiKey,
}: {
  onClose: () => void;
  apiKey: ApiKey;
}) => {
  const [modal, setModal] = useState<EditModalName>("edit");
  const [secretKey, setSecretKey] = useState<string>("");
  const [updateApiKey] = useUpdateApiKeyMutation();

  const handleSubmit = useCallback(
    async vals => {
      await updateApiKey({
        id: vals.id,
        group_id: vals.group_id,
        name: vals.name,
      }).unwrap();
      onClose();
    },
    [onClose, updateApiKey],
  );

  if (modal === "secretKey") {
    return <SecretKeyModal secretKey={secretKey} onClose={onClose} />;
  }

  if (modal === "regenerate") {
    return (
      <RegenerateKeyModal
        apiKey={apiKey}
        setModal={setModal}
        setSecretKey={setSecretKey}
      />
    );
  }

  if (modal === "edit") {
    return (
      <Modal
        size="30rem"
        padding="xl"
        opened
        onClose={onClose}
        title={t`Edit API Key`}
      >
        <FormProvider
          initialValues={{ ...apiKey, group_id: apiKey.group.id }}
          onSubmit={handleSubmit}
          validationSchema={API_KEY_VALIDATION_SCHEMA}
        >
          {({ dirty }) => (
            <Form>
              <Stack spacing="md">
                <FormTextInput
                  name="name"
                  label={t`Key name`}
                  size="sm"
                  required
                  withAsterisk={false}
                />
                <FormGroupWidget
                  name="group_id"
                  label={t`Which group should this key belong to? The key will have the same permissions granted to that group.`}
                  size="sm"
                />
                <FormTextInput
                  name="masked_key"
                  label={t`API Key`}
                  size="sm"
                  styles={{
                    input: {
                      color: `black !important`,
                      fontFamily: fontFamilyMonospace as string,
                    },
                  }}
                  disabled
                />
                <FormErrorMessage />
                <Group position="apart" mt="lg">
                  <Button
                    onClick={() => setModal("regenerate")}
                  >{t`Regenerate API Key`}</Button>
                  <Group position="right">
                    <Button onClick={onClose}>{t`Cancel`}</Button>
                    <FormSubmitButton
                      disabled={!dirty}
                      variant="filled"
                      label={t`Save`}
                    />
                  </Group>
                </Group>
              </Stack>
            </Form>
          )}
        </FormProvider>
      </Modal>
    );
  }
  return null;
};<|MERGE_RESOLUTION|>--- conflicted
+++ resolved
@@ -9,21 +9,14 @@
   FormSubmitButton,
   FormTextInput,
 } from "metabase/forms";
-<<<<<<< HEAD
-import { getThemeOverrides } from "metabase/ui/theme";
-const { fontFamilyMonospace } = getThemeOverrides();
-
 import {
   useRegenerateApiKeyMutation,
   useUpdateApiKeyMutation,
 } from "metabase/redux/api";
-=======
-import { ApiKeysApi } from "metabase/services";
 import { Button, Group, Modal, Stack, Text } from "metabase/ui";
 import { getThemeOverrides } from "metabase/ui/theme";
 import type { ApiKey } from "metabase-types/api";
 
->>>>>>> a0331c7a
 import { SecretKeyModal } from "./SecretKeyModal";
 import { API_KEY_VALIDATION_SCHEMA } from "./utils";
 
