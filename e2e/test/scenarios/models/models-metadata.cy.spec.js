--- conflicted
+++ resolved
@@ -226,17 +226,10 @@
       cy.wait("@cardQuery");
     });
 
-<<<<<<< HEAD
-    openColumnOptions("SUBTOTAL");
-    mapColumnTo({ table: "Orders", column: "Subtotal" });
-    setColumnType("No special type", "Cost");
-    saveMetadataChanges();
-=======
     H.openColumnOptions("SUBTOTAL");
     H.mapColumnTo({ table: "Orders", column: "Subtotal" });
     H.setColumnType("No special type", "Cost");
     H.saveMetadataChanges();
->>>>>>> cfe32222
 
     cy.log("Revision 1");
     cy.findByTestId("TableInteractive-root").within(() => {
@@ -244,16 +237,6 @@
       cy.findByText("SUBTOTAL").should("not.exist");
     });
 
-<<<<<<< HEAD
-    openQuestionActions();
-    popover().findByTextEnsureVisible("Edit metadata").click();
-
-    cy.log("Revision 2");
-    openColumnOptions("TAX");
-    mapColumnTo({ table: "Orders", column: "Tax" });
-    setColumnType("No special type", "Cost");
-    saveMetadataChanges();
-=======
     H.openQuestionActions();
     H.popover().findByTextEnsureVisible("Edit metadata").click();
 
@@ -262,7 +245,6 @@
     H.mapColumnTo({ table: "Orders", column: "Tax" });
     H.setColumnType("No special type", "Cost");
     H.saveMetadataChanges();
->>>>>>> cfe32222
 
     cy.findAllByTestId("header-cell")
       .should("contain", "Subtotal ($)")
@@ -270,11 +252,7 @@
       .and("not.contain", "TAX");
 
     cy.reload();
-<<<<<<< HEAD
-    questionInfoButton().click();
-=======
     H.questionInfoButton().click();
->>>>>>> cfe32222
 
     cy.findByTestId("sidesheet").within(() => {
       cy.findByRole("tab", { name: "History" }).click();
