import { Fragment } from "react";
import { connect } from "react-redux";
import PropTypes from "prop-types";
import _ from "underscore";
import { t } from "ttag";
import { color } from "metabase/lib/colors";
import * as Urls from "metabase/lib/urls";
import { isSyncInProgress } from "metabase/lib/syncing";
import Database from "metabase/entities/databases";
import EntityItem from "metabase/components/EntityItem";
import { Icon } from "metabase/ui";
<<<<<<< HEAD
import { Grid } from "metabase/components/Grid";

import Tables from "metabase/entities/tables";
import { getMetadata } from "metabase/selectors/metadata";
import { getSetting } from "metabase/selectors/settings";
=======
import BrowserCrumbs from "metabase/components/BrowserCrumbs";
>>>>>>> b5eb6970
import {
  isVirtualCardId,
  SAVED_QUESTIONS_VIRTUAL_DB_ID,
} from "metabase-lib/metadata/utils/saved-questions";
<<<<<<< HEAD
import * as ML_Urls from "metabase-lib/urls";
import { RELOAD_INTERVAL } from "../../constants";
import { BrowseHeader } from "../BrowseHeader";
=======

import { BrowseHeaderContent } from "../BrowseHeader.styled";
>>>>>>> b5eb6970
import {
  TableActionLink,
  TableCard,
  TableGrid,
  TableGridItem,
  TableLink,
} from "./TableBrowser.styled";

const propTypes = {
  database: PropTypes.object,
  tables: PropTypes.array.isRequired,
  getTableUrl: PropTypes.func.isRequired,
  metadata: PropTypes.object,
  dbId: PropTypes.number,
  schemaName: PropTypes.string,
  xraysEnabled: PropTypes.bool,
  showSchemaInHeader: PropTypes.bool,
};

const TableBrowser = ({
  database,
  tables,
  getTableUrl,
  metadata,
  dbId,
  schemaName,
  xraysEnabled,
  showSchemaInHeader = true,
}) => {
  return (
    <>
      <BrowseHeaderContent>
        <BrowserCrumbs
          crumbs={[
            { title: t`Databases`, to: "/browse/databases" },
            getDatabaseCrumbs(dbId),
            showSchemaInHeader && { title: schemaName },
          ]}
        />
      </BrowseHeaderContent>
      <TableGrid>
        {tables.map(table => (
          <TableGridItem key={table.id}>
            <TableCard hoverable={!isSyncInProgress(table)}>
              <TableLink
                to={
                  !isSyncInProgress(table) ? getTableUrl(table, metadata) : ""
                }
              >
                <TableBrowserItem
                  database={database}
                  table={table}
                  dbId={dbId}
                  xraysEnabled={xraysEnabled}
                />
              </TableLink>
            </TableCard>
          </TableGridItem>
        ))}
      </TableGrid>
    </>
  );
};

TableBrowser.propTypes = propTypes;

const itemPropTypes = {
  table: PropTypes.object.isRequired,
  dbId: PropTypes.number,
  xraysEnabled: PropTypes.bool,
};

const TableBrowserItem = ({ table, dbId, xraysEnabled }) => {
  const isVirtual = isVirtualCardId(table.id);
  const isLoading = isSyncInProgress(table);

  return (
    <EntityItem
      item={table}
      name={table.display_name || table.name}
      iconName="table"
      iconColor={color("accent2")}
      loading={isLoading}
      disabled={isLoading}
      buttons={
        !isLoading &&
        !isVirtual && (
          <TableBrowserItemButtons
            tableId={table.id}
            dbId={dbId}
            xraysEnabled={xraysEnabled}
          />
        )
      }
    />
  );
};

TableBrowserItem.propTypes = itemPropTypes;

const itemButtonsPropTypes = {
  tableId: PropTypes.number,
  dbId: PropTypes.number,
  xraysEnabled: PropTypes.bool,
};

const TableBrowserItemButtons = ({ tableId, dbId, xraysEnabled }) => {
  return (
    <Fragment>
      {xraysEnabled && (
        <TableActionLink to={`/auto/dashboard/table/${tableId}`}>
          <Icon
            name="bolt_filled"
            tooltip={t`X-ray this table`}
            color={color("warning")}
          />
        </TableActionLink>
      )}
      <TableActionLink to={`/reference/databases/${dbId}/tables/${tableId}`}>
        <Icon
          name="reference"
          tooltip={t`Learn about this table`}
          color={color("text-medium")}
        />
      </TableActionLink>
    </Fragment>
  );
};

TableBrowserItemButtons.propTypes = itemButtonsPropTypes;

const getDatabaseCrumbs = dbId => {
  if (dbId === SAVED_QUESTIONS_VIRTUAL_DB_ID) {
    return {
      title: t`Saved Questions`,
      to: Urls.browseDatabase({ id: SAVED_QUESTIONS_VIRTUAL_DB_ID }),
    };
  } else {
    return {
      title: <Database.Link id={dbId} />,
    };
  }
};

const getDatabaseId = (props, { includeVirtual } = {}) => {
  const { params } = props;
  const dbId =
    parseInt(props.dbId) ||
    parseInt(params.dbId) ||
    Urls.extractEntityId(params.slug);

  if (!Number.isSafeInteger(dbId)) {
    return undefined;
  } else if (dbId === SAVED_QUESTIONS_VIRTUAL_DB_ID && !includeVirtual) {
    return undefined;
  } else {
    return dbId;
  }
};

const getSchemaName = props => {
  return props.schemaName || props.params.schemaName;
};

const getReloadInterval = (_state, _props, tables = []) =>
  tables.some(t => isSyncInProgress(t)) ? RELOAD_INTERVAL : 0;

const getTableUrl = (table, metadata) => {
  const metadataTable = metadata?.table(table.id);
  return ML_Urls.getUrl(metadataTable?.newQuestion(), { clean: false });
};

export default _.compose(
  Tables.loadList({
    query: (state, props) => ({
      dbId: getDatabaseId(props, { includeVirtual: true }),
      schemaName: getSchemaName(props),
    }),
    reloadInterval: getReloadInterval,
  }),
  connect((state, props) => ({
    dbId: getDatabaseId(props, { includeVirtual: true }),
    schemaName: getSchemaName(props),
    metadata: getMetadata(state),
    xraysEnabled: getSetting(state, "enable-xrays"),
    getTableUrl,
  })),
)(TableBrowser);<|MERGE_RESOLUTION|>--- conflicted
+++ resolved
@@ -9,27 +9,17 @@
 import Database from "metabase/entities/databases";
 import EntityItem from "metabase/components/EntityItem";
 import { Icon } from "metabase/ui";
-<<<<<<< HEAD
-import { Grid } from "metabase/components/Grid";
-
 import Tables from "metabase/entities/tables";
 import { getMetadata } from "metabase/selectors/metadata";
 import { getSetting } from "metabase/selectors/settings";
-=======
 import BrowserCrumbs from "metabase/components/BrowserCrumbs";
->>>>>>> b5eb6970
 import {
   isVirtualCardId,
   SAVED_QUESTIONS_VIRTUAL_DB_ID,
 } from "metabase-lib/metadata/utils/saved-questions";
-<<<<<<< HEAD
 import * as ML_Urls from "metabase-lib/urls";
 import { RELOAD_INTERVAL } from "../../constants";
-import { BrowseHeader } from "../BrowseHeader";
-=======
-
 import { BrowseHeaderContent } from "../BrowseHeader.styled";
->>>>>>> b5eb6970
 import {
   TableActionLink,
   TableCard,
