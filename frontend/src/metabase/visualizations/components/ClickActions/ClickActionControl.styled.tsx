--- conflicted
+++ resolved
@@ -35,15 +35,9 @@
   border-radius: 100px;
 
   &:hover {
-<<<<<<< HEAD
     color: var(--mb-color-text-white);
-    background-color: ${({ theme }) => theme.fn.themeColor("brand")};
-    border-color: ${({ theme }) => theme.fn.themeColor("brand")};
-=======
-    color: ${({ theme }) => theme.fn.themeColor("white")};
     background-color: var(--mb-color-brand);
     border-color: var(--mb-color-brand);
->>>>>>> 2bfaab28
   }
 `;
 
@@ -56,15 +50,9 @@
   border-radius: 100px;
 
   &:hover {
-<<<<<<< HEAD
     color: var(--mb-color-text-white);
-    background-color: ${({ theme }) => theme.fn.themeColor("brand")};
-    border-color: ${({ theme }) => theme.fn.themeColor("brand")};
-=======
-    color: ${({ theme }) => theme.fn.themeColor("white")};
     background-color: var(--mb-color-brand);
     border-color: var(--mb-color-brand);
->>>>>>> 2bfaab28
   }
 `;
 
@@ -79,15 +67,9 @@
   border-radius: 100px;
 
   &:hover {
-<<<<<<< HEAD
     color: var(--mb-color-text-white);
-    background-color: ${({ theme }) => theme.fn.themeColor("brand")};
-    border-color: ${({ theme }) => theme.fn.themeColor("brand")};
-=======
-    color: ${({ theme }) => theme.fn.themeColor("white")};
     background-color: var(--mb-color-brand);
     border-color: var(--mb-color-brand);
->>>>>>> 2bfaab28
   }
 `;
 
