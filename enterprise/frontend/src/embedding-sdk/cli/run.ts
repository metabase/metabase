--- conflicted
+++ resolved
@@ -46,14 +46,11 @@
     id: "generateReactComponentFiles",
     executeStep: generateReactComponentFiles,
   },
-<<<<<<< HEAD
   {
     id: "generateExpressServerFile",
     executeStep: generateExpressServerFile,
   },
-=======
   { id: "setupLicense", executeStep: setupLicense },
->>>>>>> 543d8ada
 ] as const;
 
 export async function runCli() {
