const { H } = cy;
import { dedent } from "ts-dedent";

import { SAMPLE_DB_ID, WRITABLE_DB_ID } from "e2e/support/cypress_data";
import { SAMPLE_DATABASE } from "e2e/support/cypress_sample_database";

const { PRODUCTS, PRODUCTS_ID, ORDERS, ORDERS_ID, REVIEWS, REVIEWS_ID } =
  SAMPLE_DATABASE;

describe.skip("issue 12445", { tags: "@external" }, () => {
  const CC_NAME = "Abbr";

  beforeEach(() => {
    H.restore("mysql-8");
    cy.signInAsAdmin();
  });

  it("should correctly apply substring for a custom column (metabase#12445)", () => {
    H.withDatabase(2, ({ PEOPLE, PEOPLE_ID }) => {
      cy.log("Create a question with `Source` column and abbreviated CC");
      H.createQuestion(
        {
          name: "12445",
          query: {
            "source-table": PEOPLE_ID,
            breakout: [["expression", CC_NAME]],
            expressions: {
              [CC_NAME]: [
                "substring",
                ["field", PEOPLE.SOURCE, null],
                1,
                4, // we want 4 letter abbreviation
              ],
            },
          },
          database: 2,
        },
        { visitQuestion: true },
      );

      cy.findByText(CC_NAME);
      cy.findByText("Goog");
    });
  });
});

describe("issue 13289", () => {
  const CC_NAME = "Math";

  beforeEach(() => {
    cy.intercept("POST", "/api/dataset").as("dataset");

    H.restore();
    cy.signInAsAdmin();

    H.openOrdersTable({ mode: "notebook" });

    // eslint-disable-next-line no-unscoped-text-selectors -- deprecated usage
    cy.findByText("Custom column").click();

    // Add custom column that will be used later in summarize (group by)
    H.enterCustomColumnDetails({ formula: "1 + 1", name: CC_NAME });
    cy.button("Done").click();
  });

  it("should allow 'zoom in' drill-through when grouped by custom column (metabase#13289)", () => {
    H.summarize({ mode: "notebook" });
    // eslint-disable-next-line no-unscoped-text-selectors -- deprecated usage
    cy.findByText("Count of rows").click();

    // eslint-disable-next-line no-unscoped-text-selectors -- deprecated usage
    cy.findByText("Pick a column to group by").click();

    H.popover().findByText(CC_NAME).click();

    // eslint-disable-next-line no-unsafe-element-filtering
    cy.icon("add").last().click();

    H.popover().within(() => {
      cy.findByText("Created At").click();
    });

    H.visualize();

    cy.findByTestId("query-visualization-root").within(() => {
      H.cartesianChartCircle()
        .eq(5) // random circle in the graph (there is no specific reason for this index)
        .click();
    });

    // eslint-disable-next-line no-unscoped-text-selectors -- deprecated usage
    cy.findByText("See this month by week").click();
    cy.wait("@dataset");

    // eslint-disable-next-line no-unscoped-text-selectors -- deprecated usage
    cy.findByText("There was a problem with your question").should("not.exist");

    // eslint-disable-next-line no-unscoped-text-selectors -- deprecated usage
    cy.findByText("Created At is Sep 1–30, 2022");
  });
});

describe("issue 13751", { tags: "@external" }, () => {
  const CC_NAME = "C-States";
  const PG_DB_NAME = "QA Postgres12";

  beforeEach(() => {
    H.restore("postgres-12");
    cy.signInAsAdmin();

    H.startNewQuestion();
    H.entityPickerModal().within(() => {
      H.entityPickerModalTab("Tables").click();
      cy.findByText(PG_DB_NAME).should("be.visible").click();
      cy.findByTextEnsureVisible("People").click();
    });
  });

  it("should allow using strings in filter based on a custom column (metabase#13751)", () => {
    H.addCustomColumn();
    H.enterCustomColumnDetails({
      formula: 'regexextract([State], "^C[A-Z]")',
      name: CC_NAME,
    });
    cy.button("Done").should("not.be.disabled").click();

    H.getNotebookStep("filter")
      .findByText(/Add filter/)
      .click();
    H.popover().findByText(CC_NAME).click();
    H.selectFilterOperator("Is");
    H.popover().within(() => {
      cy.findByPlaceholderText("Enter some text").type("CO");
      cy.button("Add filter").click();
    });

    H.visualize();

    H.queryBuilderMain().findByText("Arnold Adams").should("be.visible");
  });
});

describe.skip(
  "postgres > question > custom columns",
  { tags: "@external" },
  () => {
    const PG_DB_NAME = "QA Postgres12";

    // Ironically, both Prettier and Cypress remove escape characters from our code as well
    // We're testing for the literal sting `(?<=\/\/)[^\/]*`, but we need to escape the escape characters to make it work
    const ESCAPED_REGEX = "(?<=\\/\\/)[^\\/]*";

    beforeEach(() => {
      H.restore("postgres-12");
      cy.signInAsAdmin();

      H.startNewQuestion();
      // eslint-disable-next-line no-unscoped-text-selectors -- deprecated usage
      cy.findByText(PG_DB_NAME).should("be.visible").click();
      cy.findByTextEnsureVisible("People").click();
    });

    it("should not remove regex escape characters (metabase#14517)", () => {
      cy.log("Create custom column using `regexextract()`");
      cy.findByLabelText("Custom Column").click();
      H.popover().within(() => {
        cy.get("[contenteditable='true']")
          .type(`regexextract([State], "${ESCAPED_REGEX}")`)
          .blur();

        // It removes escaped characters already on blur
        cy.log("Reported failing on v0.36.4");
        cy.contains(ESCAPED_REGEX);
      });
    });
  },
);

describe("issue 14843", () => {
  const { PEOPLE, PEOPLE_ID } = SAMPLE_DATABASE;
  const CC_NAME = "City Length";

  const questionDetails = {
    name: "14843",
    query: {
      "source-table": PEOPLE_ID,
      expressions: { [CC_NAME]: ["length", ["field", PEOPLE.CITY, null]] },
    },
  };

  beforeEach(() => {
    cy.intercept("POST", "/api/dataset").as("dataset");

    H.restore();
    cy.signInAsAdmin();
  });

  it("should correctly filter custom column by 'Not equal to' (metabase#14843)", () => {
    H.createQuestion(questionDetails, { visitQuestion: true });
    H.openNotebook();

    H.filter({ mode: "notebook" });
    H.popover().findByText(CC_NAME).click();
    H.selectFilterOperator("Not equal to");
    H.clauseStepPopover().within(() => {
      H.multiAutocompleteInput().type("3");
      cy.button("Add filter").click();
    });

    H.visualize();

    // eslint-disable-next-line no-unscoped-text-selectors -- deprecated usage
    cy.findByText(`${CC_NAME} is not equal to 3`);
    // eslint-disable-next-line no-unscoped-text-selectors -- deprecated usage
    cy.findByText("Rye").should("not.exist");
  });
});

describe("issue 18069", () => {
  const questionDetails = {
    name: "18069",
    query: {
      "source-table": PRODUCTS_ID,
      expressions: {
        ["CC_Category"]: ["field", PRODUCTS.CATEGORY, null],
        ["CC_LowerVendor"]: ["lower", ["field", PRODUCTS.VENDOR, null]],
        ["CC_UpperTitle"]: ["upper", ["field", PRODUCTS.TITLE, null]],
        ["CC_HalfPrice"]: ["/", ["field", PRODUCTS.PRICE, null], 2],
        ["CC_ScaledRating"]: ["*", 1.5, ["field", PRODUCTS.RATING, null]],
      },
    },
  };

  beforeEach(() => {
    H.restore();
    cy.signInAsAdmin();

    H.createQuestion(questionDetails).then(({ body: { id: QUESTION_ID } }) => {
      cy.visit(`/question/${QUESTION_ID}/notebook`);
    });
  });

  it("should not allow choosing text fields for SUM (metabase#18069)", () => {
    H.summarize({ mode: "notebook" });
    // eslint-disable-next-line no-unscoped-text-selectors -- deprecated usage
    cy.findByText("Sum of ...").click();

    H.popover().within(() => {
      // regular fields
      cy.findByText("Price");
      cy.findByText("Rating");

      // custom columns not suitable for SUM
      cy.findByText("CC_Category").should("not.exist");
      cy.findByText("CC_LowerVendor").should("not.exist");
      cy.findByText("CC_UpperTitle").should("not.exist");

      // custom columns suitable for SUM
      cy.findByText("CC_HalfPrice");
      cy.findByText("CC_ScaledRating").click();
    });

    H.visualize();

    // eslint-disable-next-line no-unscoped-text-selectors -- deprecated usage
    cy.findByText("1,041.45");
  });
});

describe("issue 18747", () => {
  const questionDetails = {
    name: "18747",
    query: {
      "source-table": ORDERS_ID,
      expressions: {
        ["Quantity_2"]: ["field", ORDERS.QUANTITY, null],
      },
    },
  };
  function addNumberParameterToDashboard() {
    H.editDashboard();

    H.setFilter("Number", "Equal to");
  }

  function mapParameterToCustomColumn() {
    cy.findByTestId("dashcard-container").contains("Select…").click();
    H.popover().contains("Quantity_2").click({ force: true });
  }

  function addValueToParameterFilter() {
    H.filterWidget().click();
    H.dashboardParametersPopover().within(() => {
      H.fieldValuesInput().type("14");
      cy.button("Add filter").click();
    });
  }

  beforeEach(() => {
    H.restore();
    cy.signInAsAdmin();

    H.createQuestionAndDashboard({ questionDetails }).then(
      ({ body: { id, card_id, dashboard_id } }) => {
        cy.request("PUT", `/api/dashboard/${dashboard_id}`, {
          cards: [
            {
              id,
              card_id,
              row: 0,
              col: 0,
              size_x: 16,
              size_y: 8,
            },
          ],
        }).then(() => {
          H.visitDashboard(dashboard_id);
        });
      },
    );
  });

  it("should correctly filter the table with a number parameter mapped to the custom column Quantity_2", () => {
    addNumberParameterToDashboard();
    mapParameterToCustomColumn();

    // eslint-disable-next-line no-unscoped-text-selectors -- deprecated usage
    cy.contains("Save").click();
    // wait for saving to finish
    // eslint-disable-next-line no-unscoped-text-selectors -- deprecated usage
    cy.contains("You're editing this dashboard.").should("not.exist");

    addValueToParameterFilter();

    cy.get(".CardVisualization tbody > tr").should("have.length", 1);

    // check that the parameter value is parsed correctly on page load
    cy.reload();
    cy.get(".LoadingSpinner").should("not.exist");

    cy.get(".CardVisualization tbody > tr").should("have.length", 1);
  });
});

describe("issue 18814", () => {
  const ccName = "Custom Created At";

  const questionDetails = {
    name: "18814",
    query: {
      "source-query": {
        "source-table": ORDERS_ID,
        aggregation: [["count"]],
        breakout: [["field", ORDERS.CREATED_AT, { "temporal-unit": "year" }]],
      },
      expressions: {
        [ccName]: ["field", "CREATED_AT", { "base-type": "type/DateTime" }],
      },
    },
  };

  beforeEach(() => {
    H.restore();
    cy.signInAsAdmin();

    H.createQuestion(questionDetails, { visitQuestion: true });
  });

  it("should be able to use a custom column in aggregation for a nested query (metabase#18814)", () => {
    H.openNotebook();

    cy.icon("sum").click();
    // eslint-disable-next-line no-unscoped-text-selectors -- deprecated usage
    cy.findByText("Count of rows").click();

    // eslint-disable-next-line no-unscoped-text-selectors -- deprecated usage
    cy.findByText("Pick a column to group by").click();
    H.popover().contains(ccName).click();

    H.visualize();

    cy.findByTestId("query-visualization-root").should("contain", "2022");
  });
});

describe("issue 19744", () => {
  const { PRODUCTS_ID, PRODUCTS } = SAMPLE_DATABASE;

  const questionDetails = {
    dataset_query: {
      type: "query",
      query: {
        "source-query": {
          "source-table": PRODUCTS_ID,
          aggregation: [
            ["count"],
            ["sum", ["field", PRODUCTS.PRICE, null]],
            ["sum", ["field", PRODUCTS.RATING, null]],
          ],
          breakout: [["field", PRODUCTS.CATEGORY, null]],
        },
        expressions: { Math: ["+", 1, 1] },
      },
      database: SAMPLE_DB_ID,
    },
    display: "bar",
  };

  beforeEach(() => {
    H.restore();
    cy.signInAsAdmin();
  });

  it("custom column after aggregation shouldn't limit or change the behavior of dashboard filters (metabase#19744)", () => {
    // For this specific repro, it's crucial to first visit the question in order to load the `results_metadata`...
    H.visitQuestionAdhoc(questionDetails);
    // ...and then to save it using the UI
    H.saveQuestion("19744");

    H.setFilter("Date picker", "All Options");

    H.getDashboardCard(1).findByText("Select…").click();
    H.popover().contains("Created At");
  });
});

describe("issue 19745", () => {
  const questionDetails = {
    display: "table",
    query: {
      "source-query": {
        "source-table": PRODUCTS_ID,
        aggregation: [
          ["count"],
          ["sum", ["field", PRODUCTS.PRICE, { "base-type": "type/Float" }]],
        ],
        breakout: [["field", PRODUCTS.CATEGORY, { "base-type": "type/Text" }]],
      },
      fields: [
        ["field", PRODUCTS.CATEGORY, { "base-type": "type/Text" }],
        ["field", "sum", { "base-type": "type/Float" }],
        ["expression", "Custom Column"],
      ],
      expressions: {
        "Custom Column": ["+", 1, 1],
      },
    },
  };

  const filterDetails = {
    id: "b6f1865b",
    name: "Date filter",
    slug: "date",
    type: "date/month-year",
    sectionId: "date",
  };

  const dashboardDetails = {
    name: "Filters",
    parameters: [filterDetails],
  };

  function updateQuestionAndSelectFilter(updateExpressions) {
    H.createQuestionAndDashboard({ questionDetails, dashboardDetails }).then(
      ({ body: { card_id, dashboard_id } }) => {
        H.visitQuestion(card_id);

        // this should modify the query and remove the second stage
        H.openNotebook();
        updateExpressions();
        H.visualize();
        H.openVizSettingsSidebar();
        cy.findByRole("button", { name: "Add or remove columns" }).click();
        cy.findByLabelText("Count").should("not.be.checked").click();
        updateQuestion();

        // as we select all columns in the first stage of the query,
        // it should be possible to map a filter to a selected column
        H.visitDashboard(dashboard_id);
        H.editDashboard();
        cy.findByText("Date filter").click();
        H.selectDashboardFilter(H.getDashboardCard(), "Created At");
        H.saveDashboard();
      },
    );
  }

  function removeExpression(name) {
    H.getNotebookStep("expression", { stage: 1 }).within(() => {
      cy.findByText(name).within(() => {
        cy.icon("close").click();
      });
    });
  }

  function removeAllExpressions() {
    H.getNotebookStep("expression", { stage: 1 }).within(() => {
      cy.findByLabelText("Remove step").click({ force: true });
    });
  }

  function updateQuestion() {
    cy.intercept("PUT", "/api/card/*").as("updateQuestion");
    cy.findByText("Save").click();
    cy.findByTestId("save-question-modal").within(modal => {
      cy.findByText("Save").click();
    });
    cy.wait("@updateQuestion");
  }

  beforeEach(() => {
    H.restore();
    cy.signInAsAdmin();
  });

  it("should unwrap the nested query when removing the last expression (metabase#19745)", () => {
    updateQuestionAndSelectFilter(() => removeExpression("Custom Column"));
  });

  it("should unwrap the nested query when removing all expressions (metabase#19745)", () => {
    updateQuestionAndSelectFilter(() => removeAllExpressions());
  });
});

describe("issue 20229", () => {
  const questionDetails = {
    name: "20229",
    type: "query",
    query: {
      "source-table": ORDERS_ID,
      expressions: {
        Adjective: [
          "case",
          [[[">", ["field", ORDERS.TOTAL, null], 100], "expensive"]],
          { default: "cheap" },
        ],
      },
      limit: 10,
    },
  };
  function ccAssertion() {
    cy.findByText("Adjective");
    cy.contains("expensive");
    cy.contains("cheap");
  }

  function unselectColumn(column) {
    cy.findByText(column).siblings().find(".Icon-check").click({ force: true });
  }

  beforeEach(() => {
    H.restore();
    cy.signInAsAdmin();

    H.createQuestion(questionDetails, { visitQuestion: true });
  });

  it("should display custom column regardless of how many columns are selected (metabase#20229)", () => {
    ccAssertion();

    // Switch to the notebook view to deselect at least one column
    H.openNotebook();

    cy.findAllByTestId("fields-picker").click();
    H.popover().within(() => {
      unselectColumn("Tax");
    });

    H.visualize();

    ccAssertion();
  });
});

describe("issue 21135", () => {
  const questionDetails = {
    name: "21135",
    query: {
      "source-table": PRODUCTS_ID,
      limit: 5,
      expressions: { Price: ["+", ["field", PRODUCTS.PRICE, null], 2] },
    },
  };

  function previewCustomColumnNotebookStep() {
    cy.intercept("POST", "/api/dataset").as("dataset");

    cy.findByTestId("step-expression-0-0").find(".Icon-play").click();

    cy.wait("@dataset");
  }

  beforeEach(() => {
    H.restore();
    cy.signInAsAdmin();
    H.createQuestion(questionDetails, { visitQuestion: true });
    H.openNotebook();
  });

  it("should handle cc with the same name as the table column (metabase#21135)", () => {
    cy.findAllByTestId("notebook-cell-item").contains("Price").click();
    cy.button("Update").click();

    previewCustomColumnNotebookStep();

    // We should probably use data-testid or some better selector but it is crucial
    // to narrow the results to the preview area to avoid false positive result.
    cy.findByTestId("preview-root").within(() => {
      cy.findByText("Rustic Paper Wallet");

      cy.findAllByText("Price").should("have.length", 2);

      cy.findByText("29.46"); // actual Price column
      cy.findByText("31.46"); // custom column
    });
  });
});

describe("issue 21513", () => {
  beforeEach(() => {
    H.restore();
    cy.signInAsAdmin();
  });

  it("should handle cc with the same name as an aggregation function (metabase#21513)", () => {
    H.openProductsTable({ mode: "notebook" });
    H.summarize({ mode: "notebook" });
    H.popover().findByText("Count of rows").click();

    // eslint-disable-next-line no-unscoped-text-selectors -- deprecated usage
    cy.findByText("Pick a column to group by").click();
    H.popover().findByText("Category").click();

    // eslint-disable-next-line no-unscoped-text-selectors -- deprecated usage
    cy.findByText("Custom column").click();
    H.enterCustomColumnDetails({
      formula: "[Count] * 2",
      name: "Double Count",
    });
    cy.button("Done").should("not.be.disabled");
  });
});

describe("issue 23862", () => {
  const questionDetails = {
    name: "23862",
    query: {
      "source-table": ORDERS_ID,
      expressions: {
        CC: [
          "case",
          [[[">", ["field", ORDERS.TOTAL, null], 10], "Large"]],
          {
            default: "Small",
          },
        ],
      },
      aggregation: [["sum", ["field", ORDERS.TOTAL, null]]],
      breakout: [["expression", "CC"]],
    },
  };

  beforeEach(() => {
    H.restore();
    cy.signInAsAdmin();
  });

  it("should group by a custom column and work in a nested question (metabase#23862)", () => {
    H.createQuestion(questionDetails).then(({ body: { id } }) => {
      H.visitQuestionAdhoc(
        {
          dataset_query: {
            type: "query",
            query: {
              "source-table": `card__${id}`,
            },
            database: SAMPLE_DB_ID,
          },
          display: "table",
        },
        {
          callback: xhr => expect(xhr.response.body.error).not.to.exist,
        },
      );
    });

    // eslint-disable-next-line no-unscoped-text-selectors -- deprecated usage
    cy.findByText("Small");
    // eslint-disable-next-line no-unscoped-text-selectors -- deprecated usage
    cy.findByText("-36.53");
  });
});

describe("issue 24922", () => {
  const segmentDetails = {
    name: "OrdersSegment",
    description: "All orders with a total under $100.",
    table_id: ORDERS_ID,
    definition: {
      "source-table": ORDERS_ID,
      aggregation: [["count"]],
      filter: ["<", ["field", ORDERS.TOTAL, null], 100],
    },
  };

  const customColumnDetails = {
    name: "CustomColumn",
    formula: 'case([OrdersSegment], "Segment", "Other")',
  };

  beforeEach(() => {
    H.restore();
    cy.signInAsAdmin();
    H.createSegment(segmentDetails);
  });

  it("should allow segments in case custom expressions (metabase#24922)", () => {
    H.openOrdersTable({ mode: "notebook" });

    // eslint-disable-next-line no-unscoped-text-selectors -- deprecated usage
    cy.findByText("Custom column").click();
    H.enterCustomColumnDetails(customColumnDetails);
    cy.button("Done").click();

    H.visualize();
    // eslint-disable-next-line no-unscoped-text-selectors -- deprecated usage
    cy.findByText("CustomColumn").should("be.visible");
  });
});

describe.skip("issue 25189", () => {
  const ccTable = "Custom Created";
  const ccFunction = "Custom Total";

  const questionDetails = {
    name: "25189",
    query: {
      "source-table": ORDERS_ID,
      limit: 5,
      expressions: {
        [ccTable]: ["field", ORDERS.CREATED_AT, null],
        [ccFunction]: [
          "case",
          [[[">", ["field", ORDERS.TOTAL, null], 100], "Yay"]],
          {
            default: "Nay",
          },
        ],
      },
    },
  };

  beforeEach(() => {
    cy.intercept("POST", "/api/dataset").as("dataset");

    H.restore();
    cy.signInAsAdmin();

    H.createQuestion(questionDetails).then(
      ({ body: { id: baseQuestionId } }) => {
        H.createQuestion(
          {
            name: "Nested 25189",
            query: { "source-table": `card__${baseQuestionId}` },
          },
          { visitQuestion: true },
        );
      },
    );
  });

  it("custom column referencing only a single column should not be dropped in a nested question (metabase#25189)", () => {
    // 1. Column should not be dropped
    cy.findAllByTestId("header-cell")
      .should("contain", ccFunction)
      .and("contain", ccTable);

    // 2. We shouldn't see duplication in the bulk filter modal
    H.filter();
    H.modal().within(() => {
      // Implicit assertion - will fail if more than one element is found
      cy.findByText(ccFunction);
      cy.findByText(ccTable);

      cy.findByText("Today").click();
      cy.button("Apply Filters").click();
    });

    cy.wait("@dataset");
    // eslint-disable-next-line no-unscoped-text-selectors -- deprecated usage
    cy.findByText("No results!");

    // 3. We shouldn't see duplication in the breakout fields
    H.summarize();
    cy.findByTestId("sidebar-content").within(() => {
      // Another implicit assertion
      cy.findByText(ccFunction);
      cy.findByText(ccTable);
    });
  });
});

["postgres" /*, "mysql" */].forEach(dialect => {
  describe(`issue 27745 (${dialect})`, { tags: "@external" }, () => {
    const tableName = "colors27745";

    beforeEach(() => {
      H.restore(`${dialect}-writable`);
      cy.signInAsAdmin();

      H.resetTestTable({ type: dialect, table: tableName });
      cy.request("POST", `/api/database/${WRITABLE_DB_ID}/sync_schema`);
      cy.intercept("GET", "/api/search*").as("search");
    });

    it("should display all summarize options if the only numeric field is a custom column (metabase#27745)", () => {
      H.startNewQuestion();

      H.entityPickerModal().within(() => {
        H.entityPickerModalTab("Collections").click();
        cy.findByPlaceholderText("Search this collection or everywhere…").type(
          "colors",
        );
        cy.findByText("Everywhere").click();
        cy.wait("@search");
        cy.findByTestId("result-item")
          .contains(/colors/i)
          .click();
      });
      cy.findByLabelText("Custom column").click();
      H.enterCustomColumnDetails({
        formula: "case([ID] > 1, 25, 5)",
        name: "Numeric",
      });
      cy.button("Done").click();

      H.visualize();

      H.tableHeaderClick("Numeric");
      H.popover().findByText(/^Sum$/).click();

      cy.wait("@dataset");
      cy.findByTestId("scalar-value").invoke("text").should("eq", "55");

      cy.findByTestId("sidebar-right")
        .should("be.visible")
        .within(() => {
          cy.findByTestId("aggregation-item").should(
            "contain",
            "Sum of Numeric",
          );
        });
    });
  });
});

describe("issue 32032", () => {
  const QUERY = {
    "source-table": REVIEWS_ID,
    expressions: {
      "Custom Reviewer": ["field", REVIEWS.REVIEWER, null],
    },
    fields: [
      ["field", REVIEWS.ID, { "base-type": "type/BigInteger" }],
      ["field", REVIEWS.REVIEWER, { "base-type": "type/Text" }],
      ["expression", "Custom Reviewer", { "base-type": "type/Text" }],
    ],
  };

  beforeEach(() => {
    H.restore();
    cy.signInAsAdmin();
    H.createQuestion({ query: QUERY }, { visitQuestion: true });
    cy.intercept("POST", "/api/dataset").as("dataset");
  });

  it("should allow quick filter drills on custom columns", () => {
    H.tableInteractive().findAllByText("xavier").eq(1).click();
    H.popover().findByText("Is xavier").click();
    cy.wait("@dataset");
    H.main()
      .findByText(/There was a problem/i)
      .should("not.exist");
    H.tableInteractive().findAllByText("xavier").should("have.length", 2);
  });
});

describe("issue 42949", () => {
  beforeEach(() => {
    H.restore();
    cy.signInAsAdmin();
  });

  it("should correctly show available shortcuts for date and number columns (metabase#42949)", () => {
    H.createNativeQuestion(
      {
        native: {
          query: `
            SELECT DATE '2024-05-21' AS created_at, null as v
            UNION ALL SELECT DATE '2024-05-20', 1
            UNION ALL SELECT DATE '2024-05-19', 2
            ORDER BY created_at
          `,
        },
      },
      { visitQuestion: true },
    );
    cy.findByTestId("qb-header").findByText("Explore results").click();

    cy.log("Verify header drills - CREATED_AT");
    H.tableHeaderClick("CREATED_AT");
    H.popover().findByText("Extract day, month…").should("be.visible");
    H.popover().findByText("Combine columns").should("not.exist");
    cy.realPress("Escape");

    cy.log("Verify header drills - V");
    H.tableHeaderClick("V");
    H.popover().findByText("Extract part of column").should("not.exist");
    H.popover().findByText("Combine columns").should("not.exist");
    cy.realPress("Escape");

    cy.log("Verify plus button - extract column");
    cy.button("Add column").click();
    H.popover().findByText("Extract part of column").click();
    H.popover().findByText("CREATED_AT").click();
    H.popover().within(() => {
      cy.findByText("Day of month").should("be.visible");
      cy.findByText("Day of week").should("be.visible");
      cy.findByText("Month of year").should("be.visible");
      cy.findByText("Quarter of year").should("be.visible");
      cy.findByText("Year").should("be.visible").click();
    });
    cy.findAllByTestId("header-cell").eq(2).should("have.text", "Year");

    cy.log("Verify plus button - combine columns");
    cy.button("Add column").click();
    H.popover().findByText("Combine columns").click();
    H.popover().findAllByTestId("column-input").eq(0).click();
    // eslint-disable-next-line no-unsafe-element-filtering
    H.popover()
      .last()
      .within(() => {
        cy.findByText("CREATED_AT").should("be.visible");
        cy.findByText("V").should("be.visible");
        cy.findByText("Year").should("be.visible").click();
      });
    H.popover().button("Done").click();

    cy.findAllByTestId("header-cell")
      .eq(3)
      .should("have.text", "Combined Year, V");

    cy.findAllByTestId("cell-data").eq(6).should("have.text", "2,024");
    cy.findAllByTestId("cell-data").eq(7).should("have.text", "2024 2");
    cy.findAllByTestId("cell-data").eq(10).should("have.text", "2,024");
    cy.findAllByTestId("cell-data").eq(11).should("have.text", "2024 1");
    cy.findAllByTestId("cell-data").eq(13).should("have.text", "2,024");
    cy.findAllByTestId("cell-data").eq(14).should("have.text", "2024 ");
  });

  it("should correctly show available shortcuts for a number column (metabase#42949)", () => {
    H.createNativeQuestion(
      {
        native: {
          query: "select 1 as n",
        },
      },
      { visitQuestion: true },
    );

    cy.findByTestId("qb-header").findByText("Explore results").click();
    cy.findByLabelText("Switch to data").click();

    cy.log("Verify header drills");
    H.tableHeaderClick("N");
    H.popover().findByText("Extract part of column").should("not.exist");
    H.popover().findByText("Combine columns").should("not.exist");
    cy.realPress("Escape");

    cy.log("Verify plus button");
    cy.button("Add column").click();
    H.popover().findByText("Extract part of column").should("not.exist");
    H.popover().findByText("Combine columns").click();
    H.popover().findAllByTestId("column-input").eq(0).click();
    // eslint-disable-next-line no-unsafe-element-filtering
    H.popover().last().findByText("N").should("be.visible");
  });

  it("should correctly show available shortcuts for a string column (metabase#42949)", () => {
    H.createNativeQuestion(
      {
        native: {
          query: "select 'abc'",
        },
      },
      { visitQuestion: true },
    );

    cy.findByTestId("qb-header").findByText("Explore results").click();
    cy.findByLabelText("Switch to data").click();

    cy.log("Verify header drills");
    H.tableHeaderClick("'abc'");
    H.popover().findByText("Extract part of column").should("not.exist");
    H.popover().findByText("Combine columns").should("be.visible");
    cy.realPress("Escape");

    cy.log("Verify plus button");
    cy.button("Add column").click();
    H.popover().findByText("Extract part of column").should("not.exist");
    H.popover().findByText("Combine columns").click();
    H.popover().findAllByTestId("column-input").eq(0).click();
    // eslint-disable-next-line no-unsafe-element-filtering
    H.popover().last().findByText("'abc'").should("be.visible");
  });
});

describe("issue 49342", () => {
  beforeEach(() => {
    H.restore();
    cy.signInAsNormalUser();
  });

  it("should not be possible to leave the expression input with the Tab key ", () => {
    // This test used to be a repro for #49342, but the product feature changed
    // so that the expression input can no longer be tabbed out of.

    H.openOrdersTable({ mode: "notebook" });
    cy.findByLabelText("Custom column").click();
    H.enterCustomColumnDetails({ formula: "[Tot{Enter}", blur: false });
    cy.realPress("Tab");
    H.CustomExpressionEditor.value().should("equal", "[Total]  ");
    H.CustomExpressionEditor.nameInput().should("not.be.focused");

    cy.log("Shift-tab from name input should stay within the popover");
    H.CustomExpressionEditor.nameInput().focus();
    H.CustomExpressionEditor.nameInput().realPress(["Shift", "Tab"]);
    H.CustomExpressionEditor.nameInput().realPress(["Shift", "Tab"]);
<<<<<<< HEAD
    H.CustomExpressionEditor.nameInput().realPress(["Shift", "Tab"]);
    cy.focused().should("have.attr", "class").and("contains", "cm-content");
=======
    cy.focused().should("have.attr", "role", "textbox");
>>>>>>> 77e231de

    cy.realPress(["Shift", "Tab"]);
    cy.button("Cancel").should("be.focused");

    cy.realPress(["Shift", "Tab"]);
    H.CustomExpressionEditor.nameInput().should("be.focused");
  });
});

describe("issue 49882", () => {
  beforeEach(() => {
    H.restore();
    cy.signInAsNormalUser();
    cy.intercept("POST", "/api/dataset/query_metadata").as("queryMetadata");

    H.openOrdersTable({ mode: "notebook" });
    cy.wait("@queryMetadata");
    cy.findByLabelText("Custom column").click();
  });

  it("should not eat up subsequent characters when applying a suggestion (metabase#49882-1)", () => {
    const moveCursorTo2ndCaseArgument = "{leftarrow}".repeat(6);
    H.enterCustomColumnDetails({
      formula: `case([Total] > 200, , "X")${moveCursorTo2ndCaseArgument}[tot`,
      blur: false,
    });

    H.CustomExpressionEditor.completions().should("be.visible");
    cy.realPress("Enter", { pressDelay: 10 });

    H.CustomExpressionEditor.value().should(
      "equal",
      'case([Total] > 200, [Total], "X")',
    );
    H.popover()
      .findByText("Expecting a closing parenthesis")
      .should("not.exist");
  });

  it("does not clear expression input when expression is invalid (metabase#49882-2, metabase#15892)", () => {
    // This test used to use keyboard shortcuts to cut and paste but this
    // seem impossible to emulate with CodeMirror in Cypress, so it's using
    // a synthetic paste event instead.
    // Copy is impossible to emulate so far, but it's not crucial to test the issue.

    H.enterCustomColumnDetails({
      formula:
        'case([Tax] > 1, case([Total] > 200, [Total], "Nothing"), [Tax])',
      blur: false,
    });

    // "Cut" [Tax]
    H.CustomExpressionEditor.type("{end}{leftarrow}", {
      focus: false,
      blur: false,
    });
    cy.realPress(["Shift", "ArrowLeft"]);
    cy.realPress(["Shift", "ArrowLeft"]);
    cy.realPress(["Shift", "ArrowLeft"]);
    cy.realPress(["Shift", "ArrowLeft"]);
    cy.realPress(["Shift", "ArrowLeft"]);
    cy.realPress(["Backspace"]);

    H.CustomExpressionEditor.type("{leftarrow}".repeat(42), {
      focus: false,
      blur: false,
    });

    // Paste [Tax] before case
    H.CustomExpressionEditor.paste("[Tax]");

    H.CustomExpressionEditor.value().should(
      "equal",
      'case([Tax] > 1,[Tax] case([Total] > 200, [Total], "Nothing"), )',
    );

    H.popover()
      .findByText("Expecting comma but got case instead")
      .should("be.visible", { timeout: 5000 });
  });

  // TODO: we no longer have wrapped lines (for now)
  it.skip("should allow moving cursor between wrapped lines with arrow up and arrow down keys (metabase#49882-3)", () => {
    H.enterCustomColumnDetails({
      formula:
        'case([Tax] > 1, case([Total] > 200, [Total], "Nothing"), [Tax]){leftarrow}{leftarrow}{uparrow}x{downarrow}y',
    });

    H.CustomExpressionEditor.value().should(
      "equal",
      'case([Tax] > 1, xcase([Total] > 200, [Total], "Nothing"), [Tax]y)',
    );
  });

  it("should update currently selected suggestion when suggestions list is updated (metabase#49882-4)", () => {
    const selectProductVendor =
      "{downarrow}{downarrow}{downarrow}{downarrow}{downarrow}";
    H.enterCustomColumnDetails({
      formula: `[Produ${selectProductVendor}`,
      blur: false,
    });

    H.CustomExpressionEditor.completion("Product → Rating").should(
      "be.visible",
    );
    H.CustomExpressionEditor.acceptCompletion("tab");

    H.CustomExpressionEditor.value().should("equal", "[Product → Rating]");
  });
});

describe("issue 49304", () => {
  const questionDetails = {
    query: {
      "source-table": PRODUCTS_ID,
    },
  };

  beforeEach(() => {
    H.restore();
    cy.signInAsNormalUser();
  });

  it("should be possible to switch between filter widgets and the expression editor for multi-argument operators (metabase#49304)", () => {
    H.createQuestion(questionDetails, { visitQuestion: true });
    H.openNotebook();

    cy.log(
      "add a filter using a filter widget and check that it is rendered in the expression editor",
    );
    H.getNotebookStep("data").button("Filter").click();
    H.popover().findByText("Category").click();
    H.selectFilterOperator("Contains");
    H.clauseStepPopover().within(() => {
      cy.findByPlaceholderText("Enter some text").type("gadget,widget");
      cy.button("Add filter").click();
    });
    H.getNotebookStep("filter")
      .findByText("Category contains 2 selections")
      .click();
    H.clauseStepPopover().within(() => {
      cy.button("Back").click();
      cy.findByText("Custom Expression").click();
      H.CustomExpressionEditor.value().should(
        "equal",
        dedent`
          contains(
            [Category],
            "gadget",
            "widget",
            "case-insensitive"
          )
        `.trim(),
      );
    });

    cy.log(
      "modify the expression in the expression editor and make sure it is rendered correctly in the filter widget",
    );
    H.popover().within(() => {
      H.enterCustomColumnDetails({
        formula:
          'contains([Category], "gadget", "widget", "gizmo", "case-insensitive")',
      });
      cy.button("Update").click();
    });
    H.getNotebookStep("filter")
      .findByText("Category contains 3 selections")
      .click();
    H.popover().within(() => {
      cy.findByText("gadget").should("be.visible");
      cy.findByText("widget").should("be.visible");
      cy.findByText("gizmo").should("be.visible");
      cy.findByLabelText("Case sensitive").should("not.be.checked");
    });

    cy.log(
      "change options in the filter widget and make sure they get reflected in the expression editor",
    );
    H.popover().within(() => {
      cy.findByLabelText("Case sensitive").click();
      cy.button("Update filter").click();
    });
    H.getNotebookStep("filter")
      .findByText("Category contains 3 selections")
      .click();
    H.popover().within(() => {
      cy.button("Back").click();
      cy.findByText("Custom Expression").click();
      H.CustomExpressionEditor.value().should(
        "equal",
        'contains([Category], "gadget", "widget", "gizmo")',
      );
    });

    cy.log(
      "remove options from the expression in the expression editor and make sure it is rendered correctly in the filter widget",
    );
    H.popover().within(() => {
      H.enterCustomColumnDetails({
        formula: 'contains([Category], "gadget", "widget", "gizmo")',
      });
      cy.button("Update").click();
    });
    H.getNotebookStep("filter")
      .findByText("Category contains 3 selections")
      .click();
    H.popover().within(() => {
      cy.findByText("gadget").should("be.visible");
      cy.findByText("widget").should("be.visible");
      cy.findByText("gizmo").should("be.visible");
      cy.findByLabelText("Case sensitive").should("be.checked");
    });
  });
});

describe("issue 50925", () => {
  const questionDetails = {
    query: {
      "source-table": PRODUCTS_ID,
      expressions: {
        Custom: [
          "case",
          [
            [
              [
                "=",
                ["field", PRODUCTS.ID, { "base-type": "type/BigInteger" }],
                1,
              ],
              [
                "*",
                ["field", PRODUCTS.PRICE, { "base-type": "type/Float" }],
                1.21,
              ],
            ],
          ],
          {
            default: ["field", PRODUCTS.PRICE, { "base-type": "type/Float" }],
          },
        ],
      },
    },
  };

  beforeEach(() => {
    H.restore();
    cy.signInAsNormalUser();
  });

  it("should not remove existing characters when applying autocomplete suggestion (metabase#50925)", () => {
    H.createQuestion(questionDetails, { visitQuestion: true });
    H.openNotebook();

    cy.log("incomplete bracket identifier is followed by whitespace");
    H.getNotebookStep("expression").findByText("Custom").click();

    H.CustomExpressionEditor.focus()
      .type("{leftarrow}".repeat(9))
      .type(" [Pr", { focus: false });

    H.CustomExpressionEditor.completions().should("be.visible");
    H.CustomExpressionEditor.get().realPress("Enter", { pressDelay: 10 });

    H.CustomExpressionEditor.blur()
      .value()
      .should("equal", "case([ID] = 1, [Price] * 1.21, [Price] [Price])");

    cy.log("incomplete bracket identifier is followed by bracket identifier");
    H.popover().button("Cancel").click();
    H.getNotebookStep("expression").findByText("Custom").click();

    H.CustomExpressionEditor.focus()
      .type("{leftarrow}".repeat(9))
      .type(" [Pr", { focus: false });

    cy.wait(300);
    H.CustomExpressionEditor.completions().should("be.visible");
    H.CustomExpressionEditor.get().realPress("Enter", { pressDelay: 10 });

    H.CustomExpressionEditor.blur()
      .value()
      .should("equal", "case([ID] = 1, [Price] * 1.21, [Price] [Price])");
  });
});

describe("issue 53682", () => {
  beforeEach(() => {
    H.restore();
    cy.signInAsNormalUser();
  });

  it("should show an error message when trying to use a multi-arg expression function with not enough arguments (metabase#53682)", () => {
    H.openProductsTable({ mode: "notebook" });
    H.getNotebookStep("data").button("Custom column").click();
    H.enterCustomColumnDetails({
      formula: "contains([Category])",
    });
    H.popover().within(() => {
      cy.findByText("Function contains expects at least 2 arguments").should(
        "be.visible",
      );
      cy.button("Done").should("be.disabled");
    });
  });
});

describe("issue 53527", () => {
  const nativeQuestionDetails = {
    name: "Quotes SQL",
    native: {
      query: "SELECT 'a\"b' AS TEXT",
      "template-tags": {},
    },
  };

  const mbqlQuestionDetails = cardId => ({
    name: "Quotes MBQL",
    query: {
      "source-table": `card__${cardId}`,
    },
  });

  beforeEach(() => {
    H.restore();
    cy.signInAsNormalUser();
  });

  it("should properly unescape quotes in the expression editor (metabase#53527)", () => {
    H.createNativeQuestion(nativeQuestionDetails).then(({ body: card }) => {
      H.createQuestion(mbqlQuestionDetails(card.id), { visitQuestion: true });
    });
    H.openNotebook();
    H.getNotebookStep("data").button("Custom column").click();
    H.enterCustomColumnDetails({
      formula: 'replace([TEXT], "\\"", "")',
      name: "CustomColumn",
    });
    H.popover().button("Done").click();
    H.visualize();
    H.tableInteractive().findByText("ab").should("be.visible");
  });
});

describe("issue 48562", () => {
  const questionDetails = {
    query: {
      "source-table": ORDERS_ID,
      expressions: {
        CustomColumn: ["contains", ["field", 10000, null], "abc"],
      },
      filter: ["segment", 10001],
      aggregation: [["metric", 10002]],
    },
  };

  beforeEach(() => {
    H.restore();
    cy.signInAsNormalUser();
  });

  it("should not crash when referenced columns, segments, and metrics do not exist (metabase#48562)", () => {
    H.createQuestion(questionDetails, { visitQuestion: true });
    H.openNotebook();

    H.getNotebookStep("expression").findByText("CustomColumn").click();
    H.CustomExpressionEditor.value().should("contain", "[Unknown Field]");
    H.expressionEditorWidget().button("Cancel").click();

    H.getNotebookStep("filter").findByText("[Unknown Segment]").click();
    H.popover().findByText("Custom Expression").click();
    H.CustomExpressionEditor.value().should("contain", "[Unknown Segment]");
    H.expressionEditorWidget().button("Cancel").click();

    H.getNotebookStep("summarize").findByText("[Unknown Metric]").click();
    H.CustomExpressionEditor.value().should("contain", "[Unknown Metric]");
  });
});

describe("issue 54638", () => {
  beforeEach(() => {
    H.restore();
    cy.signInAsNormalUser();
    H.openOrdersTable({ mode: "notebook" });
    H.addCustomColumn();
  });

  it("should be possible to click documentation links in the expression editor help text popover (metabase#54638)", () => {
    H.CustomExpressionEditor.type("case(");
    H.CustomExpressionEditor.helpText().within(() => {
      cy.findByText("Learn more")
        .scrollIntoView()
        .should("be.visible")
        .then($a => {
          expect($a).to.have.attr("target", "_blank");
          // Update attr to open in same tab, since Cypress does not support
          // testing in multiple tabs.
          $a.attr("target", "_self");
        })
        .click();
      cy.url().should(
        "equal",
        "https://www.metabase.com/docs/latest/questions/query-builder/expressions/case.html",
      );
    });
  });
});

describe("issue #54722", () => {
  beforeEach(() => {
    H.restore();
    cy.signInAsNormalUser();
    H.openOrdersTable({ mode: "notebook" });
  });

  it("should focus the editor when opening it (metabase#54722)", () => {
    H.addCustomColumn();
    cy.focused().should("have.attr", "role", "textbox");
    H.expressionEditorWidget().button("Cancel").click();

    H.filter({ mode: "notebook" });
    H.popover().findByText("Custom Expression").click();
    cy.focused().should("have.attr", "role", "textbox");
    H.expressionEditorWidget().button("Cancel").click();

    H.summarize({ mode: "notebook" });
    H.popover().findByText("Custom Expression").click();
    cy.focused().should("have.attr", "role", "textbox");
    H.expressionEditorWidget().button("Cancel").click();
  });
});

describe("issue #31964", () => {
  beforeEach(() => {
    H.restore();
    cy.signInAsNormalUser();
    H.openOrdersTable({ mode: "notebook" });
  });

  it("should focus the editor when opening it (metabase#54722)", () => {
    H.addCustomColumn();
    H.CustomExpressionEditor.type('case([Product -> Category] = "Widget", 1,');
    cy.realPress("Enter");
    H.CustomExpressionEditor.type("[Product -> Categ", { focus: false });
    cy.realPress("Tab");
    H.CustomExpressionEditor.value().should(
      "equal",
      dedent`
        case([Product → Category] = "Widget", 1,
        [Product → Category])
      `,
    );
  });
});<|MERGE_RESOLUTION|>--- conflicted
+++ resolved
@@ -1036,12 +1036,8 @@
     H.CustomExpressionEditor.nameInput().focus();
     H.CustomExpressionEditor.nameInput().realPress(["Shift", "Tab"]);
     H.CustomExpressionEditor.nameInput().realPress(["Shift", "Tab"]);
-<<<<<<< HEAD
     H.CustomExpressionEditor.nameInput().realPress(["Shift", "Tab"]);
-    cy.focused().should("have.attr", "class").and("contains", "cm-content");
-=======
     cy.focused().should("have.attr", "role", "textbox");
->>>>>>> 77e231de
 
     cy.realPress(["Shift", "Tab"]);
     cy.button("Cancel").should("be.focused");
