--- conflicted
+++ resolved
@@ -12,19 +12,16 @@
 import {
   getDataSources,
   getDatasets,
+  getVisualizationColumns,
   getVisualizationType,
   getVisualizerComputedSettings,
   getVisualizerComputedSettingsForFlatSeries,
   getVisualizerDatasetColumns,
 } from "metabase/visualizer/selectors";
-<<<<<<< HEAD
-import { createDataSource } from "metabase/visualizer/utils";
-=======
 import {
   createDataSource,
   partitionTimeDimensions,
 } from "metabase/visualizer/utils";
->>>>>>> 99a91de1
 import {
   addDataSource,
   removeDataSource,
@@ -76,6 +73,7 @@
 
   // Get current visualization context
   const visualizationType = useSelector(getVisualizationType);
+  const visualizationColumns = useSelector(getVisualizationColumns);
 
   // Get data needed for compatibility checking
   const columns = useSelector(getVisualizerDatasetColumns);
@@ -121,8 +119,6 @@
       },
     );
 
-<<<<<<< HEAD
-=======
   const { timeDimensions, otherDimensions } = useMemo(() => {
     return partitionTimeDimensions(visualizationColumns || []);
   }, [visualizationColumns]);
@@ -134,7 +130,6 @@
       .sort() as number[];
   }, [otherDimensions]);
 
->>>>>>> 99a91de1
   const { data: visualizationSearchResult, isFetching: isSearchFetching } =
     useSearchQuery(
       {
@@ -143,14 +138,12 @@
         models: ["card", "dataset", "metric"],
         include_dashboard_questions: true,
         include_metadata: true,
-<<<<<<< HEAD
-=======
         ...(visualizationType &&
-          isCartesianChart(visualizationType) && {
+          isCartesianChart(visualizationType) &&
+          search.length === 0 && {
             has_temporal_dim: timeDimensions.length > 0,
             non_temporal_dim_ids: JSON.stringify(nonTemporalDimIds),
           }),
->>>>>>> 99a91de1
       },
       {
         skip: muted,
