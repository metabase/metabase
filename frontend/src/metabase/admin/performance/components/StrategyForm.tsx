--- conflicted
+++ resolved
@@ -1,10 +1,6 @@
 import { useFormikContext } from "formik";
 import type { ReactNode } from "react";
-<<<<<<< HEAD
-import { useEffect, useRef, useState } from "react";
-=======
-import { useCallback, useEffect, useMemo, useState } from "react";
->>>>>>> b829cb7d
+import { useCallback, useEffect, useMemo, useRef, useState } from "react";
 import { t } from "ttag";
 import _ from "underscore";
 
@@ -20,12 +16,9 @@
   useFormContext,
 } from "metabase/forms";
 import { color } from "metabase/lib/colors";
-<<<<<<< HEAD
+import { useSelector } from "metabase/lib/redux";
 import { PLUGIN_CACHING } from "metabase/plugins";
-=======
-import { useSelector } from "metabase/lib/redux";
 import { getSetting } from "metabase/selectors/settings";
->>>>>>> b829cb7d
 import {
   Box,
   Button,
@@ -38,17 +31,13 @@
   Title,
   Tooltip,
 } from "metabase/ui";
-<<<<<<< HEAD
 import type Database from "metabase-lib/v1/metadata/Database";
-import type { Strategy, StrategyType } from "metabase-types/api";
-=======
 import type {
   ScheduleSettings,
   ScheduleStrategy,
   Strategy,
   StrategyType,
 } from "metabase-types/api";
->>>>>>> b829cb7d
 import { DurationUnit } from "metabase-types/api";
 
 import { useRecentlyTrue } from "../hooks/useRecentlyTrue";
@@ -151,7 +140,6 @@
             </Group>
           </Box>
         )}
-<<<<<<< HEAD
         <Form
           style={{
             display: "flex",
@@ -200,6 +188,9 @@
                   <input type="hidden" name="unit" />
                 </>
               )}
+              {selectedStrategyType === "schedule" && (
+                <ScheduleStrategyFormFields />
+              )}
             </Stack>
           </Box>
           <FormButtons
@@ -213,11 +204,12 @@
         // The 'Invalidate cache now' button is inserted into the FormButtons component
         // via createPortal, to avoid nesting a form inside a form
         shouldAllowInvalidation && (
-        <PLUGIN_CACHING.InvalidateNowButton
-          targetId={targetId}
-          containerRef={invalidateFormContainerRef}
-        />
-      )}
+          <PLUGIN_CACHING.InvalidateNowButton
+            targetId={targetId}
+            containerRef={invalidateFormContainerRef}
+          />
+        )
+      }
     </>
   );
 };
@@ -231,11 +223,28 @@
   shouldAllowInvalidation: boolean;
   invalidateFormContainerRef: React.RefObject<HTMLDivElement>;
 }) => {
-=======
-        {selectedStrategyType === "schedule" && <ScheduleStrategyFormFields />}
-      </Stack>
-      <FormButtons />
-    </Form>
+  const { dirty } = useFormikContext<Strategy>();
+  const { status } = useFormContext();
+
+  shouldAllowInvalidation &&= targetId !== rootId;
+
+  const isFormPending = status === "pending";
+  const [wasFormRecentlyPending] = useRecentlyTrue(isFormPending, 500);
+
+  const isSavingPossible = dirty || isFormPending || wasFormRecentlyPending;
+
+  if (!isSavingPossible && !shouldAllowInvalidation) {
+    return null;
+  }
+
+  return (
+    <Group p="md" px="lg" spacing="md" bg="white">
+      {isSavingPossible ? (
+        <SaveAndDiscardButtons dirty={dirty} isFormPending={isFormPending} />
+      ) : (
+        <div ref={invalidateFormContainerRef} />
+      )}
+    </Group>
   );
 };
 
@@ -272,33 +281,6 @@
       verb={t`Invalidate`}
       timezone={timezone}
     />
-  );
-};
-
-export const FormButtons = () => {
->>>>>>> b829cb7d
-  const { dirty } = useFormikContext<Strategy>();
-  const { status } = useFormContext();
-
-  shouldAllowInvalidation &&= targetId !== rootId;
-
-  const isFormPending = status === "pending";
-  const [wasFormRecentlyPending] = useRecentlyTrue(isFormPending, 500);
-
-  const isSavingPossible = dirty || isFormPending || wasFormRecentlyPending;
-
-  if (!isSavingPossible && !shouldAllowInvalidation) {
-    return null;
-  }
-
-  return (
-    <Group p="md" px="lg" spacing="md" bg="white">
-      {isSavingPossible ? (
-        <SaveAndDiscardButtons dirty={dirty} isFormPending={isFormPending} />
-      ) : (
-        <div ref={invalidateFormContainerRef} />
-      )}
-    </Group>
   );
 };
 
