name: Driver Tests

on:
  workflow_call:
    inputs:
      skip:
        type: boolean
        default: false

concurrency:
  group: ${{ github.workflow }}-${{ github.head_ref && github.ref || github.run_id }}-drivers
  cancel-in-progress: true

jobs:
  # This job will determine if the tier 3 driver tests should be skipped.
  # It will always run first.
  determine-driver-skips:
    runs-on: ubuntu-latest
    outputs:
      skip: ${{ steps.check_team_and_branch.outputs.skip }}
    steps:
      - name: Checkout repository
        uses: actions/checkout@v4
      - name: Fetch base branch
        if: github.event_name == 'pull_request' && github.event.pull_request.base.ref != ''
        run: |
          # Fetch the base branch to ensure its history is available for diffing
          git fetch origin ${{ github.event.pull_request.base.ref }}:${{ github.event.pull_request.base.ref }}
          # Only run this if it's a pull request and the base ref exists
      - name: Check if tier3 drivers should run
        id: check_team_and_branch
        run: |
          IS_MASTER_OR_RELEASE="${{ github.ref == 'refs/heads/master' || startsWith(github.ref, 'refs/heads/release-') }}"
          HAS_TEAM_LABEL="${{ contains(github.event.pull_request.labels.*.name, '.Team/Drivers') || contains(github.event.pull_request.labels.*.name, '.Team/Querying') || contains(github.event.pull_request.labels.*.name, '.Team/SemanticLayer') }}"


          echo "Is master or release: ${IS_MASTER_OR_RELEASE}"
          echo "Has '.Team/Drivers' or '.Team/Querying' or '.Team/SemanticLayer' label: ${HAS_TEAM_LABEL}"
          if [[ "${IS_MASTER_OR_RELEASE}" == "true" ]]; then
            echo "skip=false" >> $GITHUB_OUTPUT
            echo "Merging into master or a release branch. Tier 3 driver tests will run."
          elif [[ "${HAS_TEAM_LABEL}" == "true" ]]; then
            echo "skip=false" >> $GITHUB_OUTPUT
            echo "A relevant team label is present. Tier 3 driver tests will run."
          else
            echo "Checking for changes in relevant folders..."
            CHANGED_FILES=$(git diff --name-only ${{ github.event.pull_request.base.sha }} ${{ github.sha }})

            # Initialize an empty array to store folders with changes
            CHANGED_FOLDERS=()
            for folder in "src/metabase/lib" "src/metabase/query_processor" "modules/drivers"; do
              if echo "$CHANGED_FILES" | grep -q "$folder"; then
                CHANGED_FOLDERS+=("$folder")
              fi
            done

            if [[ ${#CHANGED_FOLDERS[@]} -gt 0 ]]; then
              echo "skip=false" >> $GITHUB_OUTPUT
              echo "Changes detected in the following folders: ${CHANGED_FOLDERS[*]}."
              echo "Tier 3 driver tests will run."
            else
              echo "skip=true" >> $GITHUB_OUTPUT
              echo "No relevant team label, not merging into master/release, and no changes in relevant folders. Tier 3 driver tests will be skipped."
            fi
          fi
        shell: bash
  be-tests-athena-ee:
    needs: determine-driver-skips
    if: ${{ !inputs.skip && !(needs.determine-driver-skips.outputs.skip == 'true') }}
    runs-on: ubuntu-22.04
    timeout-minutes: 60
    env:
      CI: 'true'
      DRIVERS: athena
      MB_ATHENA_TEST_REGION: us-east-1
      MB_ATHENA_TEST_ACCESS_KEY: ${{ secrets.MB_ATHENA_TEST_ACCESS_KEY }}
      MB_ATHENA_TEST_SECRET_KEY: ${{ secrets.MB_ATHENA_TEST_SECRET_KEY }}
      MB_ATHENA_TEST_S3_STAGING_DIR: ${{ secrets.MB_ATHENA_TEST_S3_STAGING_DIR }}
      # These credentials are used to test the driver when the user does not have the athena:GetTableMetadata permission
      MB_ATHENA_TEST_WITHOUT_GET_TABLE_METADATA_ACCESS_KEY: ${{ secrets.MB_ATHENA_TEST_WITHOUT_GET_TABLE_METADATA_ACCESS_KEY }}
      MB_ATHENA_TEST_WITHOUT_GET_TABLE_METADATA_SECRET_KEY: ${{ secrets.MB_ATHENA_TEST_WITHOUT_GET_TABLE_METADATA_SECRET_KEY }}
    name: Athena
    steps:
    - uses: actions/checkout@v4
    - name: Test Athena driver
      uses: ./.github/actions/test-driver
      with:
        junit-name: 'be-tests-athena-ee'
        test-args: >-
          :only-tags [:mb/driver-tests]
    - name: Upload Test Results
      uses: ./.github/actions/upload-test-results
      if: always()
      with:
        input-path: ./target/junit/
        output-name: ${{ github.job }}
        bucket: ${{ vars.AWS_S3_TEST_RESULTS_BUCKET }}
        aws-access-key-id: ${{ secrets.AWS_TEST_RESULTS_ACCESS_KEY_ID }}
        aws-secret-access-key: ${{ secrets.AWS_TEST_RESULTS_SECRET_ACCESS_KEY }}
        aws-region: ${{ vars.AWS_REGION }}
        trunk-api-token: ${{ secrets.TRUNK_API_TOKEN }}

  be-tests-bigquery-cloud-sdk-ee:
    if: ${{ !inputs.skip }}
    runs-on: ubuntu-22.04
    timeout-minutes: 60
    env:
      CI: 'true'
      DRIVERS: bigquery-cloud-sdk
      MB_BIGQUERY_TEST_PROJECT_ID: ${{ secrets.BIGQUERY_TEST_PROJECT_ID }}
      MB_BIGQUERY_TEST_CLIENT_ID: ${{ secrets.MB_BIGQUERY_TEST_CLIENT_ID }}
      MB_BIGQUERY_TEST_CLIENT_SECRET: ${{ secrets.MB_BIGQUERY_TEST_CLIENT_SECRET }}
      MB_BIGQUERY_TEST_ACCESS_TOKEN: ${{ secrets.MB_BIGQUERY_TEST_ACCESS_TOKEN }}
      MB_BIGQUERY_TEST_REFRESH_TOKEN: ${{ secrets.MB_BIGQUERY_TEST_REFRESH_TOKEN }}
      MB_BIGQUERY_CLOUD_SDK_TEST_SERVICE_ACCOUNT_JSON: ${{ secrets.MB_BIGQUERY_CLOUD_SDK_TEST_SERVICE_ACCOUNT_JSON }}
      MB_BIGQUERY_CLOUD_SDK_TEST_SERVICE_ACCOUNT_JSON_ROUTING: ${{ secrets.MB_BIGQUERY_CLOUD_SDK_TEST_SERVICE_ACCOUNT_JSON_ROUTING }}
    name: BigQuery
    steps:
    - uses: actions/checkout@v4
    - name: Test BigQuery Cloud SDK driver
      uses: ./.github/actions/test-driver
      with:
        junit-name: 'be-tests-bigquery-cloud-sdk-ee'
        test-args: >-
          :only-tags [:mb/driver-tests]
    - name: Upload Test Results
      uses: ./.github/actions/upload-test-results
      if: always()
      with:
        input-path: ./target/junit/
        output-name: ${{ github.job }}
        bucket: ${{ vars.AWS_S3_TEST_RESULTS_BUCKET }}
        aws-access-key-id: ${{ secrets.AWS_TEST_RESULTS_ACCESS_KEY_ID }}
        aws-secret-access-key: ${{ secrets.AWS_TEST_RESULTS_SECRET_ACCESS_KEY }}
        aws-region: ${{ vars.AWS_REGION }}
        trunk-api-token: ${{ secrets.TRUNK_API_TOKEN }}

  be-tests-clickhouse-ee:
    if: ${{ !inputs.skip }}
    runs-on: ubuntu-22.04
    timeout-minutes: 60
    env:
      CI: 'true'
      DRIVERS: clickhouse
      MB_CLICKHOUSE_TEST_HOST: localhost
      MB_CLICKHOUSE_TEST_PORT: 8123
      MB_CLICKHOUSE_TEST_OLD_PORT: 8124
      MB_CLICKHOUSE_TEST_NGINX_PORT: 8127
    name: Clickhouse
    steps:
    - uses: actions/checkout@v4
    - name: Add ClickHouse TLS instance to /etc/hosts
      run: |
        sudo echo "127.0.0.1 server.clickhouseconnect.test" | sudo tee -a /etc/hosts
    - name: Start ClickHouse in Docker
      uses: hoverkraft-tech/compose-action@v2.0.0
      with:
        compose-file: "modules/drivers/clickhouse/docker-compose.yml"
        down-flags: "--volumes"
        services: |
          clickhouse
          clickhouse_tls
          clickhouse_older_version
          clickhouse_cluster_node1
          clickhouse_cluster_node2
          nginx
    - name: Test Clickhouse driver
      uses: ./.github/actions/test-driver
      with:
        junit-name: 'be-tests-clickhouse-ee'
        test-args: >-
          :only-tags [:mb/driver-tests]
    - name: Upload Test Results
      uses: ./.github/actions/upload-test-results
      if: always()
      with:
        input-path: ./target/junit/
        output-name: ${{ github.job }}
        bucket: ${{ vars.AWS_S3_TEST_RESULTS_BUCKET }}
        aws-access-key-id: ${{ secrets.AWS_TEST_RESULTS_ACCESS_KEY_ID }}
        aws-secret-access-key: ${{ secrets.AWS_TEST_RESULTS_SECRET_ACCESS_KEY }}
        aws-region: ${{ vars.AWS_REGION }}
        trunk-api-token: ${{ secrets.TRUNK_API_TOKEN }}

  be-tests-druid-ee:
    needs: determine-driver-skips
    if: ${{ !inputs.skip && !(needs.determine-driver-skips.outputs.skip == 'true') }}
    runs-on: ubuntu-22.04
    timeout-minutes: 60
    env:
      CI: 'true'
      DRIVERS: druid
    services:
      druid:
        image: metabase/druid:0.20.2
        ports:
          - "8082:8082"
        env:
          CLUSTER_SIZE: nano-quickstart
    name: Druid (Legacy)
    steps:
    - uses: actions/checkout@v4
    - name: Test Druid driver
      uses: ./.github/actions/test-driver
      with:
        junit-name: 'be-tests-druid-ee'
        test-args: >-
          :only-tags [:mb/driver-tests]
    - name: Upload Test Results
      uses: ./.github/actions/upload-test-results
      if: always()
      with:
        input-path: ./target/junit/
        output-name: ${{ github.job }}
        bucket: ${{ vars.AWS_S3_TEST_RESULTS_BUCKET }}
        aws-access-key-id: ${{ secrets.AWS_TEST_RESULTS_ACCESS_KEY_ID }}
        aws-secret-access-key: ${{ secrets.AWS_TEST_RESULTS_SECRET_ACCESS_KEY }}
        aws-region: ${{ vars.AWS_REGION }}
        trunk-api-token: ${{ secrets.TRUNK_API_TOKEN }}

  be-tests-druid-jdbc-ee:
    needs: determine-driver-skips
    if: ${{ !inputs.skip && !(needs.determine-driver-skips.outputs.skip == 'true') }}
    runs-on: ubuntu-22.04
    timeout-minutes: 60
    env:
      CI: 'true'
      DRIVERS: druid-jdbc
    services:
      druid:
        image: metabase/druid:29.0.1-json-no-ingestion
        ports:
          - "8888:8888"
        env:
          CLUSTER_SIZE: nano-quickstart
    name: Druid (JDBC)
    steps:
    - uses: actions/checkout@v4
    - name: Test Druid JDBC driver
      uses: ./.github/actions/test-driver
      with:
        junit-name: 'be-tests-druid-jdbc-ee'
        test-args: >-
          :only-tags [:mb/driver-tests]
    - name: Upload Test Results
      uses: ./.github/actions/upload-test-results
      if: always()
      with:
        input-path: ./target/junit/
        output-name: ${{ github.job }}
        bucket: ${{ vars.AWS_S3_TEST_RESULTS_BUCKET }}
        aws-access-key-id: ${{ secrets.AWS_TEST_RESULTS_ACCESS_KEY_ID }}
        aws-secret-access-key: ${{ secrets.AWS_TEST_RESULTS_SECRET_ACCESS_KEY }}
        aws-region: ${{ vars.AWS_REGION }}
        trunk-api-token: ${{ secrets.TRUNK_API_TOKEN }}

  be-tests-databricks-ee:
    needs: determine-driver-skips
    if: ${{ !inputs.skip && !(needs.determine-driver-skips.outputs.skip == 'true') }}
    runs-on: ubuntu-22.04
    timeout-minutes: 60
    env:
      CI: 'true'
      DRIVERS: databricks
      MB_DATABRICKS_TEST_HOST: ${{ secrets.MB_DATABRICKS_JDBC_TEST_HOST }}
      MB_DATABRICKS_TEST_HTTP_PATH: ${{ secrets.MB_DATABRICKS_JDBC_TEST_HTTP_PATH }}
      MB_DATABRICKS_TEST_TOKEN: ${{ secrets.MB_DATABRICKS_JDBC_TEST_TOKEN }}
      MB_DATABRICKS_TEST_CATALOG: 'metabase_ci'
      MB_DATABRICKS_TEST_CLIENT_ID: ${{ secrets.MB_DATABRICKS_JDBC_TEST_CLIENT_ID }}
      MB_DATABRICKS_TEST_OAUTH_SECRET: ${{ secrets.MB_DATABRICKS_JDBC_TEST_OAUTH_SECRET }}
    name: Databricks
    steps:
    - uses: actions/checkout@v4
    - name: Test Databricks driver
      uses: ./.github/actions/test-driver
      with:
        junit-name: 'be-tests-databricks-ee'
        test-args: >-
          :only-tags [:mb/driver-tests]
    - name: Upload Test Results
      uses: ./.github/actions/upload-test-results
      if: always()
      with:
        input-path: ./target/junit/
        output-name: ${{ github.job }}
        bucket: ${{ vars.AWS_S3_TEST_RESULTS_BUCKET }}
        aws-access-key-id: ${{ secrets.AWS_TEST_RESULTS_ACCESS_KEY_ID }}
        aws-secret-access-key: ${{ secrets.AWS_TEST_RESULTS_SECRET_ACCESS_KEY }}
        aws-region: ${{ vars.AWS_REGION }}
        trunk-api-token: ${{ secrets.TRUNK_API_TOKEN }}

  be-tests-databricks-multi-catalog-ee:
    needs: determine-driver-skips
    if: ${{ !inputs.skip && !(needs.determine-driver-skips.outputs.skip == 'true') }}
    runs-on: ubuntu-22.04
    timeout-minutes: 60
    env:
      CI: 'true'
      DRIVERS: databricks
      MB_DATABRICKS_TEST_MULTI_LEVEL_SCHEMA: true
      MB_DATABRICKS_TEST_HOST: ${{ secrets.MB_DATABRICKS_JDBC_TEST_HOST }}
      MB_DATABRICKS_TEST_HTTP_PATH: ${{ secrets.MB_DATABRICKS_JDBC_TEST_HTTP_PATH }}
      MB_DATABRICKS_TEST_TOKEN: ${{ secrets.MB_DATABRICKS_JDBC_TEST_TOKEN }}
      MB_DATABRICKS_TEST_CATALOG: 'metabase_ci'
      MB_DATABRICKS_TEST_CLIENT_ID: ${{ secrets.MB_DATABRICKS_JDBC_TEST_CLIENT_ID }}
      MB_DATABRICKS_TEST_OAUTH_SECRET: ${{ secrets.MB_DATABRICKS_JDBC_TEST_OAUTH_SECRET }}
    name: Databricks (Multi-Catalog)
    steps:
    - uses: actions/checkout@v4
    - name: Test Databricks driver with multi-catalog
      uses: ./.github/actions/test-driver
      with:
        junit-name: 'be-tests-databricks-multi-catalog-ee'
        test-args: >-
          :only-tags [:mb/driver-tests]
    - name: Upload Test Results
      uses: ./.github/actions/upload-test-results
      if: always()
      with:
        input-path: ./target/junit/
        output-name: ${{ github.job }}
        bucket: ${{ vars.AWS_S3_TEST_RESULTS_BUCKET }}
        aws-access-key-id: ${{ secrets.AWS_TEST_RESULTS_ACCESS_KEY_ID }}
        aws-secret-access-key: ${{ secrets.AWS_TEST_RESULTS_SECRET_ACCESS_KEY }}
        aws-region: ${{ vars.AWS_REGION }}
        trunk-api-token: ${{ secrets.TRUNK_API_TOKEN }}

  be-tests-h2:
    if: ${{ !inputs.skip }}
    runs-on: ubuntu-22.04
    timeout-minutes: 60
    env:
      CI: 'true'
    name: H2
    steps:
    - uses: actions/checkout@v4
    - name: Test H2 driver
      uses: ./.github/actions/test-driver
      with:
        junit-name: 'be-tests-h2'
        test-args: >-
          :only-tags [:mb/driver-tests]
    - name: Upload Test Results
      uses: ./.github/actions/upload-test-results
      if: always()
      with:
        input-path: ./target/junit/
        output-name: ${{ github.job }}
        bucket: ${{ vars.AWS_S3_TEST_RESULTS_BUCKET }}
        aws-access-key-id: ${{ secrets.AWS_TEST_RESULTS_ACCESS_KEY_ID }}
        aws-secret-access-key: ${{ secrets.AWS_TEST_RESULTS_SECRET_ACCESS_KEY }}
        aws-region: ${{ vars.AWS_REGION }}
        trunk-api-token: ${{ secrets.TRUNK_API_TOKEN }}

  be-tests-mysql-mariadb:
    if: ${{ !inputs.skip }}
    runs-on: ubuntu-22.04
    timeout-minutes: 60
    strategy:
      fail-fast: false
      matrix:
        version:
          - name: MariaDB 10.2
            junit-name: be-tests-mariadb-10-2-ee
            image: circleci/mariadb:10.2.23
            env:
              enable-ssl-tests: 'false'
          - name: MariaDB Latest
            junit-name: be-tests-mariadb-latest-ee
            image: circleci/mariadb:latest
            env:
              enable-ssl-tests: 'false'
          - name: MySQL 8.0
            junit-name: be-tests-mysql-8-0-ee
            image: mysql:8.0
            env:
              enable-ssl-tests: 'false'
          - name: MySQL Latest
            junit-name: be-tests-mysql-latest-ee
            image: mysql:latest
            env:
              enable-ssl-tests: 'true'
        job:
          - name: Driver Tests
            build-static-viz: false
            test-args: >-
              :only-tags [:mb/driver-tests]
          - name: Enterprise Tests
            build-static-viz: false
            test-args: >-
              :only '"enterprise/backend/test"'
            exclude-tag: ':mb/driver-tests'
          - name: EE App DB Tests (Part 1)
            build-static-viz: true
            test-args: >-
              :only '"test"'
              :partition/total 2
              :partition/index 0
            exclude-tag: ':mb/driver-tests'
          - name: EE App DB Tests (Part 2)
            build-static-viz: true
            test-args: >-
              :only '"test"'
              :partition/total 2
              :partition/index 1
            exclude-tag: ':mb/driver-tests'

    services:
      mysql:
        image: ${{ matrix.version.image }}
        ports:
          - "3306:3306"
        env:
          MYSQL_ALLOW_EMPTY_PASSWORD: true
          MYSQL_DATABASE: circle_test
    env:
      # Only run old migrations tests on pushes to master or release branches. All other branches should skip tests
      # with the tag `mb/old-migrations-test`. `__ADDITIONAL_EXCLUDED_TAG__` is not used anywhere outside of splicing
      # it in to the command below.
      __ADDITIONAL_EXCLUDED_TAG__: >-
        ${{
          (
            github.event_name == 'push' &&
            (
              github.ref == 'master' ||
              startsWith(github.ref, 'release-')
            ) &&
            ''
          ) ||
          ':mb/old-migrations-test'
        }}
      # actual serious env vars below
      CI: 'true'
      DRIVERS: mysql
      MB_DB_TYPE: mysql
      MB_DB_HOST: localhost
      MB_DB_PORT: 3306
      MB_DB_DBNAME: circle_test
      MB_DB_USER: root
      MB_MYSQL_TEST_USER: root
      #
      # SSL config: only for mysql latest tests.
      #
      # set up env vars for something named "MYSQL_SSL" to run MySQL SSL tests verifying connectivity with PEM cert
      # they are deliberately given a different name to prevent them from affecting the regular test run against
      # the configured MySQL instance, but there is one particular test (mysql-connect-with-ssl-and-pem-cert-test)
      # that overrides the MB_MYSQL_TEST_* values with them
      # the MYSQL_RDS_SSL_INSTANCE vars are defined as secrets and can be altered
      MB_MYSQL_SSL_TEST_SSL: ${{ matrix.version.env.enable-ssl-tests }}
      MB_MYSQL_SSL_TEST_HOST: ${{ secrets.MYSQL_RDS_SSL_INSTANCE_HOST }}
      MB_MYSQL_SSL_TEST_ADDITIONAL_OPTIONS: 'verifyServerCertificate=true'
      # the contents of the ./resources/certificates/rds-combined-ca-bundle.pem file
      MB_MYSQL_SSL_TEST_SSL_CERT: ${{ secrets.MB_MYSQL_SSL_TEST_SSL_CERT }}
      MB_MYSQL_SSL_TEST_USER: metabase
      MB_MYSQL_SSL_TEST_PASSWORD: ${{ secrets.MYSQL_RDS_SSL_INSTANCE_PASSWORD }}
    # for historic reasons (I don't want to mess around with required jobs) the job name should be something like
    # "be-tests-mariadb-10-2-ee (0)"
    name: "${{ matrix.version.name }} ${{ matrix.job.name }}"
    steps:
      - uses: actions/checkout@v4
      - name: Test ${{ matrix.version.name }}
        uses: ./.github/actions/test-driver
        with:
          build-static-viz: ${{ matrix.job.build-static-viz }}
          junit-name: ${{ matrix.version.junit-name }}
          test-args: >-
            ${{ matrix.job.test-args }}
            :exclude-tags '[ ${{ matrix.job.exclude-tag }} ${{ env.__ADDITIONAL_EXCLUDED_TAG__ }}]'
      - name: Upload Test Results
        uses: ./.github/actions/upload-test-results
        if: always()
        with:
          input-path: ./target/junit/
          output-name: ${{ github.job }}
          bucket: ${{ vars.AWS_S3_TEST_RESULTS_BUCKET }}
          aws-access-key-id: ${{ secrets.AWS_TEST_RESULTS_ACCESS_KEY_ID }}
          aws-secret-access-key: ${{ secrets.AWS_TEST_RESULTS_SECRET_ACCESS_KEY }}
          aws-region: ${{ vars.AWS_REGION }}
          trunk-api-token: ${{ secrets.TRUNK_API_TOKEN }}

  be-tests-mongo:
    needs: determine-driver-skips
    if: ${{ !inputs.skip && !(needs.determine-driver-skips.outputs.skip == 'true') }}
    runs-on: ubuntu-22.04
    timeout-minutes: 60
    strategy:
      fail-fast: false
      matrix:
        version:
          - name: MongoDB 6.0
            junit-name: be-tests-mongo-6-0-ee
            image: metabase/qa-databases:mongo-sample-6
          - name: MongoDB Latest
            junit-name: be-tests-mongo-latest-ee
            image: mongo:latest
    env:
      CI: 'true'
      DRIVERS: mongo
      MB_MONGO_TEST_USER: metabase
      MB_MONGO_TEST_PASSWORD: metasample123
    services:
      mongodb:
        image: ${{ matrix.version.image }}
        ports:
          - "27017:27017"
        env:
          MONGO_INITDB_ROOT_USERNAME: metabase
          MONGO_INITDB_ROOT_PASSWORD: metasample123
    name: ${{ matrix.version.name }}
    steps:
    - uses: actions/checkout@v4
    - name: Test ${{ matrix.version.name }}
      uses: ./.github/actions/test-driver
      with:
        junit-name: ${{ matrix.version.junit-name }}
        test-args: >-
          :exclude-tags [:mongo-sharded-cluster-tests]
          :only-tags [:mb/driver-tests]
    - name: Upload Test Results
      uses: ./.github/actions/upload-test-results
      if: always()
      with:
        input-path: ./target/junit/
        output-name: ${{ github.job }}
        bucket: ${{ vars.AWS_S3_TEST_RESULTS_BUCKET }}
        aws-access-key-id: ${{ secrets.AWS_TEST_RESULTS_ACCESS_KEY_ID }}
        aws-secret-access-key: ${{ secrets.AWS_TEST_RESULTS_SECRET_ACCESS_KEY }}
        aws-region: ${{ vars.AWS_REGION }}
        trunk-api-token: ${{ secrets.TRUNK_API_TOKEN }}

  be-tests-mongo-ssl:
    needs: determine-driver-skips
    if: ${{ !inputs.skip && !(needs.determine-driver-skips.outputs.skip == 'true') }}
    runs-on: ubuntu-22.04
    timeout-minutes: 60
    strategy:
      fail-fast: false
      matrix:
        version:
          - name: MongoDB 6.0
            junit-name: be-tests-mongo-6-0-ssl-ee
            image: metabase/qa-databases:mongo-sample-6
    env:
      CI: 'true'
      DRIVERS: mongo
      MB_MONGO_TEST_USER: metabase
      MB_MONGO_TEST_PASSWORD: metasample123
      MB_TEST_MONGO_REQUIRES_SSL: true
    name: "${{ matrix.version.name }} (SSL)"
    steps:
      - uses: actions/checkout@v4
      - name: Spin up Mongo docker container
        run: >-
          docker run -d
          -p 27017:27017
          --name metamongo
          ${{ matrix.version.image }}
          mongod
          --dbpath /data/db2/
          --tlsMode requireTLS
          --tlsCertificateKeyFile /etc/mongo/metamongo.pem
          --tlsCAFile /etc/mongo/metaca.crt
      - uses: ./.github/actions/await-port
        with:
          port: 27017
        timeout-minutes: 5
      - name: Make SSL certificates for Mongo available
        run: |
          curl https://raw.githubusercontent.com/metabase/metabase-qa/master/dbs/mongo/certificates/metabase.crt \
          -o ./test_resources/ssl/mongo/metabase.crt

          curl https://raw.githubusercontent.com/metabase/metabase-qa/master/dbs/mongo/certificates/metabase.key \
          -o ./test_resources/ssl/mongo/metabase.key

          curl https://raw.githubusercontent.com/metabase/metabase-qa/master/dbs/mongo/certificates/metaca.crt \
          -o ./test_resources/ssl/mongo/metaca.crt
      - name: Test ${{ matrix.version.name }}
        uses: ./.github/actions/test-driver
        with:
          junit-name: ${{ matrix.version.junit-name }}
          test-args: >-
            :exclude-tags [:mongo-sharded-cluster-tests]
            :only-tags [:mb/driver-tests]
      - name: Upload Test Results
        uses: ./.github/actions/upload-test-results
        if: always()
        with:
          input-path: ./target/junit/
          output-name: ${{ github.job }}
          bucket: ${{ vars.AWS_S3_TEST_RESULTS_BUCKET }}
          aws-access-key-id: ${{ secrets.AWS_TEST_RESULTS_ACCESS_KEY_ID }}
          aws-secret-access-key: ${{ secrets.AWS_TEST_RESULTS_SECRET_ACCESS_KEY }}
          aws-region: ${{ vars.AWS_REGION }}
          trunk-api-token: ${{ secrets.TRUNK_API_TOKEN }}

  be-tests-mongo-sharded-cluster-ee:
    needs: determine-driver-skips
    if: ${{ !inputs.skip && !(needs.determine-driver-skips.outputs.skip == 'true') }}
    runs-on: ubuntu-22.04
    timeout-minutes: 60
    env:
      CI: 'true'
      DRIVERS: mongo
    services:
      mongodb:
        image: metabase/mongo-sharded-cluster:6
        ports:
          - "27017:17017"
    name: MongoDB Sharded Cluster
    steps:
    - uses: actions/checkout@v4
    - name: Test MongoDB driver (Sharded cluster)
      uses: ./.github/actions/test-driver
      with:
        junit-name: 'be-tests-mongo-sharded-cluster-ee'
        test-args: >-
          :only metabase.driver.mongo.sharded-cluster-test
    - name: Upload Test Results
      uses: ./.github/actions/upload-test-results
      if: always()
      with:
        input-path: ./target/junit/
        output-name: ${{ github.job }}
        bucket: ${{ vars.AWS_S3_TEST_RESULTS_BUCKET }}
        aws-access-key-id: ${{ secrets.AWS_TEST_RESULTS_ACCESS_KEY_ID }}
        aws-secret-access-key: ${{ secrets.AWS_TEST_RESULTS_SECRET_ACCESS_KEY }}
        aws-region: ${{ vars.AWS_REGION }}
        trunk-api-token: ${{ secrets.TRUNK_API_TOKEN }}

  be-tests-oracle:
    needs: determine-driver-skips
    if: ${{ !inputs.skip && !(needs.determine-driver-skips.outputs.skip == 'true') }}
    runs-on: ubuntu-22.04
    timeout-minutes: 60
    strategy:
      fail-fast: false
      matrix:
        version:
          - name: Oracle 18.4
            junit-name: be-tests-oracle-18-4-ee
            image: gvenzl/oracle-xe:18.4.0-slim
            port: 1521
            env:
              user: system
              password: 'password'
              enable-ssl-tests: false
          - name: Oracle 21.3
            junit-name: be-tests-oracle-21-3-ee
            image: metabase/qa-databases:oracle-xe-21.3
            port: 2484
            env:
              user: ''
              password: ''
              enable-ssl-tests: true
    env:
      CI: 'true'
      DRIVERS: oracle
      MB_ORACLE_TEST_HOST: localhost
      MB_ORACLE_TEST_USER: '${{ matrix.version.env.user }}'
      MB_ORACLE_TEST_SERVICE_NAME: XEPDB1
      # Only the non-SSL 18.4 tests specify password as an env var; the SSL 21.3 tests get it from the keystore I guess
      MB_ORACLE_TEST_PASSWORD: '${{ matrix.version.env.password }}'
      # These are ignored for the 18.4 tests which do not test SSL
      MB_ORACLE_TEST_SSL: ${{ matrix.version.env.enable-ssl-tests }}
      MB_ORACLE_SSL_TEST_SSL: ${{ matrix.version.env.enable-ssl-tests }}
      MB_ORACLE_TEST_SSL_USE_TRUSTSTORE: ${{ matrix.version.env.enable-ssl-tests }}
      MB_ORACLE_TEST_SSL_TRUSTSTORE_PATH: './test_resources/ssl/oracle/truststore.p12'
      MB_ORACLE_TEST_SSL_TRUSTSTORE_OPTIONS: local
      MB_ORACLE_TEST_SSL_TRUSTSTORE_PASSWORD_VALUE: 'PassworD_#1234'
      MB_ORACLE_TEST_SSL_USE_KEYSTORE: ${{ matrix.version.env.enable-ssl-tests }}
      MB_ORACLE_TEST_SSL_KEYSTORE_PATH: './test_resources/ssl/oracle/keystore.p12'
      MB_ORACLE_TEST_SSL_KEYSTORE_OPTIONS: local
      MB_ORACLE_TEST_SSL_KEYSTORE_PASSWORD_VALUE: 'PassworD_#1234'
    services:
      oracle:
        image: ${{ matrix.version.image }}
        env:
          ORACLE_PASSWORD: password
        ports:
          - "1521:${{ matrix.version.port }}"
    name: ${{ matrix.version.name }}
    steps:
    - uses: actions/checkout@v4
    - name: Test ${{ matrix.version.name }}
      uses: ./.github/actions/test-driver
      with:
        junit-name: ${{ matrix.version.junit-name }}
        test-args: >-
          :only-tags [:mb/driver-tests]
    - name: Upload Test Results
      uses: ./.github/actions/upload-test-results
      if: always()
      with:
        input-path: ./target/junit/
        output-name: ${{ github.job }}
        bucket: ${{ vars.AWS_S3_TEST_RESULTS_BUCKET }}
        aws-access-key-id: ${{ secrets.AWS_TEST_RESULTS_ACCESS_KEY_ID }}
        aws-secret-access-key: ${{ secrets.AWS_TEST_RESULTS_SECRET_ACCESS_KEY }}
        aws-region: ${{ vars.AWS_REGION }}
        trunk-api-token: ${{ secrets.TRUNK_API_TOKEN }}

  be-tests-postgres:
    if: ${{ !inputs.skip }}
    runs-on: ubuntu-22.04
    timeout-minutes: 60
    strategy:
      fail-fast: false
      matrix:
        version:
          - name: Postgres 12.x
            junit-name: postgres-ee
            docker-image: postgres:12-alpine
            env:
              enable-ssl-tests: 'false'
          - name: Postgres Latest
            junit-name: postgres-latest-ee
            docker-image: postgres:latest
            env:
              enable-ssl-tests: 'true'
        job:
          - name: Driver Tests
            build-static-viz: false
            test-args: >-
              :only-tags [:mb/driver-tests]
          - name: Enterprise Tests
            build-static-viz: false
            test-args: >-
              :only '"enterprise/backend/test"'
            exclude-tag: ':mb/driver-tests'
          - name: EE App DB Tests (Part 1)
            build-static-viz: true
            test-args: >-
              :only '"test"'
              :exclude-tags [:mb/driver-tests]
              :partition/total 2
              :partition/index 0
            exclude-tag: ':mb/driver-tests'
          - name: EE App DB Tests (Part 2)
            build-static-viz: true
            test-args: >-
              :only '"test"'
              :partition/total 2
              :partition/index 1
            exclude-tag: ':mb/driver-tests'
    name: "${{ matrix.version.name }} ${{ matrix.job.name }}"
    env:
      # Only run old migrations tests on pushes to master or release branches. All other branches should skip tests
      # with the tag `mb/old-migrations-test`. `__ADDITIONAL_EXCLUDED_TAG__` is not used anywhere outside of splicing
      # it in to the command below.
      __ADDITIONAL_EXCLUDED_TAG__: >-
        ${{
          (
            github.event_name == 'push' &&
            (
              github.ref == 'master' ||
              startsWith(github.ref, 'release-')
            ) &&
            ''
          ) ||
          ':mb/old-migrations-test'
        }}
      # actual serious env vars below
      CI: 'true'
      DRIVERS: postgres
      MB_DB_TYPE: postgres
      MB_DB_PORT: 5432
      MB_DB_HOST: localhost
      MB_DB_DBNAME: mb_test
      MB_DB_USER: mb_test
      MB_POSTGRESQL_TEST_USER: mb_test
      # SSL tests are only enabled for the postgres-latest job.
      MB_POSTGRES_SSL_TEST_SSL: ${{ matrix.version.env.enable-ssl-tests }}
      MB_POSTGRES_SSL_TEST_SSL_MODE: verify-full
      MB_POSTGRES_SSL_TEST_SSL_ROOT_CERT_PATH: 'test-resources/certificates/us-east-2-bundle.pem'
    services:
      postgres:
        image: ${{ matrix.version.docker-image }}
        ports:
          - "5432:5432"
        env:
          POSTGRES_USER: mb_test
          POSTGRES_DB: mb_test
          POSTGRES_HOST_AUTH_METHOD: trust
    steps:
      - uses: actions/checkout@v4
      - name: Test ${{ matrix.version.name }} (${{ matrix.job.name }})
        uses: ./.github/actions/test-driver
        with:
          build-static-viz: ${{ matrix.job.build-static-viz }}
          junit-name: 'be-tests-${{ matrix.version.junit-name }}'
          test-args: >-
            ${{ matrix.job.test-args }}
            :exclude-tags '[ ${{ matrix.job.exclude-tag }} ${{ env.__ADDITIONAL_EXCLUDED_TAG__ }}]'
      - name: Upload Test Results
        uses: ./.github/actions/upload-test-results
        if: always()
        with:
          input-path: ./target/junit/
          output-name: ${{ github.job }}
          bucket: ${{ vars.AWS_S3_TEST_RESULTS_BUCKET }}
          aws-access-key-id: ${{ secrets.AWS_TEST_RESULTS_ACCESS_KEY_ID }}
          aws-secret-access-key: ${{ secrets.AWS_TEST_RESULTS_SECRET_ACCESS_KEY }}
          aws-region: ${{ vars.AWS_REGION }}
          trunk-api-token: ${{ secrets.TRUNK_API_TOKEN }}

  be-tests-presto-jdbc-ee:
    needs: determine-driver-skips
    if: ${{ !inputs.skip && !(needs.determine-driver-skips.outputs.skip == 'true') }}
    runs-on: ubuntu-22.04
    timeout-minutes: 60
    env:
      CI: 'true'
      DRIVERS: presto-jdbc
      MB_PRESTO_JDBC_TEST_CATALOG: test_data
      MB_PRESTO_JDBC_TEST_HOST: localhost
      MB_PRESTO_JDBC_TEST_PORT: 8443
      MB_PRESTO_JDBC_TEST_SSL: true
      MB_PRESTO_JDBC_TEST_USER: metabase
      MB_PRESTO_JDBC_TEST_PASSWORD: metabase
      MB_ENABLE_PRESTO_JDBC_DRIVER: true
      MB_PRESTO_JDBC_TEST_ADDITIONAL_OPTIONS: 'SSLTrustStorePath=/tmp/cacerts-with-presto-ssl.jks&SSLTrustStorePassword=changeit'
    name: Presto
    services:
      presto:
        image: metabase/presto-mb-ci:latest # version 0.254
        ports:
          - "8443:8443"
        env:
          JAVA_TOOL_OPTIONS: "-Xmx2g"
    steps:
    - uses: actions/checkout@v4
    - uses: ./.github/actions/await-port
      with:
         port: ${{ env.MB_PRESTO_JDBC_TEST_PORT }}
      timeout-minutes: 5
    - name: Create temp cacerts file based on bundled JDK one
      run: cp $JAVA_HOME/lib/security/cacerts /tmp/cacerts-with-presto-ssl.jks
    - name: Capture Presto server self signed CA
      run: |
          while [[ ! -s /tmp/presto-ssl-ca.pem ]]; do
            echo "Waiting to capture SSL CA" \
              && openssl s_client -connect localhost:8443 2>/dev/null </dev/null | sed -ne '/-BEGIN CERTIFICATE-/,/-END CERTIFICATE-/p' > /tmp/presto-ssl-ca.pem \
              && sleep 1;
          done
    - name: Convert Presto CA from PEM to DER
      run: openssl x509 -outform der -in /tmp/presto-ssl-ca.pem -out /tmp/presto-ssl-ca.der
    - name: Add write permission on cacerts file
      run: chmod u+w /tmp/cacerts-with-presto-ssl.jks
    - name: Import Presto CA into temp cacerts file
      run: >-
        keytool -noprompt -import
        -alias presto
        -keystore /tmp/cacerts-with-presto-ssl.jks
        -storepass changeit
        -file /tmp/presto-ssl-ca.der
        -trustcacerts
    - name: Test Presto JDBC driver
      uses: ./.github/actions/test-driver
      with:
        junit-name: 'be-tests-presto-jdbc-ee'
        test-args: >-
          :only-tags [:mb/driver-tests]
    - name: Upload Test Results
      uses: ./.github/actions/upload-test-results
      if: always()
      with:
        input-path: ./target/junit/
        output-name: ${{ github.job }}
        bucket: ${{ vars.AWS_S3_TEST_RESULTS_BUCKET }}
        aws-access-key-id: ${{ secrets.AWS_TEST_RESULTS_ACCESS_KEY_ID }}
        aws-secret-access-key: ${{ secrets.AWS_TEST_RESULTS_SECRET_ACCESS_KEY }}
        aws-region: ${{ vars.AWS_REGION }}
        trunk-api-token: ${{ secrets.TRUNK_API_TOKEN }}

  be-tests-redshift-ee:
    if: ${{ !inputs.skip }}
    runs-on: ubuntu-22.04
    timeout-minutes: 60
    strategy:
      fail-fast: false
      matrix:
        job:
          - name: Redshift Upload Tests
            skip: ${{ github.event_name == 'pull_request' }} # FIXME: temporary to alleviate pressure on redshift instances
            test-args: >-
              :only-tags [:mb/upload-tests]
              :fail-fast? true
          - name: Redshift (Excluding Upload Tests)
            skip: false
            test-args: >-
              :only-tags [:mb/driver-tests]
              :exclude-tags [:mb/upload-tests]
              :fail-fast? true

    env:
      CI: 'true'
      DRIVERS: redshift
      MB_REDSHIFT_TEST_USER: metabase_ci
      MB_REDSHIFT_TEST_DB: testdb
      MB_REDSHIFT_TEST_HOST: ${{ secrets.MB_REDSHIFT_TEST_HOST }}
      MB_REDSHIFT_TEST_PASSWORD: ${{ secrets.MB_REDSHIFT_TEST_PASSWORD }}
    name: ${{ matrix.job.name }}
    steps:
    - uses: actions/checkout@v4
    - name: Test ${{ matrix.job.name }}
      if: ${{ !matrix.job.skip }}
      uses: ./.github/actions/test-driver
      with:
        junit-name: 'be-tests-redshift-ee'
        test-args: >-
          ${{ matrix.job.test-args }}
    - name: Upload Test Results
      uses: ./.github/actions/upload-test-results
      if: ${{ !matrix.job.skip && !cancelled() }}
      with:
        input-path: ./target/junit/
        output-name: ${{ github.job }}
        bucket: ${{ vars.AWS_S3_TEST_RESULTS_BUCKET }}
        aws-access-key-id: ${{ secrets.AWS_TEST_RESULTS_ACCESS_KEY_ID }}
        aws-secret-access-key: ${{ secrets.AWS_TEST_RESULTS_SECRET_ACCESS_KEY }}
        aws-region: ${{ vars.AWS_REGION }}
        trunk-api-token: ${{ secrets.TRUNK_API_TOKEN }}

  be-tests-snowflake-ee:
    if: ${{ !inputs.skip }}
    runs-on: ubuntu-22.04
    timeout-minutes: 60
    env:
      CI: 'true'
      DRIVERS: snowflake
      MB_SNOWFLAKE_TEST_USER: METABASE CI
      MB_SNOWFLAKE_TEST_ACCOUNT: ${{ secrets.MB_SNOWFLAKE_TEST_ACCOUNT }}
      MB_SNOWFLAKE_TEST_PASSWORD: ${{ secrets.MB_SNOWFLAKE_TEST_PASSWORD }}
      MB_SNOWFLAKE_TEST_WAREHOUSE: ${{ secrets.MB_SNOWFLAKE_TEST_WAREHOUSE }}
      MB_SNOWFLAKE_TEST_PK_USER: METABASE PK
      MB_SNOWFLAKE_TEST_PK_PRIVATE_KEY: ${{ secrets.MB_SNOWFLAKE_TEST_PK_PRIVATE_KEY }}
      MB_SNOWFLAKE_TEST_PK_PRIVATE_KEY_2: ${{ secrets.MB_SNOWFLAKE_TEST_PK_PRIVATE_KEY_2 }}
      MB_SNOWFLAKE_TEST_PK_PUBLIC_KEY: ${{ secrets.MB_SNOWFLAKE_TEST_PK_PUBLIC_KEY }}
      MB_SNOWFLAKE_TEST_PK_PUBLIC_KEY_2: ${{ secrets.MB_SNOWFLAKE_TEST_PK_PUBLIC_KEY_2 }}

      # RSA Role testing:
      MB_SNOWFLAKE_TEST_RSA_ROLE_TEST_DEFAULT_USER: RSA_ROLE_TEST_DEFAULT_USER
      MB_SNOWFLAKE_TEST_RSA_ROLE_TEST_CUSTOM_USER: RSA_ROLE_TEST_CUSTOM_USER
      MB_SNOWFLAKE_TEST_RSA_ROLE_TEST_ROLE: RSA_ROLE_TEST_ROLE
      MB_SNOWFLAKE_TEST_RSA_ROLE_TEST_DB: RSA_ROLE_TEST_DB
    name: Snowflake
    steps:
    - uses: actions/checkout@v4
    - name: Test Snowflake driver
      uses: ./.github/actions/test-driver
      with:
        junit-name: 'be-tests-snowflake-ee'
        test-args: >-
          :only-tags [:mb/driver-tests]
    - name: Upload Test Results
      uses: ./.github/actions/upload-test-results
      if: always()
      with:
        input-path: ./target/junit/
        output-name: ${{ github.job }}
        bucket: ${{ vars.AWS_S3_TEST_RESULTS_BUCKET }}
        aws-access-key-id: ${{ secrets.AWS_TEST_RESULTS_ACCESS_KEY_ID }}
        aws-secret-access-key: ${{ secrets.AWS_TEST_RESULTS_SECRET_ACCESS_KEY }}
        aws-region: ${{ vars.AWS_REGION }}
        trunk-api-token: ${{ secrets.TRUNK_API_TOKEN }}

  be-tests-sparksql-ee:
    needs: determine-driver-skips
    if: ${{ !inputs.skip && !(needs.determine-driver-skips.outputs.skip == 'true') }}
    runs-on: ubuntu-22.04
    timeout-minutes: 60
    env:
      CI: 'true'
      DRIVERS: sparksql
    services:
      sparksql:
        image: metabase/spark:3.2.1
        ports:
          - "10000:10000"
    name: Spark SQL
    steps:
    - uses: actions/checkout@v4
    - name: Test Spark driver
      uses: ./.github/actions/test-driver
      with:
        junit-name: 'be-tests-sparksql-ee'
        test-args: >-
          :only-tags [:mb/driver-tests]
    - name: Upload Test Results
      uses: ./.github/actions/upload-test-results
      if: always()
      with:
        input-path: ./target/junit/
        output-name: ${{ github.job }}
        bucket: ${{ vars.AWS_S3_TEST_RESULTS_BUCKET }}
        aws-access-key-id: ${{ secrets.AWS_TEST_RESULTS_ACCESS_KEY_ID }}
        aws-secret-access-key: ${{ secrets.AWS_TEST_RESULTS_SECRET_ACCESS_KEY }}
        aws-region: ${{ vars.AWS_REGION }}
        trunk-api-token: ${{ secrets.TRUNK_API_TOKEN }}

  be-tests-sqlite-ee:
    needs: determine-driver-skips
    if: ${{ !inputs.skip && !(needs.determine-driver-skips.outputs.skip == 'true') }}
    runs-on: ubuntu-22.04
    timeout-minutes: 60
    env:
      CI: 'true'
      DRIVERS: sqlite
    name: SQLite
    steps:
    - uses: actions/checkout@v4
    - name: Test SQLite driver
      uses: ./.github/actions/test-driver
      with:
        junit-name: 'be-tests-sqlite-ee'
        test-args: >-
          :only-tags [:mb/driver-tests]
    - name: Upload Test Results
      uses: ./.github/actions/upload-test-results
      if: always()
      with:
        input-path: ./target/junit/
        output-name: ${{ github.job }}
        bucket: ${{ vars.AWS_S3_TEST_RESULTS_BUCKET }}
        aws-access-key-id: ${{ secrets.AWS_TEST_RESULTS_ACCESS_KEY_ID }}
        aws-secret-access-key: ${{ secrets.AWS_TEST_RESULTS_SECRET_ACCESS_KEY }}
        aws-region: ${{ vars.AWS_REGION }}
        trunk-api-token: ${{ secrets.TRUNK_API_TOKEN }}

  be-tests-sqlserver:
    needs: determine-driver-skips
    if: ${{ !inputs.skip && !(needs.determine-driver-skips.outputs.skip == 'true') }}
    runs-on: ubuntu-22.04
    timeout-minutes: 30
    strategy:
      fail-fast: false
      matrix:
        version:
          # - name: SQL Server 2017
          #   junit-name: be-tests-sqlserver-2017-ee
          #   image: mcr.microsoft.com/mssql/server:2017-latest
          - name: SQL Server 2022
            junit-name: be-tests-sqlserver-2022-ee
            image: mcr.microsoft.com/mssql/server:2022-latest
    env:
      CI: 'true'
      DRIVERS: sqlserver
      MB_SQLSERVER_TEST_HOST: localhost
      MB_SQLSERVER_TEST_PASSWORD: 'P@ssw0rd'
      MB_SQLSERVER_TEST_USER: SA
    services:
      sqlserver:
        image: ${{ matrix.version.image }}
        ports:
          - "1433:1433"
        env:
          ACCEPT_EULA: Y
          SA_PASSWORD: 'P@ssw0rd'
          MSSQL_MEMORY_LIMIT_MB: 1024
    name: ${{ matrix.version.name }}
    steps:
    - uses: actions/checkout@v4
    - name: Test ${{ matrix.version.name }}
      uses: ./.github/actions/test-driver
      with:
        junit-name: ${{ matrix.version.junit-name }}
        test-args: >-
          :only-tags [:mb/driver-tests]
    - name: Upload Test Results
      uses: ./.github/actions/upload-test-results
      if: always()
      with:
        input-path: ./target/junit/
        output-name: ${{ github.job }}
        bucket: ${{ vars.AWS_S3_TEST_RESULTS_BUCKET }}
        aws-access-key-id: ${{ secrets.AWS_TEST_RESULTS_ACCESS_KEY_ID }}
        aws-secret-access-key: ${{ secrets.AWS_TEST_RESULTS_SECRET_ACCESS_KEY }}
        aws-region: ${{ vars.AWS_REGION }}
        trunk-api-token: ${{ secrets.TRUNK_API_TOKEN }}

  be-tests-starburst-ee:
    needs: determine-driver-skips
    if: ${{ !inputs.skip && !(needs.determine-driver-skips.outputs.skip == 'true') }}
    runs-on: ubuntu-22.04
    timeout-minutes: 60
    env:
      CI: 'true'
      DRIVERS: starburst
    services:
      starburst:
        image: trinodb/trino:latest
        env:
          CATALOG_MANAGEMENT: dynamic
        ports:
          - "8080:8080"
    name: Starburst
    steps:
    - uses: actions/checkout@v4
    - name: Make plugins directory
      run: mkdir plugins
    - name: Test Starburst driver
      uses: ./.github/actions/test-driver
      with:
        junit-name: 'be-tests-starburst-ee'
        test-args: >-
          :only-tags [:mb/driver-tests]
    - name: Upload Test Results
      uses: ./.github/actions/upload-test-results
      if: always()
      with:
        input-path: ./target/junit/
        output-name: ${{ github.job }}
        bucket: ${{ vars.AWS_S3_TEST_RESULTS_BUCKET }}
        aws-access-key-id: ${{ secrets.AWS_TEST_RESULTS_ACCESS_KEY_ID }}
        aws-secret-access-key: ${{ secrets.AWS_TEST_RESULTS_SECRET_ACCESS_KEY }}
        aws-region: ${{ vars.AWS_REGION }}
        trunk-api-token: ${{ secrets.TRUNK_API_TOKEN }}

  # TODO(rileythomp, 2025-08-20): Re-enable vertica tests once the docker image is updated
  # be-tests-vertica-ee:
  #   needs: determine-driver-skips
  #   if: ${{ false && !inputs.skip && !(needs.determine-driver-skips.outputs.skip == 'true') }}
  #   runs-on: ubuntu-22.04
  #   timeout-minutes: 60
  #   env:
  #     CI: 'true'
  #     DRIVERS: vertica
  #   services:
  #     vertica:
  #       image: vertica/vertica-ce:12.0.2-0
  #       ports:
  #         - "5433:5433"
  #   name: Vertica
  #   steps:
  #   - uses: actions/checkout@v4
  #   - name: Make plugins directory
  #     run: mkdir plugins
  #   - name: Test Vertica driver
  #     uses: ./.github/actions/test-driver
  #     with:
  #       junit-name: 'be-tests-vertica-ee'
  #       test-args: >-
  #         :only-tags [:mb/driver-tests]
  #   - name: Upload Test Results
  #     uses: ./.github/actions/upload-test-results
  #     if: always()
  #     with:
  #       input-path: ./target/junit/
  #       output-name: ${{ github.job }}
  #       bucket: ${{ vars.AWS_S3_TEST_RESULTS_BUCKET }}
  #       aws-access-key-id: ${{ secrets.AWS_TEST_RESULTS_ACCESS_KEY_ID }}
  #       aws-secret-access-key: ${{ secrets.AWS_TEST_RESULTS_SECRET_ACCESS_KEY }}
  #       aws-region: ${{ vars.AWS_REGION }}
  #       trunk-api-token: ${{ secrets.TRUNK_API_TOKEN }}

  drivers-tests-result:
    needs:
      # if you add a driver job, you must add it to this list for it to be a required check
      - be-tests-h2
      - be-tests-athena-ee
      - be-tests-bigquery-cloud-sdk-ee
      - be-tests-druid-ee
      - be-tests-databricks-ee
      - be-tests-druid-jdbc-ee
      - be-tests-mysql-mariadb
      - be-tests-mongo
      - be-tests-mongo-ssl
      - be-tests-mongo-sharded-cluster-ee
      - be-tests-oracle
      - be-tests-postgres
      - be-tests-presto-jdbc-ee
      - be-tests-redshift-ee
      - be-tests-snowflake-ee
      - be-tests-sparksql-ee
      - be-tests-sqlite-ee
      - be-tests-sqlserver
      - be-tests-starburst-ee
<<<<<<< HEAD
=======
      # TODO(rileythomp, 2025-08-20): Re-enable vertica tests once the docker image is updated
>>>>>>> d11b0346
      # - be-tests-vertica-ee
      - be-tests-clickhouse-ee
    runs-on: ubuntu-latest
    timeout-minutes: 5
    name: drivers-tests-result
    if: always() && !cancelled()
    steps:
      - name: Check job status
        uses: actions/github-script@v7
        env:
          needs: ${{ toJson(needs) }}
        with:
          script: | # js
            const needs = JSON.parse(process.env.needs);

            const jobs = Object.entries(needs).map(
              ([jobName, jobValues]) => ({
                name: jobName,
                result: jobValues.result
              }));

            // are all jobs skipped or successful?
            if (jobs.every(job => (job.result === 'skipped' || job.result === 'success'))) {
                console.log("");
                console.log("        _------.        ");
                console.log("       /  ,     \_      ");
                console.log("     /   /  /{}\ |o\_   ");
                console.log("    /    \  `--' /-' \  ");
                console.log("   |      \      \    | ");
                console.log("  |              |`-, | ");
                console.log("  /              /__/)/ ");
                console.log(" |              |       ");
                console.log("");
                console.log("All driver tests have passed (or have been skipped). Cam is very proud of you.");
              process.exit(0);
            }

            // otherwise, something failed
            console.log("");
            console.log("       .::::::::::.                          .::::::::::.       ");
            console.log("     .::::''''''::::.                      .::::''''''::::.     ");
            console.log("   .:::'          `::::....          ....::::'          `:::.   ");
            console.log("  .::'             `:::::::|        |:::::::'             `::.  ");
            console.log(" .::|               |::::::|_ ___ __|::::::|               |::. ");
            console.log(" `--'               |::::::|_()__()_|::::::|               `--' ");
            console.log("  :::               |::-o::|        |::o-::|               :::  ");
            console.log("  `::.             .|::::::|        |::::::|.             .::'  ");
            console.log("   `:::.          .::\-----'        `-----/::.          .:::'   ");
            console.log("     `::::......::::'                      `::::......::::'     ");
            console.log("       `::::::::::'                          `::::::::::'       ");
            console.log("");
            console.log("Driver tests have failed. You have been sentenced to MetaJail.");

            jobs.forEach((job) => {
              if (job.result !== 'success') {
                console.log(`${job.name} - ${job.result}`);
              }
            });

            process.exit(1);<|MERGE_RESOLUTION|>--- conflicted
+++ resolved
@@ -1175,10 +1175,7 @@
       - be-tests-sqlite-ee
       - be-tests-sqlserver
       - be-tests-starburst-ee
-<<<<<<< HEAD
-=======
       # TODO(rileythomp, 2025-08-20): Re-enable vertica tests once the docker image is updated
->>>>>>> d11b0346
       # - be-tests-vertica-ee
       - be-tests-clickhouse-ee
     runs-on: ubuntu-latest
