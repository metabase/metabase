--- conflicted
+++ resolved
@@ -122,26 +122,18 @@
   const {
     isInserting,
     tableFieldMetadataMap,
-<<<<<<< HEAD
     cellsWithFailedUpdatesMap,
 
     handleCellValueUpdate,
     handleRowCreate,
     handleRowUpdate,
     handleRowDelete,
-    handleModalOpenAndExpandedRow,
-  } = useTableCRUD({ tableId, datasetData: data, stateUpdateStrategy });
-=======
-    handleRowCreate,
-    handleCellValueUpdate,
-    handleExpandedRowDelete,
   } = useTableCRUD({
     tableId,
     scope: editingScope,
     datasetData: data,
     stateUpdateStrategy,
   });
->>>>>>> 75d3bda5
 
   const { undo, redo, isUndoLoading, isRedoLoading, currentActionLabel } =
     useTableEditingUndoRedo({
@@ -208,23 +200,6 @@
           )}
         </Group>
       </Flex>
-<<<<<<< HEAD
-      <Box pos="relative" className={S.gridWrapper}>
-        <EditTableDataOverlay
-          show={shouldDisableActions}
-          message={currentActionLabel ?? ""}
-        />
-        <EditTableDataGrid
-          data={data}
-          fieldMetadataMap={tableFieldMetadataMap}
-          cellsWithFailedUpdatesMap={cellsWithFailedUpdatesMap}
-          onCellValueUpdate={handleCellValueUpdate}
-          onRowExpandClick={handleModalOpenAndExpandedRow}
-          columnsConfig={columnsConfig}
-          getColumnSortDirection={getColumnSortDirection}
-        />
-      </Box>
-=======
       {data.rows.length === 0 ? (
         <Stack
           h="100%"
@@ -251,13 +226,13 @@
             <EditTableDataGrid
               data={data}
               fieldMetadataMap={tableFieldMetadataMap}
+              cellsWithFailedUpdatesMap={cellsWithFailedUpdatesMap}
               onCellValueUpdate={handleCellValueUpdate}
               onRowExpandClick={openEditRowModal}
               columnsConfig={columnsConfig}
               getColumnSortDirection={getColumnSortDirection}
             />
           </Box>
->>>>>>> 75d3bda5
 
           <Flex
             p="xs"
@@ -276,12 +251,7 @@
         modalState={modalState}
         onClose={closeModal}
         hasDeleteAction={hasDeleteAction}
-<<<<<<< HEAD
-        onClose={closeCreateRowModal}
         onEdit={handleRowUpdate}
-=======
-        onEdit={handleCellValueUpdate}
->>>>>>> 75d3bda5
         onRowCreate={handleRowCreate}
         onRowDelete={handleRowDelete}
         datasetColumns={data.cols}
