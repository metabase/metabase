/* eslint-disable react/prop-types */
import React, { useCallback, useEffect, useState } from "react";
import { connect } from "react-redux";
import { push } from "react-router-redux";
import _ from "underscore";
import { useUnmount } from "react-use";
import { t } from "ttag";
import useBeforeUnload from "metabase/hooks/use-before-unload";

import title from "metabase/hoc/Title";
import favicon from "metabase/hoc/Favicon";
import titleWithLoadingTime from "metabase/hoc/TitleWithLoadingTime";

import Dashboard from "metabase/dashboard/components/Dashboard/Dashboard";
import Toaster from "metabase/components/Toaster";

import { useLoadingTimer } from "metabase/hooks/use-loading-timer";
import { useWebNotification } from "metabase/hooks/use-web-notification";

import { fetchDatabaseMetadata } from "metabase/redux/metadata";
import { closeNavbar, getIsNavbarOpen, setErrorPage } from "metabase/redux/app";

import { getDatabases, getMetadata } from "metabase/selectors/metadata";
import {
  canManageSubscriptions,
  getUserIsAdmin,
} from "metabase/selectors/user";

import { getEmbedOptions } from "metabase/selectors/embed";

import { parseHashOptions } from "metabase/lib/browser";
import * as Urls from "metabase/lib/urls";

import Dashboards from "metabase/entities/dashboards";

import * as dashboardActions from "../actions";
import {
  getCardData,
  getClickBehaviorSidebarDashcard,
  getDashboardBeforeEditing,
  getDashboardComplete,
  getDocumentTitle,
  getEditingParameter,
  getFavicon,
  getIsAdditionalInfoVisible,
  getIsAddParameterPopoverOpen,
  getIsDirty,
  getIsEditing,
  getIsEditingParameter,
  getIsHeaderVisible,
  getIsLoadingComplete,
  getIsRunning,
  getIsSharing,
  getLoadingStartTime,
  getParameters,
  getParameterValues,
<<<<<<< HEAD
=======
  getDraftParameterValues,
  getLoadingStartTime,
  getClickBehaviorSidebarDashcard,
  getIsAddParameterPopoverOpen,
>>>>>>> a4885af7
  getSidebar,
  getSlowCards,
} from "../selectors";

function getDashboardId({ dashboardId, params }) {
  if (dashboardId) {
    return dashboardId;
  }
  return Urls.extractEntityId(params.slug);
}

const mapStateToProps = (state, props) => {
  return {
    dashboardId: getDashboardId(props),
    canManageSubscriptions: canManageSubscriptions(state, props),
    isAdmin: getUserIsAdmin(state, props),
    isNavbarOpen: getIsNavbarOpen(state),
    isEditing: getIsEditing(state, props),
    isSharing: getIsSharing(state, props),
    dashboardBeforeEditing: getDashboardBeforeEditing(state, props),
    isEditingParameter: getIsEditingParameter(state, props),
    isDirty: getIsDirty(state, props),
    dashboard: getDashboardComplete(state, props),
    dashcardData: getCardData(state, props),
    slowCards: getSlowCards(state, props),
    databases: getDatabases(state, props),
    editingParameter: getEditingParameter(state, props),
    parameters: getParameters(state, props),
    parameterValues: getParameterValues(state, props),
    draftParameterValues: getDraftParameterValues(state, props),
    metadata: getMetadata(state),
    loadingStartTime: getLoadingStartTime(state),
    clickBehaviorSidebarDashcard: getClickBehaviorSidebarDashcard(state),
    isAddParameterPopoverOpen: getIsAddParameterPopoverOpen(state),
    sidebar: getSidebar(state),
    pageFavicon: getFavicon(state),
    documentTitle: getDocumentTitle(state),
    isRunning: getIsRunning(state),
    isLoadingComplete: getIsLoadingComplete(state),
    isHeaderVisible: getIsHeaderVisible(state),
    isAdditionalInfoVisible: getIsAdditionalInfoVisible(state),
    embedOptions: getEmbedOptions(state),
  };
};

const mapDispatchToProps = {
  ...dashboardActions,
  closeNavbar,
  archiveDashboard: id => Dashboards.actions.setArchived({ id }, true),
  fetchDatabaseMetadata,
  setErrorPage,
  onChangeLocation: push,
};

// NOTE: should use DashboardControls and DashboardData HoCs here?
const DashboardApp = props => {
  const { isRunning, isLoadingComplete, dashboard, isEditing, isDirty } = props;

  const options = parseHashOptions(window.location.hash);
  const editingOnLoad = options.edit;
  const addCardOnLoad = options.add && parseInt(options.add);

  const [isShowingToaster, setIsShowingToaster] = useState(false);

  const onTimeout = useCallback(() => {
    if ("Notification" in window && Notification.permission === "default") {
      setIsShowingToaster(true);
    }
  }, []);

  useLoadingTimer(isRunning, {
    timer: 15000,
    onTimeout,
  });

  const [requestPermission, showNotification] = useWebNotification();

  useUnmount(props.reset);

  useBeforeUnload(isEditing && isDirty);

  useEffect(() => {
    if (isLoadingComplete) {
      setIsShowingToaster(false);
      if (
        "Notification" in window &&
        Notification.permission === "granted" &&
        document.hidden
      ) {
        showNotification(
          t`All Set! ${dashboard?.name} is ready.`,
          t`All questions loaded`,
        );
      }
    }
  }, [isLoadingComplete, showNotification, dashboard?.name]);

  const onConfirmToast = useCallback(async () => {
    await requestPermission();
    setIsShowingToaster(false);
  }, [requestPermission]);

  const onDismissToast = useCallback(() => {
    setIsShowingToaster(false);
  }, []);

  return (
    <div className="shrink-below-content-size full-height">
      <Dashboard
        editingOnLoad={editingOnLoad}
        addCardOnLoad={addCardOnLoad}
        {...props}
      />
      {/* For rendering modal urls */}
      {props.children}
      <Toaster
        message={t`Would you like to be notified when this dashboard is done loading?`}
        isShown={isShowingToaster}
        onDismiss={onDismissToast}
        onConfirm={onConfirmToast}
        fixed
      />
    </div>
  );
};

export default _.compose(
  connect(mapStateToProps, mapDispatchToProps),
  favicon(({ pageFavicon }) => pageFavicon),
  title(({ dashboard, documentTitle }) => ({
    title: documentTitle || dashboard?.name,
    titleIndex: 1,
  })),
  titleWithLoadingTime("loadingStartTime"),
)(DashboardApp);<|MERGE_RESOLUTION|>--- conflicted
+++ resolved
@@ -54,13 +54,7 @@
   getLoadingStartTime,
   getParameters,
   getParameterValues,
-<<<<<<< HEAD
-=======
   getDraftParameterValues,
-  getLoadingStartTime,
-  getClickBehaviorSidebarDashcard,
-  getIsAddParameterPopoverOpen,
->>>>>>> a4885af7
   getSidebar,
   getSlowCards,
 } from "../selectors";
