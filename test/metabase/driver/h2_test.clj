(ns metabase.driver.h2-test
  (:require [clojure.java.jdbc :as jdbc]
            [clojure.test :refer :all]
            [honeysql.core :as hsql]
<<<<<<< HEAD
            [metabase
             [driver :as driver]
             [models :refer [Database]]
             [query-processor :as qp]
             [test :as mt]]
=======
            [metabase.db :as mdb]
>>>>>>> db0793ae
            [metabase.db.spec :as db.spec]
            [metabase.driver :as driver]
            [metabase.driver.h2 :as h2]
            [metabase.driver.sql.query-processor :as sql.qp]
            [metabase.models :refer [Database]]
            [metabase.query-processor :as qp]
            [metabase.test :as mt]
            [metabase.test.util :as tu]
            [metabase.util.honeysql-extensions :as hx]))

(deftest parse-connection-string-test
  (testing "Check that the functions for exploding a connection string's options work as expected"
    (is (= ["file:my-file" {"OPTION_1" "TRUE", "OPTION_2" "100", "LOOK_I_INCLUDED_AN_EXTRA_SEMICOLON" "NICE_TRY"}]
           (#'h2/connection-string->file+options "file:my-file;OPTION_1=TRUE;OPTION_2=100;;LOOK_I_INCLUDED_AN_EXTRA_SEMICOLON=NICE_TRY")))))

(deftest build-connection-string-test
  (testing "Check that we can build connection string out of parsed results"
    (is (= "file:my-file;OPTION_1=TRUE;OPTION_2=100;LOOK_I_INCLUDED_AN_EXTRA_SEMICOLON=NICE_TRY"
           (#'h2/file+options->connection-string "file:my-file" {"OPTION_1" "TRUE", "OPTION_2" "100", "LOOK_I_INCLUDED_AN_EXTRA_SEMICOLON" "NICE_TRY"})))))

(deftest set-safe-options-test
  (testing "Check that we add safe connection options to connection strings"
    (is (= "file:my-file;LOOK_I_INCLUDED_AN_EXTRA_SEMICOLON=NICE_TRY;IFEXISTS=TRUE;ACCESS_MODE_DATA=r"
           (#'h2/connection-string-set-safe-options "file:my-file;;LOOK_I_INCLUDED_AN_EXTRA_SEMICOLON=NICE_TRY"))))

  (testing "Check that we override shady connection string options set by shady admins with safe ones"
    (is (= "file:my-file;LOOK_I_INCLUDED_AN_EXTRA_SEMICOLON=NICE_TRY;IFEXISTS=TRUE;ACCESS_MODE_DATA=r"
           (#'h2/connection-string-set-safe-options "file:my-file;;LOOK_I_INCLUDED_AN_EXTRA_SEMICOLON=NICE_TRY;IFEXISTS=FALSE;ACCESS_MODE_DATA=rws")))))

(deftest db-details->user-test
  (testing "make sure we return the USER from db details if it is a keyword key in details..."
    (is (= "cam"
           (#'h2/db-details->user {:db "file:my_db.db", :USER "cam"}))))

  (testing "or a string key..."
    (is (= "cam"
           (#'h2/db-details->user {:db "file:my_db.db", "USER" "cam"}))))

  (testing "or part of the `db` connection string itself"
    (is (= "cam"
           (#'h2/db-details->user {:db "file:my_db.db;USER=cam"})))))

(deftest only-connect-to-existing-dbs-test
  (testing "Make sure we *cannot* connect to a non-existent database by default"
    (is (= ::exception-thrown
           (try (driver/can-connect? :h2 {:db (str (System/getProperty "user.dir") "/toucan_sightings")})
                (catch org.h2.jdbc.JdbcSQLException e
                  (and (re-matches #"Database .+ not found .+" (.getMessage e))
                       ::exception-thrown)))))))

(deftest db-timezone-id-test
  (mt/test-driver :h2
    (is (= "UTC"
           (tu/db-timezone-id)))))

(deftest disallow-admin-accounts-test
  (testing "Check that we're not allowed to run SQL against an H2 database with a non-admin account"
    (mt/with-temp Database [db {:name "Fake-H2-DB", :engine "h2", :details {:db "mem:fake-h2-db"}}]
      (is (thrown-with-msg?
           clojure.lang.ExceptionInfo
           #"^Running SQL queries against H2 databases using the default \(admin\) database user is forbidden\.$"
           (qp/process-query {:database (:id db)
                              :type     :native
                              :native   {:query "SELECT 1"}}))))))

(deftest add-interval-honeysql-form-test
  (testing "Should convert fractional seconds to milliseconds"
    (is (= (hsql/call :dateadd (hx/literal "millisecond") (hsql/call :cast 100500.0 (hsql/raw "long")) :%now)
           (sql.qp/add-interval-honeysql-form :h2 :%now 100.5 :second))))

  (testing "Non-fractional seconds should remain seconds, but be cast to longs"
    (is (= (hsql/call :dateadd (hx/literal "second") (hsql/call :cast 100.0 (hsql/raw "long")) :%now)
           (sql.qp/add-interval-honeysql-form :h2 :%now 100.0 :second)))))

(deftest clob-test
  (mt/test-driver :h2
    (testing "Make sure we properly handle rows that come back as `org.h2.jdbc.JdbcClob`"
      (let [results (qp/process-query (mt/native-query {:query "SELECT cast('Conchúr Tihomir' AS clob) AS name;"}))]
        (testing "rows"
          (is (= [["Conchúr Tihomir"]]
                 (mt/rows results))))
        (testing "cols"
          (is (= [{:display_name "NAME"
                   :base_type    :type/Text
                   :source       :native
                   :field_ref    [:field-literal "NAME" :type/Text]
                   :name         "NAME"}]
                 (mt/cols results))))))))

(deftest native-query-date-trunc-test
  (mt/test-driver :h2
    (testing "A native query that doesn't return a column class name metadata should work correctly (#12150)"
      (is (= [{:display_name "D"
               :base_type    :type/DateTime
               :source       :native
               :field_ref    [:field-literal "D" :type/DateTime]
               :name         "D"}]
             (mt/cols (qp/process-query (mt/native-query {:query "SELECT date_trunc('day', DATE) AS D FROM CHECKINS LIMIT 5;"}))))))))

(deftest timestamp-with-timezone-test
  (testing "Make sure TIMESTAMP WITH TIME ZONEs come back as OffsetDateTimes."
    (is (= [{:t #t "2020-05-28T18:06-07:00"}]
           (jdbc/query (db.spec/h2 {:db "mem:test_db"})
                       "SELECT TIMESTAMP WITH TIME ZONE '2020-05-28 18:06:00.000 America/Los_Angeles' AS t")))))<|MERGE_RESOLUTION|>--- conflicted
+++ resolved
@@ -2,15 +2,6 @@
   (:require [clojure.java.jdbc :as jdbc]
             [clojure.test :refer :all]
             [honeysql.core :as hsql]
-<<<<<<< HEAD
-            [metabase
-             [driver :as driver]
-             [models :refer [Database]]
-             [query-processor :as qp]
-             [test :as mt]]
-=======
-            [metabase.db :as mdb]
->>>>>>> db0793ae
             [metabase.db.spec :as db.spec]
             [metabase.driver :as driver]
             [metabase.driver.h2 :as h2]
