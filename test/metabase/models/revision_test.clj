(ns metabase.models.revision-test
  (:require
   [clojure.test :refer :all]
   [metabase.models.card :refer [Card]]
   [metabase.models.interface :as mi]
   [metabase.models.revision :as revision :refer [Revision]]
   [metabase.models.revision.diff :as revision.diff]
   [metabase.test :as mt]
   [metabase.util :as u]
   [metabase.util.i18n :refer [deferred-tru]]
   [methodical.core :as methodical]
   [toucan2.core :as t2]
   [toucan2.tools.with-temp :as t2.with-temp]))

(def ^:private reverted-to
  (atom nil))

(methodical/defmethod t2/table-name :model/FakedCard [_model] :report_card)
(derive :model/FakedCard :metabase/model)

<<<<<<< HEAD
(defn- do-with-model-i18n-strs! [thunk]
  (with-redefs [metabase.models.revision.diff/model-str->i18n-str (fn [model-str]
                                                                    (case model-str
                                                                      "Dashboard"     (deferred-tru "Dashboard")
                                                                      "Card"          (deferred-tru "Card")
                                                                      "Segment"       (deferred-tru "Segment")
                                                                      "Metric"        (deferred-tru "Metric")
                                                                      "NonExistModel" "NonExistModel"
                                                                      "FakeCard"      "FakeCard"))]
    (thunk)))
=======
(use-fixtures :each (fn [thunk]
                      (with-redefs [revision.diff/model-str->i18n-str (fn [model-str]
                                                                        (case model-str
                                                                          "Dashboard"     (deferred-tru "Dashboard")
                                                                          "Card"          (deferred-tru "Card")
                                                                          "Segment"       (deferred-tru "Segment")
                                                                          "Metric"        (deferred-tru "Metric")
                                                                          "NonExistModel" "NonExistModel"
                                                                          "FakeCard"      "FakeCard"))]
                        (thunk))))
>>>>>>> 1efa6c6f

(defmethod revision/serialize-instance :model/FakedCard
  [_model _id obj]
  (into {} (assoc obj :serialized true)))

(defmethod revision/revert-to-revision! :model/FakedCard
  [_model _id _user-id serialized-instance]
  (reset! reverted-to (dissoc serialized-instance :serialized)))

(defmethod revision/diff-map :model/FakedCard
  [_model o1 o2]
  {:o1 (when o1 (into {} o1)), :o2 (when o2 (into {} o2))})

(defmethod revision/diff-strings :model/FakedCard
  [_model o1 o2]
  (when o1
    [(str "BEFORE=" (into {} o1) ",AFTER=" (into {} o2))]))

(defn- push-fake-revision! [card-id & {:keys [message] :as object}]
  (revision/push-revision!
    :entity   :model/FakedCard
    :id       card-id
    :user-id  (mt/user->id :rasta)
    :object   (dissoc object :message)
    :message  message))

(deftest ^:parallel post-select-test
  (testing (str "make sure we call the appropriate post-select methods on `:object` when a revision comes out of the "
                "DB. This is especially important for things like Cards where we need to make sure query is "
                "normalized")
    (is (= {:model "Card", :object {:dataset_query {:type :query}}}
           (mt/derecordize
             (mi/do-after-select Revision {:model "Card", :object {:dataset_query {:type "query"}}}))))))

;;; # Default diff-* implementations

(deftest ^:parallel default-diff-str-test
  (testing (str "Check that pattern matching allows specialization and that string only reflects the keys that have "
                "changed")
    (is (= "renamed this Card from \"Tips by State\" to \"Spots by State\"."
           (u/build-sentence
             ((get-method revision/diff-strings :default)
              Card
              {:name "Tips by State", :private false}
              {:name "Spots by State", :private false}))))

    (is (= "made this Card private."
           (u/build-sentence
             ((get-method revision/diff-strings :default)
              Card
              {:name "Spots by State", :private false}
              {:name "Spots by State", :private true}))))))

(deftest ^:parallel multiple-changes-test
  (testing "Check that 2 changes are handled nicely"
    (is (= "made this Card private and renamed it from \"Tips by State\" to \"Spots by State\"."
           (u/build-sentence
             ((get-method revision/diff-strings :default)
              Card
              {:name "Tips by State", :private false}
              {:name "Spots by State", :private true})))))

  (testing "Check that several changes are handled nicely"
    (is (= (str "turned this into a model, made it private and renamed it from \"Tips by State\" to \"Spots by State\".")
           (u/build-sentence
             ((get-method revision/diff-strings :default)
              Card
              {:name "Tips by State", :private false, :dataset false}
              {:name "Spots by State", :private true, :dataset true}))))))

;;; # REVISIONS + PUSH-REVISION!

(deftest new-object-no-revisions-test
  (testing "Test that a newly created Card doesn't have any revisions"
    (t2.with-temp/with-temp [Card {card-id :id}]
      (is (= []
             (revision/revisions :model/FakedCard card-id))))))

(deftest add-revision-test
  (testing "Test that we can add a revision"
    (t2.with-temp/with-temp [Card {card-id :id}]
      (push-fake-revision! card-id, :name "Tips Created by Day", :message "yay!")
      (is (= [(mi/instance
               Revision
               {:model        "FakedCard"
                :user_id      (mt/user->id :rasta)
                :object       (mi/instance :model/FakedCard {:name "Tips Created by Day", :serialized true})
                :is_reversion false
                :is_creation  false
                :message      "yay!"})]
             (for [revision (revision/revisions :model/FakedCard card-id)]
               (dissoc revision :timestamp :id :model_id)))))))

(deftest sorting-test
  (testing "Test that revisions are sorted in reverse chronological order"
    (t2.with-temp/with-temp [Card {card-id :id}]
      (push-fake-revision! card-id, :name "Tips Created by Day")
      (push-fake-revision! card-id, :name "Spots Created by Day")
      (is (= [(mi/instance
               Revision
               {:model        "FakedCard"
                :user_id      (mt/user->id :rasta)
                :object       (mi/instance :model/FakedCard {:name "Spots Created by Day", :serialized true})
                :is_reversion false
                :is_creation  false
                :message      nil})
              (mi/instance
               Revision
               {:model        "FakedCard"
                :user_id      (mt/user->id :rasta)
                :object       (mi/instance :model/FakedCard {:name "Tips Created by Day", :serialized true})
                :is_reversion false
                :is_creation  false
                :message      nil})]
             (->> (revision/revisions :model/FakedCard card-id)
                  (map #(dissoc % :timestamp :id :model_id))))))))

(deftest delete-old-revisions-test
  (testing "Check that old revisions get deleted"
    (t2.with-temp/with-temp [Card {card-id :id}]
      ;; e.g. if max-revisions is 15 then insert 16 revisions
      (dorun (doseq [i (range (inc revision/max-revisions))]
               (push-fake-revision! card-id, :name (format "Tips Created by Day %d" i))))
      (is (= revision/max-revisions
             (count (revision/revisions :model/FakedCard card-id)))))))

(deftest do-not-record-if-object-is-not-changed-test
  (testing "Check that we don't record a revision if the object hasn't changed"
    (t2.with-temp/with-temp [Card {card-id :id}]
      (let [new-revision (fn [x]
                           (push-fake-revision! card-id, :name (format "Tips Created by Day %s" x)))]
        (testing "first revision should be recorded"
          (new-revision 1)
          (is (= 1 (count (revision/revisions :model/FakedCard card-id)))))

        (testing "repeatedly push reivisions with the same object shouldn't create new revision"
          (dorun (repeatedly 5 #(new-revision 1)))
          (is (= 1 (count (revision/revisions :model/FakedCard card-id)))))

        (testing "push a revision with different object should create new revision"
          (new-revision 2)
          (is (= 2 (count (revision/revisions :model/FakedCard card-id))))))))

  (testing "Check that we don't record revision on dashboard if it has a filter"
    (t2.with-temp/with-temp
      [:model/Dashboard     {dash-id :id} {:parameters [{:name "Category Name"
                                                         :slug "category_name"
                                                         :id   "_CATEGORY_NAME_"
                                                         :type "category"}]}
       :model/Card          {card-id :id} {}
       :model/DashboardCard {}            {:dashboard_id       dash-id
                                           :card_id            card-id
                                           :parameter_mappings [{:parameter_id "_CATEGORY_NAME_"
                                                                 :card_id      card-id
                                                                 :target       [:dimension (mt/$ids $categories.name)]}]}]
      (let [push-revision (fn [] (revision/push-revision!
                                   :entity :model/Dashboard
                                   :id     dash-id
                                   :user-id (mt/user->id :rasta)
                                   :object (t2/select-one :model/Dashboard dash-id)))]
        (testing "first revision should be recorded"
          (push-revision)
          (is (= 1 (count (revision/revisions :model/Dashboard dash-id)))))
        (testing "push again without changes shouldn't record new revision"
          (push-revision)
          (is (= 1 (count (revision/revisions :model/Dashboard dash-id)))))
        (testing "now do some updates and new revision should be reocrded"
          (t2/update! :model/Dashboard :id dash-id {:name "New name"})
          (push-revision)
          (is (= 2 (count (revision/revisions :model/Dashboard dash-id)))))))))

;;; # REVISIONS+DETAILS

(deftest add-revision-details-test
  (testing "Test that add-revision-details properly enriches our revision objects"
    (t2.with-temp/with-temp [Card {card-id :id}]
      (push-fake-revision! card-id, :name "Initial Name")
      (push-fake-revision! card-id, :name "Modified Name")
      (is (= {:is_creation          false
              :is_reversion         false
              :message              nil
              :user                 {:id (mt/user->id :rasta), :common_name "Rasta Toucan", :first_name "Rasta", :last_name "Toucan"}
              :diff                 {:o1 {:name "Initial Name", :serialized true}
                                     :o2 {:name "Modified Name", :serialized true}}
              :has_multiple_changes false
              :description          "BEFORE={:name \"Initial Name\", :serialized true},AFTER={:name \"Modified Name\", :serialized true}."}
             (let [revisions (revision/revisions :model/FakedCard card-id)]
               (assert (= 2 (count revisions)))
               (-> (revision/add-revision-details :model/FakedCard (first revisions) (last revisions))
                   (dissoc :timestamp :id :model_id)
                   mt/derecordize))))))

  (testing "test that we return a description even when there is no change between revision"
    (is (= "created a revision with no change."
           (str (:description (revision/add-revision-details :model/FakedCard {:name "Apple"} {:name "Apple"}))))))

  (testing "that we return a descrtiopn when there is no previous revision"
    (is (= "modified this."
           (str (:description (revision/add-revision-details :model/FakedCard {:name "Apple"} nil)))))))

(deftest revisions+details-test
  (testing "Check that revisions+details pulls in user info and adds description"
    (t2.with-temp/with-temp [Card {card-id :id}]
      (push-fake-revision! card-id, :name "Tips Created by Day")
      (is (= [(mi/instance
               Revision
               {:is_reversion         false,
                :is_creation          false,
                :message              nil,
                :user                 {:id (mt/user->id :rasta), :common_name "Rasta Toucan", :first_name "Rasta", :last_name "Toucan"},
                :diff                 {:o1 nil
                                       :o2 {:name "Tips Created by Day", :serialized true}}
                :has_multiple_changes false
                :description          "modified this."})]
             (->> (revision/revisions+details :model/FakedCard card-id)
                  (map #(dissoc % :timestamp :id :model_id))
                  (map #(update % :description str))))))))

(deftest defer-to-describe-diff-test
  (testing "Check that revisions properly defer to describe-diff"
    (t2.with-temp/with-temp [Card {card-id :id}]
      (push-fake-revision! card-id, :name "Tips Created by Day")
      (push-fake-revision! card-id, :name "Spots Created by Day")
      (is (= [(mi/instance
               Revision
               {:is_reversion         false,
                :is_creation          false,
                :message              nil
                :user                 {:id (mt/user->id :rasta), :common_name "Rasta Toucan", :first_name "Rasta", :last_name "Toucan"},
                :diff                 {:o1 {:name "Tips Created by Day", :serialized true}
                                       :o2 {:name "Spots Created by Day", :serialized true}}
                :has_multiple_changes false
                :description          (str "BEFORE={:name \"Tips Created by Day\", :serialized true},AFTER="
                                           "{:name \"Spots Created by Day\", :serialized true}.")})
              (mi/instance
               Revision
               {:is_reversion         false,
                :is_creation          false,
                :message              nil
                :user                 {:id (mt/user->id :rasta), :common_name "Rasta Toucan", :first_name "Rasta", :last_name "Toucan"},
                :diff                 {:o1 nil
                                       :o2 {:name "Tips Created by Day", :serialized true}}
                :has_multiple_changes false
                :description          "modified this."})]
             (->> (revision/revisions+details :model/FakedCard card-id)
                  (map #(dissoc % :timestamp :id :model_id))
                  (map #(update % :description str))))))))

;;; # REVERT

(deftest revert-defer-to-revert-to-revision!-test
  (testing "Check that revert defers to revert-to-revision!"
    (t2.with-temp/with-temp [Card {card-id :id}]
      (push-fake-revision! card-id, :name "Tips Created by Day")
      (let [[{revision-id :id}] (revision/revisions :model/FakedCard card-id)]
        (revision/revert! :entity :model/FakedCard, :id card-id, :user-id (mt/user->id :rasta), :revision-id revision-id)
        (is (= {:name "Tips Created by Day"}
               @reverted-to))))))

(deftest revert-to-revision!-default-impl-test
  (testing "Check default impl of revert-to-revision! just does mapply upd"
    (t2.with-temp/with-temp [Card {card-id :id} {:name "Spots Created By Day"}]
      (revision/push-revision! :entity Card, :id card-id, :user-id (mt/user->id :rasta), :object {:name "Tips Created by Day"})
      (revision/push-revision! :entity Card, :id card-id, :user-id (mt/user->id :rasta), :object {:name "Spots Created by Day"})
      (is (= "Spots Created By Day"
             (:name (t2/select-one Card :id card-id))))
      (let [[_ {old-revision-id :id}] (revision/revisions Card card-id)]
        (revision/revert! :entity Card, :id card-id, :user-id (mt/user->id :rasta), :revision-id old-revision-id)
        (is (= "Tips Created by Day"
               (:name (t2/select-one Card :id card-id))))))))

(deftest reverting-should-add-revision-test
  (testing "Check that reverting to a previous revision adds an appropriate revision"
    (t2.with-temp/with-temp [Card {card-id :id}]
      (push-fake-revision! card-id, :name "Tips Created by Day")
      (push-fake-revision! card-id, :name "Spots Created by Day")
      (let [[_ {old-revision-id :id}] (revision/revisions :model/FakedCard card-id)]
        (revision/revert! :entity :model/FakedCard, :id card-id, :user-id (mt/user->id :rasta), :revision-id old-revision-id)
        (is (partial=
             [(mi/instance
               Revision
               {:model        "FakedCard"
                :user_id      (mt/user->id :rasta)
                :object       {:name "Tips Created by Day", :serialized true}
                :is_reversion true
                :is_creation  false
                :message      nil})
              (mi/instance
               Revision
               {:model        "FakedCard",
                :user_id      (mt/user->id :rasta)
                :object       {:name "Spots Created by Day", :serialized true}
                :is_reversion false
                :is_creation  false
                :message      nil})
              (mi/instance
               Revision
               {:model        "FakedCard",
                :user_id      (mt/user->id :rasta)
                :object       {:name "Tips Created by Day", :serialized true}
                :is_reversion false
                :is_creation  false
                :message      nil})]
             (->> (revision/revisions :model/FakedCard card-id)
                  (map #(dissoc % :timestamp :id :model_id)))))))))

(deftest generic-models-revision-title+description-test
  (do-with-model-i18n-strs!
   (fn []
     (doseq [model ["NonExistModel" "Card" "Dashboard"]]
       (testing (format "revision for %s models" (if (nil? model) "generic" model))
         (testing "creation"
           (is (= {:has_multiple_changes false
                   :description          "created this."}
                  (#'revision/revision-description-info model
                                                        nil
                                                        {:object       {:name "New Object"}
                                                         :is_reversion false
                                                         :is_creation  true}))))

         (testing "reversion"
           (is (= {:has_multiple_changes false
                   :description          "reverted to an earlier version."}
                  (#'revision/revision-description-info model
                                                        {:object       {:name "New Object"}
                                                         :is_reversion false
                                                         :is_creation  false}
                                                        {:object       {:name "New Object"}
                                                         :is_reversion true
                                                         :is_creation  false}))))

         (testing "multiple changes"
           {:description          "changed the display from table to bar and turned this into a model."
            :has_multiple_changes true}
           (#'revision/revision-description-info model
                                                 {:object       {:dataset false
                                                                 :display :table}
                                                  :is_reversion false
                                                  :is_creation  false}
                                                 {:object       {:dataset true
                                                                 :display :bar}
                                                  :is_reversion false
                                                  :is_creation  false}))

         (testing "changes contains unspecified keys will not be mentioned"
           (is (= {:description          "turned this into a model."
                   :has_multiple_changes false}
                  (#'revision/revision-description-info model
                                                        {:object       {:dataset     false
                                                                        :unknown_key false}
                                                         :is_reversion false
                                                         :is_creation  false}
                                                        {:object       {:dataset     true
                                                                        :unknown_key false}
                                                         :is_reversion false
                                                         :is_creation  false})))))))))<|MERGE_RESOLUTION|>--- conflicted
+++ resolved
@@ -18,29 +18,16 @@
 (methodical/defmethod t2/table-name :model/FakedCard [_model] :report_card)
 (derive :model/FakedCard :metabase/model)
 
-<<<<<<< HEAD
 (defn- do-with-model-i18n-strs! [thunk]
-  (with-redefs [metabase.models.revision.diff/model-str->i18n-str (fn [model-str]
-                                                                    (case model-str
-                                                                      "Dashboard"     (deferred-tru "Dashboard")
-                                                                      "Card"          (deferred-tru "Card")
-                                                                      "Segment"       (deferred-tru "Segment")
-                                                                      "Metric"        (deferred-tru "Metric")
-                                                                      "NonExistModel" "NonExistModel"
-                                                                      "FakeCard"      "FakeCard"))]
+  (with-redefs [revision.diff/model-str->i18n-str (fn [model-str]
+                                                    (case model-str
+                                                      "Dashboard"     (deferred-tru "Dashboard")
+                                                      "Card"          (deferred-tru "Card")
+                                                      "Segment"       (deferred-tru "Segment")
+                                                      "Metric"        (deferred-tru "Metric")
+                                                      "NonExistModel" "NonExistModel"
+                                                      "FakeCard"      "FakeCard"))]
     (thunk)))
-=======
-(use-fixtures :each (fn [thunk]
-                      (with-redefs [revision.diff/model-str->i18n-str (fn [model-str]
-                                                                        (case model-str
-                                                                          "Dashboard"     (deferred-tru "Dashboard")
-                                                                          "Card"          (deferred-tru "Card")
-                                                                          "Segment"       (deferred-tru "Segment")
-                                                                          "Metric"        (deferred-tru "Metric")
-                                                                          "NonExistModel" "NonExistModel"
-                                                                          "FakeCard"      "FakeCard"))]
-                        (thunk))))
->>>>>>> 1efa6c6f
 
 (defmethod revision/serialize-instance :model/FakedCard
   [_model _id obj]
