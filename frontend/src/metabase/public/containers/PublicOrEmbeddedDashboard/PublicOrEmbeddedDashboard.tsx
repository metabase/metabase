--- conflicted
+++ resolved
@@ -1,71 +1,11 @@
 import {
-<<<<<<< HEAD
-  getDashboardComplete,
-  getDashboardHeaderParameters,
-  getDraftParameterValues,
-  getIsNavigatingBackToDashboard,
-  getParameterValues,
-  getSelectedTabId,
-  getSlowCards,
-} from "metabase/dashboard/selectors";
-import type {
-  DashboardDisplayOptionControls,
-  EmbedDisplayParams,
-  FetchDashboardResult,
-  SuccessfulFetchDashboardResult,
-} from "metabase/dashboard/types";
-import type { ParameterValues } from "metabase/embedding-sdk/types/dashboard";
-import { connect } from "metabase/lib/redux";
-import { type DispatchFn, useDispatch } from "metabase/lib/redux";
-import { LocaleProvider } from "metabase/public/LocaleProvider";
-import type { PublicOrEmbeddedDashboardEventHandlersProps } from "metabase/public/containers/PublicOrEmbeddedDashboard/types";
-import { useDashboardLoadHandlers } from "metabase/public/containers/PublicOrEmbeddedDashboard/use-dashboard-load-handlers";
-=======
   type DashboardContextProps,
   DashboardContextProvider,
 } from "metabase/dashboard/context";
->>>>>>> 9d5fcadd
 import type { EmbeddingAdditionalHashOptions } from "metabase/public/lib/types";
 
 import { PublicOrEmbeddedDashboardView } from "./PublicOrEmbeddedDashboardView";
 
-<<<<<<< HEAD
-const mapStateToProps = (state: State) => {
-  return {
-    dashboard: getDashboardComplete(state),
-    slowCards: getSlowCards(state),
-    parameters: getDashboardHeaderParameters(state),
-    parameterValues: getParameterValues(state),
-    draftParameterValues: getDraftParameterValues(state),
-    selectedTabId: getSelectedTabId(state),
-    isNavigatingBackToDashboard: getIsNavigatingBackToDashboard(state),
-  };
-};
-
-const mapDispatchToProps = {
-  cancelFetchDashboardCardData,
-  setParameterValueToDefault,
-  setParameterValue,
-  fetchDashboardCardData,
-};
-
-const connector = connect(mapStateToProps, mapDispatchToProps);
-
-type ReduxProps = ConnectedProps<typeof connector>;
-
-type OwnProps = {
-  dashboardId: DashboardId;
-  parameterQueryParams: ParameterValues;
-  navigateToNewCardFromDashboard?: (
-    opts: NavigateToNewCardFromDashboardOpts,
-  ) => void;
-} & PublicOrEmbeddedDashboardEventHandlersProps;
-
-type PublicOrEmbeddedDashboardProps = OwnProps &
-  ReduxProps &
-  Omit<DashboardDisplayOptionControls, "downloadsEnabled"> &
-  Omit<EmbedDisplayParams, "font"> &
-=======
 export type PublicOrEmbeddedDashboardProps = Pick<
   DashboardContextProps,
   | "dashboardId"
@@ -92,7 +32,6 @@
   | "getClickActionMode"
   | "navigateToNewCardFromDashboard"
 > &
->>>>>>> 9d5fcadd
   Pick<EmbeddingAdditionalHashOptions, "locale">;
 
 export const PublicOrEmbeddedDashboard = ({
