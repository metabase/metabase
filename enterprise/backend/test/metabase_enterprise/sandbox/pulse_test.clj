--- conflicted
+++ resolved
@@ -15,7 +15,8 @@
    [metabase.pulse.test-util :as pulse.test-util]
    [metabase.query-processor :as qp]
    [metabase.test :as mt]
-   [metabase.util :as u]))
+   [metabase.util :as u]
+   [toucan2.tools.with-temp :as t2.with-temp]))
 
 (use-fixtures :each (fn [thunk]
                       (notification.tu/with-send-notification-sync
@@ -29,11 +30,7 @@
               (met/with-gtaps! {:gtaps      {:venues {:query      (mt/mbql-query venues)
                                                       :remappings {:cat ["variable" [:field (mt/id :venues :category_id) nil]]}}}
                                 :attributes {"cat" 50}}
-<<<<<<< HEAD
-                (mt/with-temp [Card card {:dataset_query (mt/mbql-query venues {:aggregation [[:count]]})}]
-=======
                 (t2.with-temp/with-temp [:model/Card card {:dataset_query (mt/mbql-query venues {:aggregation [[:count]]})}]
->>>>>>> 8d23fd74
                   ;; `with-gtaps!` binds the current test user; we don't want that falsely affecting results
                   (mt/with-test-user nil
                     (pulse.test-util/send-alert-created-by-user! user-kw card)))))]
@@ -61,7 +58,7 @@
 (deftest dashboard-subscription-send-event-test
   (testing "When we send a pulse, we also log the event:"
     (mt/with-premium-features #{:audit-app}
-      (mt/with-temp
+      (t2.with-temp/with-temp
         [:model/Card                  pulse-card {:dataset_query (mt/mbql-query venues {:limit 1})}
          :model/Dashboard             dashboard {:name "Test Dashboard"}
          :model/Pulse                 pulse {:creator_id (mt/user->id :crowberto)
@@ -91,19 +88,6 @@
 (deftest alert-send-event-test
   (testing "When we send an alert, we also log the event:"
     (mt/with-premium-features #{:audit-app}
-<<<<<<< HEAD
-      (mt/with-temp [Card                  pulse-card {:dataset_query (mt/mbql-query venues)}
-                     Pulse                 pulse {:creator_id (mt/user->id :crowberto)
-                                                  :name "Test Pulse"
-                                                  :alert_condition "rows"}
-                     PulseCard             _ {:pulse_id (:id pulse)
-                                              :card_id (:id pulse-card)}
-                     PulseChannel          pc {:channel_type :email
-                                               :pulse_id     (:id pulse)
-                                               :enabled      true}
-                     PulseChannelRecipient _ {:pulse_channel_id (:id pc)
-                                              :user_id          (mt/user->id :rasta)}]
-=======
       (t2.with-temp/with-temp [:model/Card                  pulse-card {:dataset_query (mt/mbql-query venues)}
                                :model/Pulse                 pulse {:creator_id (mt/user->id :crowberto)
                                                                    :name "Test Pulse"
@@ -115,7 +99,6 @@
                                                                 :enabled      true}
                                :model/PulseChannelRecipient _ {:pulse_channel_id (:id pc)
                                                                :user_id          (mt/user->id :rasta)}]
->>>>>>> 8d23fd74
         (mt/with-temporary-setting-values [email-from-address "metamailman@metabase.com"]
           (mt/with-fake-inbox
             (mt/with-test-user :lucky
@@ -161,11 +144,7 @@
                       :attributes {"price" "1"}}
       (let [query (mt/mbql-query venues)]
         (mt/with-test-user :rasta
-<<<<<<< HEAD
-          (mt/with-temp [Card card {:dataset_query query}]
-=======
           (t2.with-temp/with-temp [:model/Card card {:dataset_query query}]
->>>>>>> 8d23fd74
             (testing "Sanity check: make sure user is seeing sandboxed results outside of Pulses"
               (testing "ad-hoc query"
                 (is (= 22
@@ -185,11 +164,7 @@
                       :attributes {"price" "1"}}
       (let [query (mt/mbql-query venues)]
         (mt/with-test-user :rasta
-<<<<<<< HEAD
-          (mt/with-temp [Card card {:dataset_query query}]
-=======
           (t2.with-temp/with-temp [:model/Card card {:dataset_query query}]
->>>>>>> 8d23fd74
             (testing "GET /api/pulse/preview_card/:id"
               (is (= 22
                      (html->row-count (mt/user-http-request :rasta :get 200 (format "pulse/preview_card/%d" (u/the-id card)))))))
