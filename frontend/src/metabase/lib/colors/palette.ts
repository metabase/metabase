--- conflicted
+++ resolved
@@ -8,11 +8,8 @@
 /* eslint-disable no-color-literals */
 export const colors: ColorPalette = {
   brand: "#509EE3",
-<<<<<<< HEAD
-=======
   summarize: "#88BF4D",
   filter: "#7172AD",
->>>>>>> 72bb1835
   accent0: "#509EE3",
   accent1: "#88BF4D",
   accent2: "#A989C5",
