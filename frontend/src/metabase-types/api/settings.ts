export interface FormattingSettings {
  "type/Temporal"?: DateFormattingSettings;
  "type/Number"?: NumberFormattingSettings;
  "type/Currency"?: CurrencyFormattingSettings;
}

export interface DateFormattingSettings {
  date_style?: string;
  date_separator?: string;
  date_abbreviate?: boolean;
  time_style?: string;
}

export interface NumberFormattingSettings {
  number_separators?: string;
}

export interface CurrencyFormattingSettings {
  currency?: string;
  currency_style?: string;
  currency_in_header?: boolean;
}

export interface Engine {
  "driver-name": string;
  "superseded-by": string | undefined;
  source: EngineSource;
}

export interface EngineSource {
  type?: "official" | "community" | "partner";
  contact?: EngineSourceContact;
}

export interface EngineSourceContact {
  name?: string;
  address?: string;
}

export interface FontFile {
  src: string;
  fontWeight: number;
  fontFormat: FontFormat;
}

export type FontFormat = "woff" | "woff2" | "truetype";

export interface Version {
  tag: string;
}

export type LocaleData = [string, string];

export type LoadingMessage =
  | "doing-science"
  | "running-query"
  | "loading-results";

export type TokenStatusStatus = "unpaid" | "past-due" | string;

export type TokenStatus = {
  status?: TokenStatusStatus;
};

export interface SettingDefinition {
  key: string;
  description: string | null;
  env_name: string;
  is_env_setting: boolean;
  default: unknown;
}

export interface Settings {
  "application-font": string;
  "application-font-files": FontFile[] | null;
  "available-fonts": string[];
  "available-locales": LocaleData[] | null;
  "custom-formatting": FormattingSettings;
  "deprecation-notice-version": string | undefined;
  "email-configured?": boolean;
  "enable-public-sharing": boolean;
  "enable-xrays": boolean;
<<<<<<< HEAD
  "email-configured?": boolean;
  engines: Record<string, Engine>;
  "is-hosted?": boolean;
  "google-auth-enabled": boolean;
  "google-auth-client-id": string | null;
  "google-auth-auto-create-accounts-domain": string | null;
  "deprecation-notice-version": string | undefined;
=======
  "google-auth-auto-create-accounts-domain": string | null;
  "google-auth-client-id": string | null;
  "google-auth-configured": boolean;
  "google-auth-enabled": boolean;
  "is-hosted?": boolean;
  "jwt-enabled"?: boolean;
  "jwt-configured"?: boolean;
  "ldap-configured?": boolean;
>>>>>>> 0cf677f3
  "ldap-enabled": boolean;
  "loading-message": LoadingMessage;
  "saml-configured"?: boolean;
  "saml-enabled"?: boolean;
  "session-cookies": boolean | null;
  "show-database-syncing-modal": boolean;
  "show-homepage-data": boolean;
  "show-homepage-pin-message": boolean;
  "show-homepage-xrays": boolean;
  "show-lighthouse-illustration": boolean;
  "show-metabot": boolean;
  "site-locale": string;
  "slack-app-token": string | null;
  "slack-files-channel": string | null;
  "slack-token": string | null;
  "slack-token-valid?": boolean;
  "token-status": TokenStatus | undefined;
  engines: Record<string, Engine>;
  version: Version;
}<|MERGE_RESOLUTION|>--- conflicted
+++ resolved
@@ -62,14 +62,6 @@
   status?: TokenStatusStatus;
 };
 
-export interface SettingDefinition {
-  key: string;
-  description: string | null;
-  env_name: string;
-  is_env_setting: boolean;
-  default: unknown;
-}
-
 export interface Settings {
   "application-font": string;
   "application-font-files": FontFile[] | null;
@@ -80,15 +72,6 @@
   "email-configured?": boolean;
   "enable-public-sharing": boolean;
   "enable-xrays": boolean;
-<<<<<<< HEAD
-  "email-configured?": boolean;
-  engines: Record<string, Engine>;
-  "is-hosted?": boolean;
-  "google-auth-enabled": boolean;
-  "google-auth-client-id": string | null;
-  "google-auth-auto-create-accounts-domain": string | null;
-  "deprecation-notice-version": string | undefined;
-=======
   "google-auth-auto-create-accounts-domain": string | null;
   "google-auth-client-id": string | null;
   "google-auth-configured": boolean;
@@ -97,7 +80,6 @@
   "jwt-enabled"?: boolean;
   "jwt-configured"?: boolean;
   "ldap-configured?": boolean;
->>>>>>> 0cf677f3
   "ldap-enabled": boolean;
   "loading-message": LoadingMessage;
   "saml-configured"?: boolean;
