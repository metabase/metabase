--- conflicted
+++ resolved
@@ -327,16 +327,10 @@
                           tables)))))
 
 (api/defendpoint GET "/:id/metadata"
-<<<<<<< HEAD
-  "Get metadata about a `Database`, including all of its `Tables` and `Fields`.
-   By default only non-hidden tables and fields are returned. Passing include_hidden=true includes them.
-   Returns DB, fields, and field values."
-=======
   "Get metadata about a `Database`, including all of its `Tables` and `Fields`. Returns DB, fields, and field values.
   By default only non-hidden tables and fields are returned. Passing include_hidden=true includes them.
   Passing exclude_uneditable=true will only return tables for which the current user has data model editing
   permissions, if Enterprise Edition code is available and a token with the advanced-permissions feature is present."
->>>>>>> a5fcdea0
   [id include_hidden exclude_uneditable]
   {include_hidden     (s/maybe su/BooleanString)
    exclude_uneditable (s/maybe su/BooleanString)}
