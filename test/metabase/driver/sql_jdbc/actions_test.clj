(ns ^:mb/driver-tests metabase.driver.sql-jdbc.actions-test
  "Most of the tests for code in [[metabase.driver.sql-jdbc.actions]] are e2e tests that live
  in [[metabase.actions.api-test]]."
  (:require
   [clojure.test :refer :all]
   [metabase.actions.actions :as actions]
   [metabase.actions.core :as actions.core]
   [metabase.actions.error :as actions.error]
   [metabase.driver :as driver]
   [metabase.driver.sql-jdbc.actions :as sql-jdbc.actions]
   [metabase.lib.schema.actions :as lib.schema.actions]
   [metabase.lib.schema.id :as lib.schema.id]
   [metabase.query-processor.store :as qp.store]
   [metabase.test :as mt]
   [metabase.util.honey-sql-2 :as h2x]
   [metabase.util.malli :as mu]
   [toucan2.core :as t2]))

(mu/defn- cast-values :- ::lib.schema.actions/row
  [driver        :- :keyword
   column->value :- ::lib.schema.actions/row
   table-id      :- ::lib.schema.id/table]
  (qp.store/with-metadata-provider (mt/id)
    (#'sql-jdbc.actions/cast-values driver column->value (mt/id) table-id)))

(deftest cast-values-test
  (testing "Should work with underscored Field names (#24166)"
    (is (= {"CATEGORY_ID" (h2x/cast "INTEGER" 50)}
           (cast-values :h2 {"CATEGORY_ID" 50} (mt/id :venues))))
    (testing "Should parse string values as integers"
      (is (= {"CATEGORY_ID" (h2x/cast "INTEGER" "50")}
             (cast-values :h2 {"CATEGORY_ID" "50"} (mt/id :venues))))))
  (testing "Should cache column types for repeated calls"
    (binding [actions/*misc-value-cache* (atom {})]
      (is (= {"CATEGORY_ID" (h2x/cast "INTEGER" 50)}
             (cast-values :h2 {"CATEGORY_ID" 50} (mt/id :venues))))
      (mt/with-temp-vals-in-db :model/Field (mt/id :venues :category_id) {:base_type :type/Float}
        (is (= {"CATEGORY_ID" (h2x/cast "INTEGER" 40)}
               (cast-values :h2 {"CATEGORY_ID" 40} (mt/id :venues))))))))

;; this driver throws an Exception when you call `parse-sql-error`.
(driver/register! ::parse-sql-error-exception, :parent :h2)

(def ^:private parse-sql-error-called? (atom false))

(defmethod sql-jdbc.actions/maybe-parse-sql-error [::parse-sql-error-exception actions.error/incorrect-value-type]
  [_driver _error-type _database _action-type message]
  (reset! parse-sql-error-called? true)
  (throw (ex-info "OOPS I THREW AN EXCEPTION!" {:message message})))

(deftest parse-sql-error-catch-exceptions-test
  (testing "If parse-sql-error throws an Exception, log it and return the unparsed exception instead of failing entirely (#24021)"
    (driver/with-driver ::parse-sql-error-exception
      (mt/with-actions-test-data-tables #{"venues" "categories"}
        (mt/with-actions-test-data-and-actions-enabled
          (reset! parse-sql-error-called? false)
          ;; attempting to delete the `Pizza` category should fail because there are several rows in `venues` that have
          ;; this `category_id` -- it's an FK constraint violation.
          (mt/as-admin
            (is (thrown-with-msg? Exception #"Referential integrity constraint violation:.*"
                                  (actions/perform-action-with-single-input-and-output :model.row/delete (mt/mbql-query categories {:filter [:= $id 58]})))))
          (testing "Make sure our impl was actually called."
            (is @parse-sql-error-called?)))))))

(mt/defdataset action-error-handling
  [["group"
    [{:field-name "name" :base-type :type/Text :not-null? true}
     {:field-name "ranking" :base-type :type/Integer :not-null? true :unique? true}]
    [["admin" 1]
     ["user" 2]]]
   ["user"
    [{:field-name "name" :base-type :type/Text :not-null? true}
     {:field-name "group-id" :base-type :type/Integer :fk "group" :not-null? true}]
    [["crowberto" 1]
     ["rasta"     2]
     ["lucky"     1]]]])

(defn perform-action-ex-data
  "Calls [[actions/perform-action!]] and returns the `ex-data` of exception.
  Used to test error message when executing implicit action for SQL DBs."
  [& args]
  (try
    (apply actions/perform-action-with-single-input-and-output args)
    (catch Exception e
      (ex-data e))))

(defn- field-id->name [id] (t2/select-one-fn :name :model/Field id))

(defn- test-action-error-handling! [f]
  (mt/test-drivers (filter #(isa? driver/hierarchy % :sql-jdbc) (mt/normal-drivers-with-feature :actions))
    (mt/dataset action-error-handling
      (mt/with-actions-enabled
        (let [db-id          (mt/id)]
          (f {:db-id         db-id
              :group-name    (field-id->name (mt/id :group :name))
              :group-ranking (field-id->name (mt/id :group :ranking))
              :user-name     (field-id->name (mt/id :user :name))
              :user-group-id (field-id->name (mt/id :user :group-id))}))))))

(deftest action-error-handling-not-null-constraint-creating-test
  (test-action-error-handling!
   (fn [{:keys [db-id group-name]}]
     (testing "violate not-null constraint"
       (is (= {:message     "Ranking must have values."
               :errors      {"ranking" "You must provide a value."}
               :type        actions.error/violate-not-null-constraint
               :status-code 400}
              (perform-action-ex-data :model.row/create (mt/$ids {:create-row {group-name "admin"}
                                                                  :database   db-id
                                                                  :query      {:source-table $$group}
                                                                  :type       :query}))))))))

(deftest action-error-handling-not-null-constraint-creating-test-2
  (test-action-error-handling!
   (fn [{:keys [db-id group-name]}]
     (testing "violate not-null constraint"
       (testing "when creating"
         (is (= {:message     "Ranking must have values."
                 :errors      {"ranking" "You must provide a value."}
                 :type        actions.error/violate-not-null-constraint
                 :status-code 400}
                (perform-action-ex-data :model.row/create (mt/$ids {:create-row {group-name "admin"}
                                                                    :database   db-id
                                                                    :query      {:source-table $$group}
                                                                    :type       :query})))))))))

(deftest action-error-handling-not-null-constraint-updating-test
  (test-action-error-handling!
   (fn [{:keys [db-id group-ranking]}]
     (testing "violate not-null constraint"
       (testing "when updating"
         (is (= {:message     "Ranking must have values."
                 :errors      {"ranking" "You must provide a value."}
                 :type        actions.error/violate-not-null-constraint
                 :status-code 400}
                (perform-action-ex-data :model.row/update (mt/$ids {:update-row {group-ranking nil}
                                                                    :database   db-id
                                                                    :query      {:filter       [:= $group.id 1]
                                                                                 :source-table $$group}
                                                                    :type       :query})))))))))

(deftest action-error-handling-unique-constraint-creating-test
  (test-action-error-handling!
   (fn [{:keys [db-id group-name group-ranking]}]
     (testing "violate unique constraint"
       (testing "when creating"
         (is (= {:message     "Ranking already exists."
                 :errors      {"ranking" "This Ranking value already exists."}
                 :type        actions.error/violate-unique-constraint
                 :status-code 400}
                (perform-action-ex-data :model.row/create (mt/$ids {:create-row {group-name    "new"
                                                                                 group-ranking 1}
                                                                    :database   db-id
                                                                    :query      {:source-table $$group}
                                                                    :type       :query})))))))))

(deftest action-error-handling-unique-constraint-updating-test
  (test-action-error-handling!
   (fn [{:keys [db-id group-ranking]}]
     (testing "violate unique constraint"
       (testing "when updating"
         (is (= {:message     "Ranking already exists."
                 :errors      {"ranking" "This Ranking value already exists."}
                 :type        actions.error/violate-unique-constraint
                 :status-code 400}
                (perform-action-ex-data :model.row/update (mt/$ids {:update-row {group-ranking 2}
                                                                    :database   db-id
                                                                    :query      {:filter [:= $group.id 1]
                                                                                 :source-table $$group}
                                                                    :type       :query})))))))))

(defmethod driver/database-supports? [::driver/driver ::action-error-handling-incorrect-type-error-message]
  [_driver _feature _database]
  true)

(doseq [driver [:h2 :postgres]]
  (defmethod driver/database-supports? [driver ::action-error-handling-incorrect-type-error-message]
    [_driver _feature _database]
    false))

(deftest action-error-handling-incorrect-type-creating-test
  (test-action-error-handling!
   (fn [{:keys [db-id group-name group-ranking]}]
     (testing "incorrect type"
       (testing "when creating"
         (is (= {:message     "Some of your values aren't of the correct type for the database."
                 :type        actions.error/incorrect-value-type
                 :status-code 400
                 :errors      (if (driver/database-supports?
                                   driver/*driver*
                                   ::action-error-handling-incorrect-type-error-message
                                   (mt/db))
                                {"ranking" "This value should be of type Integer."}
                                {})}
                (perform-action-ex-data :model.row/create (mt/$ids {:create-row {group-name    "new"
                                                                                 group-ranking "S"}
                                                                    :database   db-id
                                                                    :query      {:source-table $$group}
                                                                    :type       :query})))))))))

(deftest action-error-handling-incorrect-type-updating-test
  (test-action-error-handling!
   (fn [{:keys [db-id group-ranking]}]
     (testing "incorrect type"
       (testing "when updating"
         (is (= {:message     "Some of your values aren't of the correct type for the database."
                 :type        actions.error/incorrect-value-type
                 :status-code 400
                 :errors      (if (driver/database-supports?
                                   driver/*driver*
                                   ::action-error-handling-incorrect-type-error-message
                                   (mt/db))
                                {"ranking" "This value should be of type Integer."}
                                {})}
                (perform-action-ex-data :model.row/update (mt/$ids {:update-row {group-ranking "S"}
                                                                    :database   db-id
                                                                    :query      {:filter [:= $group.id 1]
                                                                                 :source-table $$group}
                                                                    :type       :query})))))))))

(deftest action-error-handling-fk-constraint-creating-test
  (test-action-error-handling!
   (fn [{:keys [db-id user-name user-group-id]}]
     (testing "violate fk constraint"
       (testing "when creating"
         (is (= {:message     "Unable to create a new record."
                 :errors      {"group_id" "This Group-id does not exist."}
                 :type        actions.error/violate-foreign-key-constraint
                 :status-code 400}
                (perform-action-ex-data :model.row/create (mt/$ids {:create-row {user-name    "new"
                                                                                 user-group-id 999}
                                                                    :database   db-id
                                                                    :query      {:source-table $$user}
                                                                    :type       :query})))))))))

(deftest action-error-handling-fk-constraint-updating-test
  (test-action-error-handling!
   (fn [{:keys [db-id user-group-id]}]
     (testing "violate fk constraint"
       (testing "when updating"
         (is (= {:message     "Unable to update the record."
                 :errors      {"group_id" "This Group-id does not exist."}
                 :type        actions.error/violate-foreign-key-constraint
                 :status-code 400}
                (perform-action-ex-data :model.row/update (mt/$ids {:update-row {user-group-id 999}
                                                                    :database   db-id
                                                                    :query      {:filter [:= $user.id 1]
                                                                                 :source-table $$user}
                                                                    :type       :query})))))))))

(deftest action-error-handling-fk-constraint-deleting-test
  (test-action-error-handling!
   (fn [{:keys [db-id]}]
     (testing "violate fk constraint"
       (testing "when deleting"
         (is (= {:message "Other tables rely on this row so it cannot be deleted."
                 :errors {}
                 :type        actions.error/violate-foreign-key-constraint
                 :status-code 400}
                (perform-action-ex-data :model.row/delete (mt/$ids {:database db-id
                                                                    :query    {:filter [:= $group.id 1]
                                                                               :source-table $$group}
                                                                    :type     :query})))))))))

(deftest actions-return-rows-with-correct-names-test
  (testing "rows returned by perform action should match the name in metabase_field.name"
    (mt/test-drivers (mt/normal-drivers-with-feature :actions)
      (mt/dataset action-error-handling
        (mt/with-actions-enabled
          (let [db-id (mt/id)
                created-user (actions/perform-action-with-single-input-and-output
                              :table.row/create
                              {:database db-id
                               :table-id (mt/id :user)
                               :row      {(field-id->name (mt/id :user :name))    "New User"
                                          (field-id->name (mt/id :user :group-id)) 1}})
                created-user-id (get-in created-user [:row (field-id->name (mt/id :user :id))])]
            (testing ":table.row/create"
              (is (=? {:op       :created
                       :row      {(field-id->name (mt/id :user :group-id)) 1
                                  (field-id->name (mt/id :user :id))       (mt/malli=? int?)
                                  (field-id->name (mt/id :user :name))     "New User"}
                       :table-id (mt/id :user)}
                      created-user)))

            (testing ":table.row/update"
              (is (=? {:op       :updated
                       :row      {(field-id->name (mt/id :user :group-id)) 1
                                  (field-id->name (mt/id :user :id))       (mt/malli=? int?)
                                  (field-id->name (mt/id :user :name))     "New Name"}
                       :table-id (mt/id :user)}
                      (actions/perform-action-with-single-input-and-output
                       :table.row/update
                       {:database db-id
                        :table-id (mt/id :user)
                        :row      {(field-id->name (mt/id :user :id))   created-user-id
                                   (field-id->name (mt/id :user :name)) "New Name"}}))))
            (testing ":table.row/delete"
              (is (=? {:op       :deleted
                       :row      {(field-id->name (mt/id :user :id)) created-user-id}
                       :table-id (mt/id :user)}
                      (actions/perform-action-with-single-input-and-output
                       :table.row/delete
                       {:database db-id
                        :table-id (mt/id :user)
                        :row      {(field-id->name (mt/id :user :id)) created-user-id}}))))))))))

(deftest delete-row-with-children-test
  (mt/test-drivers (mt/normal-drivers-with-feature :actions)
    (mt/dataset action-error-handling
      (mt/with-actions-enabled
        (let [GROUP-ID       (field-id->name (mt/id :group :id))
              GROUP-NAME     (field-id->name (mt/id :group :name))
              GROUP-RANK     (field-id->name (mt/id :group :ranking))
              new-group      (fn []
                               (-> (actions/perform-action-with-single-input-and-output
                                    :table.row/create
                                    {:database (mt/id)
                                     :table-id (mt/id :group)
                                     :arg      {GROUP-NAME "New Group"
                                                GROUP-RANK 46}})
                                   :row
                                   (get GROUP-ID)))

              new-user       (fn [group-id]
                               (actions/perform-action-with-single-input-and-output
                                :table.row/create
                                {:database (mt/id)
                                 :table-id (mt/id :user)
                                 :row      {(field-id->name (mt/id :user :name))    "New User"
                                            (field-id->name (mt/id :user :group-id)) group-id}}))
              users-of-group (fn [group-id]
                               (-> (mt/run-mbql-query user {:aggregation [:count]
                                                            :filter      [:= $user.group-id group-id]})
                                   mt/rows
                                   first
                                   first))]

          (testing "group with user requires delete-children"
            (let [created-group-id (new-group)]
              ;; create 2 users
              (new-user created-group-id)
              (new-user created-group-id)

              (testing "sanity check that we have the users"
                (is (= 2 (users-of-group created-group-id))))

              (is (thrown-with-msg?
                   clojure.lang.ExceptionInfo
                   #"Rows have children"
                   (actions/perform-action-with-single-input-and-output
                    :table.row/delete
                    {:database (mt/id)
                     :table-id (mt/id :group)
                     :row      {GROUP-ID created-group-id}})))

              (testing "success if delete-children is enabled"
                (binding [actions.core/*params* {:delete-children true}]
                  (is (=? {:op :deleted
                           :row {GROUP-ID created-group-id}}
                          (actions/perform-action-with-single-input-and-output
                           :table.row/delete
                           {:database (mt/id)
                            :table-id (mt/id :group)
                            :row      {GROUP-ID created-group-id}})))

                  (testing "users are also dedeted"
                    (is (zero? (users-of-group created-group-id))))))))

          (testing "group without user can be deleted without delete-children option"
            (let [created-group-id (new-group)]
              (is (=? {:op  :deleted
                       :row {GROUP-ID created-group-id}}
                      (actions/perform-action-with-single-input-and-output
                       :table.row/delete
                       {:database (mt/id)
                        :table-id (mt/id :group)
<<<<<<< HEAD
                        :arg      {GROUP-ID created-group-id}}))))))))))

(deftest create-or-update-action-test
  (testing "table.row/create-or-update action"
    (mt/test-drivers (mt/normal-drivers-with-feature :actions)
      (mt/dataset action-error-handling
        (mt/with-actions-enabled
          (let [db-id          (mt/id)
                GROUP-ID       (field-id->name (mt/id :group :id))
                GROUP-NAME     (field-id->name (mt/id :group :name))
                GROUP-RANK     (field-id->name (mt/id :group :ranking))]

            (testing "creates new row when key doesn't exist"
              (let [result (actions/perform-action-with-single-input-and-output
                            :table.row/create-or-update
                            {:database db-id
                             :table-id (mt/id :group)
                             :arg      {:row {GROUP-NAME "New Group"
                                              GROUP-RANK 100}
                                        :key {GROUP-RANK 100}}})]
                (is (=? {:op       :created
                         :table-id (mt/id :group)
                         :row      {GROUP-ID   (mt/malli=? int?)
                                    GROUP-NAME "New Group"
                                    GROUP-RANK 100}}
                        result))

                (testing "then updates the same row when key exists"
                  (let [created-id (get-in result [:row GROUP-ID])
                        update-result (actions/perform-action-with-single-input-and-output
                                       :table.row/create-or-update
                                       {:database db-id
                                        :table-id (mt/id :group)
                                        :arg      {:row {GROUP-NAME "Updated Group"
                                                         GROUP-RANK 100}
                                                   :key {GROUP-RANK 100}}})]
                    (is (=? {:op       :updated
                             :table-id (mt/id :group)
                             :row      {GROUP-ID   created-id
                                        GROUP-NAME "Updated Group"
                                        GROUP-RANK 100}}
                            update-result))))))))))))

(deftest create-or-update-batch-operations-test
  (testing "create-or-update batch operations"
    (mt/test-drivers (mt/normal-drivers-with-feature :actions)
      (mt/dataset action-error-handling
        (mt/with-actions-enabled
          (let [db-id          (mt/id)
                GROUP-ID       (field-id->name (mt/id :group :id))
                GROUP-NAME     (field-id->name (mt/id :group :name))
                GROUP-RANK     (field-id->name (mt/id :group :ranking))]

            (testing "batch operations"
              (testing "mixed create and update operations"
                (let [;; First create a group to update later
                      initial-group (actions/perform-action-with-single-input-and-output
                                     :table.row/create
                                     {:database db-id
                                      :table-id (mt/id :group)
                                      :arg      {GROUP-NAME "Batch Test"
                                                 GROUP-RANK 300}})
                      initial-id (get-in initial-group [:row GROUP-ID])

                      ;; Now do batch create-or-update
                      batch-result (actions/perform-action!
                                    :table.row/create-or-update
                                    {}
                                    [{:database db-id
                                      :table-id (mt/id :group)
                                      :arg      {:row {GROUP-NAME "Batch Test Updated"
                                                       GROUP-RANK 300}
                                                 :key {GROUP-RANK 300}}}      ; Should update existing
                                     {:database db-id
                                      :table-id (mt/id :group)
                                      :arg      {:row {GROUP-NAME "Batch New"
                                                       GROUP-RANK 301}
                                                 :key {GROUP-RANK 301}}}])]   ; Should create new

                  (is (= 2 (count (:outputs batch-result))))

                  (let [[first-result second-result] (:outputs batch-result)]
                    (testing "first operation is update"
                      (is (=? {:op       :updated
                               :table-id (mt/id :group)
                               :row      {GROUP-ID   initial-id
                                          GROUP-NAME "Batch Test Updated"
                                          GROUP-RANK 300}}
                              first-result)))

                    (testing "second operation is create"
                      (is (=? {:op       :created
                               :table-id (mt/id :group)
                               :row      {GROUP-ID   (mt/malli=? int?)
                                          GROUP-NAME "Batch New"
                                          GROUP-RANK 301}}
                              second-result)))))))))))))
=======
                        :row      {GROUP-ID created-group-id}}))))))))))
>>>>>>> 1619fcc2
<|MERGE_RESOLUTION|>--- conflicted
+++ resolved
@@ -375,8 +375,7 @@
                        :table.row/delete
                        {:database (mt/id)
                         :table-id (mt/id :group)
-<<<<<<< HEAD
-                        :arg      {GROUP-ID created-group-id}}))))))))))
+                        :row      {GROUP-ID created-group-id}}))))))))))
 
 (deftest create-or-update-action-test
   (testing "table.row/create-or-update action"
@@ -472,7 +471,4 @@
                                :row      {GROUP-ID   (mt/malli=? int?)
                                           GROUP-NAME "Batch New"
                                           GROUP-RANK 301}}
-                              second-result)))))))))))))
-=======
-                        :row      {GROUP-ID created-group-id}}))))))))))
->>>>>>> 1619fcc2
+                              second-result)))))))))))))