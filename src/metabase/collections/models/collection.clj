(ns metabase.collections.models.collection
  "Collections are used to organize Cards, Dashboards, and Pulses; as of v0.30, they are the primary way we determine
  permissions for these objects."
  (:refer-clojure :exclude [ancestors descendants])
  (:require
   [clojure.core.memoize :as memoize]
   [clojure.set :as set]
   [clojure.string :as str]
   [metabase.api-keys.core :as api-key]
   [metabase.api.common
    :as api
    :refer [*current-user-id*]]
   [metabase.app-db.core :as mdb]
   [metabase.audit-app.core :as audit]
   [metabase.collections.models.collection.root :as collection.root]
   [metabase.config.core :as config :refer [*request-id*]]
   [metabase.events.core :as events]
   [metabase.models.interface :as mi]
   [metabase.models.serialization :as serdes]
   [metabase.permissions.core :as perms]
   [metabase.premium-features.core :as premium-features :refer [defenterprise]]
   [metabase.remote-sync.core :as remote-sync]
   ;; Trying to use metabase.search would cause a circular reference ;_;
   [metabase.search.spec :as search.spec]
   [metabase.util :as u]
   [metabase.util.honey-sql-2 :as h2x]
   [metabase.util.i18n :refer [trs tru deferred-tru]]
   [metabase.util.log :as log]
   [metabase.util.malli :as mu]
   [metabase.util.malli.schema :as ms]
   [methodical.core :as methodical]
   [potemkin :as p]
   [toucan2.core :as t2]
   [toucan2.protocols :as t2.protocols]
   [toucan2.realize :as t2.realize]))

(set! *warn-on-reflection* true)

(comment collection.root/keep-me)

(p/import-vars [collection.root root-collection root-collection-with-ui-details])

(def ^:private RootCollection
  "Schema for things that are instances of [[metabase.collections.models.collection.root.RootCollection]]."
  [:fn
   {:error/message "an instance of the root Collection"}
   #'collection.root/is-root-collection?])

(defn- archived-directly-models
  []
  #{:model/Card :model/Dashboard :model/Document})

(defn- collectable-models
  []
  (set/union (archived-directly-models)
             #{:model/Pulse :model/NativeQuerySnippet :model/Timeline}))

(def ^:private ^:const collection-slug-max-length
  "Maximum number of characters allowed in a Collection `slug`."
  510)

(def ^:constant trash-collection-type
  "The value of the `:type` field for the Trash collection that holds archived items."
  "trash")

(def ^:constant library-collection-type
  "The value of the `:type` field for library collections."
  "library")

(def ^:constant library-data-collection-type
  "The value of the `:type` field for collections that only allow tables."
  "library-data")

(def ^:constant library-metrics-collection-type
  "The value of the `:type` field for collections that only allow metrics."
  "library-metrics")

(defn- trash-collection* []
  (t2/select-one :model/Collection :type trash-collection-type))

(let [get-trash (mdb/memoize-for-application-db
                 (fn []
                   (u/prog1 (trash-collection*)
                     (when-not <>
                       (throw (ex-info "Fatal error: Trash collection is missing" {}))))))]
  (defn trash-collection
    "Get the (memoized) trash collection"
    []
    (assoc (get-trash) :name (deferred-tru "Trash"))))

<<<<<<< HEAD
(def transforms-ns
  "Namespace for transforms"
  :transforms)

(def snippets-ns
  "Namespace for snippets"
  :snippets)
=======
(def shared-tenant-ns
  "Namespace for shared tenant collections"
  :shared-tenant-collection)

(mu/defn shared-tenant-collection?
  "Whether or not a collection is a tenant collection."
  [{:keys [namespace]} :- [:or RootCollection [:map [:namespace {:optional true} [:maybe [:or :keyword :string]]]]]]
  (= (some-> namespace name)
     (name shared-tenant-ns)))
>>>>>>> cee9d997

(defn trash-collection-id
  "The ID representing the Trash collection."
  [] (u/the-id (trash-collection)))

(defn trash-path
  "The fixed location path for the trash collection."
  []
  (format "/%s/" (trash-collection-id)))

(defn is-trash?
  "Is this the trash collection?"
  [collection-or-id]
  ;; in some circumstances we don't have a `:type` on the collection (e.g. search or collection items lists, where we
  ;; select a subset of columns). Use the type if it's there, but fall back to the ID to be sure.
  ;; We can't *only* use the id because getting that requires selecting a collection :sweat-smile:
  (let [type (:type collection-or-id ::not-found)]
    (if (identical? type ::not-found)
      (some-> collection-or-id u/id (= (trash-collection-id)))
      (= type trash-collection-type))))

(defn is-trash-or-descendant?
  "Is this the trash collection, or a descendant of it?"
  [collection]
  (or (is-trash? collection)
      (and (:location collection)
           (str/starts-with? (:location collection) (trash-path)))))

(defn remote-synced-collection?
  "Is this a remote-synced collection?
   Returns true if the collection has is_remote_synced=true in the database."
  [collection-or-id]
  (cond
    (nil? collection-or-id) false ;; the root collection is never remote-synced
    (map? collection-or-id) (boolean (get collection-or-id :is_remote_synced))
    :else (t2/select-one-fn :is_remote_synced :model/Collection :id (u/the-id collection-or-id))))

(defn- is-library?
  "Is this the Library collection?"
  [collection]
  (= (:type collection) library-collection-type))

(defn- is-library-data-collection?
  "Is this the Data collection?"
  [collection]
  (= (:type collection) library-data-collection-type))

(defn- is-library-metrics-collection?
  "Is this the Metrics collection?"
  [collection]
  (= (:type collection) library-metrics-collection-type))

(defn remote-synced-collection
  "Get the remote-synced collection if it exists."
  []
  (t2/select-one :model/Collection :is_remote_synced true :location "/"))

(defn create-remote-synced-collection!
  "Create the remote-synced-collection"
  []
  (when-not (nil? (remote-synced-collection))
    (throw (ex-info "Remote-synced collection already exists" {})))
  (t2/insert-returning-instance! :model/Collection {:name     "Synced Collection"
                                                    :is_remote_synced true
                                                    :location "/"}))

(defonce ^:dynamic ^:private *clearing-remote-sync* false)

(defn clear-remote-synced-collection!
  "Marks any remote-synced-collection as non-remote-synced"
  []
  (binding [*clearing-remote-sync* true]
    (t2/update! :model/Collection :is_remote_synced true {:is_remote_synced false})))

(defn library-collection
  "Get the 'library' collection, if it exists."
  []
  (t2/select-one :model/Collection :type library-collection-type))

(defn create-library-collection!
  "Create the Library collection. Returns Created collection. Throws if it already exists."
  []
  (when-not (nil? (library-collection))
    (throw (ex-info "Library already exists" {})))
  (let [library       (t2/insert-returning-instance! :model/Collection {:name     "Library"
                                                                        :type     library-collection-type
                                                                        :location "/"})
        base-location (str "/" (:id library) "/")
        data          (t2/insert-returning-instance! :model/Collection {:name     "Data"
                                                                        :type     library-data-collection-type
                                                                        :location base-location})
        metrics       (t2/insert-returning-instance! :model/Collection {:name     "Metrics"
                                                                        :type     library-metrics-collection-type
                                                                        :location base-location})]
    (doseq [col [library data metrics]]
      (t2/delete! :model/Permissions :collection_id (:id col))
      (perms/grant-collection-read-permissions! (perms/all-users-group) col))
    library))

(methodical/defmethod t2/table-name :model/Collection [_model] :collection)

(methodical/defmethod t2/model-for-automagic-hydration [#_model :default #_k :collection]
  [_original-model _k]
  :model/Collection)

(t2/deftransforms :model/Collection
  {:namespace       mi/transform-keyword
   :authority_level mi/transform-keyword})

(defn maybe-localize-system-collection-name
  "If the collection is a system-defined collection (Trash, Library, Data, or Metrics), translate the `name`.
  This is a public function because we can't rely on `define-after-select` in all circumstances, e.g. when searching
  or listing collection items (where we do a direct DB query without `:model/Collection`)."
  [collection]
  (cond-> collection
    (is-trash? collection) (assoc :name (tru "Trash"))
    (is-library? collection) (assoc :name (tru "Library"))
    (is-library-data-collection? collection) (assoc :name (tru "Data"))
    (is-library-metrics-collection? collection) (assoc :name (tru "Metrics"))))

(t2/define-after-select :model/Collection [collection]
  (maybe-localize-system-collection-name collection))

(doto :model/Collection
  (derive :metabase/model)
  (derive :hook/entity-id)
  (derive ::mi/read-policy.full-perms-for-perms-set)
  (derive ::mi/write-policy.full-perms-for-perms-set))

(defn- default-audit-collection?
  [{:keys [id] :as _col}]
  (when-not (audit/analytics-dev-mode)
    (= id (:id (audit/default-audit-collection)))))

(defmethod mi/can-write? :model/Collection
  ([instance]
   (and (not (default-audit-collection? instance))
        (not (is-trash-or-descendant? instance))
        (mi/current-user-has-full-permissions? :write instance)
        (remote-sync/collection-editable? instance)))
  ([_model pk]
   (mi/can-write? (t2/select-one :model/Collection pk))))

(mu/defmethod mi/can-read? :model/Collection
  ([instance]
   (or (is-trash? instance)
       (perms/can-read-audit-helper :model/Collection instance)))
  ([_model pk :- pos-int?]
   (or (is-trash? pk)
       (mi/can-read? (t2/select-one :model/Collection :id pk)))))

(def AuthorityLevel
  "Malli Schema for valid collection authority levels."
  [:enum "official"])

;;; +----------------------------------------------------------------------------------------------------------------+
;;; |                                              Slug Validation                                                   |
;;; +----------------------------------------------------------------------------------------------------------------+

(defn- slugify [collection-name]
  ;; double-check that someone isn't trying to use a blank string as the collection name
  (when (str/blank? collection-name)
    (throw (ex-info (tru "Collection name cannot be blank!")
                    {:status-code 400, :errors {:name (tru "cannot be blank")}})))
  (u/slugify collection-name collection-slug-max-length))

;;; +----------------------------------------------------------------------------------------------------------------+
;;; |                                       Nested Collections: Location Paths                                       |
;;; +----------------------------------------------------------------------------------------------------------------+

;; "Location Paths" are strings that keep track of where a Colllection lives in a filesystem-like hierarchy. Almost
;; all of our backend code does not need to know this and can act as if there is no Collection hierarchy; it is,
;; however, presented as such in the UI. Perhaps it is best to think of the hierarchy as a façade.
;;
;; For example, Collection 30 might have a `location` like `/10/20/`, which means it's the child of Collection 20, who
;; itself is the child of Collection 10. Note that the `location` does not include the ID of Collection 30 itself.
;;
;; Storing the relationship in this manner, rather than with foreign keys such as `:parent_id`, allows us to
;; efficiently fetch all ancestors or descendants of a Collection without having to make multiple DB calls (e.g. to
;; fetch a grandparent, you'd first have to fetch its parent to get their `parent_id`).
;;
;; The following functions are useful for working with the Collection `location`, breaking it out into component IDs,
;; assembling IDs into a location path, and so forth.

(defn- unchecked-location-path->ids
  "*** Don't use this directly! Instead use [[location-path->ids]]. ***

  'Explode' a `location-path` into a sequence of Collection IDs, and parse them as integers. THIS DOES NOT VALIDATE
  THAT THE PATH OR RESULTS ARE VALID. This unchecked version exists solely to power the other version below."
  [location-path]
  (if (= location-path "/")
    []
    (mapv parse-long (rest (str/split location-path #"/")))))

(defn- valid-location-path? [s]
  (boolean
   (and (string? s)
        (re-matches #"^/(\d+/)*$" s)
        (let [ids (unchecked-location-path->ids s)]
          (or (empty? ids)
              (apply distinct? ids))))))

(def ^:private LocationPath
  "Schema for a directory-style 'path' to the location of a Collection."
  [:fn #'valid-location-path?])

(mu/defn location-path :- LocationPath
  "Build a 'location path' from a sequence of `collections-or-ids`.

     (location-path 10 20) ; -> \"/10/20/\""
  [& collections-or-ids :- [:* [:or ms/PositiveInt :map]]]
  (if-not (seq collections-or-ids)
    "/"
    (str
     "/"
     (str/join "/" (for [collection-or-id collections-or-ids]
                     (u/the-id collection-or-id)))
     "/")))

(mu/defn location-path->ids :- [:sequential ms/PositiveInt]
  "'Explode' a `location-path` into a sequence of Collection IDs, and parse them as integers.

     (location-path->ids \"/10/20/\") ; -> [10 20]"
  [location-path :- LocationPath]
  (unchecked-location-path->ids location-path))

(mu/defn location-path->parent-id :- [:maybe ms/PositiveInt]
  "Given a `location-path` fetch the ID of the direct parent of a Collection.

     (location-path->parent-id \"/10/20/\") ; -> 20"
  [location-path :- LocationPath]
  (last (location-path->ids location-path)))

(mu/defn all-ids-in-location-path-are-valid? :- :boolean
  "Do all the IDs in `location-path` belong to actual Collections? (This requires a DB call to check this, so this
  should only be used when creating/updating a Collection. Don't use this for casual schema validation.)"
  [location-path :- LocationPath]
  (or
   ;; if location is just the root Collection there are no IDs in the path, so nothing to check
   (= location-path "/")
   ;; otherwise get all the IDs in the path and then make sure the count Collections with those IDs matches the number
   ;; of IDs
   (let [ids (location-path->ids location-path)]
     (= (count ids)
        (t2/count :model/Collection :id [:in ids])))))

(defn- assert-valid-location
  "Assert that the `location` property of a `collection`, if specified, is valid. This checks that it is valid both from
  a schema standpoint, and from a 'do the referenced Collections exist' standpoint. Intended for use as part of
  `pre-update` and `pre-insert`."
  [{:keys [location], :as collection}]
  ;; if setting/updating the `location` of this Collection make sure it matches the schema for valid location paths
  (when (contains? collection :location)
    (when-not (valid-location-path? location)
      (let [msg (tru "Invalid Collection location: path is invalid.")]
        (throw (ex-info msg {:status-code 400, :errors {:location msg}
                             :collection collection}))))
    ;; if this is a Personal Collection it's only allowed to go in the Root Collection: you can't put it anywhere else!
    (when (:personal_owner_id collection)
      (when-not (= location "/")
        (let [msg (tru "You cannot move a Personal Collection.")]
          (throw (ex-info msg {:status-code 400, :errors {:location msg}})))))
    ;; Also make sure that all the IDs referenced in the Location path actually correspond to real Collections
    (when-not (all-ids-in-location-path-are-valid? location)
      (let [msg (tru "Invalid Collection location: some or all ancestors do not exist.")]
        (throw (ex-info msg {:status-code 404, :errors {:location msg}}))))))

(defn- assert-valid-namespace
  "Check that the namespace of this Collection is valid -- it must belong to the same namespace as its parent
  Collection."
  [{:keys [location], owner-id :personal_owner_id, collection-namespace :namespace, :as collection}]
  {:pre [(contains? collection :namespace)]}
  (when (and namespace (shared-tenant-collection? collection) (not (perms/use-tenants)))
    (throw (ex-info "Can't create a tenant collection without tenants enabled." {:type (:type collection)})))
  (when location
    (when-let [parent-id (location-path->parent-id location)]
      (let [parent-namespace (t2/select-one-fn :namespace :model/Collection :id parent-id)]
        (when-not (= (keyword collection-namespace) (keyword parent-namespace))
          (let [msg (tru "Collection must be in the same namespace as its parent")]
            (throw (ex-info msg {:status-code 400, :errors {:location msg}})))))))
  ;; non-default namespace Collections cannot be personal Collections
  (when (and owner-id collection-namespace)
    (let [msg (tru "Personal Collections must be in the default namespace")]
      (throw (ex-info msg {:status-code 400, :errors {:personal_owner_id msg}})))))

(defn- assert-valid-remote-synced-parent
  "Check that if this Collection is remote-synced, its parent is either remote-synced or the root collection.

  If a collection's parent is remote-synced, it must also be remote-synced."
  [{:keys [location is_remote_synced]}]
  (when-let [parent-id (and location (location-path->parent-id location))]
    (let [parent-is-remote-synced? (t2/select-one-fn :is_remote_synced :model/Collection :id parent-id)]
      (when (and (or parent-is-remote-synced? is_remote_synced)
                 (not= parent-is-remote-synced? is_remote_synced))
        (let [msg (if is_remote_synced
                    (tru "A remote-synced Collection can only be placed in another remote-synced Collection or the root Collection.")
                    (tru "A Collection placed in a remote-synced Collection must also be remote-synced."))]
          (throw (ex-info msg {:status-code 400, :errors {:location msg}})))))))

(defenterprise check-allowed-content
  "Checks contents of a collection before saving it. The OSS implementation is a no-op."
  metabase-enterprise.library.validation
  [_model-type _collection-id]
  true)

(defenterprise check-library-update
  "Checks that a collection of type `:library` only contains allowed changes."
  metabase-enterprise.library.validation
  [_collection]
  true)

;; This function is defined later after children-location is available

(def ^:private CollectionWithLocationOrRoot
  [:or
   RootCollection
   [:map
    [:location LocationPath]]])

(def CollectionWithLocationAndIDOrRoot
  "Schema for a valid `CollectionInstance` that has valid `:location` and `:id` properties, or the special
  `root-collection` placeholder object."
  [:or
   RootCollection
   [:map
    [:location LocationPath]
    [:id       ms/PositiveInt]]])

(mu/defn- parent :- CollectionWithLocationAndIDOrRoot
  "Fetch the parent Collection of `collection`, or the Root Collection special placeholder object if this is a
  top-level Collection. Note that the `parent` of a `collection` that's in the trash is the collection it was trashed
  *from*."
  [collection :- CollectionWithLocationOrRoot]
  (if-let [new-parent-id (location-path->parent-id (:location collection))]
    (t2/select-one :model/Collection :id new-parent-id)
    root-collection))

(mu/defn children-location :- LocationPath
  "Given a `collection` return a location path that should match the `:location` value of all the children of the
  Collection.

     (children-location collection) ; -> \"/10/20/30/\";

     ;; To get children of this collection:
     (t2/select Collection :location \"/10/20/30/\")"
  [{:keys [location], :as collection} :- CollectionWithLocationAndIDOrRoot]
  (if (collection.root/is-root-collection? collection)
    "/"
    (str location (u/the-id collection) "/")))

(mu/defn descendant-ids :- [:maybe [:set ms/PositiveInt]]
  "Return a set of IDs of all descendant Collections of a `collection`."
  [collection :- CollectionWithLocationAndIDOrRoot]
  (t2/select-pks-set :model/Collection :location [:like (str (children-location collection) \%)]))

;;; +----------------------------------------------------------------------------------------------------------------+
;;; |                                              Personal Collections                                              |
;;; +----------------------------------------------------------------------------------------------------------------+

(mu/defn format-personal-collection-name :- ms/NonBlankString
  "Constructs the personal collection name from user name.
  When displaying to users we'll tranlsate it to user's locale,
  but to keeps things consistent in the database, we'll store the name in site's locale.

  Practically, use `user-or-site` = `:site` when insert or update the name in database,
  and `:user` when we need the name for displaying purposes"
  [first-name last-name email user-or-site]
  {:pre [(#{:user :site} user-or-site)]}
  (if (= :user user-or-site)
    (cond
      (and first-name last-name) (tru "{0} {1}''s Personal Collection" first-name last-name)
      :else                      (tru "{0}''s Personal Collection" (or first-name last-name email)))
    (cond
      (and first-name last-name) (trs "{0} {1}''s Personal Collection" first-name last-name)
      :else                      (trs "{0}''s Personal Collection" (or first-name last-name email)))))

(mu/defn user->personal-collection-names :- ms/Map
  "Come up with a nice name for the Personal Collection for the passed `user-or-ids`.
  Returns a map of user-id -> name"
  [user-or-ids user-or-site]
  (into {} (when-let [ids (seq (filter some? (map u/the-id user-or-ids)))]
             (t2/select-pk->fn #(format-personal-collection-name (:first_name %) (:last_name %) (:email %) user-or-site)
                               [:model/User :first_name :last_name :email :id]
                               :id [:in ids]))))

(mu/defn user->personal-collection-name :- ms/NonBlankString
  "Calls `user->personal-collection-names` for a single user-id and returns the name"
  [user-or-id user-or-site]
  (first (vals (user->personal-collection-names [user-or-id] user-or-site))))

(defn personal-collections-with-ui-details
  "Like `personal-collection-with-ui-details`, but for a sequence of collections and returns a sequence of modified collections"
  [collections]
  (let [collection-names (user->personal-collection-names (filter some? (map :personal_owner_id collections)) :user)]
    (map (fn [{:keys [personal_owner_id] :as collection}]
           (if-not personal_owner_id
             collection
             (let [collection-name (get collection-names personal_owner_id)]
               (assoc collection
                      :name collection-name
                      :slug (u/slugify collection-name))))) collections)))

(defn personal-collection-with-ui-details
  "For Personal collection, we make sure the collection's name and slug is translated to user's locale
  This is only used for displaying purposes, For insertion or updating  the name, use site's locale instead"
  [collection]
  (first (personal-collections-with-ui-details [collection])))

(def ^:private CollectionWithLocationAndPersonalOwnerID
  "Schema for a Collection instance that has a valid `:location`, and a `:personal_owner_id` key *present* (but not
  neccesarily non-nil)."
  [:map
   [:location          LocationPath]
   [:personal_owner_id [:maybe ms/PositiveInt]]])

(mu/defn is-personal-collection-or-descendant-of-one? :- :boolean
  "Is `collection` a Personal Collection, or a descendant of one?"
  [collection :- CollectionWithLocationAndPersonalOwnerID]
  (boolean
   (or
    ;; If collection has an owner ID we're already done here, we know it's a Personal Collection
    (:personal_owner_id collection)

    ;; Try to get the ID of its highest-level ancestor, e.g. if `location` is `/1/2/3/` we would get `1`. Then see if
    ;; the root-level ancestor is a Personal Collection (Personal Collections can only exist in the Root Collection.)
    (when-let [id (first (location-path->ids (:location collection)))]
      (t2/exists? :model/Collection
                  :id                id
                  :personal_owner_id [:not= nil])))))

(def ^:private CollectionWithNamespace
  "Schema for a Collection instance that has a valid `:location`, and a `:namespace` key *present* (but not
  necessarily non-nil)."
  [:map
   [:namespace [:maybe [:or :keyword :string]]]])

(mu/defn is-dedicated-tenant-collection-or-descendant? :- :boolean
  "Is `collection` a Tenant Collection, or a descendant of one?"
  [collection :- CollectionWithNamespace]
  (boolean
   ;; If collection has namespace = "tenant-specific" we know it's in the dedicated tenant namespace
   (= (some-> (:namespace collection) name) "tenant-specific")))

(mu/defn user->existing-personal-collection :- [:maybe (ms/InstanceOf :model/Collection)]
  "For a `user-or-id`, return their personal Collection, if it already exists.
  Use [[metabase.collections.models.collection/user->personal-collection]] to fetch their personal Collection *and*
  create it if needed."
  [user-or-id]
  (t2/select-one :model/Collection :personal_owner_id (u/the-id user-or-id)))

(mu/defn user->personal-collection :- [:maybe (ms/InstanceOf :model/Collection)]
  "Return the Personal Collection for `user-or-id`, if it already exists; if not, create it and return it."
  [user-or-id]
  ;; API key users do not get personal collections
  (when-not (api-key/is-api-key-user? (u/the-id user-or-id))
    (or (user->existing-personal-collection user-or-id)
        (try
          (first (t2/insert-returning-instances! :model/Collection
                                                 {:name              (user->personal-collection-name user-or-id :site)
                                                  :personal_owner_id (u/the-id user-or-id)}))
          ;; if an Exception was thrown why trying to create the Personal Collection, we can assume it was a race
          ;; condition where some other thread created it in the meantime; try one last time to fetch it
          (catch Throwable e
            (or (user->existing-personal-collection user-or-id)
                (throw e)))))))

(def ^:private ^{:arglists '([user-id])} user->personal-collection-id
  "Cached function to fetch the ID of the Personal Collection belonging to User with `user-id`. Since a Personal
  Collection cannot be deleted, the ID will not change; thus it is safe to cache, saving a DB call. It is also
  required to caclulate the Current User's permissions set, which is done for every API call; thus it is cached to
  save a DB call for *every* API call."
  (memoize/ttl
   ^{::memoize/args-fn (fn [[user-id]]
                         [(mdb/unique-identifier) user-id])}
   (fn user->personal-collection-id*
     [user-id]
     (some-> user-id user->personal-collection u/the-id))
   ;; cache the results for 60 minutes; TTL is here only to eventually clear out old entries/keep it from growing too
   ;; large
   :ttl/threshold (* 60 60 1000)))

(mu/defn user->personal-collection-and-descendant-ids :- [:sequential ms/PositiveInt]
  "Somewhat-optimized function that fetches the ID of a User's Personal Collection as well as the IDs of all descendants
  of that Collection. Exists because this needs to be known to calculate the Current User's permissions set, which is
  done for every API call; this function is an attempt to make fetching this information as efficient as reasonably
  possible."
  [user-or-id]
  (into []
        (when-let [personal-collection-id (user->personal-collection-id (u/the-id user-or-id))]
          (conj
           ;; `descendant-ids` wants a CollectionWithLocationAndID, and luckily we know Personal Collections always go
           ;; in Root, so we can pass it what it needs without actually having to fetch an entire CollectionInstance
           (descendant-ids {:location "/", :id personal-collection-id})
           personal-collection-id))))

(mi/define-batched-hydration-method include-personal-collection-ids
  :personal_collection_id
  "Efficiently hydrate the `:personal_collection_id` property of a sequence of Users. (This is, predictably, the ID of
  their Personal Collection.)"
  [users]
  (when (seq users)
    ;; efficiently create a map of user ID -> personal collection ID
    (let [non-api-user-ids (t2/select-pks-set :model/User
                                              :id [:in (set (map u/the-id users))]
                                              :type [:not= :api-key])
          user-id->collection-id (when (seq non-api-user-ids)
                                   (t2/select-fn->pk :personal_owner_id :model/Collection
                                                     :personal_owner_id [:in non-api-user-ids]))]
      ;; now for each User, try to find the corresponding ID out of that map. If it's not present (the personal
      ;; Collection hasn't been created yet), then instead call `user->personal-collection-id`, which will create it
      ;; as a side-effect. This will ensure this property never comes back as `nil`
      (for [user users]
        (assoc user :personal_collection_id (when (contains? non-api-user-ids (u/the-id user))
                                              (or (get user-id->collection-id (u/the-id user))
                                                  (user->personal-collection-id (u/the-id user)))))))))

(mi/define-simple-hydration-method is-shared-tenant-collection
  :is_shared_tenant_collection
  "Hydrate the `is_shared_tenant_collection` property of collections - whether or not they're a tenant coll."
  [collection]
  (shared-tenant-collection? collection))

(mi/define-batched-hydration-method collection-is-personal
  :is_personal
  "Efficiently hydrate the `:is_personal` property of a sequence of Collections.
  `true` means the collection is or nested in a personal collection."
  [collections]
  (if (= 1 (count collections))
    (let [collection (first collections)]
      (if (some? collection)
        [(assoc collection :is_personal (is-personal-collection-or-descendant-of-one? collection))]
        ;; root collection is nil
        [collection]))
    (let [personal-collection-ids (t2/select-pks-set :model/Collection :personal_owner_id [:not= nil])
          location-is-personal    (fn [location]
                                    (boolean
                                     (and (string? location)
                                          (some #(str/starts-with? location (format "/%d/" %)) personal-collection-ids))))]
      (map (fn [{:keys [location personal_owner_id] :as coll}]
             (if (some? coll)
               (assoc coll :is_personal (or (some? personal_owner_id)
                                            (location-is-personal location)))
               nil))
           collections))))

;;; +----------------------------------------------------------------------------------------------------------------+
;;; |                                 Nested Collections: "Effective" Location Paths                                 |
;;; +----------------------------------------------------------------------------------------------------------------+

;; "Effective" Location Paths are location paths for Collections that exclude the IDs of Collections the current user
;; isn't allowed to see.
;;
;; For example, if a Collection has a `location` of `/10/20/30/`, and the current User is allowed to see Collections
;; 10 and 30, but not 20, we will show them an "effective" location path of `/10/30/`. This is used for things like
;; breadcrumbing in the frontend.

(def ^:private VisibleCollections
  "Includes the possible values for visible collections, possibly including `\"root\"` to represent the root
  collection."
  [:set
   [:or [:= "root"] ms/PositiveInt]])

(def ^:private CollectionVisibilityConfig
  [:map
   [:cte-name {:optional true} [:maybe :keyword]]
   [:include-trash-collection? {:optional true} :boolean]
   [:include-archived-items {:optional true} [:enum :only :exclude :all]]
   [:archive-operation-id {:optional true} [:maybe :string]]
   [:permission-level {:optional true} [:enum :read :write]]
   [:effective-child-of {:optional true} [:maybe CollectionWithLocationAndIDOrRoot]]])

(def ^:private UserScope
  [:map
   [:current-user-id pos-int?]
   [:is-superuser?   :boolean]])

(def ^:private default-visibility-config
  {:cte-name nil
   :include-archived-items :exclude
   :include-trash-collection? false
   :effective-child-of nil
   :archive-operation-id nil
   :permission-level :read})

(def ^:private ^{:arglists '([user-scope read-or-write])} can-access-root-collection?
  "Cached function to determine whether the current user can access the root collection"
  (memoize/ttl
   ^{::memoize/args-fn (fn [[{:keys [current-user-id]} read-or-write]]
                         ;; If this is running in the context of a request, cache it for the duration of that request.
                         ;; Otherwise, don't cache the results at all.)
                         (if-let [req-id *request-id*]
                           [req-id current-user-id read-or-write]
                           [(random-uuid) current-user-id read-or-write]))}
   (fn can-access-root-collection?*
     [{:keys [current-user-id is-superuser?]} read-or-write]
     (or is-superuser?
         (t2/exists? :model/Permissions {:select [:p.*]
                                         :from [[:permissions :p]]
                                         :join [[:permissions_group :pg] [:= :pg.id :p.group_id]
                                                [:permissions_group_membership :pgm] [:= :pgm.group_id :pg.id]]
                                         :where [:and
                                                 [:= :pgm.user_id current-user-id]
                                                 [:or
                                                  [:= :p.object "/collection/root/"]
                                                  (when (= :read read-or-write)
                                                    [:= :p.object "/collection/root/read/"])]]})))
   ;; cache the results for 10 seconds. This is a bit arbitrary but should be long enough to cover ~all requests.
   :ttl/threshold (* 10 1000)))

(defn should-display-root-collection?
  "Should this user be shown the root collection, given the `visibility-config` passed?"
  ([visibility-config]
   (should-display-root-collection?
    {:current-user-id api/*current-user-id*
     :is-superuser?   api/*is-superuser?*}
    visibility-config))
  ([user-scope visibility-config]
   (and
    ;; we have permission for it.
    (can-access-root-collection? user-scope (:permission-level visibility-config))

    ;; we're not *only* looking for archived items
    (not= :only (:include-archived-items visibility-config))

    ;; we're not looking for a particular `archive_operation_id`
    (not (:archive-operation-id visibility-config)))))

(def ^:private visible-union-columns
  [:c.id
   :c.location
   :c.archived
   :c.archive_operation_id
   :c.archived_directly
   :c.type
   :c.namespace])

(mu/defn visible-collection-query
  "Given a `CollectionVisibilityConfig`, return a HoneySQL query that selects all visible Collection IDs."
  ([visibility-config :- CollectionVisibilityConfig]
   (visible-collection-query visibility-config
                             {:current-user-id api/*current-user-id*
                              :is-superuser?   api/*is-superuser?*}))

  ([visibility-config :- CollectionVisibilityConfig
    {:keys [current-user-id is-superuser?]} :- UserScope]
   ;; This giant query looks scary, but it's actually only moderately terrifying! Let's walk through it step by
   ;; step. What we're doing here is adding a filter clause to a surrounding query, to make sure that
   ;; `collection-id-field` matches the criteria passed by the user. The criteria we use are:
   ;;
   ;; - your permissions (we don't show you something you don't have the right to see)
   ;; - the desired permission level you need (if you're looking for stuff you can WRITE, we don't show you stuff you can READ)
   ;; - trash (you can show/hide the trash)
   ;; - archived (you can show/hide archived collections or select *only* archived collections)
   ;; - archive operation id (when we archive a collection and subcollections together, we mark the whole archived
   ;;   tree so you can look at it in isolation)
   ;; - effective child (if you're only interested in things that are an effective child of another collection, we can do that)
   {:select :id
    ;; the `FROM` clause is where we limit the collections to the ones we have permissions on. For a superuser,
    ;; that's all of them. For regular users, it's:
    ;; a) the collections they have permission in the DB for,
    ;; b) the trash collection, and
    ;; c) their personal collection and its descendants
    :from [(if is-superuser?
             [:collection :c]
             [{:union-all (keep identity [{:select visible-union-columns
                                           :from   [[:collection :c]]
                                           :where [:and [:exists {:select [1]
                                                                  :from [[:permissions :p]]
                                                                  :inner-join [[:permissions_group_membership :pgm] [:= :p.group_id :pgm.group_id]]
                                                                  :where [:and
                                                                          [:= :pgm.user_id [:inline current-user-id]]
                                                                          [:= :c.id :p.collection_id]
                                                                          [:= :p.perm_type (h2x/literal "perms/collection-access")]
                                                                          [:or
                                                                           [:= :p.perm_value (h2x/literal "read-and-write")]
                                                                           (when (= :read (:permission-level visibility-config))
                                                                             [:= :p.perm_value (h2x/literal "read")])]]}]]}
                                          {:select visible-union-columns
                                           :from   [[:collection :c]]
                                           :where  [:= :type (h2x/literal trash-collection-type)]}
                                          (when-let [personal-collection-and-descendant-ids
                                                     (seq (user->personal-collection-and-descendant-ids current-user-id))]
                                            {:select visible-union-columns
                                             :from   [[:collection :c]]
                                             :where  [:in :id [:inline personal-collection-and-descendant-ids]]})
                                          (when-let [tenant-collection-and-descendant-ids (seq (perms/user->tenant-collection-and-descendant-ids current-user-id))]
                                            {:select visible-union-columns
                                             :from [[:collection :c]]
                                             :where [:in :id [:inline tenant-collection-and-descendant-ids]]})])}
              :c])]
    ;; The `WHERE` clause is where we apply the other criteria we were given:
    :where [:and
            ;; hiding the trash collection when desired...
            (when-not (:include-trash-collection? visibility-config)
              [:not= [:inline (trash-collection-id)] :c.id])

            ;; hiding archived items when desired...
            (when (= :exclude (:include-archived-items visibility-config))
              [:= :c.archived false])

            ;; (or showing them, if that's what you want)
            (when (= :only (:include-archived-items visibility-config))
              [:or
               [:= :c.archived true]
               ;; the trash collection is included when viewing archived-only
               [:= :id [:inline (trash-collection-id)]]])

            (when-not (perms/use-tenants)
              [:not [:exists {:select [1]
                              :from [[:collection :sub_c]]
                              :where [:and [:= :c.id :sub_c.id]
                                      [:= :sub_c.namespace [:inline "shared-tenant-collection"]]]}]])

            ;; excluding things outside of the `archive_operation_id` you wanted...
            (when-let [op-id (:archive-operation-id visibility-config)]
              [:or
               [:= :c.archive_operation_id [:inline op-id]]
               ;; the trash collection is part of every `archive_operation`
               [:= :id (trash-collection-id)]])]}))

(mu/defn visible-collection-filter-clause
  "Given a `CollectionVisibilityConfig`, return a HoneySQL filter clause ready for use in queries. Takes an optional
  `cte-name` in the visibility config which is used as the source for collection IDs if provided; otherwise, we filter
  based on the results of `visible-collection-query` above."
  ([]
   (visible-collection-filter-clause :collection_id))
  ([collection-id-field :- [:or [:tuple [:= :coalesce] :keyword :keyword] :keyword]]
   (visible-collection-filter-clause collection-id-field {}))
  ([collection-id-field :- [:or [:tuple [:= :coalesce] :keyword :keyword] :keyword]
    visibility-config :- CollectionVisibilityConfig]
   (visible-collection-filter-clause collection-id-field
                                     visibility-config
                                     {:current-user-id api/*current-user-id*
                                      :is-superuser?   api/*is-superuser?*}))
  ([collection-id-field :- [:or [:tuple [:= :coalesce] :keyword :keyword] :keyword]
    visibility-config :- CollectionVisibilityConfig
    user-scope :- UserScope]
   (let [{:keys [cte-name] :as visibility-config} (merge default-visibility-config visibility-config)]
     [:or
      (when (should-display-root-collection? user-scope visibility-config)
        [:= collection-id-field nil])
      ;; the non-root collections are here. We're saying "let this row through if..."
      [:in
       collection-id-field
       (if cte-name
         {:select :id :from cte-name}
         (visible-collection-query visibility-config user-scope))]])))

(defn- effective-child-of-filter-clause
  [parent-coll collection-table-alias visibility-config]
  (let [->col (fn [col-name]
                (keyword (str (name collection-table-alias)
                              "."
                              col-name)))]
    [:and
     (visible-collection-filter-clause (->col "id") visibility-config)
     (if (is-trash? parent-coll)
       [:= (->col "archived_directly") true]
       [:and
        ;; an effective child is a descendant of the parent collection
        [:like (->col "location") (str (children-location parent-coll) "%")]

        ;; but NOT a child of any OTHER visible collection.
        [:not [:exists {:select 1
                        :from [[:collection :c2]]
                        :where [:and
                                (visible-collection-filter-clause :c2.id visibility-config)
                                [:= (->col "location") [:concat :c2.location :c2.id (h2x/literal "/")]]
                                (when-not (collection.root/is-root-collection? parent-coll)
                                  [:not= :c2.id [:inline (u/the-id parent-coll)]])]}]]])]))

(def ^{:arglists '([visibility-config])} visible-collection-ids*
  "Impl for `visible-collection-ids`, caches for the lifetime of the request, maximum 10 seconds."
  (memoize/ttl
   ^{::memoize/args-fn (fn [[visibility-config]]
                         (if-let [req-id *request-id*]
                           [req-id api/*current-user-id* visibility-config]
                           [(random-uuid) api/*current-user-id* visibility-config]))}
   (fn
     [visibility-config]
     (cond-> (t2/select-pks-set :model/Collection {:where (visible-collection-filter-clause :id visibility-config)})
       (should-display-root-collection? visibility-config)
       (conj "root")))
   ;; cache the results for 60 minutes; TTL is here only to eventually clear out old entries/keep it from growing too
   ;; large
   :ttl/threshold (* 60 60 1000)))

(mu/defn visible-collection-ids :- VisibleCollections
  "Returns all collection IDs that are visible given the `visibility-config` passed in. (Config provides knobs for
  toggling permission level, trash/archive visibility, etc). If you're trying to filter based on this, you should
  probably use `visible-collection-filter-clause` instead."
  [visibility-config :- CollectionVisibilityConfig]
  (visible-collection-ids* visibility-config))

(mi/define-batched-hydration-method effective-location-path*
  :effective_location
  "Given a seq of `collections`, batch hydrates them with their effective location."
  [collections]
  (when (seq collections)
    (let [collection-ids (visible-collection-ids {:include-archived-items :all
                                                  :include-trash-collection? true})]
      (for [collection collections]
        (when (some? collection)
          (assoc collection
                 :effective_location
                 (when-not (collection.root/is-root-collection? collection)
                   (let [real-location-path (if (:archived_directly collection)
                                              (trash-path)
                                              (:location collection))]
                     (apply location-path (for [id    (location-path->ids real-location-path)
                                                :when (contains? collection-ids id)]
                                            id))))))))))

(defn effective-location-path
  "Given a collection, returns the effective location (hiding parts of the path that the current user doesn't have access to)."
  [collection]
  (:effective_location (t2/hydrate collection :effective_location)))

(def ^:private effective-parent-fields
  "Fields that should be included when hydrating the `:effective_parent` of a collection. Used for displaying recent views
  and collection search results."
  [:id :name :authority_level :type])

(defn- effective-parent-root []
  (select-keys
   (collection.root/root-collection-with-ui-details {})
   effective-parent-fields))

(mi/define-batched-hydration-method effective-parent
  :effective_parent
  "Given a seq of `collections`, batch hydrates them with their `:effective_parent`, their parent collection in their
  effective location. (i.e. the most recent ancestor the current user has read access to). If :effective_location is not
  present on any collections, it is hydrated as well, as it is needed to compute the effective parent."
  [collections]
  (let [collections     (t2/hydrate collections :effective_location)
        parent-ids      (->> collections
                             (map :effective_location)
                             (keep location-path->parent-id))
        id->parent-coll (merge {nil (effective-parent-root)}
                               (when (seq parent-ids)
                                 (t2/select-pk->fn identity :model/Collection
                                                   {:select effective-parent-fields
                                                    :where [:in :id parent-ids]})))]
    (map
     (fn [collection]
       (let [parent-id (-> collection :effective_location location-path->parent-id)]
         (assoc collection :effective_parent (id->parent-coll parent-id))))
     collections)))

;;; +----------------------------------------------------------------------------------------------------------------+
;;; |                          Nested Collections: Ancestors, Childrens, Child Collections                           |
;;; +----------------------------------------------------------------------------------------------------------------+

(mu/defn- ancestors* :- [:maybe [:sequential (ms/InstanceOf :model/Collection)]]
  [{:keys [location]}]
  (when-let [ancestor-ids (seq (location-path->ids location))]
    (t2/select [:model/Collection :name :id :personal_owner_id]
               :id [:in ancestor-ids]
               {:order-by [:location]})))

(mi/define-simple-hydration-method ancestors
  :ancestors
  "Fetch ancestors (parent, grandparent, etc.) of a `collection`. These are returned in order starting with the
  highest-level (e.g. most distant) ancestor."
  [collection]
  (ancestors* collection))

(mu/defn- effective-ancestors*
  "Given a collection, return the effective ancestors of that collection."
  [collection :- [:maybe CollectionWithLocationOrRoot]
   collection-id->collection :- :map]
  (if (or (nil? collection)
          (collection.root/is-root-collection? collection))
    []
    (some->> (effective-location-path collection)
             location-path->ids
             (map collection-id->collection)
             (map #(select-keys % [:name :id :personal_owner_id :type]))
             (map #(t2/instance :model/Collection %))
             (cons (root-collection-with-ui-details (:namespace collection)))
             (filter mi/can-read?))))

(mi/define-batched-hydration-method effective-ancestors
  :effective_ancestors
  "Efficiently hydrate the ancestors of a `collection`, filtering out any ones the current User isn't allowed to see.
  This is used in the UI to power the 'breadcrumb' path to the location of a given Collection. For example, suppose we
  have four Collections, nested like:

    A > B > C > D

  The ancestors of D are:

    [Root] > A > B > C

  If the current User is allowed to see A and C, but not B, `effective-ancestors` of D will be:

    [Root] > A > C

  Thus the existence of C will be kept hidden from the current User, and for all intents and purposes the current User
  can effectively treat A as the parent of C."
  [collections]
  (let [all-ids (mapcat #(some-> % effective-location-path location-path->ids) collections)
        collection-id->collection (if (seq all-ids)
                                    (t2/select-pk->fn identity :model/Collection :id [:in all-ids])
                                    {})]
    (map (fn [collection]
           (assoc collection
                  :effective_ancestors
                  (effective-ancestors* collection collection-id->collection)))
         collections)))

(mu/defn- parent-id* :- [:maybe ms/PositiveInt]
  [{:keys [location]} :- CollectionWithLocationOrRoot]
  (some-> location location-path->parent-id))

(methodical/defmethod t2/simple-hydrate [:default :parent_id]
  "Get the immediate parent `collection` id, if set."
  [_model k collection]
  (assoc collection k (parent-id* collection)))

(def ^:private Children
  [:schema
   {:registry {::children [:and
                           (ms/InstanceOf :model/Collection)
                           [:map
                            [:children [:set [:ref ::children]]]]]}}
   [:ref ::children]])

(mu/defn descendants-flat :- [:sequential CollectionWithLocationAndIDOrRoot]
  "Return all descendant collections of a `collection`, including children, grandchildren, and so forth."
  [collection :- CollectionWithLocationAndIDOrRoot, & additional-honeysql-where-clauses]
  (or
   (t2/select [:model/Collection :name :id :location :description]
              {:where (apply
                       vector
                       :and
                       [:like :location (str (children-location collection) "%")]
                       ;; Only return the Personal Collection belonging to the Current
                       ;; User, regardless of whether we should actually be allowed to see
                       ;; it (e.g., admins have perms for all Collections). This is done
                       ;; to keep the Root Collection View for admins from getting crazily
                       ;; cluttered with Personal Collections belonging to other users
                       [:or
                        [:= :personal_owner_id nil]
                        [:= :personal_owner_id *current-user-id*]]
                       additional-honeysql-where-clauses)})
   []))

(mu/defn descendants :- [:set Children]
  "Return all descendant Collections of a `collection`, including children, grandchildren, and so forth. This is done
  primarily to power the `effective-children` feature below, and thus the descendants are returned in a hierarchy,
  rather than as a flat set. e.g. results will be something like:

       +-> B
       |
    A -+-> C -+-> D -> E
              |
              +-> F -> G

  where each letter represents a Collection, and the arrows represent values of its respective `:children`
  set."
  [collection :- CollectionWithLocationAndIDOrRoot, & additional-honeysql-where-clauses]
  ;; first, fetch all the descendants of the `collection`, and build a map of location -> children. This will be used
  ;; so we can fetch the immediate children of each Collection
  (let [location->children (group-by :location (apply descendants-flat collection additional-honeysql-where-clauses))
        ;; Next, build a function to add children to a given `coll`. This function will recursively call itself to add
        ;; children to each child
        add-children       (fn add-children [coll]
                             (let [children (get location->children (children-location coll))]
                               (assoc coll :children (set (map add-children children)))))]
    ;; call the `add-children` function we just built on the root `collection` that was passed in.
    (-> (add-children collection)
        ;; since this function will be used for hydration (etc.), return only the newly produced `:children`
        ;; key
        :children)))

(mu/defn- effective-children-where-clause
  "Given a collection, return the `WHERE` clause appropriate to return all the collections we want to show as its
  effective children."
  [collection collection-table-alias visibility-config & additional-honeysql-where-clauses]
  (into
   [:and
    (effective-child-of-filter-clause collection collection-table-alias visibility-config)
    ;; don't want personal collections in collection items. Only on the sidebar
    [:= :personal_owner_id nil]]
   ;; (any additional conditions)
   additional-honeysql-where-clauses))

(mu/defn effective-children-query :- [:map
                                      [:select :any]
                                      [:from   :any]
                                      [:where  :any]]
  "Return a query for the descendant Collections of a `collection`
  that should be presented to the current user as the children of this Collection.
  This takes into account descendants that get filtered out when the current user can't see them. For
  example, suppose we have some Collections with a hierarchy like this:

       +-> B
       |
    A -+-> C -+-> D -> E
              |
              +-> F -> G

   Suppose the current User can see A, B, E, F, and G, but not C, or D. The 'effective' children of A would be B, E,
   and F, and the current user would be presented with a hierarchy like:

       +-> B
       |
    A -+-> E
       |
       +-> F -> G

   You can think of this process as 'collapsing' the Collection hierarchy and removing nodes that aren't visible to
   the current User. This needs to be done so we can give a User a way to navigate to nodes that they are allowed to
   access, but that are children of Collections they cannot access; in the example above, E and F are such nodes."
  [collection :- CollectionWithLocationAndIDOrRoot
   visibility-config :- CollectionVisibilityConfig
   & additional-honeysql-where-clauses]
  {:select [:id :name :description]
   :from   [[:collection :col]]
   :where  (apply effective-children-where-clause collection :col visibility-config additional-honeysql-where-clauses)})

(mu/defn- effective-children* :- [:set (ms/InstanceOf :model/Collection)]
  [collection :- CollectionWithLocationAndIDOrRoot & additional-honeysql-where-clauses]
  (set (t2/select [:model/Collection :id :name :description]
                  {:where (apply effective-children-where-clause
                                 collection
                                 (t2/table-name :model/Collection)
                                 default-visibility-config
                                 additional-honeysql-where-clauses)})))

(mi/define-simple-hydration-method effective-children
  :effective_children
  "Get the descendant Collections of `collection` that should be presented to the current User as direct children of
  this Collection. See documentation for [[metabase.collections.models.collection/effective-children-query]] for more
  details."
  [collection & additional-honeysql-where-clauses]
  (apply effective-children* collection additional-honeysql-where-clauses))

;;; -------------------------------------------------- Remote Sync -------------------------------------------------------

(defn- traverse-descendants
  [node skip-archived]
  (loop [to-traverse {node nil}
         traversed   {}
         accum       {}]
    (let [item        (first to-traverse)
          found       (let [[mod id] (key item)]
                        (serdes/descendants mod id {:skip-archived skip-archived}))
          traversed   (conj traversed item)
          to-traverse (merge-with into
                                  (dissoc to-traverse (key item))
                                  (apply dissoc found (keys traversed)))
          accum (merge-with concat accum (update-vals found vector))]
      (if (empty? to-traverse)
        accum
        (recur to-traverse traversed accum)))))

(defn remote-synced-dependents
  "Finds dependents of a model that are contained in ANY remote-synced collection.

  For cards, checks if there are any other queries that reference this card. For collections, checks dependents of
  all cards in the collection or subcollections. For all other models it returns an empty seq. Only checks for
  immediate dependents.

  All remote-synced collections are treated as a unified pool - dependents in any remote-synced collection
  (regardless of root) are returned.

  Takes model (the model to check dependents for).

  Returns a sequence of models immediately dependent on the provided model that are in any remote-synced collection."
  [{:keys [id archived] :as model}]
  (let [;; Get ALL top-level remote-synced collections
        all-remote-synced-roots (t2/select-pks-set :model/Collection
                                                   {:where [:and
                                                            [:= :is_remote_synced true]
                                                            [:= :location "/"]]})
          ;; Traverse descendants of all remote-synced roots combined
        all-remote-synced-descendants (reduce (fn [accum root-id]
                                                (merge-with concat accum
                                                            (traverse-descendants ["Collection" root-id] true)))
                                              {}
                                              all-remote-synced-roots)]
    (case (t2/model model)
      :model/Collection
        ;; Get all descendants of the collection being moved and see if any of them are present in the
        ;; set of all descendants across all remote-synced roots
      (->> (traverse-descendants ["Collection" id] (not archived))
           keys
           (mapcat #(get all-remote-synced-descendants %)))

        ;; If this is not a collection see if the provided model appears anywhere in the descendants of
        ;; any remote-synced collection
      (get all-remote-synced-descendants [(name (t2/model model)) id] []))))

(defn non-remote-synced-dependencies
  "Finds dependencies of a model that are not contained in ANY remote-synced collection.

  Checks for dependencies that could be contained in a remote-synced collection but are not.
  All remote-synced collections are treated as a unified pool - a dependency in any remote-synced
  collection (regardless of root) is considered valid.

  Uses serdes/descendants to list dependencies of a model.

  Takes model (the model to check dependencies for).

  Returns a set of model IDs for dependencies of the given model that are not in any remote-synced collection."
  [{:keys [id] :as model}]
  (if (t2/select-one :model/Collection :id (if (= (t2/model model) :model/Collection) (:id model) (:collection_id model)))
    (let [descendants (u/group-by first second (keys (traverse-descendants [(name (t2/model model)) id] true)))]
      (apply set/union (for [m (collectable-models)
                             :let [key (name m)]]
                         (set/difference (set (get descendants key))
                                         (t2/select-pks-set m {:inner-join [[:collection :c]
                                                                            [:and
                                                                             [:= :c.id :collection_id]
                                                                             [:= :c.is_remote_synced true]]]})))))
    #{}))

(defn check-non-remote-synced-dependencies
  "Checks if a model has non-remote-synced-dependencies and throws if it does.

  Takes model (the model to check dependencies for).

  Returns the model if no non-remote-synced dependencies are found.

  Throws an ex-info object with non-remote-synced-dependencies and a 400 status code if dependencies are found."
  [model]
  (when-let [non-remote-synced-deps (not-empty (non-remote-synced-dependencies model))]
    (throw (ex-info (str (deferred-tru "Uses content that is not remote synced."))
                    {:non-remote-synced-models non-remote-synced-deps
                     :status-code 400})))
  model)

(defn check-remote-synced-dependents
  "Checks if a model has remote-synced-dependents and throws if it does.

  Takes model (the model to check dependencies for).

  Returns the model if no remote-synced dependents are found.

  Throws an ex-info object with remote-synced-dependencies and a 400 status code if dependents are found."
  [model]
  (when-let [remote-synced-deps (not-empty (remote-synced-dependents model))]
    (throw (ex-info (str (deferred-tru "Used by remote synced content."))
                    {:remote-synced-models remote-synced-deps
                     :status-code 400})))
  model)

(defn moving-into-remote-synced?
  "Tests if a move means the object is moving into a remote-synced collection from outside.

  Returns true only when moving from a non-remote-synced collection into a remote-synced collection.
  Moving between remote-synced collections (even with different roots) returns false.

  Takes old-collection-id (id of the collection the object is being moved from) and new-collection-id (id of the
  collection the object is being moved to)."
  [old-collection-id new-collection-id]
  (boolean
   (and (some? new-collection-id)
        (t2/exists? :model/Collection :id new-collection-id :is_remote_synced true)
        (or (nil? old-collection-id)
            (not (t2/exists? :model/Collection :id old-collection-id :is_remote_synced true))))))

(defn moving-from-remote-synced?
  "Tests if a move means the object is leaving remote-synced collections entirely.

  Returns true only when moving from a remote-synced collection to a non-remote-synced collection.
  Moving between remote-synced collections (even with different roots) returns false.

  Takes old-collection-id (id of the collection the object is being moved from) and new-collection-id (id of the
  collection the object is being moved to)."
  [old-collection-id new-collection-id]
  (boolean
   (and (some? old-collection-id)
        (t2/exists? :model/Collection :id old-collection-id :is_remote_synced true)
        (or (nil? new-collection-id)
            (not (t2/exists? :model/Collection :id new-collection-id :is_remote_synced true))))))

(defn check-for-remote-sync-update
  "Checks collection items for remote-sync integrity during an update transaction.

  Verifies remote-sync integrity after the app database has been updated but before the transaction is committed.

  Takes model-before-update (model being checked before changes have been applied, containing the updates map of
  changes that have been applied to the database).

  Returns the model with the changes applied.

  Throws an ex-info object if remote-sync integrity is violated."
  [{id :id collection-before-update :collection_id :as model-before-update}]
  (u/prog1 (t2/select-one (t2/model model-before-update) :id id)
    (let [{collection-after-update :collection_id :as model-after-update} <>]
      (when (remote-synced-collection? collection-after-update)
        (check-non-remote-synced-dependencies model-after-update)
        (when (api/column-will-change? :archived model-before-update model-after-update)
          (check-remote-synced-dependents model-after-update)))
      (when (and (api/column-will-change? :collection_id model-before-update model-after-update)
                 (moving-from-remote-synced? collection-before-update collection-after-update))
        (check-remote-synced-dependents model-after-update)))))

(methodical/defmethod t2/batched-hydrate [:default :is_remote_synced]
  "Batch hydration for whether an item is remote synced"
  [_model k items]
  (mi/instances-with-hydrated-data items k
                                   #(into {}
                                          (map (juxt :id :is_remote_synced)
                                               items))
                                   :id
                                   {:default false}))

(methodical/defmethod t2/batched-hydrate [:perms/use-parent-collection-perms :collection_namespace]
  "Batch hydration for whether an item is remote synced"
  [model k items]
  (mi/instances-with-hydrated-data items k
                                   #(into {}
                                          (t2/select-pk->fn :namespace [model :id [:c.namespace :namespace]]
                                                            {:where [:in (keyword (str (name (t2/table-name model)) ".id"))
                                                                     (map :id items)]
                                                             :join [[:collection :c]
                                                                    [:= :collection_id :c.id]]}))
                                   :id
                                   {:default nil}))

;;; +----------------------------------------------------------------------------------------------------------------+
;;; |                                    Recursive Operations: Moving & Archiving                                    |
;;; +----------------------------------------------------------------------------------------------------------------+

(mu/defn perms-for-collection-and-descendants :- [:set perms/PathSchema]
  "Return the set of write permissions for this collection and all its descendants.

  This is useful for operations that need to modify a collection *and* its descendants - for example, moving
  or archiving a collection necessarily moves/archives all its descendants as well, so permissions on those
  are required as well.

  Note that technically these operations could be seen as modifying the parent as well (e.g., moving
  a collection out of a parent collection modifies the parent's content) but it seems confusing if a
  user can't archive a collection they have permissions on because of the parent permissions."
  [collection :- CollectionWithLocationAndIDOrRoot]
  ;; Make sure we're not trying to operate on the Root Collection...
  (when (collection.root/is-root-collection? collection)
    (throw (Exception. (tru "You cannot operate on the Root Collection."))))
  ;; Make sure we're not trying to operate on the Custom Reports Collection...
  (when (= (audit/default-custom-reports-collection) collection)
    (throw (Exception. (tru "You cannot operate on the Custom Reports Collection."))))
  ;; also make sure we're not trying to operate on a PERSONAL Collection
  (when (t2/exists? :model/Collection :id (u/the-id collection), :personal_owner_id [:not= nil])
    (throw (Exception. (tru "You cannot operate on a Personal Collection."))))
  (set
   (for [collection-or-id (cons
                           collection
                           (t2/select-pks-set :model/Collection :location [:like (str (children-location collection) "%")]))]
     (perms/collection-readwrite-path collection-or-id))))

(mu/defn perms-for-archiving :- [:set perms/PathSchema]
  "Return the set of Permissions needed to archive or unarchive a `collection`. Since archiving a Collection is
  *recursive* (i.e., it applies to all the descendant Collections of that Collection), we require write ('curate')
  permissions for the Collection itself and all its descendants, but not for its parent Collection.

  For example, suppose we have a Collection hierarchy like:

    A > B > C

  To archive B, you need write permissions for B and C:

  *  B, because you are archiving it
  *  C, because by archiving its parent, you are archiving it as well

  You do NOT need permissions for A (the parent), as you're not modifying A itself, only removing B from it."
  [collection :- CollectionWithLocationAndIDOrRoot]
  (perms-for-collection-and-descendants collection))

(mu/defn perms-for-moving :- [:set perms/PathSchema]
  "Return the set of Permissions needed to move a `collection`. Moving is recursive, so we require
  perms for the Collection and its descendants, plus permissions for the new parent Collection.

  For example, suppose we have a Collection hierarchy of three Collections, A, B, and C, and a fourth Collection, D,
  and we want to move B from A to D:

    A > B > C        A
               ===>
    D                D > B > C

  To move B, you would need write permissions for B, C, and D:

  *  B, since it's the Collection we're operating on
  *  C, since it will by definition be affected too
  *  D, because it's the new parent Collection, and moving something into it requires write perms

  You do NOT need permissions for A (the current parent), as moving out of a collection doesn't modify the parent."
  [collection :- CollectionWithLocationAndIDOrRoot
   new-parent :- CollectionWithLocationAndIDOrRoot]
  ;; Make sure we're not trying to move the Root Collection...
  (when (collection.root/is-root-collection? collection)
    (throw (Exception. (tru "You cannot move the Root Collection."))))
  ;; Needless to say, it makes no sense to move a Collection into itself or into one of its descendants. So let's make
  ;; sure we're not doing that...
  (when (contains? (set (location-path->ids (children-location new-parent)))
                   (u/the-id collection))
    (throw (Exception. (tru "You cannot move a Collection into itself or into one of its descendants."))))
  (set
   (cons (perms/collection-readwrite-path new-parent)
         (perms-for-collection-and-descendants collection))))

(mu/defn collection->descendant-ids :- [:maybe [:set ms/PositiveInt]]
  "Gets the IDs of all descendant collections for a given collection.

  Takes collection (a collection with location and ID or root collection) and additional-conditions (optional
  additional conditions to filter descendants).

  Returns a set of positive integers representing descendant collection IDs, or nil if none exist."
  [collection :- CollectionWithLocationAndIDOrRoot, & additional-conditions]
  (apply t2/select-pks-set :model/Collection
         :location [:like (str (children-location collection) "%")]
         additional-conditions))

(mu/defn archive-collection!
  "Mark a collection as archived, along with all its children."
  [collection :- CollectionWithLocationAndIDOrRoot]
  (api/check-403
   (perms/set-has-full-permissions-for-set?
    @api/*current-user-permissions-set*
    (perms-for-archiving collection)))
  (api/check-400
   (not= (:type collection) "tenant-specific-root-collection"))
  (t2/with-transaction [_conn]
    (let [archive-operation-id    (str (random-uuid))
          affected-collection-ids (cons (u/the-id collection)
                                        (collection->descendant-ids collection
                                                                    :archived [:not= true]))]
      (t2/update! :model/Collection (u/the-id collection)
                  {:archive_operation_id archive-operation-id
                   :archived_directly    true
                   :archived             true})
      (t2/query-one
       {:update :collection
        :set    {:archive_operation_id archive-operation-id
                 :archived_directly    false
                 :archived             true}
        :where  [:and
                 [:like :location (str (children-location collection) "%")]
                 [:not :archived]]})
      (doseq [model (apply disj (collectable-models) (archived-directly-models))]
        (t2/update! model {:collection_id [:in affected-collection-ids]}
                    {:archived true}))
      (doseq [model (archived-directly-models)]
        (t2/update! model {:collection_id    [:in affected-collection-ids]
                           :archived_directly false}
                    {:archived true})))
    (let [updated-collection (t2/select-one :model/Collection :id (:id collection))]
      (when (:is_remote_synced updated-collection)
        (check-remote-synced-dependents updated-collection)))))

(mu/defn unarchive-collection!
  "Mark a collection as unarchived, along with any children that were archived along with the collection."
  [collection :- CollectionWithLocationAndIDOrRoot
   ;; `updates` is a map *possibly* containing `parent_id`. This allows us to distinguish
   ;; between specifying a `nil` parent_id (move to the root) and not specifying a parent_id.
   updates :- [:map [:parent_id {:optional true} [:maybe ms/PositiveInt]]]]
  (assert (:archive_operation_id collection))
  (when (not (contains? updates :parent_id))
    (api/check-400
     (:can_restore (t2/hydrate collection :can_restore))))
  (let [archive-operation-id    (:archive_operation_id collection)
        current-parent-id       (:parent_id (t2/hydrate collection :parent_id))
        new-parent-id           (if (contains? updates :parent_id)
                                  (:parent_id updates)
                                  current-parent-id)
        new-parent              (if new-parent-id
                                  (t2/select-one :model/Collection :id new-parent-id)
                                  root-collection)
        new-parent-is-remote-synced? (:is_remote_synced new-parent)
        new-location            (children-location new-parent)
        orig-children-location  (children-location collection)
        new-children-location   (children-location (assoc collection :location new-location))
        affected-collection-ids (cons (u/the-id collection)
                                      (collection->descendant-ids collection
                                                                  :archive_operation_id [:= archive-operation-id]
                                                                  :archived [:= true]))]
    (api/check-400
     (and (some? new-parent) (not (:archived new-parent))))

    (t2/with-transaction [_conn]
      (t2/update! :model/Collection (u/the-id collection)
                  {:location             new-location
                   :is_remote_synced (boolean new-parent-is-remote-synced?)
                   :archive_operation_id nil
                   :archived_directly    nil
                   :archived             false})
      (t2/query-one
       {:update :collection
        :set    {:location             [:replace :location orig-children-location new-children-location]
                 :is_remote_synced (boolean new-parent-is-remote-synced?)
                 :archive_operation_id nil
                 :archived_directly    nil
                 :archived             false}
        :where  [:and
                 [:like :location (str orig-children-location "%")]
                 [:= :archive_operation_id (:archive_operation_id collection)]
                 [:not= :archived_directly true]]})
      (doseq [model (apply disj (collectable-models) (archived-directly-models))]
        (t2/update! model {:collection_id [:in affected-collection-ids]}
                    {:archived false}))
      (doseq [model (archived-directly-models)]
        (t2/update! model {:collection_id     [:in affected-collection-ids]
                           :archived_directly false}
                    {:archived false}))
      (when (:is_remote_synced collection)
        (check-non-remote-synced-dependencies collection)))))

(mu/defn archive-or-unarchive-collection!
  "Archive or un-archive a collection. When unarchiving, you may need to specify a new `parent_id`."
  [collection :- CollectionWithLocationAndIDOrRoot
   ;; `updates` is a map *possibly* containing `parent_id`. This allows us to distinguish
   ;; between specifying a `nil` parent_id (move to the root) and not specifying a parent_id.
   updates :- [:map [:parent_id {:optional true} [:maybe ms/PositiveInt]
                     :archived :boolean]]]
  (if (:archived updates)
    (archive-collection! collection)
    (unarchive-collection! collection updates)))

(mu/defn move-collection!
  "Move a Collection and all its descendant Collections from its current `location` to a `new-location`."
  [collection :- CollectionWithLocationAndIDOrRoot
   new-location :- LocationPath
   & [into-remote-synced? :- :boolean]]
  (let [orig-children-location (children-location collection)
        new-children-location  (children-location (assoc collection :location new-location))
        will-be-in-trash? (str/starts-with? new-location (trash-path))
        will-be-in-remote-synced? (t2/select-one-fn :is_remote_synced :model/Collection :id (parent-id* {:location new-location}))]
    (when will-be-in-trash?
      (throw (ex-info "Cannot `move-collection!` into the Trash. Call `archive-collection!` instead."
                      {:collection collection
                       :new-location new-location})))
    (when (= (:type collection) "tenant-specific-root-collection")
      (throw (ex-info "Can't move a tenant collection" {:status-code 400})))
    ;; first move this Collection
    (log/infof "Moving Collection %s and its descendants from %s to %s"
               (u/the-id collection) (:location collection) new-location)
    (events/publish-event! :event/collection-touch {:collection-id (:id collection) :user-id api/*current-user-id*})
    (t2/with-transaction [_conn]
      (t2/update! :model/Collection (u/the-id collection)
                  {:location new-location
                   :is_remote_synced (boolean will-be-in-remote-synced?)})
      ;; we need to update all the descendant collections as well...
      (u/prog1 (t2/query-one
                {:update :collection
                 :set {:location [:replace :location orig-children-location new-children-location]
                       :is_remote_synced (boolean will-be-in-remote-synced?)}
                 :where [:like :location (str orig-children-location "%")]})
        (when into-remote-synced?
          (check-non-remote-synced-dependencies collection))
        (when (moving-from-remote-synced? (parent-id* collection) (parent-id* {:location new-location}))
          (check-remote-synced-dependents collection))))))

;;; +----------------------------------------------------------------------------------------------------------------+
;;; |                                       Toucan IModel & Perms Method Impls                                       |
;;; +----------------------------------------------------------------------------------------------------------------+

;;; ----------------------------------------------------- INSERT -----------------------------------------------------

(defn- assert-not-personal-collection-for-api-key [collection]
  (when-not config/is-prod?
    (when-let [user-id (:personal_owner_id collection)]
      (when (= :api-key (t2/select-one-fn :type :model/User user-id))
        (throw (ex-info "Can't create a personal collection for an API key" {:user user-id}))))))

(t2/define-before-insert :model/Collection
  [{collection-name :name :keys [location type] :as collection}]
  (assert-valid-location collection)
  (assert-not-personal-collection-for-api-key collection)
  (assert-valid-namespace (merge {:namespace nil} collection))
  (assert-valid-remote-synced-parent collection)
  (check-allowed-content (:type collection) (when-let [location (:location (t2/changes collection))] (location-path->parent-id location)))
  ;; Inherit is_remote_synced from parent if not explicitly set
  (let [parent-is-remote-synced? (when-let [parent-id (and location (location-path->parent-id location))]
                                   (t2/select-one-fn :is_remote_synced :model/Collection :id parent-id))]
    (-> collection
        (assoc :slug (slugify collection-name))
        (cond->
         (= type "remote-synced") (-> (assoc :is_remote_synced true) (dissoc :type))
         (and (not (contains? collection :is_remote_synced))
              parent-is-remote-synced?)
         (assoc :is_remote_synced true)))))

(defn- copy-collection-permissions!
  "Grant read permissions to destination Collections for every Group with read permissions for a source Collection,
  and write perms for every Group with write perms for the source Collection."
  [source-collection-or-id dest-collections-or-ids]
  ;; figure out who has permissions for the source Collection...
  (let [group-ids-with-read-perms  (t2/select-fn-set :group_id :model/Permissions
                                                     :object (perms/collection-read-path source-collection-or-id))
        group-ids-with-write-perms (t2/select-fn-set :group_id :model/Permissions
                                                     :object (perms/collection-readwrite-path source-collection-or-id))]
    ;; ...and insert corresponding rows for each destination Collection
    (t2/insert! :model/Permissions
                (concat
                 ;; insert all the new read-perms records
                 (for [dest     dest-collections-or-ids
                       :let     [read-path (perms/collection-read-path dest)]
                       group-id group-ids-with-read-perms]
                   {:group_id group-id, :object read-path})
                 ;; ...and all the new write-perms records
                 (for [dest     dest-collections-or-ids
                       :let     [readwrite-path (perms/collection-readwrite-path dest)]
                       group-id group-ids-with-write-perms]
                   {:group_id group-id, :object readwrite-path})))
    ;; update the perms graph revision number so that editors of the permissions graph are forced to be aware
    ;; of the new permissions/collections.
    (perms/increment-implicit-perms-revision! :model/CollectionPermissionGraphRevision
                                              "Automatically updated permissions due to collection creation or move")))

(defn- copy-parent-permissions!
  "When creating a new Collection, we shall copy the Permissions entries for its parent. That way, Groups who can see
  its parent can see it; and Groups who can 'curate' (write) its parent can 'curate' it, as a default state. (Of
  course, admins can change these permissions after the fact.)

  This does *not* apply to Collections that are created inside a Personal Collection or one of its descendants.
  Descendants of Personal Collections, like Personal Collections themselves, cannot have permissions entries in the
  application database.

  This also does *not* apply to Tenant Collections or their descendants. Like Personal Collections, they
  cannot have permissions entries in the application database.

  For newly created Collections at the root-level, copy the existing permissions for the Root Collection."
  [{:keys [location id], collection-namespace :namespace, :as collection}]
  (when-not (or (is-personal-collection-or-descendant-of-one? collection)
                (is-dedicated-tenant-collection-or-descendant? collection)
                (is-trash-or-descendant? collection))
    (let [parent-collection-id (location-path->parent-id location)]
      (copy-collection-permissions! (or parent-collection-id (assoc root-collection :namespace collection-namespace))
                                    [id]))))

(t2/define-after-insert :model/Collection
  [collection]
  (u/prog1 (t2.realize/realize collection)
    (copy-parent-permissions! <>)))

;;; ----------------------------------------------------- UPDATE -----------------------------------------------------

(mu/defn- check-changes-allowed-for-protected-collection
  "If we're trying to UPDATE a Personal Collection or Tenant Collection, make sure the proposed changes are
  allowed. Personal Collections and TCs have lots of restrictions -- you can't archive them, for example, nor can you
  transfer them to other Users."
  [collection-before-updates :- CollectionWithLocationAndIDOrRoot
   collection-updates        :- :map]
  ;; you're not allowed to change the `:personal_owner_id` of a Collection!
  ;; double-check and make sure it's not just the existing value getting passed back in for whatever reason
  (let [ctype        (if (:personal_owner_id collection-before-updates)
                       "Personal Collection"
                       "Tenant Collection")
        unchangeable {:personal_owner_id (tru "You are not allowed to change the owner of a {0}." ctype)
                      :authority_level   (tru "You are not allowed to change the authority level of a {0}." ctype)
                      ;; The checks below should be redundant because the `perms-for-moving` and `perms-for-archiving`
                      ;; functions also check to make sure you're not operating on Personal Collections. But as an extra safety net it
                      ;; doesn't hurt to check here too.
                      :location          (tru "You are not allowed to move a {0}." ctype)
                      :archived          (tru "You cannot archive a {0}." ctype)}]
    (when-let [[k msg] (->> unchangeable
                            (filter (fn [[k _msg]]
                                      (api/column-will-change? k collection-before-updates collection-updates)))
                            first)]
      (throw
       (ex-info msg {:status-code 400 :errors {k msg}})))))

;; MOVING COLLECTIONS ACROSS "PERSONAL" BOUNDARIES
;;
;; As mentioned elsewhere, Permissions for Collections are handled in two different, incompatible, ways, depending on
;; whether or not the Collection is a descendant of a Personal Collection:
;;
;; *  Personal Collections, and their descendants, DO NOT have Permissions for different Groups recorded in the
;;    application Database. Perms are bound dynamically, so that the Current User has read/write perms for their
;;    Personal Collection, and for any of its descendant Collections. These CANNOT be edited.
;;
;; *  Collections that are NOT descendants of Personal Collections are assigned permissions on a Group-by-Group basis
;;    using Permissions entries from the application DB, and edited via the permissions graph.
;;
;; Thus, When a Collection moves "across the boundary" and either becomes a descendant of a Personal Collection, or
;; ceases to be one, we need to take steps to transition it so it plays nicely with the new way Permissions will apply
;; to it. The steps taken in each direction are explained in more detail for in the docstrings of their respective
;; implementing functions below.

(mu/defn- grant-perms-when-moving-out-of-personal-collection!
  "When moving a descendant of a Personal Collection into the Root Collection, or some other Collection not descended
  from a Personal Collection, we need to grant it Permissions, since now that it has moved across the boundary into
  impersonal-land it *requires* Permissions to be seen or 'curated'. If we did not grant Permissions when moving, it
  would immediately become invisible to all save admins, because no Group would have perms for it. This is obviously a
  bad experience -- we do not want a User to move a Collection that they have read/write perms for (by definition) to
  somewhere else and lose all access for it."
  [collection :- (ms/InstanceOf :model/Collection) new-location :- LocationPath]
  (copy-collection-permissions! (parent {:location new-location}) (cons collection (descendants collection))))

(mu/defn- revoke-perms-when-moving-into-personal-collection!
  "When moving a `collection` that is *not* a descendant of a Personal Collection into a Personal Collection or one of
  its descendants (moving across the boundary in the other direction), any previous Group Permissions entries for it
  need to be deleted, so other users cannot access this newly-Personal Collection.

  This needs to be done recursively for all descendants as well."
  [collection :- (ms/InstanceOf :model/Collection)]
  (t2/query-one {:delete-from :permissions
                 :where       [:in :object (for [collection (cons collection (descendants collection))
                                                 path-fn    [perms/collection-read-path
                                                             perms/collection-readwrite-path]]
                                             (path-fn collection))]}))

(defn- update-perms-when-moving-across-personal-boundry!
  "If a Collection is moving 'across the boundry' and will become a descendant of a Personal Collection, or will cease
  to be one, adjust the Permissions for it accordingly."
  [collection-before-updates collection-updates]
  ;; first, figure out if the collection is a descendant of a Personal Collection now, and whether it will be after
  ;; the update
  (let [is-descendant-of-personal?      (is-personal-collection-or-descendant-of-one? collection-before-updates)
        will-be-descendant-of-personal? (is-personal-collection-or-descendant-of-one? (merge collection-before-updates
                                                                                             collection-updates))]
    ;; see if whether it is a descendant of a Personal Collection or not is set to change. If it's not going to
    ;; change, we don't need to do anything
    (when (not= is-descendant-of-personal? will-be-descendant-of-personal?)
      ;; if it *is* a descendant of a Personal Collection, and is about to be moved into the 'real world', we need to
      ;; copy the new parent's perms for it and for all of its descendants
      (if is-descendant-of-personal?
        (grant-perms-when-moving-out-of-personal-collection! collection-before-updates (:location collection-updates))
        ;; otherwise, if it is *not* a descendant of a Personal Collection, but is set to become one, we need to
        ;; delete any perms entries for it and for all of its descendants, so other randos won't be able to access
        ;; this newly privatized Collection
        (revoke-perms-when-moving-into-personal-collection! collection-before-updates)))))

(defenterprise update-perms-for-tenant-specific-namespace-change!
  "If a Collection is moving into or out of the tenant-specific namespace, adjust the Permissions for it accordingly.

  OSS version: Throws an exception if a collection attempts to cross the tenant-specific namespace boundary, as this
  should never happen in OSS and we want to maintain the invariant that tenant-specific collections have no
  permissions entries."
  metabase-enterprise.tenants.permissions
  [collection-before-updates collection-updates]
  ;; Check if the collection is moving across the tenant-specific namespace boundary
  (let [is-tenant-specific?      (is-dedicated-tenant-collection-or-descendant? collection-before-updates)
        will-be-tenant-specific? (is-dedicated-tenant-collection-or-descendant? (merge collection-before-updates
                                                                                       collection-updates))]
    (when (not= is-tenant-specific? will-be-tenant-specific?)
      (throw (ex-info (tru "Cannot move collections across tenant-specific namespace boundary in OSS.")
                      {:status-code 400
                       :collection collection-before-updates
                       :is-tenant-specific is-tenant-specific?
                       :will-be-tenant-specific will-be-tenant-specific?})))))

;; PUTTING IT ALL TOGETHER <3

(defn- namespace-equals?
  "Returns true if the :namespace values (for a collection) are equal between multiple instances. Either one can be a
  string or keyword.

  This is necessary because on select, the :namespace value becomes a keyword (and hence, is a keyword in `pre-update`,
  but when passing an entity to update, it must be given as a string, not a keyword, because otherwise HoneySQL will
  attempt to quote it as a column name instead of a string value (and the update statement will fail)."
  [& namespaces]
  (let [std-fn (fn [v]
                 (if (keyword? v) (name v) (str v)))]
    (apply = (map std-fn namespaces))))

(t2/define-before-update :model/Collection
  [{:keys [type] :as collection}]
  (let [collection-before-updates (t2/instance :model/Collection (t2/original collection))
        {collection-name :name
         :as collection-updates}  (or (t2/changes collection) {})]
    (api/check
     (not (is-trash? collection-before-updates))
     [400 "You cannot modify the Trash Collection."])
    ;; VARIOUS CHECKS BEFORE DOING ANYTHING:
    ;; (1) if this is a personal Collection, check that the 'propsed' changes are allowed
    (when (or (:personal_owner_id collection-before-updates)
              (= (:type collection-before-updates) "tenant-specific-collection"))
      (check-changes-allowed-for-protected-collection collection-before-updates collection-updates))
    ;; (2) make sure the location is valid if we're changing it
    (assert-valid-location collection-updates)
    ;; (3) make sure Collection namespace is valid
    (when (contains? collection-updates :namespace)
      (when-not (namespace-equals? (:namespace collection-before-updates) (:namespace collection-updates))
        (let [msg (tru "You cannot move a Collection to a different namespace once it has been created.")]
          (throw (ex-info msg {:status-code 400, :errors {:namespace msg}})))))
    (assert-valid-namespace (merge (select-keys collection-before-updates [:namespace]) collection-updates))
    ;; (3.5) Check remote-synced validation rules
    (when-not *clearing-remote-sync*
      (let [merged-collection (merge collection-before-updates collection-updates)]
        (assert-valid-remote-synced-parent merged-collection)))
    ;; (3.6) Check that the parent collection allows this collection to be there
    (check-allowed-content (:type collection) (when-let [location (:location collection)] (location-path->parent-id location)))
    ;; (3.7) Check if it's a semantic-library collection that can't be updated
    (check-library-update collection)
    ;; (4) If we're moving a Collection from a location on a Personal Collection hierarchy to a location not on one,
    ;; or vice versa, we need to grant/revoke permissions as appropriate (see above for more details)
    (when (api/column-will-change? :location collection-before-updates collection-updates)
      (update-perms-when-moving-across-personal-boundry! collection-before-updates collection-updates)
      ;; (4.5) If we're moving a Collection across the tenant-specific namespace boundary, we need to adjust
      ;; permissions accordingly (delete when moving in, grant when moving out)
      (update-perms-for-tenant-specific-namespace-change! collection-before-updates collection-updates))
    ;; OK, AT THIS POINT THE CHANGES ARE VALIDATED. NOW START ISSUING UPDATES
    ;; slugify the collection name in case it's changed in the output; the results of this will get passed along
    ;; to Toucan's `update!` impl
    (cond-> collection-updates
      (= type "remote-synced") (-> (assoc :is_remote_synced true) (dissoc :type))
      collection-name (assoc :slug (slugify collection-name)))))

;;; ----------------------------------------------------- DELETE -----------------------------------------------------

(defonce ^:dynamic ^{:doc "Whether to allow deleting Personal Collections. Normally we should *never* allow this, but
  in the single case of deleting a User themselves, we need to allow this. (Note that in normal usage, Users never get
  deleted, but rather archived; thus this code is used solely by our test suite, by things such as the `with-temp`
  macros.)"}
  *allow-deleting-personal-collections*
  false)

(t2/define-before-delete :model/Collection
  [collection]
  ;; This should never happen, but just to make sure...
  (when (= (u/the-id collection) (trash-collection-id))
    (throw (ex-info "Fatal error: the trash collection cannot be trashed" {})))
  ;; delete all collection children
  (t2/delete! :model/Collection :location (children-location collection))
  (let [affected-collection-ids (cons (u/the-id collection) (collection->descendant-ids collection))]
    (t2/update! :model/Table :collection_id [:in affected-collection-ids] {:collection_id nil
                                                                           :is_published  false})
    (doseq [model [:model/Card
                   :model/Dashboard
                   :model/NativeQuerySnippet
                   :model/Pulse
                   :model/Timeline]]
      (t2/delete! model :collection_id [:in affected-collection-ids])))

  ;; You can't delete a Personal Collection! Unless we enable it because we are simultaneously deleting the User
  (when-not *allow-deleting-personal-collections*
    (when (:personal_owner_id collection)
      (throw (Exception. (tru "You cannot delete a Personal Collection!")))))
  ;; Delete permissions records for this Collection
  (t2/query-one {:delete-from :permissions
                 :where       [:or
                               [:= :object (perms/collection-readwrite-path collection)]
                               [:= :object (perms/collection-read-path collection)]]}))

;;; -------------------------------------------------- IModel Impl ---------------------------------------------------

;;; Return the required set of permissions to `read-or-write` `collection-or-id`.
(defmethod mi/perms-objects-set :model/Collection
  [collection-or-id read-or-write]
  (let [collection (if (integer? collection-or-id)
                     (t2/select-one [:model/Collection :id :namespace] :id (collection-or-id))
                     collection-or-id)]
    (if (and (= (u/qualified-name (:namespace collection)) "snippets")
             (not (premium-features/enable-snippet-collections?)))
      #{}
      ;; This is not entirely accurate as you need to be a superuser to modifiy a collection itself (e.g., changing its
      ;; name) but if you have write perms you can add/remove cards
      #{(case read-or-write
          :read  (perms/collection-read-path collection-or-id)
          :write (perms/collection-readwrite-path collection-or-id))})))

(def instance-analytics-collection-type
  "The value of the `:type` field for the `instance-analytics` Collection created in [[metabase-enterprise.audit-app.audit]]"
  "instance-analytics")

(defmethod mi/exclude-internal-content-hsql :model/Collection
  [_model & {:keys [table-alias]}]
  (let [maybe-alias #(h2x/identifier :field (some-> table-alias name) %)]
    [:and
     [:or [:= (maybe-alias :type) nil]
      [:and
       [:not= (maybe-alias :type) [:inline instance-analytics-collection-type]]
       [:not= (maybe-alias :type) [:inline trash-collection-type]]]]
     [:or [:= (maybe-alias :namespace) nil]
      [:not= (maybe-alias :namespace) [:inline "analytics"]]]
     [:not (maybe-alias :is_sample)]]))

(defn- parent-identity-hash [coll]
  (let [parent-id (-> coll
                      (t2/hydrate :parent_id)
                      :parent_id)
        parent    (when parent-id (t2/select-one :model/Collection :id parent-id))]
    (cond
      (not parent-id) "ROOT"
      (not parent)    (throw (ex-info (format "Collection %s is an orphan" (:id coll)) {:parent-id parent-id}))
      :else           (serdes/identity-hash parent))))

(defmethod serdes/hash-fields :model/Collection
  [_collection]
  [:name :namespace parent-identity-hash :created_at])

(defmethod serdes/extract-query "Collection" [_model {:keys [collection-set where skip-archived]}]
  (let [not-trash-clause [:or
                          [:= :type nil]
                          [:not= :type trash-collection-type]]]
    (if (seq collection-set)
      (t2/reducible-select :model/Collection
                           {:where
                            [:and
                             (when skip-archived [:not :archived])
                             [:or
                              [:in :id collection-set]
                              (when (some nil? collection-set) [:= :id nil])]
                             not-trash-clause
                             (or where true)]})
      (t2/reducible-select :model/Collection
                           {:where
                            [:and
                             (when skip-archived [:not :archived])
                             [:= :personal_owner_id nil]
                             not-trash-clause
                             (or where true)]}))))

(defmethod serdes/dependencies "Collection"
  [{:keys [parent_id]}]
  (when parent_id
    #{[{:model "Collection" :id parent_id}]}))

(defmethod serdes/generate-path "Collection" [_ coll]
  (serdes/maybe-labeled "Collection" coll :slug))

(defmethod serdes/required "Collection" [_ id]
  (when id
    (let [{:keys [location]} (t2/select-one :model/Collection :id id)
          path               (location-path->ids location)]
      ;; we'll recurse anyway, so just return immediate parent
      (when (seq path)
        {["Collection" (u/last path)] {"Collection" id}}))))

(defmethod serdes/descendants "Collection" [_model-name id {:keys [skip-archived]}]
  (let [location    (when id (t2/select-one-fn :location :model/Collection :id id))
        child-colls (when id ; traversing root coll will return all (even personal) colls, do not do it
                      (into {} (for [child-id (t2/select-pks-set :model/Collection
                                                                 {:where [:and
                                                                          [:= :location (str location id "/")]
                                                                          (when skip-archived [:not :archived])
                                                                          [:or
                                                                           [:not= :type trash-collection-type]
                                                                           [:= :type nil]]]})]
                                 {["Collection" child-id] {"Collection" id}})))
        dashboards  (into {} (for [dash-id (t2/select-pks-set :model/Dashboard {:where [:and
                                                                                        [:= :collection_id id]
                                                                                        (when skip-archived [:not :archived])]})]
                               {["Dashboard" dash-id] {"Collection" id}}))
        cards       (into {} (for [card-id (t2/select-pks-set :model/Card {:where [:and
                                                                                   [:= :collection_id id]
                                                                                   (when skip-archived [:not :archived])]})]
                               {["Card" card-id] {"Collection" id}}))
        documents (when config/ee-available?
                    (into {} (for [doc-id (t2/select-pks-set :model/Document {:where
                                                                              [:and [:= :collection_id id]
                                                                               (when skip-archived [:not :archived])]})]
                               {["Document" doc-id] {"Collection" id}})))
        timelines   (into {} (for [timeline-id (t2/select-pks-set :model/Timeline {:where [:and
                                                                                           [:= :collection_id id]
                                                                                           (when skip-archived [:not :archived])]})]
                               {["Timeline" timeline-id] {"Collection" id}}))]
    (merge child-colls dashboards cards documents timelines)))

(defmethod serdes/storage-path "Collection" [coll {:keys [collections]}]
  (let [parental (get collections (:entity_id coll))]
    (concat ["collections"] parental [(last parental)])))

(defn- parent-id->location-path [parent-id]
  (if-not parent-id
    "/"
    ;; It would be great to use a cache rather than a database call to fetch the parent.
    (let [{:keys [id location]} (t2/select-one :model/Collection parent-id)]
      (str location id "/"))))

(defmethod serdes/make-spec "Collection" [_model-name _opts]
  {:copy [:archive_operation_id
          :archived
          :archived_directly
          :authority_level
          :description
          :entity_id
          :is_remote_synced
          :is_sample
          :name
          :namespace
          :slug
          :type]
   :skip []
   :transform {:created_at        (serdes/date)
               ;; We only dump the parent id, and recalculate the location from that on load.
               :location          (serdes/as :parent_id
                                             (serdes/compose
                                              (serdes/fk :model/Collection)
                                              {:export location-path->parent-id
                                               :import parent-id->location-path}))
               :personal_owner_id (serdes/fk :model/User)}})

;;; +----------------------------------------------------------------------------------------------------------------+
;;; |                                           Perms Checking Helper Fns                                            |
;;; +----------------------------------------------------------------------------------------------------------------+

(defn check-allowed-to-change-collection
  "If we're changing the `collection_id` of an object, make sure we have write permissions for both the old and new
  Collections, or throw a 403 if not. If `collection_id` isn't present in `object-updates`, or the value is the same
  as the original, this check is a no-op.

  As usual, an `collection-id` of `nil` represents the Root Collection.


  Intended for use with `PUT` or `PATCH`-style operations. Usage should look something like:

    ;; `object-before-update` is the object as it currently exists in the application DB
    ;; `object-updates` is a map of updated values for the object
    (check-allowed-to-change-collection (t2/select-one Card :id 100) http-request-body)"
  [object-before-update object-updates]
  ;; if collection_id is set to change...
  (when (api/column-will-change? :collection_id object-before-update object-updates)
    ;; check that we're allowed to modify the old Collection
    (if-let [coll-id (:collection_id object-before-update)]
      (api/write-check :model/Collection coll-id)
      (api/write-check root-collection))
    ;; check that we're allowed to modify the new Collection
    (if-let [coll-id (:collection_id object-updates)]
      (api/write-check :model/Collection coll-id)
      (api/write-check root-collection))
    ;; check that the new location is not archived. the root can't be archived.
    (when-let [collection-id (:collection_id object-updates)]
      (api/check-400 (t2/exists? :model/Collection :id collection-id :archived false)))))

(defmulti allowed-namespaces
  "Set of Collection namespaces (as keywords) that instances of this model are allowed to go in. By default, only the
  default namespace (namespace = `nil`)."
  {:arglists '([model])}
  t2.protocols/dispatch-value)

(defmethod allowed-namespaces :default
  [_]
  #{nil :analytics :shared-tenant-collection :tenant-specific})

(defn check-collection-namespace
  "Check that object's `:collection_id` refers to a Collection in an allowed namespace (see
  `allowed-namespaces`), or throw an Exception.

    ;; Cards can only go in Collections in the default namespace (namespace = nil)
    (check-collection-namespace Card new-collection-id)"
  [model collection-id]
  (when collection-id
    (let [collection           (or (t2/select-one [:model/Collection :namespace] :id collection-id)
                                   (let [msg (tru "Collection does not exist.")]
                                     (throw (ex-info msg {:status-code 404
                                                          :errors      {:collection_id msg}}))))
          collection-namespace (keyword (:namespace collection))
          allowed-namespaces   (allowed-namespaces model)]
      (when-not (contains? allowed-namespaces collection-namespace)
        (let [msg (tru "A {0} can only go in Collections in the {1} namespace."
                       (name model)
                       (str/join (format " %s " (tru "or")) (map #(pr-str (or % (tru "default")))
                                                                 allowed-namespaces)))]
          (throw (ex-info msg {:status-code          400
                               :errors               {:collection_id msg}
                               :allowed-namespaces   allowed-namespaces
                               :collection-namespace collection-namespace})))))))

(defn annotate-collections
  "Annotate collections with `:below` and `:here` keys to indicate which types are in their subtree and which types are
  in the collection at that level.

  The second argument is the list of collections to annotate.

  The first argument to this function could use a bit of explanation: `child-type->parent-ids` is a map. Keys are
  object types (e.g. `:collection`), values are sets of collection IDs that are the (direct) parents of one or more
  objects of that type."
  [child-type->parent-ids collections]
  (let [child-type->ancestor-ids
        (reduce (fn [m {:keys [location id] :as _collection}]
                  (let [parent-ids (set (location-path->ids location))]
                    (reduce (fn [m [t id-set]]
                              (cond-> m
                                (contains? id-set id) (update t set/union parent-ids)))
                            m
                            child-type->parent-ids)))
                (zipmap (keys child-type->parent-ids) (repeat #{}))
                collections)

        collect-present-child-types
        (fn [child-type-map id]
          (persistent!
           (reduce-kv (fn [acc child-type coll-id-set]
                        (cond-> acc
                          (contains? coll-id-set id) (conj! child-type)))
                      (transient #{})
                      child-type-map)))]
    (mapv (fn [{:keys [id] :as collection}]
            (let [below (collect-present-child-types child-type->ancestor-ids id)
                  here (collect-present-child-types child-type->parent-ids id)]
              (cond-> collection
                (seq below) (assoc :below below)
                (seq here) (assoc :here here))))
          collections)))

(defn collections->tree
  "Convert a flat sequence of Collections into a tree structure e.g.

    (collections->tree {:dataset #{C D} :card #{F C} [A B C D E F G])
    ;; ->
    [{:name     \"A\"
      :below    #{:card :dataset}
      :children [{:name \"B\"}
                 {:name     \"C\"
                  :here     #{:dataset :card}
                  :below    #{:dataset :card}
                  :children [{:name     \"D\"
                              :here     #{:dataset}
                              :children [{:name \"E\"}]}
                             {:name     \"F\"
                              :here     #{:card}
                              :children [{:name \"G\"}]}]}]}
     {:name \"H\"}]"
  [child-type->parent-ids collections]
  (let [;; instead of attempting to re-sort like the database does, keep things consistent by just keeping things in
        ;; the same order they're already in.
        original-position (into {} (map-indexed (fn [i {id :id}]
                                                  [id i]) collections))
        all-visible-ids (set (map :id collections))]
    (transduce
     identity
     (fn ->tree
       ;; 1. We'll use a map representation to start off with to make building the tree easier. Keyed by Collection ID
       ;; e.g.
       ;;
       ;; {1 {:name "A"
       ;;     :children {2 {:name "B"}, ...}}}
       ([] {})
       ;; 2. For each as we come across it, put it in the correct location in the tree. Convert it's `:location` (e.g.
       ;; `/1/`) plus its ID to a key path e.g. `[1 :children 2]`
       ;;
       ;; If any ancestor Collections are not present in `collections`, just remove their IDs from the path,
       ;; effectively "pulling" a Collection up to a higher level. e.g. if we have A > B > C and we can't see B then
       ;; the tree should come back as A > C.
       ([m collection]
        (let [ids (location-path->ids (:location collection))
              path (if (empty? ids)
                     [(:id collection)]
                     (as-> ids ids
                       (filterv all-visible-ids ids)
                       (conj ids (:id collection))
                       (interpose :children ids)
                       (vec ids)))]
          ;; Using conj instead of merge because the latter is inefficient with its varargs and reduce1.
          (update-in m path #(if %1 (conj %1 %2) %2) collection)))
       ;; 3. Once we've build the entire tree structure, go in and convert each ID->Collection map into a flat sequence,
       ;; sorted by the lowercased Collection name. Do this recursively for the `:children` of each Collection e.g.
       ;;
       ;; {1 {:name "A"
       ;;     :children {2 {:name "B"}, ...}}}
       ;; ->
       ;; [{:name "A"
       ;;   :children [{:name "B"}, ...]}]
       ([m]
        (->> (vals m)
             (map #(update % :children ->tree))
             (sort-by (fn [{coll-id :id}]
                        ;; coll-type is `nil` or "instance-analytics"
                        ;; nil sorts first, so we get instance-analytics at the end, which is what we want
                        (original-position coll-id))))))
     (annotate-collections child-type->parent-ids collections))))

(defmulti hydrate-can-restore
  "Can these items be restored?"
  {:arglists '([model items])}
  (fn [model _] model))

(defmethod hydrate-can-restore :model/Collection [_model colls]
  (when (seq colls)
    (let [coll-id->parent-id (into {} (map (fn [{:keys [id parent_id]}]
                                             [id parent_id])
                                           (t2/hydrate (filter :archived colls) :parent_id)))
          parent-ids (keep val coll-id->parent-id)
          parent-id->archived? (when (seq parent-ids)
                                 (t2/select-pk->fn :archived :model/Collection :id [:in parent-ids]))]
      (for [coll colls
            :let [parent-id (coll-id->parent-id (:id coll))
                  archived-directly? (:archived_directly coll)
                  parent-archived? (get parent-id->archived? parent-id false)]]
        (assoc coll :can_restore (boolean (and (:archived coll)
                                               archived-directly?
                                               (not parent-archived?)
                                               (perms/set-has-full-permissions-for-set?
                                                @api/*current-user-permissions-set*
                                                (perms-for-archiving coll)))))))))

(defmethod hydrate-can-restore :default [_model items]
  (for [[{collection :collection} item] (map vector (t2/hydrate items :collection) items)]
    (assoc item :can_restore (boolean
                              (and
                               ;; the item is archived
                               (:archived item)

                               ;; the item is directly in the trash (it was archived independently, not as
                               ;; part of a collection)
                               (:archived_directly item)

                               ;; EITHER:
                               (or
                                ;; the item was archived from the root collection
                                (nil? (:collection_id item))
                                ;; or the collection we'll restore to actually exists.
                                (some? collection))

                               ;; the collection we'll restore to is not archived
                               (not (:archived collection))

                               ;; we have perms on the collection
                               (mi/can-write? (or collection root-collection)))))))

(mi/define-batched-hydration-method can-restore
  :can_restore
  "Efficiently hydrate the `:can_restore` of a sequence of items with a `archived_directly` field."
  [items]
  (->> (map-indexed (fn [i item] (vary-meta item assoc ::i i)) items)
       (group-by t2/model)
       (mapcat (fn [[model items]]
                 (hydrate-can-restore model items)))
       (sort-by (comp ::i meta))))

(mi/define-batched-hydration-method can-delete
  :can_delete
  "Efficiently hydrate the `:can_delete` of a sequence of items"
  [items]
  (when (seq items)
    (for [item items]
      (assoc item :can_delete (boolean (and
                                        (not (collection.root/is-root-collection? item))
                                        (or (not (= :model/Collection (t2/model item)))
                                            api/*is-superuser?*)
                                        (:archived item)
                                        (mi/can-write? item)))))))

;;;; ------------------------------------------------- Search ----------------------------------------------------------

(search.spec/define-spec "collection"
  {:model        :model/Collection
   :attrs        {:collection-id :id
                  :creator-id    false
                  :database-id   false
                  :archived      true
                  :created-at    true
                  ;; intentionally not tracked
                  :updated-at    false}
   :search-terms [:name]
   :render-terms {:archived-directly          true
                  ;; Why not make this a search term? I suspect it was just overlooked before.
                  :description                true
                  :collection_authority_level :authority_level
                  :collection_name            :name
                  :collection_type            :type
                  :location                   true}
   :where [:or [:= :namespace nil]
           [:= :namespace "analytics"]
           [:= :namespace "shared-tenant-collection"]
           [:= :namespace "tenant-specific"]]
   ;; depends on the current user, used for rendering and ranking
   ;; TODO not sure this is what it'll look like
   :bookmark     [:model/CollectionBookmark [:and
                                             [:= :bookmark.collection_id :this.id]
                                             ;; a magical alias, or perhaps this clause can be implicit
                                             [:= :bookmark.user_id :current_user/id]]]})

(defn is-library-collection?
  "Return true if the given collection ID corresponds to a collection in the library."
  [collection-id]
  (when collection-id
    (pos-int? (t2/count :model/Collection :id collection-id :type [:in [library-collection-type
                                                                        library-data-collection-type
                                                                        library-metrics-collection-type]]))))<|MERGE_RESOLUTION|>--- conflicted
+++ resolved
@@ -88,15 +88,6 @@
     []
     (assoc (get-trash) :name (deferred-tru "Trash"))))
 
-<<<<<<< HEAD
-(def transforms-ns
-  "Namespace for transforms"
-  :transforms)
-
-(def snippets-ns
-  "Namespace for snippets"
-  :snippets)
-=======
 (def shared-tenant-ns
   "Namespace for shared tenant collections"
   :shared-tenant-collection)
@@ -106,7 +97,14 @@
   [{:keys [namespace]} :- [:or RootCollection [:map [:namespace {:optional true} [:maybe [:or :keyword :string]]]]]]
   (= (some-> namespace name)
      (name shared-tenant-ns)))
->>>>>>> cee9d997
+
+(def transforms-ns
+  "Namespace for transforms"
+  :transforms)
+
+(def snippets-ns
+  "Namespace for snippets"
+  :snippets)
 
 (defn trash-collection-id
   "The ID representing the Trash collection."
