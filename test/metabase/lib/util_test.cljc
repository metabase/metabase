(ns metabase.lib.util-test
  (:require
   #?@(:cljs ([metabase.test-runner.assert-exprs.approximately-equal]))
   [clojure.test :refer [are deftest is testing]]
   [metabase.lib.core :as lib]
   [metabase.lib.equality :as lib.equality]
   [metabase.lib.test-metadata :as meta]
   [metabase.lib.test-util :as lib.tu]
   [metabase.lib.util :as lib.util]
   [metabase.util :as u]))

#?(:cljs
   (comment metabase.test-runner.assert-exprs.approximately-equal/keep-me))

(deftest ^:parallel pipeline-test
  (are [query expected] (=? expected
                            (lib.util/pipeline query))
    ;; MBQL query
    {:database 1
     :type     :query
     :query    {:source-query {:source-query {:source-table 2}}
                :filter       [:=
                               {:lib/uuid "a1898aa6-4928-4e97-837d-e440ce21085e"}
                               [:field 3 {:lib/uuid "1cb2a996-6ba1-45fb-8101-63dc3105c311"}]
                               "wow"]}}
    {:database 1
     :stages   [{:lib/type     :mbql.stage/mbql
                 :source-table 2}
                {:lib/type :mbql.stage/mbql}
                {:lib/type :mbql.stage/mbql
                 :filters  [[:=
                             {:lib/uuid "a1898aa6-4928-4e97-837d-e440ce21085e"}
                             [:field 3 {:lib/uuid "1cb2a996-6ba1-45fb-8101-63dc3105c311"}]
                             "wow"]]}]}

    ;; native query
    {:database 1
     :type     :native
     :native   {:query "SELECT * FROM VENUES;"}}
    {:database 1
     :stages   [{:lib/type :mbql.stage/native
                 :native   "SELECT * FROM VENUES;"}]}

    ;; already a pipeline: nothing to do
    {:database 1
     :lib/type :mbql/query
     :stages   [{:lib/type    :mbql.stage/native
                 :lib/options {:lib/uuid "ef87e113-7436-41dd-9f78-3232c6778436"}
                 :native      "SELECT * FROM VENUES;"}]}
    {:database 1
     :lib/type :mbql/query
     :stages   [{:lib/type :mbql.stage/native
                 :native   "SELECT * FROM VENUES;"}]}))

(deftest ^:parallel pipeline-joins-test
  ;; this isn't meant to be 100% correct pMBQL -- `->pipeline` is just supposed to put stuff in the generally correct
  ;; shape, just to make sure we have `:stages` and stuff looking the way they should. [[metabase.lib.convert]] uses
  ;; this as part of what it does
  (is (=? {:lib/type :mbql/query
           :stages   [{:lib/type    :mbql.stage/mbql
                       :fields      [[:field (meta/id :categories :name) {:join-alias "CATEGORIES__via__CATEGORY_ID"}]]
                       :joins       [{:lib/type    :mbql/join
                                      :lib/options {:lib/uuid string?}
                                      :alias       "CATEGORIES__via__CATEGORY_ID"
                                      :conditions  [[:=
                                                     [:field (meta/id :venues :category-id)]
                                                     [:field (meta/id :categories :id) {:join-alias "CATEGORIES__via__CATEGORY_ID"}]]]
                                      :strategy    :left-join
                                      :fk-field-id (meta/id :venues :category-id)
                                      :stages      [{:lib/type     :mbql.stage/mbql
                                                     :source-table (meta/id :venues)}]}]}]
           :database (meta/id)}
          (lib.util/pipeline
           {:database (meta/id)
            :type     :query
            :query    {:fields [[:field (meta/id :categories :name) {:join-alias "CATEGORIES__via__CATEGORY_ID"}]]
                       :joins  [{:alias        "CATEGORIES__via__CATEGORY_ID"
                                 :source-table (meta/id :venues)
                                 :condition    [:=
                                                [:field (meta/id :venues :category-id)]
                                                [:field (meta/id :categories :id) {:join-alias "CATEGORIES__via__CATEGORY_ID"}]]
                                 :strategy     :left-join
                                 :fk-field-id  (meta/id :venues :category-id)}]}}))))

(deftest ^:parallel pipeline-source-metadata-test
  (testing "`:source-metadata` should get moved to the previous stage as `:lib/stage-metadata`"
    (is (=? {:lib/type :mbql/query
             :stages   [{:lib/type           :mbql.stage/mbql
                         :source-table       (meta/id :venues)
                         :lib/stage-metadata {:lib/type :metadata/results
                                              :columns  [(meta/field-metadata :venues :id)]}}
                        {:lib/type :mbql.stage/mbql}]}
            (lib.util/pipeline
             {:database (meta/id)
              :type     :query
              :query    {:source-query    {:source-table (meta/id :venues)}
                         :source-metadata [(meta/field-metadata :venues :id)]}})))))

(deftest ^:parallel query-stage-test
  (is (=? {:lib/type     :mbql.stage/mbql
           :source-table 1}
          (lib.util/query-stage {:database 1
                                 :type     :query
                                 :query    {:source-table 1}}
                                0)))
  (are [index expected] (=? expected
                            (lib.util/query-stage {:database 1
                                                   :type     :query
                                                   :query    {:source-query {:source-table 1}}}
                                                  index))
    0 {:lib/type     :mbql.stage/mbql
       :source-table 1}
    1 {:lib/type :mbql.stage/mbql})
  (testing "negative index"
    (are [index expected] (=? expected
                              (lib.util/query-stage {:database 1
                                                     :type     :query
                                                     :query    {:source-query {:source-table 1}}}
                                                    index))
      -1 {:lib/type :mbql.stage/mbql}
      -2 {:lib/type     :mbql.stage/mbql
          :source-table 1}))
  (testing "Out of bounds"
    (is (thrown-with-msg?
         #?(:clj Throwable :cljs js/Error)
         #"Stage 2 does not exist"
         (lib.util/query-stage {:database 1
                                :type     :query
                                :query    {:source-query {:source-table 1}}}
                               2)))
    (is (thrown-with-msg?
         #?(:clj Throwable :cljs js/Error)
         #"Stage -3 does not exist"
         (lib.util/query-stage {:database 1
                                :type     :query
                                :query    {:source-query {:source-table 1}}}
                               -3)))))

(deftest ^:parallel update-query-stage-test
  (is (=? {:database 1
           :stages   [{:lib/type     :mbql.stage/mbql
                       :source-table 1
                       :aggregation  [[:count {:lib/uuid "00000000-0000-0000-0000-000000000000"}]]}]}
          (lib.util/update-query-stage {:database 1
                                        :type     :query
                                        :query    {:source-table 1}}
                                       0
                                       update
                                       :aggregation
                                       conj
                                       [:count {:lib/uuid "00000000-0000-0000-0000-000000000000"}])))
  (are [stage expected] (=? expected
                            (lib.util/update-query-stage {:database 1
                                                          :type     :query
                                                          :query    {:source-query {:source-table 1}}}
                                                         stage
                                                         update
                                                         :aggregation
                                                         conj
                                                         [:count {:lib/uuid "00000000-0000-0000-0000-000000000000"}]))
    0 {:database 1
       :stages   [{:lib/type     :mbql.stage/mbql
                   :source-table 1
                   :aggregation  [[:count {:lib/uuid "00000000-0000-0000-0000-000000000000"}]]}
                  {:lib/type :mbql.stage/mbql}]}
    1 {:database 1
       :stages   [{:lib/type     :mbql.stage/mbql
                   :source-table 1}
                  {:lib/type    :mbql.stage/mbql
                   :aggregation [[:count {:lib/uuid "00000000-0000-0000-0000-000000000000"}]]}]}
    -1 {:database 1
        :stages   [{:lib/type     :mbql.stage/mbql
                    :source-table 1}
                   {:lib/type    :mbql.stage/mbql
                    :aggregation [[:count {:lib/uuid "00000000-0000-0000-0000-000000000000"}]]}]})
  (testing "out of bounds"
    (is (thrown-with-msg?
         #?(:clj Throwable :cljs js/Error)
         #"Stage 2 does not exist"
         (lib.util/update-query-stage {:database 1
                                       :type     :query
                                       :query    {:source-query {:source-table 1}}}
                                      2
                                      update
                                      :aggregation
                                      conj
                                      [:count {:lib/uuid "00000000-0000-0000-0000-000000000000"}])))))

(deftest ^:parallel ensure-mbql-final-stage-test
  (is (=? {:database 1
           :stages   [{:lib/type     :mbql.stage/mbql
                       :source-table 2}]}
          (lib.util/ensure-mbql-final-stage {:database 1
                                             :type     :query
                                             :query    {:source-table 2}})))
  (is (=? {:database 1
           :stages   [{:lib/type :mbql.stage/native
                       :native   "SELECT * FROM venues;"}
                      {:lib/type :mbql.stage/mbql}]}
          (lib.util/ensure-mbql-final-stage {:database 1
                                             :type     :native
                                             :native   {:query "SELECT * FROM venues;"}}))))

(deftest ^:parallel join-strings-with-conjunction-test
  (are [coll expected] (= expected
                          (lib.util/join-strings-with-conjunction "and" coll))
    []                nil
    ["a"]             "a"
    ["a" "b"]         "a and b"
    ["a" "b" "c"]     "a, b, and c"
    ["a" "b" "c" "d"] "a, b, c, and d"))

(deftest ^:parallel crc32-checksum-test
  (are [s checksum] (= checksum
                       (#'lib.util/crc32-checksum s))
    "YMRZFRTHUBOUZHPTZGPD" "2694651f"
    "MEBRXTJEPWOJJXVZIPDA" "048132cb"
    "UIOJOTPGUIROVRJYAFPO" "0085cacb"
    "UCVEWTGNBDANGMZPGNQC" "000e32a0"
    "ZAFVKSVXQKJNGANBQZMX" "0000d5b8"
    "NCTFDMQNUEQLJUMAGSYG" "000000ea"
    "YHQJXDIXGGQTSARGOQZZ" "000000c1"
    "0601246074"           "00000001"
    "2915035893"           "00000000"))

(deftest ^:parallel truncate-alias-test
  (letfn [(truncate-alias [s max-bytes]
            (let [truncated (lib.util/truncate-alias s max-bytes)]
              (is (<= (u/string-byte-count truncated) max-bytes))
              truncated))]
    (doseq [[s max-bytes->expected] {;; 20-character plain ASCII string
                                     "01234567890123456789"
                                     {12 "012_fc89bad5"
                                      15 "012345_fc89bad5"
                                      20 "01234567890123456789"}

                                     ;; two strings that only differ after the point they get truncated
                                     "0123456789abcde" {12 "012_1629bb92"}
                                     "0123456789abcdE" {12 "012_2d479b5a"}

                                     ;; Unicode string: 14 characters, 42 bytes
                                     "가나다라마바사아자차카타파하"
                                     {12 "가_b9c95392"
                                      13 "가_b9c95392"
                                      14 "가_b9c95392"
                                      15 "가나_b9c95392"
                                      20 "가나다_b9c95392"
                                      30 "가나다라마바사_b9c95392"
                                      40 "가나다라마바사아자차_b9c95392"
                                      50 "가나다라마바사아자차카타파하"}

                                     ;; Mixed string: 17 characters, 33 bytes
                                     "a가b나c다d라e마f바g사h아i"
                                     {12 "a_99a0fe0c"
                                      13 "a가_99a0fe0c"
                                      14 "a가b_99a0fe0c"
                                      15 "a가b_99a0fe0c"
                                      20 "a가b나c_99a0fe0c"
                                      30 "a가b나c다d라e마f_99a0fe0c"
                                      40 "a가b나c다d라e마f바g사h아i"}}
            [max-bytes expected] max-bytes->expected]
      (testing (pr-str (list `lib.util/truncate-alias s max-bytes))
        (is (= expected
               (truncate-alias s max-bytes)))))))

(deftest ^:parallel unique-name-generator-test
  (let [unique-name-fn (lib.util/unique-name-generator)]
    (is (= "wow"
           (unique-name-fn "wow")))
    (is (= "wow_2"
           (unique-name-fn "wow")))
    (testing "should be case-insensitive distinct"
      (is (= "WOW_3"
             (unique-name-fn "WOW"))))
    (testing "should truncate long names"
      (is (= "abcdefghijklmnopqrstuvwxyzABCDEFGHIJKLMNOPQRSTUVWXY_2dc86ef1"
             (unique-name-fn "abcdefghijklmnopqrstuvwxyzABCDEFGHIJKLMNOPQRSTUVWXYZ0123456789")))
      (is (= "abcdefghijklmnopqrstuvwxyzABCDEFGHIJKLMNOPQRSTUVWXY_fc11882d"
             (unique-name-fn "abcdefghijklmnopqrstuvwxyzABCDEFGHIJKLMNOPQRSTUVWXYZ0123456789"))))))

(deftest ^:parallel unique-name-generator-idempotence-test
  (testing "idempotence (2-arity calls to generated function)"
    (let [unique-name (lib.util/unique-name-generator)]
      (is (= ["A" "B" "A" "A_2" "A_2"]
             [(unique-name :x "A")
              (unique-name :x "B")
              (unique-name :x "A")
              (unique-name :y "A")
              (unique-name :y "A")])))))

(deftest ^:parallel unique-name-generator-zero-arity-test
  (let [f (lib.util/unique-name-generator)]
    (is (= ["A" "B" "A" "A_2" "A_2"]
           [(f :x "A")
            (f :x "B")
            (f :x "A")
            (f :y "A")
            (f :y "A")]))
    (let [f' (f)]
      (is (= ["A" "B" "A" "A_2" "A_2"]
             [(f' :x "A")
              (f' :x "B")
              (f' :x "A")
              (f' :y "A")
              (f' :y "A")]))
      (let [f'' (f')]
        (is (= ["A" "B" "A" "A_2" "A_2"]
               [(f'' :x "A")
                (f'' :x "B")
                (f'' :x "A")
                (f'' :y "A")
                (f'' :y "A")]))))))

(deftest ^:parallel non-truncating-unique-name-generator-test
  (let [f (lib.util/non-truncating-unique-name-generator)]
    (is (= "Total_number_of_people_from_each_state_separated_by_state_and_then_we_do_a_count"
           (f "Total_number_of_people_from_each_state_separated_by_state_and_then_we_do_a_count")))))

(deftest ^:parallel strip-id-test
  (are [exp in] (= exp (lib.util/strip-id in))
    "foo"            "foo"
    "Fancy Name"     "Fancy Name"
    "Customer"       "Customer ID"
    "Customer"       "Customer id"
    "some id number" "some id number"))

(deftest ^:parallel original-isa?
  (are [exp typ] (lib.util/original-isa? exp typ)
    (lib/ref (meta/field-metadata :products :id))
    :type/Number

    (lib/ref (meta/field-metadata :products :created-at))
    :type/Temporal

    (-> (meta/field-metadata :products :created-at)
        (lib/with-temporal-bucket :day-of-week)
        lib/ref)
    :type/Temporal

    (-> (meta/field-metadata :products :created-at)
        lib/ref
        (lib/with-temporal-bucket :day-of-week))
    :type/Temporal))

(deftest ^:parallel top-level-expression-clause-do-not-wrap-values-test
  (testing "named-expression-clause should not wrap a :value clause in another :value clause"
    (is (=? [:value {:semantic-type :type/Country, :base-type :type/Text, :lib/expression-name "Country"}
             "United States"]
            (lib.util/top-level-expression-clause
             [:value {:semantic-type :type/Country, :base-type :type/Text, :lib/uuid (str (random-uuid))}
              "United States"]
             "Country")))))

(deftest ^:parallel fresh-uuids-test
  (is (=? [:=
           {:lib/uuid (partial not= "8044c5a1-10ab-4122-8663-aa544074c082")}
           [:field {:lib/uuid (partial not= "36a2abff-e4ae-4752-b232-4885e08f52ea")} 5]
           "abc"]
          (lib.util/fresh-uuids
           [:=
            {:lib/uuid "8044c5a1-10ab-4122-8663-aa544074c082"}
            [:field {:lib/uuid "36a2abff-e4ae-4752-b232-4885e08f52ea"} 5]
            "abc"]))))

(deftest ^:parallel fresh-query-instance-test
  (let [query {:lib/type :mbql/query,
               :stages
               [{:lib/type :mbql.stage/mbql,
                 :breakout
                 [[:field {:base-type :type/DateTime, :temporal-unit :month,
                           :lib/uuid "7ec788fb-3eb2-4ed0-88fa-5f6b53a09094"}
                   38]
                  [:field {:base-type :type/Text, :source-field 37,
                           :lib/uuid "65135c9c-fec5-4f51-b111-fadbb6af4522"}
                   64]],
                 :aggregation [[:metric {:lib/uuid "aa83c834-9a7c-4d7b-b408-3e17668d5ecc"} 84]],
                 :order-by
                 [[:asc
                   #:lib{:uuid "2712fc42-d13e-4810-9ae9-a126d536376e"}
                   [:aggregation {:lib/uuid "a1d73928-05db-4cb7-bb05-5123d2dbc261"}
                    "aa83c834-9a7c-4d7b-b408-3e17668d5ecc"]]],
                 :source-card 84}],
               :database 1}
        fresh-query (lib.util/fresh-query-instance query)
        aggregation-ref-path [:stages 0 :order-by 0 2 2]]
    (is (= (get-in fresh-query [:stages 0 :aggregation 0 1 :lib/uuid])
           (get-in fresh-query aggregation-ref-path)))
    (is (not= (get-in query       aggregation-ref-path)
              (get-in fresh-query aggregation-ref-path)))
    (is (lib.equality/= query fresh-query))))

(def ^:private single-stage-query
  (lib.tu/venues-query))

(def ^:private two-stage-query
  (-> (lib/append-stage single-stage-query)
      (lib/filter (lib/= 1 (meta/field-metadata :venues :id)))))

(deftest ^:parallel first-stage?-test
  (testing "should return true for the first stage"
    (is (true? (lib.util/first-stage? single-stage-query 0)))
    (is (true? (lib.util/first-stage? two-stage-query 0))))
  (testing "should return false for the second stage"
    (is (false? (lib.util/first-stage? two-stage-query 1))))
  (testing "should throw for invalid index"
    (are [form] (thrown-with-msg?
                 #?(:clj Throwable :cljs js/Error)
                 #"Stage .* does not exist"
                 form)
      (lib.util/first-stage? single-stage-query 1)
      (lib.util/first-stage? single-stage-query -2)
      (lib.util/first-stage? two-stage-query 2)
      (lib.util/first-stage? two-stage-query -3))))

(deftest ^:parallel last-stage?-test
  (testing "should return true for the last stage"
    (is (true? (lib.util/last-stage? single-stage-query 0)))
    (is (true? (lib.util/last-stage? two-stage-query 1))))
  (testing "should return false for a non-last stage"
    (is (false? (lib.util/last-stage? two-stage-query 0))))
  (testing "should throw for invalid index"
    (are [form] (thrown-with-msg?
                 #?(:clj Throwable :cljs js/Error)
                 #"Stage .* does not exist"
                 form)
      (lib.util/last-stage? single-stage-query 1)
      (lib.util/last-stage? single-stage-query -2)
      (lib.util/last-stage? two-stage-query 2)
      (lib.util/last-stage? two-stage-query -3))))

(deftest ^:parallel drop-later-stages-test
  (is (= 1 (lib/stage-count (lib.util/drop-later-stages single-stage-query 0))))
  (is (= 1 (lib/stage-count (lib.util/drop-later-stages single-stage-query -1))))
  (is (= single-stage-query (lib.util/drop-later-stages single-stage-query 0)))
  (is (= 1 (lib/stage-count (lib.util/drop-later-stages two-stage-query 0))))
  (is (= 1 (lib/stage-count (lib.util/drop-later-stages two-stage-query -2))))
  (is (= 2 (lib/stage-count (lib.util/drop-later-stages two-stage-query 1))))
  (is (= 2 (lib/stage-count (lib.util/drop-later-stages two-stage-query -1))))
  (is (= two-stage-query (lib.util/drop-later-stages two-stage-query -1))))

(deftest ^:parallel find-stage-index-and-clause-by-uuid-test
  (let [query {:database 1
               :lib/type :mbql/query
               :stages   [{:lib/type     :mbql.stage/mbql
                           :source-table 2
                           :aggregation  [[:count {:lib/uuid "00000000-0000-0000-0000-000000000001"}]]}
                          {:lib/type :mbql.stage/mbql
                           :filters  [[:=
                                       {:lib/uuid "a1898aa6-4928-4e97-837d-e440ce21085e"}
                                       [:field {:lib/uuid "1cb2a996-6ba1-45fb-8101-63dc3105c311"} 3]
                                       "wow"]]}]}]
    (is (= [0 [:count {:lib/uuid "00000000-0000-0000-0000-000000000001"}]]
           (lib.util/find-stage-index-and-clause-by-uuid query "00000000-0000-0000-0000-000000000001")))
    (is (= [0 [:count {:lib/uuid "00000000-0000-0000-0000-000000000001"}]]
           (lib.util/find-stage-index-and-clause-by-uuid query 0 "00000000-0000-0000-0000-000000000001")))
    (is (= [1 [:field {:lib/uuid "1cb2a996-6ba1-45fb-8101-63dc3105c311"} 3]]
           (lib.util/find-stage-index-and-clause-by-uuid query "1cb2a996-6ba1-45fb-8101-63dc3105c311")))
    (is (= [1 [:=
               {:lib/uuid "a1898aa6-4928-4e97-837d-e440ce21085e"}
               [:field {:lib/uuid "1cb2a996-6ba1-45fb-8101-63dc3105c311"} 3]
               "wow"]]
           (lib.util/find-stage-index-and-clause-by-uuid query "a1898aa6-4928-4e97-837d-e440ce21085e")))
    (is (nil? (lib.util/find-stage-index-and-clause-by-uuid query "00000000-0000-0000-0000-000000000002")))
    (is (nil? (lib.util/find-stage-index-and-clause-by-uuid query 0 "a1898aa6-4928-4e97-837d-e440ce21085e")))))

(deftest ^:parallel do-not-add-extra-stages-to-join-test
  (is (=? {:stages [{:source-table 45060
                     :joins        [{:alias  "PRODUCTS__via__PRODUCT_ID"
                                     :stages [{:source-table 45050
                                               :fields       [[:field 45500 {:base-type :type/BigInteger}]
                                                              [:field 45507 {:base-type :type/Text}]]}]}]}]}
          (lib.util/pipeline '{:database 45001
                               :type     :query
                               :query    {:source-table 45060
                                          :joins        [{:strategy     :left-join
                                                          :alias        "PRODUCTS__via__PRODUCT_ID"
                                                          :fk-field-id  45607
                                                          :condition    [:=
                                                                         [:field 45607 nil]
                                                                         [:field 45500 {:join-alias "PRODUCTS__via__PRODUCT_ID"}]]
                                                          :source-query {:source-table 45050
                                                                         :fields       [[:field 45500 {:base-type :type/BigInteger}]
<<<<<<< HEAD
                                                                                        [:field 45507 {:base-type :type/Text}]]}}]}}))))
=======
                                                                                        [:field 45507 {:base-type :type/Text}]]}}]}}))))

(deftest ^:parallel pipeline-puts-join-metadata-in-the-correct-place-test
  (testing "Should be able to convert a query with metadata to MBQL 5 correctly (without normalization errors)"
    (let [query {:database 83001
                 :type     :query
                 :query    {:joins        [{:alias           "Q1"
                                            :fields          :all
                                            :condition       [:=
                                                              [:field "CC" {:base-type :type/Integer}]
                                                              [:field "CC" {:base-type :type/Integer, :join-alias "Q1"}]]
                                            :source-query    {:expressions     {"CC" [:+ 1 1]}
                                                              :source-query    {:source-table 83050
                                                                                :aggregation  [[:count]]
                                                                                :breakout     [[:field 83502 nil]]}
                                                              :source-metadata [{:name "CATEGORY"}
                                                                                {:name "count"}]}
                                            :source-metadata [{:name "CATEGORY"}
                                                              {:name "count"}
                                                              {:name "CC", :lib/expression-name "CC"}]}]
                            :source-query {:expressions  {"CC" [:+ 1 1]}
                                           :source-query {:source-table 83050
                                                          :aggregation  [[:count]]
                                                          :breakout     [[:field 83502 nil]]}}}}]
      (is (=? {:stages [{:source-table 83050
                         :aggregation  [[:count]]
                         :breakout     [[:field 83502 nil]]}
                        {:expressions {"CC" [:+ 1 1]}}
                        {:joins [{:alias           "Q1"
                                  :fields          :all
                                  :source-metadata (symbol "nil #_\"key is not present.\"")
                                  :conditions      [[:=
                                                     [:field "CC" {:base-type :type/Integer}]
                                                     [:field "CC" {:base-type :type/Integer, :join-alias "Q1"}]]]
                                  :stages          [{:source-table       83050
                                                     :aggregation        [[:count]]
                                                     :breakout           [[:field 83502 nil]]
                                                     :lib/stage-metadata {:columns [{:name "CATEGORY"}
                                                                                    {:name "count"}]}}
                                                    {:expressions        {"CC" [:+ 1 1]}
                                                     :lib/stage-metadata {:columns [{:name "CATEGORY"}
                                                                                    {:name "count"}
                                                                                    {:name "CC", :lib/expression-name "CC"}]}}]}]}]}
              (lib.util/pipeline query))))))
>>>>>>> 831fb413
<|MERGE_RESOLUTION|>--- conflicted
+++ resolved
@@ -480,9 +480,6 @@
                                                                          [:field 45500 {:join-alias "PRODUCTS__via__PRODUCT_ID"}]]
                                                           :source-query {:source-table 45050
                                                                          :fields       [[:field 45500 {:base-type :type/BigInteger}]
-<<<<<<< HEAD
-                                                                                        [:field 45507 {:base-type :type/Text}]]}}]}}))))
-=======
                                                                                         [:field 45507 {:base-type :type/Text}]]}}]}}))))
 
 (deftest ^:parallel pipeline-puts-join-metadata-in-the-correct-place-test
@@ -526,5 +523,4 @@
                                                      :lib/stage-metadata {:columns [{:name "CATEGORY"}
                                                                                     {:name "count"}
                                                                                     {:name "CC", :lib/expression-name "CC"}]}}]}]}]}
-              (lib.util/pipeline query))))))
->>>>>>> 831fb413
+              (lib.util/pipeline query))))))