(ns metabase.api.session-test
  "Tests for /api/session"
  (:require
   [cheshire.core :as json]
   [clj-http.client :as http]
   [clojure.test :refer :all]
   [metabase.api.session :as api.session]
   [metabase.driver.h2 :as h2]
   [metabase.http-client :as client]
   [metabase.models
    :refer [LoginHistory
            PermissionsGroup
            PermissionsGroupMembership
            Session
            User]]
   [metabase.models.setting :as setting]
   [metabase.public-settings :as public-settings]
   [metabase.server.middleware.session :as mw.session]
   [metabase.test :as mt]
   [metabase.test.data.users :as test.users]
   [metabase.test.fixtures :as fixtures]
   [metabase.test.integrations.ldap :as ldap.test]
   [metabase.util :as u]
   [metabase.util.schema :as su]
   [schema.core :as s]
   [toucan.db :as db])
  (:import
   (java.util UUID)))

;; one of the tests below compares the way properties for the H2 driver are translated, so we need to make sure it's
;; loaded
(comment h2/keep-me)

(use-fixtures :once (fixtures/initialize :db :web-server :test-users))

(use-fixtures :each (fn [thunk]
                      ;; reset login throtllers
                      (doseq [throttler (vals @#'api.session/login-throttlers)]
                        (reset! (:attempts throttler) nil))
                      (thunk)))

(def ^:private SessionResponse
  {:id (s/pred mt/is-uuid-string? "session")})

(def ^:private session-cookie @#'mw.session/metabase-session-cookie)

(deftest login-test
  (testing "POST /api/session"
    (testing "Test that we can login"
      (is (schema= SessionResponse
                   (mt/client :post 200 "session" (mt/user->credentials :rasta)))))
    (testing "Test that we can login with email of mixed case"
      (let [creds    (update (mt/user->credentials :rasta) :username u/upper-case-en)
            response (mt/client :post 200 "session" creds)]
        (is (schema= SessionResponse
                     response))
        (testing "Login should record a LoginHistory item"
          (is (schema= {:id                 su/IntGreaterThanZero
                        :timestamp          java.time.OffsetDateTime
                        :user_id            (s/eq (mt/user->id :rasta))
                        :device_id          client/UUIDString
                        :device_description su/NonBlankString
                        :ip_address         su/NonBlankString
                        :active             (s/eq true)
                        s/Keyword s/Any}
                       (db/select-one LoginHistory :user_id (mt/user->id :rasta), :session_id (:id response)))))))
    (testing "Test that 'remember me' checkbox sets Max-Age attribute on session cookie"
      (let [body (assoc (mt/user->credentials :rasta) :remember true)
            response (mt/client-full-response :post 200 "session" body)]
        ;; clj-http sets :expires key in response when Max-Age attribute is set
        (is (get-in response [:cookies session-cookie :expires])))
      (let [body (assoc (mt/user->credentials :rasta) :remember false)
            response (mt/client-full-response :post 200 "session" body)]
        (is (nil? (get-in response [:cookies session-cookie :expires]))))))
  (testing "failure should log an error(#14317)"
    (mt/with-temp User [user]
      (is (schema= [(s/one (s/eq :error)
                           "log type")
                    (s/one clojure.lang.ExceptionInfo
                           "exception")
                    (s/one (s/eq "Authentication endpoint error")
                           "log message")]
                   (first (mt/with-log-messages-for-level :error
                            (mt/client :post 400 "session" {:email (:email user), :password "wooo"}))))))))

(deftest login-validation-test
  (testing "POST /api/session"
    (testing "Test for required params"
      (is (= {:errors {:username "value must be a non-blank string."}}
             (mt/client :post 400 "session" {})))

      (is (= {:errors {:password "value must be a non-blank string."}}
             (mt/client :post 400 "session" {:username "anything@metabase.com"}))))

    (testing "Test for inactive user (user shouldn't be able to login if :is_active = false)"
      ;; Return same error as incorrect password to avoid leaking existence of user
      (is (= {:errors {:_error "Your account is disabled."}}
             (mt/client :post 401 "session" (mt/user->credentials :trashbird)))))

    (testing "Test for password checking"
      (is (= {:errors {:password "did not match stored password"}}
             (mt/client :post 401 "session" (-> (mt/user->credentials :rasta)
                                             (assoc :password "something else"))))))))

(deftest login-throttling-test
  (testing (str "Test that people get blocked from attempting to login if they try too many times (Check that"
                " throttling works at the API level -- more tests in the throttle library itself:"
                " https://github.com/metabase/throttle)")
    (let [login (fn []
                  (-> (mt/client :post 401 "session" {:username "fakeaccount3000@metabase.com", :password "toucans"})
                      :errors
                      :username))]
      ;; attempt to log in 10 times
      (dorun (repeatedly 10 login))
      (testing "throttling should now be triggered"
        (is (re= #"^Too many attempts! You must wait \d+ seconds before trying again\.$"
                 (login))))
      (testing "Error should be logged (#14317)"
        (is (schema= [(s/one (s/eq :error)
                             "log type")
                      (s/one clojure.lang.ExceptionInfo
                             "exception")
                      (s/one (s/eq "Authentication endpoint error")
                             "log message")]
                     (first (mt/with-log-messages-for-level :error
                              (login))))))
      (is (re= #"^Too many attempts! You must wait \d+ seconds before trying again\.$"
               (login))
          "Trying to login immediately again should still return throttling error"))))

(defn- send-login-request [username & [{:or {} :as headers}]]
  (try
    (http/post (client/build-url "session" {})
               {:form-params {"username" username,
                              "password" "incorrect-password"}
                :content-type :json
                :headers headers})
    (catch clojure.lang.ExceptionInfo e
      (ex-data e))))

(defn- cleaned-throttlers [var-symbol ks]
  (let [throttlers (var-get var-symbol)
        clean-key  (fn [m k] (assoc-in m [k :attempts] (atom '())))]
    (reduce clean-key throttlers ks)))

(deftest failure-threshold-throttling-test
  (testing "Test that source based throttling kicks in after the login failure threshold (50) has been reached"
    ;; disable this when we're testing drivers since it tends to F L A K E.
    (mt/disable-flaky-test-when-running-driver-tests-in-ci
      (with-redefs [api.session/login-throttlers          (cleaned-throttlers #'api.session/login-throttlers
                                                                              [:username :ip-address])
                    public-settings/source-address-header (constantly "x-forwarded-for")]
        (dotimes [n 50]
          (let [response    (send-login-request (format "user-%d" n)
                                                {"x-forwarded-for" "10.1.2.3"})
                status-code (:status response)]
            (assert (= status-code 401) (str "Unexpected response status code:" status-code))))
        (let [error (fn []
                      (-> (send-login-request "last-user" {"x-forwarded-for" "10.1.2.3"})
                          :body
                          json/parse-string
                          (get-in ["errors" "username"])))]
          (is (re= #"^Too many attempts! You must wait \d+ seconds before trying again\.$"
                   (error)))
          (is (re= #"^Too many attempts! You must wait \d+ seconds before trying again\.$"
                   (error))))))))

(deftest failure-threshold-per-request-source
  (testing "The same as above, but ensure that throttling is done on a per request source basis."
    (with-redefs [api.session/login-throttlers          (cleaned-throttlers #'api.session/login-throttlers
                                                                            [:username :ip-address])
                  public-settings/source-address-header (constantly "x-forwarded-for")]
      (dotimes [n 50]
        (let [response    (send-login-request (format "user-%d" n)
                                              {"x-forwarded-for" "10.1.2.3"})
              status-code (:status response)]
          (assert (= status-code 401) (str "Unexpected response status code:" status-code))))
      (dotimes [n 40]
        (let [response    (send-login-request (format "round2-user-%d" n)) ; no x-forwarded-for
              status-code (:status response)]
          (assert (= status-code 401) (str "Unexpected response status code:" status-code))))
      (let [error (fn []
                    (-> (send-login-request "last-user" {"x-forwarded-for" "10.1.2.3"})
                        :body
                        json/parse-string
                        (get-in ["errors" "username"])))]
        (is (re= #"^Too many attempts! You must wait 1\d seconds before trying again\.$"
                 (error)))
        (is (re= #"^Too many attempts! You must wait 4\d seconds before trying again\.$"
                 (error)))))))

(deftest logout-test
  (testing "DELETE /api/session"
    (testing "Test that we can logout"
      ;; clear out cached session tokens so next time we make an API request it log in & we'll know we have a valid
      ;; Session
      (test.users/clear-cached-session-tokens!)
      (let [session-id       (test.users/username->token :rasta)
            login-history-id (db/select-one-id LoginHistory :session_id session-id)]
        (testing "LoginHistory should have been recorded"
          (is (integer? login-history-id)))
        ;; Ok, calling the logout endpoint should delete the Session in the DB. Don't worry, `test-users` will log back
        ;; in on the next API call
        (mt/user-http-request :rasta :delete 204 "session")
        ;; check whether it's still there -- should be GONE
        (is (= nil
               (db/select-one Session :id session-id)))
        (testing "LoginHistory item should still exist, but session_id should be set to nil (active = false)"
          (is (schema= {:id                 (s/eq login-history-id)
                        :timestamp          java.time.OffsetDateTime
                        :user_id            (s/eq (mt/user->id :rasta))
                        :device_id          client/UUIDString
                        :device_description su/NonBlankString
                        :ip_address         su/NonBlankString
                        :active             (s/eq false)
                        s/Keyword           s/Any}
                       (db/select-one LoginHistory :id login-history-id))))))))

(deftest forgot-password-test
  (testing "POST /api/session/forgot_password"
    ;; deref forgot-password-impl for the tests since it returns a future
    (with-redefs [api.session/forgot-password-impl
                  (let [orig @#'api.session/forgot-password-impl]
                    (fn [& args] (u/deref-with-timeout (apply orig args) 1000)))]
      (testing "Test that we can initiate password reset"
        (mt/with-fake-inbox
          (letfn [(reset-fields-set? []
                    (let [{:keys [reset_token reset_triggered]} (db/select-one [User :reset_token :reset_triggered]
                                                                               :id (mt/user->id :rasta))]
                      (boolean (and reset_token reset_triggered))))]
            ;; make sure user is starting with no values
            (db/update! User (mt/user->id :rasta), :reset_token nil, :reset_triggered nil)
            (assert (not (reset-fields-set?)))
            ;; issue reset request (token & timestamp should be saved)
            (is (= nil
                   (mt/user-http-request :rasta :post 204 "session/forgot_password"
                                         {:email (:username (mt/user->credentials :rasta))}))
                "Request should return no content")
            (is (= true
                   (reset-fields-set?))
                "User `:reset_token` and `:reset_triggered` should be updated")
            (is (mt/received-email-subject? :rasta #"Password Reset")))))
      (testing "We use `site-url` in the email"
        (let [my-url "abcdefghij"]
          (mt/with-temporary-setting-values [site-url my-url]
            (mt/with-fake-inbox
              (mt/user-http-request :rasta :post 204 "session/forgot_password"
                                    {:email (:username (mt/user->credentials :rasta))})
              (is (mt/received-email-body? :rasta (re-pattern my-url)))))))
      (testing "test that email is required"
        (is (= {:errors {:email "value must be a valid email address."}}
               (mt/client :post 400 "session/forgot_password" {}))))
      (testing "Test that email not found also gives 200 as to not leak existence of user"
        (is (= nil
               (mt/client :post 204 "session/forgot_password" {:email "not-found@metabase.com"})))))))

(deftest forgot-password-throttling-test
  (testing "Test that email based throttling kicks in after the login failure threshold (10) has been reached"
    (letfn [(send-password-reset! [& [expected-status & _more]]
              (mt/client :post (or expected-status 204) "session/forgot_password" {:email "not-found@metabase.com"}))]
      (with-redefs [api.session/forgot-password-throttlers (cleaned-throttlers #'api.session/forgot-password-throttlers
                                                                               [:email :ip-address])]
        (dotimes [_ 10]
          (send-password-reset!))
        (let [error (fn []
                      (-> (send-password-reset! 400)
                          :errors
                          :email))]
          (is (= "Too many attempts! You must wait 15 seconds before trying again."
                 (error)))
          ;;`throttling/check` gives 15 in stead of 42
          (is (= "Too many attempts! You must wait 15 seconds before trying again."
                 (error))))))))

(deftest reset-password-test
  (testing "POST /api/session/reset_password"
    (testing "Test that we can reset password from token (AND after token is used it gets removed)"
      (mt/with-fake-inbox
        (let [password {:old "password"
                        :new "whateverUP12!!"}]
          (mt/with-temp User [{:keys [email id]} {:password (:old password), :reset_triggered (System/currentTimeMillis)}]
            (let [token (u/prog1 (str id "_" (UUID/randomUUID))
                          (db/update! User id, :reset_token <>))
                  creds {:old {:password (:old password)
                               :username email}
                         :new {:password (:new password)
                               :username email}}]
              ;; Check that creds work
              (mt/client :post 200 "session" (:old creds))
              ;; Call reset password endpoint to change the PW
              (testing "reset password endpoint should return a valid session token"
                (is (schema= {:session_id (s/pred mt/is-uuid-string? "session")
                              :success    (s/eq true)}
                             (mt/client :post 200 "session/reset_password" {:token    token
                                                                            :password (:new password)}))))
              (testing "Old creds should no longer work"
                (is (= {:errors {:password "did not match stored password"}}
                       (mt/client :post 401 "session" (:old creds)))))
              (testing "New creds *should* work"
                (is (schema= SessionResponse
                             (mt/client :post 200 "session" (:new creds)))))
              (testing "check that reset token was cleared"
                (is (= {:reset_token     nil
                        :reset_triggered nil}
                       (mt/derecordize (db/select-one [User :reset_token :reset_triggered], :id id))))))))))))

(deftest reset-password-validation-test
  (testing "POST /api/session/reset_password"
    (testing "Test that token and password are required"
      (is (= {:errors {:token "value must be a non-blank string."}}
             (mt/client :post 400 "session/reset_password" {})))
      (is (= {:errors {:password "password is too common."}}
             (mt/client :post 400 "session/reset_password" {:token "anything"}))))

    (testing "Test that malformed token returns 400"
      (is (= {:errors {:password "Invalid reset token"}}
             (mt/client :post 400 "session/reset_password" {:token    "not-found"
                                                            :password "whateverUP12!!"}))))

    (testing "Test that invalid token returns 400"
      (is (= {:errors {:password "Invalid reset token"}}
             (mt/client :post 400 "session/reset_password" {:token    "1_not-found"
                                                            :password "whateverUP12!!"}))))

    (testing "Test that an expired token doesn't work"
      (let [token (str (mt/user->id :rasta) "_" (UUID/randomUUID))]
        (db/update! User (mt/user->id :rasta), :reset_token token, :reset_triggered 0)
        (is (= {:errors {:password "Invalid reset token"}}
               (mt/client :post 400 "session/reset_password" {:token    token
                                                              :password "whateverUP12!!"})))))))

(deftest check-reset-token-valid-test
  (testing "GET /session/password_reset_token_valid"
    (testing "Check that a valid, unexpired token returns true"
      (let [token (str (mt/user->id :rasta) "_" (UUID/randomUUID))]
        (db/update! User (mt/user->id :rasta), :reset_token token, :reset_triggered (dec (System/currentTimeMillis)))
        (is (= {:valid true}
               (mt/client :get 200 "session/password_reset_token_valid", :token token)))))

    (testing "Check than an made-up token returns false"
      (is (= {:valid false}
             (mt/client :get 200 "session/password_reset_token_valid", :token "ABCDEFG"))))

    (testing "Check that an expired but valid token returns false"
      (let [token (str (mt/user->id :rasta) "_" (UUID/randomUUID))]
        (db/update! User (mt/user->id :rasta), :reset_token token, :reset_triggered 0)
        (is (= {:valid false}
               (mt/client :get 200 "session/password_reset_token_valid", :token token)))))))

(deftest properties-test
  (testing "GET /session/properties"
    (testing "Unauthenticated"
      (is (= (set (keys (setting/user-readable-values-map :public)))
             (set (keys (mt/client :get 200 "session/properties"))))))

    (testing "Authenticated normal user"
      (is (= (set (keys (merge
                         (setting/user-readable-values-map :public)
                         (setting/user-readable-values-map :authenticated))))
             (set (keys (mt/user-http-request :lucky :get 200 "session/properties"))))))

    (testing "Authenticated super user"
      (is (= (set (keys (merge
                         (setting/user-readable-values-map :public)
                         (setting/user-readable-values-map :authenticated)
                         (setting/user-readable-values-map :admin))))
             (set (keys (mt/user-http-request :crowberto :get 200 "session/properties"))))))))

(deftest properties-i18n-test
  (testing "GET /session/properties"
    (testing "Setting the X-Metabase-Locale header should result give you properties in that locale"
      (mt/with-mock-i18n-bundles {"es" {:messages {"Connection String" "Cadena de conexión !"}}}
        (is (= "Cadena de conexión !"
               (-> (mt/client :get 200 "session/properties" {:request-options {:headers {"X-Metabase-Locale" "es"}}})
                   :engines :h2 :details-fields first :display-name)))))))


;;; ------------------------------------------- TESTS FOR GOOGLE SIGN-IN ---------------------------------------------

(deftest google-auth-test
  (testing "POST /google_auth"
    (mt/with-temporary-setting-values [google-auth-client-id "pretend-client-id.apps.googleusercontent.com"]
      (testing "Google auth works with an active account"
        (mt/with-temp User [_ {:email "test@metabase.com" :is_active true}]
          (with-redefs [http/post (constantly
                                   {:status 200
                                    :body   (str "{\"aud\":\"pretend-client-id.apps.googleusercontent.com\","
                                                 "\"email_verified\":\"true\","
                                                 "\"first_name\":\"test\","
                                                 "\"last_name\":\"user\","
                                                 "\"email\":\"test@metabase.com\"}")})]
            (is (schema= SessionResponse
                         (mt/client :post 200 "session/google_auth" {:token "foo"}))))))
      (testing "Google auth throws exception for a disabled account"
        (mt/with-temp User [_ {:email "test@metabase.com" :is_active false}]
          (with-redefs [http/post (constantly
                                   {:status 200
                                    :body   (str "{\"aud\":\"pretend-client-id.apps.googleusercontent.com\","
                                                 "\"email_verified\":\"true\","
                                                 "\"first_name\":\"test\","
                                                 "\"last_name\":\"user\","
                                                 "\"email\":\"test@metabase.com\"}")})]
            (is (= {:errors {:account "Your account is disabled."}}
                   (mt/client :post 401 "session/google_auth" {:token "foo"})))))))))

;;; ------------------------------------------- TESTS FOR LDAP AUTH STUFF --------------------------------------------

(deftest ldap-login-test
  (ldap.test/with-ldap-server
    (testing "Test that we can login with LDAP"
      (mt/with-temp User [_ {:email    "ngoc@metabase.com"
                             :password "securedpassword"}]
        (is (schema= SessionResponse
                     (mt/client :post 200 "session" {:username "ngoc@metabase.com"
                                                     :password "securedpassword"})))))

    (testing "Test that login will fallback to local for users not in LDAP"
      (mt/with-temporary-setting-values [enable-password-login true]
        (is (schema= SessionResponse
                     (mt/client :post 200 "session" (mt/user->credentials :crowberto)))))
      (testing "...but not if password login is disabled"
        (mt/with-temporary-setting-values [enable-password-login false]
          (is (= "Password login is disabled for this instance."
                 (mt/client :post 401 "session" (mt/user->credentials :crowberto)))))))

    (testing "Test that login will NOT fallback for users in LDAP but with an invalid password"
      ;; NOTE: there's a different password in LDAP for Lucky
      (is (= {:errors {:password "did not match stored password"}}
             (mt/client :post 401 "session" (mt/user->credentials :lucky)))))

    (testing "Test that a deactivated user cannot login with LDAP"
      (mt/with-temp User [_ {:email    "ngoc@metabase.com"
                             :password "securedpassword"
                             :is_active false}]
        (is (= {:errors {:_error "Your account is disabled."}}
               (mt/client :post 401 "session" {:username "ngoc@metabase.com"
                                               :password "securedpassword"})))))

    (testing "Test that login will fallback to local for broken LDAP settings"
      (mt/with-temporary-setting-values [ldap-user-base "cn=wrong,cn=com"]
        (mt/with-temp User [_ {:email    "ngoc@metabase.com"
                               :password "securedpassword"}]
          (is (schema= SessionResponse
                       (mt/client :post 200 "session" {:username "ngoc@metabase.com"
                                                       :password "securedpassword"}))))))

    (testing "Test that we can login with LDAP with new user"
      (try
        (is (schema= SessionResponse
                     (mt/client :post 200 "session" {:username "sbrown20", :password "1234"})))
        (finally
          (db/delete! User :email "sally.brown@metabase.com"))))

    (testing "Test that we can login with LDAP multiple times if the email stored in LDAP contains upper-case
             characters (#13739)"
      (try
        (is (schema=
             SessionResponse
             (mt/client :post 200 "session" {:username "John.Smith@metabase.com", :password "strongpassword"})))
        (is (schema=
             SessionResponse
             (mt/client :post 200 "session" {:username "John.Smith@metabase.com", :password "strongpassword"})))
        (finally
          (db/delete! User :email "John.Smith@metabase.com"))))

    (testing "test that group sync works even if ldap doesn't return uid (#22014)"
      (mt/with-temp PermissionsGroup [group {:name "Accounting"}]
        (mt/with-temporary-raw-setting-values
          [ldap-group-mappings (json/generate-string {"cn=Accounting,ou=Groups,dc=metabase,dc=com" [(:id group)]})]
          (is (schema= SessionResponse
                       (mt/client :post 200 "session" {:username "fred.taylor@metabase.com", :password "pa$$word"})))
          (testing "PermissionsGroupMembership should exist"
            (let [user-id (db/select-one-id User :email "fred.taylor@metabase.com")]
<<<<<<< HEAD
              (is (db/exists? PermissionsGroupMembership :group_id (u/the-id group) :user_id (u/the-id user-id)))))))))

  (deftest no-password-no-login-test
    (testing "A user with no password should not be able to do password-based login"
      (mt/with-temp User [user]
        (db/update! User (u/the-id user) :password nil, :password_salt nil)
        (let [device-info {:device_id          "Cam's Computer"
                           :device_description "The computer where Cam wrote this test"
                           :ip_address         "192.168.1.1"}]
          (is (= nil
                 (#'api.session/email-login (:email user) nil device-info)))
          (is (thrown-with-msg?
               clojure.lang.ExceptionInfo
               #"Password did not match stored password"
               (#'api.session/login (:email user) "password" device-info))))))))
=======
              (is (db/exists? PermissionsGroupMembership :group_id (u/the-id group) :user_id (u/the-id user-id))))))))))

(deftest no-password-no-login-test
  (testing "A user with no password should not be able to do password-based login"
    (mt/with-temp User [user]
      (db/update! User (u/the-id user) :password nil, :password_salt nil)
      (let [device-info {:device_id          "Cam's Computer"
                         :device_description "The computer where Cam wrote this test"
                         :ip_address         "192.168.1.1"}]
        (is (= nil
               (#'api.session/email-login (:email user) nil device-info)))
        (is (thrown-with-msg?
             clojure.lang.ExceptionInfo
             #"Password did not match stored password"
             (#'api.session/login (:email user) "password" device-info)))))))
>>>>>>> 334854b5
<|MERGE_RESOLUTION|>--- conflicted
+++ resolved
@@ -471,23 +471,6 @@
                        (mt/client :post 200 "session" {:username "fred.taylor@metabase.com", :password "pa$$word"})))
           (testing "PermissionsGroupMembership should exist"
             (let [user-id (db/select-one-id User :email "fred.taylor@metabase.com")]
-<<<<<<< HEAD
-              (is (db/exists? PermissionsGroupMembership :group_id (u/the-id group) :user_id (u/the-id user-id)))))))))
-
-  (deftest no-password-no-login-test
-    (testing "A user with no password should not be able to do password-based login"
-      (mt/with-temp User [user]
-        (db/update! User (u/the-id user) :password nil, :password_salt nil)
-        (let [device-info {:device_id          "Cam's Computer"
-                           :device_description "The computer where Cam wrote this test"
-                           :ip_address         "192.168.1.1"}]
-          (is (= nil
-                 (#'api.session/email-login (:email user) nil device-info)))
-          (is (thrown-with-msg?
-               clojure.lang.ExceptionInfo
-               #"Password did not match stored password"
-               (#'api.session/login (:email user) "password" device-info))))))))
-=======
               (is (db/exists? PermissionsGroupMembership :group_id (u/the-id group) :user_id (u/the-id user-id))))))))))
 
 (deftest no-password-no-login-test
@@ -502,5 +485,4 @@
         (is (thrown-with-msg?
              clojure.lang.ExceptionInfo
              #"Password did not match stored password"
-             (#'api.session/login (:email user) "password" device-info)))))))
->>>>>>> 334854b5
+             (#'api.session/login (:email user) "password" device-info)))))))