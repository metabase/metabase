--- conflicted
+++ resolved
@@ -509,10 +509,6 @@
   ;; We have to convert this to a plain map rather than a Toucan 2 instance at this point to work around upstream bug
   ;; https://github.com/camsaul/toucan2/issues/145 .
   (-> (into {:id (:id card)} (t2/changes (dissoc card :verified-result-metadata?)))
-<<<<<<< HEAD
-      ensure-type-and-dataset-are-consistent
-=======
->>>>>>> f2d279cd
       maybe-normalize-query
       ;; If we have fresh result_metadata, we don't have to populate it anew. When result_metadata doesn't
       ;; change for a native query, populate-result-metadata removes it (set to nil) unless prevented by the
@@ -804,31 +800,6 @@
   included, otherwise the metadata will be saved to the database asynchronously."
   [{:keys [card-before-update card-updates actor]}]
   ;; don't block our precious core.async thread, run the actual DB updates on a separate thread
-<<<<<<< HEAD
-  (let [card-updates (ensure-type-and-dataset-are-consistent card-updates)]
-    (t2/with-transaction [_conn]
-      (api/maybe-reconcile-collection-position! card-before-update card-updates)
-
-      (when (and (card-is-verified? card-before-update)
-                 (changed? card-compare-keys card-before-update card-updates))
-        ;; this is an enterprise feature but we don't care if enterprise is enabled here. If there is a review we need
-        ;; to remove it regardless if enterprise edition is present at the moment.
-        (moderation-review/create-review! {:moderated_item_id   (:id card-before-update)
-                                           :moderated_item_type "card"
-                                           :moderator_id        (:id actor)
-                                           :status              nil
-                                           :text                (tru "Unverified due to edit")}))
-      ;; ok, now save the Card
-      (t2/update! Card (:id card-before-update)
-                  ;; `collection_id` and `description` can be `nil` (in order to unset them).
-                  ;; Other values should only be modified if they're passed in as non-nil
-                  (u/select-keys-when card-updates
-                                      :present #{:collection_id :collection_position :description :cache_ttl :dataset
-                                                 :type}
-                                      :non-nil #{:dataset_query :display :name :visualization_settings :archived
-                                                 :enable_embedding :parameters :parameter_mappings :embedding_params
-                                                 :result_metadata :collection_preview :verified-result-metadata?}))))
-=======
   (t2/with-transaction [_conn]
     (api/maybe-reconcile-collection-position! card-before-update card-updates)
 
@@ -850,7 +821,6 @@
                                     :non-nil #{:dataset_query :display :name :visualization_settings :archived
                                                :enable_embedding :type :parameters :parameter_mappings :embedding_params
                                                :result_metadata :collection_preview :verified-result-metadata?})))
->>>>>>> f2d279cd
   ;; Fetch the updated Card from the DB
   (let [card (t2/select-one Card :id (:id card-before-update))]
     (delete-alerts-if-needed! :old-card card-before-update, :new-card card, :actor actor)
