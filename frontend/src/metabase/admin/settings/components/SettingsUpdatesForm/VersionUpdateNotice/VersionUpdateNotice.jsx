--- conflicted
+++ resolved
@@ -142,11 +142,7 @@
     <HostingCTARoot
       className={cx(
         CS.rounded,
-<<<<<<< HEAD
         CS.bgLight,
-=======
-        "bg-light",
->>>>>>> 6a8f24cc
         CS.mt4,
         CS.textBrand,
         CS.py2,
@@ -188,13 +184,8 @@
   }
 
   return (
-<<<<<<< HEAD
-    <div className="pb3">
+    <div className={CS.pb3}>
       <h3 className={CS.textMedium}>
-=======
-    <div className={CS.pb3}>
-      <h3 className="text-medium">
->>>>>>> 6a8f24cc
         {formatVersion(version.version)}{" "}
         {version.patch ? "(" + t`patch release` + ")" : null}
       </h3>
