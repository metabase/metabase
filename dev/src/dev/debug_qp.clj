--- conflicted
+++ resolved
@@ -99,13 +99,8 @@
 ;;;; [[add-names]]
 
 (defn- field-and-table-name [field-id]
-<<<<<<< HEAD
-  (let [{field-name :name, table-id :table_id} (t2/select-one [Field :name :table_id] :id field-id)]
-    [(db/select-one-field :name Table :id table-id) field-name]))
-=======
   (let [{field-name :name, table-id :table_id} (db/select-one [Field :name :table_id] :id field-id)]
     [(t2/select-one-fn :name Table :id table-id) field-name]))
->>>>>>> 3bd35da2
 
 (defn- add-table-id-name [table-id]
   (list 'do
