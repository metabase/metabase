--- conflicted
+++ resolved
@@ -132,16 +132,12 @@
    :model/DashboardCardSeries
    (constantly {:position 0})
 
-<<<<<<< HEAD
-   :model/Database
-=======
    :model/DashboardTab
    (fn [_]
      {:name     (tu.random/random-name)
       :position 0})
 
-   Database
->>>>>>> 8a5abd51
+   :model/Database
    (fn [_] {:details   {}
             :engine    :h2
             :is_sample false
