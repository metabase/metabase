--- conflicted
+++ resolved
@@ -82,20 +82,6 @@
     `}
 `;
 
-<<<<<<< HEAD
-export const ParametersAndCardsContainer = styled.div<{
-  shouldMakeDashboardHeaderStickyAfterScrolling: boolean;
-}>`
-  flex: auto;
-  min-width: 0;
-  overflow-y: ${({ shouldMakeDashboardHeaderStickyAfterScrolling }) =>
-    shouldMakeDashboardHeaderStickyAfterScrolling ? "auto" : "visible"};
-  overflow-x: auto;
-  padding-bottom: 40px;
-`;
-
-export const FIXED_WIDTH = "1048px";
-=======
 export const CardsContainer = styled(FullWidthContainer)`
   margin-top: 8px;
 `;
@@ -103,7 +89,6 @@
 function getParametersWidgetBgColor(isNightMode: boolean) {
   return isNightMode ? color("bg-black") : color("bg-light");
 }
->>>>>>> 769ace49
 
 export const ParametersWidgetContainer = styled(FullWidthContainer)<{
   isSticky: boolean;
@@ -118,7 +103,7 @@
   /* z-index should be higher than in dashcards */
   z-index: 3;
   top: 0;
-  min-width: ${FIXED_WIDTH};
+  left: 0;
 
   transition: background-color 1s linear, border-color 1s linear,
     color 1s linear;
@@ -140,10 +125,7 @@
   min-width: 0;
   overflow-y: ${({ shouldMakeDashboardHeaderStickyAfterScrolling }) =>
     shouldMakeDashboardHeaderStickyAfterScrolling ? "auto" : "visible"};
-  overflow-x: hidden;
-  @supports (overflow-x: clip) {
-    overflow-x: clip;
-  }
+  overflow-x: auto;
   padding-bottom: 40px;
 
   &.${SAVING_DOM_IMAGE_CLASS} {
@@ -169,6 +151,7 @@
   }
 `;
 
+export const FIXED_WIDTH = "1048px";
 export const MaxWidthContainer = styled.div<{
   isFixedWidth: boolean;
 }>`
