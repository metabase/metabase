(ns metabase.query-processor.middleware.add-remaps
  "Middleware for adding remapping and other dimension related projections. This remaps Fields that have a corresponding
  Dimension object (which defines a remapping) in two different ways, depending on the `:type` attribute of the
  Dimension:

  `external` type Dimensions mean the Field's values will be replaced with corresponding values from a column on a
  different table, joined via a foreign key. A common use-case would be to replace FK IDs with the name of whatever it
  references, for example replacing a values of `venue.category_id` with values of `category.name`. Actual replacement
  of values happens on the frontend, so this middleware simply adds the column to be used for replacement (e.g.
  `category.name`) to the `:fields` clause in pre-processing, so the Field will be fetched. Recall that Fields
  referenced via with `:fk->` clauses imply that JOINs will take place, which are automatically handled later in the
  Query Processor pipeline. Additionally, this middleware will swap out `:breakout` and `:order-by` clauses
  referencing the original Field with ones referencing the remapped Field (for example, so we would sort by
  `category.name` instead of `category_id`).

  `internal` type Dimensions mean the Field's values are replaced by a user-defined map of values, stored in the
  `human_readable_values` column of a corresponding `FieldValues` object. A common use-case for this scenario would be
  to replace integer enum values with something more descriptive, for example replacing values of an enum `can_type`
  -- `0` becomes `Toucan`, `1` becomes `Pelican`, and so forth. This is handled exclusively in post-processing by
  adding extra columns and values to the results.

  In both cases, to accomplish values replacement on the frontend, the post-processing part of this middleware adds
  appropriate `:remapped_from` and `:remapped_to` attributes in the result `:cols` in post-processing.
  `:remapped_from` and `:remapped_to` are the names of the columns, e.g. `category_id` is `:remapped_to` `name`, and
  `name` is `:remapped_from` `:category_id`.

  See also [[metabase.parameters.chain-filter]] for another explanation of remapping."
  (:refer-clojure :exclude [mapv select-keys some])
  (:require
   [clojure.data :as data]
   [medley.core :as m]
   [metabase.lib-be.core :as lib-be]
   [metabase.lib.core :as lib]
   [metabase.lib.metadata :as lib.metadata]
   [metabase.lib.schema :as lib.schema]
   [metabase.lib.schema.common :as lib.schema.common]
   [metabase.lib.schema.id :as lib.schema.id]
   [metabase.lib.schema.join :as lib.schema.join]
   [metabase.lib.schema.metadata :as lib.schema.metadata]
   [metabase.lib.schema.order-by :as lib.schema.order-by]
   [metabase.lib.schema.ref :as lib.schema.ref]
   [metabase.lib.util :as lib.util]
   [metabase.lib.walk :as lib.walk]
   [metabase.query-processor.middleware.large-int :as large-int]
   [metabase.query-processor.schema :as qp.schema]
   ^{:clj-kondo/ignore [:deprecated-namespace]} [metabase.query-processor.store :as qp.store]
   [metabase.util :as u]
   [metabase.util.log :as log]
   [metabase.util.malli :as mu]
   [metabase.util.malli.registry :as mr]
   [metabase.util.performance :refer [mapv select-keys some]]))

(mr/def ::simplified-ref
  [:tuple
   [:enum :field :expression :aggregation]
   [:and
    :map
    [:fn
     {:error/message "options map without namespaced keys and base-type/effective-type"}
     (complement (some-fn :base-type :effective-type :lib/uuid))]]
   [:or
    ::lib.schema.id/field
    :string]])

;;; TODO (Cam 9/16/25) -- use [[metabase.lib.schema.util/mbql-clause-distinct-key]] for this
(mu/defn- simplify-ref-options :- ::simplified-ref
  [a-ref :- ::lib.schema.ref/ref]
  (lib/update-options a-ref (fn [opts]
                              (-> opts
                                  (->> (m/filter-keys simple-keyword?))
                                  (dissoc :base-type :effective-type)))))

(mr/def ::external-remapping
  "Schema for the info we fetch about `external` type Dimensions that will be used for remappings in this Query. Fetched
  by the pre-processing portion of the middleware, and passed along to the post-processing portion."
  [:map
   [:id                        ::lib.schema.id/dimension]              ; unique ID for the remapping
   [:name                      ::lib.schema.common/non-blank-string]   ; display name for the remapping
   [:field-id                  ::lib.schema.id/field]                  ; ID of the Field being remapped
   [:field-name                ::lib.schema.common/non-blank-string]   ; Name of the Field being remapped
   [:human-readable-field-id   ::lib.schema.id/field]                  ; ID of the FK Field to remap values to
   [:human-readable-field-name ::lib.schema.common/non-blank-string]]) ; Name of the FK Field to remap values to

;;;; Pre-processing

;;; TODO (Cam 7/25/25) -- this seems over-complicated, can't we just
;;; use [[metabase.lib.metadata.calculation/returned-columns]] with `{:include-remaps? true}` to calculate this stuff?

(mu/defn- field-id->remapping-dimension :- [:maybe ::external-remapping]
  [metadata-providerable :- ::lib.schema.metadata/metadata-providerable
   field-id              :- ::lib.schema.id/field]
  (let [col (lib.metadata/field metadata-providerable field-id)]
    (when-let [{remap-id :id, remap-name :name, remap-field-id :field-id} (:lib/external-remap col)]
      (when-let [remap-field (lib.metadata/field metadata-providerable remap-field-id)]
        (when (not= (:visibility-type remap-field) :sensitive)
          {:id                        remap-id
           :name                      remap-name
           :field-id                  (:id col)
           :field-name                (:name col)
           :human-readable-field-id   remap-field-id
           :human-readable-field-name (:name remap-field)})))))

(mr/def ::remap-info
  [:and
   [:map
    [:original-field-clause :mbql.clause/field]
    [:new-field-clause      [:and
                             :mbql.clause/field
                             [:tuple
                              [:= :field]
                              [:map
                               [::new-field-dimension-id ::lib.schema.id/dimension]]
                              :any]]]
    [:dimension             ::external-remapping]]
   [:fn
    {:error/message "the new field clause should have the same join alias as the original field clause"}
    (fn [{:keys [original-field-clause new-field-clause]}]
      (= (lib/current-join-alias original-field-clause)
         (lib/current-join-alias new-field-clause)))]])

(mu/defn- remap-column-infos :- [:maybe [:sequential {:min 1} ::remap-info]]
  "Return tuples of `:field-id` clauses, the new remapped column `:fk->` clauses that the Field should be remapped to
  and the Dimension that suggested the remapping, which is used later in this middleware for post-processing. Order is
  important here, because the results are added to the `:fields` column in order. (TODO - why is it important, if they
  get hidden when displayed anyway?)"
  [query :- ::lib.schema/query
   path  :- ::lib.walk/path]
  ;; Reconstruct how we uniquify names in [[metabase.query-processor.middleware.annotate]]
  ;;
  ;; TODO (Cam 7/23/25) -- this seems sorta busted, we should probably be using `:lib/desired-column-alias` here
  ;; instead.
  (let [name-generator (lib.util/unique-name-generator)
        unique-name    (fn [field-id]
                         (assert (pos-int? field-id) (str "Invalid Field ID: " (pr-str field-id)))
                         (let [field (lib.metadata/field query field-id)]
                           (name-generator (:name field))))]
    (not-empty
     (into []
           (comp
            ;; DON'T remap fields added by implicit joins. DO remap fields added by explicit joins.
            (remove :fk-field-id)
            (keep (fn [{:keys [id], :as col}]
                    (when-let [dimension (when (pos-int? id)
                                           (field-id->remapping-dimension query id))]
                      (let [original-ref (lib/ref col)]
                        {:original-field-clause original-ref
                         :new-field-clause      [:field
                                                 (merge
                                                  {:lib/uuid                (str (random-uuid))
                                                   :source-field            id
                                                   ::new-field-dimension-id (u/the-id dimension)}
                                                  (when-let [join-alias (:metabase.lib.join/join-alias col)]
                                                    {:join-alias join-alias}))
                                                 (u/the-id (:human-readable-field-id dimension))]
                         :dimension             (assoc dimension
                                                       :field-name                (-> dimension :field-id unique-name)
                                                       :human-readable-field-name (-> dimension :human-readable-field-id unique-name))})))))
           (lib.walk/apply-f-for-stage-at-path lib/returned-columns query path)))))

(mu/defn- add-fk-remaps-rewrite-existing-fields-add-original-field-dimension-id :- ::lib.schema/fields
  "Rewrite existing `:fields` in a query. Add `::original-field-dimension-id` to any Field clauses that are
  remapped-from."
  [infos  :- [:maybe [:sequential ::remap-info]]
   fields :- ::lib.schema/fields]
  (let [field->remapped-col (into {}
                                  (map (fn [{:keys [original-field-clause new-field-clause]}]
                                         [(simplify-ref-options original-field-clause) new-field-clause]))
                                  infos)]
    (mapv
     (fn [field-ref]
       (if-let [[_tag {::keys [new-field-dimension-id], :as _opts} _id-or-name] (field->remapped-col (simplify-ref-options field-ref))]
         (lib/update-options field-ref assoc ::original-field-dimension-id new-field-dimension-id)
         field-ref))
     fields)))

(mu/defn- add-fk-remaps-rewrite-existing-fields-add-new-field-dimension-id :- ::lib.schema/fields
  "Rewrite existing `:fields` in a query. Add `::new-field-dimension-id` to any existing remap-to Fields that *would*
  have been added if they did not already exist."
  [infos  :- [:maybe [:sequential ::remap-info]]
   fields :- ::lib.schema/fields]
  (let [normalized-clause->new-options (into {}
                                             (map (juxt (fn [{a-ref :new-field-clause}]
                                                          (simplify-ref-options a-ref))
                                                        (fn [{a-ref :new-field-clause}]
                                                          (lib/options a-ref))))
                                             infos)]
    (mapv (fn [a-ref]
            (let [options (normalized-clause->new-options (simplify-ref-options a-ref))]
              (cond-> a-ref
                options (lib/update-options #(merge options %)))))
          fields)))

(mu/defn- add-fk-remaps-rewrite-existing-fields :- [:maybe ::lib.schema/fields]
  "Rewrite existing `:fields` in a query. Add `::original-field-dimension-id` and ::new-field-dimension-id` where
  appropriate."
  [infos  :- [:maybe [:sequential ::remap-info]]
   fields :- [:maybe ::lib.schema/fields]]
  (when (seq fields)
    (->> fields
         (add-fk-remaps-rewrite-existing-fields-add-original-field-dimension-id infos)
         (add-fk-remaps-rewrite-existing-fields-add-new-field-dimension-id infos))))

(mu/defn- add-fk-remaps-rewrite-order-by :- [:maybe ::lib.schema.order-by/order-bys]
  "Order by clauses that include an external remapped column should be replace that original column in the order by with
  the newly remapped column. This should order by the text of the remapped column vs. the id of the source column
  before the remapping"
  [field->remapped-col :- [:map-of ::simplified-ref :mbql.clause/field]
   order-by-clauses    :- [:maybe ::lib.schema.order-by/order-bys]]
  (when (seq order-by-clauses)
    (into []
          (comp (map (fn [[direction opts field, :as order-by-clause]]
                       (if-let [remapped-col (get field->remapped-col (simplify-ref-options field))]
                         [direction opts (lib/fresh-uuids remapped-col)]
                         order-by-clause)))
                (distinct))
          order-by-clauses)))

(mu/defn- add-fk-remaps-rewrite-breakout :- [:maybe ::lib.schema/breakouts]
  [field->remapped-col :- [:map-of ::simplified-ref ::lib.schema.ref/ref]
   breakouts           :- [:maybe ::lib.schema/breakouts]]
  (when (seq breakouts)
    (into []
          (comp (mapcat (fn [a-ref]
                          (if-let [[_tag {::keys [new-field-dimension-id], :as _opts} _id-or-name  :as remapped-col] (get field->remapped-col (simplify-ref-options a-ref))]
                            [(lib/fresh-uuids remapped-col)
                             (lib/update-options a-ref assoc ::original-field-dimension-id new-field-dimension-id)]
                            [a-ref])))
                (distinct))
          breakouts)))

(mr/def ::query-and-remaps
  [:map
   [:remaps [:maybe [:and
                     [:sequential ::external-remapping]
                     [:fn
                      {:error/message "empty or distinct"}
                      (fn [remappings]
                        (or (empty? remappings)
                            (apply distinct? remappings)))]]]]
   [:query  ::lib.schema/query]])

(mu/defn- add-fk-remaps-to-fields :- [:maybe ::lib.schema/fields]
  [infos  :- [:maybe [:sequential ::remap-info]]
   fields :- [:maybe ::lib.schema/fields]]
  (when (seq fields)
    (let [existing-fields (add-fk-remaps-rewrite-existing-fields infos fields)]
      (into []
            (comp cat
                  (m/distinct-by simplify-ref-options))
            [existing-fields
             (map :new-field-clause infos)]))))

(mu/defn- add-fk-remaps-to-stage :- ::lib.schema/stage
  [query :- ::lib.schema/query
   path  :- ::lib.walk/path
   {:keys [fields order-by breakout], :as stage} :- ::lib.schema/stage]
  (let [previous-stage-remaps (when-let [previous-path (lib.walk/previous-path path)]
                                (::remaps (get-in query previous-path)))]
    ;; fetch remapping column pairs if any exist...
    (if-let [infos (remap-column-infos query path)]
      ;; if they do, update `:fields`, `:order-by` and `:breakout` clauses accordingly and add to the query
      (let [new-fields         (add-fk-remaps-to-fields infos fields)
            ;; make a map of field-id-clause -> fk-clause from the tuples
            original->remapped (into {}
                                     (map (fn [{:keys [original-field-clause new-field-clause]}]
                                            [(simplify-ref-options original-field-clause) new-field-clause]))
                                     infos)
            new-breakout       (add-fk-remaps-rewrite-breakout original->remapped breakout)
            new-order-by       (add-fk-remaps-rewrite-order-by original->remapped order-by)
            remaps             (into []
                                     (comp cat
                                           (distinct))
                                     [previous-stage-remaps (map :dimension infos)])]
        (cond-> stage
          (seq fields)   (assoc :fields new-fields)
          (seq order-by) (assoc :order-by new-order-by)
          (seq breakout) (assoc :breakout new-breakout)
          (seq remaps)   (assoc ::remaps remaps)))
      ;; otherwise return query as-is
      (cond-> stage
        (seq previous-stage-remaps) (assoc ::remaps previous-stage-remaps)))))

(mu/defn- add-fk-remaps-to-join :- [:maybe ::lib.schema.join/join]
  "Update Join `:fields` to add entries for remapped columns. Update the join's last stage "
  [original-query              :- ::lib.schema/query
   updated-query               :- ::lib.schema/query
   path                        :- ::lib.walk/path
   {:keys [fields], :as join}  :- ::lib.schema.join/join]
  (when (and (sequential? fields)       ; `:fields :all` should have already been resolved by this point.
             (seq fields))
    (let [original-join-field-ids               (into #{}
                                                      (keep :id)
                                                      (lib.walk/apply-f-for-stage-at-path
                                                       lib/join-fields-to-add-to-parent-stage
                                                       original-query path join {:include-remaps? false}))
          original-join-fields-includes-source? (fn [remap-info]
                                                  (some (fn [path]
                                                          (contains? original-join-field-ids (get-in remap-info path)))
                                                        [[:dimension :field-id]
                                                         ;; (not sure this is really something we want to support,
                                                         ;; but [[metabase.query-processor-test.remapping-test/remapped-columns-in-joined-source-queries-test]]
                                                         ;; alleges that you can include just the remapped column in
                                                         ;; join `:fields` and it's supposed to work)
                                                         [:dimension :human-readable-field-id]]))
          join-last-stage-path                  (into (vec path) [:stages (dec (count (:stages join)))])]
      (if-let [last-stage-infos (->> (remap-column-infos updated-query join-last-stage-path)
                                     (filter original-join-fields-includes-source?)
                                     not-empty)]
        ;; we have remaps to add, add them to join `:fields`
        (let [infos      (for [info last-stage-infos]
                           (-> info
                               (update :original-field-clause lib/with-join-alias (:alias join))
                               (update :new-field-clause      lib/with-join-alias (:alias join))))
              new-fields (into
                          []
                          (m/distinct-by simplify-ref-options)
                          (add-fk-remaps-to-fields infos fields))]
          (assoc join :fields new-fields))
        ;; there are no remaps to add, discard any changes that happen inside of the join (such as adding additional
        ;; joins to power remaps that we're not using)
        (get-in original-query path)))))

(mu/defn- add-fk-remaps :- ::query-and-remaps
  "Add any Fields needed for `:external` remappings to the `:fields` clause of the query, and update `:order-by` and
  `breakout` clauses as needed. Returns a map with `:query` (the updated query) and `:remaps` (a sequence
  of [[:sequential ::external-remapping]] information maps)."
  [original-query :- ::lib.schema/query]
  (let [query' (lib.walk/walk original-query
                              (fn [query path-type path stage-or-join]
                                (case path-type
                                  :lib.walk/stage (add-fk-remaps-to-stage query path stage-or-join)
                                  :lib.walk/join  (add-fk-remaps-to-join original-query query path stage-or-join))))
        remaps (::remaps (lib/query-stage query' -1))]
    {:query  (lib.walk/walk-stages
              query'
              (fn [_query _path stage]
                (dissoc stage ::remaps)))
     :remaps remaps}))

(mu/defn add-remapped-columns :- ::lib.schema/query
  "Pre-processing middleware. For columns that have remappings to other columns (FK remaps), rewrite the query to
  include the extra column. Add `::external-remaps` information about which columns were remapped so [[remap-results]]
  can do appropriate results transformations in post-processing."
  [{{:keys [disable-remaps?]} :middleware, :as query} :- ::lib.schema/query]
  (if (or disable-remaps?
          ;; last stage (only stage) is native
          (= (:lib/type (lib/query-stage query -1)) :mbql.stage/native))
    query
    (let [{:keys [remaps query]} (add-fk-remaps query)]
      (cond-> query
        ;; convert the remappings to plain maps so we don't have to look at record type nonsense everywhere
        (seq remaps) (assoc ::external-remaps (mapv (partial into {}) remaps))))))

;;;; Post-processing

(mr/def ::internal-remapping-info
  [:map
   ;; index of original column
   [:col-index      :int]
   ;; names
   [:from            ::lib.schema.common/non-blank-string]
   ;; I'm not convinced this works if there's already a column with the same name in the results.
   [:to              ::lib.schema.common/non-blank-string]
   ;; map of original value -> human readable value
   [:value->readable :map]
   ;; Info about the new column we will tack on to end of `:cols`
   [:new-column      :map]])

(mr/def ::internal-columns-info
  [:map
   [:internal-only-dims [:maybe [:sequential ::internal-remapping-info]]]
   ;; this is just (map :new-column internal-only-dims)
   [:internal-only-cols [:maybe [:sequential :map]]]])

;;;; Metadata

(mu/defn- merge-metadata-for-internally-remapped-column :- [:maybe [:sequential :map]]
  "If one of the internal remapped columns says it's remapped from this column, merge in the `:remapped_to` info."
  [columns                :- [:maybe [:sequential :map]]
   {:keys [col-index to]} :- ::internal-remapping-info]
  (update (vec columns) col-index assoc :remapped_to to))

(mu/defn- merge-metadata-for-internal-remaps :- [:maybe [:sequential :map]]
  [columns                      :- [:maybe [:sequential :map]]
   {:keys [internal-only-dims]} :- [:maybe ::internal-columns-info]]
  (reduce
   merge-metadata-for-internally-remapped-column
   columns
   internal-only-dims))

;; Example external dimension:
;;
;;    {:name                      "Sender ID"
;;     :id                        1000
;;     :field_id                  %messages.sender_id
;;     :field_name                "SENDER_ID"
;;     :human-readable-field-id   %users.name
;;     :human-readable-field-name "NAME"}
;;
;; Example remap-from column (need to add info about column it is `:remapped_to`):
;;
;;    {:id           %messages.sender_id
;;     :name         "SENDER_ID"
;;     :options      {::original-field-dimension-id 1000}
;;     :display_name "Sender ID"}
;;
;; Example remap-to column (need to add info about column it is `:remapped_from`):
;;
;;    {:fk_field_id   %messages.sender_id
;;     :id            %users.name
;;     :options       {::new-field-dimension-id 1000}
;;     :name          "NAME"
;;     :display_name  "Sender ID"}
(mu/defn- merge-metadata-for-externally-remapped-column* :- :map
  [columns
   {{::keys [original-field-dimension-id new-field-dimension-id]} :options
    :as                                          column} :- :map
   {dimension-id      :id
    from-name         :field-name
    from-display-name :name
    to-name           :human-readable-field-name} :- ::external-remapping]
  (log/trace "Considering column\n"
             (u/pprint-to-str 'cyan (select-keys column [:id :name :fk_field_id :display_name :options]))
             (u/colorize :magenta "\nAdd :remapped_to metadata?")
             "\n=>" '(= dimension-id original-field-dimension-id)
             "\n=>" (list '= dimension-id original-field-dimension-id)
             "\n=>" (if (= dimension-id original-field-dimension-id)
                      (u/colorize :green true)
                      (u/colorize :red false))
             (u/colorize :magenta "\nAdd :remapped_from metadata?")
             "\n=>" '(= dimension-id new-field-dimension-id)
             "\n=>" (list '= dimension-id new-field-dimension-id)
             "\n=>" (if (= dimension-id new-field-dimension-id)
                      (u/colorize :green true)
                      (u/colorize :red false)))
  (u/prog1 (merge
            column
            ;; if this is a column we're remapping FROM, we need to add information about which column we're remapping
            ;; TO
            (when (= dimension-id original-field-dimension-id)
              {:remapped_to (or (some (fn [{{::keys [new-field-dimension-id]} :options, target-name :name}]
                                        (when (= new-field-dimension-id dimension-id)
                                          target-name))
                                      columns)
                                to-name)})
            ;; if this is a column we're remapping TO, we need to add information about which column we're remapping
            ;; FROM
            (when (= dimension-id new-field-dimension-id)
              {:remapped_from (or (some (fn [{{::keys [original-field-dimension-id]} :options, source-name :name}]
                                          (when (= original-field-dimension-id dimension-id)
                                            source-name))
                                        columns)
                                  from-name)
               :display_name  from-display-name}))
    (when (not= column <>)
      (log/tracef "Added metadata:\n%s" (u/pprint-to-str 'green (second (data/diff column <>)))))))

(mu/defn- merge-metadata-for-externally-remapped-column :- [:maybe [:sequential :map]]
  [columns :- [:maybe [:sequential :map]] dimension :- ::external-remapping]
  (log/tracef "Merging metadata for external dimension\n%s" (u/pprint-to-str 'yellow (into {} dimension)))
  (mapv #(merge-metadata-for-externally-remapped-column* columns % dimension)
        columns))

(mu/defn- merge-metadata-for-external-remaps :- [:maybe [:sequential :map]]
  [columns :- [:maybe [:sequential :map]] remapping-dimensions :- [:maybe [:sequential ::external-remapping]]]
  (reduce
   merge-metadata-for-externally-remapped-column
   columns
   remapping-dimensions))

(mu/defn- add-remapping-info :- [:maybe [:sequential :map]]
  "Add `:display_name`, `:remapped_to`, and `:remapped_from` keys to columns for the results, needed by the frontend.
  To get this critical information, this uses the `remapping-dimensions` info saved by the pre-processing portion of
  this middleware for external remappings, and the internal-only remapped columns handled by post-processing
  middleware below for internal columns."
  [columns              :- [:maybe [:sequential :map]]
   remapping-dimensions :- [:maybe [:sequential ::external-remapping]]
   internal-cols-info   :- [:maybe ::internal-columns-info]]
  (-> columns
      (merge-metadata-for-internal-remaps internal-cols-info)
      (merge-metadata-for-external-remaps remapping-dimensions)))

;;;; Transform to add additional cols to results

(mu/defn- create-remapped-col
  [col-name      :- :string
   remapped-from :- :string
   base-type     :- ::lib.schema.common/base-type]
  {:description   nil
   :id            nil
   :table_id      nil
   :name          col-name
   :display_name  col-name
   :target        nil
   :remapped_from remapped-from
   :remapped_to   nil
   :base_type     base-type
   :semantic_type nil})

(defn- transform-values-for-col
  "Converts `values` to a type compatible with the `base-type` found for `col`. These values should be directly
  comparable with the values returned from the database for the given `col`.

  When `large-int` has converted a would-be `BigInteger` column to strings, `stringified?` is truthy; in that case
  the values are further transformed to strings."
  [{:keys [base-type]} values stringified?]
  (let [transform (condp #(isa? %2 %1) base-type
                    :type/Decimal    bigdec
                    :type/Float      double
                    :type/BigInteger bigint
                    :type/Integer    long
                    :type/Text       str
                    identity)
        transform (cond->> transform
                    stringified? (comp large-int/maybe-large-int->string))]
    (map #(some-> % transform) values)))

(defn- infer-human-readable-values-type
  [values]
  (let [types (keys (group-by (fn [v]
                                (cond
                                  (string? v) :type/Text
                                  (number? v) :type/Number
                                  :else       :type/*))
                              values))]
    (if (= (count types) 1)
      (first types)
      :type/*)))

(mr/def ::column-with-optional-base-type
  "ColumnMetadata, but `:base-type` is optional, because we may not have that information if this is this is the initial
  metadata we get back when running a native query against a DB that doesn't return type metadata for query
  results (such as MongoDB, since it isn't strongly typed)."
  [:merge
   ::lib.schema.metadata/column
   [:map
    [:base-type {:optional true} ::lib.schema.common/base-type]]])

(mu/defn- col->dim-map :- [:maybe ::internal-remapping-info]
  "Given a `:col` map from the results, return a map of information about the `internal` dimension used for remapping
  it."
  [idx :- ::lib.schema.common/int-greater-than-or-equal-to-zero
   {{:keys [values human-readable-values], remap-to :name} :lib/internal-remap
    :as                                                    col} :- ::column-with-optional-base-type]
  (when (seq values)
    (let [remap-from       (:name col)
          ;; existing usage -- don't use going forward
          stringified-mask #_{:clj-kondo/ignore [:deprecated-var]} (qp.store/miscellaneous-value [::large-int/column-index-mask])]
      {:col-index       idx
       :from            remap-from
       :to              remap-to
       :value->readable (zipmap (transform-values-for-col col values
                                                          (and stringified-mask (nth stringified-mask idx)))
                                human-readable-values)
       :new-column      (create-remapped-col remap-to
                                             remap-from
                                             (infer-human-readable-values-type human-readable-values))})))

(mu/defn- make-row-map-fn :- [:maybe fn?]
  "Return a function that will add internally-remapped values to each row in the results. (If there is no remapping to
  be done, this function returns `nil`.)"
  [dims :- [:maybe [:sequential ::internal-remapping-info]]]
  (when (seq dims)
    (let [f (apply juxt (for [{:keys [col-index value->readable]} dims]
                          (fn [row]
                            (value->readable (nth row col-index)))))]
      (fn [row]
        (into (vec row) (f row))))))

(mu/defn- internal-columns-info :- ::internal-columns-info
  "Info about the internal-only columns we add to the query."
  [cols :- [:maybe [:sequential ::column-with-optional-base-type]]]
  ;; hydrate Dimensions and FieldValues for all of the columns in the results, then make a map of dimension info for
  ;; each one that is `internal` type
  (let [internal-only-dims (keep-indexed col->dim-map cols)]
    {:internal-only-dims internal-only-dims
     ;; Get the entries we're going to add to `:cols` for each of the remapped values we add
     :internal-only-cols (map :new-column internal-only-dims)}))

(mu/defn- add-remapped-to-and-from-metadata
  "Add remapping info `:remapped_from` and `:remapped_to` to each existing column in the results metadata, and add
  entries for each newly added column to the end of `:cols`."
  [metadata                                             :- [:map
                                                            [:cols [:maybe [:sequential :map]]]]
   remapping-dimensions                                 :- [:maybe [:sequential ::external-remapping]]
   {:keys [internal-only-cols], :as internal-cols-info} :- [:maybe ::internal-columns-info]]
  (update metadata :cols (fn [cols]
                           (-> cols
                               (add-remapping-info remapping-dimensions internal-cols-info)
                               (concat internal-only-cols)))))

(mu/defn- remap-results-xform
  "Munges results for remapping after the query has been executed. For internal remappings, a new column needs to be
  added and each row flowing through needs to include the remapped data for the new column. For external remappings
  the column information needs to be updated with what it's being remapped from and the user specified name for the
  remapped column."
  [{:keys [internal-only-dims]} :- ::internal-columns-info
   rf]
  (if-let [remap-fn (make-row-map-fn internal-only-dims)]
    ((map remap-fn) rf)
    rf))

(mu/defn remap-results :- ::qp.schema/rff
  "Post-processing middleware. Handles `::external-remaps` added by [[add-remapped-columns-middleware]]; transforms
  results and adds additional metadata based on these remaps, as well as internal (human-readable values) remaps."
  [{::keys [external-remaps], {:keys [disable-remaps?]} :middleware, :as _query} :- :map
   rff                                                                           :- ::qp.schema/rff]
  (if disable-remaps?
    rff
    (fn remap-results-rff* [metadata]
<<<<<<< HEAD
      (let [lib-cols          (map
                               #(lib.metadata.jvm/instance->metadata % :metadata/column)
                               (:cols metadata))
            internal-cols-info (internal-columns-info lib-cols)
=======
      (let [mlv2-cols          (map
                                #(lib-be/instance->metadata % :metadata/column)
                                (:cols metadata))
            internal-cols-info (internal-columns-info mlv2-cols)
>>>>>>> 1a73c0ac
            metadata           (add-remapped-to-and-from-metadata metadata external-remaps internal-cols-info)]
        (remap-results-xform internal-cols-info (rff metadata))))))<|MERGE_RESOLUTION|>--- conflicted
+++ resolved
@@ -608,16 +608,9 @@
   (if disable-remaps?
     rff
     (fn remap-results-rff* [metadata]
-<<<<<<< HEAD
-      (let [lib-cols          (map
-                               #(lib.metadata.jvm/instance->metadata % :metadata/column)
-                               (:cols metadata))
-            internal-cols-info (internal-columns-info lib-cols)
-=======
       (let [mlv2-cols          (map
                                 #(lib-be/instance->metadata % :metadata/column)
                                 (:cols metadata))
             internal-cols-info (internal-columns-info mlv2-cols)
->>>>>>> 1a73c0ac
             metadata           (add-remapped-to-and-from-metadata metadata external-remaps internal-cols-info)]
         (remap-results-xform internal-cols-info (rff metadata))))))