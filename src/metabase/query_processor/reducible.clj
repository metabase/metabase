(ns metabase.query-processor.reducible
  (:require
   [clojure.core.async :as a]
<<<<<<< HEAD
=======
   [metabase.analytics.core :as analytics]
   [metabase.driver :as driver]
>>>>>>> 1b75ad7c
   [metabase.lib.schema.common :as lib.schema.common]
   [metabase.query-processor.pipeline :as qp.pipeline]
   [metabase.query-processor.schema :as qp.schema]
   [metabase.util.log :as log]
   [metabase.util.malli :as mu]
   [metabase.util.performance :as perf]))

(set! *warn-on-reflection* true)

(mu/defn default-rff :- ::qp.schema/rf
  "Default function returning a reducing function. Results are returned in the 'standard' map format e.g.

    {:data {:cols [...], :rows [...]}, :row_count ...}"
  [metadata]
  (let [row-count (volatile! 0)
        rows      (volatile! (transient []))]
    (fn default-rf
      ([]
       {:data metadata})

      ([result]
       {:pre [(map? (unreduced result))]}
       ;; if the result is a clojure.lang.Reduced, unwrap it so we always get back the standard-format map
       (analytics/inc! :metabase-query-processor/query {:driver driver/*driver* :status "success"})
       (-> (unreduced result)
           (assoc :row_count @row-count
                  :status :completed)
           (assoc-in [:data :rows] (persistent! @rows))))

      ([result row]
       (vswap! row-count inc)
       (vswap! rows conj! row)
       result))))

(mu/defn reducible-rows :- (lib.schema.common/instance-of-class clojure.lang.IReduceInit)
  "Utility function for generating reducible rows when implementing [[metabase.driver/execute-reducible-query]].

  `row-thunk` is a function that, when called, should return the next row in the results, or falsey if no more rows
  exist."
  ([row-thunk]
   (reducible-rows row-thunk qp.pipeline/*canceled-chan*))

  ([row-thunk canceled-chan]
   (reify
     clojure.lang.IReduceInit
     (reduce [_ rf init]
       (loop [acc init]
         (cond
           (reduced? acc)
           @acc

           (some-> canceled-chan a/poll!)
           acc

           :else
           (if-let [row (row-thunk)]
             (recur (rf acc row))
             (do
               (log/trace "All rows consumed.")
               acc))))))))

(mu/defn combine-additional-reducing-fns :- ::qp.schema/rf
  "Utility function for creating a reducing function that reduces results using `primary-rf` and some number of
  `additional-rfs`, then combines them into a final result with `combine`.

    (fn my-xform [rf]
      (combine-additional-reducing-fns
       rf
       [((take 100) conj)]
       (fn combine [result first-100-values]
         (rf (assoc result :first-100 first-100-values)))))

  This is useful for post-processing steps that need to reduce the result rows to provide some metadata that can be
  added to the final result.

  This is conceptually similar to a combination of [[redux.core/juxt]] and [[redux.core/post-complete]], with these
  differences:

  1. The accumulators of the additional reducing functions are maintained separately in a `volatile!`, so any
  transducers applied to the result of this function will work normally, exactly as if they were applied directly to
  `primary-rf`. Because `juxt` changes the accumulator itself, its use can break the behavior of other transducers.

  2. Since only the acc from `primary-rf` is exposed, the result will be `reduced` when the accumulator of the primary
  reducing function is reduced, rather than when the accumulators of *all* reducing functions are reduced. In other
  words, the `reduced` behavior will be exactly the same way as if you used `primary-rf` on its own.

  3. `combine` is like [[redux.core/post-complete]], but called with separate args, one for each reducing function.

  4. The completing arity of the primary reducing function is not applied automatically, so be sure to apply it
  yourself in the appropriate place in the body of your `combine` function."
  [primary-rf     :- ::qp.schema/rf
   additional-rfs :- [:sequential ::qp.schema/rf]
   combine        :- ifn?]
  (let [additional-accs (volatile! (perf/mapv (fn [rf] (rf))
                                              additional-rfs))]
    (fn combine-additional-reducing-fns-rf*
      ([] (primary-rf))

      ([acc]
       (let [additional-results (perf/mapv (fn [rf acc]
                                             (rf (unreduced acc)))
                                           additional-rfs
                                           @additional-accs)]
         (apply combine acc additional-results)))

      ([acc x]
       (vswap! additional-accs (fn [accs]
                                 (perf/mapv (fn [rf acc]
                                              (if (reduced? acc)
                                                acc
                                                (rf acc x)))
                                            additional-rfs
                                            accs)))
       (primary-rf acc x)))))<|MERGE_RESOLUTION|>--- conflicted
+++ resolved
@@ -1,11 +1,8 @@
 (ns metabase.query-processor.reducible
   (:require
    [clojure.core.async :as a]
-<<<<<<< HEAD
-=======
    [metabase.analytics.core :as analytics]
    [metabase.driver :as driver]
->>>>>>> 1b75ad7c
    [metabase.lib.schema.common :as lib.schema.common]
    [metabase.query-processor.pipeline :as qp.pipeline]
    [metabase.query-processor.schema :as qp.schema]
