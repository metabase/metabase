(ns metabase-enterprise.transforms.execute
  (:require
   [metabase-enterprise.transforms.util :as transforms.util]
   [metabase.driver :as driver]
   [metabase.driver.util :as driver.u]
   [metabase.lib.schema.common :as schema.common]
   [metabase.util.log :as log]
   [metabase.util.malli.registry :as mr]
   [toucan2.core :as t2]))

(set! *warn-on-reflection* true)

(mr/def ::transform-details
  [:map
   [:db-id :int]
   [:transform-type [:enum {:decode/normalize schema.common/normalize-keyword} :table]]
   [:query :string]
   [:target :any]
   [:conn-spec :any]])

<<<<<<< HEAD
(defn- sync-target!
  ([transform-id run-id]
   (let [{:keys [source target]} (t2/select-one :model/Transform transform-id)
         db (get-in source [:query :database])
         database (t2/select-one :model/Database db)]
     (sync-target! target database run-id)))
  ([target database _run-id]
   ;; sync the new table (note that even a failed sync status means that the execution succeeded)
   (log/info "Syncing target" (pr-str target) "for transform")
   (transforms.util/activate-table-and-mark-computed! database target)))

(defn- run-transform!
  "Run a compiled transform"
  [run-id driver {:keys [db-id target conn-spec] :as transform-details}]
  ;; local run is responsible for status
  (try
    (let [schema (:schema target)]
      (when-not (driver/schema-exists? driver db-id schema)
        (driver/create-schema-if-needed! driver conn-spec schema)))
    (canceling/chan-start-timeout-vthread! run-id (transforms.settings/transform-timeout))
    (binding [qp.pipeline/*canceled-chan* (a/promise-chan)]
      (canceling/chan-start-run! run-id qp.pipeline/*canceled-chan*)
      (driver/run-transform! driver transform-details))
    (transform-run/succeed-started-run! run-id)
    (catch Throwable t
      (transform-run/fail-started-run! run-id {:message (.getMessage t)})
      (throw t))
    (finally
      (canceling/chan-end-run! run-id))))

=======
>>>>>>> 564556d7
(defn run-mbql-transform!
  "Run `transform` and sync its target table.

  This is executing synchronously, but supports being kicked off in the background
  by delivering the `start-promise` just before the start when the beginning of the execution has been booked
  in the database."
  ([transform] (run-mbql-transform! transform nil))
  ([{:keys [id source target] :as transform} {:keys [run-method start-promise]}]
   (try
     (let [db (get-in source [:query :database])
           {driver :engine :as database} (t2/select-one :model/Database db)
           feature (transforms.util/required-database-feature transform)
           transform-details {:db-id db
                              :transform-type (keyword (:type target))
                              :query (transforms.util/compile-source source)
                              :target target
                              :conn-spec (driver/connection-spec driver database)}]
       (when (transforms.util/db-routing-enabled? database)
         (throw (ex-info "Transforms are not supported on databases with DB routing enabled."
                         {:driver driver, :database database})))
       (when-not (driver.u/supports? driver feature database)
         (throw (ex-info "The database does not support the requested transform target type."
                         {:driver driver, :database database, :feature feature})))
       ;; mark the execution as started and notify any observers
       (let [{run-id :id} (transforms.util/try-start-unless-already-running id run-method)]
         (when start-promise
           (deliver start-promise [:started run-id]))
         (log/info "Executing transform" id "with target" (pr-str target))
<<<<<<< HEAD
         (run-transform! run-id driver transform-details)
         (sync-target! target database run-id)))
=======
         (transforms.util/run-cancelable-transform!
          run-id driver transform-details
          (fn [_cancel-chan] (driver/run-transform! driver transform-details opts)))
         (transforms.util/sync-target! target database run-id)))
>>>>>>> 564556d7
     (catch Throwable t
       (log/error t "Error executing transform")
       (when start-promise
         ;; if the start-promise has been delivered, this is a no-op,
         ;; but we assume nobody would catch the exception anyway
         (deliver start-promise t))
       (throw t)))))<|MERGE_RESOLUTION|>--- conflicted
+++ resolved
@@ -18,39 +18,6 @@
    [:target :any]
    [:conn-spec :any]])
 
-<<<<<<< HEAD
-(defn- sync-target!
-  ([transform-id run-id]
-   (let [{:keys [source target]} (t2/select-one :model/Transform transform-id)
-         db (get-in source [:query :database])
-         database (t2/select-one :model/Database db)]
-     (sync-target! target database run-id)))
-  ([target database _run-id]
-   ;; sync the new table (note that even a failed sync status means that the execution succeeded)
-   (log/info "Syncing target" (pr-str target) "for transform")
-   (transforms.util/activate-table-and-mark-computed! database target)))
-
-(defn- run-transform!
-  "Run a compiled transform"
-  [run-id driver {:keys [db-id target conn-spec] :as transform-details}]
-  ;; local run is responsible for status
-  (try
-    (let [schema (:schema target)]
-      (when-not (driver/schema-exists? driver db-id schema)
-        (driver/create-schema-if-needed! driver conn-spec schema)))
-    (canceling/chan-start-timeout-vthread! run-id (transforms.settings/transform-timeout))
-    (binding [qp.pipeline/*canceled-chan* (a/promise-chan)]
-      (canceling/chan-start-run! run-id qp.pipeline/*canceled-chan*)
-      (driver/run-transform! driver transform-details))
-    (transform-run/succeed-started-run! run-id)
-    (catch Throwable t
-      (transform-run/fail-started-run! run-id {:message (.getMessage t)})
-      (throw t))
-    (finally
-      (canceling/chan-end-run! run-id))))
-
-=======
->>>>>>> 564556d7
 (defn run-mbql-transform!
   "Run `transform` and sync its target table.
 
@@ -79,15 +46,10 @@
          (when start-promise
            (deliver start-promise [:started run-id]))
          (log/info "Executing transform" id "with target" (pr-str target))
-<<<<<<< HEAD
-         (run-transform! run-id driver transform-details)
-         (sync-target! target database run-id)))
-=======
          (transforms.util/run-cancelable-transform!
           run-id driver transform-details
           (fn [_cancel-chan] (driver/run-transform! driver transform-details opts)))
          (transforms.util/sync-target! target database run-id)))
->>>>>>> 564556d7
      (catch Throwable t
        (log/error t "Error executing transform")
        (when start-promise
