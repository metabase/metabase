--- conflicted
+++ resolved
@@ -741,69 +741,6 @@
              (-> (mt/user-http-request :crowberto :get 200 (format "field/%d" (u/the-id field)))
                  :settings))))))
 
-<<<<<<< HEAD
-(deftest ^:parallel search-values-test
-  (testing "make sure `search-values` works on with our various drivers"
-    (mt/test-drivers (mt/normal-drivers)
-      (is (= [[1 "Red Medicine"]
-              [10 "Fred 62"]]
-             (mt/format-rows-by
-              [int str]
-              (api.field/search-values (t2/select-one :model/Field :id (mt/id :venues :id))
-                                       (t2/select-one :model/Field :id (mt/id :venues :name))
-                                       "Red"
-                                       nil)))))))
-
-(deftest ^:parallel search-values-test-2
-  (testing "make sure `search-values` works on with our various drivers"
-    (tqpt/test-timeseries-drivers
-      (is (= (sort-by first [["139" "Red Medicine"]
-                             ["148" "Fred 62"]
-                             ["308" "Fred 62"]
-                             ["375" "Red Medicine"]
-                             ["396" "Fred 62"]
-                             ["589" "Fred 62"]
-                             ["648" "Fred 62"]
-                             ["72" "Red Medicine"]
-                             ["977" "Fred 62"]])
-             (->> (api.field/search-values (t2/select-one :model/Field :id (mt/id :checkins :id))
-                                           (t2/select-one :model/Field :id (mt/id :checkins :venue_name))
-                                           "Red"
-                                           nil)
-                  ;; Druid JDBC returns id as int and non-JDBC as str. Also ordering is different. Following lines
-                  ;; mitigate that.
-                  (mapv #(update % 0 str))
-                  (sort-by first)))))))
-
-(deftest ^:parallel search-values-test-3
-  (testing "make sure limit works"
-    (mt/test-drivers (mt/normal-drivers)
-      (is (= [[1 "Red Medicine"]]
-             (mt/format-rows-by
-              [int str]
-              (api.field/search-values (t2/select-one :model/Field :id (mt/id :venues :id))
-                                       (t2/select-one :model/Field :id (mt/id :venues :name))
-                                       "Red"
-                                       1)))))))
-
-(deftest ^:parallel search-values-with-field-same-as-search-field-test
-  (testing "make sure it also works if you use the same Field twice"
-    (mt/test-drivers (mt/normal-drivers)
-      (is (= [["Fred 62"] ["Red Medicine"]]
-             (api.field/search-values (t2/select-one :model/Field :id (mt/id :venues :name))
-                                      (t2/select-one :model/Field :id (mt/id :venues :name))
-                                      "Red"
-                                      nil))))))
-
-(deftest ^:parallel search-values-with-field-same-as-search-field-test-2
-  (testing "make sure it also works if you use the same Field twice"
-    (tqpt/test-timeseries-drivers
-      (is (= [["Fred 62"] ["Red Medicine"]]
-             (api.field/search-values (t2/select-one :model/Field :id (mt/id :checkins :venue_name))
-                                      (t2/select-one :model/Field :id (mt/id :checkins :venue_name))
-                                      "Red"
-                                      nil))))))
-
 (deftest ^:parallel search-values-test-everything
   (mt/test-drivers (mt/normal-drivers)
     (testing "must supply a limit if value is omitted"
@@ -820,30 +757,6 @@
                                                                 (mt/id :venues :id)
                                                                 (mt/id :venues :name)))))))))
 
-(deftest search-values-with-field-and-search-field-is-fk-test
-  (testing "searching on a PK field should work (#32985)"
-    ;; normally PKs are ids so it's not possible to do search, because search are for text fields only
-    ;; but with a special setup you can have a PK that is text. In this case we should be able to search for it
-    (mt/with-discard-model-updates! [:model/Field]
-      ;; Ngoc: users.name is a FK to categories.name ?
-      ;; I know this is weird but this test doesn't need to make sense
-      ;; A real use case is : you have a user.email as text => set email as PK
-      ;; Another field review.email => you set it up so that it's a FK to user.email
-      ;; And the desired behavior is you can search for review.email, where the query
-      ;; should query for email from user.email
-      (t2/update! :model/Field (mt/id :categories :name) {:semantic_type :type/PK})
-      (t2/update! :model/Field (mt/id :users :name) {:semantic_type      :type/FK
-                                                     :has_field_values   "search"
-                                                     :fk_target_field_id (mt/id :categories :name)})
-
-      (is (= [["African"]]
-             (api.field/search-values (t2/select-one :model/Field (mt/id :users :name))
-                                      (t2/select-one :model/Field (mt/id :users :name))
-                                      "African"
-                                      nil))))))
-
-=======
->>>>>>> 7a7e0916
 (deftest field-values-remapped-fields-test
   (testing "GET /api/field/:id/values"
     (testing "Should return tuples of [original remapped] for a remapped Field (#13235)"
