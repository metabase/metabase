import { createMockMetadata } from "__support__/metadata";
import * as Lib from "metabase-lib";
import { SAMPLE_DATABASE, createQuery } from "metabase-lib/test-helpers";
import type { DatasetQuery, Join } from "metabase-types/api";
import {
  createMockDatabase,
  createMockField,
  createMockTable,
} from "metabase-types/api/mocks";
import {
  ORDERS,
  ORDERS_ID,
  REVIEWS,
  REVIEWS_ID,
} from "metabase-types/api/mocks/presets";

import { queryWithAggregation, sharedMetadata } from "../test/shared";

import { complete } from "./__support__";
import { suggestFields } from "./fields";

describe("suggestFields", () => {
  function setup() {
    const NAME = createMockField({
      id: 1,
      name: "NAME",
      display_name: "Name",
      base_type: "type/String",
    });

    const EMAIL = createMockField({
      id: 2,
      name: "EMAIL",
      display_name: "Email",
      semantic_type: "type/Email",
      base_type: "type/String",
    });

    const SEATS = createMockField({
      id: 3,
      name: "SEATS",
      display_name: "Seats",
      base_type: "type/Integer",
    });

    const TABLE = createMockTable({
      fields: [NAME, EMAIL, SEATS],
    });

    const DATABASE = createMockDatabase({
      tables: [TABLE],
    });

    const query = createQuery({
      databaseId: DATABASE.id,
      metadata: createMockMetadata({ databases: [DATABASE] }),
      query: {
        database: DATABASE.id,
        type: "query",
        query: {
          "source-table": TABLE.id,
        },
      },
    });
    const stageIndex = 0;
    const expressionIndex = 0;
    const source = suggestFields({
      query,
<<<<<<< HEAD
      stageIndex: 0,
      expressionIndex: 0,
      expressionMode: "expression",
=======
      stageIndex,
      availableColumns: Lib.expressionableColumns(
        query,
        stageIndex,
        expressionIndex,
      ),
>>>>>>> 68549e86
    });

    return function (doc: string) {
      return complete(source, doc);
    };
  }

  const RESULTS = {
    from: 0,
    to: 3,
    options: [
      {
        label: "[Email]",
        displayLabel: "Email",
        matches: [[0, 2]],
        type: "field",
        icon: "list",
        column: expect.any(Object),
      },
      {
        label: "[Seats]",
        displayLabel: "Seats",
        matches: [[1, 2]],
        type: "field",
        icon: "int",
        column: expect.any(Object),
      },
    ],
  };

  const ALL_RESULTS = {
    from: 0,
    to: 1,
    filter: false,
    options: [
      {
        label: "[Email]",
        displayLabel: "Email",
        type: "field",
        icon: "list",
        column: expect.any(Object),
      },
      {
        label: "[Name]",
        displayLabel: "Name",
        type: "field",
        icon: "list",
        column: expect.any(Object),
      },
      {
        label: "[Seats]",
        displayLabel: "Seats",
        type: "field",
        icon: "int",
        column: expect.any(Object),
      },
    ],
  };

  it("should suggest fields", () => {
    const complete = setup();
    const results = complete("Ema|");
    expect(results).toEqual(RESULTS);
  });

  it("should suggest fields, inside a word", () => {
    const complete = setup();
    const results = complete("Em|a");
    expect(results).toEqual(RESULTS);
  });

  it("should suggest fields when typing [", () => {
    const complete = setup();
    const results = complete("[|");
    expect(results).toEqual(ALL_RESULTS);
  });

  it("should suggest fields when inside []", () => {
    const complete = setup();
    const results = complete("[|]");
    expect(results).toEqual({ ...ALL_RESULTS, to: 2 });
  });

  it("should suggest fields in an open [", () => {
    const complete = setup();
    const results = complete("[Ema|");
    expect(results).toEqual({ ...RESULTS, to: 4 });
  });

  it("should suggest fields in an open [, inside a word", () => {
    const complete = setup();
    const results = complete("[Em|a");
    expect(results).toEqual({ ...RESULTS, to: 4 });
  });

  it("should suggest fields inside []", () => {
    const complete = setup();
    const results = complete("[Ema|]");
    expect(results).toEqual({ ...RESULTS, to: 5 });
  });

  it("should suggest fields in [], inside a word", () => {
    const complete = setup();
    const results = complete("[Em|a]");
    expect(results).toEqual({ ...RESULTS, to: 5 });
  });

  it("should suggest foreign fields", () => {
    const query = createQuery();
    const stageIndex = -1;
    const source = suggestFields({
<<<<<<< HEAD
      query: createQuery(),
      stageIndex: -1,
      expressionIndex: undefined,
      expressionMode: "expression",
=======
      query,
      stageIndex,
      availableColumns: Lib.expressionableColumns(query, stageIndex),
>>>>>>> 68549e86
    });

    const result = complete(source, "[Use|");

    expect(result).toEqual({
      from: 0,
      to: 4,
      options: [
        {
          type: "field",
          label: "[User ID]",
          displayLabel: "User ID",
          icon: "connections",
          column: expect.any(Object),
          matches: [[0, 2]],
        },
        {
          type: "field",
          label: "[User → Address]",
          displayLabel: "User → Address",
          icon: "string",
          column: expect.any(Object),
          matches: [[0, 2]],
        },
        {
          type: "field",
          label: "[User → City]",
          displayLabel: "User → City",
          icon: "location",
          column: expect.any(Object),
          matches: [[0, 2]],
        },
        {
          type: "field",
          label: "[User → Email]",
          displayLabel: "User → Email",
          icon: "string",
          column: expect.any(Object),
          matches: [[0, 2]],
        },
        {
          type: "field",
          label: "[User → ID]",
          displayLabel: "User → ID",
          icon: "label",
          column: expect.any(Object),
          matches: [[0, 2]],
        },
        {
          type: "field",
          label: "[User → Latitude]",
          displayLabel: "User → Latitude",
          icon: "location",
          column: expect.any(Object),
          matches: [[0, 2]],
        },
        {
          type: "field",
          label: "[User → Longitude]",
          displayLabel: "User → Longitude",
          icon: "location",
          column: expect.any(Object),
          matches: [[0, 2]],
        },
        {
          type: "field",
          label: "[User → Name]",
          displayLabel: "User → Name",
          icon: "string",
          column: expect.any(Object),
          matches: [[0, 2]],
        },
        {
          type: "field",
          label: "[User → Password]",
          displayLabel: "User → Password",
          icon: "string",
          column: expect.any(Object),
          matches: [[0, 2]],
        },
        {
          type: "field",
          label: "[User → Source]",
          displayLabel: "User → Source",
          icon: "string",
          column: expect.any(Object),
          matches: [[0, 2]],
        },
        {
          type: "field",
          label: "[User → State]",
          displayLabel: "User → State",
          icon: "location",
          column: expect.any(Object),
          matches: [[0, 2]],
        },
        {
          type: "field",
          label: "[User → Zip]",
          displayLabel: "User → Zip",
          icon: "location",
          column: expect.any(Object),
          matches: [[0, 2]],
        },
        {
          type: "field",
          label: "[User → Birth Date]",
          displayLabel: "User → Birth Date",
          icon: "calendar",
          column: expect.any(Object),
          matches: [[0, 2]],
        },
        {
          type: "field",
          label: "[User → Created At]",
          displayLabel: "User → Created At",
          icon: "calendar",
          column: expect.any(Object),
          matches: [[0, 2]],
        },
      ],
    });
  });

  it("should suggest joined fields", async () => {
    const JOIN_CLAUSE: Join = {
      alias: "Foo",
      ident: "pbHOWTxjodLToOUnFJe_k",
      "source-table": REVIEWS_ID,
      condition: [
        "=",
        ["field", REVIEWS.PRODUCT_ID, null],
        ["field", ORDERS.PRODUCT_ID, null],
      ],
    };
    const queryWithJoins: DatasetQuery = {
      database: SAMPLE_DATABASE.id,
      type: "query",
      query: {
        "source-table": ORDERS_ID,
        joins: [JOIN_CLAUSE],
      },
    };

    const query = createQuery({
      metadata: sharedMetadata,
      query: queryWithJoins,
    });
    const stageIndex = -1;
    const source = suggestFields({
      query,
<<<<<<< HEAD
      stageIndex: -1,
      expressionIndex: undefined,
      expressionMode: "expression",
=======
      stageIndex,
      availableColumns: Lib.expressionableColumns(query, stageIndex),
>>>>>>> 68549e86
    });

    complete(source, "Foo|");

    const result = await complete(source, "Foo|");

    expect(result).toEqual({
      from: 0,
      to: 3,
      options: expect.any(Array),
    });

    expect(result?.options[0]).toEqual({
      displayLabel: "Foo → Body",
      label: "[Foo → Body]",
      type: "field",
      icon: "string",
      column: expect.any(Object),
      matches: [[0, 2]],
    });
    expect(result?.options[1]).toEqual({
      displayLabel: "Foo → ID",
      label: "[Foo → ID]",
      type: "field",
      icon: "label",
      column: expect.any(Object),
      matches: [[0, 2]],
    });
  });

  it("should suggest nested query fields", () => {
    const datasetQuery: DatasetQuery = {
      database: SAMPLE_DATABASE.id,
      type: "query",
      query: {
        "source-table": ORDERS_ID,
        aggregation: [["count"]],
        breakout: [["field", ORDERS.TOTAL, null]],
      },
    };

    const queryWithAggregation = createQuery({
      metadata: sharedMetadata,
      query: datasetQuery,
    });

    const query = Lib.appendStage(queryWithAggregation);
    const stageIndexAfterNesting = 1;

    const source = suggestFields({
      query,
      stageIndex: stageIndexAfterNesting,
<<<<<<< HEAD
      expressionIndex: undefined,
      expressionMode: "expression",
=======
      availableColumns: Lib.expressionableColumns(
        query,
        stageIndexAfterNesting,
      ),
>>>>>>> 68549e86
    });

    const result = complete(source, "T|");
    expect(result).toEqual({
      from: 0,
      to: 1,
      options: [
        {
          type: "field",
          label: "[Total]",
          displayLabel: "Total",
          icon: "int",
          column: expect.any(Object),
          matches: [
            [0, 0],
            [2, 2],
          ],
        },
        {
          type: "field",
          label: "[Count]",
          displayLabel: "Count",
          icon: "int",
          column: expect.any(Object),
          matches: [[4, 4]],
        },
      ],
    });
  });

  it.each(["expression", "filter"] as const)(
    "should not suggest aggregations when expressionMode = %s",
    async (expressionMode) => {
      const source = suggestFields({
        query: queryWithAggregation,
        stageIndex: -1,
        expressionIndex: undefined,
        expressionMode,
      });

      const result = await complete(source, "[Bar aggregat|]");
      const aggregations = result?.options.filter(
        (option) => option.displayLabel === "Bar Aggregation",
      );
      expect(aggregations).toHaveLength(0);
    },
  );

  it("should suggest aggregations when expressionMode = aggregation", async () => {
    const source = suggestFields({
      query: queryWithAggregation,
      stageIndex: -1,
      expressionIndex: undefined,
      expressionMode: "aggregation",
    });

    const result = await complete(source, "[Bar aggregat|]");
    const aggregations = result?.options.filter(
      (option) => option.displayLabel === "Bar Aggregation",
    );
    expect(aggregations).toHaveLength(1);
  });

  it.each(["expression", "filter", "aggregation"] as const)(
    "should suggest aggregations when expressionMode = %s in later stages",
    async (expressionMode) => {
      const query = Lib.appendStage(queryWithAggregation);
      const source = suggestFields({
        query,
        stageIndex: -1,
        expressionIndex: undefined,
        expressionMode,
      });

      const result = await complete(source, "[Bar aggregat|]");
      const aggregations = result?.options.filter(
        (option) => option.displayLabel === "Bar Aggregation",
      );
      expect(aggregations).toHaveLength(1);
    },
  );
});<|MERGE_RESOLUTION|>--- conflicted
+++ resolved
@@ -14,6 +14,7 @@
   REVIEWS_ID,
 } from "metabase-types/api/mocks/presets";
 
+import { columnsForExpressionMode } from "../mode";
 import { queryWithAggregation, sharedMetadata } from "../test/shared";
 
 import { complete } from "./__support__";
@@ -66,18 +67,13 @@
     const expressionIndex = 0;
     const source = suggestFields({
       query,
-<<<<<<< HEAD
-      stageIndex: 0,
-      expressionIndex: 0,
-      expressionMode: "expression",
-=======
       stageIndex,
-      availableColumns: Lib.expressionableColumns(
+      availableColumns: columnsForExpressionMode({
         query,
         stageIndex,
+        expressionMode: "expression",
         expressionIndex,
-      ),
->>>>>>> 68549e86
+      }),
     });
 
     return function (doc: string) {
@@ -189,16 +185,13 @@
     const query = createQuery();
     const stageIndex = -1;
     const source = suggestFields({
-<<<<<<< HEAD
-      query: createQuery(),
-      stageIndex: -1,
-      expressionIndex: undefined,
-      expressionMode: "expression",
-=======
       query,
       stageIndex,
-      availableColumns: Lib.expressionableColumns(query, stageIndex),
->>>>>>> 68549e86
+      availableColumns: columnsForExpressionMode({
+        query,
+        stageIndex,
+        expressionMode: "expression",
+      }),
     });
 
     const result = complete(source, "[Use|");
@@ -350,14 +343,12 @@
     const stageIndex = -1;
     const source = suggestFields({
       query,
-<<<<<<< HEAD
-      stageIndex: -1,
-      expressionIndex: undefined,
-      expressionMode: "expression",
-=======
       stageIndex,
-      availableColumns: Lib.expressionableColumns(query, stageIndex),
->>>>>>> 68549e86
+      availableColumns: columnsForExpressionMode({
+        query,
+        stageIndex,
+        expressionMode: "expression",
+      }),
     });
 
     complete(source, "Foo|");
@@ -410,15 +401,11 @@
     const source = suggestFields({
       query,
       stageIndex: stageIndexAfterNesting,
-<<<<<<< HEAD
-      expressionIndex: undefined,
-      expressionMode: "expression",
-=======
-      availableColumns: Lib.expressionableColumns(
-        query,
-        stageIndexAfterNesting,
-      ),
->>>>>>> 68549e86
+      availableColumns: columnsForExpressionMode({
+        query,
+        stageIndex: stageIndexAfterNesting,
+        expressionMode: "expression",
+      }),
     });
 
     const result = complete(source, "T|");
@@ -452,11 +439,17 @@
   it.each(["expression", "filter"] as const)(
     "should not suggest aggregations when expressionMode = %s",
     async (expressionMode) => {
+      const query = queryWithAggregation;
+      const stageIndex = -1;
+
       const source = suggestFields({
-        query: queryWithAggregation,
-        stageIndex: -1,
-        expressionIndex: undefined,
-        expressionMode,
+        query,
+        stageIndex,
+        availableColumns: columnsForExpressionMode({
+          query,
+          stageIndex,
+          expressionMode,
+        }),
       });
 
       const result = await complete(source, "[Bar aggregat|]");
@@ -468,11 +461,16 @@
   );
 
   it("should suggest aggregations when expressionMode = aggregation", async () => {
+    const query = queryWithAggregation;
+    const stageIndex = -1;
     const source = suggestFields({
-      query: queryWithAggregation,
-      stageIndex: -1,
-      expressionIndex: undefined,
-      expressionMode: "aggregation",
+      query,
+      stageIndex,
+      availableColumns: columnsForExpressionMode({
+        query,
+        stageIndex,
+        expressionMode: "aggregation",
+      }),
     });
 
     const result = await complete(source, "[Bar aggregat|]");
@@ -486,11 +484,15 @@
     "should suggest aggregations when expressionMode = %s in later stages",
     async (expressionMode) => {
       const query = Lib.appendStage(queryWithAggregation);
+      const stageIndex = -1;
       const source = suggestFields({
         query,
-        stageIndex: -1,
-        expressionIndex: undefined,
-        expressionMode,
+        stageIndex,
+        availableColumns: columnsForExpressionMode({
+          query,
+          stageIndex,
+          expressionMode,
+        }),
       });
 
       const result = await complete(source, "[Bar aggregat|]");
