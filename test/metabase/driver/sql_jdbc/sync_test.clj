(ns metabase.driver.sql-jdbc.sync-test
  (:require [clojure
             [string :as str]
             [test :refer :all]]
            [clojure.java.jdbc :as jdbc]
            [metabase
             [driver :as driver]
<<<<<<< HEAD
             [sync :as sync]
=======
             [query-processor :as qp]
>>>>>>> 2a0683bc
             [test :as mt]]
            [metabase.driver.sql-jdbc
             [connection :as sql-jdbc.conn]
             [sync :as sql-jdbc.sync]]
<<<<<<< HEAD
            [metabase.models.table :refer [Table]]
            [metabase.test.data.one-off-dbs :as one-off-dbs]
            [toucan.db :as db])
=======
            [metabase.models.table :refer [Table]])
>>>>>>> 2a0683bc
  (:import java.sql.ResultSet))

(defn- sql-jdbc-drivers-with-default-describe-database-impl
  "All SQL JDBC drivers that use the default SQL JDBC implementation of `describe-database`. (As far as I know, this is
  all of them.)"
  []
  (set
   (filter
    #(identical? (get-method driver/describe-database :sql-jdbc) (get-method driver/describe-database %))
    (descendants driver/hierarchy :sql-jdbc))))

(defn- sql-jdbc-drivers-with-default-describe-table-impl
  "All SQL JDBC drivers that use the default SQL JDBC implementation of `describe-table`. (As far as I know, this is
  all of them.)"
  []
  (set
   (filter
    #(identical? (get-method driver/describe-table :sql-jdbc) (get-method driver/describe-table %))
    (descendants driver/hierarchy :sql-jdbc))))

(defn- describe-database-with-open-resultset-count
  "Just like `describe-database`, but instead of returning the database description returns the number of ResultSet
  objects the sync process left open. Make sure you wrap ResultSets with `with-open`! Otherwise some JDBC drivers like
  Oracle and Redshift will keep open cursors indefinitely."
  [driver db]
  (let [orig-result-set-seq jdbc/result-set-seq
        resultsets          (atom [])]
    ;; swap out `jdbc/result-set-seq` which is what ultimately gets called on result sets with a function that will
    ;; stash the ResultSet object in an atom so we can check whether its closed later
    (with-redefs [jdbc/result-set-seq (fn [^ResultSet rs & more]
                                        (swap! resultsets conj rs)
                                        (apply orig-result-set-seq rs more))]
      ;; taking advantage of the fact that `sql-jdbc.sync/describe-database` can accept JBDC connections instead of
      ;; databases; by doing this we can keep the connection open and check whether resultsets are still open before
      ;; they would normally get closed
      (jdbc/with-db-connection [conn (sql-jdbc.conn/db->pooled-connection-spec db)]
        (sql-jdbc.sync/describe-database driver conn)
        (reduce + (for [^ResultSet rs @resultsets]
                    (if (.isClosed rs) 0 1)))))))

(defn- count-active-tables-in-db
  [db-id]
  (db/count Table
    :db_id  db-id
    :active true))

(deftest sync-only-accessable
  (one-off-dbs/with-blank-db
    (doseq [statement ["set db_close_delay -1;"
                       "drop table if exists \"birds\";"
                       "create table \"birds\" ();"]]
      (jdbc/execute! one-off-dbs/*conn* [statement]))
    (sync/sync-database! (mt/db))
    (is (= 1 (count-active-tables-in-db (mt/id))))
    ;; We have to mock this as H2 doesn't have the notion of a user connecting to it
    (with-redefs [sql-jdbc.sync/have-select-privilege? (constantly false)]
      (sync/sync-database! (mt/db))
      (is (= 0 (count-active-tables-in-db (mt/id)))
          "We shouldn't sync tables for which we don't have select privilege"))))

(deftest dont-leak-resultsets-test
  (mt/test-drivers (sql-jdbc-drivers-with-default-describe-database-impl)
    (testing (str "make sure that running the sync process doesn't leak cursors because it's not closing the ResultSets. "
                  "See issues #4389, #6028, and #6467 (Oracle) and #7609 (Redshift)")
      (is (= 0
             (describe-database-with-open-resultset-count driver/*driver* (mt/db)))))))

(deftest simple-select-probe-test
  (let [{:keys [name schema]} (Table (mt/id :venues))]
    (is (= [[1 "Red Medicine" 4 10.0646 -165.374 3]]
           (mt/rows
             (qp/process-query
              (mt/native-query {:query (sql-jdbc.sync/simple-select-probe (or driver/*driver* :h2) schema name)})))))))

(deftest database-types-fallback-test
  (mt/test-drivers (sql-jdbc-drivers-with-default-describe-table-impl)
    (let [org-result-set-seq jdbc/result-set-seq]
      (with-redefs [jdbc/result-set-seq (fn [& args]
                                          (map #(dissoc % :type_name) (apply org-result-set-seq args)))]
        (is (= #{{:name "longitude"   :base-type :type/Float}
                 {:name "category_id" :base-type :type/Integer}
                 {:name "price"       :base-type :type/Integer}
                 {:name "latitude"    :base-type :type/Float}
                 {:name "name"        :base-type :type/Text}
                 {:name "id"          :base-type :type/Integer}}
               (->> (sql-jdbc.sync/describe-table driver/*driver* (mt/id) (Table (mt/id :venues)))
                    :fields
                    (map (fn [{:keys [name base-type]}]
                           {:name      (str/lower-case name)
                            :base-type (if (or (isa? base-type :type/Integer)
                                               (isa? base-type :type/Decimal)) ; H2 DBs returns the ID as BigInt, Oracle as Decimal;
                                         :type/Integer
                                         base-type)}))
                    set)))))))

(deftest calculated-special-type-test
  (mt/test-drivers (sql-jdbc-drivers-with-default-describe-table-impl)
    (with-redefs [sql-jdbc.sync/column->special-type (fn [_ _ column-name]
                                                       (when (= (str/lower-case column-name) "longitude")
                                                         :type/Longitude))]
      (is (= [["longitude" :type/Longitude]]
             (->> (sql-jdbc.sync/describe-table (or driver/*driver* :h2) (mt/id) (Table (mt/id :venues)))
                  :fields
                  (filter :special-type)
                  (map (juxt (comp str/lower-case :name) :special-type))))))))<|MERGE_RESOLUTION|>--- conflicted
+++ resolved
@@ -5,22 +5,15 @@
             [clojure.java.jdbc :as jdbc]
             [metabase
              [driver :as driver]
-<<<<<<< HEAD
              [sync :as sync]
-=======
              [query-processor :as qp]
->>>>>>> 2a0683bc
              [test :as mt]]
             [metabase.driver.sql-jdbc
              [connection :as sql-jdbc.conn]
              [sync :as sql-jdbc.sync]]
-<<<<<<< HEAD
             [metabase.models.table :refer [Table]]
             [metabase.test.data.one-off-dbs :as one-off-dbs]
             [toucan.db :as db])
-=======
-            [metabase.models.table :refer [Table]])
->>>>>>> 2a0683bc
   (:import java.sql.ResultSet))
 
 (defn- sql-jdbc-drivers-with-default-describe-database-impl
