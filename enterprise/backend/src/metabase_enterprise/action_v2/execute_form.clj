(ns metabase-enterprise.action-v2.execute-form
  (:require
   [metabase.api.common :as api]
   [metabase.util :as u]
   [metabase.util.malli :as mu]
   [metabase.util.malli.registry :as mr]
   [toucan2.core :as t2]))

(mr/def ::describe-param
  [:map #_{:closed true}
   [:id                                :string]
   [:display_name                      :string]
   [:field_id         {:optional true} pos-int?]
   [:input_type                        [:enum "dropdown" "textarea" "date" "datetime" "text"]]
   [:semantic_type    {:optional true} :keyword]
   [:optional                          :boolean]
   ;; TODO in practice this should never be null (and we strip nils current)
   ;;      for table editing actions, this relies on a driver feature that must be implemented for the driver to support
   ;;      data editing, but it could still be NULL in the database when the field metadata was loaded from a serialized
   ;;      definition from an older version.
   [:nullable         {:optional true} :boolean]
   [:readonly                          :boolean]
   [:database_default {:optional true} :any]
   ;; value can be nil, so this is optional to avoid confusion
   [:value            {:optional true} :any]
   [:value_options    {:optional true} [:sequential :any]]
   ;; is it more useful if we have field_id instead of this?
   [:human_readable_field_id {:optional true} pos-int?]])

(mr/def ::action-description
  [:map {:closed true}
   [:title :string]
   [:parameters [:sequential ::describe-param]]])

(defn- field-input-type
  [field field-values]
  (case (:type field-values)
    (:list :auto-list :search) "dropdown"
    (condp #(isa? %2 %1) (:semantic_type field)
      :type/Description "textarea"
      :type/Category    "dropdown"
      :type/FK          "dropdown"
      (condp #(isa? %2 %1) (:base_type field)
        :type/Date     "date"
        :type/DateTime "datetime"
        "text"))))

(defn- describe-table-action
  [{:keys [action-kw
           table-id
           param-map
           row-data]}]
  (when-not table-id
    (throw (ex-info "Must provide table-id" {:status-code 400})))
  (let [table                       (api/read-check (t2/select-one :model/Table :id table-id :active true))
        fields                      (-> (t2/select :model/Field :table_id table-id :active true {:order-by [[:position]]})
                                        (t2/hydrate :dimensions
                                                    :has_field_values
                                                    :values))
        ;; TODO get this from action configuration, when we add it, or inherit from table configuration
        column-editable?            (constantly true)
        ;; TODO get this from action configuration, when we add it, or inherit from table configuration
        field->sort-idx             {}
        field-sort                  (zipmap (map :name fields) (range))
        sort-key                    (fn [{:keys [name]}]
                                      (or (field->sort-idx name) ; prefer user defined sort in the dashcard
                                          (+ (inc (count field->sort-idx))
                                             (field-sort name))))]
    {:title      (format "%s: %s" (:display_name table) (u/capitalize-en (name action-kw)))
     :parameters (->> (for [field (sort-by sort-key fields)
                            :let [{field-values :values} field
                                  pk?                    (= :type/PK (:semantic_type field))
                                  param-setting          (get param-map (keyword (:name field)))
                                  ;; TODO get this from action configuration, when we add it, or inherit from table conf
                                  column-settings        nil]
                            :when (case action-kw
                                    ;; create does not take pk cols if auto increment, todo generated cols?
                                    (:table.row/create :data-grid.row/create) (not (:database_is_auto_increment field pk?))
                                    ;; delete only requires pk cols
                                    (:table.row/delete :data-grid.row/delete) pk?
                                    ;; update takes both the pk and field (if not a row action)
                                    (:table.row/update
                                     :data-grid.row/update) true)
                            ;; row-actions can explicitly hide parameters
                            :when (not= "hidden" (:visibility param-setting))
                            ;; dashcard column context can hide parameters (if defined)
                            :when (:enabled column-settings true)
<<<<<<< HEAD
                            :let [required (or pk (:database_required field))]]

                        ;; TODO we should assert that the database's driver supports :actions/data-editing .
                        ;; TODO assert that the database driver implement the following features,
                        ;;      or even better - have a driver test that :actions/data-editing implies them as well.
                        ;;      .. but we're waiting on https://github.com/metabase/metabase/pull/60263
                        ;:describe-default-expr
                        ;:describe-is-generated
                        ;:describe-is-nullable

=======
                            :let [required (or pk? (:database_required field false))]]
>>>>>>> ee7e3b24
                        (u/remove-nils
                         ;; TODO yet another comment about how field id would be a better key, due to case issues
                         {:id                      (:name field)
                          :display_name            (:display_name field)
                          :semantic_type           (:semantic_type field)
                          :input_type              (field-input-type field field-values)
                          :field_id                (:id field)
                          :human_readable_field_id (-> field :dimensions first :human_readable_field_id)
                          :optional                (not required)
                          :nullable                (:database_is_nullable field)
                          :database_default        (:database_default field)
                          :readonly                (or pk?
                                                       (= "readonly" (:visibility param-setting))
                                                       (not (column-editable? (:name field))))
                          ;; TODO oh dear, we need to worry about case sensitivity issue now (e.g. in tests)
                          ;; it would be much better if our mappings were based on field ids.
                          ;; probably not an issue in practice, because FE is writing the config AND calling execute-form
                          ;; with likely the same names for fields (fingers crossed)
                          :value                   (get row-data (:sourceValueTarget param-setting))}))
                      vec)}))

(mu/defn describe-form :- ::action-description
  "Describe parameters of an unified action."
  [action-def scope partial-input]
  (cond
    (:action-id action-def)
    (throw (ex-info "We do not currently support execution of Model Actions" {:status-code 400}))

    ;; TODO remove assumption that all primitives are table actions
    (:action-kw action-def)
    (describe-table-action
     {:action-kw    (:action-kw action-def)
      :table-id     (:table-id partial-input)
      :param-map    (:param-map action-def)})
    :else
    (throw (ex-info "Not able to execute given action yet" {:status-code 500 :scope scope :action-def action-def}))))<|MERGE_RESOLUTION|>--- conflicted
+++ resolved
@@ -85,8 +85,7 @@
                             :when (not= "hidden" (:visibility param-setting))
                             ;; dashcard column context can hide parameters (if defined)
                             :when (:enabled column-settings true)
-<<<<<<< HEAD
-                            :let [required (or pk (:database_required field))]]
+                            :let [required (or pk? (:database_required field false))]]
 
                         ;; TODO we should assert that the database's driver supports :actions/data-editing .
                         ;; TODO assert that the database driver implement the following features,
@@ -96,9 +95,6 @@
                         ;:describe-is-generated
                         ;:describe-is-nullable
 
-=======
-                            :let [required (or pk? (:database_required field false))]]
->>>>>>> ee7e3b24
                         (u/remove-nils
                          ;; TODO yet another comment about how field id would be a better key, due to case issues
                          {:id                      (:name field)
