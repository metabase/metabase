(ns metabase-enterprise.transforms.util
  (:require
   [clojure.core.async :as a]
   [clojure.string :as str]
   [java-time.api :as t]
   [metabase-enterprise.transforms.canceling :as canceling]
   [metabase-enterprise.transforms.models.transform-run :as transform-run]
   [metabase-enterprise.transforms.settings :as transforms.settings]
   [metabase.driver :as driver]
<<<<<<< HEAD
   [metabase.driver.common.parameters.dates :as params.dates]
=======
   [metabase.lib.schema.common :as lib.schema.common]
   [metabase.premium-features.core :as premium-features]
>>>>>>> 7b6fbd63
   [metabase.query-processor.compile :as qp.compile]
   [metabase.query-processor.pipeline :as qp.pipeline]
   [metabase.sync.core :as sync]
   [metabase.util :as u]
   [metabase.util.date-2 :as u.date]
   [metabase.util.log :as log]
   [metabase.util.malli :as mu]
   [metabase.util.malli.registry :as mr]
   [toucan2.core :as t2])
  (:import
   (java.time Instant LocalDate LocalDateTime LocalTime OffsetDateTime OffsetTime ZonedDateTime)
   (java.util Date)))

(set! *warn-on-reflection* true)

(defn qualified-table-name
  "Return the name of the target table of a transform as a possibly qualified symbol."
  [_driver {:keys [schema name]}]
  (if schema
    (keyword schema name)
    (keyword name)))

(defn query-transform?
  "Check if this is a query transform: native query / mbql query."
  [transform]
  (= :query (-> transform :source :type keyword)))

(defn python-transform?
  "Check if this is a Python transform."
  [transform]
  (= :python (-> transform :source :type keyword)))

(defn check-feature-enabled
  "Checking whether we have proper feature flags for using a given transform."
  [transform]
  (if (python-transform? transform)
    (and (premium-features/has-feature? :transforms)
         (premium-features/has-feature? :transforms-python))
    (premium-features/has-feature? :transforms)))

(defn try-start-unless-already-running
  "Start a transform run, throwing an informative error if already running."
  [id run-method]
  (try
    (transform-run/start-run! id {:run_method run-method})
    (catch java.sql.SQLException e
      (if (= (.getSQLState e) "23505")
        (throw (ex-info "Transform is already running"
                        {:error :already-running
                         :transform-id id}
                        e))
        (throw e)))))

(defn run-cancelable-transform!
  "Execute a transform with cancellation support and proper error handling."
  [run-id driver {:keys [db-id conn-spec output-schema]} run-transform!]
  ;; local run is responsible for status, using canceling lifecycle
  (try
    (when-not (driver/schema-exists? driver db-id output-schema)
      (driver/create-schema-if-needed! driver conn-spec output-schema))
    (canceling/chan-start-timeout-vthread! run-id (transforms.settings/transform-timeout))
    (let [cancel-chan (a/promise-chan)
          ret (binding [qp.pipeline/*canceled-chan* cancel-chan]
                (canceling/chan-start-run! run-id cancel-chan)
                (run-transform! cancel-chan))]
      (transform-run/succeed-started-run! run-id)
      ret)
    (catch Throwable t
      (let [{:keys [transform-run-message]} (ex-data t)
            message (str/join "\n" (remove str/blank? [transform-run-message (.getMessage t)]))]
        (transform-run/fail-started-run! run-id {:message message}))
      (throw t))
    (finally
      (canceling/chan-end-run! run-id))))

(declare activate-table-and-mark-computed!)

(defn sync-target!
  "Sync target of a transform"
  ([transform-id run-id]
   (let [{:keys [source target]} (t2/select-one :model/Transform transform-id)
         db (get-in source [:query :database])
         database (t2/select-one :model/Database db)]
     (sync-target! target database run-id)))
  ([target database _run-id]
   ;; sync the new table (note that even a failed sync status means that the execution succeeded)
   (log/info "Syncing target" (pr-str target) "for transform")
   (activate-table-and-mark-computed! database target)))

;; TODO this and target-database-id can be transforms multimethods?
(defn target-database-id
  "Return the target database id of a transform"
  [transform]
  (if (python-transform? transform)
    (-> transform :target :database)
    (-> transform :source :query :database)))

(defn target-table-exists?
  "Test if the target table of a transform already exists."
  [{:keys [target] :as transform}]
  (let [db-id (target-database-id transform)
        {driver :engine :as database} (t2/select-one :model/Database db-id)]
    (driver/table-exists? driver database target)))

(defn target-table
  "Load the `target` table of a transform from the database specified by `database-id`."
  [database-id target & kv-args]
  (some-> (apply t2/select-one :model/Table
                 :db_id database-id
                 :schema (:schema target)
                 :name (:name target)
                 kv-args)
          (t2/hydrate :db)))

(defn- sync-table!
  ([database target] (sync-table! database target nil))
  ([database target {:keys [create?]}]
   (when-let [table (or (target-table (:id database) target)
                        (when create?
                          (sync/create-table! database (select-keys target [:schema :name]))))]
     (sync/sync-table! table)
     table)))

(defn activate-table-and-mark-computed!
  "Activate table for `target` in `database` in the app db."
  [database target]
  (when-let [table (sync-table! database target {:create? true})]
    (when (or (not (:active table)) (not (= (:data_authority table) :computed)))
      (t2/update! :model/Table (:id table) {:active true, :data_authority :computed}))))

(defn deactivate-table!
  "Deactivate table for `target` in `database` in the app db."
  [database target]
  (when-let [table (sync-table! database target)]
    ;; TODO this should probably be a function in the sync module
    (t2/update! :model/Table (:id table) {:active false})))

(defn delete-target-table!
  "Delete the target table of a transform and sync it from the app db."
  [{:keys [id target], :as transform}]
  (when target
    (let [target (update target :type keyword)
          database-id (target-database-id transform)
          {driver :engine :as database} (t2/select-one :model/Database database-id)]
      (driver/drop-transform-target! driver database target)
      (log/info "Deactivating  target " (pr-str target) "for transform" id)
      (deactivate-table! database target))))

(defn delete-target-table-by-id!
  "Delete the target table of the transform specified by `transform-id`."
  [transform-id]
  (delete-target-table! (t2/select-one :model/Transform transform-id)))

(defn massage-sql-query
  "Adjusts mbql query for use in a transform."
  [query]
  (assoc-in query [:middleware :disable-remaps?] true))

(defn compile-source
  "Compile the source query of a transform."
  [{query-type :type :as source}]
  (case query-type
    "query" (:query (qp.compile/compile-with-inline-parameters (massage-sql-query (:query source))))))

(defn required-database-feature
  "Returns the database feature necessary to execute `transform`."
  [transform]
  (if (python-transform? transform)
    :transforms/python
    (case (-> transform :target :type)
      "table"             :transforms/table)))

(defn ->instant
  "Convert a temporal value `t` to an Instant in the system timezone."
  ^Instant [t]
  (when t
    (condp instance? t
      Instant        t
      Date           (.toInstant ^Date t)
      OffsetDateTime (.toInstant ^OffsetDateTime t)
      ZonedDateTime  (.toInstant ^ZonedDateTime t)
      LocalDateTime  (recur (.atZone ^LocalDateTime t (t/zone-id)))
      String         (recur (u.date/parse t))
      LocalTime      (recur (.atDate ^LocalTime t (t/local-date)))
      OffsetTime     (recur (.atDate ^OffsetTime t (t/local-date)))
      LocalDate      (recur (.atStartOfDay ^LocalDate t))
      (throw (ex-info (str "Cannot convert temporal " t " of type " (type t) " to an Instant")
                      {:temporal t})))))

(defn utc-timestamp-string
  "Convert the timestamp t to a string encoding the it in the system timezone."
  [t]
  (-> t ->instant str))

(defn localize-run-timestamps
  "Convert the timestamps of a `run` to ISO strings in UTC."
  [run]
  (-> run
      (u/update-some :start_time utc-timestamp-string)
      (u/update-some :end_time   utc-timestamp-string)))

(mr/def ::column-definition
  [:map
   [:name :string]
   [:type ::lib.schema.common/base-type]
   [:nullable? {:optional true} :boolean]])

(mr/def ::table-definition
  [:map
   [:name :keyword]
   [:columns [:sequential ::column-definition]]
   [:primary-key {:optional true} [:sequential :string]]])

(mu/defn create-table-from-schema!
  "Create a table from a table-schema"
  [driver :- :keyword
   database-id :- pos-int?
   table-schema :- ::table-definition]
  (let [{:keys [columns] table-name :name} table-schema
        column-definitions (into {} (map (fn [{:keys [name type database-type]}]
                                           (let [db-type (if database-type
                                                           [[:raw database-type]]
                                                           (try
                                                             (driver/type->database-type driver type)
                                                             (catch IllegalArgumentException _
                                                               (log/warnf "Couldn't determine database type for type %s, fallback to Text" type)
                                                               (driver/type->database-type driver :type/Text))))]
                                             [name db-type])))
                                 columns)
        primary-key-opts (select-keys table-schema [:primary-key])]
    (log/infof "Creating table %s with %d columns" table-name (count columns))
    (driver/create-table! driver database-id table-name column-definitions primary-key-opts)))

(defn drop-table!
  "Drop a table in the database."
  [driver database-id table-name]
  (log/infof "Dropping table %s" table-name)
  (driver/drop-table! driver database-id table-name))

(defn temp-table-name
  "Generate a temporary table name with the given suffix and current timestamp in seconds.
   If table name would exceed max table name length for the driver, fallback to using a shorter base-name."
  [driver base-table-name suffix]
  {:pre [(keyword? base-table-name)]}
  (let [suffix (str "_" suffix "_" (quot (System/currentTimeMillis) 1000))
        max-len (or (driver/table-name-length-limit driver) Integer/MAX_VALUE)
        max-prefix-len (- max-len (count suffix))
        table-name (name base-table-name)
        prefix (subs table-name 0 (min (count table-name) max-prefix-len))]
    (assert (pos? max-prefix-len))
    (keyword (namespace base-table-name)
             (str prefix suffix))))

(defn rename-tables!
  "Rename multiple tables atomically within a transaction using the new driver/rename-tables method.
   This is a simpler, composable operation that only handles renaming."
  [driver database-id rename-map]
  (log/infof "Renaming tables: %s" (pr-str rename-map))
  (driver/rename-tables! driver database-id rename-map))

(defn db-routing-enabled?
  "Returns whether or not the given database is either a router or destination database"
  [db-or-id]
  (or (t2/exists? :model/DatabaseRouter :database_id (u/the-id db-or-id))
      (some->> (:router-database-id db-or-id)
               (t2/exists? :model/DatabaseRouter :database_id))))

(defn- matching-timestamp?
  [job field-path {:keys [start end]}]
  (when-let [field-instant (->instant (get-in job field-path))]
    (let [start-instant (some-> start u.date/parse ->instant)
          end-instant (some-> end u.date/parse ->instant)]
      (and (or (nil? start)
               (not (.isBefore field-instant start-instant)))
           (or (nil? end)
               (.isAfter end-instant field-instant))))))

(defn ->date-field-filter-xf
  "Returns an xform for a date filter."
  [field-path filter-value]
  (let [range (some-> filter-value (params.dates/date-string->range {:inclusive-end? false}))]
    (if range
      (filter #(matching-timestamp? % field-path range))
      identity)))

(defn ->status-filter-xf
  "Returns an xform for a transform run status filter."
  [field-path statuses]
  (let [statuses (->> statuses (map keyword) set not-empty)]
    (if statuses
      (filter #(statuses (get-in % field-path)))
      identity)))

(defn ->tag-filter-xf
  "Returns an xform for a transform tag filter."
  [field-path tag-ids]
  (let [tag-ids (-> tag-ids set not-empty)]
    (if tag-ids
      (filter #(tag-ids (get-in % field-path)))
      identity)))<|MERGE_RESOLUTION|>--- conflicted
+++ resolved
@@ -7,12 +7,9 @@
    [metabase-enterprise.transforms.models.transform-run :as transform-run]
    [metabase-enterprise.transforms.settings :as transforms.settings]
    [metabase.driver :as driver]
-<<<<<<< HEAD
    [metabase.driver.common.parameters.dates :as params.dates]
-=======
    [metabase.lib.schema.common :as lib.schema.common]
    [metabase.premium-features.core :as premium-features]
->>>>>>> 7b6fbd63
    [metabase.query-processor.compile :as qp.compile]
    [metabase.query-processor.pipeline :as qp.pipeline]
    [metabase.sync.core :as sync]
