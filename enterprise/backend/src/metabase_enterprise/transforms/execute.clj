--- conflicted
+++ resolved
@@ -69,13 +69,8 @@
             run-id driver transform-details
             (fn [_cancel-chan] (driver/run-transform! driver transform-details opts))))
          (transforms.instrumentation/with-stage-timing [run-id [:import :table-sync]]
-<<<<<<< HEAD
-           (transforms.util/sync-target! target database run-id)
-           ;; This event must be published only after the sync is complete - the new table needs to be in AppDB.
-=======
            (transforms.util/sync-target! target database)
          ;; This event must be published only after the sync is complete - the new table needs to be in AppDB.
->>>>>>> 68c8cf0f
            (events/publish-event! :event/transform-run-complete {:object transform-details}))))
      (catch Throwable t
        (log/error t "Error executing transform")
