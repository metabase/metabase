databaseChangeLog:
  - objectQuotingStrategy: QUOTE_ALL_OBJECTS

  # This exists because a v56 migration was backported to v55 without renaming the migration version
  # this allows us to rename those migrations to v55 in master and the release v56 branches which ensure
  # that downgrading or upgrading to v55 picks up the correct migrations needed to run v55 in all cases
  - changeSet:
      id: v56.2025-06-05T16:48:48
      author: edpaget
      comment: Placeholder migration that makes sure the downgrade check doesn't fail
      changes:
        - output:
            message: Placeholder until other changesets
            target: STDOUT
      rollback:

  - changeSet:
      id: v56.2025-06-06T20:11:53
      author: nvoxland
      comment: Drop column query_table.analysis_id
      changes:
        - dropForeignKeyConstraint:
            baseTableName: query_table
            constraintName: fk_query_table_analysis_id
      rollback:

  - changeSet:
      id: v56.2025-06-06T20:11:54
      author: nvoxland
      comment: Drop column query_field.analysis_id
      changes:
        - dropForeignKeyConstraint:
            baseTableName: query_field
            constraintName: fk_query_field_analysis_id
      rollback:

  - changeSet:
      id: v56.2025-06-06T20:11:55
      author: nvoxland
      comment: Drop column query_table.analysis_id
      changes:
        - dropColumn:
            tableName: query_table
            columnName: analysis_id
      rollback:
        - addColumn:
            tableName: query_table
            columns:
              - column:
                  name: analysis_id
                  remarks: round of analysis
                  type: int
                  constraints:
                    nullable: false
                    referencedTableName: query_analysis
                    referencedColumnNames: id
                    foreignKeyName: fk_query_table_analysis_id
                    deleteCascade: true

  - changeSet:
      id: v56.2025-06-06T20:11:56
      author: nvoxland
      comment: Drop column query_field.analysis_id
      changes:
        - dropColumn:
            tableName: query_field
            columnName: analysis_id
      rollback:
        - addColumn:
            tableName: query_field
            columns:
              - column:
                  name: analysis_id
                  remarks: round of analysis
                  type: int
                  constraints:
                    nullable: false
                    referencedTableName: query_analysis
                    referencedColumnNames: id
                    foreignKeyName: fk_query_field_analysis_id
                    deleteCascade: true
                    deleteCascadeForce: true

  - changeSet:
      id: v56.2025-06-06T20:11:58
      author: nvoxland
      comment: Drop now-unused query_analysis table
      changes:
        - dropTable:
            tableName: query_analysis
      rollback:
        - createTable:
            tableName: query_analysis
            remarks: Parent node for query analysis records
            columns:
              - column:
                  name: id
                  remarks: PK
                  type: int
                  autoIncrement: true
                  constraints:
                    primaryKey: true
                    nullable: false
              - column:
                  name: card_id
                  remarks: referenced card
                  type: int
                  constraints:
                    nullable: false
                    referencedTableName: report_card
                    referencedColumnNames: id
                    foreignKeyName: fk_query_analysis_card_id
                    deleteCascade: true
              - column:
                  remarks: The timestamp of when the analysis was created
                  name: created_at
                  type: ${timestamp_type}
                  defaultValueComputed: current_timestamp
                  constraints:
                    nullable: false
              - column:
                  remarks: The timestamp of when the analysis was updated
                  name: updated_at
                  type: ${timestamp_type}
                  defaultValueComputed: current_timestamp
                  constraints:
                    nullable: false
              - column:
                  name: status
                  type: ${text.type}
                  remarks: running, failed, or completed

  - changeSet:
      id: v56.2025-06-13T15:00:00
      author: rafpaf
      comment: Create content translation table
      preConditions:
        - onFail: MARK_RAN
        - not:
            - tableExists:
                tableName: content_translation
      changes:
        - createTable:
            tableName: content_translation
            remarks: Content translations
            columns:
              - column:
                  name: id
                  remarks: Unique ID
                  type: int
                  autoIncrement: true
                  constraints:
                    primaryKey: true
                    nullable: false
              - column:
                  name: locale
                  remarks: Locale
                  type: varchar(5)
                  constraints:
                    nullable: false
              - column:
                  name: msgid
                  remarks: The raw string
                  type: ${text.type}
                  constraints:
                    nullable: false
              - column:
                  name: msgstr
                  remarks: The translation
                  type: ${text.type}
                  constraints:
                    nullable: false

  - changeSet:
      id: v56.2025-07-07T08:02:43
      author: johnswanson
      comment: improve full names in usage analytics - update view `v_users`
      changes:
        - sqlFile:
            dbms: postgresql
            path: instance_analytics_views/users/v3/postgres-users.sql
            relativeToChangelogFile: true
        - sqlFile:
            dbms: mysql,mariadb
            path: instance_analytics_views/users/v3/mysql-users.sql
            relativeToChangelogFile: true
        - sqlFile:
            dbms: h2
            path: instance_analytics_views/users/v3/h2-users.sql
            relativeToChangelogFile: true
      rollback:
        - sqlFile:
            dbms: postgresql
            path: instance_analytics_views/users/v2/postgres-users.sql
            relativeToChangelogFile: true
        - sqlFile:
            dbms: mysql,mariadb
            path: instance_analytics_views/users/v2/mysql-users.sql
            relativeToChangelogFile: true
        - sqlFile:
            dbms: h2
            path: instance_analytics_views/users/v2/h2-users.sql
            relativeToChangelogFile: true

  - changeSet:
<<<<<<< HEAD
      id: v56.2025-07-21T12:00:00
      author: edpaget
      comment: Create document table
      changes:
        - createTable:
            tableName: document
            remarks: Documents table
            columns:
              - column:
                  name: id
                  remarks: Unique ID
                  type: int
                  autoIncrement: true
                  constraints:
                    primaryKey: true
                    nullable: false
              - column:
                  name: name
                  remarks: Document name
                  type: ${text.type}
                  constraints:
                    nullable: false
              - column:
                  name: created_at
                  remarks: The timestamp of when the document was created
                  type: ${timestamp_type}
                  defaultValueComputed: current_timestamp
                  constraints:
                    nullable: false
              - column:
                  name: updated_at
                  remarks: The timestamp of when the document was updated
                  type: ${timestamp_type}
                  defaultValueComputed: current_timestamp
                  constraints:
                    nullable: false
              - column:
                  name: collection_id
                  remarks: What collection I live in. Null if it's Our Analytics.
                  type: int
                  constraints:
                    nullable: true

  - changeSet:
      id: v56.2025-07-21T12:00:59
      author: johnswanson
      comment: Add `document.collection_id` foreign key constraint
      changes:
        - addForeignKeyConstraint:
            baseTableName: document
            baseColumnNames: collection_id
            referencedTableName: collection
            referencedColumnNames: id
            constraintName: fk_document_ref_collection_id
            onDelete: CASCADE

  - changeSet:
      id: v56.2025-07-21T12:01:00
      author: edpaget
      comment: Create document_version table
      changes:
        - createTable:
            tableName: document_version
            remarks: Document versions table
            columns:
              - column:
                  name: id
                  remarks: Unique ID
                  type: int
                  autoIncrement: true
                  constraints:
                    primaryKey: true
                    nullable: false
              - column:
                  name: document_id
                  remarks: Referenced document
                  type: int
                  constraints:
                    nullable: false
                    referencedTableName: document
                    referencedColumnNames: id
                    foreignKeyName: fk_document_version_document_id
                    deleteCascade: true
              - column:
                  name: document
                  remarks: content of the document version
                  type: ${text.type}
                  constraints:
                    nullable: false
              - column:
                  name: content_type
                  remarks: the content_type of the document column
                  type: ${text.type}
                  constraints:
                    nullable: false
              - column:
                  name: version_identifier
                  remarks: Version number
                  type: int
                  constraints:
                    nullable: false
              - column:
                  name: user_id
                  remarks: User who created this version
                  type: int
                  constraints:
                    nullable: false
                    referencedTableName: core_user
                    referencedColumnNames: id
                    foreignKeyName: fk_document_version_user_id
              - column:
                  name: created_at
                  remarks: The timestamp of when the version was created
                  type: ${timestamp_type}
                  defaultValueComputed: current_timestamp
                  constraints:
                    nullable: false
              - column:
                  remarks: The timestamp of when the version was updated
                  name: updated_at
                  type: ${timestamp_type}
                  defaultValueComputed: current_timestamp
                  constraints:
                    nullable: false

  - changeSet:
      id: v56.2025-07-21T12:01:56
      author: edpaget
      comment: add current_version_id column to document
      changes:
        - addColumn:
            tableName: document
            columns:
              - column:
                  name: current_version_id
                  remarks: current version of a document that should be loaded by default
                  type: int
                  constraints:
                    nullable: true

  - changeSet:
      id: v56.2025-07-21T12:01:57
      author: edpaget
      comment: add parent_version_id column to document_version
      changes:
        - addColumn:
            tableName: document_version
            columns:
              - column:
                  name: parent_version_id
                  remarks: the document_version this version was created from
                  type: int
                  constraints:
                    nullable: true

  - changeSet:
      id: v56.2025-07-21T12:01:58
      author: edpaget
      comment: add foreign key constraint for current_version_id in document
      changes:
        - addForeignKeyConstraint:
            baseTableName: document
            baseColumnNames: current_version_id
            referencedTableName: document_version
            referencedColumnNames: id
            constraintName: fk_current_document_version_id
            onDelete: CASCADE

  - changeSet:
      id: v56.2025-07-21T12:01:59
      author: edpaget
      comment: add foreign key constraint for parent_version_id in document_version
      changes:
        - addForeignKeyConstraint:
            baseTableName: document_version
            baseColumnNames: parent_version_id
            referencedTableName: document_version
            referencedColumnNames: id
            constraintName: fk_parent_document_version_id
            onDelete: CASCADE

  - changeSet:
      id: v56.2025-07-29T17:23:32
      author: edpaget
      comment: Add document_id column to report_card table
      changes:
        - addColumn:
            tableName: report_card
            columns:
              - column:
                  name: document_id
                  remarks: Associates cards with a particular report version
                  type: int
                  constraints:
                    nullable: true

  - changeSet:
      id: v56.2025-07-29T17:23:33
      author: edpaget
      comment: Add foreign key constraint for document_id in report_card
      changes:
        - addForeignKeyConstraint:
            baseTableName: report_card
            baseColumnNames: document_id
            referencedTableName: document
            referencedColumnNames: id
            constraintName: fk_report_card_document_id
            onDelete: CASCADE

=======
      id: v56.2025-07-17T20:11:55
      author: edpaget
      comment: Add column to user for jwt-set attributes
      changes:
        - addColumn:
            tableName: core_user
            columns:
              - column:
                  name: jwt_attributes
                  type: ${text.type}
                  remarks: JSON object containing attributes set through jwt
                  constraints:
                    nullable: true

>>>>>>> d11ce55c
# >>>>>>>>>> DO NOT ADD NEW MIGRATIONS BELOW THIS LINE! ADD THEM ABOVE <<<<<<<<<<

########################################################################################################################
#
# ADVICE:
#
# 1) Think through some of these points when writing a migration, learn from our past mistakes:
#    - Do you really need a migration? Could the feature work without it? Prefer not to if possible.
#      Data in the wild can be vastly different from what you expect, and it's hard to get right.
#    - Make sure your migration is backward compatible: it might not be possible to add a constraint back
#      if you drop it in a migration.
#    - Postgres, MySQL and H2 have their differences. Make sure your migration works for all.
#    - Database encryption is a major issue:
#      - Fields like `metabase_database.details` or `setting.value` can be encrypted, so you need to decrypt them in
#        your migration. See #42617, #44048.
#      - Database could be partially encrypted, see https://www.notion.so/72575933ef2a446bafd16909e05a7387
#    - Custom migrations:
#      - Prefer SQL migrations when possible.
#      - Never use application code: it can change and *will* break your migration.
#      - Do not use Toucan models - refer table names directly.
#      - If it's a big change, consider using Quartz, see #42279
#      - More in `metabase.app_db.custom_migrations` namespace doc.
#    - Never delete a migration: users won't be able to downgrade. If you really need to, see #44908
#    - Migration id (`vXX.<date>`) must match its earliest released version:
#      - Do not backport `v51....` to version 50, Metabase will try to downgrade it.
#      - Instead, write a migration with an oldest target you plan to backport to in mind.
#
# 2) Migrations should go in the ###_update_migrations.yaml file for the target version.
#
# 3) Run mage lint-migrations-file to run core.spec checks against any changes you make here. Liquibase is pretty
#    forgiving and won't complain if you accidentally mix up things like deleteCascade and onDelete: CASCADE. CI runs
#    this check but it's nicer to know now instead of waiting for CI.
#
# 3) Migration IDs should follow the format
#
#    vMM.TIMESTAMP
#
#    Where
#
#    M         = major version
#    TIMESTAMP = the current timestamp with format `yyyy-MM-dd'T'HH:mm:ss`
#                To get this timestamp, evaluate this in your REPL: `(dev/migration-timestamp)`
#
#    E.g: You're adding a new migration for version 49, And it's 10:30:00AM on April 1, 2023 (UTC),
#    your migration id should be: `v49.2023-04-01T10:30:00`.
#
# PLEASE KEEP THIS MESSAGE AT THE BOTTOM OF THIS FILE!!!!! Add new migrations above the message.
#
########################################################################################################################<|MERGE_RESOLUTION|>--- conflicted
+++ resolved
@@ -203,7 +203,21 @@
             relativeToChangelogFile: true
 
   - changeSet:
-<<<<<<< HEAD
+      id: v56.2025-07-17T20:11:55
+      author: edpaget
+      comment: Add column to user for jwt-set attributes
+      changes:
+        - addColumn:
+            tableName: core_user
+            columns:
+              - column:
+                  name: jwt_attributes
+                  type: ${text.type}
+                  remarks: JSON object containing attributes set through jwt
+                  constraints:
+                    nullable: true
+
+  - changeSet:
       id: v56.2025-07-21T12:00:00
       author: edpaget
       comment: Create document table
@@ -413,22 +427,6 @@
             constraintName: fk_report_card_document_id
             onDelete: CASCADE
 
-=======
-      id: v56.2025-07-17T20:11:55
-      author: edpaget
-      comment: Add column to user for jwt-set attributes
-      changes:
-        - addColumn:
-            tableName: core_user
-            columns:
-              - column:
-                  name: jwt_attributes
-                  type: ${text.type}
-                  remarks: JSON object containing attributes set through jwt
-                  constraints:
-                    nullable: true
-
->>>>>>> d11ce55c
 # >>>>>>>>>> DO NOT ADD NEW MIGRATIONS BELOW THIS LINE! ADD THEM ABOVE <<<<<<<<<<
 
 ########################################################################################################################
