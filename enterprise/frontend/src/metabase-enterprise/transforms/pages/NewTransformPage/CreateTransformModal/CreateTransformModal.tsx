--- conflicted
+++ resolved
@@ -203,19 +203,10 @@
               data={schemas}
             />
           )}
-<<<<<<< HEAD
-          <FormTextInput
-            name="targetName"
-            label={t`Table name`}
-            placeholder={t`descriptive_name`}
-          />
+          <TargetNameInput />
           {showIncrementalSettings && (
             <IncrementalTransformSettings source={source} />
           )}
-=======
-          <TargetNameInput />
-          <IncrementalTransformSettings source={source} />
->>>>>>> 9e62f8c2
           <Group>
             <Box flex={1}>
               <FormErrorMessage />
@@ -289,20 +280,20 @@
   // Build the target with incremental strategy if enabled
   const transformTarget: CreateTransformRequest["target"] = incremental
     ? {
-        type: "table-incremental",
-        name: targetName,
-        schema: targetSchema,
-        database: databaseId,
-        "target-incremental-strategy": {
-          type: targetStrategy,
-        },
-      }
+      type: "table-incremental",
+      name: targetName,
+      schema: targetSchema,
+      database: databaseId,
+      "target-incremental-strategy": {
+        type: targetStrategy,
+      },
+    }
     : {
-        type: "table",
-        name: targetName,
-        schema: targetSchema ?? null,
-        database: databaseId,
-      };
+      type: "table",
+      name: targetName,
+      schema: targetSchema ?? null,
+      database: databaseId,
+    };
 
   return {
     name,
