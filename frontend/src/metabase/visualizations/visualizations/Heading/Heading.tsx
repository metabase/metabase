import { useDisclosure } from "@mantine/hooks";
import cx from "classnames";
import type { ComponentProps, MouseEvent } from "react";
import {
  forwardRef,
  useCallback,
  useEffect,
  useMemo,
  useRef,
  useState,
} from "react";
import { t } from "ttag";

import { ToolbarButton } from "metabase/common/components/ToolbarButton";
import CS from "metabase/css/core/index.css";
import { DashCardParameterMapper } from "metabase/dashboard/components/DashCard/DashCardParameterMapper/DashCardParameterMapper";
import { DashboardParameterList } from "metabase/dashboard/components/DashboardParameterList";
import { useDashboardContext } from "metabase/dashboard/context";
import {
  getDashCardInlineValuePopulatedParameters,
  getDashcardParameterMappingOptions,
  getIsEditingParameter,
  getParameterValues,
} from "metabase/dashboard/selectors";
import { useTranslateContent } from "metabase/i18n/hooks";
import { measureTextWidth } from "metabase/lib/measure-text";
import { useSelector } from "metabase/lib/redux";
import resizeObserver from "metabase/lib/resize-observer";
import { isEmpty } from "metabase/lib/validate";
import { getSetting } from "metabase/selectors/settings";
import { Box, Flex, Icon, Menu } from "metabase/ui";
import { fillParametersInText } from "metabase/visualizations/shared/utils/parameter-substitution";
import type {
  Dashboard,
  VirtualDashboardCard,
  VisualizationSettings,
} from "metabase-types/api";

import {
  HEADING_FONT_SIZE,
  HEADING_FONT_WEIGHT,
  HeadingContent,
  HeadingTextInput,
  InputContainer,
} from "./Heading.styled";

interface HeadingProps {
  isMobile: boolean;
  onUpdateVisualizationSettings: ({ text }: { text: string }) => void;
  dashcard: VirtualDashboardCard;
  settings: VisualizationSettings;
  dashboard: Dashboard;
  gridSize: {
    width: number;
    height: number;
  };
}

export function Heading({
  dashboard,
  dashcard,
  settings,
  gridSize,
  onUpdateVisualizationSettings,
  isMobile,
}: HeadingProps) {
  const { isEditing } = useDashboardContext();

  const inlineParameters = useSelector((state) =>
    getDashCardInlineValuePopulatedParameters(state, dashcard?.id),
  );
  const parameterValues = useSelector(getParameterValues);

  const justAdded = useMemo(() => dashcard?.justAdded || false, [dashcard]);

  const tc = useTranslateContent();
  const isShort = gridSize.height < 2;

  const [isFocused, { open: toggleFocusOn, close: toggleFocusOff }] =
    useDisclosure(justAdded);
  const isPreviewing = !isFocused;

  const [textValue, setTextValue] = useState(settings.text);
  const preventDragging = (e: MouseEvent<HTMLInputElement>) => {
    e.stopPropagation();
  };

  const isEditingParameter = useSelector(getIsEditingParameter);

  const mappingOptions = useSelector((state) =>
    getDashcardParameterMappingOptions(state, {
      card: dashcard.card,
      dashcard,
    }),
  );
  const hasVariables = mappingOptions.length > 0;

  const translatedText = useMemo(() => tc(settings.text), [settings.text, tc]);

  // handles a case when settings are updated externally
  useEffect(() => {
    setTextValue(settings.text);
  }, [settings.text]);

  const content = useMemo(
    () =>
      isEditing
        ? translatedText
        : fillParametersInText({
            dashcard,
            dashboard,
            parameterValues,
            text: translatedText,
          }),
    [dashcard, dashboard, parameterValues, translatedText, isEditing],
  );

  const hasContent = !isEmpty(settings.text);
  const placeholder = t`You can connect widgets to {{variables}} in heading cards.`;

  const containerRef = useRef<HTMLDivElement>(null);
  const parametersListRef = useRef<HTMLDivElement>(null);

  const [isNarrow, setIsNarrow] = useState(false);
  const fontFamily = useSelector((state) =>
    getSetting(state, "application-font"),
  );

  const checkForCollision = useCallback(() => {
    if (
      !containerRef.current ||
      !parametersListRef.current ||
      inlineParameters.length === 0
    ) {
      return false;
    }

    const { width: containerWidth } =
      containerRef.current.getBoundingClientRect();
    const { width: parametersWidth } =
      parametersListRef.current.getBoundingClientRect();

    const headingWidth = measureTextWidth(content, {
      family: fontFamily,
      size: HEADING_FONT_SIZE,
      weight: HEADING_FONT_WEIGHT,
    });

    const bufferSpace = 24;
    const totalRequiredWidth = headingWidth + parametersWidth + bufferSpace;

    return totalRequiredWidth > containerWidth;
  }, [content, fontFamily, inlineParameters.length]);

  useEffect(() => {
    if (isEditingParameter) {
      return;
    }

    const updateCollisionState = () => {
      const shouldCollapse = checkForCollision();
      setIsNarrow(shouldCollapse);
    };

    updateCollisionState();

    const element = containerRef.current;
    if (!element) {
      return;
    }

    resizeObserver.subscribe(element, updateCollisionState);
    return () => {
      resizeObserver.unsubscribe(element, updateCollisionState);
    };
  }, [checkForCollision, isEditing, isEditingParameter]);

  let leftContent: JSX.Element | null;

  if (hasVariables && isEditingParameter) {
    leftContent = (
      <Box h="100%" style={{ overflow: "hidden" }}>
        <DashCardParameterMapper
          compact
          dashcard={dashcard}
          isMobile={isMobile}
        />
      </Box>
    );
  } else if (isPreviewing) {
    leftContent = (
      <HeadingContent
        data-testid="editing-dashboard-heading-preview"
        isEditing={isEditing}
        onMouseDown={preventDragging}
        hasFilters={inlineParameters.length > 0}
      >
        {hasContent ? content : placeholder}
      </HeadingContent>
    );
  } else {
    leftContent = (
      <HeadingTextInput
        name="heading"
        data-testid="editing-dashboard-heading-input"
        placeholder={placeholder}
        value={textValue}
        autoFocus={justAdded || isFocused}
        onChange={(e) => setTextValue(e.target.value)}
        onMouseDown={preventDragging}
        onBlur={() => {
          toggleFocusOff();

          if (settings.text !== textValue) {
            onUpdateVisualizationSettings({ text: textValue });
          }
        }}
      />
    );
  }
  if (isEditing) {
    return (
      <InputContainer
        data-testid="editing-dashboard-heading-container"
        isEmpty={!hasContent}
        isPreviewing={isPreviewing}
        onClick={toggleFocusOn}
        ref={containerRef}
        style={{
          paddingRight: isNarrow && isShort ? "2.5rem" : undefined,
        }}
      >
        {leftContent}
        {inlineParameters.length > 0 && (
          <ParametersList
            isNarrow={isNarrow}
            parameters={inlineParameters}
            widgetsVariant="subtle"
            ref={parametersListRef}
          />
        )}
      </InputContainer>
    );
  }

  return (
    <Flex
      w="100%"
      h="100%"
      align="center"
      justify="space-between"
      pl="0.75rem"
      style={{ overflow: "hidden" }}
      ref={containerRef}
    >
      <HeadingContent
        data-testid="saved-dashboard-heading-content"
        hasFilters={inlineParameters.length > 0}
      >
        {content}
      </HeadingContent>
      {inlineParameters.length > 0 && (
        <ParametersList
          isNarrow={isNarrow}
          parameters={inlineParameters}
          widgetsVariant="subtle"
          ref={parametersListRef}
        />
      )}
    </Flex>
  );
}

interface ParametersListProps
  extends ComponentProps<typeof DashboardParameterList> {
  isNarrow: boolean;
}

const ParametersList = forwardRef<HTMLDivElement, ParametersListProps>(
  function ParametersList(props, ref) {
    const { isNarrow, ...rest } = props;

    const { editingParameter } = useDashboardContext();

    const parametersWithValues = useMemo(
      () => rest.parameters.filter((p) => p.value != null),
      [rest.parameters],
    );

    const parametersListCommonProps = {
      ...rest,
      isSortable: false,
<<<<<<< HEAD
=======
      widgetsPopoverPosition: "bottom-end" as const,
>>>>>>> ed0efccf
    };

    const renderContent = () => {
      if (isNarrow) {
        if (editingParameter) {
          const parameters = rest.parameters.filter(
            (p) => p.id === editingParameter.id,
          );
          return (
            <DashboardParameterList
              {...parametersListCommonProps}
              parameters={parameters}
            />
          );
        }
        return (
          <Menu>
            <Menu.Target data-testid="show-filter-parameter-button">
              <ToolbarButton
                aria-label={t`Show filters`}
                tooltipLabel={t`Show filters`}
                onClick={(e) => {
                  // To avoid focusing the input when clicking the button
                  e.stopPropagation();
                }}
              >
                <Icon name="filter" />
                {parametersWithValues.length > 0 && (
                  <span data-testid="show-filter-parameter-count">
                    &nbsp;{parametersWithValues.length}
                  </span>
                )}
              </ToolbarButton>
            </Menu.Target>
            <Menu.Dropdown
              data-testid="show-filter-parameter-dropdown"
              style={{ overflow: "visible" }}
            >
              <DashboardParameterList
                {...parametersListCommonProps}
                widgetsWithinPortal={false}
                vertical
              />
            </Menu.Dropdown>
          </Menu>
        );
      }

      return <DashboardParameterList {...parametersListCommonProps} />;
    };

    return (
      <>
        {/* Invisible expanded parameter list for measurements */}
        <DashboardParameterList
          {...parametersListCommonProps}
          className={cx(CS.absolute, CS.hidden, CS.pointerEventsNone)}
          hasTestIdProps={false}
          ref={ref}
        />
        {renderContent()}
      </>
    );
  },
);<|MERGE_RESOLUTION|>--- conflicted
+++ resolved
@@ -290,10 +290,7 @@
     const parametersListCommonProps = {
       ...rest,
       isSortable: false,
-<<<<<<< HEAD
-=======
       widgetsPopoverPosition: "bottom-end" as const,
->>>>>>> ed0efccf
     };
 
     const renderContent = () => {
