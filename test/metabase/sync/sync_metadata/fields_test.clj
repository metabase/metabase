--- conflicted
+++ resolved
@@ -324,25 +324,15 @@
                    :semantic-type     semantic_type
                    :fk-target-exists? (t2/exists? :model/Field :id fk_target_field_id)}))]
         (testing "before"
-<<<<<<< HEAD
           (is (= {:step-info         {:total-fks 6, :updated-fks 0, :total-failed 0, :retired-fks 0}
                   :task-details      {:total-fks 6, :updated-fks 0, :total-failed 0, :retired-fks 0}
-=======
-          (is (= {:step-info         {:total-fks 6, :updated-fks 0, :total-failed 0}
-                  :task-details      {:total-fks 6, :updated-fks 0, :total-failed 0}
->>>>>>> 93d44f7c
                   :semantic-type     :type/FK
                   :fk-target-exists? true}
                  (state))))
         (mt/user-http-request :crowberto :put 200 (format "field/%d" (mt/id :checkins :user_id)) {:semantic_type :type/Name})
         (testing "after"
-<<<<<<< HEAD
           (is (= {:step-info         {:total-fks 6 :updated-fks 0, :total-failed 0, :retired-fks 0}
                   :task-details      {:total-fks 6, :updated-fks 0, :total-failed 0, :retired-fks 0}
-=======
-          (is (= {:step-info         {:total-fks 6 :updated-fks 0, :total-failed 0}
-                  :task-details      {:total-fks 6, :updated-fks 0, :total-failed 0}
->>>>>>> 93d44f7c
                   :semantic-type     :type/Name
                   :fk-target-exists? false}
                  (state))))))))
