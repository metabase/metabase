const { H } = cy;
import { EditableDashboard } from "@metabase/embedding-sdk-react";

<<<<<<< HEAD
import { SAMPLE_DATABASE } from "e2e/support/cypress_sample_database";
import {
  ORDERS_DASHBOARD_DASHCARD_ID,
  ORDERS_QUESTION_ID,
} from "e2e/support/cypress_sample_instance_data";
=======
import { createDashboard } from "e2e/support/helpers";
>>>>>>> a2606011
import {
  mockAuthProviderAndJwtSignIn,
  mountSdkContent,
  signInAsAdminAndEnableEmbeddingSdk,
} from "e2e/support/helpers/component-testing-sdk";
import { getSdkRoot } from "e2e/support/helpers/e2e-embedding-sdk-helpers";
<<<<<<< HEAD
import { defer } from "metabase/lib/promise";
import type {
  ConcreteFieldReference,
  DashboardCard,
  Parameter,
} from "metabase-types/api";

H.describeEE("scenarios > embedding-sdk > editable-dashboard", () => {
=======

describe("scenarios > embedding-sdk > editable-dashboard", () => {
>>>>>>> a2606011
  beforeEach(() => {
    signInAsAdminAndEnableEmbeddingSdk();

    H.createDashboard({
      name: "Embedding SDK Test Dashboard",
    }).then(({ body: dashboard }) => {
      cy.wrap(dashboard.id).as("dashboardId");
      cy.wrap(dashboard.entity_id).as("dashboardEntityId");
    });

    cy.signOut();

    mockAuthProviderAndJwtSignIn();
    cy.intercept("GET", "/api/dashboard/*").as("getDashboard");
    cy.intercept("POST", "/api/dashboard/*/dashcard/*/card/*/query").as(
      "dashcardQuery",
    );
  });

  it("Should not open sidesheet when clicking last edit info (metabase#48354)", () => {
    cy.get<string>("@dashboardId").then(dashboardId => {
      mountSdkContent(<EditableDashboard dashboardId={dashboardId} />);
    });

    getSdkRoot().within(() => {
      cy.findByTestId("dashboard-name-heading").realHover();

      cy.findByText("Edited a few seconds ago by you")
        .click()
        .should("be.visible");
    });

    cy.findByRole("heading", { name: "Info" }).should("not.exist");
    cy.findByRole("tab", { name: "Overview" }).should("not.exist");
    cy.findByRole("tab", { name: "History" }).should("not.exist");
  });

  describe("loading behavior for both entity IDs and number IDs (metabase#49581)", () => {
    const successTestCases = [
      {
        name: "correct entity ID",
        dashboardIdAlias: "@dashboardEntityId",
      },
      {
        name: "correct number ID",
        dashboardIdAlias: "@dashboardId",
      },
    ];

    const failureTestCases = [
      {
        name: "wrong entity ID",
        dashboardId: "VFCGVYPVtLzCtt4teeoW4",
      },
      {
        name: "one too many entity ID character",
        dashboardId: "VFCGVYPVtLzCtt4teeoW49",
      },
      {
        name: "wrong number ID",
        dashboardId: 9999,
      },
    ];

    successTestCases.forEach(({ name, dashboardIdAlias }) => {
      it(`should load dashboard content for ${name}`, () => {
        cy.get(dashboardIdAlias).then(dashboardId => {
          mountSdkContent(<EditableDashboard dashboardId={dashboardId} />);
        });

        getSdkRoot().within(() => {
          cy.findByDisplayValue("Embedding SDK Test Dashboard").should(
            "be.visible",
          );
          cy.findByText("This dashboard is empty").should("be.visible");
        });
      });
    });

    failureTestCases.forEach(({ name, dashboardId }) => {
      it(`should show an error message for ${name}`, () => {
        mountSdkContent(<EditableDashboard dashboardId={dashboardId} />);

        getSdkRoot().within(() => {
          const expectedErrorMessage = `Dashboard ${dashboardId} not found. Make sure you pass the correct ID.`;
          cy.findByRole("alert").should("have.text", expectedErrorMessage);

          cy.findByDisplayValue("Embedding SDK Test Dashboard").should(
            "not.exist",
          );
          cy.findByText("This dashboard is empty").should("not.exist");
        });
      });
    });
  });

  describe("EMB-84", () => {
    beforeEach(() => {
      cy.signInAsAdmin();
      cy.log("Create a dashboard with Created at filter with a default value");
      const { ORDERS } = SAMPLE_DATABASE;

      const DATE_FILTER: Parameter = {
        id: "2",
        name: "Date filter",
        slug: "filter-date",
        type: "date/all-options",
        default: "2024-01-01~2024-12-31",
      };
      const CREATED_AT_FIELD_REF: ConcreteFieldReference = [
        "field",
        ORDERS.CREATED_AT,
        { "base-type": "type/DateTime" },
      ];

      const questionCard: Partial<DashboardCard> = {
        id: ORDERS_DASHBOARD_DASHCARD_ID,
        parameter_mappings: [
          {
            parameter_id: DATE_FILTER.id,
            card_id: ORDERS_QUESTION_ID,
            target: ["dimension", CREATED_AT_FIELD_REF],
          },
        ],
        card_id: ORDERS_QUESTION_ID,
        row: 0,
        col: 0,
        size_x: 16,
        size_y: 8,
      };

      H.createDashboard({
        name: "Orders in a dashboard",
        dashcards: [questionCard],
        parameters: [DATE_FILTER],
      }).then(({ body: dashboard }) => {
        cy.wrap(dashboard.id).as("dashboardId");
      });
      cy.signOut();
    });

    it('should drill dashboards with filter values and not showing "Question not found" error (EMB-84)', () => {
      cy.get("@dashboardId").then(dashboardId => {
        mountSdkContent(<EditableDashboard dashboardId={dashboardId} />);
      });

      const { promise, resolve: resolveCardEndpoint } = defer();

      /**
       * This seems to be the only reliable way to force the error to stay, and we will resolve
       * the promise that will cause the error to go away manually after asserting that it's not there.
       */
      cy.intercept("get", "/api/card/*", req => {
        return promise.then(() => {
          req.continue();
        });
      }).as("getCard");

      getSdkRoot().within(() => {
        H.getDashboardCard().findByText("Orders").click();
        cy.findByText("Question not found")
          .should("not.exist")
          .then(() => {
            resolveCardEndpoint();
          });
      });
    });
  });
});<|MERGE_RESOLUTION|>--- conflicted
+++ resolved
@@ -1,22 +1,17 @@
 const { H } = cy;
 import { EditableDashboard } from "@metabase/embedding-sdk-react";
 
-<<<<<<< HEAD
 import { SAMPLE_DATABASE } from "e2e/support/cypress_sample_database";
 import {
   ORDERS_DASHBOARD_DASHCARD_ID,
   ORDERS_QUESTION_ID,
 } from "e2e/support/cypress_sample_instance_data";
-=======
-import { createDashboard } from "e2e/support/helpers";
->>>>>>> a2606011
 import {
   mockAuthProviderAndJwtSignIn,
   mountSdkContent,
   signInAsAdminAndEnableEmbeddingSdk,
 } from "e2e/support/helpers/component-testing-sdk";
 import { getSdkRoot } from "e2e/support/helpers/e2e-embedding-sdk-helpers";
-<<<<<<< HEAD
 import { defer } from "metabase/lib/promise";
 import type {
   ConcreteFieldReference,
@@ -24,11 +19,7 @@
   Parameter,
 } from "metabase-types/api";
 
-H.describeEE("scenarios > embedding-sdk > editable-dashboard", () => {
-=======
-
 describe("scenarios > embedding-sdk > editable-dashboard", () => {
->>>>>>> a2606011
   beforeEach(() => {
     signInAsAdminAndEnableEmbeddingSdk();
 
