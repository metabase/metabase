import userEvent from "@testing-library/user-event";
import dayjs from "dayjs";
import {
  act,
  renderWithProviders,
  screen,
  waitFor,
  waitForLoaderToBeRemoved,
} from "__support__/ui";
import { setupFieldsValuesEndpoints } from "__support__/server-mocks";

import { checkNotNull } from "metabase/lib/types";

import type { StructuredDatasetQuery } from "metabase-types/api";
import {
  createAdHocCard,
  PRODUCT_CATEGORY_VALUES,
  PRODUCT_VENDOR_VALUES,
} from "metabase-types/api/mocks/presets";

import * as Lib from "metabase-lib";
import * as Lib_ColumnTypes from "metabase-lib/column_types";
import Question from "metabase-lib/Question";
import type StructuredQuery from "metabase-lib/queries/StructuredQuery";

import {
  createQuery,
  createFilteredQuery,
  createQueryWithBooleanFilter,
  createQueryWithCoordinateFilter,
  createQueryWithNumberFilter,
  createQueryWithStringFilter,
  createQueryWithTimeFilter,
  findBooleanColumn,
  findNumericColumn,
  findStringColumn,
  metadata,
  storeInitialState,
  createQueryWithSpecificDateFilter,
  findDateColumn,
  createQueryWithExcludeDateFilter,
  createQueryWithRelativeDateFilter,
} from "./test-utils";
import { FilterPicker } from "./FilterPicker";

const productCategories = PRODUCT_CATEGORY_VALUES.values.flat() as string[];
const productVendors = PRODUCT_VENDOR_VALUES.values.flat() as string[];

function createQueryWithMultipleValuesFilter() {
  const query = createQuery();
  const column = findStringColumn(query, { fieldValues: "search" });

  const clause = Lib.stringFilterClause({
    operator: "!=",
    column,
    values: ["Vendor 1", "Vendor 2"],
    options: {},
  });

  return createFilteredQuery(query, clause);
}

function createQueryWithSegmentFilter() {
  const query = createQuery();
  const [segment] = Lib.availableSegments(query, 0);
  return createFilteredQuery(query, segment);
}

function createQueryWithCustomFilter() {
  const query = createQuery();

  const column1 = findBooleanColumn(query);
  const column2 = findNumericColumn(query);
  const clause = Lib.expressionClause(">", [column1, column2], null);

  return createFilteredQuery(query, clause);
}

type SetupOpts = {
  query?: Lib.Query;
  filter?: Lib.FilterClause;
};

type WidgetTestCase = [
  string,
  Partial<SetupOpts>,
  { section?: string; columnName: string; pickerId: string },
];

const WIDGET_TEST_CASES: WidgetTestCase[] = [
  [
    "boolean",
    createQueryWithBooleanFilter(),
    {
      section: "User",
      columnName: "Is Active",
      pickerId: "boolean-filter-picker",
    },
  ],
  [
    "coordinate",
    createQueryWithCoordinateFilter(),
    {
      section: "User",
      columnName: "Latitude",
      pickerId: "coordinate-filter-picker",
    },
  ],
  [
    "date",
    createQueryWithSpecificDateFilter({
      column: findDateColumn(createQuery()),
    }),
    {
      section: "User",
      columnName: "Birth Date",
      pickerId: "datetime-filter-picker",
    },
  ],
  [
    "datetime",
    createQueryWithSpecificDateFilter(),
    { columnName: "Created At", pickerId: "datetime-filter-picker" },
  ],
  [
    "number",
    createQueryWithNumberFilter(),
    { columnName: "Discount", pickerId: "number-filter-picker" },
  ],
  [
    "string",
    createQueryWithStringFilter(),
    {
      section: "Product",
      columnName: "Category",
      pickerId: "string-filter-picker",
    },
  ],
  [
    "time",
    createQueryWithTimeFilter(),
    { columnName: "Time", pickerId: "time-filter-picker" },
  ],
];

function setup({ query = createQuery(), filter }: SetupOpts = {}) {
  const dataset_query = Lib.toLegacyQuery(query) as StructuredDatasetQuery;
  const question = new Question(createAdHocCard({ dataset_query }), metadata);
  const legacyQuery = question.query() as StructuredQuery;

  const onSelect = jest.fn();

  setupFieldsValuesEndpoints([PRODUCT_CATEGORY_VALUES, PRODUCT_VENDOR_VALUES]);

  renderWithProviders(
    <FilterPicker
      query={query}
      stageIndex={0}
      filter={filter}
      filterIndex={0}
      legacyQuery={legacyQuery}
      onSelect={onSelect}
    />,
    { storeInitialState },
  );

  function getNextFilter() {
    expect(onSelect).toHaveBeenCalledWith(expect.anything());
    const [filter] = onSelect.mock.lastCall;
    return filter;
  }

  function getNextFilterColumnName() {
    const filter = getNextFilter();
    const parts = Lib.filterParts(query, 0, filter);
    const column = checkNotNull(parts?.column);
    return Lib.displayInfo(query, 0, column).longDisplayName;
  }

  return {
    query,
    getNextFilter,
    getNextFilterColumnName,
    onSelect,
  };
}

describe("FilterPicker", () => {
  describe("without a filter", () => {
    it("should list filterable columns", () => {
      setup();

      expect(screen.getByText("Order")).toBeInTheDocument();
      expect(screen.getByText("Discount")).toBeInTheDocument();

      userEvent.click(screen.getByText("Product"));
      expect(screen.getByText("Category")).toBeInTheDocument();
    });

    it("should list segments", () => {
      setup();

      expect(screen.getByText("Discounted")).toBeInTheDocument();
      expect(screen.getByText("Many items")).toBeInTheDocument();
    });

    it("should not highlight anything", () => {
      setup();

      expect(screen.getByLabelText("Total")).toHaveAttribute(
        "aria-selected",
        "false",
      );
      expect(screen.getByLabelText("Discount")).toHaveAttribute(
        "aria-selected",
        "false",
      );
      expect(screen.getByLabelText("Discounted")).toHaveAttribute(
        "aria-selected",
        "false",
      );
      expect(screen.getByLabelText("Many items")).toHaveAttribute(
        "aria-selected",
        "false",
      );
    });

    it("should add a segment filter", async () => {
      const { query, getNextFilter } = setup();

      userEvent.click(screen.getByText("Discounted"));

      const filter = getNextFilter();
      const name = Lib.displayInfo(query, 0, filter).displayName;
      expect(name).toBe("Discounted");
    });

    describe("filter pickers", () => {
      it.each(WIDGET_TEST_CASES)(
        "should open correct picker for a %s column",
        (type, query, { section, columnName, pickerId }) => {
          setup();

          if (section) {
            userEvent.click(screen.getByText(section));
          }
          userEvent.click(screen.getByText(columnName));

          expect(screen.getByTestId(pickerId)).toBeInTheDocument();
        },
      );

      it("should open a number picker for a numeric column", () => {
        setup();
        userEvent.click(screen.getByText("Total"));
        expect(screen.getByTestId("number-filter-picker")).toBeInTheDocument();
      });
    });
  });

  describe("with a filter", () => {
    it("should highlight the selected column", async () => {
      setup(createQueryWithNumberFilter());

      userEvent.click(screen.getByLabelText("Back"));

      expect(await screen.findByLabelText("Total")).toHaveAttribute(
        "aria-selected",
        "true",
      );
      expect(screen.getByLabelText("Discount")).toHaveAttribute(
        "aria-selected",
        "false",
      );
      expect(screen.getByLabelText("Discounted")).toHaveAttribute(
        "aria-selected",
        "false",
      );
    });

    it("should highlight the selected segment", async () => {
      setup(createQueryWithSegmentFilter());

      expect(await screen.findByLabelText("Discounted")).toHaveAttribute(
        "aria-selected",
        "true",
      );
      expect(screen.getByLabelText("Many items")).toHaveAttribute(
        "aria-selected",
        "false",
      );
      expect(screen.getByLabelText("Total")).toHaveAttribute(
        "aria-selected",
        "false",
      );
    });

    it("should ignore the existing filter state when changing a column", async () => {
      const { query, getNextFilter, getNextFilterColumnName } = setup(
        createQueryWithMultipleValuesFilter(),
      );
      await waitForLoaderToBeRemoved(); // fetching Vendor field values

      userEvent.click(screen.getByLabelText("Back"));
      userEvent.click(screen.getByText("Category"));
      await waitForLoaderToBeRemoved(); // fetching Category field values

      productCategories.forEach(category => {
        expect(screen.getByLabelText(category)).not.toBeChecked();
      });
      productVendors.forEach(vendor => {
        expect(screen.queryByText(vendor)).not.toBeInTheDocument();
      });

      userEvent.click(screen.getByText("Gadget"));
      userEvent.click(screen.getByText("Gizmo"));
      userEvent.click(screen.getByText("Update filter"));

      const filter = getNextFilter();
      const filterParts = Lib.stringFilterParts(query, 0, filter);
      expect(filterParts?.operator).toBe("=");
      expect(filterParts?.values).toEqual(["Gadget", "Gizmo"]);
      expect(getNextFilterColumnName()).toBe("Product → Category");
    });

    describe("filter pickers", () => {
      it.each(WIDGET_TEST_CASES)(
        "should open correct picker for a %s column",
        (type, opts, { pickerId }) => {
          setup(opts);
          expect(screen.getByTestId(pickerId)).toBeInTheDocument();
        },
      );

      it.each([
        ["specific", createQueryWithSpecificDateFilter()],
        ["relative", createQueryWithRelativeDateFilter()],
        ["exclude", createQueryWithExcludeDateFilter()],
      ])(`should open the date picker for a %s date filter`, (type, opts) => {
        setup(opts);
        expect(
          screen.getByTestId("datetime-filter-picker"),
        ).toBeInTheDocument();
      });

      it("should open the expression editor when column type isn't supported", () => {
        const spy = jest
          .spyOn(Lib_ColumnTypes, "isNumeric")
          .mockReturnValue(false);

        setup(createQueryWithNumberFilter());
        expect(screen.getByText(/Custom expression/i)).toBeInTheDocument();

        spy.mockRestore();
      });
    });

    it("should initialize widgets correctly after changing a column", () => {
      const { query, getNextFilter, getNextFilterColumnName } = setup(
        createQueryWithNumberFilter(),
      );

      userEvent.click(screen.getByLabelText("Back"));
      userEvent.click(screen.getByText("Time"));

      expect(screen.getByLabelText("Filter operator")).toHaveValue("Before");
      expect(screen.getByDisplayValue("00:00")).toBeInTheDocument();

      userEvent.click(screen.getByText("Update filter"));

      const filterParts = Lib.timeFilterParts(query, 0, getNextFilter());
      expect(filterParts?.operator).toBe("<");
      expect(filterParts?.values).toEqual([dayjs("00:00", "HH:mm").toDate()]);
      expect(getNextFilterColumnName()).toBe("Time");
    });

    it("should change a filter segment", () => {
      const { query, getNextFilter } = setup(createQueryWithSegmentFilter());

      userEvent.click(screen.getByText("Many items"));

      const filter = getNextFilter();
      const name = Lib.displayInfo(query, 0, filter).displayName;
      expect(name).toBe("Many items");
    });

    it("should replace a segment filter with a column filter", () => {
      const { query, getNextFilter, getNextFilterColumnName } = setup(
        createQueryWithSegmentFilter(),
      );

      userEvent.click(screen.getByText("Total"));
      userEvent.type(screen.getByPlaceholderText("Enter a number"), "100");
      userEvent.click(screen.getByText("Update filter"));

      const filter = getNextFilter();
      const filterParts = Lib.numberFilterParts(query, 0, filter);
      expect(filterParts).toMatchObject({
        operator: "=",
        column: expect.anything(),
        values: [100],
      });
      expect(getNextFilterColumnName()).toBe("Total");
    });
  });

  describe("custom expression", () => {
    async function editExpressionAndSubmit(
      text: string,
      { delay }: { delay: number } = { delay: 0 },
    ) {
      const input = screen.getByLabelText("Expression");
      const button = screen.getByRole("button", { name: "Done" });

      // The expression editor applies changes on blur,
      // but for some reason it doesn't work without `act`.
      // eslint-disable-next-line testing-library/no-unnecessary-act
      await act(async () => {
        await userEvent.type(input, text, { delay });
        await userEvent.tab();
      });

      await waitFor(() => expect(button).toBeEnabled());
      userEvent.click(button);
    }

    it("should create a filter with a custom expression", async () => {
      const { query, getNextFilter } = setup();

      userEvent.click(screen.getByText(/Custom expression/i));
      await editExpressionAndSubmit("[[Total] > [[Discount]{enter}");

<<<<<<< HEAD
      await waitFor(() =>
        expect(onSelectLegacy).toHaveBeenCalledWith([
          ">",
          ["field", ORDERS.TOTAL, { "base-type": "type/Float" }],
          ["field", ORDERS.DISCOUNT, { "base-type": "type/Float" }],
        ]),
=======
      const filter = getNextFilter();

      expect(Lib.displayInfo(query, 0, filter).displayName).toBe(
        "Total is greater than Discount",
>>>>>>> 3d1962b6
      );
    });

    it("should update a filter with a custom expression", async () => {
      const { query, getNextFilter } = setup(createQueryWithCustomFilter());

      await editExpressionAndSubmit("{selectall}{backspace}[[Total] > 100", {
        delay: 50,
      });

      const filter = getNextFilter();

<<<<<<< HEAD
      await waitFor(() =>
        expect(onSelectLegacy).toHaveBeenCalledWith([
          ">",
          ["field", ORDERS.TOTAL, { "base-type": "type/Float" }],
          100,
        ]),
=======
      expect(Lib.displayInfo(query, 0, filter).displayName).toBe(
        "Total is greater than 100",
>>>>>>> 3d1962b6
      );
    });
  });
});<|MERGE_RESOLUTION|>--- conflicted
+++ resolved
@@ -430,19 +430,10 @@
       userEvent.click(screen.getByText(/Custom expression/i));
       await editExpressionAndSubmit("[[Total] > [[Discount]{enter}");
 
-<<<<<<< HEAD
-      await waitFor(() =>
-        expect(onSelectLegacy).toHaveBeenCalledWith([
-          ">",
-          ["field", ORDERS.TOTAL, { "base-type": "type/Float" }],
-          ["field", ORDERS.DISCOUNT, { "base-type": "type/Float" }],
-        ]),
-=======
       const filter = getNextFilter();
 
       expect(Lib.displayInfo(query, 0, filter).displayName).toBe(
         "Total is greater than Discount",
->>>>>>> 3d1962b6
       );
     });
 
@@ -455,17 +446,8 @@
 
       const filter = getNextFilter();
 
-<<<<<<< HEAD
-      await waitFor(() =>
-        expect(onSelectLegacy).toHaveBeenCalledWith([
-          ">",
-          ["field", ORDERS.TOTAL, { "base-type": "type/Float" }],
-          100,
-        ]),
-=======
       expect(Lib.displayInfo(query, 0, filter).displayName).toBe(
         "Total is greater than 100",
->>>>>>> 3d1962b6
       );
     });
   });
