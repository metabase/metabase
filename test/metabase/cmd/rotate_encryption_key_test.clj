(ns metabase.cmd.rotate-encryption-key-test
  (:require [clojure.java.jdbc :as jdbc]
            [clojure.string :as str]
            [clojure.test :refer :all]
            [metabase.cmd :as cmd]
            [metabase.cmd.load-from-h2 :as load-from-h2]
            [metabase.cmd.rotate-encryption-key :refer [rotate-encryption-key!]]
            [metabase.cmd.test-util :as cmd.test-util]
            [metabase.db.connection :as mdb.connection]
            [metabase.db.spec :as db.spec]
            [metabase.driver :as driver]
            [metabase.models :refer [Database Secret Setting User]]
            [metabase.models.interface :as interface]
            [metabase.test :as mt]
            [metabase.test.data.interface :as tx]
<<<<<<< HEAD
            [metabase.util :as u]
=======
            [metabase.test.fixtures :as fixtures]
>>>>>>> 98bd3c30
            [metabase.util.encryption :as encrypt]
            [metabase.util.encryption-test :as eu]
            [toucan.db :as db]
            [toucan.models :as models])
  (:import java.nio.charset.StandardCharsets))

(use-fixtures :once (fixtures/initialize :db))

(defn do-with-model-type
  [mtype in-type-fns f]
  (let [type-fns        (var-get #'models/type-fns)
        before-type-fns @type-fns]
    (swap! type-fns update mtype merge in-type-fns)
    (try
      (f)
      (finally
        (reset! type-fns before-type-fns)))))

(defmacro with-model-type
  [mtype type-fns & body]
  `(do-with-model-type ~mtype ~type-fns (fn [] ~@body)))

(defn- persistent-jdbcspec
  "Return a jdbc spec for the specified `db-type` on the db `db-name`. In case of H2, makes the connection persistent
  10secs to give us time to fetch the results later."
  [db-type db-name]
  (case db-type
    :h2 {:subprotocol "h2"
         :subname     (format "mem:%s;DB_CLOSE_DELAY=10" db-name)
         :classname   "org.h2.Driver"}
    :postgres (db.spec/postgres (tx/dbdef->connection-details :postgres :db {:database-name db-name}))
    :mysql (db.spec/mysql (tx/dbdef->connection-details :mysql :db {:database-name db-name}))))

(defn- raw-value [keyy]
  (:value (first (jdbc/query mdb.connection/*jdbc-spec*
                             ["select value from setting where setting.key=?;" keyy]))))

(deftest cmd-rotate-encryption-key-errors-when-failed-test
  (with-redefs [rotate-encryption-key! #(throw "err")
                cmd/system-exit! identity]
    (is (= 1 (cmd/rotate-encryption-key
              "89ulvIGoiYw6mNELuOoEZphQafnF/zYe+3vT+v70D1A=")))))

(deftest rotate-encryption-key!-test
  (eu/with-secret-key nil
    (let [h2-fixture-db-file @cmd.test-util/fixture-db-file-path
          db-name            (str "test_" (str/lower-case (mt/random-name)))
          original-timestamp "2021-02-11 18:38:56.042236+00"
          [k1 k2 k3]         ["89ulvIGoiYw6mNELuOoEZphQafnF/zYe+3vT+v70D1A="
                              "yHa/6VEQuIItMyd5CNcgV9nXvzZcX6bWmiY0oOh6pLU="
                              "BCQbKNVu6N8TQ2BwyTC0U0oCBqsvFVr2uhEM/tRgJUM="]
          user-id            (atom nil)
          secret-val         "surprise!"
          secret-id-enc      (atom nil)
          secret-id-unenc    (atom nil)]
      (mt/test-drivers #{:postgres :h2 :mysql}
        (with-model-type :encrypted-json {:out #'interface/encrypted-json-out}
          (binding [mdb.connection/*db-type*   driver/*driver*
                    mdb.connection/*jdbc-spec* (persistent-jdbcspec driver/*driver* db-name)
                    db/*db-connection*         (persistent-jdbcspec driver/*driver* db-name)
                    db/*quoting-style*         driver/*driver*]
            (when-not (= driver/*driver* :h2)
              (tx/create-db! driver/*driver* {:database-name db-name}))
            (load-from-h2/load-from-h2! h2-fixture-db-file)
            (db/insert! Setting {:key "nocrypt", :value "unencrypted value"})
            (db/insert! Setting {:key "settings-last-updated", :value original-timestamp})
            (let [u (db/insert! User {:email        "nobody@nowhere.com"
                                      :first_name   "No"
                                      :last_name    "Body"
                                      :password     "nopassword"
                                      :is_active    true
                                      :is_superuser false})]
              (reset! user-id (u/the-id u)))
            (let [secret (db/insert! Secret {:name       "My Secret (plaintext)"
                                             :kind       "password"
                                             :value      (.getBytes secret-val StandardCharsets/UTF_8)
                                             :creator_id @user-id})]
              (reset! secret-id-unenc (u/the-id secret)))
            (eu/with-secret-key k1
              (db/insert! Setting {:key "k1crypted", :value "encrypted with k1"})
              (db/update! Database 1 {:details "{\"db\":\"/tmp/test.db\"}"})
              (let [secret (db/insert! Secret {:name         "My Secret (encrypted)"
                                               :kind       "password"
                                               :value      (.getBytes secret-val StandardCharsets/UTF_8)
                                               :creator_id @user-id})]
                (reset! secret-id-enc (u/the-id secret))))

            (testing "rotating with the same key is a noop"
              (eu/with-secret-key k1
                (rotate-encryption-key! k1)
                ;; plain->newkey
                (testing "for unencrypted values"
                  (is (not= "unencrypted value" (raw-value "nocrypt")))
                  (is (= "unencrypted value" (db/select-one-field :value Setting :key "nocrypt")))
                  (is (mt/secret-value-equals? secret-val (db/select-one-field :value Secret :id @secret-id-unenc))))
                ;; samekey->samekey
                (testing "for values encrypted with the same key"
                  (is (not= "encrypted with k1" (raw-value "k1crypted")))
                  (is (= "encrypted with k1" (db/select-one-field :value Setting :key "k1crypted")))
                  (is (mt/secret-value-equals? secret-val (db/select-one-field :value Secret :id @secret-id-enc))))))

            (testing "settings-last-updated is updated AND plaintext"
              (is (not= original-timestamp (raw-value "settings-last-updated")))
              (is (not (encrypt/possibly-encrypted-string? (raw-value "settings-last-updated")))))

            (testing "rotating with a new key is recoverable"
              (eu/with-secret-key k1 (rotate-encryption-key! k2))
              (testing "with new key"
                (eu/with-secret-key k2
                  (is (= "unencrypted value" (db/select-one-field :value Setting :key "nocrypt")))
                  (is (= {:db "/tmp/test.db"} (db/select-one-field :details Database :id 1)))
                  (is (mt/secret-value-equals? secret-val (db/select-one-field :value Secret :id @secret-id-unenc)))))
              (testing "but not with old key"
                (eu/with-secret-key k1
                  (is (not= "unencrypted value" (db/select-one-field :value Setting :key "nocrypt")))
                  (is (not= "{\"db\":\"/tmp/test.db\"}" (db/select-one-field :details Database :id 1)))
                  (is (not (mt/secret-value-equals? secret-val
                                                    (db/select-one-field :value Secret :id @secret-id-unenc)))))))

            (testing "full rollback when a database details looks encrypted with a different key than the current one"
              (eu/with-secret-key k3
                (db/insert! Database {:name "k3", :engine :mysql, :details "{\"db\":\"/tmp/k3.db\"}"}))
              (eu/with-secret-key k2
                (db/insert! Database {:name "k2", :engine :mysql, :details "{\"db\":\"/tmp/k2.db\"}"})
                (is (thrown? clojure.lang.ExceptionInfo (rotate-encryption-key! k3))))
              (eu/with-secret-key k3
                (is (not= {:db "/tmp/k2.db"} (db/select-one-field :details Database :name "k2")))
                (is (= {:db "/tmp/k3.db"} (db/select-one-field :details Database :name "k3")))))

            (testing "rotate-encryption-key! to nil decrypts the encrypted keys"
              (db/update! Database 1 {:details "{\"db\":\"/tmp/test.db\"}"})
              (db/update-where! Database {:name "k3"} :details "{\"db\":\"/tmp/test.db\"}")
              (eu/with-secret-key k2 ; with the last key that we rotated to in the test
                (rotate-encryption-key! nil))
              (is (= "unencrypted value" (raw-value "nocrypt")))
              ;; at this point, both the originally encrypted, and the originally unencrypted secret instances
              ;; should be decrypted
              (is (mt/secret-value-equals? secret-val (db/select-one-field :value Secret :id @secret-id-unenc)))
              (is (mt/secret-value-equals? secret-val (db/select-one-field :value Secret :id @secret-id-enc))))

            (testing "short keys fail to rotate"
              (is (thrown? Throwable (rotate-encryption-key! "short"))))))))))<|MERGE_RESOLUTION|>--- conflicted
+++ resolved
@@ -13,11 +13,8 @@
             [metabase.models.interface :as interface]
             [metabase.test :as mt]
             [metabase.test.data.interface :as tx]
-<<<<<<< HEAD
+            [metabase.test.fixtures :as fixtures]
             [metabase.util :as u]
-=======
-            [metabase.test.fixtures :as fixtures]
->>>>>>> 98bd3c30
             [metabase.util.encryption :as encrypt]
             [metabase.util.encryption-test :as eu]
             [toucan.db :as db]
