import cx from "classnames";
import { type ReactNode, useMemo, useState } from "react";
import { t } from "ttag";

import { ForwardRefLink } from "metabase/common/components/Link";
import { useSelector } from "metabase/lib/redux";
import * as Urls from "metabase/lib/urls";
import {
  PLUGIN_DEPENDENCIES,
  PLUGIN_FEATURE_LEVEL_PERMISSIONS,
  PLUGIN_TRANSFORMS,
} from "metabase/plugins";
import { getLocation } from "metabase/selectors/routing";
import {
  Box,
  FixedSizeIcon,
  Flex,
  type IconName,
  Stack,
  Tooltip,
  UnstyledButton,
} from "metabase/ui";
import { DataStudioContext } from "metabase-enterprise/data-studio/common/contexts/DataStudioContext";

import S from "./DataStudioLayout.module.css";

type DataStudioLayoutProps = {
  children?: ReactNode;
};

export function DataStudioLayout({ children }: DataStudioLayoutProps) {
  const [isSidebarOpened, setIsSidebarOpened] = useState(false);
  const [isSidebarAvailable, setIsSidebarAvailable] = useState(false);
  const contextValue = useMemo(
    () => ({
      isSidebarOpened,
      isSidebarAvailable,
      setIsSidebarOpened,
      setIsSidebarAvailable,
    }),
    [isSidebarOpened, isSidebarAvailable],
  );

  return (
    <DataStudioContext.Provider value={contextValue}>
      <Flex h="100%">
        <DataStudioNav
          isSidebarOpened={isSidebarOpened}
          isSidebarAvailable={isSidebarAvailable}
          onSidebarToggle={setIsSidebarOpened}
        />
        <Box h="100%" flex={1} miw={0}>
          {children}
        </Box>
      </Flex>
    </DataStudioContext.Provider>
  );
}

type DataStudioNavProps = {
  isSidebarOpened: boolean;
  isSidebarAvailable: boolean;
  onSidebarToggle: (isOpened: boolean) => void;
};

function DataStudioNav({
  isSidebarOpened,
  isSidebarAvailable,
  onSidebarToggle,
}: DataStudioNavProps) {
  const { pathname } = useSelector(getLocation);
  const canAccessDataModel = useSelector(
    PLUGIN_FEATURE_LEVEL_PERMISSIONS.canAccessDataModel,
  );
  const canAccessTransforms = useSelector(
    PLUGIN_TRANSFORMS.canAccessTransforms,
  );
  const isDataTab = pathname.startsWith(Urls.dataStudioData());
  const isTransformsTab = pathname.startsWith(Urls.transformList());
  const isModelingTab = pathname.startsWith(Urls.dataStudioModeling());
  const isDependenciesTab = pathname.startsWith(Urls.dependencyGraph());

  return (
    <Stack
      className={S.nav}
      h="100%"
      p="0.75rem"
      justify="space-between"
      data-testid="data-studio-nav"
    >
      <Stack gap="0.75rem">
        {canAccessDataModel && (
          <DataStudioTab
            label={t`Data`}
            icon="database"
            to={Urls.dataStudioData()}
            isSelected={isDataTab}
          />
        )}
        {canAccessTransforms && (
          <DataStudioTab
            label={t`Transforms`}
            icon="transform"
            to={Urls.transformList()}
            isSelected={isTransformsTab}
          />
        )}
        <DataStudioTab
          label={t`Modeling`}
          icon="model"
          to={Urls.dataStudioModeling()}
          isSelected={isModelingTab}
        />
        {PLUGIN_DEPENDENCIES.isEnabled && (
          <DataStudioTab
            label={t`Dependency graph`}
            icon="schema"
            to={Urls.dependencyGraph()}
            isSelected={isDependenciesTab}
          />
        )}
      </Stack>
      {isSidebarAvailable && (
        <DataStudioSidebarToggle
          isSidebarOpened={isSidebarOpened}
          onSidebarToggle={onSidebarToggle}
        />
      )}
    </Stack>
  );
}

type DataStudioTabProps = {
  label: string;
  icon: IconName;
  to: string;
  isSelected: boolean;
};

const TOOLTIP_OPEN_DELAY = 1000;

function DataStudioTab({ label, icon, to, isSelected }: DataStudioTabProps) {
  return (
    <Tooltip label={label} position="right" openDelay={TOOLTIP_OPEN_DELAY}>
      <Box
        className={cx(S.tab, { [S.selected]: isSelected })}
        component={ForwardRefLink}
        to={to}
        p="0.75rem"
        bdrs="md"
<<<<<<< HEAD
        aria-label={label}
        data-testid={testId}
=======
>>>>>>> 7a98f93a
      >
        <FixedSizeIcon name={icon} display="block" />
      </Box>
    </Tooltip>
  );
}

type DataStudioSidebarToggleProps = {
  isSidebarOpened: boolean;
  onSidebarToggle: (isOpened: boolean) => void;
};

function DataStudioSidebarToggle({
  isSidebarOpened,
  onSidebarToggle,
}: DataStudioSidebarToggleProps) {
  return (
    <Tooltip
      label={isSidebarOpened ? t`Close sidebar` : t`Open sidebar`}
      openDelay={TOOLTIP_OPEN_DELAY}
    >
      <UnstyledButton
        className={S.toggle}
        p="0.75rem"
        bdrs="md"
        onClick={() => onSidebarToggle(!isSidebarOpened)}
      >
        <FixedSizeIcon
          name={isSidebarOpened ? "sidebar_closed" : "sidebar_open"}
        />
      </UnstyledButton>
    </Tooltip>
  );
}<|MERGE_RESOLUTION|>--- conflicted
+++ resolved
@@ -148,11 +148,7 @@
         to={to}
         p="0.75rem"
         bdrs="md"
-<<<<<<< HEAD
         aria-label={label}
-        data-testid={testId}
-=======
->>>>>>> 7a98f93a
       >
         <FixedSizeIcon name={icon} display="block" />
       </Box>
