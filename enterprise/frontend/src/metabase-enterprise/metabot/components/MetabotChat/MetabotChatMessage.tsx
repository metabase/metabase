--- conflicted
+++ resolved
@@ -3,11 +3,8 @@
 import cx from "classnames";
 import { useCallback, useState } from "react";
 import { push } from "react-router-redux";
-<<<<<<< HEAD
+import { useLocation } from "react-use";
 import { P, match } from "ts-pattern";
-=======
-import { useLocation } from "react-use";
->>>>>>> 9dae14ea
 import { t } from "ttag";
 
 import { useToast } from "metabase/common/hooks";
@@ -159,9 +156,17 @@
       <Button
         disabled={disabled}
         onClick={() => {
-          const url = transform.id
-            ? `/admin/transforms/${transform.id}/query`
-            : "/admin/transforms/new/native";
+          const url = match(transform)
+            .with({ id: P.number }, ({ id }) => `/admin/transforms/${id}/query`)
+            .with(
+              { source: { type: "python" } },
+              () => "/admin/transforms/new/python",
+            )
+            .with(
+              { source: { type: "query" } },
+              () => "/admin/transforms/new/native",
+            )
+            .exhaustive();
           dispatch(push(url) as UnknownAction);
           dispatch(setSuggestedTransform(transform));
         }}
@@ -239,38 +244,7 @@
       )}
 
       {message.type === "edit_suggestion" && (
-<<<<<<< HEAD
-        <Flex direction="column" gap="sm">
-          <Button
-            onClick={() => {
-              const transform = message.payload;
-              const url = match(transform)
-                .with(
-                  { id: P.number },
-                  ({ id }) => `/admin/transforms/${id}/query`,
-                )
-                .with(
-                  { source: { type: "python" } },
-                  () => "/admin/transforms/new/python",
-                )
-                .with(
-                  { source: { type: "query" } },
-                  () => "/admin/transforms/new/native",
-                )
-                .exhaustive();
-
-              dispatch(push(url) as UnknownAction);
-              dispatch(setSuggestedTransform(transform));
-            }}
-          >
-            {message.payload.id
-              ? t`Proposed changes to: ${message.payload.name}`
-              : t`Create Transform: ${message.payload.name}`}
-          </Button>
-        </Flex>
-=======
         <AgentSuggestionMessage message={message} />
->>>>>>> 9dae14ea
       )}
 
       {message.type === "todo_list" && (
