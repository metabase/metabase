(ns metabase.query-processor.middleware.metrics
  (:require
   [medley.core :as m]
   [metabase.lib.metadata :as lib.metadata]
   [metabase.lib.util :as lib.util]
   [metabase.lib.util.match :as lib.util.match]
   [metabase.lib.walk :as lib.walk]
   [metabase.util :as u]
   [metabase.util.log :as log]))

(defn- replace-metric-aggregation-refs [x lookup]
  (lib.util.match/replace
    x
    [:metric & (_ :guard (fn [[{:keys [join-alias]} metric-id]]
                           (contains? lookup [join-alias metric-id])))]
    (let [[_ {:keys [join-alias]} metric-id] &match
          {replacement :aggregation metric-name :name} (get lookup [join-alias metric-id])]
      (update (lib.util/fresh-uuids replacement)
              1
              merge
              {:name (u/slugify (or join-alias metric-name))}
              (select-keys (get &match 1) [:lib/uuid :name])))))

(defn- adjust-metric-stages
  "`expanded-stages` are the result of :stages from fetch-source-query.
   All source-card stages have been spliced in already.

   `metric-ref-lookup` this is a volatile that holds references to the original aggragation clause (count, sum etc...)
   it is used to replace `[:metric {} id]` clauses. This depends on the order of `walk` as each join is touched depth-first,
   a ref-lookup will be added for any metrics found during the stage.

   To adjust:

   We look for the transition between the last stage of a metric and the next stage following it.
   We adjust those two stages - as explained in `expand`.
   "
  [query expanded-stages metric-ref-lookup]
  ;; Find a transition point, if it exists
  (let [[idx metric-metadata] (some (fn [[[_idx-a stage-a] [idx-b stage-b]]]
                                      (let [stage-a-source (:qp/stage-is-from-source-card stage-a)
                                            metric-metadata (some->> stage-a-source (lib.metadata/card query))]
                                        (when (and
                                                stage-a-source
                                                (not= stage-a-source (:qp/stage-is-from-source-card stage-b))
                                                (= (:type metric-metadata) :metric)
                                                ;; This indicates this stage has not been processed
                                                ;; because metrics must have aggregations
                                                ;; if it is missing, then it has been removed in this process
                                                (:aggregation stage-a))
                                          [idx-b metric-metadata])))
                                    (partition-all 2 1 (m/indexed expanded-stages)))]
    (if idx
      (let [[pre-transition-stages following-stages] (split-at idx expanded-stages)
            metric-name (:name metric-metadata)
            last-metric-stage (last pre-transition-stages)
            metric-aggregation (-> last-metric-stage :aggregation first)
            new-metric-stage (cond-> last-metric-stage
                                 :always (dissoc :aggregation :fields)
                                 (seq following-stages) (dissoc :breakout :order-by :limit))
            ;; Store lookup for metric references created in this set of stages.
            ;; These will be adjusted later if these stages are in a join
            _ (vswap! metric-ref-lookup assoc [nil (:id metric-metadata)] {:name metric-name :aggregation metric-aggregation})
            new-following-stages (replace-metric-aggregation-refs
                                  following-stages
                                  @metric-ref-lookup)
            combined-stages (vec (remove nil? (concat (butlast pre-transition-stages) [new-metric-stage] new-following-stages)))]
        (recur query combined-stages metric-ref-lookup))
      expanded-stages)))

(defn adjust
  "Adjusts the final and following stages of `:source-card` of `:type` `:metric`.

   Expects stages to have been processed by `fetch-source-query/resolve-source-cards`
   such that source card stages have been spliced in across the query.

   The final stage of metric is adjusted by:
   ```
   :aggregation - always removed
   :breakout    - removed if there are following-stages
   :order-by    - removed if there are following-stages
   :limit       - removed if there are following-stages
   :fields      - always removed
   ```

   Stages following this, and stages further up the query hierarchy will have
   `[:metric {} id]` clauses replaced with the actual aggregation of the metric.
   "
  [query]
<<<<<<< HEAD
  (lib.walk/walk-stages
   query
   (fn [_query _path {:keys [source-card joins filters aggregation expressions breakout order-by] :as stage}]
     (let [source-metadata (some->> source-card (lib.metadata/card query))]
       (if (= (:type source-metadata) :metric)
         (let [source-query (expand (-> query
                                        (lib/query (:dataset-query source-metadata))
                                        lib.util/fresh-query-instance))
               metric-aggregation (-> source-query lib/aggregations first)
               new-aggregations (lib.util.match/replace aggregation
                                  [:metric {} source-card]
                                  (let [orig-name (get-in &match [1 :name])]
                                    (cond-> (lib.util/fresh-uuids metric-aggregation)
                                      :always   (assoc-in [1 :lib/uuid] (get-in &match [1 :lib/uuid]))
                                      orig-name (assoc-in [1 :name] orig-name))))]
           (as-> source-query $q
             (lib.util/update-query-stage $q -1 dissoc :aggregation :breakout :order-by :fields)
             (reduce lib/join $q joins)
             (reduce lib/filter $q filters)
             (reduce lib/breakout $q breakout)
             (reduce lib/aggregate $q new-aggregations)
             (reduce expression-with-name-from-source $q expressions)
             (reduce lib/order-by $q order-by)
             (:stages $q)))
         stage)))))
=======
  (let [;;  Once the stages are processed any ref-lookup missing a join alias must have
        ;; come from this join's stages, so further references must include the join alias.
        metric-ref-lookup (volatile! {})
        query (lib.walk/walk
                query
                (fn [_query path-type _path stage-or-join]
                  (case path-type
                    :lib.walk/join
                    (let [result (update stage-or-join :stages #(adjust-metric-stages query % metric-ref-lookup))]
                      ;; Once the stages are processed any ref-lookup missing a join alias must have
                      ;; come from this join's stages, so further references must include the join alias.
                      (vswap! metric-ref-lookup update-keys (fn [[lookup-alias lookup-card]]
                                                              (if-not lookup-alias
                                                                [(:alias stage-or-join) lookup-card]
                                                                [lookup-alias lookup-card])))
                      result)
                    stage-or-join)))
        new-stages (adjust-metric-stages query (:stages query) metric-ref-lookup)]
    (u/prog1
      (replace-metric-aggregation-refs
        (assoc query :stages new-stages)
        @metric-ref-lookup)
      (when-let [match (lib.util.match/match-one <>
                         [:metric {} _] &match)]
        (log/warn "Failed to replace metric" (pr-str match) (pr-str @metric-ref-lookup))))))
>>>>>>> e51eb59d
<|MERGE_RESOLUTION|>--- conflicted
+++ resolved
@@ -86,33 +86,6 @@
    `[:metric {} id]` clauses replaced with the actual aggregation of the metric.
    "
   [query]
-<<<<<<< HEAD
-  (lib.walk/walk-stages
-   query
-   (fn [_query _path {:keys [source-card joins filters aggregation expressions breakout order-by] :as stage}]
-     (let [source-metadata (some->> source-card (lib.metadata/card query))]
-       (if (= (:type source-metadata) :metric)
-         (let [source-query (expand (-> query
-                                        (lib/query (:dataset-query source-metadata))
-                                        lib.util/fresh-query-instance))
-               metric-aggregation (-> source-query lib/aggregations first)
-               new-aggregations (lib.util.match/replace aggregation
-                                  [:metric {} source-card]
-                                  (let [orig-name (get-in &match [1 :name])]
-                                    (cond-> (lib.util/fresh-uuids metric-aggregation)
-                                      :always   (assoc-in [1 :lib/uuid] (get-in &match [1 :lib/uuid]))
-                                      orig-name (assoc-in [1 :name] orig-name))))]
-           (as-> source-query $q
-             (lib.util/update-query-stage $q -1 dissoc :aggregation :breakout :order-by :fields)
-             (reduce lib/join $q joins)
-             (reduce lib/filter $q filters)
-             (reduce lib/breakout $q breakout)
-             (reduce lib/aggregate $q new-aggregations)
-             (reduce expression-with-name-from-source $q expressions)
-             (reduce lib/order-by $q order-by)
-             (:stages $q)))
-         stage)))))
-=======
   (let [;;  Once the stages are processed any ref-lookup missing a join alias must have
         ;; come from this join's stages, so further references must include the join alias.
         metric-ref-lookup (volatile! {})
@@ -137,5 +110,4 @@
         @metric-ref-lookup)
       (when-let [match (lib.util.match/match-one <>
                          [:metric {} _] &match)]
-        (log/warn "Failed to replace metric" (pr-str match) (pr-str @metric-ref-lookup))))))
->>>>>>> e51eb59d
+        (log/warn "Failed to replace metric" (pr-str match) (pr-str @metric-ref-lookup))))))