--- conflicted
+++ resolved
@@ -320,9 +320,6 @@
                              :breakout    [[:expression "expr"]]}}]]
           (testing (format "%s %s function works as expected on %s column for driver %s" op unit col-type driver/*driver*)
             (is (= (set expected) (set (test-datetime-math query)))))))
-
-<<<<<<< HEAD
-=======
       (testing "date arithmetics with literal date"
         (is (= ["2008-08-20 00:00:00" "2008-04-20 00:00:00"]
                (->> (mt/run-mbql-query times
@@ -332,7 +329,6 @@
                     (mt/formatted-rows [normalize-timestamp-str normalize-timestamp-str])
                     first)))))))
 
->>>>>>> b6e50930
 (deftest datetime-math-with-extract-test
   (mt/test-drivers (mt/normal-drivers-with-feature :date-arithmetics)
     (mt/dataset times-mixed
@@ -629,11 +625,7 @@
                                                       [(name unit) [:datetime-diff x y unit]]))
                               :fields (into [] (for [unit units]
                                                  [:expression (name unit)]))})
-<<<<<<< HEAD
-                           (mt/formatted-rows (for [_ units] int))
-=======
                            (mt/formatted-rows (repeat (count units) int))
->>>>>>> b6e50930
                            first
                            (zipmap units))))]
         (testing "a day"
@@ -721,11 +713,7 @@
                                                         [(name unit) [:datetime-diff x y unit]]))
                                 :fields (into [] (for [unit units]
                                                    [:expression (name unit)]))})
-<<<<<<< HEAD
-                             (mt/formatted-rows (for [_ units] int))
-=======
                              (mt/formatted-rows (repeat (count units) int))
->>>>>>> b6e50930
                              first
                              (zipmap units))))]
           (is (= {:second 31795200, :minute 529920, :hour 8832, :day 368, :week 52, :month 12, :year 1}
