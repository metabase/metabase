---
title: Driver interface changelog
---

# Driver Interface Changelog

## Metabase 0.55.0

- Added a feature `:expression-literals` for drivers that support expressions consisting of a single string, number, or boolean literal value.

- Added a new abstract driver mix-in `:metabase.driver.sql.query-processor.boolean-is-comparison/boolean-is-comparison` that can be inherited by drivers that require boolean literal constants to be converted to comparison expressions in the top level of WHERE, AND, OR, NOT, and CASE clauses.

<<<<<<< HEAD
- Added the multi-method `integer-dbtype` that allows the driver to control which type integers are cast to.
=======
- Added the multi-method `float-dbtype` which returns the name of the float type we coerce to for coercion strategies and the `float()` custom expression function.

- Added a feature `:expressions/float` for drivers that support casting text to floats.
>>>>>>> 67ef0e39

## Metabase 0.54.0

- Added the multi-method `allowed-promotions` that allows driver control over which column type promotions are supported for uploads.

- Added the multi-method `alter-table-columns!`, like `alter-columns!` but accepts additional kw-arg opts.
  Existing implementations of `alter-columns!` will be used by default.

- `alter-columns!` is now marked as deprecated. Drivers
  should seek to implement the new `alter-table-columns!` method.

- The multimethod `metabase.driver.sql-jdbc.sync.interface/alter-table-columns-sql` has been added, like `alter-columns-sql` but accepts additional kw-arg opts. Existing implementations of `alter-columns-sql` will be used by default.

- `metabase.driver.sql-jdbc.sync.interface/alter-columns-sql` is now marked as deprecated. Drivers should seek to implement the new `alter-table-columns-sql` method.

- Added a feature `:test/arrays` and multimethod `native-array-query` to enable the testing of array types for
  databases that support them.

- Added a feature `:expressions/text` for drivers that support casting to text

- Added a feature `:expressions/date` for drivers that support casting text to date

- Added a feature `:expressions/integer` for drivers that support casting text to integer

- Added a feature `:distinct-where` for drivers that support the `distinct-where` function.

- Added a feature `:split-part` for drivers that support the `split-part` function.

## Metabase 0.53.12

- Add `metabase.driver/query-canceled?` for drivers to test if an exception is due to a query being canceled due to user action
- Add `metabase.driver.sql-jdbc/impl-query-canceled?` for JDBC drivers. This is the implemenation of query-canceled for jdbc and allows testing directly against `java.sql.SQLException` throwables without worrying about the exception cause chain.

## Metabase 0.53.10

- Added `metabase.driver.sql-jdbc.sync/describe-fields-pre-process-xf` for JDBC drivers. This allows manipulating the results of `metabase.driver.sql-jdbc.sync/describe-fields-sql` without reimplementing `driver/describe-fields`.

## Metabase 0.53.0

- Added the multimethod `bad-connection-details` to allow mocking bad connection parameters for tests.

- Added `driver/dynamic-database-types-lookup` and its `:postgres` implementation. The method generates map
  of `database_type` to `base_type`, for dynamic types, ie. those which are not covered
  by `sql-jdbc.sync/database-type->base-type`. Its original purpose was to enable mapping of user defined enums in
  postgres to appropriate base type in results metadata.

## Metabase 0.52.12

- Added the multimethod `metabase.driver/db-details-to-test-and-migrate`. This can be used to cleanup and migrate ambiguous connection details from previous versions.

## Metabase 0.52.0

- The Docker image for Metabase 0.52.0 now uses Java 21 instead of Java 11. Please make sure to test your driver
  against Java 21 and make sure it works as expected.

  We have found several of our own drivers that run into issues with the security changes introduced in newer JVMs; as
  such, we're currently setting the JVM flag

  ```
  --add-opens java.base/java.nio=ALL-UNNAMED
  ```

  when running Metabase to disable some of these new security checks. If your tests run into issues with Java 21
  without the flag set, try running with it set -- this might fix the problems.

## Metabase 0.51.4

- Another driver feature has been added: `describe-indexes`. If a driver opts-in to supporting this feature, The
  multimethod `metabase.driver/describe-indexes` must be implemented, as a replacement for
  `metabase.driver/describe-table-indexes`.

- The multimethod `metabase.driver.sql-jdbc.sync.describe-table/describe-indexes-sql` has been added. The method needs
  to be implemented if the driver supports `describe-indexes` and you want to use the default JDBC implementation of
  `metabase.driver/describe-indexes`.

## Metabase 0.51.0

- New optional method `metabase.driver/query-result-metadata` has been added for efficiently calculating metadata for
  queries without actually running them. `:sql-jdbc` has been given a default implementation; drivers not based on
  this that can determine result metadata without actually running queries should add their implementations as well
  for better performance when saving Questions. Refer to the method docstring for more information and where to find
  an example implementation.

- Prior to 0.51.0, to generate SQL queries with inline parameters, Metabase would generate a parameterized SQL string,
  then attempt to parse the SQL replace and replace `?` placeholders with inline values from the driver method
  `metabase.driver.sql.util.unprepare/unprepare-value`. In 0.51.0+, Metabase instead generates these queries using
  Honey SQL 2's `:inline` option, eliminating the need to parse and replace `?` placeholders. As such, the
  `metabase.driver.sql.util.unprepare` namespace has been deprecated; you should remove all usages of it in your driver.

- The `metabase.driver.sql.util.unprepare/unprepare-value` method has been replaced by the new method
  `metabase.driver.sql.query-processor/inline-value`. The signatures of these two functions are the same, and you
  should be able to simply change the all of your `unprepare-value` implementations to `inline-value` instead. See
  [PR #45008](https://github.com/metabase/metabase/pull/45008) for examples of this change.

  For the time being, implementations of `unprepare-value` are used as implementations of `inline-value`
  automatically, but `unprepare-value` is slated for removal in 0.54.0.

- `metabase.driver.sql.query-processor/format-honeysql` is now a multimethod, mainly so you can bind
  `*compile-with-inline-parameters*` if you need to always compile without parameterization.

- The dynamic variable `metabase.driver/*compile-with-inline-parameters*` (default `false`) has been added; drivers
  that can generate parameterized queries should look at its value in their implementation of
  `metabase.driver/mbql->native` and adjust their output accordingly. For `:sql-jdbc`-based drivers that support
  parameterization, this is handled in the shared `metabase.driver.sql.query-processor` code, so you shouldn't need
  to adjust anything here. For `:sql` drivers that do not support JDBC-style parameterized queries you can implement
  `format-honeysql` and bind `*compile-with-inline-parameters*` as discussed above. See the `:athena` driver for an
  example of how to do this.

- `metabase.driver.sql.util.unprepare/unprepare`, which took a parameterized SQL string and de-parameterized or
  "unprepared" it, has been removed. Instead, if you need a query with parameters spliced directly into the SQL,
  bind `metabase.driver/*compile-with-inline-parameters*` as discussed above.

- Similarly, the driver method `metabase.driver/splice-parameters-into-native-query` has been marked deprecated, and
  the default implementation will throw an Exception if called. Rework code that generates parameterized queries and
  then calls `unprepare` or `splice-parameters-into-native-query` with code that generates queries with inlined
  parameters in the first place as discussed above. Tests can use
  `metabase.query-processor.compile/compile-with-inline-parameters` if needed.

- `metabase.query-processor.compile/compile-and-splice-parameters` has been removed; replace usages with
  `metabase.query-processor.compile/compile-with-inline-parameters`.

- The three-arity of `metabase.driver.sql.query-processor/format-honeysql` (which had an additional parameter for
  Honey SQL version) has been removed; replace all usages with the two-arity version. Honey SQL 2 has been the only
  supported version since Metabase 0.49.0.

- The `:skip-drop-db?` option sometimes passed to methods for loading and destroying test data is no longer passed,
  you can remove code that checks for it. Test data code is now better about avoiding unneeded/redundant calls to
  `metabase.test.data.interface/create-db!`, so test data loading code should not need to call `DROP DATABASE IF EXISTS` before loading test data.

- Test data loading for JDBC-based databases has been overhauled somewhat. The multimethod
  `metabase.test.data.sql-jdbc.load-data/load-data!` and helper functions for it have been removed in favor of several
  new simpler to compose and understand multimethods.

- `metabase.test.data.sql-jdbc.load-data/row-xform` is a transducer applied to each row when loading test data. The
  default implementation is `identity`, but you can use `metabase.test.data.sql-jdbc.load-data/add-ids-xform` to add
  IDs to each row (this replaces the removed `metabase.test.data.sql-jdbc.load-data/load-data-add-ids` function) and
  `metabase.test.data.sql-jdbc.load-data/maybe-add-ids-xform` (which replaces
  `metabase.test.data.sql-jdbc.load-data/load-data-maybe-add-ids!` and
  `metabase.test.data.sql-jdbc.load-data/load-data-maybe-add-ids-chunked!`).

- `metabase.test.data.sql-jdbc.load-data/chunk-size` is used to control the number of rows that should be loaded in
  each batch. The default is `200`, but you can implement this method and return `nil` to load data all at once
  regardless of the number of rows. `metabase.test.data.sql-jdbc.load-data/*chunk-size*`,
  `metabase.test.data.sql-jdbc.load-data/load-data-chunked`,
  `metabase.test.data.sql-jdbc.load-data/load-data-all-at-once!`,
  `metabase.test.data.sql-jdbc.load-data/load-data-chunked!`, and other similar functions are no longer needed and
  have been removed.

- `metabase.test.data.sql-jdbc.load-data/chunk-xform` is a transducer applied to each chunk of rows (dependent on
  `chunk-size`) or the entire group of rows if `chunk-size` is `nil`. The default is `identity`. It can be used to
  implement special behavior for each chunk, for example writing the chunk to a CSV file to load separately in the
  `metabase.test.data.sql-jdbc.load-data/do-insert!` method. See the `metabase.test.data.vertica` for an example of
  this.

- Connections are now created once and reused for much of test data loading. The second argument to
  `metabase.test.data.sql-jdbc.load-data/do-insert!` is now a `java.sql.Connection` instead of a `clojure.java.jdbc`
  spec.

- Similarly, `metabase.test.data.sql-jdbc.execute/execute-sql!` and helper functions like
  `metabase.test.data.sql-jdbc.execute/sequentially-execute-sql!` are now called with a `java.sql.Connection`
  instead of both a `DatabaseDefinition` and either `:server` or `:db` _context_; the appropriate connection type is
  created automatically and passed in in the calling code. Update your method implementations and usages
  accordingly.

- Added method `metabase.test.data.interface/dataset-already-loaded?` to check if a test dataset has already been
  loaded. JDBC-based drivers have a default implementation that checks whether we can connect to the database; you
  may need to override this for drivers that don't actually physically create new databases in tests. You can check
  whether your JDBC-based driver works correctly using the default implementation by running the test
  `metabase.test.data.sql-jdbc-test/dataset-already-loaded?-test`.

- `metabase.test.data.sql.ddl/insert-rows-ddl-statements` has been renamed to
  `metabase.test.data.sql.ddl/insert-rows-dml-statements`, since `INSERT` is DML, not DDL. Please update your method
  implementations accordingly.

- The `:foreign-keys` driver feature has been removed. `:metadata/keys-constraints` should be used for drivers that
  support foreign key relationships reporting during sync. Implicit joins now depend on the `:left-join` feature
  instead. The default value is true for `:sql` based drivers. All join features are now enabled for `:sql` based
  drivers by default. Previously, those depended on the `:foreign-keys` feature. If your driver supports `:left-join`,
  the test for remapping and implicit joins will be now executed.

- The`:parameterized-sql` driver feature has been added to distinguish drivers that don't support parametrized SQL in
  tests. Currently, this is disabled only for `:sparksql`.

- The test methods `metabase.test.data.interface/supports-time-type?` and
  `metabase.test.data.interface/supports-timestamptz-type?` have been removed and replaced by the features
  `:test/time-type` and `:test/timestamptz-type` respectively. If you implemented these methods, replace
  implementations with implementations of `metabase.driver/database-supports?` for your driver and the equivalent
  feature keyword instead.

- Drivers that use `metabase.driver.sql.query-processor/->honeysql` can implement
  `:metabase.driver.sql.query-processor/nfc-path` to include the nfc-path in the field identifier. So that record-like
  fields can be referenced with `<table>.<record>.<record-field>`. See `bigquery-cloud-sdk` for an example. Defaults to `nil` to indicate that the path should not be part of the identifier.

- `:test/dynamic-dataset-loading` feature has been added. It enables drivers to bail out of tests that require
  creation of new, not pre-loaded, dataset during test run time.

- The `:temporal/requires-default-unit` feature has been added. It should be false for most drivers, but it's necessary
  for a few (like the old, pre-JDBC Druid driver) to find all temporal field refs and put a `:temporal-unit :default` on them.
  That default setting was previously done for all drivers, but it introduced some downstream issues, so now only those
  drivers which need it can set the feature.

## Metabase 0.50.17

- Added method `metabase.driver/incorporate-auth-provider-details` for driver specific behavior required to
  incorporate response of an auth-provider into the DB details. In most cases this means setting the :password
  and/or :username based on the auth-provider and its response.

## Metabase 0.50.16

- `:type/fingerprinting-unsupported` has been added in the `metabase.types` namespace. Similar to
  `:type/field-values-unsupported` for field values scanning, it is used to determine whether a specific field
  should have its fingerprint computed or not. At the time of writing that logic is performed in
  `metabase.sync.analyze.fingerprint/fields-to-fingerprint-base-clause`.

- `:type/Large` has been also been added in the `metabase.types` namespace. It can be used by driver authors to
  signal that a specific field contains large enough values to skip fingerprinting or field values scanning. It
  can be used for other purposes as well in the future. Examples include Oracle CLOB or Postgres JSON columns.

## Metabase 0.50.0

- The Metabase `metabase.mbql.*` namespaces have been moved to `metabase.legacy-mbql.*`. You probably didn't need to
  use these namespaces in your driver, but if you did, please update them.

- The multimethod `metabase.driver/truncate!` has been added. This method is used to delete a table's rows in the most
  efficient way possible. This is currently only required for drivers that support the `:uploads` feature, and has
  a default implementation for JDBC-based drivers.

- New feature `:window-functions/cumulative` has been added. Drivers that implement this method are expected to
  implement the cumulative sum (`:cum-sum`) and cumulative count (`:cum-count`) aggregation clauses in their native
  query language. For non-SQL drivers (drivers not based on our `:sql` or `:sql-jdbc` drivers), this feature flag is
  set to `false` by default; the old (broken) post-processing implementations of cumulative aggregations will continue
  to be used. (See issues [#13634](https://github.com/metabase/metabase/issues/13634) and
  [#15118](https://github.com/metabase/metabase/issues/15118) for more information on why the old implementation is
  broken.)

  Non-SQL drivers should be updated to implement cumulative aggregations natively if possible.

  The SQL implementation uses `OVER (...)` expressions. It will automatically move `GROUP BY` expressions like
  `date_trunc()` into a `SUBSELECT` so fussy databases like BigQuery can reference plain column identifiers. The
  actual SQL generated will look something like

  ```sql
  SELECT
    created_at_month,
    sum(sum(total) OVER (ORDER BY created_at_month ROWS UNBOUNDED PRECEDING) AS cumulative_sum
  FROM (
    SELECT
      date_trunc('month', created_at) AS created_at_month,
      total
    FROM
      my_table
    ) source
  GROUP BY
    created_at_month
  ORDER BY
    created_at_month
  ```

  Non-SQL drivers can use
  `metabase.query-processor.util.transformations.nest-breakouts/nest-breakouts-in-stages-with-window-aggregation`
  if they want to leverage the same query transformation. See the default `:sql` implementation of
  `metabase.driver.sql.query-processor/preprocess` for an example of using this transformation when needed.

  You can run the new tests in `metabase.query-processor-test.cumulative-aggregation-test` to verify that your driver
  implementation is working correctly.

- `metabase.driver.common/class->base-type` no longer supports Joda Time classes. They have been deprecated since 2019.

- New feature `:window-functions/offset` has been added to signify that a driver supports the new MBQL `:offset`
  clause (equivalent of SQL `lead` and `lag` functions). This is enabled by default for `:sql` and `:sql-jdbc`-based
  drivers. Other drivers should add an implementation for this clause and enable the feature flag.

- `:type/field-values-unsupported` was added in `metabase.types` namespace. It is used in field values computation
  logic, to determine whether a specific field should have its field values computed or not. At the time of writing
  that is performed in `metabase.models.field-values/field-should-have-field-values?`. Deriving from it, driver
  developers have a way to out of field values computation for fields that are incompatible with the query used for
  computation. Example could be Druid's `COMPLEX<JSON>` database type fields. See the `:druid-jdbc` implementation
  of `sql-jdbc.sync/database-type->base-type` in the `metabase.driver.druid-jdbc` and derivations in the
  `metabase.types` namespace for an example.

- New feature `:metadata/key-constraints` has been added to signify that a driver support defining and enforcing foreign
  key constraints at the schema level. This is a different, stronger condition than `:foreign-keys`. Some databases
  (Presto, Athena, etc.) support _querying_ over foreign key relationships (`:foreign-keys`) but do not track or enforce
  those relationships in the schema. Defaults to `true` in `:sql` and `:sql-jdbc` drivers; set to `false` in the
  first-party SparkSQL, Presto and Athena drivers.

- New feature `:connection/multiple-databases` has been added to indicate whether a _connection_ to this driver
  corresponds to multiple databases or just one. The default is `false`, where a connection specifies a single database.
  This is the common case for classic relational DBs like Postgres, and some cloud databases. In contrast, a driver like
  Athena sets this to `true` because it connects to an S3 bucket and treats each file within it as a database.

- New feature `:identifiers-with-spaces` has been added to indicate where a driver supports identifiers like table or
  column names that contains a space character. Defaults to `false`.

- New feature `:uuid-type` has been added to indicate that this database is able to distinguish and filter against UUIDs.
  Only a few database support native UUID types. The default is `false`.

## Metabase 0.49.22

- A new optional method `metabase.driver.sql/json-field-length` has been added. It should be implemented for all
  drivers that derive from `:sql` and support the `:nested-field-columns` feature. If implemented, Metabase will skip
  querying large JSON values during the "sync-fields" step that could otherwise slow down the inference of nested
  field columns and cause Metabase to run out of heap space.

## Metabase 0.49.9

- Another driver feature has been added: `upload-with-auto-pk`. It only affects drivers that support `uploads`, and
  is optional to support. Drivers support this feature by default, and can choose not to support it if there is no way
  to create a table with an auto-incrementing integer column. The driver can override the default using
  `driver/database-supports?`.

## Metabase 0.49.1

- Another driver feature has been added: `describe-fields`. If a driver opts-in to supporting this feature, The
  multimethod `metabase.driver/describe-fields` must be implemented, as a replacement for
  `metabase.driver/describe-table`.

- The multimethod `metabase.driver.sql-jdbc.sync.describe-table/describe-fields-sql` has been added. The method needs
  to be implemented if the driver supports `describe-fields` and you want to use the default JDBC implementation of
  `metabase.driver/describe-fields`.

## Metabase 0.49.0

- The multimethod `metabase.driver/describe-table-fks` has been deprecated in favor of `metabase.driver/describe-fks`.
  `metabase.driver/describe-table-fks` will be removed in 0.52.0.

- The multimethod `metabase.driver/describe-fks` has been added. The method needs to be implemented if the database
  supports the `:foreign-keys` and `:describe-fks` features. It replaces the `metabase.driver/describe-table-fks`
  method, which is now deprecated.

- The multimethod `metabase.driver.sql-jdbc.sync.describe-table/describe-fks-sql` has been added. The method needs
  to be implemented if you want to use the default JDBC implementation of `metabase.driver/describe-fks`.

- The multimethod `metabase.driver/alter-columns!` has been added. This method is used to alter a table's columns in the
  database. This is currently only required for drivers that support the `:uploads` feature, and has a default
  implementation for JDBC-based drivers.

- The multimethod `metabase.driver.sql-jdbc.sync.interface/alter-columns-sql` has been added. The method
  allows you to customize the query used by the default JDBC implementation of `metabase.driver/alter-columns!`.

- The multimethod `metabase.driver.sql-jdbc.sync.interface/current-user-table-privileges` has been added.
  JDBC-based drivers can implement this to improve the performance of the default SQL JDBC implementation of
  `metabase.driver/describe-database`. It needs to be implemented if the database supports the `:table-privileges`
  feature and the driver is JDBC-based.

- The multimethod `metabase.driver/create-table!` can take an additional optional map with an optional key `primary-key`.
  `metabase.driver/upload-type->database-type` must also be changed, so that if
  `:metabase.upload/auto-incrementing-int-pk` is provided as the `upload-type` argument, the function should return a
  type without the primary-key constraint included. See PR [#22166](https://github.com/metabase/metabase/pull/37505/)
  for more information. These changes only need to be implemented if the database supports the `:uploads` feature.

- The multimethod `metabase.driver/create-auto-pk-with-append-csv?` has been added. The method only needs to be
  implemented if the database supported the `:uploads` feature in 47 or earlier, and should return true if so.

- The multimethod `metabase.driver/add-columns!` has been added. This method is used to add columns to a table in the
  database. It only needs to be implemented if the database supported the `:uploads` feature in 47 or earlier.

- A new driver method has been added `metabase.driver/describe-table-indexes` along with a new feature `:index-info`.
  This method is used to get a set of column names that are indexed or are the first columns in a composite index.

- `metabase.util.honeysql-extensions`, deprecated in 0.46.0, has been removed. SQL-based drivers using Honey SQL 1
  are no longer supported. See 0.46.0 notes for more information.
  `metabase.driver.sql.query-processor/honey-sql-version` is now deprecated and no longer called. All drivers are
  assumed to use Honey SQL 2.

- The method `metabase.driver.sql.parameters.substitution/align-temporal-unit-with-param-type` is now deprecated.
  Use `metabase.driver.sql.parameters.substitution/align-temporal-unit-with-param-type-and-value` instead,
  which has access to `value` and therefore provides more flexibility for choosing the right conversion unit.

## Metabase 0.48.0

- The MBQL schema in `metabase.mbql.schema` now uses [Malli](https://github.com/metosin/malli) instead of
  [Schema](https://github.com/plumatic/schema). If you were using this namespace in combination with Schema, you'll
  want to update your code to use Malli instead.

- Another driver feature has been added: `:table-privileges`. This feature signals whether we can store
  the table-level privileges for the database on database sync.

- The multimethod `metabase.driver/current-user-table-privileges` has been added. This method is used to get
  the set of privileges the database connection's current user has. It needs to be implemented if the database
  supports the `:table-privileges` feature.

- The following functions in `metabase.query-processor.store` (`qp.store`) are now deprecated

  - `qp.store/database`
  - `qp.store/table`
  - `qp.store/field`

  Update usages of the to the corresponding functions in `metabase.lib.metadata` (`lib.metadata`):

  ```clj
  (qp.store/database)       => (lib.metadata/database (qp.store/metadata-provider))
  (qp.store/table table-id) => (lib.metadata/table (qp.store/metadata-provider) table-id)
  (qp.store/field field-id) => (lib.metadata/field (qp.store/metadata-provider) field-id)
  ```

  Note that the new methods return keys as `kebab-case` rather than `snake_case`.

- Similarly, drivers should NOT access the application database directly (via `toucan` functions or otherwise); use
  `lib.metadata` functions instead. This access may be blocked in a future release.

- SQL drivers that implement `metabase.driver.sql.query-processor/->honeysql` for
  `metabase.models.table/Table`/`:model/Table` should be updated to implement it for `:metadata/table` instead. As
  with the changes above, the main difference is that the new metadata maps use `kebab-case` keys rather than
  `snake_case` keys.

* `metabase.driver.sql.query-processor/cast-field-if-needed` now expects a `kebab-case`d field as returned by
  `lib.metadata/field`.

- `metabase.query-processor.store/fetch-and-store-database!`,
  `metabase.query-processor.store/fetch-and-store-tables!`, and
  `metabase.query-processor.store/fetch-and-store-fields!` have been removed. Things are now fetched automatically as
  needed and these calls are no longer necessary.

- `metabase.models.field/json-field?` has been removed, use `metabase.lib.field/json-field?` instead. Note that the
  new function takes a Field as returned by `lib.metadata/field`, i.e. a `kebab-case` map.

- Tests should try to avoid using any of the `with-temp` helpers or application database objects; instead, use the
  metadata functions above and and the helper _metadata providers_ in `metabase.lib`, `metabase.lib.test-util`, and
  `metabase.query-processor.test-util` for mocking them, such as `mock-metadata-provider`,
  `metabase-provider-with-cards-for-queries`, `remap-metadata-provider`, and `merged-mock-metadata-provider`.

- `metabase.query-processor.util.add-alias-info/field-reference` is now deprecated. If your driver implemented it,
  implement `metabase.query-processor.util.add-alias-info/field-reference-mlv2` instead. The only difference between
  the two is that the latter is passed Field metadata with `kebab-case` keys while the former is passed legacy
  metadata with `snake_case` keys.

- `metabase.driver/current-db-time`, deprecated in 0.34, and related methods and helper functions, have been removed.
  Implement `metabase.driver/db-default-timezone` instead.

- `metabase.driver.sql-jdbc.sync.interface/db-default-timezone`, a helper for writing
  `metabase.driver/db-default-timezone` implementations for JDBC-based drivers, has been deprecated, and will be
  removed in 0.51.0 or later. You can easily implement `metabase.driver/db-default-timezone` directly, and use
  `metabase.driver.sql-jdbc.execute/do-with-connection-with-options` to get a `java.sql.Connection` for a Database.

- Added a new multimethod `metabase.driver.sql.parameters.substitution/align-temporal-unit-with-param-type`, which returns
  a suitable temporal unit conversion keyword for `field`, `param-type` and the given driver. The resulting keyword
  will be used to call the corresponding `metabase.driver.sql.query-processor/date` implementation to convert the `field`.
  Returns `nil` if the conversion is not necessary for this `field` and `param-type` combination.

- The multimethod `metabase.driver.sql-jdbc.execute/inject-remark` has been added. It allows JDBC-based drivers to
  override the default behavior of how SQL query remarks are added to queries (prepending them as a comment).

- The arity of multimethod `metabase.driver.sql-jdbc.sync.interface/fallback-metadata-query` has been updated from 3 to 4,
  it now takes an additional `db` argument. The new function arguments are: `[driver db-name-or-nil schema table]`.

## Metabase 0.47.0

- A new driver feature has been added: `:schemas`. This feature signals whether the database organizes tables in
  schemas (also known as namespaces) or not. Most databases have schemas so this feature is on by default.
  An implementation of the multimethod `metabase.driver/database-supports?` for `:schemas` is required only if the
  database doesn't store tables in schemas.

- Another driver feature has been added: `:uploads`. The `:uploads` feature signals whether the database supports
  uploading CSV files to tables in the database. To support the uploads feature, implement the following new
  multimethods: `metabase.driver/create-table!` (creates a table), `metabase.driver/drop-table!` (drops
  a table), and `metabase.driver/insert-into!` (inserts values into a table).

- The multimethod `metabase.driver/syncable-schemas` has been added. This method is used to list schemas to upload
  CSVs to, and it should include all schemas that can be synced. Currently it only needs to be implemented
  if the database has schema, and the database supports the `:uploads` feature.

- The multimethod `metabase.driver/supports?` has been deprecated in favor of `metabase.driver/database-supports?`.
  The existing default implementation of `database-supports?` currently calls `supports?`, but it will be removed in
  0.50.0.

- `metabase.driver.sql-jdbc.execute/connection-with-timezone` has been marked deprecated and is scheduled for removal
  in Metabase 0.50.0. The new method `metabase.driver.sql-jdbc.execute/do-with-connection-with-options` replaces it.
  Migration to the new method is straightforward. See PR [#22166](https://github.com/metabase/metabase/pull/22166) for
  more information. You should use `metabase.driver.sql-jdbc.execute/do-with-connection-with-options` instead of
  `clojure.java.jdbc/with-db-connection` or `clojure.java.jdbc/get-connection` going forward.

- The multimethods `set-role!`, `set-role-statement`, and `default-database-role` have been added. These methods are
  used to enable connection impersonation, which is a new feature added in 0.47.0. Connection impersonation allows users
  to be assigned to specific database roles which are set before any queries are executed, so that access to tables can
  be restricted at the database level instead of (or in conjunction with) Metabase's built-in permissions system.

- The multimethod `metabase.driver.sql-jdbc.sync.describe-table/get-table-pks` is changed to return a vector instea
  of a set.

- The function `metabase.query-processor.timezone/report-timezone-id-if-supported` has been updated to take an additional
  `database` argument for the arity which previously had one argument. This function might be used in the implementation
  of a driver's multimethods.

- `metabase.driver/prettify-native-form` was added to enable driver developers use native form formatting
  specific to their driver. For details see the PR [#34991](https://github.com/metabase/metabase/pull/34991).

## Metabase 0.46.0

- The process for building a driver has changed slightly in Metabase 0.46.0. Your build command should now look
  something like this:

  ```sh
  # Example for building the driver with bash or similar

  # switch to the local checkout of the Metabase repo
  cd /path/to/metabase/repo

  # get absolute path to the driver project directory
  DRIVER_PATH=`readlink -f ~/sudoku-driver`

  # Build driver. See explanation in sample Sudoku driver README
  clojure \
    -Sdeps "{:aliases {:sudoku {:extra-deps {com.metabase/sudoku-driver {:local/root \"$DRIVER_PATH\"}}}}}"  \
    -X:build:sudoku \
    build-drivers.build-driver/build-driver! \
    "{:driver :sudoku, :project-dir \"$DRIVER_PATH\", :target-dir \"$DRIVER_PATH/target\"}"
  ```

  Take a look at our [build instructions for the sample Sudoku
  driver](https://github.com/metabase/sudoku-driver#build-it-updated-for-build-script-changes-in-metabase-0460)
  for an explanation of the command.

  Note that while this command itself is quite a lot to type, you no longer need to specify a `:build` alias in your
  driver's `deps.edn` file.

  Please upvote https://ask.clojure.org/index.php/7843/allow-specifying-aliases-coordinates-that-point-projects ,
  which will allow us to simplify the driver build command in the future.

- The multimethod `metabase.driver/table-rows-sample` has been added. This method is used in situations where Metabase
  needs a limited sample from a table, like when fingerprinting. The default implementation defined in the
  `metabase.db.metadata-queries` namespace runs an MBQL query using the regular query processor to produce the sample
  rows. This is good enough in most cases, so this multimethod should not be implemented unless really
  necessary. Currently, the only case when a special implementation is used is for BigQuery, which does not respect
  limit clauses.

- The multimethod `metabase.driver.sql.query-processor/datetime-diff` has been added. This method is used by
  implementations of `->honeysql` for the `:datetime-diff` clause. It is recommended to implement this if you want to
  use the default SQL implementation of `->honeysql` for the `:datetime-diff`, which includes validation of argument
  types across all units.

- The multimethod `metabase.query-processor.util.add-alias-info/field-reference` has been added. This method is used
  to produce a reference to a field by the `add-alias-info` middleware. (Note that this middleware is optional,
  currently it is only used by the SQL and MongoDB drivers.) The default implementation returns the name of the field
  instance. It should be overridden if just the name is not a valid a valid reference. For example, MongoDB supports
  nested documents and references to nested fields should contain the whole path. See the namespace
  `metabase.driver.mongo.query-processor` for an alternative implementation.

- The multimethod `metabase.driver.sql-jdbc.sync.interface/syncable-schemas` (aliased as
  `metabase.driver.sql-jdbc.sync/syncable-schemas`), which was deprecated in 0.43.0, has been removed. Implement
  `metabase.driver.sql-jdbc.sync.interface/filtered-syncable-schemas` instead. See 0.43.0 notes below for more
  details.

- The multimethod `metabase.driver/format-custom-field-name`, which was deprecated in 0.42.0, has been removed.
  Implement `metabase.driver/escape-alias` instead. See 0.42.0 notes below for more information.

- The multimethod `metabase.driver.sql-jdbc.execute/read-column`, which was deprecated in 0.35.0, has been removed.
  Implement `metabase.driver.sql-jdbc.execute/read-column-thunk` instead. See 0.35.0 notes below for more information.

### Honey SQL 2

The following only applies to SQL drivers; you can ignore it for non-SQL drivers.

Prior to Metabase 0.46.0, SQL drivers used Honey SQL 1 as an intermediate target when compiling queries. In 0.46.0 we
have began the process of migrating to Honey SQL 2 as our new intermediate target.

We plan to continue to support use of Honey SQL 1 until Metabase 0.49.0. Please be sure to migrate your drivers before
then.

In Metabase 0.46.x, 0.47.x, and 0.48.x, you can specify which version of Honey SQL you driver should use by
implementing the `metabase.driver.sql.query-processor/honey-sql-version` multimethod:

```clj
(require '[metabase.driver.sql.query-processor :as sql.qp])

;;; use Honey SQL 2 for :my-driver
(defmethod sql.qp/honey-sql-version :my-driver
  [_driver]
  2)
```

This method must return either `1` or `2`. Currently, the default implementation returns `1`. Effectively this means
you currently have to opt-in to Honey SQL 2 compilation. It's a good idea to do this sooner rather than later so your
driver is prepared for 0.49.0 well in advance.

In Metabase 0.47.x or 0.48.x we will likely change the default Honey SQL version to `2` to ensure everyone is aware of
the upcoming breaking changes in 0.49.0 and give them one or two release cycles to update their drivers to target
Honey SQL 2. You will still be able to opt-in to using Honey SQL 1 until 0.49.0 by implementing
`sql.qp/honey-sql-version` and returning `1`.

#### What You Need to Change

Our Honey SQL utility namespace, `metabase.util.honeysql-extensions`, commonly aliased as `hx`, has been updated to
generate forms appropriate for either Honey SQL 1 or Honey SQL 2. This is done automatically based on your driver's
`honey-sql-version`. `metabase.driver.sql.query-processor` itself also supports both targets in the same way.

The actual changes you will need to make to your driver code will probably be fairly small. The most important things
to note when porting your driver:

1. Avoid use of things from Honey SQL 1 namespaces like `honeysql.core` or `honeysql.format`. If you must, use Honey
   SQL `honey.sql` instead; you may not need either.

2. While you can continue to use `metabase.util.honeysql-extensions` in the short term, since it can target either
   version of Honey SQL, we will probably remove this namespace at some point in the future. Update your code to use
   `metabase.util.honey-sql-2` instead. The namespaces implement an almost identical set of helper functions, so all
   you should need to switch is which one you `:require` in your `ns` form.

3. `honeysql.core/call` no longer exists; instead of a form like `(hsql/call :my_function 1 2)`, you simply return a
   plain vector like `[:my_function 1 2]`. `(hsql/raw "x")` is now`[:raw "x"]`. New handlers can be registered with
   Honey SQL 2 with `honey.sql/register-fn!`. There is no equivalent of the Honey SQL 1 `honeysql.format./ToSql`
   protocol, so you should no longer define one-off types to implement custom SQL compilation rules. Use
   `honey.sql/register-fn!` instead.

4. In Honey SQL 1 you were able to register functions to a more limited extent by implementing the multimethod
   `honeysql.format/fn-handler`. Metabase registered the functions `:extract`, `:distinct-count`, and
   `:percentile-cont` in this way. For Honey SQL 2, we've registered these functions as qualified keywords in the
   `metabase.util.honey-sql-2` namespace, to prevent confusion as to where they're defined. Thus you'll need to update
   the keyword if you're using these functions.

   ```clj
   ;;; Honey SQL 1
   (hsql/call :distinct-count expr)
   ```

   becomes

   ```clj
   ;;; Honey SQL 2
   (require '[metabase.util.honey-sql-2 :as h2x])

   [::h2x/distinct-count expr]
   ```

5. Because custom expressions are now just plain vectors like `[:my_function 1]`, you may need to wrap expressions in
   an additional vector if they appear inside `:select`, `:from`, or other places where a vector could be interpreted
   as `[expression alias]`. e.g.

   ```clj
   ;; Honey SQL 1
   (honeysql.core/format {:select [[:my_function 1]]})
   ;; => ["SELECT my_function AS 1"]

   ;; Honey SQL 2
   ;;
   ;; WRONG
   (honey.sql/format {:select [[:my_function 1]]})
   ;; => ["SELECT my_function AS ?" 1]

   ;; CORRECT
   (honey.sql/format {:select [[[:my_function 1]]]})
   ;; => ["SELECT MY_FUNCTION(?)" 1]
   ```

   The SQL query processor does this automatically for forms it generates, so you only need to worry about this if
   you're overriding the way it generates `:select` or other top-level clauses.

6. Numbers are parameterized by default, e.g. `{:select [1]}` becomes `SELECT ?` rather than `SELECT 1`. You can use
   `:inline` to force the SQL to be generated inline instead: `{:select [[[:inline 1]]]}` becomes `SELECT 1`. Numbers
   generated by the SQL query processor code should automatically be inlined, but you may need to make sure any
   numbers you generate are wrapped in `:inline` if they can end up as expressions inside a `GROUP BY` clause. Some
   databases can recognize expressions as being the same thing only when they are _not_ parameterized:

   ```sql
   -- This is okay
   SELECT x + 1
   FROM table
   GROUP BY x + 1

   -- Bad: DB doesn't know whether the two x + ? expressions are the same thing
   SELECT x + ?
   FROM table
   GROUP BY x + ?
   ```

Exercise caution when `:inline`ing things -- take care not to use it on untrusted strings or other avenues for SQL
injection. Only inlining things that are a `number?` is a safe bet.

Please read [Differences between Honey SQL 1.x and
2.x](https://github.com/seancorfield/honeysql/blob/develop/doc/differences-from-1-x.md) for more information on the
differences between the library versions.

#### Breaking Changes in 0.46.0 related to the Honey SQL 2 transition

**Note: these breaking changes will hopefully be fixed before 0.46.0 ships. This will be updated if they are.**

The classes `metabase.util.honeysql_extensions.Identifer` and `metabase.util.honeysql_extensions.TypedHoneySQLForm`
have been moved to `metabase.util.honey_sql_1.Identifer` and `metabase.util.honey_sql_1.TypedHoneySQLForm`,
respectively. On the off chance that your driver directly referencing these class names, you may need to update things
to use the new class names.

Similarly, `metabase.util.honeysql-extensions/->AtTimeZone` has been removed; use
`metabase.util.honeysql-extensions/at-time-zone` instead.

## Metabase 0.45.0

- `metabase.driver.sql-jdbc.connection/details->connection-spec-for-testing-connection` has been removed in Metabase
  0.45.0, because it leaked SSH tunnels. See [#24445](https://github.com/metabase/metabase/issues/24445). If you are
  using this function, please update your code to use
  `metabase.driver.sql-jdbc.connection/with-connection-spec-for-testing-connection` instead, which properly cleans up
  after itself.

### New methods

- `metabase.driver.sql-jdbc.sync.describe-table-fields` has been added. Implement this method if you want to override
  the default behavior for fetching field metadata (such as types) for a table.

- `metabase.driver.sql-jdbc.sync.describe-table/get-table-pks` has been added. This methods is used to get a set of pks
  given a table.

- `->honeysql [<driver> :convert-timezone]` has been added. Implement this method if you want your driver to support
  the `convertTimezone` expression. This method takes 2 or 3 arguments and returns a `timestamp without time zone` column.

## Metabase 0.43.0

- The `:expressions` map in an MBQL query now uses strings as keys rather than keywords (see
  [#14647](https://github.com/metabase/metabase/issues/14647)). You only need to be concerned with this if you are
  accessing or manipulating this map directly. Drivers deriving from `:sql` implementing `->honeysql` for `[<driver> :expression]` may need to be updated. A utility function, `metabase.mbql.util/expression-with-name`, has been
  available since at least Metabase 0.35.0 and handles both types of keys. It is highly recommended that you use this
  function rather than accessing `:expressions` directly, as doing so can make your driver compatible with both 0.42.0
  and with 0.43.0 and newer.

- There is now a `describe-nested-field-columns` method under `sql-jdbc.sync` namespace which returns an instance of
  NestedFCMetadata. This is in order to allow JSON columns in Postgres and eventually other DB's which are usually
  ordinary RDBMS's but then sometimes they have a denormalized column with JSON or some other semantics. Given a table
  with denormalized columns which have nested field semantics (so, typed sub-fields which are still denormalized but
  stable in type between rows), return value should be a NestedFCMetadata, a map of flattened key paths to the
  detected sub-field. Field detection in syncing will then be enriched with those nested types. This is materially
  different from the way we do it for mongo because every kind of JSON column is different, but it's going to run
  every sync so it can't be too slow, even on enormous tables and enormous denormalized columns on those enormous tables.

## Metabase 0.42.0

Changes in Metabase 0.42.0 affect drivers that derive from `:sql` (including `:sql-jdbc`).
Non-SQL drivers likely will require no changes.

0.42.0 introduces several significant changes to the way the SQL query processor compiles and determines aliases for
MBQL `:field` clauses. For more background, see pull request
[#19384](https://github.com/metabase/metabase/pull/19384).

If you were manipulating Field or Table aliases, we consolidated a lot of overlapping vars and methods, which means you may need to delete deprecated method implementations.

### Significant changes

- The `metabase.driver.sql.query-processor/->honeysql` method for Field instances, e.g.

  ```clj
  (defmethod sql.qp/->honeysql [:my-driver (class Field)]
    [driver field]
    ...)
  ```

  is no longer invoked. All compilation is now handled by the MBQL `:field` clause method, e.g.

  ```clj
  (defmethod sql.qp/->honeysql [:my-driver :field]
    [driver field-clause]
    ...)
  ```

  If you were doing something special here, you'll need to move that special login into `[<driver> :field]` instead.
  (You may no longer need this special logic, however -- see below.)

- `:field`, `:expression`, and `:aggregation-options` clauses now contain information about what aliases you should
  use to refer to them on both the left-hand side and right-hand side of SQL `AS` or elsewhere in a query. See PR
  [#19610](https://github.com/metabase/metabase/pull/19610) for a detailed discussion about the new information,
  hereafter referred to as the /[#19610 information](https://github.com/metabase/metabase/pull/19610)/.

- If you have a custom implementation of `->honeysql` for `:field` or `(class Field)`: `->honeysql` methods for `:field` should use or replace the
  [#19610 information](https://github.com/metabase/metabase/pull/19610) rather than attempting to determine or
  override it in some other fashion.

### New methods

- `metabase.driver/escape-alias` (moved from `metabase.driver.sql.query-processor/escape-alias`, which was introduced
  in 0.41.0) is now used to generate the [#19610 information](https://github.com/metabase/metabase/pull/19610) and
  used consistently across the SQL QP code. If you need to transform generated Field aliases for any reason (such as
  escaping disallowed characters), implement this method.

- `metabase.driver.sql-jdbc.sync.interface/filtered-syncable-schemas` has been added, and will eventually replace
  `metabase.driver.sql-jdbc.sync.interface/syncable-schemas`. It serves a similar purpose, except that it's also
  passed the inclusion and exclusion patterns (ex: `auth*,data*`) to further filter schemas that will be synced.

### Deprecated methods and vars

The following methods and vars are slated for removal in Metabase 0.45.0 unless otherwise noted.

- `metabase.driver/format-custom-field-name` is now unused. Implement `metabase.driver/escape-alias` instead.

- `metabase.driver.sql.query-processor/escape-alias` has been renamed to `metabase.driver/escape-alias`. Everything
  else is the same.

- `metabase.driver.sql.query-processor/field-clause->alias` no longer uses the optional parameter `unique-name-fn`.
  Aliases are now made unique automatically, after escaping them; implement `metabase.driver/escape-alias` if you need
  to do something special before they are made unique. (Unique aliases are also escaped a second time if you need to
  do something /really/ special.)

- `metabase.driver.sql.query-processor/field->alias`, which was deprecated in 0.41.0, is now unused in 0.42.0.
  Implementing this method no longer has any effect. Implement `metabase.driver/escape-alias` instead if you need to
  do something special; use the [#19610 information](https://github.com/metabase/metabase/pull/19610) if you need to escape the alias
  for one reason or another. This method is still slated for removal in Metabase 0.44.0.

- `metabase.driver.sql.query-processor/*field-options*` is now unused and is no longer bound automatically. If you need field options for some reason, see our SQL Server driver for an example on how to create it.

- `metabase.driver.sql.query-processor/*table-alias*` is now unused and is no longer bound automatically. Use or
  override `:metabase.query-processor.util.add-alias-info/source-table` from the [#19610
  information](https://github.com/metabase/metabase/pull/19610) instead.

- `metabase.driver.sql.query-processor/*source-query*` is now unused and is no longer bound automatically. Use
  `metabase.driver.sql.query-processor/*inner-query*` instead, which is always bound, even if we aren't inside of a
  source query.

- `metabase.driver.sql.query-processor/field->identifier` is now unused. Implementing this method should no longer be
  necessary under any circumstances. Override `->honeysql` for `[<driver> :field]` and manipulate the [#19610
  information](https://github.com/metabase/metabase/pull/19610) if you need to do something special here.

- `metabase.driver.sql.query-processor/prefix-field-alias` is no longer used. Previously, it was made available to
  give drivers a chance to escape automatically generated aliases for joined Fields. This is no longer necessary,
  because `metabase.driver/escape-alias` is called on automatically generates aliases. Implement
  `metabase.driver/escape-alias` if you need to do something special.
- `metabase.driver.sql-jdbc.sync.interface/syncable-schemas` has been deprecated in favor of
  `metabase.driver.sql-jdbc.sync.interface/filtered-syncable-schemas` (see above). The existing default implementation
  of `syncable-schemas` currently calls `filtered-syncable-schemas` (with `nil` filters, i.e. the filtering operation
  is actually a no-op), but it will eventually be removed.

#### Removed Methods and Vars

- `metabase.mbql.schema/DatetimeFieldUnit`, deprecated in 0.39.0, is now removed.

## Older versions

Before 0.42.0, this information was tracked in our Wiki. You can find changes for versions before 0.42.0 in the
table below:

| Version | Wiki page                                                                                             |
| ------- | ----------------------------------------------------------------------------------------------------- |
| 0.41.0  | [changes](https://github.com/metabase/metabase/wiki/What's-new-in-0.41.0-for-Metabase-driver-authors) |
| 0.40.0  | No changes.                                                                                           |
| 0.39.0  | No changes.                                                                                           |
| 0.38.0  | [changes](https://github.com/metabase/metabase/wiki/What's-new-in-0.38.0-for-Metabase-driver-authors) |
| 0.37.0  | [changes](https://github.com/metabase/metabase/wiki/What's-new-in-0.37.0-for-Metabase-driver-authors) |
| 0.36.0  | [changes](https://github.com/metabase/metabase/wiki/What's-new-in-0.36.0-for-Metabase-driver-authors) |
| 0.35.0  | [changes](https://github.com/metabase/metabase/wiki/What's-new-in-0.35.0-for-Metabase-driver-authors) |<|MERGE_RESOLUTION|>--- conflicted
+++ resolved
@@ -10,13 +10,11 @@
 
 - Added a new abstract driver mix-in `:metabase.driver.sql.query-processor.boolean-is-comparison/boolean-is-comparison` that can be inherited by drivers that require boolean literal constants to be converted to comparison expressions in the top level of WHERE, AND, OR, NOT, and CASE clauses.
 
-<<<<<<< HEAD
+- Added the multi-method `float-dbtype` which returns the name of the float type we coerce to for coercion strategies and the `float()` custom expression function.
+
+- Added a feature `:expressions/float` for drivers that support casting text to floats.
+
 - Added the multi-method `integer-dbtype` that allows the driver to control which type integers are cast to.
-=======
-- Added the multi-method `float-dbtype` which returns the name of the float type we coerce to for coercion strategies and the `float()` custom expression function.
-
-- Added a feature `:expressions/float` for drivers that support casting text to floats.
->>>>>>> 67ef0e39
 
 ## Metabase 0.54.0
 
