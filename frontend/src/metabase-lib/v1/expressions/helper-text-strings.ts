--- conflicted
+++ resolved
@@ -94,14 +94,12 @@
       {
         name: t`column`,
         description: t`The column to count distinct values in.`,
-        example: formatIdentifier(t`Customer ID`),
+        example: ["dimension", t`Customer ID`],
       },
       {
         name: t`condition`,
         description: t`Something that evaluates to true or false.`,
-        example: `${formatIdentifier(t`Order Status`)} = ${formatStringLiteral(
-          t`Completed`,
-        )}`,
+        example: ["=", ["dimension", t`Order Status`], "Completed"],
       },
     ],
   },
@@ -221,15 +219,8 @@
       },
       {
         name: t`condition`,
-<<<<<<< HEAD
-        description: t`Something that should evaluate to true or false.`,
+        description: t`Something that evaluates to true or false.`,
         example: ["=", ["dimension", t`Order Status`], "Valid"],
-=======
-        description: t`Something that evaluates to true or false.`,
-        example: `${formatIdentifier(t`Order Status`)} = ${formatStringLiteral(
-          t`Valid`,
-        )}`,
->>>>>>> 6b8c581e
       },
     ],
   },
