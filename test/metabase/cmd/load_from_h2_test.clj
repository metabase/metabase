(ns metabase.cmd.load-from-h2-test
  (:require [clojure.test :refer :all]
            [metabase
             [driver :as driver]
             [models :refer [Table]]
             [test :as mt]]
            [metabase.cmd.load-from-h2 :as load-from-h2]
<<<<<<< HEAD
            [metabase.db.connection :as mdb.connection]
            [metabase.driver.sql-jdbc.connection :as sql-jdbc.conn]
            [metabase.test.data.interface :as tx]
            [toucan.db :as db]))
=======
            [metabase.plugins.classloader :as classloader]
            [metabase.util :as u]
            [toucan.db :as db]
            [toucan.models :as models]))
>>>>>>> db0793ae

(deftest load-from-h2-test
  ;; enable this test in the REPL with something like (mt/set-test-drivers! #{:postgres})
  (mt/test-drivers #{:postgres :mysql}
    (let [db-def           {:database-name "dump-test"}
          h2-filename      "frontend/test/__runner__/test_db_fixture.db"
          target-db-type   driver/*driver*
          target-jdbc-spec (sql-jdbc.conn/connection-details->spec target-db-type
                             (tx/dbdef->connection-details target-db-type :db db-def))]
      (tx/create-db! target-db-type db-def)
      (binding [mdb.connection/*db-type*   target-db-type
                mdb.connection/*jdbc-spec* target-jdbc-spec]
        (load-from-h2/load-from-h2! h2-filename)
        (binding [db/*quoting-style* (mdb.connection/quoting-style target-db-type)
                  db/*db-connection* target-jdbc-spec]
          (is (= 4
                 (db/count Table)))
          ;; TODO -- better/more complete validation
          )))))<|MERGE_RESOLUTION|>--- conflicted
+++ resolved
@@ -1,21 +1,13 @@
 (ns metabase.cmd.load-from-h2-test
   (:require [clojure.test :refer :all]
-            [metabase
-             [driver :as driver]
-             [models :refer [Table]]
-             [test :as mt]]
             [metabase.cmd.load-from-h2 :as load-from-h2]
-<<<<<<< HEAD
             [metabase.db.connection :as mdb.connection]
+            [metabase.driver :as driver]
             [metabase.driver.sql-jdbc.connection :as sql-jdbc.conn]
+            [metabase.models :refer [Table]]
+            [metabase.test :as mt]
             [metabase.test.data.interface :as tx]
             [toucan.db :as db]))
-=======
-            [metabase.plugins.classloader :as classloader]
-            [metabase.util :as u]
-            [toucan.db :as db]
-            [toucan.models :as models]))
->>>>>>> db0793ae
 
 (deftest load-from-h2-test
   ;; enable this test in the REPL with something like (mt/set-test-drivers! #{:postgres})
