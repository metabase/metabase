;; A "module" is any `metabase.<module>.core` namespace in `src`.
;;
;; ## `api`:
;;
;; Map of module name => the "core" external public-facing API namespace(s). You have three options here:
;;
;; 1. Special sentinel value `:any` means means this module does not (yet) have external public-facing API
;;    namespace(s). This is mostly a temporary placeholder until we go in and create module namespaces, which means
;;    you should go create one.
;;
;; 2. A set of namespace symbols. All namespaces in other modules will only be allowed to use namespaces from
;;    this set. Ideally this set should only have one namespace, but restricting it to a set of several is still
;;    better than `:any`.
;;
;; 3. `nil` or not listed here -- we default to assuming there is (some subset) of the 'standard' API namespaces
;;    `<module>.api`, `<module>.core`, and `<module>.init`
;;
;; ## `uses`:
;;
;; Map of module => other modules you're allowed to use there. You have two options here:
;;
;; 1. `:any` means namespaces in this module are allowed to use any other module -- allowed modules are not
;;    enforced for this module. Module API namespaces for modules that have them defined are still enforced. For
;;    ones that are `nil`, please go in and add a list of allowed modules. `:any` is mostly meant a temporary
;;    placeholder until we can fill these all out, so feel free to fix these.
;;
;; 2. A set of module symbols. This is the list of modules that are allowed to be referenced. An empty set means no
;;    other modules are allowed to be referenced; this is the default for any modules that aren't listed here.
;;
;; ## Tips
;;
;; PRO TIP: Check out the [[dev.deps-graph]] namespace for helpful tools to see where a module is used externally, and
;; for tools for calculating this config -- you can use [[dev.deps-graph/print-kondo-config-diff]] to see what updates
;; you need to make
{:metabase/modules
 {actions
<<<<<<< HEAD
  {:api  #{metabase.actions.api
           metabase.actions.core}
   :uses #{analytics
           api
           driver
           legacy-mbql
           lib
           model-persistence
           models
           query-processor
           search
           settings
           util}}

  activity-feed
  {:api  #{metabase.activity-feed.api
           metabase.activity-feed.init}
   :uses #{api
           config
           db
           events
           models
           util}}
=======
  {:api  #{metabase.actions.api metabase.actions.core}
   :uses #{analytics api collections driver legacy-mbql lib model-persistence models query-processor search settings util}}

  activity-feed
  {:api  #{metabase.activity-feed.api metabase.activity-feed.init}
   :uses #{api collections config db events models util}}
>>>>>>> eddc8724

  analytics
  {:api  #{metabase.analytics.api
           metabase.analytics.core
           metabase.analytics.init
           metabase.analytics.prometheus
           metabase.analytics.snowplow}
   :uses #{api
           channel
           config
           db
           driver
           eid-translation
           internal-stats
           models
           premium-features
           settings
           task
           util
           version}}

  analyze
  {:api  #{metabase.analyze.core
           metabase.analyze.query-results}
   :uses #{config
           driver
           legacy-mbql
           lib
           models
           sync
           util}}

  api
  {:api #{metabase.api.auth
          metabase.api.card
          metabase.api.cards
          metabase.api.common
          metabase.api.common.validation
          metabase.api.dashboard
          metabase.api.database
          metabase.api.dataset
          metabase.api.docs
          metabase.api.field
          metabase.api.logger
          metabase.api.macros
          metabase.api.open-api
          metabase.api.query-metadata
          metabase.api.routes.common
          metabase.api.table
          metabase.api.user
          metabase.api.util
          metabase.api.util.handlers}
   :uses #{actions
           analytics
           analyze
           api-routes
           channel
           collections
           config
           database-routing
           db
           driver
           embedding
           events
           legacy-mbql
           lib
           logger
           model-persistence
           models
           permissions
           plugins
           premium-features
           pulse
           query-processor
           request
           revisions
           sample-data
           search
           server
           session
           settings
           sso
           sync
           types
           upload
           util
           xrays
           enterprise/advanced-permissions}}

  api-keys
  {:api  #{metabase.api-keys.api
           metabase.api-keys.core}
   :uses #{api
           db
           events
           models
           permissions
           util}}

  api-routes
  {:api  #{metabase.api-routes.core}
   :uses :any}

  audit-app
  {:api  #{metabase.audit-app.core
           metabase.audit-app.init}
   :uses #{api
           db
           events
           models
           premium-features
           settings
           task
           task-history
           util}}

  auth-provider
  {:api  #{metabase.auth-provider.core}
   :uses #{premium-features}}

  bookmarks
  {:api  #{metabase.bookmarks.api}
   :uses #{api
           db
           models
           util}}

  bug-reporting
  {:api  #{metabase.bug-reporting.api
           metabase.bug-reporting.init}
   :uses #{analytics
           api
           config
           db
           driver
           premium-features
           settings
           util}}

  cache
  {:api  #{metabase.cache.api
           metabase.cache.core
           metabase.cache.init}
   :uses #{api
           config
           db
           events
           models
           premium-features
           settings
           util}}

  ;; TODO -- way too many API namespaces.
  channel
  {:api  #{metabase.channel.api
           metabase.channel.core
           metabase.channel.email
           metabase.channel.email.messages
           metabase.channel.init
           metabase.channel.models.channel
           metabase.channel.render.core
           metabase.channel.settings
           metabase.channel.slack
           metabase.channel.template.core}
   :uses #{analytics
           api
           collections
           config
           db
           driver
           events
           formatter
           lib
           models
           notification
           permissions
           premium-features
           settings
           query-processor
           task
           timeline
           types
           util}}

  cloud-migration
  {:api  #{metabase.cloud-migration.api
           metabase.cloud-migration.core
           metabase.cloud-migration.init}
   :uses #{api
           cmd
           config
           db
           models
           premium-features
           settings
           task
           util}}

  content-verification
  {:api  #{metabase.content-verification.core
           metabase.content-verification.init}
   :uses #{db
           models
           util}}

  cmd
  {:api  #{metabase.cmd
           metabase.cmd.copy
           metabase.cmd.dump-to-h2}
   :uses #{api
           api-routes
           config
           db
           legacy-mbql
           models
           plugins
           query-processor
           search
           settings
           util}}

  collections
  {:api  #{metabase.collections.api
           metabase.collections.models.collection
           metabase.collections.models.collection.root}
   :uses #{api
           api-keys
           audit-app
           config
           db
           driver
           events
           legacy-mbql
           models
           permissions
           premium-features
           request
           revisions
           search
           upload
           util}}

  ;; technically this 'uses' `enterprise/core` and `test` since it tries to load them to see if they exists so we know
  ;; if EE/test code is available; however we can ignore them since they're not real usages.
  config
  {:api  #{metabase.config}
   :uses #{}}

  ;; this is not actually a real module, but comes from one of our libraries.
  connection-pool
  {:api  #{metabase.connection-pool}
   :uses #{}}

  core
  {:api  #{metabase.core.initialization-status}
   :uses :any}

  database-routing
  {:api  #{metabase.database-routing.core}
   :uses #{premium-features}}

  db
  {:api  #{metabase.db
           metabase.db.metadata-queries
           metabase.db.query
           metabase.db.setup}
   :uses #{auth-provider
           config
           connection-pool
           driver
           legacy-mbql
           lib
           plugins
           query-processor
           task
           util}}

  driver
  {:api #{metabase.driver
          metabase.driver.common
          metabase.driver.common.parameters
          metabase.driver.common.parameters.dates
          metabase.driver.common.parameters.operators
          metabase.driver.common.parameters.parse
          metabase.driver.common.parameters.values
          metabase.driver.ddl.interface
          metabase.driver.h2
          metabase.driver.impl
          metabase.driver.init
          metabase.driver.mysql
          metabase.driver.postgres
          metabase.driver.sql
          metabase.driver.sql-jdbc.connection
          metabase.driver.sql-jdbc.execute
          metabase.driver.sql-jdbc.execute.diagnostic
          metabase.driver.sql-jdbc.sync
          metabase.driver.sql.query-processor
          metabase.driver.sql.query-processor.deprecated
          metabase.driver.sql.util
          metabase.driver.sync
          metabase.driver.util}
   :uses #{actions
           api
           auth-provider
           config
           connection-pool
           database-routing
           db
           legacy-mbql
           lib
           logger
           models
           notification
           plugins
           premium-features
           settings
           pulse
           query-processor
           sync
           upload
           util}}

  eid-translation
  {:api  #{metabase.eid-translation.api
           metabase.eid-translation.core}
   :uses #{api
           settings
           util}}

  embedding
  {:api  #{metabase.embedding.api
           metabase.embedding.app-origins-sdk
           metabase.embedding.init
           metabase.embedding.settings}
   :uses #{analytics
           api
           config
           driver
           eid-translation
           events
           models
           notification
           premium-features
           public-sharing
           query-processor
           settings
           tiles
           util}}

  events
  {:api  #{metabase.events.core
           metabase.events.init}
   :uses #{channel
           driver
           models
           util
           view-log}}

  formatter
  {:api  #{metabase.formatter}
   :uses #{models
           settings
           query-processor
           types
           util}}

  geojson
  {:api  #{metabase.geojson.api
           metabase.geojson.init}
   :uses #{api
           settings
           util}}

  indexed-entities
  {:api  #{metabase.indexed-entities.api
           metabase.indexed-entities.init}
   :uses #{analytics
           api
           driver
           legacy-mbql
           lib
           models
           query-processor
           search
           sync
           task
           util}}

  internal-stats
  {:api #{metabase.internal-stats.core}
   :uses #{db
           models}}

  legacy-mbql
  {:api #{metabase.legacy-mbql.normalize
          metabase.legacy-mbql.predicates
          metabase.legacy-mbql.schema
          metabase.legacy-mbql.schema.helpers
          metabase.legacy-mbql.util}
   :uses #{lib
           models
           types
           util}}

  lib
  {:api #{metabase.lib.binning
          metabase.lib.binning.util
          metabase.lib.card
          metabase.lib.core
          metabase.lib.equality
          metabase.lib.field
          metabase.lib.filter
          metabase.lib.ident
          metabase.lib.join.util
          metabase.lib.metadata
          metabase.lib.metadata.calculation
          metabase.lib.metadata.jvm
          metabase.lib.metadata.protocols
          metabase.lib.normalize
          metabase.lib.options
          metabase.lib.query
          metabase.lib.schema
          metabase.lib.schema.actions
          metabase.lib.schema.binning
          metabase.lib.schema.common
          metabase.lib.schema.expression
          metabase.lib.schema.expression.temporal
          metabase.lib.schema.expression.window
          metabase.lib.schema.id
          metabase.lib.schema.info
          metabase.lib.schema.literal
          metabase.lib.schema.metadata
          metabase.lib.schema.parameter
          metabase.lib.schema.template-tag
          metabase.lib.schema.temporal-bucketing
          metabase.lib.schema.util
          metabase.lib.temporal-bucket
          metabase.lib.types.isa
          metabase.lib.util
          metabase.lib.util.match
          metabase.lib.walk}
   :uses #{config
           legacy-mbql
           models
           settings
           types
           util}}

  lib-be
  {:api #{metabase.lib-be.init}
   :uses #{models
           settings
           task
           util}}

  logger
  {:api  #{metabase.logger
           metabase.logger.init}
   :uses #{config
           plugins}}

  login-history
  {:api #{metabase.login-history.api
          metabase.login-history.core
          metabase.login-history.init}
   :uses #{analytics
           api
           channel
           request
           settings
           util}}

  model-persistence
  {:api #{metabase.model-persistence.api
          metabase.model-persistence.core
          metabase.model-persistence.init}
   :uses #{api
           db
           driver
           events
           lib
           models
           premium-features
           settings
           query-processor
           request
           task
           task-history
           util}}

  models
  {:api #{metabase.models.application-permissions-revision
          metabase.models.card
          metabase.models.card.metadata
          metabase.models.dashboard
          metabase.models.dashboard-card
          metabase.models.dashboard-tab
          metabase.models.dashboard.constants
          metabase.models.database
          metabase.models.dispatch
          metabase.models.field
          metabase.models.field-values
          metabase.models.humanization
          metabase.models.init
          metabase.models.interface
          metabase.models.params
          metabase.models.params.chain-filter
          metabase.models.params.custom-values
          metabase.models.params.field-values
          metabase.models.params.shared
          metabase.models.query
          metabase.models.query.permissions
          metabase.models.resolution
          metabase.models.secret
          metabase.models.serialization
          metabase.models.table
          metabase.models.user
          metabase.models.user-parameter-value
          metabase.models.util.spec-update
          metabase.models.visualization-settings}
   :uses #{analytics
           analyze
           api
           audit-app
           cache
           channel
           collections
           config
           content-verification
           db
           driver
           events
           legacy-mbql
           lib
           notification
           permissions
           plugins
           premium-features
           settings
           public-sharing
           pulse
           query-analysis
           query-processor
           request
           search
           setup
           sync
           types
           util}}

  native-query-snippets
  {:api  #{metabase.native-query-snippets.api
           metabase.native-query-snippets.core}
<<<<<<< HEAD
   :uses #{api
           models
           permissions
           premium-features
           util}}
=======
   :uses #{api collections models permissions premium-features util}}
>>>>>>> eddc8724

  notification
  {:api  #{metabase.notification.api
           metabase.notification.core
           metabase.notification.init
           metabase.notification.models
           metabase.notification.payload.core}
   :uses #{analytics
           api
           channel
           config
           driver
           events
           models
           permissions
           premium-features
           settings
           query-processor
           request
           task
           task-history
           util}}

  permissions
  {:api  #{metabase.permissions.api
           metabase.permissions.core
           metabase.permissions.models.collection-permission-graph-revision
           metabase.permissions.models.collection.graph
           metabase.permissions.models.data-permissions
           metabase.permissions.models.permissions
           metabase.permissions.models.permissions-group
           metabase.permissions.util}
<<<<<<< HEAD
   :uses #{api
           audit-app
           config
           db
           models
           plugins
           premium-features
           request
           server
           settings
           util}}
=======
   :uses #{api audit-app collections config db models premium-features request server settings util}}
>>>>>>> eddc8724

  pivot
  {:api #{metabase.pivot.core}
   :uses #{models
           util}}

  plugins
  {:api  #{metabase.plugins
           metabase.plugins.classloader}
   :uses #{config
           driver
           util}}

  premium-features
  {:api  #{metabase.premium-features.api
           metabase.premium-features.core
           metabase.premium-features.init}
   :uses #{api
           config
           db
           internal-stats
           plugins
           settings
           util}}

  product-feedback
  {:api  #{metabase.product-feedback.api
           metabase.product-feedback.init}
   :uses #{analytics
           api
           channel
           config
           db
           driver
           premium-features
           settings
           task
           util}}

  public-sharing
  {:api  #{metabase.public-sharing.api
           metabase.public-sharing.core
           metabase.public-sharing.init}
   :uses #{actions
           analytics
           api
           events
           lib
           models
           query-processor
           request
           settings
           tiles
           util}}

  pulse
  {:api  #{metabase.pulse.api
           metabase.pulse.core
           metabase.pulse.init
           metabase.pulse.task.send-pulses}
<<<<<<< HEAD
   :uses #{api
           channel
           config
           db
           driver
           events
           models
           notification
           permissions
           plugins
           premium-features
           query-processor
           request
           task
           task-history
           util
           enterprise/advanced-permissions
           enterprise/sandbox}}
=======
   :uses #{api channel collections config db driver events models notification permissions plugins premium-features
           query-processor request task task-history util
           enterprise/advanced-permissions enterprise/sandbox}}
>>>>>>> eddc8724

  query-analysis
  {:api  #{metabase.query-analysis.core
           metabase.query-analysis.init}
   :uses #{config
           driver
           legacy-mbql
           lib
           query-processor
           settings
           task
           util}}

  query-processor
  {:api #{metabase.query-processor
          metabase.query-processor.card
          metabase.query-processor.compile
          metabase.query-processor.dashboard
          metabase.query-processor.debug
          metabase.query-processor.error-type
          metabase.query-processor.interface
          metabase.query-processor.metadata
          metabase.query-processor.middleware.annotate
          metabase.query-processor.middleware.cache-backend.db
          metabase.query-processor.middleware.constraints
          metabase.query-processor.middleware.fetch-source-query-legacy
          metabase.query-processor.middleware.limit
          metabase.query-processor.middleware.permissions
          metabase.query-processor.middleware.wrap-value-literals
          metabase.query-processor.pipeline
          metabase.query-processor.pivot
          metabase.query-processor.preprocess
          metabase.query-processor.reducible
          metabase.query-processor.schema
          metabase.query-processor.setup
          metabase.query-processor.store
          metabase.query-processor.streaming
          metabase.query-processor.streaming.common
          metabase.query-processor.streaming.interface
          metabase.query-processor.timezone
          metabase.query-processor.util
          metabase.query-processor.util.add-alias-info
          metabase.query-processor.util.nest-query
          metabase.query-processor.util.persisted-cache
          metabase.query-processor.util.relative-datetime
          metabase.query-processor.util.transformations.nest-breakouts
          metabase.query-processor.writeback}
   :uses #{analytics
           analyze
           api
           audit-app
           cache
           config
           driver
           events
           formatter
           legacy-mbql
           lib
           model-persistence
           models
           permissions
           pivot
           premium-features
           settings
           request
           server
           types
           util}}

  request
  {:api  #{metabase.request.core}
   :uses #{api
           config
           models
           permissions
           settings
           util}}

  revisions
  {:api  #{metabase.revisions.api
           metabase.revisions.core
           metabase.revisions.init}
   :uses #{api
           config
           events
           models
           util}}

  sample-data
  {:api  #{metabase.sample-data.core
           metabase.sample-data.init}
   :uses #{plugins
           settings
           sync
           util}}

  search
  {:api #{metabase.search.api
          metabase.search.appdb.scoring
          metabase.search.config
          metabase.search.core
          metabase.search.in-place.scoring
          metabase.search.ingestion
          metabase.search.init
          metabase.search.spec}
<<<<<<< HEAD
   :uses #{analytics
           api
           audit-app
           config
           db
           driver
           models
           permissions
           premium-features
           settings
           request
           startup
           task
           util}}
=======
   :uses #{analytics api audit-app collections config db driver models permissions premium-features settings request startup task util}}
>>>>>>> eddc8724

  segments
  {:api  #{metabase.segments.api}
   :uses #{api
           events
           legacy-mbql
           lib
           models
           permissions
           search
           util
           xrays}}

  server
  {:api #{metabase.server.core
          metabase.server.middleware.json
          metabase.server.middleware.session
          metabase.server.streaming-response}
   :uses #{analytics
           api
           api-keys
           api-routes
           config
           core
           db
           driver
           embedding
           models
           premium-features
           settings
           session
           request
           util
           enterprise/sso}}

  session
  {:api  #{metabase.session.core
           metabase.session.api
           metabase.session.init
           metabase.session.models.session}
   :uses #{api
           channel
           config
           db
           driver
           events
           login-history
           models
           settings
           request
           sso
           task
           util}}

  settings
  {:api  #{metabase.settings.api
           metabase.settings.core
           metabase.settings.deprecated-grab-bag
           metabase.settings.init}
   :uses #{api
           config
           db
           events
           models
           premium-features
           server
           util
           enterprise/advanced-permissions}}

  setup
  {:api  #{metabase.setup.api metabase.setup.core}
   :uses #{analytics
           api
           channel
           config
           db
           events
           models
           permissions
           settings
           request
           session
           util}}

  sso
  {:api  #{metabase.sso.api
           metabase.sso.core
           metabase.sso.init}
   :uses #{api
           models
           permissions
           premium-features
           settings
           util}}

  startup
  {:api  #{metabase.startup.core}
   :uses #{util}}

  sync
  {:api #{metabase.sync.api
          metabase.sync.core
          metabase.sync.init
          metabase.sync.schedules
          metabase.sync.task.sync-databases
          metabase.sync.util}
   :uses #{analyze
           api
           audit-app
           config
           db
           driver
           events
           lib
           models
           query-processor
           settings
           task
           task-history
           util}}

  task
  {:api #{metabase.task.bootstrap
          metabase.task.core}
   :uses #{analytics
           config
           db
           plugins
           premium-features
           settings
           util}}

  task-history
  {:api  #{metabase.task-history.api
           metabase.task-history.core
           metabase.task-history.init}
   :uses #{api
           models
           permissions
           premium-features
           request
           task
           util}}

  testing-api
  {:api  #{metabase.testing-api.api
           metabase.testing-api.core
           metabase.testing-api.init}
   :uses #{analytics
           api
           config
           db
           premium-features
           search
           util}}

  tiles
  {:api  #{metabase.tiles.api
           metabase.tiles.init}
   :uses #{api
           legacy-mbql
           query-processor
           settings
           util}}

  timeline
<<<<<<< HEAD
  {:api  #{metabase.timeline.api
           metabase.timeline.core}
   :uses #{analytics
           api
           models
           util}}
=======
  {:api  #{metabase.timeline.api metabase.timeline.core}
   :uses #{analytics api collections models util}}
>>>>>>> eddc8724

  types
  {:api  #{metabase.types}
   :uses #{util}}

  upload
  {:api  #{metabase.upload.api
           metabase.upload.core
           metabase.upload.init}
<<<<<<< HEAD
   :uses #{analytics
           api
           driver
           events
           legacy-mbql
           lib
           model-persistence
           models
           permissions
           settings
           sync
           util}}
=======
   :uses #{analytics api collections driver events legacy-mbql lib model-persistence models permissions settings sync util}}
>>>>>>> eddc8724

  user-key-value
  {:api  #{metabase.user-key-value.api
           metabase.user-key-value.init}
   :uses #{api
           config
           lib
           util}}

  util
  {:api :any
   :uses #{config
           db
           driver
           legacy-mbql
           lib
           models
           plugins
           settings}}

  version
  {:api  #{metabase.version.core
           metabase.version.init}
   :uses #{config
           settings
           task
           util}}

  view-log
  {:api  #{metabase.view-log.core
           metabase.view-log.init}
   :uses #{analytics
           api
           audit-app
           events
           models
           premium-features
           util}}

  xrays
  {:api  #{metabase.xrays.api
           metabase.xrays.core
           metabase.xrays.init}
<<<<<<< HEAD
   :uses #{analyze
           api
           driver
           legacy-mbql
           lib
           models
           settings
           query-processor
           util}}
=======
   :uses #{analyze api collections driver legacy-mbql lib models settings query-processor util}}
>>>>>>> eddc8724

  enterprise/advanced-config
  {:api  #{metabase-enterprise.advanced-config.api.logs
           metabase-enterprise.advanced-config.models.notification
           metabase-enterprise.advanced-config.init
           metabase-enterprise.advanced-config.file}
   :uses #{api
           api-keys
           db
           driver
           models
           permissions
           premium-features
           setup
           settings
           sync
           util}}

  enterprise/advanced-permissions
  {:api  #{metabase-enterprise.advanced-permissions.api.routes
           metabase-enterprise.advanced-permissions.common
           metabase-enterprise.advanced-permissions.models.permissions.group-manager}
   :uses #{api
           enterprise/impersonation
           lib
           models
           permissions
           premium-features
           query-processor
           util}}

  enterprise/ai-entity-analysis
  {:api #{metabase-enterprise.ai-entity-analysis.api}
   :uses #{api
           enterprise/metabot-v3
           premium-features}}

  enterprise/ai-sql-fixer
  {:api #{metabase-enterprise.ai-sql-fixer.api}
   :uses #{api
           driver
           enterprise/metabot-v3
           query-analysis
           query-processor
           util}}

  enterprise/ai-sql-generation
  {:api #{metabase-enterprise.ai-sql-generation.api}
   :uses #{api
           driver
           enterprise/metabot-v3
           models
           util}}

  enterprise/analytics
  {:api  #{}
   :uses #{driver
           premium-features
           enterprise/advanced-config
           enterprise/scim
           enterprise/sso}}

  enterprise/api
  {:api  #{metabase-enterprise.api.routes
           metabase-enterprise.api.routes.common}
   :uses :any}

  enterprise/audit-app
  {:api  #{metabase-enterprise.audit-app.api.routes}
   :uses #{api
           audit-app
           db
           driver
           lib
           models
           permissions
           plugins
           premium-features
           query-processor
           settings
           sync
           util
           enterprise/serialization}}

  enterprise/auth-provider
  {:api  #{}
   :uses #{premium-features
           util}}

  enterprise/billing
  {:api  #{metabase-enterprise.billing.api.routes}
   :uses #{api
           premium-features util}}

  enterprise/cache
  {:api  #{metabase-enterprise.cache.init}
   :uses #{cache
           premium-features
           query-processor
           task
           util}}

  enterprise/content-verification
  {:api  #{metabase-enterprise.content-verification.api.routes}
   :uses #{api
           content-verification
           util
           enterprise/api}}

  enterprise/core
  {:api  #{metabase-enterprise.core.init}
   :uses :any}

  enterprise/dashboard-subscription-filters
  {:api  #{}
   :uses #{premium-features}}

  enterprise/data-editing
  {:api  #{metabase-enterprise.data-editing.api}
   :uses #{api
           actions
           util}}

  enterprise/database-routing
  {:api #{metabase-enterprise.database-routing.api}
   :uses #{api
           config
           database-routing
           events
           lib
           models
           premium-features
           query-processor
           settings
           util}}

  enterprise/enhancements
  {:api  #{metabase-enterprise.enhancements.init}
   :uses #{models
           premium-features
           settings
           sso
           util enterprise/sso}}

  enterprise/gsheets
  {:api  #{metabase-enterprise.gsheets.api}
   :uses #{api
           analytics
           premium-features
           settings
           util
           enterprise/harbormaster}}

  enterprise/harbormaster
  {:api #{metabase-enterprise.harbormaster.client}
   :uses #{api
           cloud-migration
           util}}

  enterprise/impersonation
  {:api #{metabase-enterprise.impersonation.api}
   :uses #{api
           audit-app
           driver
           lib
           models
           premium-features
           query-processor
           util
           enterprise/sandbox}}

  enterprise/internal-stats
  {:api #{}
   :uses #{premium-features
           settings}}

  enterprise/llm
  {:api  #{metabase-enterprise.llm.api}
   :uses #{analytics
           analyze
           api
           query-processor
           settings
           util}}

  enterprise/metabot-v3
  {:api #{metabase-enterprise.metabot-v3.api metabase-enterprise.metabot-v3.core
          metabase-enterprise.metabot-v3.tools.api}
<<<<<<< HEAD
   :uses #{api
           config
           db
           legacy-mbql
           lib
           models
           premium-features
           settings
           pulse
           query-processor
           request
           util}}
=======
   :uses #{api collections config db legacy-mbql lib models premium-features settings pulse query-processor request util}}
>>>>>>> eddc8724

  enterprise/premium-features
  {:api  #{}
   :uses #{premium-features
           util}}

  enterprise/query-reference-validation
  {:api  #{metabase-enterprise.query-reference-validation.api}
<<<<<<< HEAD
   :uses #{api
           models
           query-analysis
           request
           util}}
=======
   :uses #{api collections query-analysis request util}}
>>>>>>> eddc8724

  enterprise/sandbox
  {:api #{metabase-enterprise.sandbox.api.routes
          metabase-enterprise.sandbox.api.util}
   :uses #{api
           audit-app
           db
           driver
           legacy-mbql
           lib
           models
           permissions
           plugins
           premium-features
           query-processor
           request
           util
           enterprise/api}}

  enterprise/scim
  {:api  #{metabase-enterprise.scim.api
           metabase-enterprise.scim.routes}
   :uses #{analytics
           api
           api-keys
           models
           permissions
           settings
           server
           util
           enterprise/serialization}}

  enterprise/search
  {:api  #{}
   :uses #{premium-features
           search}}

  enterprise/serialization
  {:api #{metabase-enterprise.serialization.api
          metabase-enterprise.serialization.cmd
          metabase-enterprise.serialization.v2.backfill-ids}
<<<<<<< HEAD
   :uses #{analytics
           api
           config
           db
           legacy-mbql
           lib
           logger
           models
           plugins
           premium-features
           settings
           setup
           util}}
=======
   :uses #{analytics api collections config db legacy-mbql lib logger models plugins premium-features settings setup util}}
>>>>>>> eddc8724

  enterprise/snippet-collections
  {:api  #{}
   :uses #{models
           native-query-snippets
           permissions
           premium-features
           util}}

  enterprise/sso
  {:api #{metabase-enterprise.sso.api.routes
          metabase-enterprise.sso.integrations.sso-settings
          metabase-enterprise.sso.integrations.sso-utils}
   :uses #{api
           channel
           embedding
           events
           notification
           premium-features
           request
           session
           settings
           sso
           util
           enterprise/scim}}

  enterprise/stale
  {:api  #{metabase-enterprise.stale.api
           metabase-enterprise.stale.init}
<<<<<<< HEAD
   :uses #{analytics
           api
           embedding
           models
           premium-features
           request
           settings
           util}}
=======
   :uses #{analytics api collections embedding models premium-features request settings util}}
>>>>>>> eddc8724

  enterprise/upload-management
  {:api  #{metabase-enterprise.upload-management.api}
   :uses #{api
           models
           premium-features
           upload
           util}}}

 ;; namespaces matching these patterns (with `re-find`) are excluded from the module linter. Since regex literals
 ;; aren't allowed in EDN just used the `(str <regex>)` version i.e. two slashes instead of one.
 ;;
 ;; this is mostly intended for excluding test namespaces or those rare 'glue' namespaces that glue multiple modules
 ;; together, e.g. `metabase.lib.metadata.jvm`.
 :linters
 {:metabase/modules
  {:ignored-namespace-patterns
   #{"-test$"                           ; anything ending in `-test`
     "test[-.]util"                     ; anything that contains `test.util` or `test-util`
     "test\\.impl"                      ; anything that contains `test.impl`
     "test-setup"                       ; anything that contains `test-setup`
     "^metabase(?:-enterprise)?\\.test" ; anything starting with `metabase.test` or `metabase-enterprise.test`
     "^metabase\\.http-client$"}}}}     ; `metabase.http-client` which is a test-only namespace despite its name.<|MERGE_RESOLUTION|>--- conflicted
+++ resolved
@@ -34,11 +34,11 @@
 ;; you need to make
 {:metabase/modules
  {actions
-<<<<<<< HEAD
   {:api  #{metabase.actions.api
            metabase.actions.core}
    :uses #{analytics
            api
+           collections
            driver
            legacy-mbql
            lib
@@ -48,24 +48,10 @@
            search
            settings
            util}}
-
-  activity-feed
-  {:api  #{metabase.activity-feed.api
-           metabase.activity-feed.init}
-   :uses #{api
-           config
-           db
-           events
-           models
-           util}}
-=======
-  {:api  #{metabase.actions.api metabase.actions.core}
-   :uses #{analytics api collections driver legacy-mbql lib model-persistence models query-processor search settings util}}
 
   activity-feed
   {:api  #{metabase.activity-feed.api metabase.activity-feed.init}
    :uses #{api collections config db events models util}}
->>>>>>> eddc8724
 
   analytics
   {:api  #{metabase.analytics.api
@@ -619,15 +605,12 @@
   native-query-snippets
   {:api  #{metabase.native-query-snippets.api
            metabase.native-query-snippets.core}
-<<<<<<< HEAD
-   :uses #{api
-           models
-           permissions
-           premium-features
-           util}}
-=======
-   :uses #{api collections models permissions premium-features util}}
->>>>>>> eddc8724
+   :uses #{api
+           collections
+           models
+           permissions
+           premium-features
+           util}}
 
   notification
   {:api  #{metabase.notification.api
@@ -660,21 +643,17 @@
            metabase.permissions.models.permissions
            metabase.permissions.models.permissions-group
            metabase.permissions.util}
-<<<<<<< HEAD
    :uses #{api
            audit-app
-           config
-           db
-           models
-           plugins
+           collections
+           config
+           db
+           models
            premium-features
            request
            server
            settings
            util}}
-=======
-   :uses #{api audit-app collections config db models premium-features request server settings util}}
->>>>>>> eddc8724
 
   pivot
   {:api #{metabase.pivot.core}
@@ -735,9 +714,9 @@
            metabase.pulse.core
            metabase.pulse.init
            metabase.pulse.task.send-pulses}
-<<<<<<< HEAD
    :uses #{api
            channel
+           collections
            config
            db
            driver
@@ -754,11 +733,6 @@
            util
            enterprise/advanced-permissions
            enterprise/sandbox}}
-=======
-   :uses #{api channel collections config db driver events models notification permissions plugins premium-features
-           query-processor request task task-history util
-           enterprise/advanced-permissions enterprise/sandbox}}
->>>>>>> eddc8724
 
   query-analysis
   {:api  #{metabase.query-analysis.core
@@ -864,10 +838,10 @@
           metabase.search.ingestion
           metabase.search.init
           metabase.search.spec}
-<<<<<<< HEAD
    :uses #{analytics
            api
            audit-app
+           collections
            config
            db
            driver
@@ -879,9 +853,6 @@
            startup
            task
            util}}
-=======
-   :uses #{analytics api audit-app collections config db driver models permissions premium-features settings request startup task util}}
->>>>>>> eddc8724
 
   segments
   {:api  #{metabase.segments.api}
@@ -1048,17 +1019,13 @@
            util}}
 
   timeline
-<<<<<<< HEAD
   {:api  #{metabase.timeline.api
            metabase.timeline.core}
    :uses #{analytics
            api
-           models
-           util}}
-=======
-  {:api  #{metabase.timeline.api metabase.timeline.core}
-   :uses #{analytics api collections models util}}
->>>>>>> eddc8724
+           collections
+           models
+           util}}
 
   types
   {:api  #{metabase.types}
@@ -1068,9 +1035,9 @@
   {:api  #{metabase.upload.api
            metabase.upload.core
            metabase.upload.init}
-<<<<<<< HEAD
-   :uses #{analytics
-           api
+   :uses #{analytics
+           api
+           collections
            driver
            events
            legacy-mbql
@@ -1081,9 +1048,6 @@
            settings
            sync
            util}}
-=======
-   :uses #{analytics api collections driver events legacy-mbql lib model-persistence models permissions settings sync util}}
->>>>>>> eddc8724
 
   user-key-value
   {:api  #{metabase.user-key-value.api
@@ -1127,19 +1091,16 @@
   {:api  #{metabase.xrays.api
            metabase.xrays.core
            metabase.xrays.init}
-<<<<<<< HEAD
    :uses #{analyze
            api
-           driver
-           legacy-mbql
-           lib
-           models
-           settings
-           query-processor
-           util}}
-=======
-   :uses #{analyze api collections driver legacy-mbql lib models settings query-processor util}}
->>>>>>> eddc8724
+           collections
+           driver
+           legacy-mbql
+           lib
+           models
+           settings
+           query-processor
+           util}}
 
   enterprise/advanced-config
   {:api  #{metabase-enterprise.advanced-config.api.logs
@@ -1328,8 +1289,8 @@
   enterprise/metabot-v3
   {:api #{metabase-enterprise.metabot-v3.api metabase-enterprise.metabot-v3.core
           metabase-enterprise.metabot-v3.tools.api}
-<<<<<<< HEAD
-   :uses #{api
+   :uses #{api
+           collections
            config
            db
            legacy-mbql
@@ -1341,9 +1302,6 @@
            query-processor
            request
            util}}
-=======
-   :uses #{api collections config db legacy-mbql lib models premium-features settings pulse query-processor request util}}
->>>>>>> eddc8724
 
   enterprise/premium-features
   {:api  #{}
@@ -1352,15 +1310,11 @@
 
   enterprise/query-reference-validation
   {:api  #{metabase-enterprise.query-reference-validation.api}
-<<<<<<< HEAD
-   :uses #{api
-           models
+   :uses #{api
+           collections
            query-analysis
            request
            util}}
-=======
-   :uses #{api collections query-analysis request util}}
->>>>>>> eddc8724
 
   enterprise/sandbox
   {:api #{metabase-enterprise.sandbox.api.routes
@@ -1402,9 +1356,9 @@
   {:api #{metabase-enterprise.serialization.api
           metabase-enterprise.serialization.cmd
           metabase-enterprise.serialization.v2.backfill-ids}
-<<<<<<< HEAD
-   :uses #{analytics
-           api
+   :uses #{analytics
+           api
+           collections
            config
            db
            legacy-mbql
@@ -1416,9 +1370,6 @@
            settings
            setup
            util}}
-=======
-   :uses #{analytics api collections config db legacy-mbql lib logger models plugins premium-features settings setup util}}
->>>>>>> eddc8724
 
   enterprise/snippet-collections
   {:api  #{}
@@ -1448,18 +1399,15 @@
   enterprise/stale
   {:api  #{metabase-enterprise.stale.api
            metabase-enterprise.stale.init}
-<<<<<<< HEAD
-   :uses #{analytics
-           api
+   :uses #{analytics
+           api
+           collections
            embedding
            models
            premium-features
            request
            settings
            util}}
-=======
-   :uses #{analytics api collections embedding models premium-features request settings util}}
->>>>>>> eddc8724
 
   enterprise/upload-management
   {:api  #{metabase-enterprise.upload-management.api}
