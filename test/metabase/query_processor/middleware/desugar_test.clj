--- conflicted
+++ resolved
@@ -14,12 +14,8 @@
                                      [:relative-datetime -30 :day]
                                      [:relative-datetime -1 :day]]
                                     [:!= [:field 3 nil] "(not set)"]
-<<<<<<< HEAD
-                                    [:!= [:field 3 nil] "url"]]
-=======
                                     [:!= [:field 3 nil] "url"]
                                     [:> [:datetime-extract [:field 4 nil] :year] 2004]]
->>>>>>> c4d7d9de
                      :expressions  {"year" [:datetime-extract [:field 4 nil] :year]}
                      :aggregation  [[:share [:and
                                              [:= [:field 1 nil] "Run Query"]
@@ -28,8 +24,7 @@
                                               [:relative-datetime -30 :day]
                                               [:relative-datetime -1 :day]]
                                              [:!= [:field 3 nil] "(not set)"]
-                                             [:!= [:field 3 nil] "url"]]]
-                                    [:datetime-extract [:field 4 nil] :year]]}}
+                                             [:!= [:field 3 nil] "url"]]]]}}
          (desugar/desugar
           {:database 1
            :type     :query
@@ -37,19 +32,10 @@
                       :filter       [:and
                                      [:= [:field 1 nil] "Run Query"]
                                      [:time-interval [:field 2 nil] -30 :day]
-<<<<<<< HEAD
-                                     [:!= [:field 3 nil] "(not set)" "url"]]
-=======
                                      [:!= [:field 3 nil] "(not set)" "url"]
                                      [:> [:get-year [:field 4 nil]] 2004]]
->>>>>>> c4d7d9de
                       :expressions  {"year" [:get-year [:field 4 nil]]}
                       :aggregation  [[:share [:and
                                               [:= [:field 1 nil] "Run Query"]
                                               [:time-interval [:field 2 nil] -30 :day]
-<<<<<<< HEAD
-                                              [:!= [:field 3 nil] "(not set)" "url"]]]
-                                     [:get-year [:field 4 nil]]]}}))))
-=======
-                                              [:!= [:field 3 nil] "(not set)" "url"]]]]}}))))
->>>>>>> c4d7d9de
+                                              [:!= [:field 3 nil] "(not set)" "url"]]]]}}))))