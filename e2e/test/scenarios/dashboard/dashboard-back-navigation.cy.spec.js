import {
  appBar,
  collectionTable,
  createAction,
  getDashboardCard,
  getDashboardCardMenu,
  getDashboardCards,
  modal,
  popover,
  queryBuilderHeader,
  restore,
  rightSidebar,
  setActionsEnabledForDB,
  summarize,
  visitDashboard,
  visitDashboardAndCreateTab,
  visualize,
<<<<<<< HEAD
  openQuestionsSidebar,
  sidebar,
  saveDashboard,
=======
  filterWidget,
>>>>>>> 81ce4ccb
} from "e2e/support/helpers";
import { SAMPLE_DATABASE } from "e2e/support/cypress_sample_database";
import { ORDERS_QUESTION_ID } from "e2e/support/cypress_sample_instance_data";
import { SAMPLE_DB_ID } from "e2e/support/cypress_data";

const { ORDERS_ID } = SAMPLE_DATABASE;
const PG_DB_ID = 2;
const PERMISSION_ERROR = "Sorry, you don't have permission to see this card.";

describe("scenarios > dashboard > dashboard back navigation", () => {
  beforeEach(() => {
    restore();
    cy.signInAsAdmin();
    setActionsEnabledForDB(SAMPLE_DB_ID);

    cy.intercept("POST", `/api/dataset`).as("dataset");
    cy.intercept("GET", "/api/card/*").as("card");
    cy.intercept("POST", `/api/card/*/query`).as("cardQuery");
    cy.intercept("PUT", `/api/card/*`).as("updateCard");
    cy.intercept("GET", `/api/dashboard/*`).as("dashboard");
    cy.intercept("POST", `/api/dashboard/*/dashcard/*/card/*/query`).as(
      "dashcardQuery",
    );
  });

  it("should display a back to the dashboard button when navigating to a question", () => {
    const dashboardName = "Orders in a dashboard";
    const backButtonLabel = `Back to ${dashboardName}`;

    visitDashboard(1);
    cy.wait("@dashboard");
    cy.findByTestId("dashcard").findByText("Orders").click();
    cy.wait("@cardQuery");
    cy.findByLabelText(backButtonLabel).should("be.visible");
    cy.icon("notebook").click();
    summarize({ mode: "notebook" });
    popover().findByText("Count of rows").click();
    cy.findByLabelText(backButtonLabel).should("be.visible");
    visualize();
    cy.findByLabelText(backButtonLabel).click();
    cy.findByTestId("dashboard-header")
      .findByText(dashboardName)
      .should("be.visible");

    getDashboardCard().realHover();
    getDashboardCardMenu().click();
    popover().findByText("Edit question").click();
    cy.findByLabelText(backButtonLabel).click();
    cy.findByTestId("dashboard-header")
      .findByText(dashboardName)
      .should("be.visible");

    appBar().findByText("Our analytics").click();
    cy.findByTestId("collection-table").findByText("Orders").click();
    cy.findByLabelText(backButtonLabel).should("not.exist");
  });

  it("should expand the native editor when editing a question from a dashboard", () => {
    createDashboardWithNativeCard();
    cy.get("@dashboardId").then(visitDashboard);
    getDashboardCard().realHover();
    getDashboardCardMenu().click();
    popover().findByText("Edit question").click();
    cy.findByTestId("native-query-editor").should("be.visible");

    queryBuilderHeader().findByLabelText("Back to Test Dashboard").click();
    getDashboardCard().findByText("Orders SQL").click();
    cy.findByTestId("native-query-top-bar")
      .findByText("This question is written in SQL.")
      .should("be.visible");
    cy.findByTestId("native-query-editor").should("not.be.visible");
  });

  it("should display a back to the dashboard button in table x-ray dashboards", () => {
    const cardTitle = "Sales per state";
    cy.visit(`/auto/dashboard/table/${ORDERS_ID}`);
    cy.wait("@dataset");

    getDashboardCards()
      .filter(`:contains("${cardTitle}")`)
      .findByText(cardTitle)
      .click();
    cy.wait("@dataset");

    queryBuilderHeader()
      .findByLabelText(/Back to .*Orders.*/)
      .click();

    getDashboardCards().filter(`:contains("${cardTitle}")`).should("exist");
  });

  it("should display a back to the dashboard button in model x-ray dashboards", () => {
    const cardTitle = "Orders by Subtotal";
    cy.request("PUT", `/api/card/${ORDERS_QUESTION_ID}`, { dataset: true });
    cy.visit("/auto/dashboard/model/1");
    cy.wait("@dataset");

    getDashboardCards()
      .filter(`:contains("${cardTitle}")`)
      .findByText(cardTitle)
      .click();
    cy.wait("@dataset");

    queryBuilderHeader()
      .findByLabelText(/Back to .*Orders.*/)
      .click();

    getDashboardCards().filter(`:contains("${cardTitle}")`).should("exist");
  });

  it("should preserve query results when navigating between the dashboard and the query builder", () => {
    createDashboardWithCards();
    cy.get("@dashboardId").then(visitDashboard);
    cy.wait("@dashboard");
    cy.wait("@dashcardQuery");

    getDashboardCard().within(() => {
      cy.findByText("101.04").should("be.visible"); // table data
      cy.findByText("Orders").click();
      cy.wait("@cardQuery");
    });

    queryBuilderHeader().findByLabelText("Back to Test Dashboard").click();

    // cached data
    getDashboardCard(0).findByText("101.04").should("be.visible");
    getDashboardCard(1).findByText("Text card").should("be.visible");
    getDashboardCard(2).findByText("Action card").should("be.visible");

    cy.get("@dashboard.all").should("have.length", 1);
    cy.get("@dashcardQuery.all").should("have.length", 1);

    appBar().findByText("Our analytics").click();

    collectionTable().within(() => {
      cy.findByText("Test Dashboard").click();
      cy.wait("@dashboard");
      cy.wait("@dashcardQuery");
      cy.get("@dashcardQuery.all").should("have.length", 2);
    });
  });

  it("should not preserve query results when the question changes during navigation", () => {
    visitDashboard(1);
    cy.wait("@dashboard");
    cy.wait("@dashcardQuery");

    getDashboardCard().within(() => {
      cy.findByText("101.04").should("be.visible"); // table data
      cy.findByText("Orders").click();
      cy.wait("@cardQuery");
    });

    queryBuilderHeader().within(() => {
      cy.findByDisplayValue("Orders").clear().type("Orders question").blur();
      cy.wait("@updateCard");
      cy.button("Summarize").click();
    });

    rightSidebar().within(() => {
      cy.findByText("Total").click();
    });

    queryBuilderHeader().within(() => {
      cy.findByText("Save").click();
    });

    modal().within(() => {
      cy.button("Save").click();
      cy.wait("@updateCard");
    });

    queryBuilderHeader().within(() => {
      cy.findByLabelText("Back to Orders in a dashboard").click();
      cy.wait("@dashcardQuery");
      cy.get("@dashboard.all").should("have.length", 1);
    });

    getDashboardCard().within(() => {
      cy.findByText("Orders question").should("be.visible");
      cy.findByText("Count").should("be.visible"); // aggregated data
    });
  });

  it("should navigate back to a dashboard with permission errors", () => {
    createDashboardWithPermissionError();
    cy.signInAsNormalUser();
    cy.get("@dashboardId").then(visitDashboard);
    cy.wait("@dashboard");
    cy.wait("@dashcardQuery");

    getDashboardCard(1).findByText(PERMISSION_ERROR);
    getDashboardCard(0).findByText("Orders 1").click();
    cy.wait("@card");

    queryBuilderHeader()
      .findByLabelText("Back to Orders in a dashboard")
      .click();

    getDashboardCard(1).findByText(PERMISSION_ERROR);
    cy.get("@dashboard.all").should("have.length", 1);
    cy.get("@dashcardQuery.all").should("have.length", 1);
  });

  it("should return to dashboard with specific tab selected", () => {
    visitDashboardAndCreateTab({ dashboardId: 1, save: false });

    // Add card to second tab
    cy.icon("pencil").click();
    openQuestionsSidebar();
    sidebar().within(() => {
      cy.findByText("Orders, Count").click();
    });
    saveDashboard();

    getDashboardCard().within(() => {
      cy.findByText("Orders, Count").click();
      cy.wait("@card");
    });

    queryBuilderHeader()
      .findByLabelText("Back to Orders in a dashboard")
      .click();

    cy.findByRole("tab", { selected: true }).should("have.text", "Tab 2");
  });
});

describe(
  "scenarios > dashboard > dashboard back navigation",
  { tags: ["@external", "@actions"] },
  () => {
    beforeEach(() => {
      restore("postgres-12");
      cy.signInAsAdmin();
      cy.intercept("GET", "/api/dashboard/*").as("dashboard");
      cy.intercept("GET", "/api/card/*").as("card");
      cy.intercept("POST", `/api/dashboard/*/dashcard/*/card/*/query`).as(
        "dashcardQuery",
      );
    });

    it("should restore a dashboard with loading cards and re-fetch query data", () => {
      createDashboardWithSlowCard();
      cy.get("@dashboardId").then(dashboardId => {
        cy.visit({
          url: `/dashboard/${dashboardId}`,
          qs: { sleep: 60 },
        });
      });
      cy.wait("@dashboard");

      getDashboardCard().within(() => {
        cy.findByTestId("loading-spinner").should("be.visible");
        cy.findByText("Sleep card").click();
        cy.wait("@card");
      });

      queryBuilderHeader().within(() => {
        cy.findByLabelText("Back to Sleep dashboard").click();
        cy.get("@dashboard.all").should("have.length", 1);
        cy.get("@dashcardQuery.all").should("have.length", 2);
      });

      getDashboardCard().within(() => {
        cy.findByText("Sleep card").should("be.visible");
      });
    });

    it("should preserve filter value when navigating between the dashboard and the question", () => {
      createDashboardWithSlowCard();
      cy.get("@dashboardId").then(visitDashboard);

      cy.get("@dashcardQuery.all").should("have.length", 1);

      filterWidget().findByPlaceholderText("sleep").type("5{enter}");

      cy.get("@dashcardQuery.all").should("have.length", 2);

      getDashboardCard().within(() => {
        cy.findByText("Sleep card").click();
        cy.wait("@card");
      });

      filterWidget().findByPlaceholderText("sleep").should("have.value", "5");

      queryBuilderHeader().findByLabelText("Back to Sleep dashboard").click();

      getDashboardCard().within(() => {
        cy.findByText("Sleep card").should("be.visible");
      });

      cy.log("Dashcard data is re-requested");
      cy.get("@dashcardQuery.all").should("have.length", 3);
      filterWidget().findByPlaceholderText("sleep").should("have.value", "5");
    });
  },
);

const createDashboardWithCards = () => {
  const questionDetails = {
    name: "Orders",
    query: { "source-table": ORDERS_ID },
  };

  const modelDetails = {
    name: "Orders model",
    query: { "source-table": ORDERS_ID },
    dataset: true,
  };

  const actionDetails = {
    name: "Update orders quantity",
    type: "query",
    database_id: SAMPLE_DB_ID,
    dataset_query: {
      database: SAMPLE_DB_ID,
      native: {
        query: "UPDATE orders SET quantity = quantity",
      },
      type: "native",
    },
    parameters: [],
    visualization_settings: {
      type: "button",
    },
  };

  const questionDashcardDetails = {
    row: 0,
    col: 0,
    size_x: 8,
    size_y: 8,
    visualization_settings: {},
  };

  const textDashcardDetails = {
    col: 8,
    row: 0,
    size_x: 4,
    size_y: 8,
    visualization_settings: {
      virtual_card: {
        name: null,
        display: "text",
        visualization_settings: {},
        dataset_query: {},
        archived: false,
      },
      text: "Text card",
    },
  };

  const actionDashcardDetails = {
    row: 8,
    col: 0,
    size_x: 4,
    size_y: 1,
    series: [],
    visualization_settings: {
      actionDisplayType: "button",
      virtual_card: {
        name: null,
        display: "action",
        visualization_settings: {},
        dataset_query: {},
        archived: false,
      },
      "button.label": "Action card",
    },
  };

  cy.createDashboard().then(({ body: { id: dashboard_id } }) => {
    cy.createQuestion(questionDetails).then(({ body: { id: question_id } }) => {
      cy.createQuestion(modelDetails).then(({ body: { id: model_id } }) => {
        createAction({ ...actionDetails, model_id }).then(
          ({ body: { id: action_id } }) => {
            cy.request("PUT", `/api/dashboard/${dashboard_id}/cards`, {
              cards: [
                { id: -1, card_id: question_id, ...questionDashcardDetails },
                { id: -2, ...textDashcardDetails },
                { id: -3, ...actionDashcardDetails, action_id },
              ],
            });
          },
        );
      });
    });

    cy.wrap(dashboard_id).as("dashboardId");
  });
};

const createDashboardWithNativeCard = () => {
  const questionDetails = {
    name: "Orders SQL",
    native: {
      query: "SELECT * FROM ORDERS",
    },
  };

  cy.createNativeQuestionAndDashboard({ questionDetails }).then(
    ({ body: { dashboard_id } }) => cy.wrap(dashboard_id).as("dashboardId"),
  );
};

const createDashboardWithSlowCard = () => {
  const questionDetails = {
    name: "Sleep card",
    database: PG_DB_ID,
    native: {
      query: "SELECT {{sleep}}, pg_sleep({{sleep}});",
      "template-tags": {
        sleep: {
          id: "fake-uuid",
          name: "sleep",
          "display-name": "sleep",
          type: "number",
          default: 0,
        },
      },
    },
  };

  const filterDetails = {
    name: "sleep",
    slug: "sleep",
    id: "96917420",
    type: "number/=",
    sectionId: "number",
  };

  const dashboardDetails = {
    name: "Sleep dashboard",
    parameters: [filterDetails],
  };

  const dashcardDetails = {
    row: 0,
    col: 0,
    size_x: 8,
    size_y: 8,
  };

  const parameterMapping = {
    parameter_id: filterDetails.id,
    target: ["variable", ["template-tag", "sleep"]],
  };

  cy.createNativeQuestionAndDashboard({
    questionDetails,
    dashboardDetails,
  }).then(({ body: { id, card_id, dashboard_id } }) => {
    cy.request("PUT", `/api/dashboard/${dashboard_id}/cards`, {
      cards: [
        {
          id,
          card_id,
          ...dashcardDetails,
          parameter_mappings: [{ ...parameterMapping, card_id }],
        },
      ],
    });

    cy.wrap(dashboard_id).as("dashboardId");
  });
};

const createDashboardWithPermissionError = () => {
  const question1Details = {
    name: "Orders 1",
    query: { "source-table": ORDERS_ID },
  };

  const question2Details = {
    name: "Orders 2",
    query: { "source-table": ORDERS_ID },
    collection_id: 1,
  };

  const dashboardDetails = {
    name: "Orders in a dashboard",
  };

  const dashcard1Details = {
    row: 0,
    col: 0,
    size_x: 8,
    size_y: 8,
  };

  const dashcard2Details = {
    row: 0,
    col: 8,
    size_x: 8,
    size_y: 8,
  };

  cy.createQuestion(question1Details).then(({ body: { id: card_id_1 } }) => {
    cy.createQuestion(question2Details).then(({ body: { id: card_id_2 } }) => {
      cy.createDashboard(dashboardDetails).then(
        ({ body: { id: dashboard_id } }) => {
          cy.request("PUT", `/api/dashboard/${dashboard_id}/cards`, {
            cards: [
              { id: -1, card_id: card_id_1, ...dashcard1Details },
              { id: -2, card_id: card_id_2, ...dashcard2Details },
            ],
          });

          cy.wrap(dashboard_id).as("dashboardId");
        },
      );
    });
  });
};<|MERGE_RESOLUTION|>--- conflicted
+++ resolved
@@ -15,13 +15,10 @@
   visitDashboard,
   visitDashboardAndCreateTab,
   visualize,
-<<<<<<< HEAD
   openQuestionsSidebar,
   sidebar,
   saveDashboard,
-=======
   filterWidget,
->>>>>>> 81ce4ccb
 } from "e2e/support/helpers";
 import { SAMPLE_DATABASE } from "e2e/support/cypress_sample_database";
 import { ORDERS_QUESTION_ID } from "e2e/support/cypress_sample_instance_data";
