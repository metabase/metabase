(ns metabase.models.field-values-test
  "Tests for specific behavior related to FieldValues and functions in the [[metabase.models.field-values]] namespace."
  (:require
   [cheshire.core :as json]
   [clojure.java.jdbc :as jdbc]
   [clojure.string :as str]
   [clojure.test :refer :all]
   [java-time :as t]
   [metabase.db.metadata-queries :as metadata-queries]
   [metabase.models.database :refer [Database]]
   [metabase.models.dimension :refer [Dimension]]
   [metabase.models.field :refer [Field]]
   [metabase.models.field-values :as field-values :refer [FieldValues]]
   [metabase.models.serialization.hash :as serdes.hash]
   [metabase.models.table :refer [Table]]
   [metabase.sync :as sync]
   [metabase.test :as mt]
   [metabase.util :as u]
   [toucan.db :as db]
   [toucan2.core :as t2]))

(deftest field-should-have-field-values?-test
  (doseq [[group input->expected] {"Text and Category Fields"
                                   {{:has_field_values :list
                                     :visibility_type  :normal
                                     :base_type        :type/Text}
                                    true

                                    {:has_field_values nil
                                     :visibility_type  :normal
                                     :base_type        :type/Text}
                                    false

                                    {:has_field_values :list
                                     :semantic_type    :type/Category
                                     :visibility_type  :normal
                                     :base_type        "type/Boolean"}
                                    true}

                                   "retired/sensitive/hidden/details-only fields should always be excluded"
                                   {{:base_type        :type/Boolean
                                     :has_field_values :list
                                     :visibility_type  :retired}
                                    false

                                    {:base_type        :type/Boolean
                                     :has_field_values :list
                                     :visibility_type  :sensitive}
                                    false

                                    {:has_field_values :list
                                     :visibility_type  :sensitive
                                     :base_type        :type/Text}
                                    false

                                    {:base_type        :type/Boolean
                                     :has_field_values :list
                                     :visibility_type  :hidden}
                                    false

                                    {:has_field_values :list
                                     :visibility_type  :hidden
                                     :base_type        :type/Text}
                                    false

                                    {:base_type        :type/Boolean
                                     :has_field_values :list
                                     :visibility_type  :details-only}
                                    false

                                    {:has_field_values :list
                                     :visibility_type  :details-only
                                     :base_type        :type/Text}
                                    false}

                                   "date/time based fields should always be excluded"
                                   {{:base_type        :type/Date
                                     :has_field_values :list
                                     :visibility_type  :normal}
                                    false

                                    {:base_type        :type/DateTime
                                     :has_field_values :list
                                     :visibility_type  :normal}
                                    false

                                    {:base_type        :type/Time
                                     :has_field_values :list
                                     :visibility_type  :normal}
                                    false}}
          [input expected] input->expected]
    (testing (str group "\n")
      (testing (pr-str (list 'field-should-have-field-values? input))
        (is (= expected
               (#'field-values/field-should-have-field-values? input)))))))

(deftest distinct-values-test
  (with-redefs [metadata-queries/field-distinct-values (constantly [1 2 3 4])]
    (is (= {:values          [1 2 3 4]
            :has_more_values false}
           (#'field-values/distinct-values {}))))

  (testing "(#2332) check that if field values are long we only store a subset of it"
    (with-redefs [metadata-queries/field-distinct-values (constantly ["AAAA" (str/join (repeat (+ 100 field-values/*total-max-length*) "A"))])]
      (testing "The total length of stored values must less than our max-length-limit"
        (is (= {:values          ["AAAA"]
                :has_more_values true}
              (#'field-values/distinct-values {})))))))

(deftest clear-field-values-for-field!-test
  (mt/with-temp* [Database    [{database-id :id}]
                  Table       [{table-id :id} {:db_id database-id}]
                  Field       [{field-id :id} {:table_id table-id}]
                  FieldValues [_              {:field_id field-id, :values "[1,2,3]"}]]
    (is (= [1 2 3]
           (db/select-one-field :values FieldValues, :field_id field-id)))
    (field-values/clear-field-values-for-field! field-id)
    (is (= nil
           (db/select-one-field :values FieldValues, :field_id field-id)))))

(defn- find-values [field-values-id]
  (-> (db/select-one FieldValues :id field-values-id)
      (select-keys [:values :human_readable_values])))

(defn- sync-and-find-values [db field-values-id]
  (sync/sync-database! db)
  (find-values field-values-id))

(deftest get-or-create-full-field-values!-test
  (mt/dataset test-data
    (testing "create a full Fieldvalues if it does not exist"
      (db/delete! FieldValues :field_id (mt/id :categories :name) :type :full)
      (is (= :full (-> (db/select-one Field :id (mt/id :categories :name))
                       field-values/get-or-create-full-field-values!
                       :type))
          (is (= 1 (db/count FieldValues :field_id (mt/id :categories :name) :type :full))))

      (testing "if an Advanced FieldValues Exists, make sure we still returns the full FieldValues"
        (mt/with-temp FieldValues [_ {:field_id (mt/id :categories :name)
                                      :type     :sandbox
                                      :hash_key "random-hash"}]
          (is (= :full (:type (field-values/get-or-create-full-field-values! (db/select-one Field :id (mt/id :categories :name))))))))

      (testing "if an old FieldValues Exists, make sure we still return the full FieldValues and update last_used_at"
        (db/execute! {:update :metabase_fieldvalues
                      :where [:and
                              [:= :field_id (mt/id :categories :name)]
                              [:= :type "full"]]
                      :set {:last_used_at (t/offset-date-time 2001 12)}})
        (is (= (t/offset-date-time 2001 12)
               (:last_used_at (db/select-one FieldValues :field_id (mt/id :categories :name) :type :full))))
        (is (seq (:values (field-values/get-or-create-full-field-values! (db/select-one Field :id (mt/id :categories :name))))))
        (is (not= (t/offset-date-time 2001 12)
                  (:last_used_at (db/select-one FieldValues :field_id (mt/id :categories :name) :type :full))))))))

(deftest normalize-human-readable-values-test
  (testing "If FieldValues were saved as a map, normalize them to a sequence on the way out"
    (mt/with-temp FieldValues [fv {:field_id (mt/id :venues :id)
                                   :values   (json/generate-string ["1" "2" "3"])}]
<<<<<<< HEAD
      (is (db/execute! {:update (keyword (t2/table-name FieldValues))
=======
      (is (db/execute! {:update :metabase_fieldvalues
>>>>>>> 334854b5
                        :set    {:human_readable_values (json/generate-string {"1" "a", "2" "b", "3" "c"})}
                        :where  [:= :id (:id fv)]}))
      (is (= ["a" "b" "c"]
             (:human_readable_values (db/select-one FieldValues :id (:id fv))))))))

(deftest update-human-readable-values-test
  (testing "Test \"fixing\" of human readable values when field values change"
    ;; Create a temp warehouse database that can have it's field values change
    (jdbc/with-db-connection [conn {:classname "org.h2.Driver", :subprotocol "h2", :subname "mem:temp"}]
      (jdbc/execute! conn ["drop table foo if exists"])
      (jdbc/execute! conn ["create table foo (id integer primary key, category_id integer not null, desc text)"])
      (jdbc/insert-multi! conn :foo [{:id 1 :category_id 1 :desc "foo"}
                                     {:id 2 :category_id 2 :desc "bar"}
                                     {:id 3 :category_id 3 :desc "baz"}])
      ;; Create a new in the Database table for this newly created temp database
      (mt/with-temp Database [db {:engine       :h2
                                  :name         "foo"
                                  :is_full_sync true
                                  :details      "{\"db\": \"mem:temp\"}"}]
        ;; Sync the database so we have the new table and it's fields
        (sync/sync-database! db)
        (let [table-id        (db/select-one-field :id Table :db_id (u/the-id db) :name "FOO")
              field-id        (db/select-one-field :id Field :table_id table-id :name "CATEGORY_ID")
              field-values-id (db/select-one-field :id FieldValues :field_id field-id)]
          ;; Add in human readable values for remapping
          (is (db/update! FieldValues field-values-id {:human_readable_values ["a" "b" "c"]}))
          (let [expected-original-values {:values                [1 2 3]
                                          :human_readable_values ["a" "b" "c"]}
                expected-updated-values  {:values                [-2 -1 0 1 2 3]
                                          :human_readable_values ["-2" "-1" "0" "a" "b" "c"]}]
            (is (= expected-original-values
                   (find-values field-values-id)))

            (testing "There should be no changes to human_readable_values when resync'd"
              (is (= expected-original-values
                     (sync-and-find-values db field-values-id))))

            (testing "Add new rows that will have new field values"
              (jdbc/insert-multi! conn :foo [{:id 4 :category_id -2 :desc "foo"}
                                             {:id 5 :category_id -1 :desc "bar"}
                                             {:id 6 :category_id 0 :desc "baz"}])
              (testing "Sync to pickup the new field values and rebuild the human_readable_values"
                (is (= expected-updated-values
                       (sync-and-find-values db field-values-id)))))

            (testing "Resyncing this (with the new field values) should result in the same human_readable_values"
              (is (= expected-updated-values
                     (sync-and-find-values db field-values-id))))

            (testing "Test that field values can be removed and the corresponding human_readable_values are removed as well"
              (jdbc/delete! conn :foo ["id in (?,?,?)" 1 2 3])
              (is (= {:values [-2 -1 0] :human_readable_values ["-2" "-1" "0"]}
                     (sync-and-find-values db field-values-id))))))))))

(deftest validate-human-readable-values-test
  (testing "Should validate FieldValues :human_readable_values when"
    (testing "creating"
      (is (thrown-with-msg?
           clojure.lang.ExceptionInfo
           #"Invalid human-readable-values"
           (mt/with-temp FieldValues [_ {:field_id (mt/id :venues :id), :human_readable_values {"1" "A", "2", "B"}}]))))
    (testing "updating"
      (mt/with-temp FieldValues [{:keys [id]} {:field_id (mt/id :venues :id), :human_readable_values []}]
        (is (thrown-with-msg?
             clojure.lang.ExceptionInfo
             #"Invalid human-readable-values"
             (db/update! FieldValues id :human_readable_values {"1" "A", "2", "B"})))))))

(deftest rescanned-human-readable-values-test
  (testing "Make sure FieldValues are calculated and saved correctly when remapping is in place (#13235)"
    (mt/dataset sample-dataset
      (mt/with-temp-copy-of-db
        (letfn [(field-values []
                  (db/select-one FieldValues :field_id (mt/id :orders :product_id)))]
          (testing "Should have no FieldValues initially"
            (is (= nil
                   (field-values))))
          (mt/with-temp Dimension [_ {:field_id                (mt/id :orders :product_id)
                                      :human_readable_field_id (mt/id :products :title)
                                      :type                    "external"}]
            (mt/with-temp-vals-in-db Field (mt/id :orders :product_id) {:has_field_values "list"}
              (is (= ::field-values/fv-created
                     (field-values/create-or-update-full-field-values! (db/select-one Field :id (mt/id :orders :product_id)))))
              (is (partial= {:field_id              (mt/id :orders :product_id)
                             :values                [1 2 3 4]
                             :human_readable_values []}
                            (field-values))))))))))

;;; +----------------------------------------------------------------------------------------------------------------+
;;; |                                                 Life Cycle                                                     |
;;; +----------------------------------------------------------------------------------------------------------------+

(deftest insert-field-values-type-test
  (testing "fieldvalues type=:full shouldn't have hash_key"
    (is (thrown-with-msg?
          clojure.lang.ExceptionInfo
          #"Full FieldValues shouldnt have hash_key"
          (mt/with-temp FieldValues [_ {:field_id (mt/id :venues :id)
                                        :type :full
                                        :hash_key "random-hash"}]))))

  (testing "Advanced fieldvalues requires a hash_key"
    (is (thrown-with-msg?
          clojure.lang.ExceptionInfo
          #"Advanced FieldValues requires a hash_key"
          (mt/with-temp FieldValues [_ {:field_id (mt/id :venues :id)
                                        :type :sandbox}])))))

(deftest insert-full-field-values-should-remove-all-cached-field-values
  (mt/with-temp* [FieldValues [sandbox-fv {:field_id (mt/id :venues :id)
                                           :type     :sandbox
                                           :hash_key "random-hash"}]]
    (db/insert! FieldValues {:field_id (mt/id :venues :id)
                             :type     :full})
    (is (not (db/exists? FieldValues :id (:id sandbox-fv))))))

(deftest update-full-field-values-should-remove-all-cached-field-values
  (mt/with-temp* [FieldValues [fv         {:field_id (mt/id :venues :id)
                                           :type     :full}]
                  FieldValues [sandbox-fv {:field_id (mt/id :venues :id)
                                           :type     :sandbox
                                           :hash_key "random-hash"}]]
    (db/update! FieldValues (:id fv) :values [1 2 3])
    (is (not (db/exists? FieldValues :id (:id sandbox-fv))))))

(deftest cant-update-type-or-has-of-a-field-values-test
  (mt/with-temp FieldValues [fv {:field_id (mt/id :venues :id)
                                  :type     :sandbox
                                  :hash_key "random-hash"}]
    (is (thrown-with-msg?
          clojure.lang.ExceptionInfo
          #"Cant update type or hash_key for a FieldValues."
          (db/update! FieldValues (:id fv) :type :full)))

    (is (thrown-with-msg?
          clojure.lang.ExceptionInfo
          #"Cant update type or hash_key for a FieldValues."
          (db/update! FieldValues (:id fv) :hash_key "new-hash")))))


(deftest identity-hash-test
  (testing "Field hashes are composed of the name and the table's identity-hash"
    (mt/with-temp* [Database    [db    {:name "field-db" :engine :h2}]
                    Table       [table {:schema "PUBLIC" :name "widget" :db_id (:id db)}]
                    Field       [field {:name "sku" :table_id (:id table)}]
                    FieldValues [fv    {:field_id (:id field)}]]
      (is (= "6f5bb4ba"
             (serdes.hash/raw-hash [(serdes.hash/identity-hash field)])
             (serdes.hash/identity-hash fv))))))<|MERGE_RESOLUTION|>--- conflicted
+++ resolved
@@ -16,8 +16,7 @@
    [metabase.sync :as sync]
    [metabase.test :as mt]
    [metabase.util :as u]
-   [toucan.db :as db]
-   [toucan2.core :as t2]))
+   [toucan.db :as db]))
 
 (deftest field-should-have-field-values?-test
   (doseq [[group input->expected] {"Text and Category Fields"
@@ -157,11 +156,7 @@
   (testing "If FieldValues were saved as a map, normalize them to a sequence on the way out"
     (mt/with-temp FieldValues [fv {:field_id (mt/id :venues :id)
                                    :values   (json/generate-string ["1" "2" "3"])}]
-<<<<<<< HEAD
-      (is (db/execute! {:update (keyword (t2/table-name FieldValues))
-=======
       (is (db/execute! {:update :metabase_fieldvalues
->>>>>>> 334854b5
                         :set    {:human_readable_values (json/generate-string {"1" "a", "2" "b", "3" "c"})}
                         :where  [:= :id (:id fv)]}))
       (is (= ["a" "b" "c"]
