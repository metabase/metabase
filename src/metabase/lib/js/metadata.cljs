(ns metabase.lib.js.metadata
  (:require
   [clojure.string :as str]
   [clojure.walk :as walk]
   [goog]
   [goog.object :as gobject]
   [metabase.lib.metadata.protocols :as lib.metadata.protocols]
   [metabase.lib.util :as lib.util]
   [metabase.util :as u]
   [metabase.util.log :as log]))

;;; metabase-lib/metadata/Metadata comes in a class like
;;;
;;;    {
;;;      databases: {},
;;;      tables: {},
;;;      fields: {},
;;;      metrics: {},
;;;      segments: {},
;;;      questions: {},
;;;    }
;;;
;;; where keys are a map of String ID => metadata

(defn- object-get [obj k]
  (when obj
    (gobject/get obj k)))

<<<<<<< HEAD
(defn- obj->clj [xform obj]
  (if-let [plain-object (some-> (object-get obj "_plainObject")
                                js->clj
                                not-empty)]
    (into {} xform plain-object)
    (into {}
          (comp
           (map (fn [k]
                  [k (object-get obj k)]))
           ;; ignore values that are functions
           (remove (fn [[_k v]]
                     (= (goog/typeOf v) "function")))
           xform)
          (gobject/getKeys obj))))

;;; this intentionally does not use the lib hierarchy since it's not dealing with MBQL/lib keys
(defmulti ^:private excluded-fields
=======
(defn- obj->clj
  "Convert a JS object of *any* class to a ClojureScript object."
  [xform obj]
  (if (map? obj)
    ;; already a ClojureScript object.
    (into {} xform obj)
    ;; has a plain-JavaScript `_plainObject` attached: apply `xform` to it and call it a day
    (if-let [plain-object (some-> (object-get obj "_plainObject")
                                  js->clj
                                  not-empty)]
      (into {} xform plain-object)
      ;; otherwise do things the hard way and convert an arbitrary object into a Cljs map. (`js->clj` doesn't work on
      ;; arbitrary classes other than `Object`)
      (into {}
            (comp
             (map (fn [k]
                    [k (object-get obj k)]))
             ;; ignore values that are functions
             (remove (fn [[_k v]]
                       (= (goog/typeOf v) "function")))
             xform)
            (gobject/getKeys obj)))))

;;; this intentionally does not use the lib hierarchy since it's not dealing with MBQL/lib keys
(defmulti ^:private excluded-keys
>>>>>>> e429d5fd
  {:arglists '([object-type])}
  keyword)

(defmethod excluded-keys :default
  [_]
  nil)

;;; yes, the multimethod could dispatch on object-type AND k and get called for every object, but that would be slow,
;;; by doing it this way we only need to do it once.
(defmulti ^:private parse-field-fn
  "Return a function with the signature

    (f k v) => v'

  For parsing an individual field."
  {:arglists '([object-type])}
  keyword)

(defmethod parse-field-fn :default
  [_object-type]
  nil)

(defmulti ^:private lib-type
  "The metadata type that should be attached the sorts of metadatas with the `:lib/type` key, e.g. `:metadata/table`."
  {:arglists '([object-type])}
  keyword)

(defn- parse-object-xform [object-type]
  (let [excluded-keys-set (excluded-keys object-type)
        parse-field       (parse-field-fn object-type)]
    (comp
     ;; convert keys to keywords
     (map (fn [[k v]]
            [(keyword k) v]))
     ;; remove [[excluded-keys]]
     (if (empty? excluded-keys-set)
       identity
       (remove (fn [[k _v]]
                 (contains? excluded-keys-set k))))
     ;; parse each key with its [[parse-field-fn]]
     (if-not parse-field
       identity
       (map (fn [[k v]]
              [k (parse-field k v)]))))))

(defn- parse-object-fn [object-type]
  (let [xform         (parse-object-xform object-type)
        lib-type-name (lib-type object-type)]
    (fn [object]
      (try
        (let [parsed (assoc (obj->clj xform object) :lib/type lib-type-name)]
          (log/debugf "Parsed metadata %s %s\n%s" object-type (:id parsed) (u/pprint-to-str parsed))
          parsed)
        (catch js/Error e
          (log/errorf e "Error parsing %s %s: %s" object-type (pr-str object) (ex-message e))
          nil)))))

(defmulti ^:private parse-objects
  {:arglists '([object-type metadata])}
  (fn [object-type _metadata]
    (keyword object-type)))

(defmulti ^:private parse-objects-default-key
  "Key to use to get unparsed objects of this type from the metadata, if you're using the default implementation
  of [[parse-objects]]."
  {:arglists '([object-type])}
  keyword)

(defmethod parse-objects :default
  [object-type metadata]
  (let [parse-object (parse-object-fn object-type)]
    (obj->clj (map (fn [[k v]]
                     [(parse-long k) (delay (parse-object v))]))
              (object-get metadata (parse-objects-default-key object-type)))))

(defmethod lib-type :database
  [_object-type]
  :metadata/database)

(defmethod excluded-keys :database
  [_object-type]
  #{:tables :fields})

(defmethod parse-field-fn :database
  [_object-type]
  (fn [k v]
    (case k
      :dbms_version       (js->clj v :keywordize-keys true)
      :features           (into #{} (map keyword) v)
      :native_permissions (keyword v)
      v)))

(defmethod parse-objects-default-key :database
  [_object-type]
  "databases")

(defmethod lib-type :table
  [_object-type]
  :metadata/table)

(defmethod excluded-keys :table
  [_object-type]
  #{:database :fields :segments :metrics :dimension_options})

(defmethod parse-field-fn :table
  [_object-type]
  (fn [k v]
    (case k
      :entity_type         (keyword v)
      :field_order         (keyword v)
      :initial_sync_status (keyword v)
      :visibility_type     (keyword v)
      v)))

(defmethod parse-objects :table
  [object-type metadata]
  (let [parse-table (parse-object-fn object-type)]
    (obj->clj (comp (remove (fn [[k _v]]
                              (str/starts-with? k "card__")))
                    (map (fn [[k v]]
                           [(parse-long k) (delay (parse-table v))])))
              (object-get metadata "tables"))))

(defmethod lib-type :field
  [_object-type]
  :metadata/field)

(defmethod excluded-keys :field
  [_object-type]
  #{:_comesFromEndpoint
    :database
    :default_dimension_option
    :dimension_options
    :dimensions
    :metrics
    :table})

(defmethod parse-field-fn :field
  [_object-type]
  (fn [k v]
    (case k
      :base_type         (keyword v)
      :coercion_strategy (keyword v)
      :effective_type    (keyword v)
      :fingerprint       (walk/keywordize-keys v)
      :has_field_values  (keyword v)
      :semantic_type     (keyword v)
      :visibility_type   (keyword v)
      v)))

(defmethod parse-objects-default-key :field
  [_object-type]
  "fields")

(defmethod lib-type :card
  [_object-type]
  :metadata/card)

(defmethod excluded-keys :card
  [_object-type]
  #{:database
    :dimension_options
    :table})

(defn- parse-fields [fields]
  (mapv (parse-object-fn :field) fields))

(defmethod parse-field-fn :card
  [_object-type]
  (fn [k v]
    (case k
      :result_metadata (cond-> v
                         (:columns v) (update :columns parse-fields))
      :fields          (parse-fields v)
      :visibility_type (keyword v)
      v)))

(defmethod parse-objects :card
  [object-type metadata]
  (let [parse-card (parse-object-fn object-type)]
    (merge
     (obj->clj (comp (filter (fn [[k _v]]
                               (str/starts-with? k "card__")))
                     (map (fn [[s v]]
                            (when-let [id (lib.util/string-table-id->card-id s)]
                              [id (delay (assoc (parse-card v) :id id))]))))
               (object-get metadata "tables"))
     (obj->clj (comp (map (fn [[k v]]
                            [(parse-long k) (delay (parse-card v))])))
               (object-get metadata "questions")))))

(defmethod lib-type :metric
  [_object-type]
  :metadata/metric)

(defmethod excluded-keys :metric
  [_object-type]
  #{:database :table})

(defmethod parse-field-fn :metric
  [_object-type]
  (fn [_k v]
    v))

(defmethod parse-objects-default-key :metric
  [_object-type]
  "metrics")

(defmethod lib-type :segment
  [_object-type]
  :metadata/segment)

(defmethod excluded-keys :segment
  [_object-type]
  #{:database :table})

(defmethod parse-field-fn :segment
  [_object-type]
  (fn [_k v]
    v))

(defmethod parse-objects-default-key :segment
  [_object-type]
  "segments")

(defn- parse-objects-delay [object-type metadata]
  (delay
    (try
      (parse-objects object-type metadata)
      (catch js/Error e
        (log/errorf e "Error parsing %s objects: %s" object-type (ex-message e))
        nil))))

(defn- parse-metadata [metadata]
  {:databases (parse-objects-delay :database metadata)
   :tables    (parse-objects-delay :table    metadata)
   :fields    (parse-objects-delay :field    metadata)
   :cards     (parse-objects-delay :card     metadata)
   :metrics   (parse-objects-delay :metric   metadata)
   :segments  (parse-objects-delay :segment  metadata)})

(defn- database [metadata database-id]
  (some-> metadata :databases deref (get database-id) deref))

(defn- table [metadata table-id]
  (some-> metadata :tables deref (get table-id) deref))

(defn- field [metadata field-id]
  (some-> metadata :fields deref (get field-id) deref))

(defn- card [metadata card-id]
  (some-> metadata :cards deref (get card-id) deref))

(defn- metric [metadata metric-id]
  (some-> metadata :metrics deref (get metric-id) deref))

(defn- segment [metadata segment-id]
  (some-> metadata :segments deref (get segment-id) deref))

(defn- tables [metadata database-id]
  (for [[_id table-delay]  (some-> metadata :tables deref)
        :let               [a-table (some-> table-delay deref)]
        :when              (and a-table (= (:db_id a-table) database-id))]
    a-table))

(defn- fields [metadata table-id]
  (for [[_id field-delay]  (some-> metadata :fields deref)
        :let               [a-field (some-> field-delay deref)]
        :when              (and a-field (= (:table_id a-field) table-id))]
    a-field))

(defn metadata-provider
  "Use a `metabase-lib/metadata/Metadata` as a [[metabase.lib.metadata.protocols/MetadataProvider]]."
  [database-id metadata]
  (let [metadata (parse-metadata metadata)]
    (log/debug "Created metadata provider for metadata")
    (reify lib.metadata.protocols/MetadataProvider
      (database [_this]            (database metadata database-id))
      (table    [_this table-id]   (table    metadata table-id))
      (field    [_this field-id]   (field    metadata field-id))
      (metric   [_this metric-id]  (metric   metadata metric-id))
      (segment  [_this segment-id] (segment  metadata segment-id))
      (card     [_this card-id]    (card     metadata card-id))
      (tables   [_this]            (tables   metadata database-id))
      (fields   [_this table-id]   (fields   metadata table-id)))))<|MERGE_RESOLUTION|>--- conflicted
+++ resolved
@@ -26,25 +26,6 @@
   (when obj
     (gobject/get obj k)))
 
-<<<<<<< HEAD
-(defn- obj->clj [xform obj]
-  (if-let [plain-object (some-> (object-get obj "_plainObject")
-                                js->clj
-                                not-empty)]
-    (into {} xform plain-object)
-    (into {}
-          (comp
-           (map (fn [k]
-                  [k (object-get obj k)]))
-           ;; ignore values that are functions
-           (remove (fn [[_k v]]
-                     (= (goog/typeOf v) "function")))
-           xform)
-          (gobject/getKeys obj))))
-
-;;; this intentionally does not use the lib hierarchy since it's not dealing with MBQL/lib keys
-(defmulti ^:private excluded-fields
-=======
 (defn- obj->clj
   "Convert a JS object of *any* class to a ClojureScript object."
   [xform obj]
@@ -70,7 +51,6 @@
 
 ;;; this intentionally does not use the lib hierarchy since it's not dealing with MBQL/lib keys
 (defmulti ^:private excluded-keys
->>>>>>> e429d5fd
   {:arglists '([object-type])}
   keyword)
 
