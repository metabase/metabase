(ns metabase-enterprise.advanced-permissions.models.permissions.general-permissions-test
  (:require [clojure.test :refer :all]
            [metabase-enterprise.advanced-permissions.models.permissions.general-permissions :as g-perms]
            [metabase.models :refer [GeneralPermissionsRevision PermissionsGroup]]
            [metabase.models.permissions :as perms]
            [metabase.models.permissions-group :as group]
            [metabase.test :as mt]
            [toucan.db :as db]))

;; -------------------------------------------------- Fetch Graph ---------------------------------------------------

(deftest general-permissions-graph-test
  (mt/with-temp* [PermissionsGroup [{group-id :id}]]
    ;; clear the graph revisions
    (db/delete! GeneralPermissionsRevision)
    (testing "group should be in graph if one of general permission is enabled"
      (let [graph (g-perms/graph)]
        (is (= 0 (:revision graph)))
        (is (partial= {(:id (group/admin))
                       {:monitoring   :yes
                        :setting      :yes
                        :subscription :yes}
                       group-id
                       {:monitoring   :no
                        :setting      :no
                        :subscription :yes}}
                      (:groups graph)))))

    (testing "group has no permissions will not be included in the graph"
      (perms/revoke-general-permissions! group-id :subscription)
      (is (not (contains? (-> (:groups (g-perms/graph)) keys set)
                          group-id))))))

;;; ------------------------------------------------- Update Graph --------------------------------------------------

(defmacro with-new-group-and-current-graph
  "Create a new group-id and bind it with the `current-graph`."
  [group-id-binding current-graph-binding & body]
  `(mt/with-temp* [PermissionsGroup [{group-id# :id}]]
<<<<<<< HEAD
     ;; need to bind *current-user-id* or the Revision won't get updated
     (binding [*current-user-id* (mt/user->id :crowberto)]
=======
     ;; currently all general permissions are disabled by default
     ;; so we manually enable subscriptions for now so we could test revoke
     ;; TODO: remove this once subscription are enabled for All Useres by default
     (perms/grant-general-permissions! group-id# :subscription)
     (mt/with-current-user (mt/user->id :crowberto)
>>>>>>> c58bf971
       ((fn [~group-id-binding ~current-graph-binding] ~@body) group-id# (g-perms/graph)))))

(deftest general-permissions-update-graph!-test
  (testing "Grant successfully and increase revision"
    (with-new-group-and-current-graph group-id current-graph
      (let [new-graph     (assoc-in current-graph [:groups group-id :setting] :yes)
            _             (g-perms/update-graph! new-graph)
            updated-graph (g-perms/graph)]
        (is (= (:groups new-graph) (:groups updated-graph)))
        (is (= (inc (:revision current-graph)) (:revision updated-graph))))))

  (testing "Revoke successfully and increase revision"
    (with-new-group-and-current-graph group-id current-graph
      (let [new-graph     (assoc-in current-graph [:groups group-id :subscription] :no)
            _             (g-perms/update-graph! new-graph)
            updated-graph (g-perms/graph)]
        (is (= (dissoc (:groups new-graph) group-id) (:groups updated-graph)))
        (is (= (inc (:revision current-graph)) (:revision updated-graph))))))

  (testing "We can do a no-op and revision won't changes"
    (with-new-group-and-current-graph group-id current-graph
      (g-perms/update-graph! current-graph)
      (let [updated-graph (g-perms/graph)]
        (is (= (:groups updated-graph) (:groups updated-graph)))
        (is (= (:revision current-graph) (:revision updated-graph))))))

  (testing "Failed when try to update permission for admin group"
    (with-new-group-and-current-graph group-id current-graph
      (let [new-graph (assoc-in current-graph [:groups (:id (group/admin)) :subscription] :no)]
        (is (thrown-with-msg?
             clojure.lang.ExceptionInfo
             #"You cannot create or revoke permissions for the 'Admin' group."
             (g-perms/update-graph! new-graph))))))

  (testing "Failed when revision is mismatched"
    (with-new-group-and-current-graph group-id current-graph
      (let [new-graph (assoc current-graph :revision (inc (:revision current-graph)))]
        (is (thrown-with-msg?
             clojure.lang.ExceptionInfo
             #"Looks like someone else edited the permissions and your data is out of date. Please fetch new data and try again."
             (g-perms/update-graph! new-graph))))))

  (testing "Able to grant for a group that was not in the old graph"
    (with-new-group-and-current-graph group-id current-graph
      ;; subscription is granted for new group by default, so revoke it
      (perms/revoke-general-permissions! group-id :subscription)
      ;; making sure the `group-id` is not in the current-graph
      (is (not (contains? (-> (:groups (g-perms/graph)) keys set)
                          group-id)))
      (let [current-graph         (g-perms/graph)
            new-graph             (assoc-in current-graph [:groups group-id] {:setting      :yes
                                                                              :subscription :yes
                                                                              :monitoring   :no})
            _                     (g-perms/update-graph! new-graph)
            updated-graph         (g-perms/graph)]
        (is (= (:groups new-graph) (:groups updated-graph)))
        (is (= (inc (:revision current-graph)) (:revision updated-graph)))))))<|MERGE_RESOLUTION|>--- conflicted
+++ resolved
@@ -20,14 +20,13 @@
                        {:monitoring   :yes
                         :setting      :yes
                         :subscription :yes}
-                       group-id
+                       (:id (group/all-users))
                        {:monitoring   :no
                         :setting      :no
                         :subscription :yes}}
                       (:groups graph)))))
 
     (testing "group has no permissions will not be included in the graph"
-      (perms/revoke-general-permissions! group-id :subscription)
       (is (not (contains? (-> (:groups (g-perms/graph)) keys set)
                           group-id))))))
 
@@ -37,25 +36,18 @@
   "Create a new group-id and bind it with the `current-graph`."
   [group-id-binding current-graph-binding & body]
   `(mt/with-temp* [PermissionsGroup [{group-id# :id}]]
-<<<<<<< HEAD
-     ;; need to bind *current-user-id* or the Revision won't get updated
-     (binding [*current-user-id* (mt/user->id :crowberto)]
-=======
-     ;; currently all general permissions are disabled by default
-     ;; so we manually enable subscriptions for now so we could test revoke
-     ;; TODO: remove this once subscription are enabled for All Useres by default
-     (perms/grant-general-permissions! group-id# :subscription)
      (mt/with-current-user (mt/user->id :crowberto)
->>>>>>> c58bf971
        ((fn [~group-id-binding ~current-graph-binding] ~@body) group-id# (g-perms/graph)))))
 
 (deftest general-permissions-update-graph!-test
   (testing "Grant successfully and increase revision"
     (with-new-group-and-current-graph group-id current-graph
-      (let [new-graph     (assoc-in current-graph [:groups group-id :setting] :yes)
+      (let [new-graph     (assoc-in current-graph [:groups group-id] {:setting      :yes
+                                                                      :monitoring   :no
+                                                                      :subscription :no})
             _             (g-perms/update-graph! new-graph)
             updated-graph (g-perms/graph)]
-        (is (= (:groups new-graph) (:groups updated-graph)))
+        (is (partial= (:groups new-graph) (:groups updated-graph)))
         (is (= (inc (:revision current-graph)) (:revision updated-graph))))))
 
   (testing "Revoke successfully and increase revision"
