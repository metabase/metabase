;;
;; !!!!!!!!!!!!!!!!!!!!!!!!!!!!!!!!!!!!!!!!!!!!!!!!!!!!!!!!!!!!!!!!!!!!!!!!!!!!!!!!!!!!!!!!!!!
;; !!                                                                                       !!
;; !!  PRO TIP! Run the tests in [[metabase.core.modules-test]] when you change this file!  !!
;; !!                                                                                       !!
;; !!!!!!!!!!!!!!!!!!!!!!!!!!!!!!!!!!!!!!!!!!!!!!!!!!!!!!!!!!!!!!!!!!!!!!!!!!!!!!!!!!!!!!!!!!!
;;
;; A "module" is any `metabase.<module>.core` namespace in `src`.
;;
;; ## `team`:
;;
;; The team that owns this module. This has to match one of the team names in `.github/team.json` EXACTLY. You can
;; run [metabase.core.modules-test/all-modules-have-teams-test]] to make sure you did this correctly.
;;
;; ## `api`:
;;
;; Map of module name => the "core" external public-facing API namespace(s). You have three options here:
;;
;; 1. Special sentinel value `:any` means means this module does not (yet) have external public-facing API
;;    namespace(s). This is mostly a temporary placeholder until we go in and create module namespaces, which means
;;    you should go create one.
;;
;; 2. A set of namespace symbols. All namespaces in other modules will only be allowed to use namespaces from
;;    this set. Ideally this set should only have one namespace, but restricting it to a set of several is still
;;    better than `:any`.
;;
;; 3. `nil` or not listed here -- we default to assuming there is (some subset) of the 'standard' API namespaces
;;    `<module>.api`, `<module>.core`, and `<module>.init`
;;
;; ## `uses`:
;;
;; Map of module => other modules you're allowed to use there. You have two options here:
;;
;; 1. `:any` means namespaces in this module are allowed to use any other module -- allowed modules are not
;;    enforced for this module. Module API namespaces for modules that have them defined are still enforced. For
;;    ones that are `nil`, please go in and add a list of allowed modules. `:any` is mostly meant a temporary
;;    placeholder until we can fill these all out, so feel free to fix these.
;;
;; 2. A set of module symbols. This is the list of modules that are allowed to be referenced. An empty set means no
;;    other modules are allowed to be referenced; this is the default for any modules that aren't listed here.
;;
;; ## Tips
;;
;; PRO TIP: Check out the [[dev.deps-graph]] namespace for helpful tools to see where a module is used externally, and
;; for tools for calculating this config -- you can use [[dev.deps-graph/print-kondo-config-diff]] to see what updates
;; you need to make
{:metabase/modules
 {actions
  {:team "Workflows"
   :api  #{metabase.actions.api
           metabase.actions.args
           metabase.actions.core
           metabase.actions.init
           metabase.actions.types}
   :uses #{analytics
           api
           collections
           driver
           events
           legacy-mbql
           lib
           lib-be
           model-persistence
           models
           permissions
           public-sharing
           queries
           query-processor
           search
           settings
           util}}

  activity-feed
  {:team "UX West"
   :api  #{metabase.activity-feed.api
           metabase.activity-feed.core
           metabase.activity-feed.init}
   :uses #{api
           app-db
           collections
           config
           events
           models
           premium-features
           util}}

  analytics
  {:team "UX West"
   :api  #{metabase.analytics.api
           metabase.analytics.core
           metabase.analytics.init
           metabase.analytics.prometheus
           metabase.analytics.snowplow}
   :uses #{api
           app-db
           appearance
           channel
           config
           driver
           eid-translation
           internal-stats
           lib-be
           models
           permissions
           premium-features
           session
           settings
           sso
           system
           task
           util
           version}}

  analyze
  {:team "Querying"
   :api  #{metabase.analyze.core
           metabase.analyze.query-results}
   :uses #{config
           driver
           legacy-mbql
           lib
           models
           sync
           util}}

  ;; TODO -- consolidate these into a `.core` API namespace.
  api
  {:team "DevEx"
   :api  #{metabase.api.common
           metabase.api.common.internal
           metabase.api.docs
           metabase.api.init
           metabase.api.macros
           metabase.api.open-api
           metabase.api.response
           metabase.api.routes.common
           metabase.api.settings
           metabase.api.util
           metabase.api.util.handlers}
   :uses #{config
           events
           models
           settings
           util}}

  api-keys
  {:team "UX West"
   :api  #{metabase.api-keys.api
           metabase.api-keys.core
           metabase.api-keys.schema}
   :uses #{api
           app-db
           events
           models
           permissions
           users
           util}}

  api-routes
  {:team "UX West"
   :api  #{metabase.api-routes.core}
   :uses :any}

  app-db
  {:team "UX West"
   :api  #{metabase.app-db.cluster-lock ; TODO FIXME
           metabase.app-db.core
           metabase.app-db.init
           metabase.app-db.setup}
   :uses #{auth-provider
           classloader
           config
           connection-pool
           task
           util}}

  appearance
  {:team "UX West"
   :api  #{metabase.appearance.core
           metabase.appearance.init}
   :uses #{settings util}}

  audit-app
  {:team "UX West"
   :api  #{metabase.audit-app.core
           metabase.audit-app.init}
   :uses #{api
           app-db
           events
           models
           premium-features
           settings
           task
           task-history
           util}}

  auth-provider
  {:team "UX West"
   :api  #{metabase.auth-provider.core}
   :uses #{premium-features}}

  batch-processing
  {:team "UX West"
   :api  #{metabase.batch-processing.core
           metabase.batch-processing.init}
   :uses #{app-db
           settings
           util}}

  bookmarks
  {:team "UX West"
   :api  #{metabase.bookmarks.api}
   :uses #{api
           app-db
           config
           premium-features
           queries
           util}}

  bug-reporting
  {:team "UX West"
   :api  #{metabase.bug-reporting.api
           metabase.bug-reporting.init}
   :uses #{analytics
           api
           app-db
           config
           driver
           permissions
           premium-features
           settings
           util}}

  cache
  {:team "UX West"
   :api  #{metabase.cache.api
           metabase.cache.core
           metabase.cache.init}
   :uses #{api
           app-db
           config
           events
           models
           premium-features
           settings
           util}}

  ;; TODO -- way too many API namespaces.
  channel
  {:team "Workflows"
   :api  #{metabase.channel.api
           metabase.channel.core
           metabase.channel.email
           metabase.channel.email.messages
           metabase.channel.init
           metabase.channel.models.channel
           metabase.channel.render.core
           metabase.channel.settings
           metabase.channel.slack
           metabase.channel.template.core
           metabase.channel.urls}
   :uses #{analytics
           api
           app-db
           appearance
           collections
           config
           dashboards
           driver
           events
           formatter
           lib
           lib-be
           models
           notification
           parameters
           permissions
           premium-features
           query-processor
           settings
           system
           task
           timeline
           types
           util}}

  classloader
  {:team "DevEx"
   :api  #{metabase.classloader.core
           metabase.classloader.init}
   :uses #{util}}

  cloud-migration
  {:team "UX West"
   :api  #{metabase.cloud-migration.api
           metabase.cloud-migration.core
           metabase.cloud-migration.init}
   :uses #{api
           app-db
           cmd
           config
           models
           premium-features
           settings
           task
           util}}

  cmd
  {:team "UX West"
   :api  #{metabase.cmd.copy
           metabase.cmd.core
           metabase.cmd.dump-to-h2}
   :uses #{api
           api-routes
           app-db
           classloader
           config
           legacy-mbql
           models
           query-processor
           search
           settings
           users
           util}}

  collections
  {:team "UX West"
   :api  #{metabase.collections.api
           metabase.collections.models.collection
           metabase.collections.models.collection.root}
   :uses #{api
           api-keys
           app-db
           audit-app
           config
           driver
           eid-translation
           events
           legacy-mbql
           lib-be
           models
           notification
           permissions
           premium-features
           queries
           request
           revisions
           search
           upload
           util}}

  ;; technically this 'uses' `enterprise/core` and `test` since it tries to load them to see if they exists so we know
  ;; if EE/test code is available; however we can ignore them since they're not real usages.
  config
  {:team "DevEx"
   :api  #{metabase.config.core}
   :uses #{}}

  ;; this is not actually a real module, but comes from one of our libraries.
  connection-pool
  {:team "UX West"
   :api  #{metabase.connection-pool}
   :uses #{}}

  content-translation
  {:team "UX West"
   :api  #{metabase.content-translation.api
           metabase.content-translation.models}
   :uses #{api
           premium-features
           util}}

  content-verification
  {:team "UX West"
   :api  #{metabase.content-verification.core
           metabase.content-verification.init}
   :uses #{app-db
           models
           util}}

  core
  {:team "UX West"
   :api  #{metabase.core.initialization-status}
   :uses :any}

  dashboards
  {:team "UX West"
   :api  #{metabase.dashboards.api
           metabase.dashboards.autoplace
           metabase.dashboards.constants
           metabase.dashboards.init
           metabase.dashboards.models.dashboard
           metabase.dashboards.models.dashboard-card
           metabase.dashboards.models.dashboard-tab}
   :uses #{actions
           analytics
           api
           app-db
           audit-app
           channel
           collections
           config
           eid-translation
           embedding
           events
           lib
           lib-be
           models
           parameters
           permissions
           public-sharing
           pulse
           queries
           query-permissions
           query-processor
           request
           revisions
           search
           settings
           util
           warehouse-schema
           xrays}}

  database-routing
  {:team "UX West"
   :api  #{metabase.database-routing.core}
   :uses #{premium-features}}

  driver
  {:team "Drivers"
   :api  #{metabase.driver
           metabase.driver.common
           metabase.driver.common.parameters
           metabase.driver.common.parameters.dates
           metabase.driver.common.parameters.operators
           metabase.driver.common.parameters.parse
           metabase.driver.common.parameters.values
           metabase.driver.ddl.interface
           metabase.driver.h2
           metabase.driver.impl
           metabase.driver.init
           metabase.driver.mysql
           metabase.driver.postgres
           metabase.driver.settings
           metabase.driver.sql
           metabase.driver.sql-jdbc.connection
           metabase.driver.sql-jdbc.execute
           metabase.driver.sql-jdbc.execute.diagnostic
           metabase.driver.sql-jdbc.sync
           metabase.driver.sql.query-processor
           metabase.driver.sql.query-processor.deprecated
           metabase.driver.sql.util
           metabase.driver.sync
           metabase.driver.util}
   :uses #{driver-api
           util}}

  driver-api
  {:team "Drivers"
   :api  #{metabase.driver-api.core
           metabase.driver-api.init}
   :uses #{actions
           api
           app-db
           appearance
           auth-provider
           classloader
           config
           connection-pool
           database-routing
           events
           legacy-mbql
           lib
           lib-be
           logger
           models
           premium-features
           query-processor
           secrets
           settings
           sync
           system
           upload
           util
           warehouse-schema
           warehouses}}

  eid-translation
  {:team "UX West"
   :api  #{metabase.eid-translation.api
           metabase.eid-translation.core
           metabase.eid-translation.init}
   :uses #{api
           settings
           util}}

  embedding
  {:team "Embedding"
   :api  #{metabase.embedding.api
           metabase.embedding.init
           metabase.embedding.jwt
           metabase.embedding.settings
           metabase.embedding.validation}
   :uses #{analytics
           api
           config
           driver
           eid-translation
           events
           models
           notification
           parameters
           premium-features
           public-sharing
           queries
           query-processor
           settings
           tiles
           util}}

  events
  {:team "DevEx"
   :api  #{metabase.events.core
           metabase.events.init}
   :uses #{models
           util}}

  formatter
  {:team "UX West"
   :api  #{metabase.formatter.core}
   :uses #{appearance
           models
           query-processor
           system
           types
           util}}

  geojson
  {:team "UX West"
   :api  #{metabase.geojson.api
           metabase.geojson.init}
   :uses #{api
           permissions
           settings
           util}}

  indexed-entities
  {:team "UX West"
   :api  #{metabase.indexed-entities.api
           metabase.indexed-entities.init}
   :uses #{analytics
           api
           driver
           legacy-mbql
           lib
           models
           query-processor
           search
           sync
           task
           util}}

  internal-stats
  {:team "UX West"
   :api  #{metabase.internal-stats.core}
   :uses #{app-db
           models}}

  legacy-mbql
  {:team "Querying"
   :api  #{metabase.legacy-mbql.normalize
           metabase.legacy-mbql.predicates
           metabase.legacy-mbql.schema
           metabase.legacy-mbql.schema.helpers
           metabase.legacy-mbql.util}
   :uses #{lib
           models
           types
           util}}

  lib
  {:team "Querying"
   :api  #{metabase.lib.binning
           metabase.lib.binning.util
           metabase.lib.card
           metabase.lib.core
           metabase.lib.equality
           metabase.lib.field
           metabase.lib.field.resolution
           metabase.lib.filter
           metabase.lib.init
           metabase.lib.join.util
           metabase.lib.metadata
           metabase.lib.metadata.cached-provider
           metabase.lib.metadata.invocation-tracker
           metabase.lib.metadata.protocols
           metabase.lib.metadata.result-metadata
           metabase.lib.normalize
           metabase.lib.options
           metabase.lib.parse
           metabase.lib.query
           metabase.lib.schema
           metabase.lib.schema.actions
           metabase.lib.schema.binning
           metabase.lib.schema.common
           metabase.lib.schema.expression
           metabase.lib.schema.expression.temporal
           metabase.lib.schema.expression.window
           metabase.lib.schema.id
           metabase.lib.schema.info
           metabase.lib.schema.join
           metabase.lib.schema.literal
           metabase.lib.schema.mbql-clause
           metabase.lib.schema.metadata
           metabase.lib.schema.metadata.fingerprint
           metabase.lib.schema.order-by
           metabase.lib.schema.parameter
           metabase.lib.schema.ref
           metabase.lib.schema.template-tag
           metabase.lib.schema.temporal-bucketing
           metabase.lib.schema.util
           metabase.lib.temporal-bucket
           metabase.lib.types.isa
           metabase.lib.util
           metabase.lib.util.match
           metabase.lib.walk}
   :uses #{config
           legacy-mbql
           types
           util}}

  lib-be
  {:team "Querying"
   :api  #{metabase.lib-be.core
           metabase.lib-be.init
           metabase.lib-be.metadata.jvm}
   :uses #{lib
           models
           settings
           util}}

  logger
  {:team "DevEx"
   :api  #{metabase.logger.api
           metabase.logger.core
           metabase.logger.init}
   :uses #{analytics
           api
           classloader
           config
           permissions
           util}}

  login-history
  {:team "UX West"
   :api  #{metabase.login-history.api
           metabase.login-history.core
           metabase.login-history.init}
   :uses #{analytics
           api
           channel
           request
           settings
           util}}

  model-persistence
  {:team "Querying"
   :api  #{metabase.model-persistence.api
           metabase.model-persistence.core
           metabase.model-persistence.init}
   :uses #{api
           app-db
           driver
           events
           lib
           models
           permissions
           premium-features
           queries
           query-processor
           request
           settings
           system
           task
           task-history
           util}}

  models
  {:team "DevEx"
   :api  #{metabase.models.dispatch
           metabase.models.humanization
           metabase.models.init
           metabase.models.interface
           metabase.models.resolution
           metabase.models.serialization
           metabase.models.util.spec-update
           metabase.models.visualization-settings}
   :uses #{api
           app-db
           classloader
           legacy-mbql
           lib
           lib-be
           settings
           util}}

  native-query-snippets
  {:team "Querying"
   :api  #{metabase.native-query-snippets.api
           metabase.native-query-snippets.core}
   :uses #{api
           collections
           models
           permissions
           premium-features
           util}}

  notification
  {:team "Workflows"
   :api  #{metabase.notification.api
           metabase.notification.core
           metabase.notification.init
           metabase.notification.models
           metabase.notification.payload.core}
   :uses #{analytics
           api
           appearance
           channel
           config
           dashboards
           driver
           events
           models
           parameters
           permissions
           premium-features
           query-processor
           request
           session
           settings
           sso
           system
           task
           task-history
           users
           util}}

  ;; TODO -- too many API namespaces
  parameters
  {:team "Querying"
   :api  #{metabase.parameters.chain-filter
           metabase.parameters.custom-values
           metabase.parameters.dashboard
           metabase.parameters.field
           metabase.parameters.init
           metabase.parameters.params
           metabase.parameters.schema
           metabase.parameters.shared}
   :uses #{api
           app-db
           classloader
           driver
           legacy-mbql
           lib
           lib-be
           models
           query-processor
           types
           util
           warehouse-schema
           warehouses}}

  permissions
  {:team "UX West"
   :api  #{metabase.permissions.api
           metabase.permissions.core
           metabase.permissions.init}
   :uses #{api
           app-db
           audit-app
           collections
           config
           events
           models
           premium-features
           request
           settings
           util
           enterprise/advanced-permissions}}

  pivot
  {:team "UX West"
   :api  #{metabase.pivot.core}
   :uses #{models
           util}}

  plugins
  {:team "DevEx"
   :api  #{metabase.plugins.core}
   :uses #{classloader
           config
           driver
           util}}

  premium-features
  {:team "UX West"
   :api  #{metabase.premium-features.api
           metabase.premium-features.core
           metabase.premium-features.init}
   :uses #{api
           app-db
           classloader
           config
           internal-stats
           settings
           util}}

  product-feedback
  {:team "UX West"
   :api  #{metabase.product-feedback.api
           metabase.product-feedback.init}
   :uses #{analytics
           api
           app-db
           channel
           config
           driver
           premium-features
           settings
           task
           util}}

  public-sharing
  {:team "UX West"
   :api  #{metabase.public-sharing.api
           metabase.public-sharing.core
           metabase.public-sharing.init
           metabase.public-sharing.validation}
   :uses #{actions
           analytics
           api
           dashboards
           events
           lib
           lib-be
           models
           parameters
           queries
           query-processor
           request
           settings
           tiles
           util}}

  pulse
  {:team "Workflows"
   :api  #{metabase.pulse.api
           metabase.pulse.core
           metabase.pulse.init}
   :uses #{api
           app-db
           channel
           classloader
           collections
           config
           driver
           events
           models
           notification
           permissions
           premium-features
           query-processor
           request
           task
           task-history
           util
           enterprise/advanced-permissions
           enterprise/sandbox}}

  queries
  {:team "Querying"
   :api  #{metabase.queries.api
           metabase.queries.core
           metabase.queries.init
           metabase.queries.models.query ; TODO FIXME
           metabase.queries.schema} ; TODO FIXME
   :uses #{analytics
           analyze
           api
           app-db
           audit-app
           cache
           channel
           collections
           config
           content-verification
           dashboards
           eid-translation
           embedding
           events
           legacy-mbql
           lib
           lib-be
           models
           parameters
           permissions
           premium-features
           public-sharing
           pulse
           query-permissions
           query-processor
           request
           revisions
           search
           util
           view-log
           warehouse-schema}}

  query-permissions
  {:team "UX West"
   :api  #{metabase.query-permissions.core}
   :uses #{api
           legacy-mbql
           lib
           models
           permissions
           query-processor
           request
           util}}

  query-processor
  {:team "Querying"
<<<<<<< HEAD
   :api #{metabase.query-processor
          metabase.query-processor.api
          metabase.query-processor.card
          metabase.query-processor.compile
          metabase.query-processor.dashboard
          metabase.query-processor.debug
          metabase.query-processor.error-type
          metabase.query-processor.init
          metabase.query-processor.interface
          metabase.query-processor.metadata
          metabase.query-processor.middleware.annotate
          metabase.query-processor.middleware.cache-backend.db
          metabase.query-processor.middleware.constraints
          metabase.query-processor.middleware.fetch-source-query-legacy
          metabase.query-processor.middleware.limit
          metabase.query-processor.middleware.permissions
          metabase.query-processor.middleware.wrap-value-literals
          metabase.query-processor.parameters.operators
          metabase.query-processor.pipeline
          metabase.query-processor.pivot
          metabase.query-processor.preprocess
          metabase.query-processor.reducible
          metabase.query-processor.schema
          metabase.query-processor.setup
          metabase.query-processor.store
          metabase.query-processor.streaming
          metabase.query-processor.streaming.common
          metabase.query-processor.streaming.interface
          metabase.query-processor.timezone
          metabase.query-processor.util
          metabase.query-processor.util.add-alias-info
          metabase.query-processor.util.nest-query
          metabase.query-processor.util.persisted-cache
          metabase.query-processor.util.relative-datetime
          metabase.query-processor.util.transformations.nest-breakouts
          metabase.query-processor.writeback}
=======
   :api  #{metabase.query-processor
           metabase.query-processor.api
           metabase.query-processor.card
           metabase.query-processor.compile
           metabase.query-processor.dashboard
           metabase.query-processor.debug
           metabase.query-processor.error-type
           metabase.query-processor.init
           metabase.query-processor.interface
           metabase.query-processor.metadata
           metabase.query-processor.middleware.annotate
           metabase.query-processor.middleware.cache-backend.db
           metabase.query-processor.middleware.constraints
           metabase.query-processor.middleware.fetch-source-query-legacy
           metabase.query-processor.middleware.limit
           metabase.query-processor.middleware.permissions
           metabase.query-processor.middleware.wrap-value-literals
           metabase.query-processor.pipeline
           metabase.query-processor.pivot
           metabase.query-processor.preprocess
           metabase.query-processor.reducible
           metabase.query-processor.schema
           metabase.query-processor.setup
           metabase.query-processor.store
           metabase.query-processor.streaming
           metabase.query-processor.streaming.common
           metabase.query-processor.streaming.interface
           metabase.query-processor.timezone
           metabase.query-processor.util
           metabase.query-processor.util.add-alias-info
           metabase.query-processor.util.nest-query
           metabase.query-processor.util.persisted-cache
           metabase.query-processor.util.relative-datetime
           metabase.query-processor.util.transformations.nest-breakouts
           metabase.query-processor.writeback}
>>>>>>> 662e3c8e
   :uses #{analytics
           analyze
           api
           app-db
           appearance
           audit-app
           batch-processing
           cache
           config
           driver
           events
           formatter
           legacy-mbql
           lib
           lib-be
           model-persistence
           models
           parameters
           permissions
           pivot
           premium-features
           queries
           query-permissions
           request
           server
           settings
           system
           types
           users
           util}}

  request
  {:team "UX West"
   :api  #{metabase.request.core
           metabase.request.init
           metabase.request.schema}
   :uses #{api
           config
           permissions ; FIXME
           session
           settings
           users
           util}}

  revisions
  {:team "UX West"
   :api  #{metabase.revisions.api
           metabase.revisions.core
           metabase.revisions.init}
   :uses #{api
           config
           dashboards
           events
           models
           queries
           query-permissions
           util}}

  sample-data
  {:team "UX West"
   :api  #{metabase.sample-data.core
           metabase.sample-data.init}
   :uses #{plugins
           settings
           sync
           util}}

  search
  {:team "UX West"
   :api  #{metabase.search.api
           metabase.search.appdb.scoring
           metabase.search.config
           metabase.search.core
           metabase.search.engine
           metabase.search.in-place.scoring
           metabase.search.ingestion
           metabase.search.init
           metabase.search.scoring
           metabase.search.spec}
   :uses #{analytics
           api
           app-db
           appearance
           audit-app
           collections
           config
           driver
           events
           models
           permissions
           premium-features
           queries
           request
           settings
           startup
           task
           util
           warehouses}}

  secrets
  {:team "Drivers"
   :api  #{metabase.secrets.core}
   :uses #{api driver models premium-features util}}

  segments
  {:team "Querying"
   :api  #{metabase.segments.api}
   :uses #{api
           events
           legacy-mbql
           lib
           lib-be
           models
           permissions
           search
           util
           xrays}}

  server
  {:team "UX West"
   :api  #{metabase.server.core
           metabase.server.init
           metabase.server.middleware.session
           metabase.server.streaming-response} ; TODO -- too many API namespaces
   :uses #{analytics
           api
           api-keys
           app-db
           appearance
           config
           core
           driver
           embedding
           premium-features
           query-processor
           request
           session
           settings
           system
           util
           enterprise/sso}}

  session
  {:team "UX West"
   :api  #{metabase.session.api
           metabase.session.core
           metabase.session.init
           metabase.session.models.session ; TODO -- shouldn't be exposed as an API namespace
           metabase.session.settings} ; TODO -- shouldn't be exposed as an API namespace
   :uses #{api
           app-db
           channel
           config
           driver
           events
           login-history
           request
           settings
           sso
           system
           task
           users
           util}}

  settings
  {:team "DevEx"
   :api  #{metabase.settings.api
           metabase.settings.core
           metabase.settings.init}
   :uses #{api
           app-db
           config
           events
           models
           permissions
           premium-features
           util
           enterprise/advanced-permissions}}

  setup
  {:team "UX West"
   :api  #{metabase.setup.api
           metabase.setup.core
           metabase.setup.init}
   :uses #{analytics
           api
           app-db
           appearance
           channel
           config
           events
           permissions
           request
           session
           settings
           system
           users
           util}}

  sso
  {:team "UX West"
   :api  #{metabase.sso.api
           metabase.sso.core
           metabase.sso.init}
   :uses #{api
           config
           permissions
           premium-features
           settings
           users
           util}}

  startup
  {:team "DevEx"
   :api  #{metabase.startup.core}
   :uses #{util}}

  sync
  {:team "Querying"
   :api  #{metabase.sync.api
           metabase.sync.core
           metabase.sync.init
           metabase.sync.schedules
           metabase.sync.task.sync-databases
           metabase.sync.util}
   :uses #{analyze
           api
           app-db
           audit-app
           config
           driver
           events
           lib
           models
           query-processor
           settings
           task
           task-history
           util
           warehouse-schema
           warehouses}}

  system
  {:team "UX West"
   :api  #{metabase.system.core
           metabase.system.init}
   :uses #{appearance settings util}}

  task
  {:team "UX West"
   :api  #{metabase.task.bootstrap
           metabase.task.core}
   :uses #{app-db
           classloader
           util}}

  task-history
  {:team "UX West"
   :api  #{metabase.task-history.api
           metabase.task-history.core
           metabase.task-history.init}
   :uses #{api
           models
           permissions
           premium-features
           request
           task
           util}}

  testing-api
  {:team "DevEx"
   :api  #{metabase.testing-api.api
           metabase.testing-api.core
           metabase.testing-api.init}
   :uses #{analytics
           api
           app-db
           config
           premium-features
           search
           util}}

  tiles
  {:team "UX West"
   :api  #{metabase.tiles.api
           metabase.tiles.init}
   :uses #{api
           legacy-mbql
           query-processor
           settings
           util}}

  timeline
  {:team "UX West"
   :api  #{metabase.timeline.api
           metabase.timeline.core}
   :uses #{analytics
           api
           collections
           models
           util}}

  types
  {:team "Querying"
   :api  #{metabase.types.core
           metabase.types.init}
   :uses #{util}}

  upload
  {:team "Querying"
   :api  #{metabase.upload.api
           metabase.upload.core
           metabase.upload.init}
   :uses #{analytics
           api
           appearance
           collections
           driver
           events
           legacy-mbql
           lib
           model-persistence
           models
           permissions
           queries
           settings
           sync
           util
           warehouse-schema}}

  user-key-value
  {:team "UX West"
   :api  #{metabase.user-key-value.api
           metabase.user-key-value.init}
   :uses #{api
           config
           lib
           util}}

  users
  {:team "UX West"
   :api  #{metabase.users.api
           metabase.users.init
           metabase.users.models.user
           metabase.users.models.user-parameter-value}
   :uses #{analytics
           api
           appearance
           batch-processing
           channel
           collections
           config
           events
           models
           permissions
           premium-features
           request
           session
           settings
           setup
           sso
           system
           util
           enterprise/advanced-permissions}}

  util
  {:team "DevEx"
   :api  :any
   :uses #{classloader
           config
           settings
           system}}

  version
  {:team "UX West"
   :api  #{metabase.version.core
           metabase.version.init}
   :uses #{config
           settings
           system
           task
           util}}

  view-log
  {:team "UX West"
   :api  #{metabase.view-log.core
           metabase.view-log.init}
   :uses #{analytics
           api
           app-db
           audit-app
           batch-processing
           events
           models
           premium-features
           query-permissions
           util}}

  warehouse-schema
  {:team "UX West"
   :api  #{metabase.warehouse-schema.api
           metabase.warehouse-schema.field
           metabase.warehouse-schema.metadata-from-qp
           metabase.warehouse-schema.metadata-queries
           metabase.warehouse-schema.models.field
           metabase.warehouse-schema.models.field-user-settings
           metabase.warehouse-schema.models.field-values
           metabase.warehouse-schema.models.table
           metabase.warehouse-schema.table}
   :uses #{analytics
           analyze
           api
           app-db
           audit-app
           database-routing
           driver
           events
           lib
           lib-be
           models
           parameters
           permissions
           premium-features
           query-processor
           request
           search
           sync
           types
           upload
           util
           warehouses
           xrays}}

  warehouses
  {:team "UX West"
   :api  #{metabase.warehouses.api
           metabase.warehouses.core
           metabase.warehouses.init
           metabase.warehouses.models.database}
   :uses #{analytics
           api
           app-db
           audit-app
           classloader
           collections
           config
           database-routing
           driver
           events
           lib
           lib-be
           models
           permissions
           premium-features
           queries
           request
           sample-data
           search
           secrets
           settings
           sync
           upload
           util
           warehouse-schema
           enterprise/advanced-permissions}}

  xrays
  {:team "Querying"
   :api  #{metabase.xrays.api
           metabase.xrays.core
           metabase.xrays.init}
   :uses #{analyze
           api
           appearance
           collections
           dashboards
           driver
           legacy-mbql
           lib
           models
           queries
           query-permissions
           query-processor
           settings
           util
           warehouse-schema}}

  enterprise/action-v2
  {:team "Workflows"
   :api  #{metabase-enterprise.action-v2.api
           metabase-enterprise.action-v2.core
           metabase-enterprise.action-v2.init}
   :uses #{actions
           api
           driver
           lib
           models
           query-processor
           util
           warehouse-schema}}

  enterprise/advanced-config
  {:team "UX West"
   :api  #{metabase-enterprise.advanced-config.api.logs
           metabase-enterprise.advanced-config.file
           metabase-enterprise.advanced-config.init
           metabase-enterprise.advanced-config.settings}
   :uses #{api
           api-keys
           app-db
           driver
           permissions
           premium-features
           settings
           setup
           sync
           users
           util}}

  enterprise/advanced-permissions
  {:team "UX West"
   :api  #{metabase-enterprise.advanced-permissions.api.routes
           metabase-enterprise.advanced-permissions.common
           metabase-enterprise.advanced-permissions.models.permissions.group-manager}
   :uses #{api
           lib
           permissions
           premium-features
           query-permissions
           query-processor
           util
           warehouses
           enterprise/impersonation}}

  enterprise/ai-entity-analysis
  {:team "Metabot"
   :api  #{metabase-enterprise.ai-entity-analysis.api}
   :uses #{api
           premium-features
           enterprise/metabot-v3}}

  enterprise/ai-sql-fixer
  {:team "Metabot"
   :api  #{metabase-enterprise.ai-sql-fixer.api}
   :uses #{api
           driver
           query-processor
           util
           enterprise/metabot-v3}}

  enterprise/ai-sql-generation
  {:team "Metabot"
   :api  #{metabase-enterprise.ai-sql-generation.api}
   :uses #{api
           driver
           models
           util
           enterprise/metabot-v3}}

  enterprise/analytics
  {:team "UX West"
   :api  #{}
   :uses #{driver
           premium-features
           enterprise/advanced-config
           enterprise/scim
           enterprise/semantic-search
           enterprise/sso}}

  enterprise/api
  {:team "UX West"
   :api  #{metabase-enterprise.api.routes
           metabase-enterprise.api.routes.common}
   :uses :any}

  enterprise/audit-app
  {:team "UX West"
   :api  #{metabase-enterprise.audit-app.api.routes
           metabase-enterprise.audit-app.init}
   :uses #{api
           app-db
           audit-app
           classloader
           driver
           lib
           models
           permissions
           plugins
           premium-features
           query-permissions
           query-processor
           settings
           sync
           users
           util
           enterprise/serialization}}

  enterprise/auth-provider
  {:team "UX West"
   :api  #{}
   :uses #{premium-features
           util}}

  enterprise/billing
  {:team "UX West"
   :api  #{metabase-enterprise.billing.api.routes}
   :uses #{api
           premium-features util}}

  enterprise/cache
  {:team "UX West"
   :api  #{metabase-enterprise.cache.init}
   :uses #{cache
           premium-features
           query-processor
           task
           util}}

  enterprise/content-translation
  {:team "UX West"
   :api  #{metabase-enterprise.content-translation.dictionary
           metabase-enterprise.content-translation.routes}
   :uses #{api
           content-translation
           embedding
           premium-features
           util
           enterprise/api}}

  enterprise/content-verification
  {:team "UX West"
   :api  #{metabase-enterprise.content-verification.api.routes}
   :uses #{api
           content-verification
           util
           enterprise/api}}

  enterprise/core
  {:team "DevEx"
   :api  #{metabase-enterprise.core.init}
   :uses :any}

  enterprise/dashboard-subscription-filters
  {:team "Workflows"
   :api  #{}
   :uses #{premium-features}}

  enterprise/data-editing
  {:team "Workflows"
   :api  #{metabase-enterprise.data-editing.api}
   :uses #{actions
           api
           models
           util}}

  enterprise/database-replication
  {:team "Cloud"
   :api  #{metabase-enterprise.database-replication.api
           metabase-enterprise.database-replication.init}
   :uses #{analytics
           api
           premium-features
           settings
           util
           enterprise/harbormaster}}

  enterprise/database-routing
  {:team "UX West"
   :api  #{metabase-enterprise.database-routing.api}
   :uses #{api
           config
           database-routing
           driver
           events
           lib
           models
           premium-features
           query-processor
           settings
           util
           warehouse-schema
           warehouses}}

  enterprise/documents
  {:team "UX West"
   :api  #{metabase-enterprise.documents.api
           metabase-enterprise.documents.core
           metabase-enterprise.documents.init}
   :uses #{activity-feed
           api
           app-db
           batch-processing
           collections
           events
           models
           permissions
           premium-features
           queries
           query-permissions
           revisions
           search
           users
           util
           view-log}}

  enterprise/email
  {:team "UX West"
   :api  #{metabase-enterprise.email.api}
   :uses #{api
           channel
           permissions
           premium-features
           settings
           util}}

  enterprise/gsheets
  {:team "Cloud"
   :api  #{metabase-enterprise.gsheets.api
           metabase-enterprise.gsheets.init}
   :uses #{analytics
           api
           premium-features
           settings
           util
           enterprise/harbormaster}}

  enterprise/harbormaster
  {:team "Cloud"
   :api  #{metabase-enterprise.harbormaster.client}
   :uses #{api
           cloud-migration
           util}}

  enterprise/impersonation
  {:team "Drivers"
   :api  #{metabase-enterprise.impersonation.api}
   :uses #{api
           audit-app
           driver
           lib
           models
           premium-features
           query-processor
           util
           warehouse-schema
           enterprise/sandbox}}

  enterprise/internal-stats
  {:team "UX West"
   :api  #{}
   :uses #{premium-features
           settings}}

  enterprise/llm
  {:team "Metabot"
   :api  #{metabase-enterprise.llm.api
           metabase-enterprise.llm.init
           metabase-enterprise.llm.settings}
   :uses #{analytics
           analyze
           api
           parameters
           query-processor
           settings
           util}}

  enterprise/metabot-v3
  {:team "Metabot"
   :api  #{metabase-enterprise.metabot-v3.api
           metabase-enterprise.metabot-v3.client
           metabase-enterprise.metabot-v3.core
           metabase-enterprise.metabot-v3.init
           metabase-enterprise.metabot-v3.tools.api}
   :uses #{api
           app-db
           collections
           config
           driver
           legacy-mbql
           lib
           lib-be
           models
           permissions
           premium-features
           pulse
           query-processor
           request
           server
           settings
           sync
           system
           users
           util
           warehouse-schema
           warehouses
           enterprise/documents}}

  enterprise/permission-debug
  {:team "UX West"
   :api  #{metabase-enterprise.permission-debug.api}
   :uses #{api
           lib
           models
           permissions
           query-processor
           util}}

  enterprise/premium-features
  {:team "UX West"
   :api  #{}
   :uses #{premium-features
           util}}

  enterprise/sandbox
  {:team "UX West"
   :api  #{metabase-enterprise.sandbox.api.routes
           metabase-enterprise.sandbox.api.util}
   :uses #{api
           app-db
           audit-app
           classloader
           driver
           legacy-mbql
           lib
           models
           permissions
           premium-features
           query-permissions
           query-processor
           request
           users
           util
           warehouse-schema
           warehouses
           enterprise/api}}

  enterprise/scim
  {:team "UX West"
   :api  #{metabase-enterprise.scim.core
           metabase-enterprise.scim.init
           metabase-enterprise.scim.routes}
   :uses #{analytics
           api
           api-keys
           models
           permissions
           server
           settings
           system
           users
           util
           enterprise/serialization}}

  enterprise/search
  {:team "UX West"
   :api  #{}
   :uses #{premium-features
           search}}

  enterprise/semantic-search
  {:team "Metabot"
   :api  #{metabase-enterprise.semantic-search.api
           metabase-enterprise.semantic-search.core
           metabase-enterprise.semantic-search.init}
   :uses #{analytics
           api
           config
           connection-pool
           models
           permissions
           premium-features
           search
           settings
           task
           util
           enterprise/llm
           enterprise/metabot-v3}}

  enterprise/serialization
  {:team "Workflows"
   :api  #{metabase-enterprise.serialization.api
           metabase-enterprise.serialization.cmd
           metabase-enterprise.serialization.v2.backfill-ids}
   :uses #{analytics
           api
           app-db
           appearance
           collections
           config
           legacy-mbql
           lib
           logger
           models
           plugins
           premium-features
           search
           settings
           setup
           util
           warehouse-schema}}

  enterprise/snippet-collections
  {:team "Querying"
   :api  #{}
   :uses #{models
           native-query-snippets
           permissions
           premium-features
           util}}

  enterprise/sso
  {:team "UX West"
   :api  #{metabase-enterprise.sso.api.routes
           metabase-enterprise.sso.init
           metabase-enterprise.sso.settings}
   :uses #{api
           appearance
           channel
           embedding
           events
           notification
           premium-features
           request
           session
           settings
           sso
           system
           users
           util
           enterprise/scim}}

  enterprise/stale
  {:team "UX West"
   :api  #{metabase-enterprise.stale.api
           metabase-enterprise.stale.init}
   :uses #{analytics
           api
           collections
           embedding
           premium-features
           queries
           request
           settings
           util}}

  enterprise/upload-management
  {:team "UX West"
   :api  #{metabase-enterprise.upload-management.api}
   :uses #{api
           models
           premium-features
           upload
           util}}}

 ;; namespaces matching these patterns (with `re-find`) are excluded from the module linter. Since regex literals
 ;; aren't allowed in EDN just used the `(str <regex>)` version i.e. two slashes instead of one.
 ;;
 ;; this is mostly intended for excluding test namespaces or those rare 'glue' namespaces that glue multiple modules
 ;; together, e.g. `metabase.lib-be.metadata.jvm`.
 :linters
 {:metabase/modules
  {:ignored-namespace-patterns
   #{"-test$"                               ; anything ending in `-test`
     "test[-.]util"                         ; anything that contains `test.util` or `test-util`
     "test\\.impl"                          ; anything that contains `test.impl`
     "test-setup"                           ; anything that contains `test-setup`
     "^metabase(?:-enterprise)?\\.test"}}}} ; anything starting with `metabase.test` or `metabase-enterprise.test`

;; !!!!!!!!!!!!!!!!!!!!!!!!!!!!!!!!!!!!!!!!!!!!!!!!!!!!!!!!!!!!!!!!!!!!!!!!!!!!!!!!!!!!!!!!!!!
;; !!                                                                                       !!
;; !!  PRO TIP! Run the tests in [[metabase.core.modules-test]] when you change this file!  !!
;; !!                                                                                       !!
;; !!!!!!!!!!!!!!!!!!!!!!!!!!!!!!!!!!!!!!!!!!!!!!!!!!!!!!!!!!!!!!!!!!!!!!!!!!!!!!!!!!!!!!!!!!!<|MERGE_RESOLUTION|>--- conflicted
+++ resolved
@@ -930,44 +930,6 @@
 
   query-processor
   {:team "Querying"
-<<<<<<< HEAD
-   :api #{metabase.query-processor
-          metabase.query-processor.api
-          metabase.query-processor.card
-          metabase.query-processor.compile
-          metabase.query-processor.dashboard
-          metabase.query-processor.debug
-          metabase.query-processor.error-type
-          metabase.query-processor.init
-          metabase.query-processor.interface
-          metabase.query-processor.metadata
-          metabase.query-processor.middleware.annotate
-          metabase.query-processor.middleware.cache-backend.db
-          metabase.query-processor.middleware.constraints
-          metabase.query-processor.middleware.fetch-source-query-legacy
-          metabase.query-processor.middleware.limit
-          metabase.query-processor.middleware.permissions
-          metabase.query-processor.middleware.wrap-value-literals
-          metabase.query-processor.parameters.operators
-          metabase.query-processor.pipeline
-          metabase.query-processor.pivot
-          metabase.query-processor.preprocess
-          metabase.query-processor.reducible
-          metabase.query-processor.schema
-          metabase.query-processor.setup
-          metabase.query-processor.store
-          metabase.query-processor.streaming
-          metabase.query-processor.streaming.common
-          metabase.query-processor.streaming.interface
-          metabase.query-processor.timezone
-          metabase.query-processor.util
-          metabase.query-processor.util.add-alias-info
-          metabase.query-processor.util.nest-query
-          metabase.query-processor.util.persisted-cache
-          metabase.query-processor.util.relative-datetime
-          metabase.query-processor.util.transformations.nest-breakouts
-          metabase.query-processor.writeback}
-=======
    :api  #{metabase.query-processor
            metabase.query-processor.api
            metabase.query-processor.card
@@ -1003,7 +965,6 @@
            metabase.query-processor.util.relative-datetime
            metabase.query-processor.util.transformations.nest-breakouts
            metabase.query-processor.writeback}
->>>>>>> 662e3c8e
    :uses #{analytics
            analyze
            api
