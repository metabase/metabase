--- conflicted
+++ resolved
@@ -92,8 +92,6 @@
             <InteractiveQuestion.SaveButton onClick={openSaveModal} />
           )}
         </Group>
-
-<<<<<<< HEAD
         <Group
           position="apart"
           p="sm"
@@ -101,13 +99,13 @@
           style={{ borderRadius: "0.5rem" }}
         >
           <Group spacing="xs">
-            <InteractiveQuestion.ChartTypeDropdown />
+            {withChartTypeSelector && (<> <InteractiveQuestion.ChartTypeDropdown />
             <Divider
               mx="xs"
               orientation="vertical"
               // we have to do this for now because Mantine's divider overrides this color no matter what
               color="var(--mb-color-border) !important"
-            />
+            /> </>)}
             <InteractiveQuestion.FilterDropdown />
             <InteractiveQuestion.SummarizeDropdown />
             <InteractiveQuestion.BreakoutDropdown />
@@ -115,48 +113,7 @@
           <InteractiveQuestion.EditorButton
             isOpen={isEditorOpen}
             onClick={toggleEditor}
-=======
-      <Group className={InteractiveQuestionS.MidBar} py={0} px="md">
-        {withChartTypeSelector && questionView === "visualization" && (
-          <Button
-            compact
-            radius="xl"
-            py="sm"
-            px="md"
-            variant="filled"
-            color="brand"
-            onClick={toggleChartTypeSelector}
-            data-testid="chart-type-selector-button"
-          >
-            <Group>
-              <Icon
-                name={
-                  questionView === "visualization"
-                    ? "arrow_left"
-                    : "arrow_right"
-                }
-              />
-              <Icon name="eye" />
-            </Group>
-          </Button>
-        )}
-        <Box style={{ flex: 1 }}>
-          <InteractiveQuestion.FilterBar />
-        </Box>
-      </Group>
-      <Box className={InteractiveQuestionS.Main} p="md" w="100%" h="100%">
-        <Box className={InteractiveQuestionS.ChartTypeSelector}>
-          {isChartSelectorOpen &&
-          withChartTypeSelector &&
-          questionView === "visualization" ? (
-            <InteractiveQuestion.ChartTypeSelector />
-          ) : null}
-        </Box>
-        <Box className={InteractiveQuestionS.Content}>
-          <ContentView
-            questionView={questionView}
-            onReturnToVisualization={() => setQuestionView("visualization")}
->>>>>>> 0cd2032a
+
           />
         </Group>
       </Stack>
