// eslint-disable-next-line @typescript-eslint/ban-ts-comment
// @ts-nocheck
import _ from "underscore";
import moment from "moment-timezone";
import { is_coerceable, coercions_for_type } from "cljs/metabase.types";

import { formatField, stripId } from "metabase/lib/formatting";
import type {
  DatasetColumn,
  Field as IField,
  FieldFingerprint,
  FieldId,
  FieldFormattingSettings,
  FieldVisibilityType,
  FieldValuesType,
} from "metabase-types/api";
import type { Field as FieldRef } from "metabase-types/types/Query";
import { TYPE } from "metabase-lib/types/constants";
import {
  isa,
  isAddress,
  isBoolean,
  isCategory,
  isCity,
  isComment,
  isCoordinate,
  isCountry,
  isCurrency,
  isDate,
  isDateWithoutTime,
  isDescription,
  isDimension,
  isEntityName,
  isFK,
  isLocation,
  isMetric,
  isNumber,
  isNumeric,
  isPK,
  isScope,
  isState,
  isString,
  isSummable,
  isTime,
  isTypeFK,
  isZipCode,
} from "metabase-lib/types/utils/isa";
import { getFilterOperators } from "metabase-lib/operators/utils";
import {
  getFieldValues,
  getRemappings,
} from "metabase-lib/queries/utils/field";
import { createLookupByProperty, memoizeClass } from "metabase-lib/utils";
import type StructuredQuery from "metabase-lib/queries/StructuredQuery";
import type NativeQuery from "metabase-lib/queries/NativeQuery";
import { FieldDimension } from "../Dimension";
import Base from "./Base";
import type Table from "./Table";
import type Metadata from "./Metadata";
import { getIconForField, getUniqueFieldId } from "./utils/fields";

const LONG_TEXT_MIN = 80;

/**
 * @typedef { import("./Metadata").FieldValues } FieldValues
 */

/**
 * Wrapper class for field metadata objects. Belongs to a Table.
 */

class FieldInner extends Base {
  id: number | FieldRef;
  name: string;
  display_name: string;
  description: string | null;
  semantic_type: string | null;
  fingerprint?: FieldFingerprint;
  base_type: string | null;
  table?: Table;
  table_id?: Table["id"];
  target?: Field;
<<<<<<< HEAD
  has_field_values?: FieldValuesType;
=======
  fk_target_field_id?: Field["id"] | null;
  name_field?: Field["id"];
  remapping?: unknown;
  has_field_values?: "list" | "search" | "none";
>>>>>>> c43e85f8
  has_more_values?: boolean;
  values: any[];
  position: number;
  metadata?: Metadata;
  source?: string;
  nfc_path?: string[];
  json_unfolding: boolean | null;
  coercion_strategy: string | null;
  fk_target_field_id: FieldId | null;
  settings?: FieldFormattingSettings;
  visibility_type: FieldVisibilityType;

  // added when creating "virtual fields" that are associated with a given query
  query?: StructuredQuery | NativeQuery;

  getPlainObject(): IField {
    return this._plainObject;
  }

  getId() {
    if (Array.isArray(this.id)) {
      return this.id[1];
    }

    return this.id;
  }

  // `uniqueId` is set by our normalizr schema so it is not always available,
  // if the Field instance was instantiated outside of an entity
  getUniqueId() {
    if (this.uniqueId) {
      return this.uniqueId;
    }

    const uniqueId = getUniqueFieldId(this);
    this.uniqueId = uniqueId;

    return uniqueId;
  }

  parent() {
    return this.metadata ? this.metadata.field(this.parent_id) : null;
  }

  path() {
    const path = [];
    let field = this;

    do {
      path.unshift(field);
    } while ((field = field.parent()));

    return path;
  }

  displayName({
    includeSchema = false,
    includeTable,
    includePath = true,
  } = {}) {
    let displayName = "";

    if (includeTable && this.table) {
      displayName +=
        this.table.displayName({
          includeSchema,
        }) + " → ";
    }

    if (includePath) {
      displayName += this.path().map(formatField).join(": ");
    } else {
      displayName += formatField(this);
    }

    return displayName;
  }

  /**
   * The name of the object type this field points to.
   * Currently we try to guess this by stripping trailing `ID` from `display_name`, but ideally it would be configurable in metadata
   * See also `table.objectName()`
   */
  targetObjectName() {
    return stripId(this.displayName());
  }

  isDate() {
    return isDate(this);
  }

  isDateWithoutTime() {
    return isDateWithoutTime(this);
  }

  isTime() {
    return isTime(this);
  }

  isNumber() {
    return isNumber(this);
  }

  isNumeric() {
    return isNumeric(this);
  }

  isCurrency() {
    return isCurrency(this);
  }

  isBoolean() {
    return isBoolean(this);
  }

  isString() {
    return isString(this);
  }

  isAddress() {
    return isAddress(this);
  }

  isCity() {
    return isCity(this);
  }

  isZipCode() {
    return isZipCode(this);
  }

  isState() {
    return isState(this);
  }

  isCountry() {
    return isCountry(this);
  }

  isCoordinate() {
    return isCoordinate(this);
  }

  isLocation() {
    return isLocation(this);
  }

  isSummable() {
    return isSummable(this);
  }

  isScope() {
    return isScope(this);
  }

  isCategory() {
    return isCategory(this);
  }

  isMetric() {
    return isMetric(this);
  }

  /**
   * Tells if this column can be used in a breakout
   * Currently returns `true` for everything expect for aggregation columns
   */
  isDimension() {
    return isDimension(this);
  }

  isID() {
    return isPK(this) || isFK(this);
  }

  isPK() {
    return isPK(this);
  }

  isFK() {
    return isFK(this);
  }

  isEntityName() {
    return isEntityName(this);
  }

  isLongText() {
    return (
      isString(this) &&
      (isComment(this) ||
        isDescription(this) ||
        this?.fingerprint?.type?.["type/Text"]?.["average-length"] >=
          LONG_TEXT_MIN)
    );
  }

  /**
   * @param {Field} field
   */
  isCompatibleWith(field) {
    return (
      this.isDate() === field.isDate() ||
      this.isNumeric() === field.isNumeric() ||
      this.id === field.id
    );
  }

  /**
   * @returns {FieldValues}
   */
  fieldValues() {
    return getFieldValues(this._plainObject);
  }

  hasFieldValues() {
    return !_.isEmpty(this.fieldValues());
  }

  remappedValues() {
    return getRemappings(this);
  }

  icon() {
    return getIconForField(this);
  }

  reference() {
    if (Array.isArray(this.id)) {
      // if ID is an array, it's a MBQL field reference, typically "field"
      return this.id;
    } else if (this.field_ref) {
      return this.field_ref;
    } else {
      return ["field", this.id, null];
    }
  }

  // 1. `_fieldInstance` is passed in so that we can shortwire any subsequent calls to `field()` form the dimension instance
  // 2. The distinction between "fields" and "dimensions" is fairly fuzzy, and this method is "wrong" in the sense that
  // The `ref` of this Field instance MIGHT be something like ["aggregation", "count"] which means that we should
  // instantiate an AggregationDimension, not a FieldDimension, but there are bugs with that route, and this seems to work for now...
  dimension() {
    const ref = this.reference();
    const fieldDimension = new FieldDimension(
      ref[1],
      ref[2],
      this.metadata,
      this.query,
      {
        _fieldInstance: this,
      },
    );

    return fieldDimension;
  }

  sourceField() {
    const d = this.dimension().sourceDimension();
    return d && d.field();
  }

  // FILTERS
  filterOperators(selected) {
    return getFilterOperators(this, this.table, selected);
  }

  filterOperatorsLookup() {
    return createLookupByProperty(this.filterOperators(), "name");
  }

  filterOperator(operatorName) {
    return this.filterOperatorsLookup()[operatorName];
  }

  // AGGREGATIONS
  aggregationOperators() {
    return this.table
      ? this.table
          .aggregationOperators()
          .filter(
            aggregation =>
              aggregation.validFieldsFilters[0] &&
              aggregation.validFieldsFilters[0]([this]).length === 1,
          )
      : null;
  }

  aggregationOperatorsLookup() {
    return createLookupByProperty(this.aggregationOperators(), "short");
  }

  aggregationOperator(short) {
    return this.aggregationOperatorsLookup()[short];
  }

  // BREAKOUTS

  /**
   * Returns a default breakout MBQL clause for this field
   */
  getDefaultBreakout() {
    return this.dimension().defaultBreakout();
  }

  /**
   * Returns a default date/time unit for this field
   */
  getDefaultDateTimeUnit() {
    try {
      const fingerprint = this.fingerprint.type["type/DateTime"];
      const days = moment(fingerprint.latest).diff(
        moment(fingerprint.earliest),
        "day",
      );

      if (Number.isNaN(days) || this.isTime()) {
        return "hour";
      }

      if (days < 1) {
        return "minute";
      } else if (days < 31) {
        return "day";
      } else if (days < 365) {
        return "week";
      } else {
        return "month";
      }
    } catch (e) {
      return "day";
    }
  }

  // REMAPPINGS

  /**
   * Returns the remapped field, if any
   * @return {?Field}
   */
  remappedField() {
    const displayFieldId = this.dimensions?.[0]?.human_readable_field_id;

    if (displayFieldId != null) {
      return this.metadata.field(displayFieldId);
    }

    // this enables "implicit" remappings from type/PK to type/Name on the same table,
    // used in FieldValuesWidget, but not table/object detail listings
    if (this.name_field) {
      return this.name_field;
    }

    return null;
  }

  /**
   * Returns the human readable remapped value, if any
   * @returns {?string}
   */
  remappedValue(value) {
    // TODO: Ugh. Should this be handled further up by the parameter widget?
    if (this.isNumeric() && typeof value !== "number") {
      value = parseFloat(value);
    }

    return this.remapping && this.remapping.get(value);
  }

  /**
   * Returns whether the field has a human readable remapped value for this value
   * @returns {?string}
   */
  hasRemappedValue(value) {
    // TODO: Ugh. Should this be handled further up by the parameter widget?
    if (this.isNumeric() && typeof value !== "number") {
      value = parseFloat(value);
    }

    return this.remapping && this.remapping.has(value);
  }

  /**
   * Returns true if this field can be searched, e.x. in filter or parameter widgets
   * @returns {boolean}
   */
  isSearchable() {
    // TODO: ...?
    return this.isString();
  }

  searchField(disablePKRemapping = false): Field | null {
    if (disablePKRemapping && this.isPK()) {
      return this.isSearchable() ? this : null;
    }

    const remappedField = this.remappedField();
    if (remappedField && remappedField.isSearchable()) {
      return remappedField;
    }

    return this.isSearchable() ? this : null;
  }

  column(extra = {}): DatasetColumn {
    return this.dimension().column({
      source: "fields",
      ...extra,
    });
  }

  remappingOptions = () => {
    const table = this.table;
    if (!table) {
      return [];
    }

    const { fks } = table.query().fieldOptions();
    return fks
      .filter(({ field }) => field.id === this.id)
      .map(({ field, dimension, dimensions }) => ({
        field,
        dimension,
        dimensions: dimensions.filter(d => d.isValidFKRemappingTarget()),
      }));
  };

  clone(fieldMetadata) {
    if (fieldMetadata instanceof Field) {
      throw new Error("`fieldMetadata` arg must be a plain object");
    }

    const plainObject = this.getPlainObject();
    const newField = new Field({ ...this, ...fieldMetadata });
    newField._plainObject = { ...plainObject, ...fieldMetadata };

    return newField;
  }

  /**
   * Returns a FKDimension for this field and the provided field
   * @param {Field} foreignField
   * @return {Dimension}
   */
  foreign(foreignField) {
    return this.dimension().foreign(foreignField.dimension());
  }

  isVirtual() {
    return typeof this.id !== "number";
  }

  isJsonUnfolded() {
    const database = this.table?.database;
    return this.json_unfolding ?? database?.details["json-unfolding"] ?? true;
  }

  canUnfoldJson() {
    const database = this.table?.database;

    return (
      isa(this.base_type, TYPE.JSON) &&
      database != null &&
      database.hasFeature("nested-field-columns")
    );
  }

  canCoerceType() {
    return !isTypeFK(this.semantic_type) && is_coerceable(this.base_type);
  }

  coercionStrategyOptions(): string[] {
    return coercions_for_type(this.base_type);
  }

  /**
   * @private
   * @param {number} id
   * @param {string} name
   * @param {string} display_name
   * @param {string} description
   * @param {Table} table
   * @param {?Field} name_field
   * @param {Metadata} metadata
   */

  /* istanbul ignore next */
  _constructor(
    id,
    name,
    display_name,
    description,
    table,
    name_field,
    metadata,
  ) {
    this.id = id;
    this.name = name;
    this.display_name = display_name;
    this.description = description;
    this.table = table;
    this.name_field = name_field;
    this.metadata = metadata;
  }
}

export default class Field extends memoizeClass<FieldInner>(
  "filterOperators",
  "filterOperatorsLookup",
  "aggregationOperators",
  "aggregationOperatorsLookup",
)(FieldInner) {}<|MERGE_RESOLUTION|>--- conflicted
+++ resolved
@@ -80,14 +80,10 @@
   table?: Table;
   table_id?: Table["id"];
   target?: Field;
-<<<<<<< HEAD
-  has_field_values?: FieldValuesType;
-=======
   fk_target_field_id?: Field["id"] | null;
   name_field?: Field["id"];
   remapping?: unknown;
-  has_field_values?: "list" | "search" | "none";
->>>>>>> c43e85f8
+  has_field_values?: FieldValuesType;
   has_more_values?: boolean;
   values: any[];
   position: number;
