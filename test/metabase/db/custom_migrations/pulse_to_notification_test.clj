--- conflicted
+++ resolved
@@ -63,28 +63,11 @@
   (testing "basic alert migration"
     (mt/with-model-cleanup [:model/Pulse :model/Notification]
       (mt/with-temp [:model/Card {card-id :id} {}]
-<<<<<<< HEAD
-        (testing "has one subscription, one email handler with one recipient"
-          (let [alert-id (create-alert! {} card-id [{:channel_type "email"
-                                                     :recipients  [{:user_id (mt/user->id :rasta)}]}])
-                alert    (t2/select-one :model/Pulse alert-id)
-                notification (first (migrate-alert! alert-id))]
-            (is (=? {:payload_type :notification/card
-                     :active       true
-                     :creator_id   (mt/user->id :crowberto)
-                     :subscriptions [{:type          :notification-subscription/cron
-                                      :cron_schedule cron-daily-6-am}]
-                     :handlers      [{:channel_type :channel/email
-                                      :recipients   [{:type :notification-recipient/user
-                                                      :user_id (mt/user->id :rasta)}]}]
-                     :created_at   (:created_at alert)
-                     :updated_at   (:updated_at alert)}
-                    notification))))))))
-=======
         (mt/with-temp-scheduler!
           (testing "has one subscription, one email handler with one recipient"
             (let [alert-id (create-alert! {} card-id [{:channel_type "email"
                                                        :recipients  [{:user_id (mt/user->id :rasta)}]}])
+                  alert    (t2/select-one :model/Pulse alert-id)
                   notification (first (migrate-alert! (#'task/scheduler) alert-id))]
               (is (=? {:payload_type :notification/card
                        :active       true
@@ -93,9 +76,10 @@
                                         :cron_schedule cron-daily-6-am}]
                        :handlers      [{:channel_type :channel/email
                                         :recipients   [{:type :notification-recipient/user
-                                                        :user_id (mt/user->id :rasta)}]}]}
+                                                        :user_id (mt/user->id :rasta)}]}]
+                       :created_at   (:created_at alert)
+                       :updated_at   (:updated_at alert)}
                       notification)))))))))
->>>>>>> 32f84dad
 
 (deftest migrate-alert-http-test
   (testing "migrate alert with http channel"
@@ -160,137 +144,6 @@
   (testing "migrate alert with different send conditions"
     (mt/with-model-cleanup [:model/Pulse :model/Notification]
       (mt/with-temp [:model/Card {card-id :id} {}]
-<<<<<<< HEAD
-        (doseq [{:keys [expected alert-props]} [{:expected    {:send_condition :has_result
-                                                               :send_once      false}
-                                                 :alert-props {:alert_condition "rows"
-                                                               :alert_above_goal nil
-                                                               :alert_first_only false}}
-                                                {:expected    {:send_condition :goal_above
-                                                               :send_once       false}
-                                                 :alert-props {:alert_condition "goal"
-                                                               :alert_above_goal true
-                                                               :alert_first_only false}}
-                                                {:expected    {:send_condition :goal_below
-                                                               :send_once       true}
-                                                 :alert-props {:alert_condition "goal"
-                                                               :alert_above_goal false
-                                                               :alert_first_only true}}]]
-          (testing (format "testing %s condition" alert-props)
-            (let [alert-id (create-alert! alert-props card-id [{:channel_type "email"
-                                                                :recipients  [{:user_id (mt/user->id :rasta)}]}])
-                  notification (first (migrate-alert! alert-id))]
-              (is (=? {:payload_type :notification/card
-                       :payload      (merge {:card_id card-id} expected)
-                       :active       true
-                       :creator_id   (mt/user->id :crowberto)}
-                      notification)))))))))
-
-(defn- bit->boolean
-  "Coerce a bit returned by some MySQL/MariaDB versions in some situations to Boolean."
-  [v]
-  (if (number? v)
-    (not (zero? v))
-    v))
-
-(defn test-alert-view!
-  [{:keys [alert pcs expected-views]}]
-  (mt/with-model-cleanup [:model/Pulse :model/Notification]
-    (mt/with-temp [:model/Card {card-id :id} {}]
-      (let [alert-id (create-alert! alert card-id pcs)
-            notification-id (:id (first (migrate-alert! alert-id)))
-            entity-id       (format "notification_%s" notification-id)
-            card-entity-id (format "card_%s" card-id)]
-        (is (=? (map #(assoc %
-                             :card_qualified_id card-entity-id
-                             :card_id card-id
-                             :entity_id notification-id)
-                     expected-views)
-                (map #(update % :archived bit->boolean)
-                     (t2/query {:select [:*]
-                                :from [:v_alerts]
-                                :where [:= :entity_qualified_id entity-id]
-                                :order-by [:recipient_type]}))))))))
-
-(deftest v_alerts-test
-  (testing "testing the new v_alerts view created by v53.2024-12-12T08:06:00 migration"
-    (testing "basic with mutliple channels"
-      (test-alert-view!
-       {:alert          {:alert_condition "rows"
-                         :alert_above_goal nil
-                         :alert_first_only false}
-        :pcs            [{:channel_type "email"
-                          :schedule_type "daily"
-                          :schedule_hour 6
-                          :details (json/encode {:emails ["ngoc@metabase.com"]})
-                          :recipients [{:user_id (mt/user->id :rasta)} {:user_id (mt/user->id :crowberto)}]}
-                         {:channel_type "slack"
-                          :schedule_type "daily"
-                          :schedule_hour 6
-                          :details (json/encode {:channel "#test-channel"})}]
-        :expected-views [{:archived false
-                          :schedule_type "daily"
-                          :alert_condition "rows"
-                          :schedule_hour 6
-                          :recipient_external (json/encode {:value "ngoc@metabase.com"})
-                          :recipients "rasta@metabase.com,crowberto@metabase.com",
-                          :recipient_type "channel/email"}
-                         {:archived false
-                          :schedule_type "daily"
-                          :alert_condition "rows"
-                          :schedule_hour 6
-                          :recipient_external (json/encode {:value "#test-channel"})
-                          :recipients nil
-                          :recipient_type "channel/slack"}]}))
-
-    (testing "schedule types"
-      (testing "weekly schedule"
-        (test-alert-view!
-         {:alert          {:alert_condition "goal"
-                           :alert_above_goal true
-                           :alert_first_only false}
-          :pcs            [{:channel_type "email"
-                            :schedule_type "weekly"
-                            :schedule_hour 15
-                            :schedule_day "wed"
-                            :recipients [{:user_id (mt/user->id :rasta)}]}]
-          :expected-views [{:archived false
-                            :schedule_type "weekly"
-                            :alert_condition "goal"
-                            :schedule_hour 15
-                            :schedule_day "wed"
-                            :recipient_external nil
-                            :recipients "rasta@metabase.com"
-                            :recipient_type "channel/email"}]}))
-
-      (testing "hourly schedule"
-        (test-alert-view!
-         {:alert          {:alert_condition "rows"}
-          :pcs            [{:channel_type "slack"
-                            :schedule_type "hourly"
-                            :details (json/encode {:channel "#alerts"})}]
-          :expected-views [{:archived false
-                            :schedule_type "hourly"
-                            :alert_condition "rows"
-                            :recipient_external (json/encode {:value "#alerts"})
-                            :recipients nil
-                            :recipient_type "channel/slack"}]}))
-
-      (testing "daily schedule"
-        (test-alert-view!
-         {:alert          {:alert_condition "rows"}
-          :pcs            [{:channel_type "email"
-                            :schedule_type "daily"
-                            :schedule_hour 23
-                            :recipients [{:user_id (mt/user->id :rasta)}]}]
-          :expected-views [{:archived false
-                            :schedule_type "daily"
-                            :alert_condition "rows"
-                            :schedule_hour 23
-                            :recipient_external nil
-                            :recipients "rasta@metabase.com"
-                            :recipient_type "channel/email"}]})))))
-=======
         (mt/with-temp-scheduler!
           (doseq [{:keys [expected alert-props]} [{:expected    {:send_condition :has_result
                                                                  :send_once      false}
@@ -316,4 +169,108 @@
                          :active       true
                          :creator_id   (mt/user->id :crowberto)}
                         notification))))))))))
->>>>>>> 32f84dad
+
+(defn- bit->boolean
+  "Coerce a bit returned by some MySQL/MariaDB versions in some situations to Boolean."
+  [v]
+  (if (number? v)
+    (not (zero? v))
+    v))
+
+(defn test-alert-view!
+  [{:keys [alert pcs expected-views]}]
+  (mt/with-model-cleanup [:model/Pulse :model/Notification]
+    (mt/with-temp [:model/Card {card-id :id} {}]
+      (let [alert-id (create-alert! alert card-id pcs)
+            notification-id (:id (first (migrate-alert! alert-id)))
+            entity-id       (format "notification_%s" notification-id)
+            card-entity-id (format "card_%s" card-id)]
+        (is (=? (map #(assoc %
+                             :card_qualified_id card-entity-id
+                             :card_id card-id
+                             :entity_id notification-id)
+                     expected-views)
+                (map #(update % :archived bit->boolean)
+                     (t2/query {:select [:*]
+                                :from [:v_alerts]
+                                :where [:= :entity_qualified_id entity-id]
+                                :order-by [:recipient_type]}))))))))
+
+(deftest v_alerts-test
+  (testing "testing the new v_alerts view created by v53.2024-12-12T08:06:00 migration"
+    (testing "basic with mutliple channels"
+      (test-alert-view!
+       {:alert          {:alert_condition "rows"
+                         :alert_above_goal nil
+                         :alert_first_only false}
+        :pcs            [{:channel_type "email"
+                          :schedule_type "daily"
+                          :schedule_hour 6
+                          :details (json/encode {:emails ["ngoc@metabase.com"]})
+                          :recipients [{:user_id (mt/user->id :rasta)} {:user_id (mt/user->id :crowberto)}]}
+                         {:channel_type "slack"
+                          :schedule_type "daily"
+                          :schedule_hour 6
+                          :details (json/encode {:channel "#test-channel"})}]
+        :expected-views [{:archived false
+                          :schedule_type "daily"
+                          :alert_condition "rows"
+                          :schedule_hour 6
+                          :recipient_external (json/encode {:value "ngoc@metabase.com"})
+                          :recipients "rasta@metabase.com,crowberto@metabase.com",
+                          :recipient_type "channel/email"}
+                         {:archived false
+                          :schedule_type "daily"
+                          :alert_condition "rows"
+                          :schedule_hour 6
+                          :recipient_external (json/encode {:value "#test-channel"})
+                          :recipients nil
+                          :recipient_type "channel/slack"}]}))
+
+    (testing "schedule types"
+      (testing "weekly schedule"
+        (test-alert-view!
+         {:alert          {:alert_condition "goal"
+                           :alert_above_goal true
+                           :alert_first_only false}
+          :pcs            [{:channel_type "email"
+                            :schedule_type "weekly"
+                            :schedule_hour 15
+                            :schedule_day "wed"
+                            :recipients [{:user_id (mt/user->id :rasta)}]}]
+          :expected-views [{:archived false
+                            :schedule_type "weekly"
+                            :alert_condition "goal"
+                            :schedule_hour 15
+                            :schedule_day "wed"
+                            :recipient_external nil
+                            :recipients "rasta@metabase.com"
+                            :recipient_type "channel/email"}]}))
+
+      (testing "hourly schedule"
+        (test-alert-view!
+         {:alert          {:alert_condition "rows"}
+          :pcs            [{:channel_type "slack"
+                            :schedule_type "hourly"
+                            :details (json/encode {:channel "#alerts"})}]
+          :expected-views [{:archived false
+                            :schedule_type "hourly"
+                            :alert_condition "rows"
+                            :recipient_external (json/encode {:value "#alerts"})
+                            :recipients nil
+                            :recipient_type "channel/slack"}]}))
+
+      (testing "daily schedule"
+        (test-alert-view!
+         {:alert          {:alert_condition "rows"}
+          :pcs            [{:channel_type "email"
+                            :schedule_type "daily"
+                            :schedule_hour 23
+                            :recipients [{:user_id (mt/user->id :rasta)}]}]
+          :expected-views [{:archived false
+                            :schedule_type "daily"
+                            :alert_condition "rows"
+                            :schedule_hour 23
+                            :recipient_external nil
+                            :recipients "rasta@metabase.com"
+                            :recipient_type "channel/email"}]})))))