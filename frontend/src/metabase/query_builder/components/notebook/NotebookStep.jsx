import React from "react";

import { t } from "ttag";
import _ from "underscore";

import { color as c, lighten, darken } from "metabase/lib/colors";

import Tooltip from "metabase/components/Tooltip";
import Icon from "metabase/components/Icon";
import Button from "metabase/components/Button";
import ExpandingContent from "metabase/components/ExpandingContent";

import { Box, Flex } from "grid-styled";

import NotebookStepPreview from "./NotebookStepPreview";

import DataStep from "./steps/DataStep";
import JoinStep from "./steps/JoinStep";
import ExpressionStep from "./steps/ExpressionStep";
import FilterStep from "./steps/FilterStep";
import AggregateStep from "./steps/AggregateStep";
import BreakoutStep from "./steps/BreakoutStep";
import SummarizeStep from "./steps/SummarizeStep";
import SortStep from "./steps/SortStep";
import LimitStep from "./steps/LimitStep";

const STEP_UI = {
  data: {
    title: t`Data`,
    color: c("brand"),
    component: DataStep,
  },
  join: {
    title: t`Join data`,
    color: c("brand"),
    icon: "join_left_outer",
    component: JoinStep,
    priority: 1,
  },
  expression: {
    title: t`Custom column`,
    color: c("bg-dark"),
    icon: "add_data",
    component: ExpressionStep,
  },
  filter: {
    title: t`Filter`,
    color: c("accent7"),
    icon: "filter",
    component: FilterStep,
    priority: 10,
  },
  summarize: {
    title: t`Summarize`,
    color: c("accent1"),
    icon: "sum",
    component: SummarizeStep,
    priority: 5,
  },
  aggregate: {
    title: t`Aggregate`,
    color: c("accent1"),
    icon: "sum",
    component: AggregateStep,
    priority: 5,
  },
  breakout: {
    title: t`Breakout`,
    color: c("accent4"),
    icon: "segment",
    component: BreakoutStep,
    priority: 1,
  },
  sort: {
    title: t`Sort`,
    color: c("bg-dark"),
    icon: "smartscalar",
    component: SortStep,
    compact: true,
  },
  limit: {
    title: t`Row limit`,
    color: c("bg-dark"),
    icon: "list",
    component: LimitStep,
    compact: true,
  },
};

const CONTENT_WIDTH = [11 / 12, 8 / 12];

export default class NotebookStep extends React.Component {
  state = {
    showPreview: false,
  };

  render() {
    const {
      step,
      openStep,
      isLastStep,
      isLastOpened,
      updateQuery,
    } = this.props;
    const { showPreview } = this.state;

    const { title, color, component: NotebookStepComponent } =
      STEP_UI[step.type] || {};

    const canPreview = step.previewQuery && step.previewQuery.isValid();
    const showPreviewButton = !showPreview && canPreview;

    const largeActionButtons =
      isLastStep &&
      _.any(step.actions, action => !STEP_UI[action.type].compact);

    const actions = [];
    actions.push(
      ...step.actions.map(action => ({
        priority: (STEP_UI[action.type] || {}).priority,
        button: (
          <ActionButton
            mr={isLastStep ? 2 : 1}
            mt={isLastStep ? 2 : null}
            large={largeActionButtons}
            {...STEP_UI[action.type] || {}}
            onClick={() => action.action({ query: step.query, openStep })}
          />
        ),
      })),
    );

    actions.sort((a, b) => (b.priority || 0) - (a.priority || 0));
    const actionButtons = actions.map(action => action.button);

    let onRemove = null;
    if (step.revert) {
      const reverted = step.revert(step.query).clean();
      if (reverted.isValid()) {
        onRemove = () => reverted.update(updateQuery);
      }
    }

    return (
      <ExpandingContent isInitiallyOpen={!isLastOpened} isOpen>
        <Box mb={[1, 2]} pb={[1, 2]} className="hover-parent hover--visibility">
          {(title || onRemove) && (
            <Flex
              mb={1}
              width={CONTENT_WIDTH}
              className="text-bold"
              style={{ color }}
            >
              {title}
              {onRemove && (
                <Icon
                  name="close"
                  className="ml-auto cursor-pointer text-light text-medium-hover hover-child"
                  tooltip={t`Remove`}
                  onClick={onRemove}
                />
              )}
            </Flex>
          )}

          {NotebookStepComponent && (
            <Flex align="center">
              <Box width={CONTENT_WIDTH}>
                <NotebookStepComponent
                  color={color}
                  step={step}
                  query={step.query}
                  updateQuery={updateQuery}
                  isLastOpened={isLastOpened}
                />
              </Box>
              <Box width={[1 / 12]}>
                <ActionButton
                  ml={[1, 2]}
                  className={
                    !showPreviewButton ? "hidden disabled" : "text-brand-hover"
                  }
                  icon="play"
                  title={t`Preview`}
<<<<<<< HEAD
                  color={c("text-medium")}
=======
                  color={colors["text-light"]}
>>>>>>> 8ff7dc2e
                  onClick={() => this.setState({ showPreview: true })}
                />
              </Box>
            </Flex>
          )}

          {showPreview && canPreview && (
            <NotebookStepPreview
              step={step}
              onClose={() => this.setState({ showPreview: false })}
            />
          )}

          {actionButtons.length > 0 && <Box mt={1}>{actionButtons}</Box>}
        </Box>
      </ExpandingContent>
    );
  }
}

const ColorButton = Button.extend`
  border: none;
  color: ${({ color }) => (color ? color : c("text-medium"))}
  background-color: ${({ color }) => (color ? lighten(color, 0.61) : null)};
  &:hover {
    color: ${({ color }) => (color ? darken(color, 0.115) : color("brand"))};
    background-color: ${({ color }) =>
      color ? lighten(color, 0.5) : lighten(color("brand"), 0.61)};
  }
  transition: background 300ms;
`;

const ActionButton = ({ icon, title, color, large, onClick, ...props }) => {
  const button = (
    <ColorButton
      color={color}
      icon={icon}
      small={!large}
      iconVertical={large}
      iconSize={large ? 18 : 14}
      onClick={onClick}
      {...props}
    >
      {large ? title : null}
    </ColorButton>
  );

  return large ? button : <Tooltip tooltip={title}>{button}</Tooltip>;
};<|MERGE_RESOLUTION|>--- conflicted
+++ resolved
@@ -182,11 +182,7 @@
                   }
                   icon="play"
                   title={t`Preview`}
-<<<<<<< HEAD
-                  color={c("text-medium")}
-=======
-                  color={colors["text-light"]}
->>>>>>> 8ff7dc2e
+                  color={c("text-light")}
                   onClick={() => this.setState({ showPreview: true })}
                 />
               </Box>
