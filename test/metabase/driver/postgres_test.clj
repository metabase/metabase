(ns metabase.driver.postgres-test
  "Tests for features/capabilities specific to PostgreSQL driver, such as support for Postgres UUID or enum types."
  (:require
   [cheshire.core :as json]
   [clojure.java.jdbc :as jdbc]
   [clojure.string :as str]
   [clojure.test :refer :all]
   [honey.sql :as sql]
   [malli.core :as mc]
   [metabase.actions.error :as actions.error]
   [metabase.config :as config]
   [metabase.db.metadata-queries :as metadata-queries]
   [metabase.db.query :as mdb.query]
   [metabase.driver :as driver]
   [metabase.driver.postgres :as postgres]
   [metabase.driver.postgres.actions :as postgres.actions]
   [metabase.driver.sql-jdbc.actions :as sql-jdbc.actions]
   [metabase.driver.sql-jdbc.actions-test :as sql-jdbc.actions-test]
   [metabase.driver.sql-jdbc.connection :as sql-jdbc.conn]
   [metabase.driver.sql-jdbc.execute :as sql-jdbc.execute]
   [metabase.driver.sql-jdbc.sync :as sql-jdbc.sync]
   [metabase.driver.sql.query-processor :as sql.qp]
   [metabase.driver.sql.query-processor-test-util :as sql.qp-test-util]
   [metabase.models.action :as action]
   [metabase.models.database :refer [Database]]
   [metabase.models.field :refer [Field]]
   [metabase.models.secret :as secret]
   [metabase.models.table :refer [Table]]
   [metabase.query-processor :as qp]
   [metabase.query-processor.store :as qp.store]
   [metabase.sync :as sync]
   [metabase.sync.sync-metadata :as sync-metadata]
   [metabase.sync.sync-metadata.tables :as sync-tables]
   [metabase.sync.util :as sync-util]
   [metabase.test :as mt]
   [metabase.util :as u]
   [metabase.util.honey-sql-2 :as h2x]
   #_{:clj-kondo/ignore [:discouraged-namespace :deprecated-namespace]}
   [metabase.util.honeysql-extensions :as hx]
   [metabase.util.log :as log]
   [next.jdbc :as next.jdbc]
   [toucan2.core :as t2]
   [toucan2.tools.with-temp :as t2.with-temp]))

(set! *warn-on-reflection* true)

(use-fixtures :each (fn [thunk]
                      ;; 1. If sync fails when loading a test dataset, don't swallow the error; throw an Exception so we
                      ;;    can debug it. This is much less confusing when trying to fix broken tests.
                      ;;
                      ;; 2. Make sure we're in Honey SQL 2 mode for all the little SQL snippets we're compiling in these
                      ;;    tests.
                      (binding [sync-util/*log-exceptions-and-continue?* false
                                hx/*honey-sql-version*                   2]
                        (thunk))))

(deftest ^:parallel interval-test
  (is (= ["INTERVAL '2 day'"]
         (sql/format-expr [::postgres/interval 2 :day])))
  (is (= ["INTERVAL '-2.5 year'"]
         (sql/format-expr [::postgres/interval -2.5 :year])))
  (are [amount unit msg] (thrown-with-msg?
                          AssertionError
                          msg
                          (sql/format-expr [::postgres/interval amount unit]))
    "2"  :day  #"\QAssert failed: (number? amount)\E"
    :day 2     #"\QAssert failed: (number? amount)\E"
    2    "day" #"\QAssert failed: (#{:day :hour :week :second :month :year :millisecond :minute} unit)\E"
    2    2     #"\QAssert failed: (#{:day :hour :week :second :month :year :millisecond :minute} unit)\E"
    2    :can  #"\QAssert failed: (#{:day :hour :week :second :month :year :millisecond :minute} unit)\E"))

(deftest ^:parallel extract-test
  (is (= ["extract(month from NOW())"]
         (sql.qp/format-honeysql :postgres (#'postgres/extract :month :%now)))))

(deftest ^:parallel datetime-diff-test
  (is (= [["CAST("
           "  extract("
           "    year"
           "    from"
           "      AGE("
           "        DATE_TRUNC('day', CAST(? AS timestamp)),"
           "        DATE_TRUNC('day', CAST(? AS timestamp))"
           "      )"
           "  ) AS integer"
           ")"]
          "2021-10-03T09:00:00"
          "2021-10-03T09:00:00"]
         (as-> [:datetime-diff "2021-10-03T09:00:00" "2021-10-03T09:00:00" :year] <>
           (sql.qp/->honeysql :postgres <>)
           (sql.qp/format-honeysql :postgres <>)
           (update (vec <>) 0 #(str/split-lines (mdb.query/format-sql % :postgres)))))))

(defn drop-if-exists-and-create-db!
  "Drop a Postgres database named `db-name` if it already exists; then create a new empty one with that name."
  [db-name]
  (let [spec (sql-jdbc.conn/connection-details->spec :postgres (mt/dbdef->connection-details :postgres :server nil))]
    ;; kill any open connections
    (jdbc/query spec ["SELECT pg_terminate_backend(pg_stat_activity.pid)
                       FROM pg_stat_activity
                       WHERE pg_stat_activity.datname = ?;" db-name])
    ;; create the DB
    (jdbc/execute! spec [(format "DROP DATABASE IF EXISTS \"%s\";
                                  CREATE DATABASE \"%s\";"
                                 db-name db-name)]
                   {:transaction? false})))

(defn- exec!
  "Execute a sequence of statements against the database whose spec is passed as the first param."
  [spec statements]
  (doseq [statement statements]
    (jdbc/execute! spec [statement])))

;;; ----------------------------------------------- Connection Details -----------------------------------------------

(deftest ^:parallel connection-details->spec-test
  (testing (str "Check that SSL params get added the connection details in the way we'd like # no SSL -- this should "
                "*not* include the key :ssl (regardless of its value) since that will cause the PG driver to use SSL "
                "anyway")
    (is (= {:classname                     "org.postgresql.Driver"
            :subprotocol                   "postgresql"
            :subname                       "//localhost:5432/bird_sightings"
            :OpenSourceSubProtocolOverride true
            :user                          "camsaul"
            :sslmode                       "disable"
            :ApplicationName               config/mb-version-and-process-identifier}
           (sql-jdbc.conn/connection-details->spec :postgres
             {:ssl    false
              :host   "localhost"
              :port   5432
              :dbname "bird_sightings"
              :user   "camsaul"}))))
  (testing "ssl - check that expected params get added"
    (is (= {:classname                     "org.postgresql.Driver"
            :subprotocol                   "postgresql"
            :subname                       "//localhost:5432/bird_sightings"
            :OpenSourceSubProtocolOverride true
            :user                          "camsaul"
            :ssl                           true
            :sslmode                       "require"
            :sslpassword                   ""
            :ApplicationName               config/mb-version-and-process-identifier}
           (sql-jdbc.conn/connection-details->spec :postgres
             {:ssl    true
              :host   "localhost"
              :port   5432
              :dbname "bird_sightings"
              :user   "camsaul"}))))
  (testing "make sure connection details w/ extra params work as expected"
    (is (= {:classname                     "org.postgresql.Driver"
            :subprotocol                   "postgresql"
            :subname                       "//localhost:5432/cool?prepareThreshold=0"
            :OpenSourceSubProtocolOverride true
            :sslmode                       "disable"
            :ApplicationName               config/mb-version-and-process-identifier}
           (sql-jdbc.conn/connection-details->spec :postgres
             {:host               "localhost"
              :port               "5432"
              :dbname             "cool"
              :additional-options "prepareThreshold=0"}))))
  (testing "user-specified SSL options should always take precendence over defaults"
    (is (= {:classname                     "org.postgresql.Driver"
            :subprotocol                   "postgresql"
            :subname                       "//localhost:5432/bird_sightings"
            :OpenSourceSubProtocolOverride true
            :user                          "camsaul"
            :ssl                           true
            :sslmode                       "verify-ca"
            :sslcert                       "my-cert"
            :sslkey                        "my-key"
            :sslfactory                    "myfactoryoverride"
            :sslrootcert                   "myrootcert"
            :sslpassword                   ""
            :ApplicationName               config/mb-version-and-process-identifier}
           (sql-jdbc.conn/connection-details->spec :postgres
             {:ssl         true
              :host        "localhost"
              :port        5432
              :dbname      "bird_sightings"
              :user        "camsaul"
              :sslmode     "verify-ca"
              :sslcert     "my-cert"
              :sslkey      "my-key"
              :sslfactory  "myfactoryoverride"
              :sslrootcert "myrootcert"})))))


;;; ------------------------------------------- Tests for sync edge cases --------------------------------------------

(deftest edge-case-identifiers-test
  (mt/test-driver :postgres
    (testing "Make sure that Tables / Fields with dots in their names get escaped properly"
      (mt/dataset dots-in-names
        (= {:columns ["id" "dotted.name"]
            :rows    [[1 "toucan_cage"]
                      [2 "four_loko"]
                      [3 "ouija_board"]]}
           (mt/rows+column-names (mt/run-mbql-query objects.stuff)))))
    (testing "make sure schema/table/field names with hyphens in them work correctly (#8766)"
      (let [details (mt/dbdef->connection-details :postgres :db {:database-name "hyphen-names-test"})
            spec    (sql-jdbc.conn/connection-details->spec :postgres details)]
        ;; create the postgres DB
        (drop-if-exists-and-create-db! "hyphen-names-test")
        ;; create the DB object
        (t2.with-temp/with-temp [Database database {:engine :postgres, :details (assoc details :dbname "hyphen-names-test")}]
          (let [sync! #(sync/sync-database! database)]
            ;; populate the DB and create a view
            (exec! spec ["CREATE SCHEMA \"x-mas\";"
                         "CREATE TABLE \"x-mas\".\"presents-and-gifts\" (\"gift-description\" TEXT NOT NULL);"
                         "INSERT INTO \"x-mas\".\"presents-and-gifts\" (\"gift-description\") VALUES ('Bird Hat');;"])
            (sync!)
            (is (= [["Bird Hat"]]
                   (mt/rows (qp/process-query
                             {:database (u/the-id database)
                              :type     :query
                              :query    {:source-table (t2/select-one-pk Table :name "presents-and-gifts")}}))))))))))

(mt/defdataset duplicate-names
  [["birds"
    [{:field-name "name", :base-type :type/Text}]
    [["Rasta"]
     ["Lucky"]]]
   ["people"
    [{:field-name "name", :base-type :type/Text}
     {:field-name "bird_id", :base-type :type/Integer, :fk :birds}]
    [["Cam" 1]]]])

(deftest duplicate-names-test
  (mt/test-driver :postgres
    (testing "Make sure that duplicate column names (e.g. caused by using a FK) still return both columns"
      (mt/dataset duplicate-names
        (is (= {:columns ["name" "name_2"]
                :rows    [["Cam" "Rasta"]]}
               (mt/rows+column-names
                 (mt/run-mbql-query people
                   {:fields [$name $bird_id->birds.name]}))))))))

(defn- default-table-result [table-name]
  {:name table-name, :schema "public", :description nil})

(deftest materialized-views-test
  (mt/test-driver :postgres
    (testing (str "Check that we properly fetch materialized views. As discussed in #2355 they don't come back from "
                  "JDBC `DatabaseMetadata` so we have to fetch them manually.")
      (drop-if-exists-and-create-db! "materialized_views_test")
      (let [details (mt/dbdef->connection-details :postgres :db {:database-name "materialized_views_test"})]
        (jdbc/execute! (sql-jdbc.conn/connection-details->spec :postgres details)
                       ["DROP MATERIALIZED VIEW IF EXISTS test_mview;
                       CREATE MATERIALIZED VIEW test_mview AS
                       SELECT 'Toucans are the coolest type of bird.' AS true_facts;"])
        (t2.with-temp/with-temp [Database database {:engine :postgres, :details (assoc details :dbname "materialized_views_test")}]
          (is (= {:tables #{(default-table-result "test_mview")}}
                 (driver/describe-database :postgres database))))))))

(deftest foreign-tables-test
  (mt/test-driver :postgres
    (testing "Check that we properly fetch foreign tables."
      (drop-if-exists-and-create-db! "fdw_test")
      (let [details (mt/dbdef->connection-details :postgres :db {:database-name "fdw_test"})]
        ;; You need to set `MB_POSTGRESQL_TEST_USER` in order for this to work apparently.
        ;;
        ;; make sure that the details include optional stuff like `:user`. Otherwise the test is going to FAIL. You can
        ;; set it at run time from the REPL using [[mt/db-test-env-var!]].
        (is (mc/coerce [:map
                        [:port :int]
                        [:host :string]
                        [:user :string]]
                       details))
        (jdbc/execute! (sql-jdbc.conn/connection-details->spec :postgres details)
                       [(str "CREATE EXTENSION IF NOT EXISTS postgres_fdw;
                              CREATE SERVER foreign_server
                                FOREIGN DATA WRAPPER postgres_fdw
                                OPTIONS (host '" (:host details) "', port '" (:port details) "', dbname 'fdw_test');
                              CREATE TABLE public.local_table (data text);
                              CREATE FOREIGN TABLE foreign_table (data text)
                                SERVER foreign_server
                                OPTIONS (schema_name 'public', table_name 'local_table');

                              CREATE USER MAPPING FOR " (:user details) "
                                SERVER foreign_server
                                OPTIONS (user '" (:user details) "');
                              GRANT ALL ON public.local_table to PUBLIC;")])
        (t2.with-temp/with-temp [Database database {:engine :postgres, :details (assoc details :dbname "fdw_test")}]
          (is (= {:tables (set (map default-table-result ["foreign_table" "local_table"]))}
                 (driver/describe-database :postgres database))))))))

(deftest recreated-views-test
  (mt/test-driver :postgres
    (testing (str "make sure that if a view is dropped and recreated that the original Table object is marked active "
                  "rather than a new one being created (#3331)")
      (let [details (mt/dbdef->connection-details :postgres :db {:database-name "dropped_views_test"})
            spec    (sql-jdbc.conn/connection-details->spec :postgres details)]
        ;; create the postgres DB
        (drop-if-exists-and-create-db! "dropped_views_test")
        ;; create the DB object
        (t2.with-temp/with-temp [Database database {:engine :postgres, :details (assoc details :dbname "dropped_views_test")}]
          (let [sync! #(sync/sync-database! database)]
            ;; populate the DB and create a view
            (exec! spec ["CREATE table birds (name VARCHAR UNIQUE NOT NULL);"
                         "INSERT INTO birds (name) VALUES ('Rasta'), ('Lucky'), ('Parroty');"
                         "CREATE VIEW angry_birds AS SELECT upper(name) AS name FROM birds;"
                         "GRANT ALL ON angry_birds to PUBLIC;"])
            ;; now sync the DB
            (sync!)
            ;; drop the view
            (exec! spec ["DROP VIEW angry_birds;"])
            ;; sync again
            (sync!)
            ;; recreate the view
            (exec! spec ["CREATE VIEW angry_birds AS SELECT upper(name) AS name FROM birds;"
                         "GRANT ALL ON angry_birds to PUBLIC;"])
            ;; sync one last time
            (sync!)
            ;; now take a look at the Tables in the database related to the view. THERE SHOULD BE ONLY ONE!
            (is (= [{:name "angry_birds", :active true}]
                   (map (partial into {})
                        (t2/select [Table :name :active] :db_id (u/the-id database), :name "angry_birds"))))))))))

(deftest partitioned-table-test
  (mt/test-driver :postgres
    (testing (str "Make sure that partitioned tables (in addition to the individual partitions themselves) are
                   synced properly (#15049")
      (let [db-name "partitioned_table_test"
            details (mt/dbdef->connection-details :postgres :db {:database-name db-name})
            spec    (sql-jdbc.conn/connection-details->spec :postgres details)]
        ;; create the postgres DB
        (drop-if-exists-and-create-db! db-name)
        (let [major-v (sql-jdbc.execute/do-with-connection-with-options
                       :postgres
                       spec
                       nil
                       (fn [^java.sql.Connection conn]
                         (.. conn getMetaData getDatabaseMajorVersion)))]
          (if (>= major-v 10)
            ;; create the DB object
            (t2.with-temp/with-temp [Database database {:engine :postgres, :details (assoc details :dbname db-name)}]
              (let [sync! #(sync/sync-database! database)]
                ;; create a main partitioned table and two partitions for it
                (exec! spec ["CREATE TABLE part_vals (val bigint NOT NULL) PARTITION BY RANGE (\"val\");"
                             "CREATE TABLE part_vals_0 (val bigint NOT NULL);"
                             "ALTER TABLE ONLY part_vals ATTACH PARTITION part_vals_0 FOR VALUES FROM (0) TO (1000);"
                             "CREATE TABLE part_vals_1 (val bigint NOT NULL);"
                             "ALTER TABLE ONLY part_vals ATTACH PARTITION part_vals_1 FOR VALUES FROM (1000) TO (2000);"
                             "GRANT ALL ON part_vals to PUBLIC;"
                             "GRANT ALL ON part_vals_0 to PUBLIC;"
                             "GRANT ALL ON part_vals_1 to PUBLIC;"])
                ;; now sync the DB
                (sync!)
                ;; all three of these tables should appear in the metadata (including, importantly, the "main" table)
                (is (= {:tables (set (map default-table-result ["part_vals" "part_vals_0" "part_vals_1"]))}
                       (driver/describe-database :postgres database)))))
            (log/warn
             (u/format-color
              'yellow
              "Skipping partitioned-table-test; Postgres major version %d doesn't support PARTITION BY" major-v))))))))

;;; ----------------------------------------- Tests for exotic column types ------------------------------------------

(deftest ^:parallel json-query-test
  (let [boop-identifier (h2x/identifier :field "boop" "bleh -> meh")]
    (testing "Transforming MBQL query with JSON in it to postgres query works"
      (let [boop-field {:nfc_path [:bleh :meh] :database_type "bigint"}]
        (is (= ["(boop.bleh#>> array[?]::text[])::bigint" "meh"]
               (sql/format-expr (#'sql.qp/json-query :postgres boop-identifier boop-field))))))
    (testing "What if types are weird and we have lists"
      (let [weird-field {:nfc_path [:bleh "meh" :foobar 1234] :database_type "bigint"}]
        (is (= ["(boop.bleh#>> array[?, ?, 1234]::text[])::bigint" "meh" "foobar"]
               (sql/format-expr (#'sql.qp/json-query :postgres boop-identifier weird-field))))))
    (testing "Give us a boolean cast when the field is boolean"
      (let [boolean-boop-field {:database_type "boolean" :nfc_path [:bleh "boop" :foobar 1234]}]
        (is (= ["(boop.bleh#>> array[?, ?, 1234]::text[])::boolean" "boop" "foobar"]
               (sql/format-expr (#'sql.qp/json-query :postgres boop-identifier boolean-boop-field))))))
    (testing "Give us a bigint cast when the field is bigint (#22732)"
      (let [boolean-boop-field {:database_type "bigint" :nfc_path [:bleh "boop" :foobar 1234]}]
        (is (= ["(boop.bleh#>> array[?, ?, 1234]::text[])::bigint" "boop" "foobar"]
               (sql/format-expr (#'sql.qp/json-query :postgres boop-identifier boolean-boop-field))))))))

(deftest json-field-test
  (mt/test-driver :postgres
    (testing "Deal with complicated identifier (#22967)"
      (let [details (mt/dbdef->connection-details :postgres :db {:database-name  "complicated_identifiers"
                                                                 :json-unfolding true})]
<<<<<<< HEAD
        (mt/with-temp* [Database [database  {:engine :postgres, :details details}]
                        Table    [table     {:db_id (u/the-id database)
                                             :name  "complicated_identifiers"}]
                        Field    [val-field {:table_id      (u/the-id table)
                                             :nfc_path      [:jsons "values" "qty"]
                                             :database_type "integer"}]]
          (qp.store/with-metadata-provider (u/the-id database)
=======
        (mt/with-temp [Database database  {:engine :postgres :details details}
                       Table    table     {:db_id (u/the-id database)
                                           :name  "complicated_identifiers"}
                       Field    val-field {:table_id      (u/the-id table)
                                           :nfc_path      [:jsons "values" "qty"]
                                           :database_type "integer"}]
          (qp.store/with-store
            (qp.store/fetch-and-store-database! (u/the-id database))
>>>>>>> 742f4a61
            (qp.store/fetch-and-store-tables! [(u/the-id table)])
            (qp.store/fetch-and-store-fields! [(u/the-id val-field)])
            (let [field-clause [:field (u/the-id val-field) {:binning
                                                             {:strategy  :num-bins
                                                              :num-bins  100
                                                              :min-value 0.75
                                                              :max-value 54.0
                                                              :bin-width 0.75}}]]
              (is (= ["((FLOOR((((complicated_identifiers.jsons#>> array[?, ?]::text[])::integer - 0.75) / 0.75)) * 0.75) + 0.75)"
                      "values" "qty"]
                     (sql/format-expr (sql.qp/->honeysql :postgres field-clause) {:nested true}))))))))))

(deftest json-alias-test
  (mt/test-driver :postgres
    (testing "json breakouts and order bys have alias coercion"
      (drop-if-exists-and-create-db! "json-alias-test")
      (let [details   (mt/dbdef->connection-details :postgres :db {:database-name "json-alias-test"
                                                                   :json-unfolding true})
            spec      (sql-jdbc.conn/connection-details->spec :postgres details)
            json-part (json/generate-string {:bob :dobbs})
            insert    (str "CREATE TABLE json_alias_test (json_part JSON NOT NULL);"
                           (format "INSERT INTO json_alias_test (json_part) VALUES ('%s');" json-part))]
        (jdbc/execute! spec [insert])
        (t2.with-temp/with-temp [Database database {:engine :postgres, :details details}
                                 Table    table    {:db_id (u/the-id database) :name "json_alias_test"}
                                 Field    field    {:table_id (u/the-id table)
                                                    :nfc_path [:bob
                                                               "injection' OR 1=1--' AND released = 1"
                                                               (keyword "injection' OR 1=1--' AND released = 1")],
                                                    :name     "json_alias_test"}]
          (let [field-bucketed [:field (u/the-id field)
                                {:temporal-unit :month,
                                 :metabase.query-processor.util.add-alias-info/source-table (u/the-id table),
                                 :metabase.query-processor.util.add-alias-info/source-alias "dontwannaseethis",
                                 :metabase.query-processor.util.add-alias-info/desired-alias "dontwannaseethis",
                                 :metabase.query-processor.util.add-alias-info/position 1}]
                field-ordinary [:field (u/the-id field) nil]
                compile-res (qp/compile
                             {:database (u/the-id database)
                              :type     :query
                              :query    {:source-table (u/the-id table)
                                         :aggregation  [[:count]]
                                         :breakout     [field-bucketed]
                                         :order-by     [[:asc field-bucketed]]}})
                only-order  (qp/compile
                             {:database (u/the-id database)
                              :type     :query
                              :query    {:source-table (u/the-id table)
                                         :order-by     [[:asc field-ordinary]]}})]
            (is (= ["SELECT"
                    "  DATE_TRUNC("
                    "    'month',"
                    "    CAST("
                    "      (\"json_alias_test\".\"bob\" # >> array [ ?, ? ] :: text [ ]) :: VARCHAR AS timestamp"
                    "    )"
                    "  ) AS \"json_alias_test\","
                    "  COUNT(*) AS \"count\""
                    "FROM"
                    "  \"json_alias_test\""
                    "GROUP BY"
                    "  \"json_alias_test\""
                    "ORDER BY"
                    "  \"json_alias_test\" ASC"]
                   (str/split-lines (mdb.query/format-sql (:query compile-res) :postgres))))
            (is (= ["injection' OR 1=1--' AND released = 1"
                    "injection' OR 1=1--' AND released = 1"]
                   (:params compile-res)))
            (is (= ["SELECT"
                    "  (\"json_alias_test\".\"bob\" # >> array [ ?, ? ] :: text [ ]) :: VARCHAR AS \"json_alias_test\""
                    "FROM"
                    "  \"json_alias_test\""
                    "ORDER BY"
                    "  \"json_alias_test\" ASC"
                    "LIMIT"
                    "  1048575"]
                   (str/split-lines (mdb.query/format-sql (:query only-order) :postgres))))))))))

(deftest describe-nested-field-columns-identifier-test
  (mt/test-driver :postgres
    (testing "sync goes and runs with identifier if there is a schema other than default public one"
      (drop-if-exists-and-create-db! "describe-json-with-schema-test")
      (let [details (mt/dbdef->connection-details :postgres :db {:database-name  "describe-json-with-schema-test"
                                                                 :json-unfolding true})
            spec    (sql-jdbc.conn/connection-details->spec :postgres details)]
        (jdbc/execute! spec [(str "CREATE SCHEMA bobdobbs;"
                                  "CREATE TABLE bobdobbs.describe_json_table (trivial_json JSONB NOT NULL);"
                                  "INSERT INTO bobdobbs.describe_json_table (trivial_json) VALUES ('{\"a\": 1}');")])
        (t2.with-temp/with-temp [:model/Database database {:engine :postgres, :details details}]
          (mt/with-db database
            (sync-tables/sync-tables-and-database! database)
            (is (= #{{:name              "trivial_json → a",
                      :database-type     "bigint",
                      :base-type         :type/Integer,
                      :database-position 0,
                      :json-unfolding    false,
                      :visibility-type   :normal,
                      :nfc-path          [:trivial_json "a"]}}
                   (sql-jdbc.sync/describe-nested-field-columns
                    :postgres
                    database
                    {:schema "bobdobbs" :name "describe_json_table" :id (mt/id "describe_json_table")})))))))))

(deftest describe-funky-name-table-nested-field-columns-test
  (mt/test-driver :postgres
    (testing "sync goes and still works with funky schema and table names, including caps and special chars (#23026, #23027)"
      (drop-if-exists-and-create-db! "describe-json-funky-names-test")
      (let [details (mt/dbdef->connection-details :postgres :db {:database-name  "describe-json-funky-names-test"
                                                                 :json-unfolding true})
            spec    (sql-jdbc.conn/connection-details->spec :postgres details)]
        (jdbc/execute! spec [(str "CREATE SCHEMA \"AAAH_#\";"
                                  "CREATE TABLE \"AAAH_#\".\"dESCribe_json_table_%\" (trivial_json JSONB NOT NULL);"
                                  "INSERT INTO \"AAAH_#\".\"dESCribe_json_table_%\" (trivial_json) VALUES ('{\"a\": 1}');")])
        (t2.with-temp/with-temp [:model/Database database {:engine :postgres, :details details}]
          (mt/with-db database
            (sync-tables/sync-tables-and-database! database)
            (is (= #{{:name              "trivial_json → a",
                      :database-type     "bigint",
                      :base-type         :type/Integer,
                      :database-position 0,
                      :json-unfolding    false,
                      :visibility-type   :normal,
                      :nfc-path          [:trivial_json "a"]}}
                   (sql-jdbc.sync/describe-nested-field-columns
                    :postgres
                    database
                    {:schema "AAAH_#" :name "dESCribe_json_table_%" :id (mt/id "dESCribe_json_table_%")})))))))))

(mt/defdataset with-uuid
  [["users"
    [{:field-name "user_id", :base-type :type/UUID}]
    [[#uuid "4f01dcfd-13f7-430c-8e6f-e505c0851027"]
     [#uuid "4652b2e7-d940-4d55-a971-7e484566663e"]
     [#uuid "da1d6ecc-e775-4008-b366-c38e7a2e8433"]
     [#uuid "7a5ce4a2-0958-46e7-9685-1a4eaa3bd08a"]
     [#uuid "84ed434e-80b4-41cf-9c88-e334427104ae"]]]])

(deftest uuid-columns-test
  (mt/test-driver :postgres
    (mt/dataset with-uuid
      (testing "Check that we can load a Postgres Database with a :type/UUID"
        (is (= [{:name "id", :base_type :type/Integer}
                {:name "user_id", :base_type :type/UUID}]
               (map #(select-keys % [:name :base_type])
                    (mt/cols (mt/run-mbql-query users))))))
      (testing "Check that we can filter by a UUID Field"
        (is (= [[2 #uuid "4652b2e7-d940-4d55-a971-7e484566663e"]]
               (mt/rows (mt/run-mbql-query users
                          {:filter [:= $user_id "4652b2e7-d940-4d55-a971-7e484566663e"]})))))
      (testing "check that a nil value for a UUID field doesn't barf (#2152)"
        (is (= []
               (mt/rows (mt/run-mbql-query users
                          {:filter [:= $user_id nil]})))))
      (testing "check that is-empty doesn't barf (#22667)"
        (is (= []
               (mt/rows (mt/run-mbql-query users
                          {:filter [:is-empty $user_id]})))))
      (testing "check that not-empty doesn't barf (#22667)"
        (is (= (map-indexed (fn [i [uuid]] [(inc i) uuid])
                            (-> with-uuid :table-definitions first :rows))
               (mt/rows (mt/run-mbql-query users
                          {:filter [:not-empty $user_id]})))))
      (testing "Check that we can filter by a UUID for SQL Field filters (#7955)"
        (is (= [[1 #uuid "4f01dcfd-13f7-430c-8e6f-e505c0851027"]]
               (mt/rows
                 (qp/process-query
                   (assoc (mt/native-query
                            {:query         "SELECT * FROM users WHERE {{user}}"
                             :template-tags {:user
                                             {:name         "user"
                                              :display_name "User ID"
                                              :type         "dimension"
                                              :widget-type  "number"
                                              :dimension    [:field (mt/id :users :user_id) nil]}}})
                       :parameters
                       [{:type   "text"
                         :target ["dimension" ["template-tag" "user"]]
                         :value  "4f01dcfd-13f7-430c-8e6f-e505c0851027"}]))))))
      (testing "Check that we can filter by multiple UUIDs for SQL Field filters"
        (is (= [[1 #uuid "4f01dcfd-13f7-430c-8e6f-e505c0851027"]
                [3 #uuid "da1d6ecc-e775-4008-b366-c38e7a2e8433"]]
               (mt/rows
                 (qp/process-query
                   (assoc (mt/native-query
                            {:query         "SELECT * FROM users WHERE {{user}}"
                             :template-tags {:user
                                             {:name         "user"
                                              :display_name "User ID"
                                              :type         "dimension"
                                              :widget-type  :number
                                              :dimension    [:field (mt/id :users :user_id) nil]}}})
                       :parameters
                       [{:type   "text"
                         :target ["dimension" ["template-tag" "user"]]
                         :value  ["4f01dcfd-13f7-430c-8e6f-e505c0851027"
                                  "da1d6ecc-e775-4008-b366-c38e7a2e8433"]}])))))))))

(mt/defdataset ip-addresses
  [["addresses"
    [{:field-name "ip", :base-type {:native "inet"}, :effective-type :type/IPAddress}]
    [[[:raw "'192.168.1.1'::inet"]]
     [[:raw "'10.4.4.15'::inet"]]]]])

(deftest inet-columns-test
  (mt/test-driver :postgres
    (testing (str "Filtering by inet columns should add the appropriate SQL cast, e.g. `cast('192.168.1.1' AS inet)` "
                  "(otherwise this wouldn't work)")
      (mt/dataset ip-addresses
        (is (= [[1]]
               (mt/rows (mt/run-mbql-query addresses
                          {:aggregation [[:count]]
                           :filter      [:= $ip "192.168.1.1"]}))))))))

(defn- do-with-money-test-db [thunk]
  (drop-if-exists-and-create-db! "money_columns_test")
  (let [details (mt/dbdef->connection-details :postgres :db {:database-name "money_columns_test"})]
    (sql-jdbc.execute/do-with-connection-with-options
     :postgres
     (sql-jdbc.conn/connection-details->spec :postgres details)
     {:write? true}
     (fn [^java.sql.Connection conn]
       (doseq [sql+args [["CREATE table bird_prices (bird TEXT, price money);"]
                         ["INSERT INTO bird_prices (bird, price) VALUES (?, ?::numeric::money), (?, ?::numeric::money);"
                          "Lucky Pigeon"   6.0
                          "Katie Parakeet" 23.99]]]
         (next.jdbc/execute! conn sql+args))))
    (t2.with-temp/with-temp [Database db {:engine :postgres, :details (assoc details :dbname "money_columns_test")}]
      (sync/sync-database! db)
      (mt/with-db db
        (thunk)))))

(deftest money-columns-test
  (mt/test-driver :postgres
    (testing "We should support the Postgres MONEY type"
      (testing "It should be possible to return money column results (#3754)"
        (sql-jdbc.execute/do-with-connection-with-options
         :postgres
         (mt/db)
         nil
         (fn [conn]
           (with-open [stmt (sql-jdbc.execute/prepared-statement :postgres conn "SELECT 1000::money AS \"money\";" nil)
                       rs   (sql-jdbc.execute/execute-prepared-statement! :postgres stmt)]
             (let [row-thunk (sql-jdbc.execute/row-thunk :postgres rs (.getMetaData rs))]
               (is (= [1000.00M]
                      (row-thunk))))))))

      (do-with-money-test-db
       (fn []
         (testing "We should be able to select avg() of a money column (#11498)"
           (is (= "SELECT AVG(bird_prices.price::numeric) AS avg FROM bird_prices"
                  (sql.qp-test-util/query->sql
                   (mt/mbql-query bird_prices
                     {:aggregation [[:avg $price]]}))))
           (is (= [[14.995M]]
                  (mt/rows
                   (mt/run-mbql-query bird_prices
                     {:aggregation [[:avg $price]]})))))

         (testing "Should be able to filter on a money column"
           (is (= [["Katie Parakeet" 23.99M]]
                  (mt/rows
                   (mt/run-mbql-query bird_prices
                     {:filter [:= $price 23.99]}))))
           (is (= []
                  (mt/rows
                   (mt/run-mbql-query bird_prices
                     {:filter [:!= $price $price]})))))

         (testing "Should be able to sort by price"
           (is (= [["Katie Parakeet" 23.99M]
                   ["Lucky Pigeon" 6.00M]]
                  (mt/rows
                   (mt/run-mbql-query bird_prices
                     {:order-by [[:desc $price]]}))))))))))

(defn- enums-test-db-details [] (mt/dbdef->connection-details :postgres :db {:database-name "enums_test"}))

(def ^:private enums-db-sql
  (str/join
   \newline
   ["CREATE TYPE \"bird type\" AS ENUM ('toucan', 'pigeon', 'turkey');"
    "CREATE TYPE bird_status AS ENUM ('good bird', 'angry bird', 'delicious bird');"
    "CREATE TABLE birds ("
    "  name varchar PRIMARY KEY NOT NULL,"
    "  status bird_status NOT NULL,"
    "  type \"bird type\" NOT NULL"
    ");"
    "INSERT INTO"
    "  birds (\"name\", status, \"type\")"
    "VALUES"
    "  ('Rasta', 'good bird', 'toucan'),"
    "  ('Lucky', 'angry bird', 'pigeon'),"
    "  ('Theodore', 'delicious bird', 'turkey');"]))

(defn- create-enums-db!
  "Create a Postgres database called `enums_test` that has a couple of enum types and a couple columns of those types.
  One of those types has a space in the name, which is legal when quoted, to make sure we handle such wackiness
  properly."
  []
  (drop-if-exists-and-create-db! "enums_test")
  (let [spec (sql-jdbc.conn/connection-details->spec :postgres (enums-test-db-details))]
    (jdbc/execute! spec [enums-db-sql])))

(defn- do-with-enums-db {:style/indent 0} [f]
  (create-enums-db!)
  (t2.with-temp/with-temp [Database database {:engine :postgres, :details (enums-test-db-details)}]
    (sync-metadata/sync-db-metadata! database)
    (f database)
    (#'sql-jdbc.conn/set-pool! (u/id database) nil nil)))

(deftest enums-test
  (mt/test-driver :postgres
    (testing "check that values for enum types get wrapped in appropriate CAST() fn calls in `->honeysql`"
      (is (= (h2x/with-database-type-info [:cast "toucan" (h2x/identifier :type-name "bird type")]
                                          "bird type")
             (sql.qp/->honeysql :postgres [:value "toucan" {:database_type "bird type", :base_type :type/PostgresEnum}]))))

    (do-with-enums-db
      (fn [db]
        (testing "check that we can actually fetch the enum types from a DB"
          (is (= #{(keyword "bird type") :bird_status}
                 (#'postgres/enum-types :postgres db))))

        (testing "check that describe-table properly describes the database & base types of the enum fields"
          (is (= {:name   "birds"
                  :fields #{{:name                       "name"
                             :database-type              "varchar"
                             :base-type                  :type/Text
                             :pk?                        true
                             :database-position          0
                             :database-required          true
                             :database-is-auto-increment false
                             :json-unfolding             false}
                            {:name                       "status"
                             :database-type              "bird_status"
                             :base-type                  :type/PostgresEnum
                             :database-position          1
                             :database-required          true
                             :database-is-auto-increment false
                             :json-unfolding             false}
                            {:name                       "type"
                             :database-type              "bird type"
                             :base-type                  :type/PostgresEnum
                             :database-position          2
                             :database-required          true
                             :database-is-auto-increment false
                             :json-unfolding             false}}}
                 (driver/describe-table :postgres db {:name "birds"}))))

        (testing "check that when syncing the DB the enum types get recorded appropriately"
          (let [table-id (t2/select-one-pk Table :db_id (u/the-id db), :name "birds")]
            (is (= #{{:name "name", :database_type "varchar", :base_type :type/Text}
                     {:name "type", :database_type "bird type", :base_type :type/PostgresEnum}
                     {:name "status", :database_type "bird_status", :base_type :type/PostgresEnum}}
                   (set (map (partial into {})
                             (t2/select [Field :name :database_type :base_type] :table_id table-id)))))))

        (testing "End-to-end check: make sure everything works as expected when we run an actual query"
          (let [table-id           (t2/select-one-pk Table :db_id (u/the-id db), :name "birds")
                bird-type-field-id (t2/select-one-pk Field :table_id table-id, :name "type")]
            (is (= {:rows        [["Rasta" "good bird" "toucan"]]
                    :native_form {:query  (str "SELECT \"public\".\"birds\".\"name\" AS \"name\","
                                               " \"public\".\"birds\".\"status\" AS \"status\","
                                               " \"public\".\"birds\".\"type\" AS \"type\" "
                                               "FROM \"public\".\"birds\" "
                                               "WHERE \"public\".\"birds\".\"type\" = CAST('toucan' AS \"bird type\") "
                                               "LIMIT 10")
                                  :params nil}}
                   (-> (qp/process-query
                        {:database (u/the-id db)
                         :type     :query
                         :query    {:source-table table-id
                                    :filter       [:= [:field (u/the-id bird-type-field-id) nil] "toucan"]
                                    :limit        10}})
                       :data
                       (select-keys [:rows :native_form]))))))))))

(deftest enums-actions-test
  (mt/test-driver :postgres
    (testing "actions with enums"
      (do-with-enums-db
       (fn [enums-db]
         (mt/with-db enums-db
           (mt/with-actions-enabled
             (mt/with-actions [model {:dataset true
                                      :dataset_query
                                      (mt/mbql-query birds)}
                               {action-id :action-id} {:type :implicit
                                                       :kind "row/create"}]
               (testing "Enum fields are a valid implicit parameter target"
                 (let [columns        (->> model :result_metadata (map :name) set)
                       action-targets (->> (action/select-action :id action-id)
                                           :parameters
                                           (map :id)
                                           set)]
                   (is (= columns action-targets))))
               (testing "Can create new records with an enum value"
                 (is (= {:created-row
                         {:name "new bird", :status "good bird", :type "turkey"}}
                        (mt/user-http-request :crowberto
                                              :post 200
                                              (format "action/%s/execute" action-id)
                                              {:parameters {"name"   "new bird"
                                                            "status" "good bird"
                                                            "type"   "turkey"}}))))))))))))

;; API tests are in [[metabase.api.action-test]]
(deftest actions-maybe-parse-sql-error-test
  (testing "violate not null constraint"
    (is (= {:type :metabase.actions.error/violate-not-null-constraint,
            :message "Ranking must have values."
            :errors {"ranking" "You must provide a value."}}
           (sql-jdbc.actions/maybe-parse-sql-error
            :postgres actions.error/violate-not-null-constraint nil :row/created
            "ERROR: null value in column \"ranking\" violates not-null constraint\n  Detail: Failing row contains (3, admin, null).")))

    (is (= {:type :metabase.actions.error/violate-not-null-constraint,
            :message "Ranking must have values."
            :errors {"ranking" "You must provide a value."}}
           (sql-jdbc.actions/maybe-parse-sql-error
            :postgres actions.error/violate-not-null-constraint nil :row/created
            "ERROR: null value in column \"ranking\" of relation \"group\" violates not-null constraint\n  Detail: Failing row contains (57, admin, null)."))))

  (testing "violate unique constraint"
    (with-redefs [postgres.actions/constraint->column-names (constantly ["ranking"])]
      (is (= {:type :metabase.actions.error/violate-unique-constraint,
              :message "Ranking already exists.",
              :errors {"ranking" "This Ranking value already exists."}}
             (sql-jdbc.actions/maybe-parse-sql-error
              :postgres actions.error/violate-unique-constraint nil nil
              "Batch entry 0 UPDATE \"public\".\"group\" SET \"ranking\" = CAST(2 AS INTEGER) WHERE \"public\".\"group\".\"id\" = 1 was aborted: ERROR: duplicate key value violates unique constraint \"group_ranking_key\"\n  Detail: Key (ranking)=(2) already exists.  Call getNextException to see other errors in the batch.")))))

  (testing "incorrect type"
    (is (= {:type :metabase.actions.error/incorrect-value-type,
            :message "Some of your values aren’t of the correct type for the database.",
            :errors {}}
           (sql-jdbc.actions/maybe-parse-sql-error
            :postgres actions.error/incorrect-value-type nil nil
            "Batch entry 0 UPDATE \"public\".\"group\" SET \"ranking\" = CAST('S' AS INTEGER) WHERE \"public\".\"group\".\"id\" = 1 was aborted: ERROR: invalid input syntax for type integer: \"S\"  Call getNextException to see other errors in the batch."))))

  (testing "violate fk constraints"
    (is (= {:type :metabase.actions.error/violate-foreign-key-constraint,
            :message "Unable to create a new record.",
            :errors {"group-id" "This Group-id does not exist."}}
           (sql-jdbc.actions/maybe-parse-sql-error
            :postgres actions.error/violate-foreign-key-constraint nil :row/create
            "ERROR: insert or update on table \"user\" violates foreign key constraint \"user_group-id_group_-159406530\"\n  Detail: Key (group-id)=(999) is not present in table \"group\".")))

    (is (= {:type :metabase.actions.error/violate-foreign-key-constraint,
            :message "Unable to update the record.",
            :errors {"id" "This Id does not exist."}}
           (sql-jdbc.actions/maybe-parse-sql-error
            :postgres actions.error/violate-foreign-key-constraint nil :row/update
            "ERROR: update or delete on table \"group\" violates foreign key constraint \"user_group-id_group_-159406530\" on table \"user\"\n  Detail: Key (id)=(1) is still referenced from table \"user\".")))

    (is (= {:type :metabase.actions.error/violate-foreign-key-constraint,
            :message "Other tables rely on this row so it cannot be deleted.",
            :errors {}}
           (sql-jdbc.actions/maybe-parse-sql-error
            :postgres actions.error/violate-foreign-key-constraint nil :row/delete
            "ERROR: update or delete on table \"group\" violates foreign key constraint \"user_group-id_group_-159406530\" on table \"user\"\n  Detail: Key (id)=(1) is still referenced from table \"user\".")))))


;; this contains specical tests case for postgres
;; for generic tests, check [[metabase.driver.sql-jdbc.actions-test/action-error-handling-test]]
(deftest action-error-handling-test
  (mt/test-driver :postgres
    (testing "violate not-null constraints with multiple columns"
      (drop-if-exists-and-create-db! "not-null-constraint-on-multiple-cols")
      (let [details (mt/dbdef->connection-details :postgres :db {:database-name "not-null-constraint-on-multiple-cols"})]
        (doseq [stmt ["CREATE TABLE mytable (id serial PRIMARY KEY,
                      column1 VARCHAR(50),
                      column2 VARCHAR(50),
                      CONSTRAINT unique_columns UNIQUE (column1, column2)
                      );"
                      "INSERT INTO mytable (id, column1, column2)
                      VALUES  (1, 'A', 'A'), (2, 'B', 'B');"]]
          (jdbc/execute! (sql-jdbc.conn/connection-details->spec :postgres details) [stmt]))
        (t2.with-temp/with-temp [:model/Database database {:engine driver/*driver* :details details}]
          (mt/with-db database
            (sync/sync-database! database)
            (mt/with-actions-enabled
              (testing "when creating"
                (is (= {:errors      {"column1" "This Column1 value already exists."
                                      "column2" "This Column2 value already exists."}
                        :message     "Column1 and Column2 already exist."
                        :status-code 400
                        :type        actions.error/violate-unique-constraint}
                       (sql-jdbc.actions-test/perform-action-ex-data
                        :row/create (mt/$ids {:create-row {:id      3
                                                           :column1 "A"
                                                           :column2 "A"}
                                              :database   (:id database)
                                              :query      {:source-table $$mytable}
                                              :type       :query})))))
              (testing "when updating"
                (is (= {:errors      {"column1" "This Column1 value already exists."
                                      "column2" "This Column2 value already exists."}
                        :message     "Column1 and Column2 already exist."
                        :status-code 400
                        :type        actions.error/violate-unique-constraint}
                       (sql-jdbc.actions-test/perform-action-ex-data
                        :row/update (mt/$ids {:update-row {:column1 "A"
                                                           :column2 "A"}
                                              :database   (:id database)
                                              :query      {:source-table $$mytable
                                                           :filter       [:= $mytable.id 2]}
                                              :type       :query}))))))))))))

;;; ------------------------------------------------ Timezone-related ------------------------------------------------

(deftest timezone-test
  (mt/test-driver :postgres
    (letfn [(get-timezone-with-report-timezone [report-timezone]
              (mt/with-temporary-setting-values [report-timezone report-timezone]
                (ffirst
                 (mt/rows
                  (qp/process-query {:database (mt/id)
                                     :type     :native
                                     :native   {:query "SELECT current_setting('TIMEZONE') AS timezone;"}})))))]
      (testing "check that if we set report-timezone to US/Pacific that the session timezone is in fact US/Pacific"
        (is  (= "US/Pacific"
                (get-timezone-with-report-timezone "US/Pacific"))))
      (testing "check that we can set it to something else: America/Chicago"
        (is (= "America/Chicago"
               (get-timezone-with-report-timezone "America/Chicago"))))
      (testing (str "ok, check that if we try to put in a fake timezone that the query still reëxecutes without a "
                    "custom timezone. This should give us the same result as if we didn't try to set a timezone at all")
        (is (= (get-timezone-with-report-timezone nil)
               (get-timezone-with-report-timezone "Crunk Burger")))))))

(deftest fingerprint-time-fields-test
  (mt/test-driver :postgres
    (testing "Make sure we're able to fingerprint TIME fields (#5911)"
      (drop-if-exists-and-create-db! "time_field_test")
      (let [details (mt/dbdef->connection-details :postgres :db {:database-name "time_field_test"})]
        (jdbc/execute! (sql-jdbc.conn/connection-details->spec :postgres details)
                       [(str "CREATE TABLE toucan_sleep_schedule ("
                             "  start_time TIME WITHOUT TIME ZONE NOT NULL, "
                             "  end_time TIME WITHOUT TIME ZONE NOT NULL, "
                             "  reason VARCHAR(256) NOT NULL"
                             ");"
                             "INSERT INTO toucan_sleep_schedule (start_time, end_time, reason) "
                             "  VALUES ('22:00'::time, '9:00'::time, 'Beauty Sleep');")])
        (t2.with-temp/with-temp [Database database {:engine :postgres, :details (assoc details :dbname "time_field_test")}]
          (sync/sync-database! database)
          (is (= {"start_time" {:global {:distinct-count 1
                                         :nil%           0.0}
                                :type   {:type/DateTime {:earliest "22:00:00"
                                                         :latest   "22:00:00"}}}
                  "end_time"   {:global {:distinct-count 1
                                         :nil%           0.0}
                                :type   {:type/DateTime {:earliest "09:00:00"
                                                         :latest   "09:00:00"}}}
                  "reason"     {:global {:distinct-count 1
                                         :nil%           0.0}
                                :type   {:type/Text {:percent-json   0.0
                                                     :percent-url    0.0
                                                     :percent-email  0.0
                                                     :percent-state  0.0
                                                     :average-length 12.0}}}}
                 (t2/select-fn->fn :name :fingerprint Field
                                   :table_id (t2/select-one-pk Table :db_id (u/the-id database))))))))))

;;; ----------------------------------------------------- Other ------------------------------------------------------

(deftest exception-test
  (mt/test-driver :postgres
    (testing (str "If the DB throws an exception, is it properly returned by the query processor? Is it status "
                  ":failed? (#9942)")
      (is (thrown-with-msg?
           clojure.lang.ExceptionInfo
           #"Error executing query"
           (qp/process-query
            {:database (mt/id)
             :type     :native
             :native   {:query "SELECT adsasdasd;"}})))
      (try
        (qp/process-query
         {:database (mt/id)
          :type     :native
          :native   {:query "SELECT adsasdasd;"}})
        (catch Throwable e
          (is (= "ERROR: column \"adsasdasd\" does not exist\n  Position: 20"
                 (try
                   (.. e getCause getMessage)
                   (catch Throwable e
                     e)))))))))

(deftest pgobject-test
  (mt/test-driver :postgres
    (testing "Make sure PGobjects are decoded correctly"
      (let [results (qp/process-query (mt/native-query {:query "SELECT pg_sleep(0.1) AS sleep;"}))]
        (testing "rows"
          (is (= [[""]]
                 (mt/rows results))))
        (testing "cols"
          (is (= [{:display_name "sleep"
                   :base_type    :type/Text
                   :effective_type :type/Text
                   :source       :native
                   :field_ref    [:field "sleep" {:base-type :type/Text}]
                   :name         "sleep"}]
                 (mt/cols results))))))))

(deftest id-field-parameter-test
  (mt/test-driver :postgres
    (testing "We should be able to filter a PK column with a String value -- should get parsed automatically (#13263)"
      (is (= [[2 "Stout Burgers & Beers" 11 34.0996 -118.329 2]]
             (mt/rows
               (mt/run-mbql-query venues
                 {:filter [:= $id "2"]})))))))

(deftest dont-sync-tables-with-no-select-permissions-test
  (testing "Make sure we only sync databases for which the current user has SELECT permissions"
    (mt/test-driver :postgres
      (drop-if-exists-and-create-db! "no-select-test")
      (let [details (mt/dbdef->connection-details :postgres :db {:database-name "no-select-test"})
            spec    (sql-jdbc.conn/connection-details->spec :postgres details)]
        (doseq [statement ["CREATE TABLE PUBLIC.table_with_perms (x INTEGER NOT NULL);"
                           "CREATE TABLE PUBLIC.table_with_no_perms (y INTEGER NOT NULL);"
                           "DROP USER IF EXISTS no_select_test_user;"
                           "CREATE USER no_select_test_user WITH PASSWORD '123456';"
                           "GRANT SELECT ON TABLE \"no-select-test\".PUBLIC.table_with_perms TO no_select_test_user;"]]
          (is (= [0]
                 (jdbc/execute! spec [statement])))))
      (let [test-user-details (assoc (mt/dbdef->connection-details :postgres :db {:database-name "no-select-test"})
                                     :user "no_select_test_user"
                                     :password "123456")]
        (t2.with-temp/with-temp [Database database {:engine :postgres, :details test-user-details}]
          ;; make sure that sync still succeeds even tho some tables are not SELECTable.
          (binding [sync-util/*log-exceptions-and-continue?* false]
            (is (some? (sync/sync-database! database))))
          (is (= #{"table_with_perms"}
                 (t2/select-fn-set :name Table :db_id (:id database)))))))))

(deftest json-operator-?-works
  (testing "Make sure the Postgres ? operators (for JSON types) work in native queries"
    (mt/test-driver :postgres
      (drop-if-exists-and-create-db! "json-test")
      (let [details (mt/dbdef->connection-details :postgres :db {:database-name "json-test"})
            spec    (sql-jdbc.conn/connection-details->spec :postgres details)]
        (doseq [statement ["DROP TABLE IF EXISTS PUBLIC.json_table;"
                           "CREATE TABLE PUBLIC.json_table (json_val JSON NOT NULL);"
                           "INSERT INTO PUBLIC.json_table (json_val) VALUES ('{\"a\": 1, \"b\": 2}');"]]
          (jdbc/execute! spec [statement])))
      (let [json-db-details (mt/dbdef->connection-details :postgres :db {:database-name "json-test"})
            query           (str "SELECT json_val::jsonb ? 'a',"
                                 "json_val::jsonb ?| array['c', 'd'],"
                                 "json_val::jsonb ?& array['a', 'b']"
                                 "FROM \"json_table\";")]
        (t2.with-temp/with-temp [Database database {:engine :postgres, :details json-db-details}]
          (mt/with-db database (sync/sync-database! database)
            (is (= [[true false true]]
                   (-> {:query query}
                       (mt/native-query)
                       (qp/process-query)
                       (mt/rows))))))))))

(deftest sync-json-with-composite-pks-test
  (testing "Make sure sync a table with json columns that have composite pks works"
    (mt/test-driver :postgres
      (drop-if-exists-and-create-db! "composite-pks-test")
      (with-redefs [metadata-queries/nested-field-sample-limit 4]
        (let [details (mt/dbdef->connection-details driver/*driver* :db {:database-name "composite-pks-test"})
              spec    (sql-jdbc.conn/connection-details->spec driver/*driver* details)]
          (doseq [statement (concat ["CREATE TABLE PUBLIC.json_table(first_id INTEGER, second_id INTEGER, json_val JSON, PRIMARY KEY(first_id, second_id));"]
                                    (for [[first-id second-id json] [[1 1 "{\"int_turn_string\":1}"]
                                                                     [2 2 "{\"int_turn_string\":2}"]
                                                                     [3 3 "{\"int_turn_string\":3}"]
                                                                     [4 4 "{\"int_turn_string\":4}"]
                                                                     [4 5 "{\"int_turn_string\":\"x\"}"]
                                                                     [4 6 "{\"int_turn_string\":5}"]]]
                                      (format "INSERT INTO PUBLIC.json_table (first_id, second_id, json_val) VALUES (%d, %d, '%s');" first-id second-id json)))]
            (jdbc/execute! spec [statement]))
          (t2.with-temp/with-temp [:model/Database database {:engine driver/*driver* :details details}]
            (mt/with-db database
              (sync-tables/sync-tables-and-database! database)
              (is (= #{{:name              "json_val → int_turn_string",
                        :database-type     "text"
                        :base-type         :type/Text
                        :database-position 0
                        :json-unfolding    false
                        :visibility-type   :normal
                        :nfc-path          [:json_val "int_turn_string"]}}
                     (sql-jdbc.sync/describe-nested-field-columns
                      :postgres
                      database
                      (t2/select-one Table :db_id (mt/id) :name "json_table")))))))))))

(defn- pretty-sql [s]
  (-> s
      (str/replace #"\"" "")
      (str/replace #"public\." "")))

(deftest do-not-cast-to-date-if-column-is-already-a-date-test
  (testing "Don't wrap Field in date() if it's already a DATE (#11502)"
    (mt/test-driver :postgres
      (mt/dataset attempted-murders
        (let [query (mt/mbql-query attempts
                      {:aggregation [[:count]]
                       :breakout    [!day.date]})]
          (is (= (str "SELECT attempts.date AS date, COUNT(*) AS count "
                      "FROM attempts "
                      "GROUP BY attempts.date "
                      "ORDER BY attempts.date ASC")
                 (some-> (qp/compile query) :query pretty-sql))))))))

(deftest do-not-cast-to-timestamp-if-column-if-timestamp-tz-or-date-test
  (testing "Don't cast a DATE or TIMESTAMPTZ to TIMESTAMP, it's not necessary (#19816)"
    (mt/test-driver :postgres
      (mt/dataset sample-dataset
        (let [query (mt/mbql-query people
                      {:fields [!month.birth_date
                                !month.created_at
                                !month.id]
                       :limit  1})]
          (is (sql= '{:select [DATE_TRUNC ("month" people.birth_date)             AS birth_date
                               DATE_TRUNC ("month" people.created_at)             AS created_at
                               ;; non-temporal types should still get casted.
                               DATE_TRUNC ("month" CAST (people.id AS timestamp)) AS id]
                      :from   [people]
                      :limit  [1]}
                    query)))))))

(deftest postgres-ssl-connectivity-test
  (mt/test-driver :postgres
    (if (System/getenv "MB_POSTGRES_SSL_TEST_SSL")
      (testing "We should be able to connect to a Postgres instance, providing our own root CA via a secret property"
        (mt/with-env-keys-renamed-by #(str/replace-first % "mb-postgres-ssl-test" "mb-postgres-test")
          (id-field-parameter-test)))
      (log/warn (u/format-color 'yellow
                                "Skipping %s because %s env var is not set"
                                "postgres-ssl-connectivity-test"
                                "MB_POSTGRES_SSL_TEST_SSL")))))

(def ^:private dummy-pem-contents
  (str "-----BEGIN CERTIFICATE-----\n"
       "-----END CERTIFICATE-----"))

(deftest handle-nil-client-ssl-properties-test
  (mt/test-driver :postgres
    (testing "Setting only one of the client SSL params doesn't result in an NPE error (#19984)"
      (mt/with-temp-file [dummy-root-cert   "dummy-root-cert.pem"
                          dummy-client-cert "dummy-client-cert.pem"]
        (spit dummy-root-cert dummy-pem-contents)
        (spit dummy-client-cert dummy-pem-contents)
        (let [db-details {:host "dummy-hostname"
                          :dbname "test-db"
                          :port 5432
                          :user "dummy-login"
                          :password "dummy-password"
                          :ssl true
                          :ssl-use-client-auth true
                          :ssl-mode "verify-full"
                          :ssl-root-cert-options "local"
                          :ssl-root-cert-path dummy-root-cert
                          :ssl-client-cert-options "local"
                          :ssl-client-cert-value dummy-client-cert}]
          ;; this will fail/throw an NPE if the fix for #19984 is not put in place (since the server code will
          ;; attempt to "store" a non-existent :ssl-client-key-value to a temp file)
          (is (map? (#'postgres/ssl-params db-details))))))))

(deftest can-set-ssl-key-via-gui
  (testing "ssl key can be set via the gui (#20319)"
    (with-redefs [secret/value->file!
                  (fn [{:keys [connection-property-name value] :as _secret} & [_driver? _ext?]]
                    (str "file:" connection-property-name "=" value))]
      (is (= "file:ssl-key=/clientkey.pkcs12"
             (:sslkey
              (#'postgres/ssl-params
               {:ssl true
                :ssl-client-cert-options "local"
                :ssl-client-cert-path "/client.pem"
                :ssl-key-options "local"
                :ssl-key-password-value "sslclientkeypw!"
                :ssl-key-path "/clientkey.pkcs12" ;; <-- this is what is set via ui.
                :ssl-mode "verify-ca"
                :ssl-root-cert-options "local"
                :ssl-root-cert-path "/root.pem"
                :ssl-use-client-auth true
                :tunnel-enabled false
                :advanced-options false
                :dbname "metabase"
                :engine :postgres
                :host "localhost"
                :user "bcm"
                :password "abcdef123"
                :port 5432})))))))

(deftest pkcs-12-extension-test
  (testing "Uploaded PKCS-12 SSL keys are stored in a file with the .p12 extension (#20319)"
    (letfn [(absolute-path [^java.io.File file]
              (some-> file .getAbsolutePath))]
      (is (-> (#'postgres/ssl-params
               {:ssl                 true
                :ssl-key-options     "uploaded"
                :ssl-key-value       "data:application/x-pkcs12;base64,SGVsbG8="
                :ssl-mode            "require"
                :ssl-use-client-auth true
                :tunnel-enabled      false
                :advanced-options    false
                :dbname              "metabase"
                :engine              :postgres
                :host                "localhost"
                :user                "bcm"
                :password            "abcdef123"
                :port                5432})
              :sslkey
              absolute-path
              (str/ends-with? ".p12"))))))

(deftest syncable-schemas-test
  (mt/test-driver :postgres
    (testing "`syncable-schemas` should return schemas that should be synced"
      (mt/with-empty-db
        (is (= #{"public"}
               (driver/syncable-schemas driver/*driver* (mt/db))))))
    (testing "metabase_cache schemas should be excluded"
      (mt/dataset test-data
        (mt/with-persistence-enabled [persist-models!]
          (let [conn-spec (sql-jdbc.conn/db->pooled-connection-spec (mt/db))]
            (mt/with-temp [:model/Card _ {:name "model"
                                          :dataset true
                                          :dataset_query (mt/mbql-query categories)
                                          :database_id (mt/id)}]
              (persist-models!)
              (is (some (partial re-matches #"metabase_cache(.*)")
                        (map :schema_name (jdbc/query conn-spec "SELECT schema_name from INFORMATION_SCHEMA.SCHEMATA;"))))
              (is (nil? (some (partial re-matches #"metabase_cache(.*)")
                              (driver/syncable-schemas driver/*driver* (mt/db))))))))))))<|MERGE_RESOLUTION|>--- conflicted
+++ resolved
@@ -380,24 +380,7 @@
     (testing "Deal with complicated identifier (#22967)"
       (let [details (mt/dbdef->connection-details :postgres :db {:database-name  "complicated_identifiers"
                                                                  :json-unfolding true})]
-<<<<<<< HEAD
-        (mt/with-temp* [Database [database  {:engine :postgres, :details details}]
-                        Table    [table     {:db_id (u/the-id database)
-                                             :name  "complicated_identifiers"}]
-                        Field    [val-field {:table_id      (u/the-id table)
-                                             :nfc_path      [:jsons "values" "qty"]
-                                             :database_type "integer"}]]
           (qp.store/with-metadata-provider (u/the-id database)
-=======
-        (mt/with-temp [Database database  {:engine :postgres :details details}
-                       Table    table     {:db_id (u/the-id database)
-                                           :name  "complicated_identifiers"}
-                       Field    val-field {:table_id      (u/the-id table)
-                                           :nfc_path      [:jsons "values" "qty"]
-                                           :database_type "integer"}]
-          (qp.store/with-store
-            (qp.store/fetch-and-store-database! (u/the-id database))
->>>>>>> 742f4a61
             (qp.store/fetch-and-store-tables! [(u/the-id table)])
             (qp.store/fetch-and-store-fields! [(u/the-id val-field)])
             (let [field-clause [:field (u/the-id val-field) {:binning
