--- conflicted
+++ resolved
@@ -95,22 +95,6 @@
 ;;; |                                       Resolving card__id -> source query                                       |
 ;;; +----------------------------------------------------------------------------------------------------------------+
 
-<<<<<<< HEAD
-=======
-(mu/defn ^:private trim-sql-query :- ms/NonBlankString
-  "Native queries can have trailing SQL comments. This works when executed directly, but when we use the query in a
-  nested query, we wrap it in another query, which can cause the last part of the query to be unintentionally
-  commented out, causing it to fail. This function removes any trailing SQL comment."
-  [card-id   :- ms/PositiveInt
-   query-str :- ms/NonBlankString]
-  (let [trimmed-string (str/replace query-str #"--.*(\n|$)" "")]
-    (if (= query-str trimmed-string)
-      query-str
-      (do
-        (log/info (trs "Trimming trailing comment from card with id {0}" card-id))
-        trimmed-string))))
-
->>>>>>> 25be72ce
 (defn- source-query
   "Get the query to be run from the card"
   [{dataset-query :dataset_query card-id :id :as card}]
