import { H } from "e2e/support";
import { METABASE_SECRET_KEY } from "e2e/support/cypress_data";
import {
  ORDERS_DASHBOARD_ID,
  ORDERS_QUESTION_ID,
} from "e2e/support/cypress_sample_instance_data";

const embeddingPage = "/admin/settings/embedding-in-other-applications";
const standalonePath =
  "/admin/settings/embedding-in-other-applications/standalone";
const upgradeUrl = "https://www.metabase.com/upgrade";
const embeddingDescription =
  "Embed dashboards, questions, or the entire Metabase app into your application. Integrate with your server code to create a secure environment, limited to specific users or organizations.";

// These tests will run on both OSS and EE instances. Both without a token!
describe("scenarios > embedding > smoke tests", { tags: "@OSS" }, () => {
  beforeEach(() => {
    H.restore();
    cy.signInAsAdmin();
  });

  it("should not offer to share or embed models (metabase#20815)", () => {
    cy.intercept("POST", "/api/dataset").as("dataset");

    cy.request("PUT", `/api/card/${ORDERS_QUESTION_ID}`, { type: "model" });

    cy.visit(`/model/${ORDERS_QUESTION_ID}`);
    cy.wait("@dataset");

    H.sharingMenuButton().should("not.exist");

    cy.findByTestId("view-footer").within(() => {
      cy.icon("download").should("exist");
    });
  });

  context("embedding disabled", () => {
    beforeEach(() => {
      // We enable embedding by default in the default snapshot that all tests are using.
      // That's why we need to disable it here.
      resetEmbedding();
    });

    it("should display the embedding page correctly", () => {
      cy.visit("/admin/settings/setup");
      sidebar().within(() => {
        cy.findByRole("link", { name: "Embedding" }).click();
      });

      cy.location("pathname").should("eq", embeddingPage);
      mainPage().findByText(embeddingDescription).should("be.visible");
      cy.log(
        "With the embedding enabled, we should now see two new sections on the main page",
      );
      cy.log("The first section: 'Static embedding'");
      cy.findByRole("article", { name: "Static embedding" }).within(() => {
        // FE unit tests are making sure this section doesn't exist when a valid token is provided,
        // so we don't have to do it here using conditional logic
        assertLinkMatchesUrl("upgrade to a specific paid plan", upgradeUrl);

        cy.findByRole("link", { name: "Manage" })
          .should("have.attr", "href")
          .and("eq", standalonePath);
        cy.findByText("Static embedding");
        cy.findByText("Manage").click();
        cy.location("pathname").should("eq", standalonePath);
      });

      cy.log("Standalone embeds page");
      // TODO: Remove this when the actual BE is implemented, this flag still controls the static embedding
      // I've tried to change this but it failed like 500 BE tests.
      cy.request("PUT", "/api/setting/enable-embedding-static", {
        value: true,
      });
      mainPage().within(() => {
        cy.findByLabelText("Enable Static embedding")
          .click({ force: true })
          .should("be.checked");
        cy.findByTestId("embedding-secret-key-setting").within(() => {
          cy.findByText("Embedding secret key");
          cy.findByText(
            "Standalone Embed Secret Key used to sign JSON Web Tokens for requests to /api/embed endpoints. This lets you create a secure environment limited to specific users or organizations.",
          );
          getTokenValue().should("have.length", 64);
          cy.button("Regenerate key");
        });

        cy.findByTestId("embedded-resources").within(() => {
          cy.findByText("Embedded Dashboards");
          cy.findByText("No dashboards have been embedded yet.");

          cy.findByText("Embedded Questions");
          cy.findByText("No questions have been embedded yet.");
        });
      });

      cy.go("back");
      cy.location("pathname").should("eq", embeddingPage);

      cy.log("The second section: 'Interactive embedding'");
      cy.findByRole("article", { name: "Interactive embedding" }).within(() => {
        cy.findByText("Interactive embedding");

        cy.findByRole("link", { name: "Learn More" })
          .should("have.attr", "href")
          .and(
            "eq",
            "https://www.metabase.com/product/embedded-analytics?utm_source=oss&utm_media=embed-settings",
          );
      });
    });

    it("should not let you embed the question", () => {
      H.visitQuestion(ORDERS_QUESTION_ID);
      ensureEmbeddingIsDisabled();
    });

    it("should not let you embed the dashboard", () => {
      H.visitDashboard(ORDERS_DASHBOARD_ID);
      ensureEmbeddingIsDisabled();
    });
  });

  context("embedding enabled", () => {
    const ids = {
      question: ORDERS_QUESTION_ID,
      dashboard: ORDERS_DASHBOARD_ID,
    };
    ["question", "dashboard"].forEach(object => {
      it(`should be able to publish/embed and then unpublish a ${object} without filters`, () => {
        cy.request("PUT", "/api/setting/enable-embedding-static", {
          value: true,
        });
        const embeddableObject = object === "question" ? "card" : "dashboard";
        const objectName =
          object === "question" ? "Orders" : "Orders in a dashboard";

        cy.intercept("PUT", `/api/${embeddableObject}/${ids[object]}`).as(
          "embedObject",
        );
        cy.intercept("GET", `/api/${embeddableObject}/embeddable`).as(
          "currentlyEmbeddedObject",
        );

        visitAndEnableSharing(object);

        H.modal().within(() => {
          cy.findByRole("tab", { name: "Look and Feel" }).click();

          cy.findByText("Theme");
          cy.findByLabelText(
            object === "dashboard" ? "Dashboard title" : "Question title",
          );
          cy.findByLabelText(
            object === "dashboard" ? "Dashboard border" : "Question border",
          );
          cy.findByText(
            (_, element) =>
              element.textContent ===
              "You can change the font with a paid plan.",
          );
          cy.findByText("Download buttons").should("not.exist");

          cy.findByRole("tab", { name: "Parameters" }).click();

          cy.findByText(
            `This ${object} doesn't have any parameters to configure yet.`,
          );

          cy.findByText(
            `You will need to publish this ${object} before you can embed it in another application.`,
          );

          cy.button("Publish").click();

          cy.wait("@embedObject");
        });

        H.visitIframe();

        cy.findByTestId("embed-frame").within(() => {
          cy.findByRole("heading", { name: objectName });
          cy.get("[data-testid=cell-data]").contains("37.65");
        });

        cy.findByRole("contentinfo").within(() => {
          cy.findByRole("link", { name: "Powered by Metabase" })
            .should("have.attr", "href")
            .and("contain", "https://www.metabase.com/powered-by-metabase");
        });

        cy.log(
          `Make sure the ${object} shows up in the standalone embeds page`,
        );
        cy.signInAsAdmin();
        cy.visit(standalonePath);
        cy.wait("@currentlyEmbeddedObject");

        const sectionTestId = {
          dashboard: "-embedded-dashboards-setting",
          question: "-embedded-questions-setting",
        }[object];

        cy.findByTestId(sectionTestId)
          .find("tbody tr")
          .should("have.length", 1)
          .and("contain", objectName);

        cy.log(`Unpublish ${object}`);
        visitAndEnableSharing(object, false);

        H.modal().within(() => {
          cy.findByText(
            `This ${object} is published and ready to be embedded.`,
          );
          cy.button("Unpublish").click();

          cy.wait("@embedObject");

          cy.findByRole("tab", { name: "Parameters" }).click();
        });

        H.visitIframe();

        cy.findByTestId("embed-frame").findByText(
          "Embedding is not enabled for this object.",
        );

        cy.signInAsAdmin();
        cy.visit(standalonePath);
        cy.wait("@currentlyEmbeddedObject");

        mainPage()
          .findAllByText(/No (questions|dashboards) have been embedded yet./)
          .should("have.length", 2);
      });
    });

    it("should regenerate embedding token and invalidate previous embed url", () => {
      cy.request("PUT", "/api/setting/enable-embedding-static", {
        value: true,
      });

      cy.request("PUT", `/api/card/${ORDERS_QUESTION_ID}`, {
        enable_embedding: true,
      });
      visitAndEnableSharing("question");

      H.modal().within(() => {
        cy.findByRole("tab", { name: "Parameters" }).click();

        cy.findByText("Preview").click();
      });

      cy.document().then(doc => {
        const iframe = doc.querySelector("iframe");

        cy.signOut();
        cy.visit(iframe.src);

        cy.findByTestId("embed-frame").contains("37.65");

        cy.signInAsAdmin();
        cy.visit(standalonePath);

        cy.findByLabelText("Embedding secret key").should(
          "have.value",
          METABASE_SECRET_KEY,
        );

        cy.button("Regenerate key").click();

        H.modal().within(() => {
          cy.intercept("GET", "/api/util/random_token").as("regenerateKey");
          cy.findByRole("heading", { name: "Regenerate embedding key?" });
          cy.findByText(
            "This will cause existing embeds to stop working until they are updated with the new key.",
          );
          cy.findByText("Are you sure you want to do this?");
          cy.button("Yes").click();
        });

        cy.wait("@regenerateKey").then(
          ({
            response: {
              body: { token },
            },
          }) => {
            expect(token).to.have.length(64);
            expect(token).to.not.eq(METABASE_SECRET_KEY);

            cy.findByDisplayValue(token);
          },
        );

        cy.log("Visit the embedding url generated with the old token");
        cy.visit(iframe.src);
        cy.findByTestId("embed-frame").findByText(
          "Message seems corrupt or manipulated",
        );
      });
    });
  });
});

function resetEmbedding() {
  H.updateSetting("enable-embedding-static", false);
  H.updateSetting("embedding-secret-key", null);
}

function getTokenValue() {
  return cy.get("#setting-embedding-secret-key").invoke("val");
}

function assertLinkMatchesUrl(text, url) {
  cy.findByRole("link", { name: text })
    .should("have.attr", "href")
    .and("contain", url);
}

function ensureEmbeddingIsDisabled() {
<<<<<<< HEAD
  openSharingMenu();
  sharingMenu()
    .findByRole("menuitem", { name: "Embed" })
    .should("be.enabled")
    .click();
  modal()
    .findByRole("article", { name: "Static embedding" })
    .within(() => {
      cy.findByText("Disabled.").should("be.visible");
      cy.findByText("Enable in admin settings").should("be.visible");
    });
=======
  H.openSharingMenu();
  H.sharingMenu().findByText(/embedding is off/i);
>>>>>>> 6d83cb2b
}

function visitAndEnableSharing(object, acceptTerms = true) {
  if (object === "question") {
    H.visitQuestion(ORDERS_QUESTION_ID);
  }

  if (object === "dashboard") {
    H.visitDashboard(ORDERS_DASHBOARD_ID);
  }

  H.openStaticEmbeddingModal({ acceptTerms });
}

function sidebar() {
  return cy.findByTestId("admin-layout-sidebar");
}

function mainPage() {
  return cy.findByTestId("admin-layout-content");
}<|MERGE_RESOLUTION|>--- conflicted
+++ resolved
@@ -319,22 +319,17 @@
 }
 
 function ensureEmbeddingIsDisabled() {
-<<<<<<< HEAD
-  openSharingMenu();
-  sharingMenu()
+  H.openSharingMenu();
+  H.sharingMenu()
     .findByRole("menuitem", { name: "Embed" })
     .should("be.enabled")
     .click();
-  modal()
+  H.modal()
     .findByRole("article", { name: "Static embedding" })
     .within(() => {
       cy.findByText("Disabled.").should("be.visible");
       cy.findByText("Enable in admin settings").should("be.visible");
     });
-=======
-  H.openSharingMenu();
-  H.sharingMenu().findByText(/embedding is off/i);
->>>>>>> 6d83cb2b
 }
 
 function visitAndEnableSharing(object, acceptTerms = true) {
