(ns metabase.lib.filter.update
  "Conveniences for adding or updating certain types of filters, used to power the drag-and-drop 'brush' zoom-in
  filtering in the frontend. For example the user might drag the mouse between two points on a timeseries
  visualization, and we use these functions to update the query accordingly and add a filter between the start and end
  points.

  There are three types of brush filters:

  - [[update-temporal-filter]], which works on a single temporal column (e.g. zooming in on certain range in a
    timeseries visualization)

  - [[update-numeric-filter]], which works on a single numeric column

  - [[update-lat-lon-filter]], which works on a latitude and longitude column pair. This is used with map visualizations --
    draw a box between two points to zoom in to that part of the map.

  If there is no existing filter on the column(s), these add a new filter. Existing filters are replaced."
  (:require
   [metabase.lib.breakout :as lib.breakout]
   [metabase.lib.equality :as lib.equality]
   [metabase.lib.field.resolution :as lib.field.resolution]
   [metabase.lib.filter :as lib.filter]
   [metabase.lib.ref :as lib.ref]
   [metabase.lib.remove-replace :as lib.remove-replace]
   [metabase.lib.schema :as lib.schema]
   [metabase.lib.schema.literal :as lib.schema.literal]
   [metabase.lib.schema.metadata :as lib.schema.metadata]
   [metabase.lib.schema.temporal-bucketing :as lib.schema.temporal-bucketing]
   [metabase.lib.temporal-bucket :as lib.temporal-bucket]
   [metabase.lib.util :as lib.util]
   [metabase.lib.util.match :as lib.util.match]
   [metabase.util.malli :as mu]
   [metabase.util.malli.registry :as mr]
   [metabase.util.time :as u.time]))

(defn- is-ref-for-column? [query stage-number expr column]
<<<<<<< HEAD
  (when (lib.util/clause-of-type? expr :field)
    (let [resolved (lib.field.resolution/resolve-field-ref query stage-number expr)]
      (lib.equality/= resolved column))))
=======
  (and (lib.util/clause-of-type? expr :field)
       (lib.equality/find-matching-column query stage-number expr [column])))
>>>>>>> d5e2e7ce

(defn- contains-ref-for-column? [query stage-number expr column]
  (letfn [(ref-for-column? [expr]
            (is-ref-for-column? query stage-number expr column))]
    (lib.util.match/match-lite-recursive expr
      (x :guard ref-for-column?) true)))

(mu/defn- remove-existing-filters-against-column* :- ::lib.schema/query
  [query        :- ::lib.schema/query
   stage-number :- :int
   column       :- ::lib.schema.metadata/column
   matches?     :- [:=>
                    [:cat ::lib.schema/query #_stage-number :int #_expr :any ::lib.schema.metadata/column]
                    :any]]
  (reduce
   (fn [query [_tag _opts expr :as filter-clause]]
     (if (matches? query stage-number expr column)
       (lib.remove-replace/remove-clause query stage-number filter-clause)
       query))
   query
   (lib.filter/filters query stage-number)))

(mu/defn- remove-existing-filters-against-column :- ::lib.schema/query
  "Remove any existing filter clauses that use `column` as the first arg in a stage of a `query`."
  [query        :- ::lib.schema/query
   stage-number :- :int
   column       :- ::lib.schema.metadata/column]
  (remove-existing-filters-against-column* query stage-number column is-ref-for-column?))

(mu/defn- remove-existing-filters-against-column-checking-subclauses :- ::lib.schema/query
  "Remove any existing filter clauses that contain `column` in a stage of a `query`."
  [query        :- ::lib.schema/query
   stage-number :- :int
   column       :- ::lib.schema.metadata/column]
  (remove-existing-filters-against-column* query stage-number column contains-ref-for-column?))

(mu/defn update-numeric-filter :- ::lib.schema/query
  "Add or update a filter against `numeric-column`. Adapted from
  https://github.com/metabase/metabase/blob/98bcd7fc3102bd7c07e8b68878c3738f3cb8727b/frontend/src/metabase-lib/queries/utils/actions.js#L151-L154"
  ([query numeric-column start end]
   (update-numeric-filter query -1 numeric-column start end))

  ([query          :- ::lib.schema/query
    stage-number   :- :int
    numeric-column :- ::lib.schema.metadata/column
    start          :- number?
    end            :- number?]
   (let [[start end] (sort [start end])]
     (-> query
         (remove-existing-filters-against-column stage-number numeric-column)
         (lib.filter/filter stage-number (lib.filter/between numeric-column start end))))))

;;; points in this case correspond to the number of rows returned by a query if there are no gaps. E.g. if we have a
;;; query like
;;;
;;;    orders, count aggregation, broken out by month(created_at) between 2024-01 and 2024-03 (inclusive)
;;;
;;; we would have at most 3 rows returned -- the value for 2024-01, the value for 2024-02, and the value for 2024-03.
;;; If no rows have a created_at in that month, then those rows may not get returned. However, the FE should
;;; interpolate the missing values and still include points with values of zero; that's what we mean when we
;;; say "points" below.
(def ^:private temporal-filter-min-num-points
  "Minimum number of points an updated query should return; if it will return less than this, switch to
  the [[unit->next-unit]]. E.g. if we zoom in on a query using unit is `:day` and the zoomed in query would
  only return 2 points, switch the unit to `:minute`."
  4)

(def ^:private unit->next-unit-datetime
  "E.g. the next unit after `:hour` is `:minute`."
  (let [units [:minute :hour :day :week :month :quarter :year]]
    (zipmap units (cons nil units))))

(def ^:private unit->next-unit-date
  "E.g. the next unit after `:week` is `:day`."
  (let [units [:day :week :month :quarter :year]]
    (zipmap units (cons nil units))))

(mu/defn- temporal-filter-find-best-breakout-unit :- ::lib.schema.temporal-bucketing/unit.date-time.truncate
  "If the current breakout `unit` will not return at least [[temporal-filter-min-num-points]], find the largest unit
  that will."
  [unit        :- ::lib.schema.temporal-bucketing/unit.date-time.truncate
   start       :- ::lib.schema.literal/temporal
   end         :- ::lib.schema.literal/temporal
   column-type :- :keyword]
  (let [next-unit (if (= column-type :type/Date)
                    unit->next-unit-date
                    ;; should catch :type/DateTime and :type/DateTimeWithTZ
                    unit->next-unit-datetime)]
    (loop [unit unit]
      (let [num-points      (u.time/unit-diff unit start end)
            too-few-points? (< num-points temporal-filter-min-num-points)]
        (if-let [next-largest-unit (when too-few-points?
                                     (next-unit unit))]
          (recur next-largest-unit)
          unit)))))

(mu/defn- temporal-filter-update-breakouts :- ::lib.schema/query
  "Update the first breakout against `column` so it uses `new-unit` rather than the original unit (if any); remove all
  other breakouts against that column."
  [query        :- ::lib.schema/query
   stage-number :- :int
   column       :- ::lib.schema.metadata/column
   new-unit     :- ::lib.schema.temporal-bucketing/unit.date-time.truncate]
  (transduce
   identity
   (fn
     ([{:keys [query]}]
      query)
     ([{:keys [query has-seen-column?], :as m} breakout]
      (if (is-ref-for-column? query stage-number breakout column)
        (let [query' (if has-seen-column?
                       ;; already seen a breakout for this column: remove other breakouts.
                       (lib.remove-replace/remove-clause query stage-number breakout)
                       ;; this is the first breakout we've seen for this column: replace it with one that uses
                       ;; `new-unit`.
                       (let [col-ref (lib.ref/ref (lib.temporal-bucket/with-temporal-bucket column new-unit))]
                         (lib.remove-replace/replace-clause query stage-number breakout col-ref)))]
          {:query query', :has-seen-column? true})
        ;; not a breakout against `column`: ignore it
        m)))
   {:query query, :has-seen-column? false}
   (lib.breakout/breakouts query stage-number)))

;;; just for [[update-temporal-filter]], we will also support plain JavaScript `Date`s and moment.js Moments. We
;;; should probably do this more generally, since `::lib.schema.literal/temporal` accepts `java.time` instances in
;;; JVM... this is experimental for now to see if this works without too much trouble, we can generalize this more in
;;; the future if it works nicely.
(mr/def ::temporal-literal
  #?(:clj
     ::lib.schema.literal/temporal

     :cljs
     [:or
      ::lib.schema.literal/temporal
      [:fn
       {:error/message "Instance of a JS Date"}
       #(instance? js/Date %)]]))

(mu/defn update-temporal-filter :- ::lib.schema/query
  "Add or update a filter against `temporal-column`. Modify the temporal unit for any breakouts. For use powering the
  brush zoom-in in timeseries visualizations.

  This is adapted from old MLv1 code here
  https://github.com/metabase/metabase/blob/98bcd7fc3102bd7c07e8b68878c3738f3cb8727b/frontend/src/metabase-lib/queries/utils/actions.js#L75-L132"
  ([query temporal-column start end]
   (update-temporal-filter query -1 temporal-column start end))

  ([query           :- ::lib.schema/query
    stage-number    :- :int
    temporal-column :- ::lib.schema.metadata/column
    start           :- ::temporal-literal
    end             :- ::temporal-literal]
   (let [query        (remove-existing-filters-against-column query stage-number temporal-column)
         unit         (lib.temporal-bucket/raw-temporal-bucket temporal-column)
         ;; convert start and end to plain strings if they are JavaScript Date instances. The truncation stuff will
         ;; work better because the ISO-8601 Strings let us differentiate between Dates/DateTimes/Times better than
         ;; raw Date does. Also, the FE won't have to worry about converting it later
         maybe-string #?(:clj identity
                         :cljs (fn [t]
                                 (cond-> t
                                   (not (string? t))
                                   (u.time/format-for-base-type ((some-fn :effective-type :base-type) temporal-column)))))
         start        (maybe-string start)
         end          (maybe-string end)]
     (if-not unit
       ;; Temporal column is not bucketed: we don't need to update any temporal units here. Add/update a `:between`
       ;; filter.
       (lib.filter/filter query stage-number (lib.filter/between temporal-column start end))
       ;; temporal-column IS bucketed: need to update the breakout(s) against this column.
       (let [;; clamp range to unit to ensure we select exactly what's represented by the dots/bars. E.g. if I draw my
             ;; filter from `2024-01-02` to `2024-03-05` and the unit is `:month`, we should only show the months
             ;; between those two values, i.e. only `2024-02` and `2024-03`.
             start         (u.time/truncate (u.time/add start unit 1) unit)
             end           (u.time/truncate end unit)
             ;; update the breakout unit if appropriate.
             breakout-unit (temporal-filter-find-best-breakout-unit unit start end (:effective-type temporal-column))
             query         (if (= unit breakout-unit)
                             query
                             (temporal-filter-update-breakouts query stage-number temporal-column breakout-unit))]
         ;; TODO: This "same unit or multiple units" logic exists in `shared.ut` somewhere; reuse it here.
         (if (= (str start) (str end))
           ;; is the start and end are the same (in whatever the original unit was) then just do an "="
           (lib.filter/filter query stage-number (lib.filter/= temporal-column start))
           ;; otherwise do a between (which is inclusive)
           (lib.filter/filter query stage-number (lib.filter/between temporal-column start end))))))))

(mr/def ::lat-lon.bounds
  [:map
   [:north number?]
   [:east  number?]
   [:south number?]
   [:west  number?]])

(mu/defn update-lat-lon-filter :- ::lib.schema/query
  "For use powering the brush zoom-in behavior in map visualizations. Adapted from
  https://github.com/metabase/metabase/blob/98bcd7fc3102bd7c07e8b68878c3738f3cb8727b/frontend/src/metabase-lib/queries/utils/actions.js#L134-L149"
  ([query latitude-column longitude-column bounds]
   (update-lat-lon-filter query -1 latitude-column longitude-column bounds))

  ([query                                        :- ::lib.schema/query
    stage-number                                 :- :int
    latitude-column                              :- ::lib.schema.metadata/column
    longitude-column                             :- :some
    {:keys [north east south west], :as _bounds} :- [:ref ::lat-lon.bounds]]
   (-> query
       (remove-existing-filters-against-column-checking-subclauses stage-number latitude-column)
       (remove-existing-filters-against-column-checking-subclauses stage-number longitude-column)
       (lib.filter/filter stage-number
                          (if (<= west east)
                            ;; bounds do not cross the antimerdian. A single :inside filter suffices.
                            (lib.filter/inside latitude-column longitude-column north west south east)
                            ;; bounds do cross the antimerdian. Split into two filters for the east and west sides.
                            (lib.filter/or
                             (lib.filter/inside latitude-column longitude-column north west south 180)
                             (lib.filter/inside latitude-column longitude-column north -180 south east)))))))<|MERGE_RESOLUTION|>--- conflicted
+++ resolved
@@ -18,7 +18,6 @@
   (:require
    [metabase.lib.breakout :as lib.breakout]
    [metabase.lib.equality :as lib.equality]
-   [metabase.lib.field.resolution :as lib.field.resolution]
    [metabase.lib.filter :as lib.filter]
    [metabase.lib.ref :as lib.ref]
    [metabase.lib.remove-replace :as lib.remove-replace]
@@ -34,14 +33,8 @@
    [metabase.util.time :as u.time]))
 
 (defn- is-ref-for-column? [query stage-number expr column]
-<<<<<<< HEAD
-  (when (lib.util/clause-of-type? expr :field)
-    (let [resolved (lib.field.resolution/resolve-field-ref query stage-number expr)]
-      (lib.equality/= resolved column))))
-=======
   (and (lib.util/clause-of-type? expr :field)
        (lib.equality/find-matching-column query stage-number expr [column])))
->>>>>>> d5e2e7ce
 
 (defn- contains-ref-for-column? [query stage-number expr column]
   (letfn [(ref-for-column? [expr]
