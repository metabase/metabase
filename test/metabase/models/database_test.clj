--- conflicted
+++ resolved
@@ -87,11 +87,7 @@
                                       :dataset-id           "office_checkins"
                                       :service-account-json "SERVICE-ACCOUNT-JSON-HERE"
                                       :use-jvm-timezone     false
-<<<<<<< HEAD
-                                      :project-id           "metabase-bigquery-ci"}
-=======
                                       :project-id           project-id}
->>>>>>> b49cadb4
                         :id          2
                         :engine      :bigquery})]
     (testing "sensitive fields are redacted when database details are encoded"
@@ -135,11 +131,7 @@
                                  "dataset-id"           "office_checkins"
                                  "service-account-json" "**MetabasePass**"
                                  "use-jvm-timezone"     false
-<<<<<<< HEAD
-                                 "project-id"           "metabase-bigquery-ci"}
-=======
                                  "project-id"           project-id}
->>>>>>> b49cadb4
                   "id"          2
                   "engine"      "bigquery"}
                  (encode-decode bq-db))))))))
