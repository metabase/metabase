--- conflicted
+++ resolved
@@ -320,9 +320,6 @@
                 ;; add this back when the second aggregation is added back
                 #_["aggregation-options" ["aggregation 1"] {"display-name" "avg price"}]]
                (map (comp array-checker #(lib.js/legacy-ref query -1 %))
-<<<<<<< HEAD
-                    (lib.js/returned-columns query -1))))))))
-=======
                     (lib.js/returned-columns query -1))))))
     (let [legacy-refs (->> query lib/available-segments (map #(lib.js/legacy-ref query -1 %)))]
       (testing "legacy segment refs come without options"
@@ -338,7 +335,6 @@
         (let [metric-expr (lib.js/expression-clause-for-legacy-expression query -1 (first legacy-refs))]
           (is (=? [:metric {} metric-id] metric-expr))
           (is (= ["metric" metric-id] (js->clj (lib.js/legacy-expression-for-expression-clause query -1 metric-expr)))))))))
->>>>>>> 54b0d73b
 
 (deftest ^:parallel source-table-or-card-id-test
   (testing "returns the table-id as a number"
