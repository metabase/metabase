(ns metabase.notification.test-util
  "Define the `metabase-test` channel and notification test utilities."
  (:require
   [metabase.channel.core :as channel]
   [metabase.events.notification :as events.notification]
   [metabase.notification.core :as notification]
   [metabase.util :as u]))

(def test-channel-type
  "The channel type for the test channel."
  "channel/metabase-test")

(defmethod channel/can-connect? (keyword test-channel-type)
  [_channel-type {:keys [return-type return-value] :as _details}]
  (case return-type
    "throw"
    (throw (ex-info "Test error" return-value))

    "return-value"
    return-value))

(defmethod channel/send! (keyword test-channel-type)
  [_channel message]
  message)

(defn do-with-captured-channel-send!
  [thunk]
  (let [channel-messages (atom {})]
<<<<<<< HEAD
    (with-redefs
     [channel/send! (fn [channel message]
                      (swap! channel-messages update (:type channel) u/conjv message))]
     (thunk)
     @channel-messages)))
=======
    (binding [notification/send-notification! #'notification/send-notification-sync!]
      (with-redefs
        [channel/send! (fn [channel message]
                         (swap! channel-messages update (:type channel) u/conjv message))]
        (thunk)
        @channel-messages))))
>>>>>>> 93b81cb7

(defmacro with-captured-channel-send!
  "Macro that captures all messages sent to channels in the body of the macro.
  Returns a map of channel-type -> messages sent to that channel.

    (with-captured-channel-send!
      (channel/send! {:type :channel/email} {:say :hi})
      (channel/send! {:type :channel/email} {:say :xin-chao}))

    ;; => {:channel/email [{:say :hi} {:say :xin-chao}]}"
  [& body]
  `(do-with-captured-channel-send!
    (fn []
      ~@body)))

(defmacro with-temporary-event-topics!
  "Temporarily make `topics` valid event topics."
  [topics & body]
  `(let [topics# ~topics]
     (try
       (doseq [topic# topics#]
         (derive topic# :metabase/event))
       ~@body
       (finally
         (doseq [topic# topics#]
           (underive topic# :metabase/event))))))

;; ------------------------------------------------------------------------------------------------;;
;;                                         Dummy Data                                              ;;
;; ------------------------------------------------------------------------------------------------;;

;; :model/Channel
(def default-can-connect-channel
  "A :model/Channel that can connect."
  {:name        "Test channel"
   :description "Test channel description"
   :type        test-channel-type
   :details     {:return-type  "return-value"
                 :return-value true}
   :active      true})

;; :model/ChannelTemplate

(def channel-template-email-with-mustatche-body
  "A :model/ChannelTemplate for email channels that has a :event/mustache template."
  {:channel_type :channel/email
   :details      {:type    :email/mustache
                  :subject "Welcome {{event-info.object.first_name}} to {{settings.site-name}}"
                  :body    "Hello {{event-info.object.first_name}}! Welcome to {{settings.site-name}}!"}})

;; notification info
(def notification-info-user-joined-event
  "A notification-info of the user-joined system event notification that can be used
  to test [[channel/render-notification]]."
  {:payload_type :notification/system-event
   :payload      (#'events.notification/enriched-event-info
                  :event/user-joined
                  {:object
                   {:email        "rasta@metabase.com"
                    :first_name   "Rasta"
                    :last_login   nil
                    :is_qbnewb    true
                    :is_superuser false
                    :last_name    "Toucan"
                    :common_name  "Rasta Toucan"}})})<|MERGE_RESOLUTION|>--- conflicted
+++ resolved
@@ -26,20 +26,12 @@
 (defn do-with-captured-channel-send!
   [thunk]
   (let [channel-messages (atom {})]
-<<<<<<< HEAD
-    (with-redefs
-     [channel/send! (fn [channel message]
-                      (swap! channel-messages update (:type channel) u/conjv message))]
-     (thunk)
-     @channel-messages)))
-=======
     (binding [notification/send-notification! #'notification/send-notification-sync!]
       (with-redefs
         [channel/send! (fn [channel message]
                          (swap! channel-messages update (:type channel) u/conjv message))]
         (thunk)
         @channel-messages))))
->>>>>>> 93b81cb7
 
 (defmacro with-captured-channel-send!
   "Macro that captures all messages sent to channels in the body of the macro.
