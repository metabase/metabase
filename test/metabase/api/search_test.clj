--- conflicted
+++ resolved
@@ -9,13 +9,8 @@
    [metabase.legacy-mbql.normalize :as mbql.normalize]
    [metabase.models
     :refer [Action Card CardBookmark Collection Dashboard DashboardBookmark
-<<<<<<< HEAD
-            DashboardCard Database PermissionsGroup
-            PermissionsGroupMembership Pulse PulseCard QueryAction Segment Table]]
-=======
             DashboardCard Database PermissionsGroup PermissionsGroupMembership
             Pulse PulseCard QueryAction Segment Table]]
->>>>>>> e9e0ab6e
    [metabase.models.collection :as collection]
    [metabase.models.data-permissions :as data-perms]
    [metabase.models.database :as database]
