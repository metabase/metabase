--- conflicted
+++ resolved
@@ -52,7 +52,6 @@
                    (update-in [3 :fingerprint] assoc :type {:type/Number {:min 2.0, :max 74.0, :avg 29.98, :q1 7.0, :q3 49.0 :sd 23.06}}))]
     (assoc column :display_name (:name column))))
 
-<<<<<<< HEAD
 (deftest save-result-metadata-test
   (testing "test that Card result metadata is saved after running a Card"
     (tt/with-temp Card [card]
@@ -82,7 +81,7 @@
                                       :dataset_query   (native-query "SELECT * FROM VENUES")
                                       :result_metadata [{:name "NAME", :display_name "Name", :base_type "type/Text"}]}]]
       (perms/grant-collection-read-permissions! (group/all-users) collection)
-      ((users/user->client :rasta) :post 200 "dataset" {:database mbql.s/saved-questions-virtual-database-id
+      ((users/user->client :rasta) :post 202 "dataset" {:database mbql.s/saved-questions-virtual-database-id
                                                         :type     :query
                                                         :query    {:source-table (str "card__" (u/get-id card))}})
       (is (= [{:name "NAME", :display_name "Name", :base_type "type/Text"}]
@@ -93,55 +92,6 @@
          (boolean (results-metadata/valid-checksum? "ABCDE" (#'results-metadata/metadata-checksum "ABCDE")))))
   (is (= false
          (boolean (results-metadata/valid-checksum? "ABCD" (#'results-metadata/metadata-checksum "ABCDE"))))))
-=======
-;; test that Card result metadata is saved after running a Card
-(expect
-  default-card-results-native
-  (tt/with-temp Card [card]
-    (u/prog1
-     (qp/process-query (assoc (native-query "SELECT ID, NAME, PRICE, CATEGORY_ID, LATITUDE, LONGITUDE FROM VENUES")
-                         :info {:card-id    (u/get-id card)
-                                :query-hash (qputil/query-hash {})}))
-     (assert (= (:status <>) :completed)))
-    (-> card
-        card-metadata
-        round-to-2-decimals
-        tu/round-fingerprint-cols)))
-
-;; check that using a Card as your source doesn't overwrite the results metadata...
-(expect
-  [{:name "NAME", :display_name "Name", :base_type "type/Text"}]
-  (tt/with-temp Card [card {:dataset_query   (native-query "SELECT * FROM VENUES")
-                            :result_metadata [{:name "NAME", :display_name "Name", :base_type "type/Text"}]}]
-    (u/prog1
-     (qp/process-query {:database mbql.s/saved-questions-virtual-database-id
-                        :type     :query
-                        :query    {:source-table (str "card__" (u/get-id card))}})
-     (assert (= (:status <>) :completed)))
-    (card-metadata card)))
-
-;; ...even when running via the API endpoint
-(expect
-  [{:name "NAME", :display_name "Name", :base_type "type/Text"}]
-  (tt/with-temp* [Collection [collection]
-                  Card       [card {:collection_id   (u/get-id collection)
-                                    :dataset_query   (native-query "SELECT * FROM VENUES")
-                                    :result_metadata [{:name "NAME", :display_name "Name", :base_type "type/Text"}]}]]
-    (perms/grant-collection-read-permissions! (group/all-users) collection)
-    ((users/user->client :rasta) :post 202 "dataset" {:database mbql.s/saved-questions-virtual-database-id
-                                                      :type     :query
-                                                      :query    {:source-table (str "card__" (u/get-id card))}})
-    (card-metadata card)))
-
-
-;; tests for valid-checksum?
-(expect
-  (results-metadata/valid-checksum? "ABCDE" (#'results-metadata/metadata-checksum "ABCDE")))
-
-(expect
-  false
-  (results-metadata/valid-checksum? "ABCD" (#'results-metadata/metadata-checksum "ABCDE")))
->>>>>>> 006cbaf2
 
 (def ^:private example-metadata
   [{:base_type    "type/Text"
