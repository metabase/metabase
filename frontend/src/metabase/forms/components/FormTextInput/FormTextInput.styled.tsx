--- conflicted
+++ resolved
@@ -1,7 +1,6 @@
 import styled from "@emotion/styled";
 
 import { CopyButton } from "metabase/components/CopyButton";
-import { color } from "metabase/lib/colors";
 
 export const CopyWidgetButton = styled(CopyButton)`
   position: absolute;
@@ -18,12 +17,7 @@
   outline: none;
 
   &:hover {
-<<<<<<< HEAD
     color: var(--mb-color-text-white);
-    background-color: ${color("brand")};
-=======
-    color: ${color("white")};
     background-color: var(--mb-color-brand);
->>>>>>> 2bfaab28
   }
 `;