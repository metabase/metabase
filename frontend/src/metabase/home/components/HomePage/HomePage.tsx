import { useEffect } from "react";
import { replace } from "react-router-redux";
import { t } from "ttag";

<<<<<<< HEAD
import { updateSetting } from "metabase/admin/settings/settings";
import { useGetDashboardQuery } from "metabase/api";
=======
>>>>>>> bd076a20
import {
  useDatabaseListQuery,
  useSearchListQuery,
} from "metabase/common/hooks";
import LoadingAndErrorWrapper from "metabase/components/LoadingAndErrorWrapper";
import { useDispatch, useSelector } from "metabase/lib/redux";
import { canUseMetabotOnDatabase } from "metabase/metabot/utils";
import { updateUserSetting } from "metabase/redux/settings";
import { addUndo } from "metabase/redux/undo";
import { getSettingsLoading } from "metabase/selectors/settings";
import type Database from "metabase-lib/metadata/Database";
import type { CollectionItem, DashboardId } from "metabase-types/api";

import {
  getCustomHomePageDashboardId,
  getHasDismissedCustomHomePageToast,
  getIsMetabotEnabled,
} from "../../selectors";
import { HomeContent } from "../HomeContent";
import { HomeLayout } from "../HomeLayout";

const SEARCH_QUERY = { models: "dataset", limit: 1 } as const;

export const HomePage = (): JSX.Element => {
  const {
    databases,
    models,
    isMetabotEnabled,
    isLoading: isLoadingMetabot,
    error,
  } = useMetabot();
  const { isLoadingDash } = useDashboardPage();

  if ((isLoadingMetabot || error) && isMetabotEnabled) {
    return <LoadingAndErrorWrapper loading={isLoadingMetabot} error={error} />;
  }

  if (isLoadingDash) {
    return <LoadingAndErrorWrapper loading={isLoadingDash} error={error} />;
  }

  return (
    <HomeLayout hasMetabot={getHasMetabot(databases, models, isMetabotEnabled)}>
      <HomeContent />
    </HomeLayout>
  );
};

const useMetabot = () => {
  const isMetabotEnabled = useSelector(getIsMetabotEnabled);
  const databaseListQuery = useDatabaseListQuery({
    enabled: isMetabotEnabled,
  });
  const searchListQuery = useSearchListQuery({
    query: SEARCH_QUERY,
    enabled: isMetabotEnabled,
  });

  return {
    databases: databaseListQuery.data ?? [],
    models: searchListQuery.data ?? [],
    isMetabotEnabled,
    isLoading: databaseListQuery.isLoading || searchListQuery.isLoading,
    error: databaseListQuery.error ?? searchListQuery.error,
  };
};

const getHasMetabot = (
  databases: Database[],
  models: CollectionItem[],
  isMetabotEnabled: boolean,
) => {
  const hasModels = models.length > 0;
  const hasSupportedDatabases = databases.some(canUseMetabotOnDatabase);
  return hasModels && hasSupportedDatabases && isMetabotEnabled;
};

const useDashboardPage = () => {
  const dashboardId = useSelector(getCustomHomePageDashboardId);
  const isLoadingSettings = useSelector(getSettingsLoading);
  const hasDismissedToast = useSelector(getHasDismissedCustomHomePageToast);
  const dispatch = useDispatch();

  const { data: dashboard, isLoading: isLoadingDash } = useGetDashboardQuery(
    dashboardId as DashboardId,
    { skip: !dashboardId },
  );

  useEffect(() => {
    if (
      dashboardId &&
      !isLoadingSettings &&
      !isLoadingDash &&
      !dashboard?.archived
    ) {
      dispatch(
        replace({
          pathname: `/dashboard/${dashboardId}`,
          state: { preserveNavbarState: true },
        }),
      );

      if (!hasDismissedToast) {
        dispatch(
          addUndo({
            message: t`Your admin has set this dashboard as your homepage`,
            icon: "info",
            timeout: 10000,
            actions: [
              updateUserSetting({
                key: "dismissed-custom-dashboard-toast",
                value: true,
              }),
            ],
            actionLabel: t`Got it`,
            canDismiss: false,
          }),
        );
      }
    }
  }, [
    dashboardId,
    isLoadingSettings,
    hasDismissedToast,
    dispatch,
    isLoadingDash,
    dashboard?.archived,
  ]);

  return {
    isLoadingDash: isLoadingDash || isLoadingSettings,
  };
};<|MERGE_RESOLUTION|>--- conflicted
+++ resolved
@@ -2,11 +2,7 @@
 import { replace } from "react-router-redux";
 import { t } from "ttag";
 
-<<<<<<< HEAD
-import { updateSetting } from "metabase/admin/settings/settings";
 import { useGetDashboardQuery } from "metabase/api";
-=======
->>>>>>> bd076a20
 import {
   useDatabaseListQuery,
   useSearchListQuery,
