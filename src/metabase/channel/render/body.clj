(ns metabase.channel.render.body
  (:require
   [clojure.string :as str]
   [hiccup.core :refer [h]]
   [medley.core :as m]
   [metabase.channel.render.image-bundle :as image-bundle]
   [metabase.channel.render.js.color :as js.color]
   [metabase.channel.render.js.svg :as js.svg]
   [metabase.channel.render.style :as style]
   [metabase.channel.render.table :as table]
   [metabase.formatter :as formatter]
   [metabase.models.visualization-settings :as mb.viz]
   [metabase.public-settings :as public-settings]
   [metabase.query-processor.streaming :as qp.streaming]
   [metabase.query-processor.streaming.common :as common]
   [metabase.timeline.core :as timeline]
   [metabase.types :as types]
   [metabase.util :as u]
   [metabase.util.i18n :refer [deferred-trs trs tru]]
   [metabase.util.malli :as mu]
<<<<<<< HEAD
   [metabase.util.malli.registry :as mr]
   [metabase.util.malli.schema :as ms]
   [toucan2.core :as t2])
=======
   [metabase.util.malli.schema :as ms])
>>>>>>> c14d89e7
  (:import
   (java.net URL)
   (java.text DecimalFormat DecimalFormatSymbols)))

(set! *warn-on-reflection* true)

(def ^:private card-error-rendered-info
  "Default rendered-info map when there is an error running a card on the card run.
  Is a delay due to the call to `trs`."
  (delay {:attachments
          nil

          :content
          [:div {:style (style/style
                         (style/font-style)
                         {:color       style/color-error
                          :font-weight 700
                          :padding     :16px})}
           (trs "There was a problem with this question.")]}))

(def ^:private error-rendered-message (deferred-trs "An error occurred while displaying this card."))

(def ^:private error-rendered-info
  "Default rendered-info map when there is an error displaying a card on the static viz side.
  Is a delay due to the call to `trs`."
  (delay {:attachments
          nil

          :content
          [:div {:style (style/style
                         (style/font-style)
                         {:color       style/color-error
                          :font-weight 700
                          :padding     :16px})}
           error-rendered-message]}))

;; NOTE: hiccup does not escape content by default so be sure to use "h" to escape any user-controlled content :-/

;;; +----------------------------------------------------------------------------------------------------------------+
;;; |                                                   Helper Fns                                                   |
;;; +----------------------------------------------------------------------------------------------------------------+

(defn show-in-table?
  "Should this column be shown in a rendered table in a Pulse?"
  [{:keys [visibility_type] :as _column}]
  (not (contains? #{:details-only :retired :sensitive} visibility_type)))

;;; --------------------------------------------------- Formatting ---------------------------------------------------

(mu/defn- format-cell
  [timezone-id :- [:maybe :string] value col visualization-settings]
  (cond
    (types/temporal-field? col)
    ((formatter/make-temporal-str-formatter timezone-id col {}) value)

    (number? value)
    (formatter/format-number value col visualization-settings)

    :else
    (str value)))

;;; --------------------------------------------------- Rendering ----------------------------------------------------

(defn- create-remapping-lookup
  "Creates a map with from column names to a column index. This is used to figure out what a given column name or value
  should be replaced with"
  [cols]
  (into {}
        (for [[col-idx {:keys [remapped_from]}] (map vector (range) cols)
              :when remapped_from]
          [remapped_from col-idx])))

(defn- column-name
  "Returns first column name from a hierarchy of possible column names"
  [card col]
  (let [col-settings (-> (mb.viz/db->norm (:visualization_settings card))
                         ::mb.viz/column-settings
                         ;; field-ref keys can come in with additional stuff like :meta-data or unit maps,
                         ;; so we select only those keys we CAN use to match with by using select-keys
                         (update-keys #(select-keys % [::mb.viz/column-name ::mb.viz/field-id])))]
    (name (or (when-let [[_ id] (:field_ref col)]
                (get-in col-settings [{::mb.viz/field-id id} ::mb.viz/column-title]))
              (get-in col-settings [{::mb.viz/column-name (:name col)} ::mb.viz/column-title])
              (:display_name col)
              (:name col)))))

(defn- query-results->header-row
  "Returns a row structure with header info from `cols`. These values are strings that are ready to be rendered as HTML"
  [remapping-lookup card cols include-bar?]
  {:row       (for [maybe-remapped-col cols
                    :when              (show-in-table? maybe-remapped-col)
                    :let               [col (if (:remapped_to maybe-remapped-col)
                                              (nth cols (get remapping-lookup (:name maybe-remapped-col)))
                                              maybe-remapped-col)
                                        col-name (column-name card col)]
                    ;; If this column is remapped from another, it's already
                    ;; in the output and should be skipped
                    :when              (not (:remapped_from maybe-remapped-col))]
                (if (isa? ((some-fn :effective_type :base_type) col) :type/Number)
                  (formatter/map->NumericWrapper {:num-str col-name :num-value col-name})
                  col-name))
   :bar-width (when include-bar? 99)})

(defn- normalize-bar-value
  "Normalizes bar-value into a value between 0 and 100, where 0 corresponds to `min-value` and 100 to `max-value`"
  [bar-value min-value max-value]
  (float
   (/
    (* (- (double bar-value) min-value)
       100)
    (- max-value min-value))))

(mu/defn- query-results->row-seq
  "Returns a seq of stringified formatted rows that can be rendered into HTML"
  [timezone-id :- [:maybe :string]
   remapping-lookup
   cols
   rows
   viz-settings
   {:keys [bar-column min-value max-value]}]
  (let [formatters (into []
                         (map #(formatter/create-formatter timezone-id % viz-settings))
                         cols)]
    (for [row rows]
      {:bar-width (some-> (and bar-column (bar-column row))
                          (normalize-bar-value min-value max-value))
       :row (for [[maybe-remapped-col maybe-remapped-row-cell fmt-fn] (map vector cols row formatters)
                  :when (and (not (:remapped_from maybe-remapped-col))
                             (show-in-table? maybe-remapped-col))
                  :let [[_formatter row-cell] (if (:remapped_to maybe-remapped-col)
                                                (let [remapped-index (get remapping-lookup (:name maybe-remapped-col))]
                                                  [(nth formatters remapped-index)
                                                   (nth row remapped-index)])
                                                [fmt-fn maybe-remapped-row-cell])]]
              (fmt-fn row-cell))})))

(mu/defn- prep-for-html-rendering
  "Convert the query results (`cols` and `rows`) into a formatted seq of rows (list of strings) that can be rendered as
  HTML"
  ([timezone-id :- [:maybe :string]
    card
    data]
   (prep-for-html-rendering timezone-id card data {}))

  ([timezone-id :- [:maybe :string]
    card
    {:keys [cols rows viz-settings], :as _data}
    {:keys [bar-column] :as data-attributes}]

   (let [remapping-lookup (create-remapping-lookup cols)]
     (cons
      (query-results->header-row remapping-lookup card cols bar-column)
      (query-results->row-seq
       timezone-id
       remapping-lookup
       cols
       (take (min (public-settings/attachment-table-row-limit) 100) rows)
       viz-settings
       data-attributes)))))

(defn- strong-limit-text [number]
  [:strong {:style (style/style {:color style/color-gray-3})} (h (formatter/format-number number))])

(defn- render-truncation-warning
  [row-limit row-count]
  (let [over-row-limit (> row-count row-limit)]
    (when over-row-limit
      [:div {:style (style/style {:padding-top :16px})}
       [:div {:style (style/style {:color          style/color-gray-2
                                   :padding-bottom :10px})}
        "Showing " (strong-limit-text row-limit)
        " of "     (strong-limit-text row-count)
        " rows."]])))

(defn attached-results-text
  "Returns hiccup structures to indicate truncated results are available as an attachment"
  [render-type {:keys [include_csv include_xls]}]
  (when (and (not= :inline render-type)
             (or include_csv include_xls))
    [:div {:style (style/style {:color         style/color-gray-2
                                :margin-bottom :16px})}
     (trs "Results have been included as a file attachment")]))

;;; +----------------------------------------------------------------------------------------------------------------+
;;; |                                                     render                                                     |
;;; +----------------------------------------------------------------------------------------------------------------+

(mr/def ::RenderedPartCard
  "Schema used for functions that operate on pulse card contents and their attachments"
  [:map
   [:attachments                  [:maybe [:map-of :string (ms/InstanceOfClass URL)]]]
   [:content                      [:sequential :any]]
   [:render/text {:optional true} [:maybe :string]]])

(defmulti render
  "Render a Part as `chart-type` (e.g. `:bar`, `:scalar`, etc.) and `render-type` (either `:inline` or `:attachment`)."
  {:arglists '([chart-type render-type timezone-id card dashcard data])}
  (fn [chart-type _render-type _timezone-id _card _dashcard _data]
    chart-type))

(defn- order-data [data viz-settings]
  (if (some? (::mb.viz/table-columns viz-settings))
    (let [[ordered-cols output-order] (qp.streaming/order-cols (:cols data) viz-settings)
          keep-filtered-idx           (fn [row] (if output-order
                                                  (let [row-v (into [] row)]
                                                    (for [i output-order] (row-v i)))
                                                  row))
          ordered-rows                (map keep-filtered-idx (:rows data))]
      [ordered-cols ordered-rows])
    [(:cols data) (:rows data)]))

(mu/defmethod render :table :- ::RenderedPartCard
  [_chart-type
   _render-type
   timezone-id :- [:maybe :string]
   card
   _dashcard
   {:keys [rows viz-settings format-rows?] :as unordered-data}]
  (let [[ordered-cols ordered-rows] (order-data unordered-data viz-settings)
        data                        (-> unordered-data
                                        (assoc :rows ordered-rows)
                                        (assoc :cols ordered-cols))
        filtered-cols               (filter show-in-table? ordered-cols)
        table-body                  [:div
                                     (table/render-table
                                      (js.color/make-color-selector unordered-data viz-settings)
                                      {:cols-for-color-lookup (mapv :name filtered-cols)
                                       :col-names             (common/column-titles filtered-cols (::mb.viz/column-settings viz-settings) format-rows?)}
                                      (prep-for-html-rendering timezone-id card data))
                                     (render-truncation-warning (public-settings/attachment-table-row-limit) (count rows))]]
    {:attachments
     nil

     :content
     table-body}))

(def ^:private default-date-styles
  {:year "YYYY"
   :quarter "[Q]Q - YYYY"
   :minute-of-hour "m"
   :day-of-week "dddd"
   :day-of-month "d"
   :day-of-year "DDD"
   :week-of-year "wo"
   :month-of-year "MMMM"
   :quarter-of-year "[Q]Q"})

(def ^:private override-date-styles
  {"M/D/YYYY" {:month "M/YYYY"}
   "D/M/YYYY" {:month "M/YYYY"}
   "YYYY/M/D" {:month "YYYY/M"
               :quarter "YYYY - [Q]Q"}
   "MMMM D, YYYY" {:month "MMMM, YYYY"}
   "D MMMM, YYYY" {:month "MMMM, YYYY"}
   "dddd, MMMM D, YYYY" {:day "EEEE, MMMM d, YYYY"
                         :week "MMMM d, YYYY"
                         :month "MMMM, YYYY"}})

(defn- update-date-style
  [date-style unit {::mb.viz/keys [date-abbreviate date-separator]}]
  (let [unit (or unit :default)]
    (cond-> (or (get-in override-date-styles [date-style unit])
                (get default-date-styles unit)
                date-style)
      date-separator
      (str/replace #"/" date-separator)

      date-abbreviate
      (-> (str/replace #"MMMM" "MMM")
          (str/replace #"EEEE" "E")))))

(defn- backfill-currency
  [{:keys [number_style currency] :as settings}]
  (cond-> settings
    (and (= number_style "currency") (nil? currency))
    (assoc :currency "USD")))

(defn- update-col-for-js
  [col-settings col]
  (-> (m/map-keys (fn [k] (-> k name (str/replace #"-" "_") keyword)) col-settings)
      (backfill-currency)
      (u/update-if-exists :date_style update-date-style (:unit col) col-settings)))

(defn- settings-from-column
  [col column-settings]
  (-> (or (get column-settings {::mb.viz/field-id (:id col)})
          (get column-settings {::mb.viz/column-name (:name col)}))
      (update-col-for-js col)))

(defn- ->js-viz
  "Include viz settings for js.

  - there are some date overrides done from lib/formatting.js
  - chop off and underscore the nasty keys in our map
  - backfill currency to the default of USD if not present"
  [x-col y-col {::mb.viz/keys [column-settings] :as viz-settings}]
  (let [x-col-settings (settings-from-column x-col column-settings)
        y-col-settings (settings-from-column y-col column-settings)]
    (cond-> {:colors (public-settings/application-colors)
             :visualization_settings (or viz-settings {})}
      x-col-settings
      (assoc :x x-col-settings)
      y-col-settings
      (assoc :y y-col-settings))))

(defn format-percentage
  "Format a percentage which includes site settings for locale. The first arg is a numeric value to format. The second
  is an optional string of decimal and grouping symbols to be used, ie \".,\". There will soon be a values.clj file
  that will handle this but this is here in the meantime."
  ([value]
   (format-percentage value (get-in (public-settings/custom-formatting) [:type/Number :number_separators])))
  ([value [decimal grouping]]
   (let [base "#,###.##%"
         fmt (if (or decimal grouping)
               (DecimalFormat. base (doto (DecimalFormatSymbols.)
                                      (cond-> decimal (.setDecimalSeparator decimal))
                                      (cond-> grouping (.setGroupingSeparator grouping))))
               (DecimalFormat. base))]
     (.format fmt value))))

(mu/defmethod render :progress :- ::RenderedPartCard
  [_chart-type
   render-type
   _timezone-id
   _card
   _dashcard
   {:keys [cols rows viz-settings] :as _data}]
  (let [value        (ffirst rows)
        goal         (:progress.goal viz-settings)
        color        (:progress.color viz-settings)
        settings     (assoc
                      (->js-viz (first cols) (first cols) viz-settings)
                      :color color)
        ;; ->js-viz fills in our :x but we actually want that under :format key
        settings     (assoc settings :format (:x settings))
        image-bundle (image-bundle/make-image-bundle
                      render-type
                      (js.svg/progress value goal settings))]
    {:attachments
     (when image-bundle
       (image-bundle/image-bundle->attachment image-bundle))

     :content
     [:div
      [:img {:style (style/style {:display :block :width :100%})
             :src   (:image-src image-bundle)}]]}))

(defn- add-dashcard-timeline-events
  "If there's a timeline associated with this card, add its events in."
  [card-with-data]
  (if-some [timeline-events (seq (timeline/dashcard-timeline-events card-with-data))]
    (assoc card-with-data :timeline_events timeline-events)
    card-with-data))

(mu/defmethod render :gauge :- ::RenderedPartCard
  [_chart-type render-type _timezone-id :- [:maybe :string] card _dashcard data]
  (let [image-bundle (image-bundle/make-image-bundle
                      render-type
                      (js.svg/gauge card data))]
    {:attachments
     (when image-bundle
       (image-bundle/image-bundle->attachment image-bundle))

     :content
     [:div
      [:img {:style (style/style {:display :block :width :100%})
             :src   (:image-src image-bundle)}]]}))

(mu/defmethod render :row :- ::RenderedPartCard
  [_chart-type render-type _timezone-id card _dashcard {:keys [rows cols] :as _data}]
  (let [viz-settings (get card :visualization_settings)
        data {:rows rows
              :cols cols}
        image-bundle   (image-bundle/make-image-bundle
                        render-type
                        (js.svg/row-chart viz-settings data))]
    {:attachments
     (when image-bundle
       (image-bundle/image-bundle->attachment image-bundle))

     :content
     [:div
      [:img {:style (style/style {:display :block :width :100%})
             :src   (:image-src image-bundle)}]]}))

(defn- get-col-by-name
  [cols col-name]
  (->> (map-indexed (fn [idx m] [idx m]) cols)
       (some (fn [[idx col]]
               (when (= col-name (:name col))
                 [idx col])))))

(mu/defmethod render :scalar :- ::RenderedPartCard
  [_chart-type _render-type timezone-id _card _dashcard {:keys [cols rows viz-settings]}]
  (let [field-name    (:scalar.field viz-settings)
        [row-idx col] (or (when field-name
                            (get-col-by-name cols field-name))
                          [0 (first cols)])
        row           (first rows)
        raw-value     (get row row-idx)
        value         (format-cell timezone-id raw-value col viz-settings)]
    {:attachments
     nil

     :content
     [:div {:style (style/style (style/scalar-style))}
      (h value)]
     :render/text (str value)}))

(defn- raise-data-one-level
  "Raise the :data key inside the given result map up to the top level. This is the expected shape of `add-dashcard-timeline`."
  [{:keys [result] :as m}]
  (-> m
      (assoc :data (:data result))
      (dissoc :result)))

;; the `:javascript_visualization` render method
;; is and will continue to handle more and more 'isomorphic' chart types.
;; Isomorphic in this context just means the frontend Code is mostly shared between the app and the static-viz
;; As of 2024-03-21, isomorphic chart types include: line, area, bar (LAB), and trend charts
;; Because this effort began with LAB charts, this method is written to handle multi-series dashcards.
;; Trend charts were added more recently and will not have multi-series.
(mu/defmethod render :javascript_visualization :- ::RenderedPartCard
  [_chart-type render-type _timezone-id card dashcard data]
  (let [series-cards-results                   (:series-results dashcard)
        cards-with-data                        (->> series-cards-results
                                                    (map raise-data-one-level)
                                                    (cons {:card card :data data})
                                                    (map add-dashcard-timeline-events)
                                                    (m/distinct-by #(get-in % [:card :id])))
        viz-settings                           (or (get dashcard :visualization_settings)
                                                   (get card :visualization_settings))
        {rendered-type :type content :content} (js.svg/javascript-visualization cards-with-data viz-settings)]
    (case rendered-type
      :svg
      (let [image-bundle (image-bundle/make-image-bundle
                          render-type
                          (js.svg/svg-string->bytes content))]
        {:attachments
         (when image-bundle
           (image-bundle/image-bundle->attachment image-bundle))

         :content
         [:div
          [:img {:style (style/style {:display :block :width :100%})
                 :src   (:image-src image-bundle)}]]})
      :html
      {:content [:div content] :attachments nil})))

(mu/defmethod render :smartscalar :- ::RenderedPartCard
  [_chart-type _render-type timezone-id _card _dashcard {:keys [cols insights viz-settings]}]
  (letfn [(col-of-type [t c] (or (isa? (:effective_type c) t)
                                 ;; computed and agg columns don't have an effective type
                                 (isa? (:base_type c) t)))
          (where [f coll] (some #(when (f %) %) coll))
          (percentage [arg] (if (number? arg)
                              (format-percentage arg)
                              " - "))
          (format-unit [unit] (str/replace (name unit) "-" " "))]
    (let [[_time-col metric-col] (if (col-of-type :type/Temporal (first cols)) cols (reverse cols))

          {:keys [last-value previous-value unit last-change] :as _insight}
          (where (comp #{(:name metric-col)} :col) insights)]
      (if (and last-value previous-value unit last-change)
        (let [value           (format-cell timezone-id last-value metric-col viz-settings)
              previous        (format-cell timezone-id previous-value metric-col viz-settings)
              adj             (if (pos? last-change) (tru "Up") (tru "Down"))
              delta-statement (if (= last-value previous-value)
                                "No change"
                                (str adj " " (percentage last-change)))
              comparison-statement (str " vs. previous " (format-unit unit) ": " previous)]
          {:attachments nil
           :content     [:div
                         [:div {:style (style/style (style/scalar-style))}
                          (h value)]
                         [:p {:style (style/style {:color         style/color-text-medium
                                                   :font-size     :16px
                                                   :font-weight   700
                                                   :padding-right :16px})}
                          delta-statement
                          comparison-statement]]
           :render/text (str value "\n"
                             delta-statement
                             comparison-statement)})
        ;; In other words, defaults to plain scalar if we don't have actual changes
        {:attachments nil
         :content     [:div
                       [:div {:style (style/style (style/scalar-style))}
                        (h last-value)]
                       [:p {:style (style/style {:color         style/color-text-medium
                                                 :font-size     :16px
                                                 :font-weight   700
                                                 :padding-right :16px})}
                        (trs "Nothing to compare to.")]]
         :render/text (str (format-cell timezone-id last-value metric-col viz-settings)
                           "\n" (trs "Nothing to compare to."))}))))

(defn- all-unique?
  [funnel-rows]
  (let [ks (into #{} (map :key) funnel-rows)]
    (= (count ks) (count funnel-rows))))

(defn- funnel-rows
  "Creates the expected row form for the javascript side of our funnel rendering.
  If funnel-viz exists, we want to use the value in :key as the first elem in the row.

  Eg. funnel-viz -> [{:key \"asdf\" :name \"Asdf\" :enabled true}
                     {:key \"wasd\" :name \"Wasd\" :enabled true}]
        raw-rows -> [[1 234] [2 5678]]

  Should become: [[\"asdf\" 234]
                  [\"wasd\" 5678]]

  Additionally, raw-rows can come in with strings already. In this case we want simply to re-order
  The raw-rows based on the order of the funnel-rows.

  Eg. funnel-viz -> [{:key \"wasd\" :name \"Wasd\" :enabled true}
                     {:key \"asdf\" :name \"Asdf\" :enabled true}]
        raw-rows ->  [[\"asdf\" 234] [\"wasd\" 5678]]

  Should become: [[\"wasd\" 5678]
                  [\"asdf\" 234]]"
  [funnel-viz raw-rows]
  (if (string? (ffirst raw-rows))
    ;; re-create the rows with the order/visibility specified in the funnel-viz
    (let [rows (into {} (vec raw-rows))]
      (for [{k        :key
             enabled? :enabled} funnel-viz
            :when               enabled?]
        [k (get rows k)]))
    ;; re-create the rows with the label/visibilty specified in the funnel-viz
    (let [rows-data (map (fn [{k :key enabled? :enabled} [_ value]]
                           (when enabled?
                             [k value])) funnel-viz raw-rows)]
      (remove nil? rows-data))))

(mu/defmethod render :funnel_normal :- ::RenderedPartCard
  [_chart-type render-type _timezone-id card _dashcard {:keys [rows cols viz-settings] :as data}]
  (let [[x-axis-rowfn
         y-axis-rowfn] (formatter/graphing-column-row-fns card data)
        funnel-viz    (:funnel.rows viz-settings)
        raw-rows       (map (juxt x-axis-rowfn y-axis-rowfn)
                            (formatter/row-preprocess x-axis-rowfn y-axis-rowfn rows))
        rows          (if (and funnel-viz (all-unique? funnel-viz))
                        (funnel-rows funnel-viz raw-rows)
                        raw-rows)
        [x-col y-col] cols
        settings      (as-> (->js-viz x-col y-col viz-settings) jsviz-settings
                        (assoc jsviz-settings :step    {:name   (:display_name x-col)
                                                        :format (:x jsviz-settings)}
                               :measure {:format (:y jsviz-settings)}))
        svg           (js.svg/funnel rows settings)
        image-bundle  (image-bundle/make-image-bundle render-type svg)]
    {:attachments
     (image-bundle/image-bundle->attachment image-bundle)

     :content
     [:div
      [:img {:style (style/style {:display :block :width :100%})
             :src   (:image-src image-bundle)}]]}))

(mu/defmethod render :funnel :- ::RenderedPartCard
  [_chart-type render-type timezone-id card dashcard data]
  (let [viz-settings (get card :visualization_settings)]
    (if (= (get viz-settings :funnel.type) "bar")
      (render :javascript_visualization render-type timezone-id card dashcard data)
      (render :funnel_normal render-type timezone-id card dashcard data))))

(mu/defmethod render :empty :- ::RenderedPartCard
  [_chart-type render-type _timezone-id _card _dashcard _data]
  (let [image-bundle (image-bundle/no-results-image-bundle render-type)]
    {:attachments
     (image-bundle/image-bundle->attachment image-bundle)

     :content
     [:div {:style (style/style {:text-align :center})}
      [:img {:style (style/style {:width :104px})
             :src   (:image-src image-bundle)}]
      [:div {:style (style/style
                     (style/font-style)
                     {:margin-top :8px
                      :color      style/color-text-light})}
       (trs "No results")]]
     :render/text (trs "No results")}))

(mu/defmethod render :attached :- ::RenderedPartCard
  [_chart-type render-type _timezone-id _card _dashcard _data]
  (let [image-bundle (image-bundle/attached-image-bundle render-type)]
    {:attachments
     (image-bundle/image-bundle->attachment image-bundle)

     :content
     [:div {:style (style/style {:text-align :center})}
      [:img {:style (style/style {:width :30px})
             :src   (:image-src image-bundle)}]
      [:div {:style (style/style
                     (style/font-style)
                     {:margin-top :8px
                      :color      style/color-gray-4})}
       (trs "This question has been included as a file attachment")]]}))

(mu/defmethod render :unknown :- ::RenderedPartCard
  [_chart-type _render-type _timezone-id _card _dashcard _data]
  {:attachments
   nil

   :content
   [:div {:style (style/style
                  (style/font-style)
                  {:color       style/color-gold
                   :font-weight 700})}
    (trs "We were unable to display this Pulse.")
    [:br]
    (trs "Please view this card in Metabase.")]})

(mu/defmethod render :card-error :- ::RenderedPartCard
  [_chart-type _render-type _timezone-id _card _dashcard _data]
  @card-error-rendered-info)

(mu/defmethod render :render-error :- ::RenderedPartCard
  [_chart-type _render-type _timezone-id _card _dashcard _data]
  @error-rendered-info)<|MERGE_RESOLUTION|>--- conflicted
+++ resolved
@@ -18,13 +18,8 @@
    [metabase.util :as u]
    [metabase.util.i18n :refer [deferred-trs trs tru]]
    [metabase.util.malli :as mu]
-<<<<<<< HEAD
    [metabase.util.malli.registry :as mr]
-   [metabase.util.malli.schema :as ms]
-   [toucan2.core :as t2])
-=======
    [metabase.util.malli.schema :as ms])
->>>>>>> c14d89e7
   (:import
    (java.net URL)
    (java.text DecimalFormat DecimalFormatSymbols)))
