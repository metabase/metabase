--- conflicted
+++ resolved
@@ -403,7 +403,11 @@
   ([a-query stage-number new-fields]
    (lib.core/with-fields a-query stage-number new-fields)))
 
-<<<<<<< HEAD
+(defn ^:export fieldable-columns
+  "Return a sequence of column metadatas for columns that you can specify in the `:fields` of a query."
+  [a-query stage-number]
+  (to-array (lib.core/fieldable-columns a-query stage-number)))
+
 (defn ^:export join-strategy
   "Get the strategy (type) of a given join as a plain string like `left-join`."
   [a-join]
@@ -451,10 +455,4 @@
   UI, this can be chosen at any point before or after choosing the LHS and RHS. Invalid options are not currently
   filtered out based on values of the LHS or RHS, but in the future we can add this -- see #31174."
   [a-query stage-number lhs-column-or-nil rhs-column-or-nil]
-  (to-array (lib.core/join-condition-operators a-query stage-number lhs-column-or-nil rhs-column-or-nil)))
-=======
-(defn ^:export fieldable-columns
-  "Return a sequence of column metadatas for columns that you can specify in the `:fields` of a query."
-  [a-query stage-number]
-  (to-array (lib.core/fieldable-columns a-query stage-number)))
->>>>>>> ffc2db49
+  (to-array (lib.core/join-condition-operators a-query stage-number lhs-column-or-nil rhs-column-or-nil)))