(ns metabase.events.view-log-test
  (:require
   [clojure.test :refer :all]
   [java-time.api :as t]
   [metabase.api.dashboard-test :as api.dashboard-test]
   [metabase.api.embed-test :as embed-test]
   [metabase.api.public-test :as public-test]
   [metabase.events :as events]
   [metabase.events.view-log :as events.view-log]
   [metabase.http-client :as client]
   [metabase.models.data-permissions :as data-perms]
   [metabase.models.permissions-group :as perms-group]
   [metabase.test :as mt]
   [metabase.util :as u]
   [toucan2.core :as t2]))

(set! *warn-on-reflection* true)

(defn latest-view
  "Returns the most recent view for a given user and model ID"
  [user-id model-id]
  (t2/select-one :model/ViewLog
                 :user_id user-id
                 :model_id model-id
                 {:order-by [[:id :desc]]}))

(deftest card-read-ee-test
  (mt/with-premium-features #{:audit-app}
    (mt/with-temp [:model/User user {}
                   :model/Card card {:creator_id (u/id user)}]
      (testing "A basic card read event is recorded in EE"
        (events/publish-event! :event/card-read {:object-id (u/id card) :user-id (u/the-id user), :context :question})
        (is (partial=
             {:user_id  (u/id user)
              :model    "card"
              :model_id (u/id card)
              :has_access true
              :context    :question}
             (latest-view (u/id user) (u/id card))))))))

(deftest card-read-oss-no-view-logging-test
  (mt/with-premium-features #{}
    (mt/with-temp [:model/User user {}
                   :model/Card card {:creator_id (u/id user)}]
      (testing "A basic card read event is not recorded in OSS"
        (events/publish-event! :event/card-read {:object-id (u/id card) :user-id (u/the-id user) :context :question})
        (is (nil? (latest-view (u/id user) (u/id card)))
            "view log entries should not be made in OSS")))))

(deftest collection-read-ee-test
  (mt/with-premium-features #{:audit-app}
    (mt/with-temp [:model/Collection coll {}]
      (testing "A basic collection read event is recorded in EE"
        (events/publish-event! :event/collection-read {:object coll :user-id (mt/user->id :crowberto)})
        (is (partial=
             {:user_id    (mt/user->id :crowberto)
              :model      "collection"
              :model_id   (u/id coll)
              :has_access true
              :context    nil}
             (latest-view (mt/user->id :crowberto) (u/id coll))))))))

(deftest update-view-dashboard-timestamp-test
<<<<<<< HEAD
  ;; the DB might save `last_viewed_at` with a different level of precision than the JVM does, strip off the nano part
  ;; to prevent dumb test failures because of this.
  (let [now           (.withNano (t/offset-date-time) 0)
=======
  ;; the DB might save `last_used_at` with a different level of precision than the JVM does, on some machines
  ;; `offset-date-time` returns nanosecond precision (9 decimal places) but `last_viewed_at` is coming back with
  ;; microsecond precision (6 decimal places). We don't care about such a small difference, just strip it off of the
  ;; times we're comparing.
  (let [now           (-> (t/offset-date-time)
                          (.withNano 0))
>>>>>>> 75d24981
        one-hour-ago  (t/minus now (t/hours 1))
        two-hours-ago (t/minus now (t/hours 2))]
    (testing "update with multiple dashboards of the same ids will set timestamp to the latest"
      (mt/with-temp
        [:model/Dashboard {dashboard-id-1 :id} {:last_viewed_at two-hours-ago}]
        (#'events.view-log/update-dashboard-last-viewed-at!* [{:id dashboard-id-1 :timestamp one-hour-ago}
                                                              {:id dashboard-id-1 :timestamp two-hours-ago}])
        (is (= one-hour-ago
               (-> (t2/select-one-fn :last_viewed_at :model/Dashboard dashboard-id-1)
                   t/offset-date-time
                   (.withNano 0))))))

    (testing "if the existing last_viewed_at is greater than the updating values, do not override it"
      (mt/with-temp
        [:model/Dashboard {dashboard-id-2 :id} {:last_viewed_at now}]
        (#'events.view-log/update-dashboard-last-viewed-at!* [{:id dashboard-id-2 :timestamp one-hour-ago}])
        (is (= now
               (-> (t2/select-one-fn :last_viewed_at :model/Dashboard dashboard-id-2)
                   t/offset-date-time
                   (.withNano 0))))))))

(deftest table-read-ee-test
  (mt/with-premium-features #{:audit-app}
    (mt/with-temp [:model/User user {}]
      (let [table (t2/select-one :model/Table :id (mt/id :users))]
        (testing "A basic table read event is recorded in EE"
          (events/publish-event! :event/table-read {:object table :user-id (u/id user)})
          (is (partial=
               {:user_id  (u/id user)
                :model    "table"
                :model_id (u/id table)
                :has_access nil
                :context    nil}
               (latest-view (u/id user) (u/id table)))))

        (testing "If a user is bound, has_access is recorded in EE based on the user's current permissions"
          (mt/with-full-data-perms-for-all-users!
            (mt/with-current-user (u/id user)
              (events/publish-event! :event/table-read {:object table :user-id (u/id user)})
              (is (true? (:has_access (latest-view (u/id user) (u/id table))))))

            ;; Bind the user again to flush the perms cache
            (mt/with-current-user (u/id user)
              (data-perms/set-table-permission! (perms-group/all-users) (mt/id :users) :perms/create-queries :no)
              (events/publish-event! :event/table-read {:object table :user-id (u/id user)})
              (is (false? (:has_access (latest-view (u/id user) (u/id table))))))))))))

(deftest dashboard-read-ee-test
  (mt/with-premium-features #{:audit-app}
    (mt/with-temp [:model/User          user      {}
                   :model/Dashboard     dashboard {:name "Test Dashboard"}
                   :model/Card          card      {:name "Dashboard Test Card"}
                   :model/DashboardCard _dashcard {:dashboard_id (u/id dashboard) :card_id (u/id card)}]
      (let [dashboard (t2/hydrate dashboard [:dashcards :card])]
        (testing "A basic dashboard read event is recorded in EE"
          (events/publish-event! :event/dashboard-read {:object-id (:id dashboard) :user-id (u/id user)})
          (is (partial=
               {:user_id    (u/id user)
                :model      "dashboard"
                :model_id   (u/id dashboard)
                :has_access true
                :context    nil}
               (latest-view (u/id user) (u/id dashboard))))
          (testing "Card read events are not recorded when viewing a dashboard"
            (is (nil? (latest-view (u/id user) (u/id card))))))))))

(deftest card-read-view-count-test
  (mt/test-helpers-set-global-values!
    (mt/with-temporary-setting-values [synchronous-batch-updates true]
      (mt/with-temp [:model/User user {}
                     :model/Card card {:creator_id (u/id user)}]
        (testing "Card read events are recorded by a card's view_count"
          (is (= 0 (:view_count card))
              "view_count should be 0 before the event is published")
          (events/publish-event! :event/card-read {:object-id (:id card) :user-id (u/the-id user) :context :question})
          (is (= 1 (t2/select-one-fn :view_count :model/Card (:id card))))
          (events/publish-event! :event/card-read {:object-id (:id card) :user-id (u/the-id user) :context :question})
          (is (= 2 (t2/select-one-fn :view_count :model/Card (:id card)))))))))

(deftest dashboard-read-view-count-test
  (mt/test-helpers-set-global-values!
    (mt/with-temporary-setting-values [synchronous-batch-updates true]
      (mt/with-temp [:model/User          user      {}
                     :model/Dashboard     dashboard {:creator_id (u/id user)}
                     :model/Card          card      {:name "Dashboard Test Card"}
                     :model/DashboardCard _dashcard {:dashboard_id (u/id dashboard) :card_id (u/id card)}]
        (let [dashboard (t2/hydrate dashboard [:dashcards :card])]
          (testing "Dashboard read events are recorded by a dashboard's view_count"
            (is (= 0 (:view_count dashboard) (:view_count card))
                "view_count should be 0 before the event is published")
            (events/publish-event! :event/dashboard-read {:object-id (:id dashboard) :user-id (u/the-id user)})
            (is (= 1 (t2/select-one-fn :view_count :model/Dashboard (:id dashboard))))
            (is (= 0 (t2/select-one-fn :view_count :model/Card (:id card)))
                "view_count for cards on the dashboard should not be incremented")
            (events/publish-event! :event/dashboard-read {:object-id (:id dashboard) :user-id (u/the-id user)})
            (is (= 2 (t2/select-one-fn :view_count :model/Dashboard (:id dashboard))))))))))

(deftest table-read-view-count-test
  (mt/test-helpers-set-global-values!
    (mt/with-temporary-setting-values [synchronous-batch-updates true]
      (mt/with-temp [:model/User  user  {}
                     :model/Table table {}]
        (testing "Card read events are recorded by a card's view_count"
          (is (= 0 (:view_count table))
              "view_count should be 0 before the event is published")
          (events/publish-event! :event/table-read {:object table :user-id (u/the-id user)})
          (is (= 1 (t2/select-one-fn :view_count :model/Table (:id table)))
              "view_count should be incremented")
          (events/publish-event! :event/table-read {:object table :user-id (u/the-id user)})
          (is (= 2 (t2/select-one-fn :view_count :model/Table (:id table)))
              "view_count should be incremented"))))))

(deftest increment-view-counts!*-test
  (mt/with-temp [:model/Card  {card-1-id :id} {}
                 :model/Card  {card-2-id :id} {:view_count 2}
                 :model/Table {table-id :id}  {}]
    (t2/with-call-count [call-count]
      (testing "increment-view-counts!* update the view_count correctly"
        (#'events.view-log/increment-view-counts!* [;; table-id : 1 views, card-id-1: 2 views, card-id 2: 2 views
                                                    {:model :model/Table :id table-id}
                                                    {:model :model/Card  :id card-1-id}
                                                    {:model :model/Card  :id card-1-id}
                                                    {:model :model/Card  :id card-2-id}
                                                    {:model :model/Card  :id card-2-id}])
        (is (= 2 ;; one for update card, one for table
               (call-count))
            "and groups db calls by frequency")
        (is (= 1 (t2/select-one-fn :view_count :model/Table table-id))
            "view_count for table-id should be 1")
        (is (= 2 (t2/select-one-fn :view_count :model/Card card-1-id))
            "view_count for card-1 should be 2")
        (is (= 4 ;; 2 old + 2 new
               (t2/select-one-fn :view_count :model/Card card-2-id))
            "view_count for card-2 should be 2")))))

;;; ---------------------------------------- API tests begin -----------------------------------------

(deftest get-collection-view-log-test
  (mt/with-premium-features #{:audit-app}
    (testing "Collection reads via the API are recorded in the view_log"
      (mt/with-temp [:model/Collection coll {}]
        (testing "GET /api/collection/:id/items"
          (mt/user-http-request :crowberto :get 200 (format "collection/%s/items" (u/id coll)))
          (is (partial= {:user_id (mt/user->id :crowberto), :model "collection", :model_id (u/id coll)}
                        (latest-view (mt/user->id :crowberto) (u/id coll)))))))))

(deftest get-card-view-log-test
  (mt/with-premium-features #{:audit-app}
    (testing "Card reads (views) via the API are recorded in the view_log"
      (mt/with-temp [:model/Card card {:name "My Cool Card" :type :question}]
        (testing "GET /api/card/:id"
          (mt/user-http-request :crowberto :get 200 (format "card/%s" (u/id card)))
          (is (partial= {:user_id (mt/user->id :crowberto), :model "card", :model_id (u/id card), :context :question}
                        (latest-view (mt/user->id :crowberto) (u/id card)))))))))

(deftest get-dashboard-view-log-test
  (mt/with-premium-features #{:audit-app}
    (testing "Dashboard reads (views) via the API are recorded in the view_log"
      (mt/with-temp [:model/Dashboard dash {}]
        (testing "GET /api/dashboard/:id"
          (mt/user-http-request :crowberto :get 200 (format "dashboard/%s" (u/id dash)))
          (is (partial= {:user_id (mt/user->id :crowberto), :model "dashboard", :model_id (u/id dash)}
                        (latest-view (mt/user->id :crowberto) (u/id dash)))))))))

(deftest dashboard-card-query-view-log-test
  (mt/with-premium-features #{:audit-app}
    (testing "Running a query for a card in a dashboard is recorded in the view_log."
      (mt/with-temp [:model/Dashboard     dash     {}
                     :model/Card          card     {}
                     :model/DashboardCard dashcard {:dashboard_id (:id dash)
                                                    :card_id      (:id card)}]
        (testing "POST /api/dashboard/:dashboard-id/card/:card-id/query"
          (mt/user-http-request :crowberto :post 202
                                (api.dashboard-test/dashboard-card-query-url (:id dash) (:id card) (:id dashcard)))
          (is (partial= {:user_id (mt/user->id :crowberto), :model "card", :model_id (:id card), :context :dashboard}
                        (latest-view (mt/user->id :crowberto) (:id card)))))))))

(deftest get-public-card-logs-view-test
  (mt/with-premium-features #{:audit-app}
    (testing "Viewing a public card logs the correct view log event."
      (mt/with-temporary-setting-values [enable-public-sharing true]
        (public-test/with-temp-public-card [card]
          (testing "GET /api/public/card/:uuid"
            (client/client :get 200 (str "public/card/" (:public_uuid card)))
            (is (partial= {:model "card", :model_id (:id card), :has_access true, :context :question}
                          (latest-view nil (:id card))))))))))

(deftest public-dashboard-card-query-view-log-test
  (mt/with-premium-features #{:audit-app}
    (testing "Running a query for a card in a public dashboard logs the correct view log event."
      (mt/with-temporary-setting-values [enable-public-sharing true]
        (public-test/with-temp-public-dashboard-and-card [dash card dashcard]
          (testing "GET /api/public/dashboard/:uuid/card/:card-id"
            (client/client :get 202 (public-test/dashcard-url dash card dashcard))
            (is (partial= {:model "card", :model_id (:id card), :has_access true, :context :dashboard}
                          (latest-view nil (:id card))))))))))

(deftest get-public-dashboard-logs-view-test
  (mt/with-premium-features #{:audit-app}
    (testing "Viewing a public dashboard logs the correct view log event."
      (mt/with-temporary-setting-values [enable-public-sharing true]
        (public-test/with-temp-public-dashboard [dash]
          (testing "GET /api/public/dashboard/:uuid"
            (client/client :get 200 (str "public/dashboard/" (:public_uuid dash)))
            (is (partial= {:model "dashboard", :model_id (:id dash), :has_access true}
                          (latest-view nil (:id dash))))))))))

(deftest get-embedded-card-embedding-logs-view-test
  (mt/with-premium-features #{:audit-app}
    (testing "Viewing an embedding logs the correct view log event."
      (embed-test/with-embedding-enabled-and-new-secret-key!
        (mt/with-temp [:model/Card card {:enable_embedding true}]
          (testing "GET /api/embed/card/:token"
            (client/client :get 200 (embed-test/card-url card))
            (is (partial= {:model "card", :model_id (:id card), :has_access true}
                          (latest-view nil (:id card))))))))))

(deftest embedded-dashboard-card-query-view-log-test
  (mt/with-premium-features #{:audit-app}
    (testing "Running a query for a card in a public dashboard logs the correct view log event."
      (embed-test/with-embedding-enabled-and-new-secret-key!
        (mt/with-temp [:model/Dashboard dash {:enable_embedding true}
                       :model/Card          card     {}
                       :model/DashboardCard dashcard {:dashboard_id (:id dash)
                                                      :card_id      (:id card)}]
          (testing "GET /dashboard/:token/dashcard/:dashcard-id/card/:card-id"
            (client/client :get 202 (embed-test/dashcard-url dashcard))
            (is (partial= {:model "card", :model_id (:id card), :has_access true, :context :dashboard}
                          (latest-view nil (:id card))))))))))

(deftest get-embedded-dashboard-logs-view-test
  (mt/with-premium-features #{:audit-app}
    (testing "Viewing an embedding logs the correct view log event."
      (embed-test/with-embedding-enabled-and-new-secret-key!
        (mt/with-temp [:model/Dashboard dash {:enable_embedding true}]
          (testing "GET /api/embed/dashboard/:token"
            (client/client :get 200 (embed-test/dashboard-url dash))
            (is (partial= {:model "dashboard", :model_id (:id dash), :has_access true}
                          (latest-view nil (:id dash))))))))))

;;; ---------------------------------------- API tests end -----------------------------------------<|MERGE_RESOLUTION|>--- conflicted
+++ resolved
@@ -61,18 +61,12 @@
              (latest-view (mt/user->id :crowberto) (u/id coll))))))))
 
 (deftest update-view-dashboard-timestamp-test
-<<<<<<< HEAD
-  ;; the DB might save `last_viewed_at` with a different level of precision than the JVM does, strip off the nano part
-  ;; to prevent dumb test failures because of this.
-  (let [now           (.withNano (t/offset-date-time) 0)
-=======
   ;; the DB might save `last_used_at` with a different level of precision than the JVM does, on some machines
   ;; `offset-date-time` returns nanosecond precision (9 decimal places) but `last_viewed_at` is coming back with
   ;; microsecond precision (6 decimal places). We don't care about such a small difference, just strip it off of the
   ;; times we're comparing.
   (let [now           (-> (t/offset-date-time)
                           (.withNano 0))
->>>>>>> 75d24981
         one-hour-ago  (t/minus now (t/hours 1))
         two-hours-ago (t/minus now (t/hours 2))]
     (testing "update with multiple dashboards of the same ids will set timestamp to the latest"
