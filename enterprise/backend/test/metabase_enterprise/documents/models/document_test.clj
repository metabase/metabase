(ns metabase-enterprise.documents.models.document-test
  (:require
   [clojure.test :refer :all]
   [metabase-enterprise.documents.models.document :as document]
   [metabase.collections.models.collection :as collection]
   [metabase.models.serialization :as serdes]
   [metabase.permissions.core :as perms]
   [metabase.test :as mt]
   [metabase.test.fixtures :as fixtures]
   [metabase.test.util :as tu]
   [metabase.util :as u]
   [toucan2.core :as t2]))

(use-fixtures :once (fixtures/initialize :db :test-users))

(deftest public-sharing-test
  (testing "Document's :public_uuid visibility based on public sharing setting"
    (testing "comes back if public sharing is enabled"
      (tu/with-temporary-setting-values [enable-public-sharing true]
        (mt/with-temp [:model/Document document {:public_uuid (str (random-uuid))}]
          (is (=? u/uuid-regex
                  (:public_uuid document))))))
    (testing "comes back as nil if public sharing is disabled"
      (tu/with-temporary-setting-values [enable-public-sharing false]
        (mt/with-temp [:model/Document document {:public_uuid (str (random-uuid))}]
          (is (= nil
                 (:public_uuid document))))))))

(deftest sync-document-cards-collection-matching-cards-test
  (testing "should only update cards with matching document_id"
    (mt/with-temp [:model/Collection {collection-id :id} {:name "Target Collection"}
                   :model/Document {document-id :id} {:name "Test Document"}
                   :model/Card {card1-id :id} {:name "Document Card 1"
                                               :document_id document-id
                                               :collection_id nil
                                               :dataset_query (mt/mbql-query venues)}
                   :model/Card {card2-id :id} {:name "Document Card 2"
                                               :document_id document-id
                                               :collection_id nil
                                               :dataset_query (mt/mbql-query venues)}
                   :model/Card {other-card-id :id} {:name "Other Card"
                                                    :type :question
                                                    :collection_id nil
                                                    :dataset_query (mt/mbql-query venues)}]
      (let [updated-count (document/sync-document-cards-collection! document-id collection-id)]
        ;; Should update exactly 2 cards
        (is (= 2 updated-count))

        ;; Verify the document cards were updated
        (let [updated-card1 (t2/select-one :model/Card :id card1-id)
              updated-card2 (t2/select-one :model/Card :id card2-id)
              other-card (t2/select-one :model/Card :id other-card-id)]
          (is (= collection-id (:collection_id updated-card1)))
          (is (= collection-id (:collection_id updated-card2)))
          ;; Other card should not be affected
          (is (nil? (:collection_id other-card))))))))

(deftest sync-document-cards-collection-nil-document-document-id-test
  (testing "should not affect cards with nil document_id"
    (mt/with-temp [:model/Collection {collection-id :id} {:name "Target Collection"}
                   :model/Document {document-id :id} {:name "Test Document"}
                   :model/Card {nil-document-card-id :id} {:name "Nil Document Card"
                                                           :document_id nil
                                                           :collection_id nil
                                                           :dataset_query (mt/mbql-query venues)}]
      (let [updated-count (document/sync-document-cards-collection! document-id collection-id)]
        ;; Should update 0 cards since no cards have matching document_id
        (is (= 0 updated-count))

        ;; Verify the card with nil document_id was not affected
        (let [unchanged-card (t2/select-one :model/Card :id nil-document-card-id)]
          (is (nil? (:collection_id unchanged-card))))))))

(deftest sync-document-cards-collection-empty-result-sets-test
  (testing "should handle empty result sets gracefully"
    (mt/with-temp [:model/Collection {collection-id :id} {:name "Target Collection"}
                   :model/Document {document-id :id} {:name "Empty Document"}]
      ;; No cards associated with this document
      (let [updated-count (document/sync-document-cards-collection! document-id collection-id)]
        ;; Should return 0 for no updates
        (is (= 0 updated-count))))))

(deftest document-collection-sync-hook-triggers-on-collection-change-test
  (testing "Hook is called when document collection_id changes"
    (mt/with-temp
      [:model/Collection {old-collection-id :id} {:name "Old Collection"}
       :model/Collection {new-collection-id :id} {:name "New Collection"}
       :model/Document {document-id :id} {:collection_id old-collection-id
                                          :name "Test Document"}
       :model/Card {card1-id :id} {:name "Card 1"
                                   :document_id document-id
                                   :collection_id old-collection-id}
       :model/Card {card2-id :id} {:name "Card 2"
                                   :document_id document-id
                                   :collection_id old-collection-id}]

      ;; Update the document's collection_id
      (t2/update! :model/Document document-id {:collection_id new-collection-id})

      ;; Verify that associated cards were updated to match the new collection
      (is (= new-collection-id (:collection_id (t2/select-one :model/Card :id card1-id))))
      (is (= new-collection-id (:collection_id (t2/select-one :model/Card :id card2-id)))))))

(deftest document-collection-sync-hook-handles-nil-collections-test
  (testing "Hook correctly handles nil collection values"
    (mt/with-temp
      [:model/Collection {collection-id :id} {:name "Test Collection"}
       :model/Document {document-id :id} {:collection_id collection-id
                                          :name "Test Document"}
       :model/Card {card-id :id} {:name "Card"
                                  :document_id document-id
                                  :collection_id collection-id}]

      ;; Move document to no collection (nil)
      (t2/update! :model/Document document-id {:collection_id nil})

      ;; Verify that the card's collection_id was updated to nil
      (is (nil? (:collection_id (t2/select-one :model/Card :id card-id)))))))

(deftest document-collection-sync-hook-only-affects-cards-test
  (testing "Hook only updates cards with  matching document_id"
    (mt/with-temp
      [:model/Collection {old-collection-id :id} {:name "Old Collection"}
       :model/Collection {new-collection-id :id} {:name "New Collection"}
       :model/Document {document-id :id} {:collection_id old-collection-id
                                          :name "Test Document"}
       ;; Card that should be updated (correct type and document_id)
       :model/Card {in-document-card-id :id} {:name "In-Document Card"
                                              :type :question
                                              :document_id document-id
                                              :collection_id old-collection-id}
       ;; Card that should be updated (wrong type)
       :model/Card {question-card-id :id} {:name "Question Card"
                                           :type :model
                                           :collection_id old-collection-id}
       ;; Card that should NOT be updated (no document_id)
       :model/Card {regular-card-id :id} {:name "Regular Card"
                                          :collection_id old-collection-id}]

      ;; Update the document's collection_id
      (t2/update! :model/Document document-id {:collection_id new-collection-id})

      ;; Verify only the correct card was updated
      (is (= new-collection-id (:collection_id (t2/select-one :model/Card :id in-document-card-id))))

      ;; Verify other cards were NOT updated
      (is (= old-collection-id (:collection_id (t2/select-one :model/Card :id question-card-id))))
      (is (= old-collection-id (:collection_id (t2/select-one :model/Card :id regular-card-id)))))))

(deftest personal-collection-edge-cases-test
  (testing "Personal collection handling"
    (binding [collection/*allow-deleting-personal-collections* true]
      (mt/with-temp [:model/User {user-id :id} {:first_name "Test" :last_name "User" :email "test@example.com"}
                     :model/Collection {personal-collection-id :id} {:name "Personal Collection"
                                                                     :personal_owner_id user-id}
                     :model/Collection {regular-collection-id :id} {:name "Regular Collection"}
                     :model/Document {document-id :id} {:collection_id regular-collection-id
                                                        :name "Personal Test Document"}
                     :model/Card {card-id :id} {:name "Personal Card"
                                                :document_id document-id
                                                :collection_id regular-collection-id
                                                :dataset_query (mt/mbql-query venues)}]

        (testing "moving document to personal collection moves associated cards"
          (mt/with-current-user user-id
            ;; As the personal collection owner, update should succeed
            (t2/update! :model/Document document-id {:collection_id personal-collection-id})

            ;; Verify both document and card moved to personal collection
            (is (= personal-collection-id (:collection_id (t2/select-one :model/Document :id document-id))))
            (is (= personal-collection-id (:collection_id (t2/select-one :model/Card :id card-id))))))

        (testing "moving document from personal collection works"
          (mt/with-current-user user-id
            ;; Move back to regular collection
            (t2/update! :model/Document document-id {:collection_id regular-collection-id})

            ;; Verify both document and card moved back
            (is (= regular-collection-id (:collection_id (t2/select-one :model/Document :id document-id))))
            (is (= regular-collection-id (:collection_id (t2/select-one :model/Card :id card-id))))))))))

(deftest validate-collection-move-permissions-allows-move-with-both-permissions-test
  (testing "allows move when user has write permissions for both collections"
    (mt/with-non-admin-groups-no-root-collection-perms
      (mt/with-temp [:model/Collection {old-collection-id :id} {:name "Old Collection"}
                     :model/Collection {new-collection-id :id} {:name "New Collection"}
                     :model/User {user-id :id} {}]
        (mt/with-current-user user-id
          ;; Grant write permissions to both collections
          (perms/grant-collection-readwrite-permissions! (perms/all-users-group) old-collection-id)
          (perms/grant-collection-readwrite-permissions! (perms/all-users-group) new-collection-id)

          ;; Should not throw any exception
          (is (some? (document/validate-collection-move-permissions old-collection-id new-collection-id))))))))

(deftest validate-collection-move-permissions-throws-403-missing-old-permission-test
  (testing "throws 403 when user lacks write permission for old collection"
    (mt/with-non-admin-groups-no-root-collection-perms
      (mt/with-temp [:model/Collection {old-collection-id :id} {:name "Old Collection"}
                     :model/Collection {new-collection-id :id} {:name "New Collection"}
                     :model/User {user-id :id} {}]
        (mt/with-current-user user-id
          ;; Grant write permission only to new collection
          (perms/grant-collection-readwrite-permissions! (perms/all-users-group) new-collection-id)

          ;; Should throw 403 exception
          (is (thrown-with-msg? clojure.lang.ExceptionInfo #"You don't have permissions to do that."
                                (document/validate-collection-move-permissions old-collection-id new-collection-id))))))))

(deftest validate-collection-move-permissions-throws-403-missing-new-permission-test
  (testing "throws 403 when user lacks write permission for new collection"
    (mt/with-non-admin-groups-no-root-collection-perms
      (mt/with-temp [:model/Collection {old-collection-id :id} {:name "Old Collection"}
                     :model/Collection {new-collection-id :id} {:name "New Collection"}
                     :model/User {user-id :id} {}]
        (mt/with-current-user user-id
          ;; Grant write permission only to old collection
          (perms/grant-collection-readwrite-permissions! (perms/all-users-group) old-collection-id)

          ;; Should throw 403 exception
          (is (thrown-with-msg? clojure.lang.ExceptionInfo #"You don't have permissions to do that."
                                (document/validate-collection-move-permissions old-collection-id new-collection-id))))))))

(deftest validate-collection-move-permissions-throws-403-no-permissions-test
  (testing "throws 403 when user lacks write permissions for both collections"
    (mt/with-non-admin-groups-no-root-collection-perms
      (mt/with-temp [:model/Collection {old-collection-id :id} {:name "Old Collection"}
                     :model/Collection {new-collection-id :id} {:name "New Collection"}
                     :model/User {user-id :id} {}]
        (mt/with-current-user user-id
          ;; No permissions granted

          ;; Should throw 403 exception
          (is (thrown-with-msg? clojure.lang.ExceptionInfo #"You don't have permissions to do that."
                                (document/validate-collection-move-permissions old-collection-id new-collection-id))))))))

(deftest validate-collection-move-permissions-allows-move-from-root-test
  (testing "allows move when old collection is nil (moving from root)"
    (mt/with-non-admin-groups-no-root-collection-perms
      (mt/with-temp [:model/Collection {new-collection-id :id} {:name "New Collection"}
                     :model/User {user-id :id} {}]
        (mt/with-current-user user-id
          ;; Grant write permission to new collection
          (perms/grant-collection-readwrite-permissions! (perms/all-users-group) new-collection-id)

          ;; Should not throw any exception when old collection is nil
          (is (some? (document/validate-collection-move-permissions nil new-collection-id))))))))

(deftest validate-collection-move-permissions-allows-move-to-root-test
  (testing "allows move when new collection is nil (moving to root)"
    (mt/with-non-admin-groups-no-root-collection-perms
      (mt/with-temp [:model/Collection {old-collection-id :id} {:name "Old Collection"}
                     :model/User {user-id :id} {}]
        (mt/with-current-user user-id
          ;; Grant write permission to old collection
          (perms/grant-collection-readwrite-permissions! (perms/all-users-group) old-collection-id)

          ;; Should not throw any exception when new collection is nil
          (is (nil? (document/validate-collection-move-permissions old-collection-id nil))))))))

(deftest validate-collection-move-permissions-allows-move-both-nil-test
  (testing "allows move when both collections are nil"
    (mt/with-temp [:model/User {user-id :id} {}]
      (mt/with-current-user user-id
        ;; Should not throw any exception when both collections are nil
        (is (nil? (document/validate-collection-move-permissions nil nil)))))))

(deftest validate-collection-move-permissions-throws-400-nonexistent-collection-test
  (testing "throws 400 when new collection does not exist"
    (mt/with-non-admin-groups-no-root-collection-perms
      (mt/with-temp [:model/Collection {old-collection-id :id} {:name "Old Collection"}
                     :model/User {user-id :id} {}]
        (mt/with-current-user user-id
          ;; Grant write permission to old collection
          (perms/grant-collection-readwrite-permissions! (perms/all-users-group) old-collection-id)

          ;; Use a non-existent collection ID
          (let [non-existent-id 999999]
            (is (thrown-with-msg? clojure.lang.ExceptionInfo #"Invalid Request."
                                  (document/validate-collection-move-permissions old-collection-id non-existent-id)))))))))

(deftest validate-collection-move-permissions-throws-400-archived-collection-test
  (testing "throws 400 when new collection is archived"
    (mt/with-non-admin-groups-no-root-collection-perms
      (mt/with-temp [:model/Collection {old-collection-id :id} {:name "Old Collection"}
                     :model/Collection {archived-collection-id :id} {:name "Archived Collection" :archived true}
                     :model/User {user-id :id} {}]
        (mt/with-current-user user-id
          ;; Grant write permissions to both collections
          (perms/grant-collection-readwrite-permissions! (perms/all-users-group) old-collection-id)
          (perms/grant-collection-readwrite-permissions! (perms/all-users-group) archived-collection-id)

          ;; Should throw 400 exception for archived collection
          (is (thrown-with-msg? clojure.lang.ExceptionInfo #"Invalid"
                                (document/validate-collection-move-permissions old-collection-id archived-collection-id))))))))

(deftest validate-collection-move-permissions-superuser-test
  (testing "superuser can move between any collections"
    (mt/with-temp [:model/Collection {old-collection-id :id} {:name "Old Collection"}
                   :model/Collection {new-collection-id :id} {:name "New Collection"}]
      (mt/with-current-user (mt/user->id :crowberto)
        ;; Superuser should be able to move without explicit permissions
        (is (some? (document/validate-collection-move-permissions old-collection-id new-collection-id)))))))

(deftest hydrate-document-creator-test
  (testing "hydrates document creator correctly"
    (mt/with-temp [:model/User {user-id :id} {:first_name "John"
                                              :last_name "Doe"
                                              :email "john.doe@example.com"}
                   :model/Document {document-id :id} {:name "Test Document"
                                                      :creator_id user-id}]
      (let [hydrated-doc (t2/hydrate (t2/select-one :model/Document :id document-id) :creator)]
        (testing "creator is hydrated with correct user data"
          (is (some? (:creator hydrated-doc)))
          (is (= user-id (get-in hydrated-doc [:creator :id])))
          (is (= "John" (get-in hydrated-doc [:creator :first_name])))
          (is (= "Doe" (get-in hydrated-doc [:creator :last_name])))
          (is (= "john.doe@example.com" (get-in hydrated-doc [:creator :email]))))))))

(deftest hydrate-multiple-documents-creator-test
  (testing "hydrates creators for multiple documents efficiently"
    (mt/with-temp [:model/User {user1-id :id} {:first_name "Alice"
                                               :last_name "Smith"
                                               :email "alice@example.com"}
                   :model/User {user2-id :id} {:first_name "Bob"
                                               :last_name "Jones"
                                               :email "bob@example.com"}
                   :model/Document {doc1-id :id} {:name "Document 1"
                                                  :creator_id user1-id}
                   :model/Document {doc2-id :id} {:name "Document 2"
                                                  :creator_id user2-id}
                   :model/Document {doc3-id :id} {:name "Document 3"
                                                  :creator_id user1-id}] ; Same creator as doc1
      (let [documents (t2/select :model/Document :id [:in [doc1-id doc2-id doc3-id]])
            hydrated-docs (t2/hydrate documents :creator)]
        (testing "all documents have their creators hydrated"
          (is (= 3 (count hydrated-docs)))
          (doseq [doc hydrated-docs]
            (is (some? (:creator doc)))
            (is (some? (get-in doc [:creator :id])))
            (is (some? (get-in doc [:creator :first_name])))
            (is (some? (get-in doc [:creator :last_name])))
            (is (some? (get-in doc [:creator :email])))))

        (testing "creators are correctly matched to documents"
          (let [doc1 (first (filter #(= doc1-id (:id %)) hydrated-docs))
                doc2 (first (filter #(= doc2-id (:id %)) hydrated-docs))
                doc3 (first (filter #(= doc3-id (:id %)) hydrated-docs))]
            (is (= user1-id (get-in doc1 [:creator :id])))
            (is (= "Alice" (get-in doc1 [:creator :first_name])))

            (is (= user2-id (get-in doc2 [:creator :id])))
            (is (= "Bob" (get-in doc2 [:creator :first_name])))

            (is (= user1-id (get-in doc3 [:creator :id])))
            (is (= "Alice" (get-in doc3 [:creator :first_name])))))))))

(deftest document-collection-position-field-handling-test
  (testing "Document model supports collection_position field"
    (mt/with-temp [:model/Collection {collection-id :id} {:name "Test Collection"}
                   :model/Document {document-id :id} {:name "Positioned Document"
                                                      :collection_id collection-id
                                                      :collection_position 5}]
      (let [document (t2/select-one :model/Document :id document-id)]
        (testing "collection_position is stored and retrieved correctly"
          (is (= 5 (:collection_position document)))))

      (testing "collection_position can be updated"
        (t2/update! :model/Document document-id {:collection_position 10})
        (let [updated-document (t2/select-one :model/Document :id document-id)]
          (is (= 10 (:collection_position updated-document)))))

      (testing "collection_position can be set to nil"
        (t2/update! :model/Document document-id {:collection_position nil})
        (let [updated-document (t2/select-one :model/Document :id document-id)]
          (is (nil? (:collection_position updated-document))))))))

;;; ------------------------------------------------- Serialization Tests -------------------------------------------

(deftest document-serdes-spec-test
  (testing "Document serialization spec includes all required fields"
    (let [spec (serdes/make-spec "Document" {})]
      (is (= [:archived :archived_directly :content_type :entity_id :name :collection_position]
             (:copy spec)))
<<<<<<< HEAD
      (is (= [:view_count :last_viewed_at :public_uuid :made_public_by_id] (:skip spec)))
=======
      (is (= [:view_count :last_viewed_at :dependency_analysis_version] (:skip spec)))
>>>>>>> 6ec03b09
      (is (contains? (:transform spec) :created_at))
      (is (contains? (:transform spec) :document))
      (is (contains? (:transform spec) :updated_at))
      (is (contains? (:transform spec) :collection_id))
      (is (contains? (:transform spec) :creator_id))
      (testing "foreign key transformers are properly configured"
        (is (get-in spec [:transform :collection_id ::serdes/fk]))
        (is (get-in spec [:transform :creator_id ::serdes/fk]))))))

(deftest document-serdes-dependencies-test
  (testing "Document dependencies method works correctly"
    (testing "with collection and creator"
      (let [document {:collection_id 123
                      :creator_id 456
                      :serdes/meta [{:model "Document" :id "test-entity-id"}]}
            deps (serdes/dependencies document)]
        (is (= #{[{:model "Collection" :id 123}]}
               deps))))))

(deftest document-serdes-smartlink-single-reference-test
  (testing "single smartLink card reference"
    (let [document {:collection_id 123
                    :creator_id 456
                    :document {:type "doc"
                               :content [{:type "paragraph"
                                          :content [{:type "smartLink"
                                                     :attrs {:entityId [{:model "Card" :id 789}]
                                                             :model "card"}}]}]}
                    :content_type "application/json+vnd.prose-mirror"
                    :serdes/meta [{:model "Document" :id "test-entity-id"}]}
          deps (serdes/dependencies document)]
      (is (contains? deps [{:model "Card" :id 789}]))
      (is (contains? deps [{:model "Collection" :id 123}])))))

(deftest document-serdes-smartlink-multiple-references-test
  (testing "multiple smartLink references of different types"
    (let [document {:collection_id 123
                    :creator_id 456
                    :document {:type "doc"
                               :content [{:type "paragraph"
                                          :content [{:type "smartLink"
                                                     :attrs {:entityId [{:model "Card" :id 789}]
                                                             :model "card"}}
                                                    {:type "smartLink"
                                                     :attrs {:entityId [{:model "Dashboard" :id 456}]
                                                             :model "dashboard"}}
                                                    {:type "smartLink"
                                                     :attrs {:entityId [{:model "Table" :id 321}]
                                                             :model "table"}}]}]}
                    :content_type "application/json+vnd.prose-mirror"
                    :serdes/meta [{:model "Document" :id "test-entity-id"}]}
          deps (serdes/dependencies document)]
      (is (contains? deps [{:model "Card" :id 789}]))
      (is (contains? deps [{:model "Dashboard" :id 456}]))
      (is (contains? deps [{:model "Table" :id 321}]))
      (is (contains? deps [{:model "Collection" :id 123}])))))

(deftest document-serdes-smartlink-nested-structure-test
  (testing "nested smartLink in complex prose mirror structure"
    (let [document {:collection_id 123
                    :creator_id 456
                    :document {:type "doc"
                               :content [{:type "paragraph"
                                          :content [{:type "text" :text "Some text"}]}
                                         {:type "bulletList"
                                          :content [{:type "listItem"
                                                     :content [{:type "paragraph"
                                                                :content [{:type "smartLink"
                                                                           :attrs {:entityId [{:model "Card" :id 999}]
                                                                                   :model "card"}}]}]}]}]}
                    :content_type "application/json+vnd.prose-mirror"
                    :serdes/meta [{:model "Document" :id "test-entity-id"}]}
          deps (serdes/dependencies document)]
      (is (contains? deps [{:model "Card" :id 999}]))
      (is (contains? deps [{:model "Collection" :id 123}])))))

(deftest document-serdes-smartlink-no-smartlinks-test
  (testing "document with no smartLinks"
    (let [document {:collection_id 123
                    :creator_id 456
                    :document {:type "doc"
                               :content [{:type "paragraph"
                                          :content [{:type "text" :text "Plain text only"}]}]}
                    :content_type "application/json+vnd.prose-mirror"
                    :serdes/meta [{:model "Document" :id "test-entity-id"}]}
          deps (serdes/dependencies document)]
      (is (= #{[{:model "Collection" :id 123}]}
             deps)))))

(deftest document-serdes-smartlink-unknown-model-test
  (testing "unknown smartLink model type is ignored"
    (let [document {:collection_id 123
                    :creator_id 456
                    :document {:type "doc"
                               :content [{:type "paragraph"
                                          :content [{:type "smartLink"
                                                     :attrs {:entityId [{:model "Unknown" :id 789}]
                                                             :model "unknown-model"}}
                                                    {:type "smartLink"
                                                     :attrs {:entityId [{:model "Card" :id 456}]
                                                             :model "card"}}]}]}
                    :content_type "application/json+vnd.prose-mirror"
                    :serdes/meta [{:model "Document" :id "test-entity-id"}]}
          deps (serdes/dependencies document)]
      (is (contains? deps [{:model "Card" :id 456}]))
      (is (not (some #(= (:model (first %)) "unknown-model") deps))))))

(deftest document-serdes-smartlink-missing-entity-id-test
  (testing "smartLink with missing entityId is ignored"
    (let [document {:collection_id 123
                    :creator_id 456
                    :document {:type "doc"
                               :content [{:type "paragraph"
                                          :content [{:type "smartLink"
                                                     :attrs {:model "card"}}
                                                    {:type "smartLink"
                                                     :attrs {:entityId [{:model "Card" :id 456}]
                                                             :model "card"}}]}]}
                    :content_type "application/json+vnd.prose-mirror"
                    :serdes/meta [{:model "Document" :id "test-entity-id"}]}
          deps (serdes/dependencies document)]
      (is (contains? deps [{:model "Card" :id 456}]))
      (is (= 2 (count deps)))))) ; collection and one valid card

(deftest document-serdes-smartlink-duplicate-references-test
  (testing "duplicate smartLink references are deduplicated"
    (let [document {:collection_id 123
                    :creator_id 456
                    :document {:type "doc"
                               :content [{:type "paragraph"
                                          :content [{:type "smartLink"
                                                     :attrs {:entityId [{:model "Card" :id 789}]
                                                             :model "card"}}
                                                    {:type "smartLink"
                                                     :attrs {:entityId [{:model "Card" :id 789}]
                                                             :model "card"}}]}]}
                    :content_type "application/json+vnd.prose-mirror"
                    :serdes/meta [{:model "Document" :id "test-entity-id"}]}
          deps (serdes/dependencies document)]
      (is (contains? deps [{:model "Card" :id 789}]))
      (is (= 2 (count deps)))))) ; collection and one unique card

(deftest document-serdes-smartlink-empty-content-test
  (testing "empty document content"
    (let [document {:collection_id 123
                    :creator_id 456
                    :document {:type "doc"
                               :content []}
                    :content_type "application/json+vnd.prose-mirror"
                    :serdes/meta [{:model "Document" :id "test-entity-id"}]}
          deps (serdes/dependencies document)]
      (is (= #{[{:model "Collection" :id 123}]}
             deps)))))

(deftest document-serdes-smartlink-missing-model-test
  (testing "smartLink with missing model is ignored"
    (let [document {:collection_id 123
                    :creator_id 456
                    :document {:type "doc"
                               :content [{:type "paragraph"
                                          :content [{:type "smartLink"
                                                     :attrs {:entityId [{:model "Card" :id 789}]}}
                                                    {:type "smartLink"
                                                     :attrs {:entityId [{:model "Card" :id 456}]
                                                             :model "card"}}]}]}
                    :content_type "application/json+vnd.prose-mirror"
                    :serdes/meta [{:model "Document" :id "test-entity-id"}]}
          deps (serdes/dependencies document)]
      (is (contains? deps [{:model "Card" :id 456}]))
      (is (= 2 (count deps)))))) ; collection and one valid card

(deftest document-serdes-smartlink-nil-attrs-test
  (testing "smartLink with nil attrs is ignored"
    (let [document {:collection_id 123
                    :creator_id 456
                    :document {:type "doc"
                               :content [{:type "paragraph"
                                          :content [{:type "smartLink"
                                                     :attrs nil}
                                                    {:type "smartLink"
                                                     :attrs {:entityId [{:model "Card" :id 456}]
                                                             :model "card"}}]}]}
                    :content_type "application/json+vnd.prose-mirror"
                    :serdes/meta [{:model "Document" :id "test-entity-id"}]}
          deps (serdes/dependencies document)]
      (is (contains? deps [{:model "Card" :id 456}]))
      (is (= 2 (count deps)))))) ; collection and one valid card

(deftest document-serdes-smartlink-mixed-content-test
  (testing "mix of smartLinks and other node types"
    (let [document {:collection_id 123
                    :creator_id 456
                    :document {:type "doc"
                               :content [{:type "paragraph"
                                          :content [{:type "text" :text "Check out this "}
                                                    {:type "smartLink"
                                                     :attrs {:entityId [{:model "Card" :id 789}]
                                                             :model "card"}}
                                                    {:type "text" :text " and this "}
                                                    {:type "smartLink"
                                                     :attrs {:entityId [{:model "Dashboard" :id 456}]
                                                             :model "dashboard"}}]}
                                         {:type "heading"
                                          :attrs {:level 2}
                                          :content [{:type "text" :text "Section with table"}]}
                                         {:type "table"
                                          :content [{:type "tableRow"
                                                     :content [{:type "tableCell"
                                                                :content [{:type "paragraph"
                                                                           :content [{:type "smartLink"
                                                                                      :attrs {:entityId [{:model "Table" :id 321}]
                                                                                              :model "table"}}]}]}]}]}]}
                    :content_type "application/json+vnd.prose-mirror"
                    :serdes/meta [{:model "Document" :id "test-entity-id"}]}
          deps (serdes/dependencies document)]
      (is (contains? deps [{:model "Card" :id 789}]))
      (is (contains? deps [{:model "Dashboard" :id 456}]))
      (is (contains? deps [{:model "Table" :id 321}]))
      (is (contains? deps [{:model "Collection" :id 123}]))
      (is (= 4 (count deps)))))) ; 3 smartLinks + collection

(deftest document-serdes-smartlink-non-prose-mirror-test
  (testing "non-prose-mirror content type documents don't extract smartLinks"
    (let [document {:collection_id 123
                    :creator_id 456
                    :document {:type "doc"
                               :content [{:type "smartLink"
                                          :attrs {:entityId [{:model "Card" :id 456}]
                                                  :model "card"}}]}
                    :content_type "application/json" ; Not prose-mirror
                    :serdes/meta [{:model "Document" :id "test-entity-id"}]}
          deps (serdes/dependencies document)]
      (is (contains? deps [{:model "Collection" :id 123}])))))

(deftest document-serdes-descendants-embedded-cards-test
  (testing "Document descendants includes embedded cards"
    (mt/with-temp [:model/Document {document-id :id} {:document {:type "doc"
                                                                 :content [{:type "cardEmbed"
                                                                            :attrs {:id 456}}
                                                                           {:type "cardEmbed"
                                                                            :attrs {:id 789}}]}
                                                      :content_type "application/json+vnd.prose-mirror"}]
      (let [descendants (serdes/descendants "Document" document-id {})]
        (is (= {["Card" 456] {"Document" document-id}
                ["Card" 789] {"Document" document-id}}
               descendants))))))

(deftest document-serdes-descendants-smart-links-test
  (testing "Document descendants includes smart links"
    (mt/with-temp [:model/Document {document-id :id} {:document {:type "doc"
                                                                 :content [{:type "smartLink"
                                                                            :attrs {:entityId 456
                                                                                    :model "card"}}
                                                                           {:type "smartLink"
                                                                            :attrs {:entityId 789
                                                                                    :model "dashboard"}}]}
                                                      :content_type "application/json+vnd.prose-mirror"}]
      (let [descendants (serdes/descendants "Document" document-id {})]
        (is (= {["Card" 456] {"Document" document-id}
                ["Dashboard" 789] {"Document" document-id}}
               descendants))))))

(deftest document-serdes-descendants-mixed-content-test
  (testing "Document descendants includes both embedded cards and smart links"
    (mt/with-temp [:model/Document {document-id :id} {:document {:type "doc"
                                                                 :content [{:type "cardEmbed"
                                                                            :attrs {:id 111}}
                                                                           {:type "smartLink"
                                                                            :attrs {:entityId 222
                                                                                    :model "card"}}
                                                                           {:type "smartLink"
                                                                            :attrs {:entityId 333
                                                                                    :model "table"}}]}
                                                      :content_type "application/json+vnd.prose-mirror"}]
      (let [descendants (serdes/descendants "Document" document-id {})]
        (is (= {["Card" 111] {"Document" document-id}
                ["Card" 222] {"Document" document-id}
                ["Table" 333] {"Document" document-id}}
               descendants))))))

(deftest document-serdes-descendants-empty-document-test
  (testing "Document descendants handles document with no embedded content"
    (mt/with-temp [:model/Document {document-id :id} {:document {:type "doc"
                                                                 :content [{:type "paragraph"
                                                                            :content [{:type "text" :text "Plain text only"}]}]}
                                                      :content_type "application/json+vnd.prose-mirror"}]
      (let [descendants (serdes/descendants "Document" document-id {})]
        (is (= {} descendants))))))

(deftest document-serdes-descendants-nonexistent-document-test
  (testing "Document descendants returns nil for non-existent document"
    (let [descendants (serdes/descendants "Document" 99999999 {})]
      (is (nil? descendants)))))

(deftest document-serdes-descendants-unknown-smart-link-model-test
  (testing "Document descendants ignores smart links with unknown model types"
    (mt/with-temp [:model/Document {document-id :id} {:document {:type "doc"
                                                                 :content [{:type "smartLink"
                                                                            :attrs {:entityId 456
                                                                                    :model "card"}}
                                                                           {:type "smartLink"
                                                                            :attrs {:entityId 789
                                                                                    :model "unknown-model"}}]}
                                                      :content_type "application/json+vnd.prose-mirror"}]
      (let [descendants (serdes/descendants "Document" document-id {})]
        ;; Should only include the known model type
        (is (= {["Card" 456] {"Document" document-id}}
               descendants))
        ;; Should not include unknown model
        (is (not (contains? descendants ["Unknown" 789])))))))

(deftest document-serdes-descendants-duplicate-references-test
  (testing "Document descendants handles duplicate references correctly"
    (mt/with-temp [:model/Document {document-id :id} {:document {:type "doc"
                                                                 :content [{:type "cardEmbed"
                                                                            :attrs {:id 456}}
                                                                           {:type "smartLink"
                                                                            :attrs {:entityId 456
                                                                                    :model "card"}}]}
                                                      :content_type "application/json+vnd.prose-mirror"}]
      (let [descendants (serdes/descendants "Document" document-id {})]
        ;; Should merge duplicate references - same card referenced twice
        (is (= {["Card" 456] {"Document" document-id}}
               descendants))
        ;; Should only have one entry for the card
        (is (= 1 (count descendants)))))))

(deftest document-serdes-descendants-non-prose-mirror-test
  (testing "Document descendants handles non-prose-mirror documents"
    (mt/with-temp [:model/Document {document-id :id} {:document {:some "other format"}
                                                      :content_type "application/json"}] ; Not prose-mirror
      (let [descendants (serdes/descendants "Document" document-id {})]
        (is (nil? descendants))))))

(deftest document-serdes-descendants-all-model-types-test
  (testing "Document descendants correctly maps all supported smart link model types"
    (mt/with-temp [:model/Document {document-id :id} {:document {:type "doc"
                                                                 :content [{:type "smartLink"
                                                                            :attrs {:entityId 111
                                                                                    :model "card"}}
                                                                           {:type "smartLink"
                                                                            :attrs {:entityId 222
                                                                                    :model "dashboard"}}
                                                                           {:type "smartLink"
                                                                            :attrs {:entityId 333
                                                                                    :model "table"}}]}
                                                      :content_type "application/json+vnd.prose-mirror"}]
      (let [descendants (serdes/descendants "Document" document-id {})]
        (is (= {["Card" 111] {"Document" document-id}
                ["Dashboard" 222] {"Document" document-id}
                ["Table" 333] {"Document" document-id}}
               descendants))
        ;; Verify all supported model types are included
        (is (contains? descendants ["Card" 111]))
        (is (contains? descendants ["Dashboard" 222]))
        (is (contains? descendants ["Table" 333]))))))<|MERGE_RESOLUTION|>--- conflicted
+++ resolved
@@ -382,11 +382,7 @@
     (let [spec (serdes/make-spec "Document" {})]
       (is (= [:archived :archived_directly :content_type :entity_id :name :collection_position]
              (:copy spec)))
-<<<<<<< HEAD
-      (is (= [:view_count :last_viewed_at :public_uuid :made_public_by_id] (:skip spec)))
-=======
-      (is (= [:view_count :last_viewed_at :dependency_analysis_version] (:skip spec)))
->>>>>>> 6ec03b09
+      (is (= [:view_count :last_viewed_at :public_uuid :made_public_by_id :dependency_analysis_version] (:skip spec)))
       (is (contains? (:transform spec) :created_at))
       (is (contains? (:transform spec) :document))
       (is (contains? (:transform spec) :updated_at))
