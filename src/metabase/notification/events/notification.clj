--- conflicted
+++ resolved
@@ -94,12 +94,7 @@
                                                       :notification_ids (map :id notifications)}}
         (log/debugf "Found %d notifications for event: %s" (count notifications) topic)
         (doseq [notification notifications]
-<<<<<<< HEAD
           (notification/send-notification! (assoc notification :event_info (maybe-hydrate-event-info topic event-info))))))))
-=======
-          (notification.send/send-notification! (assoc notification :payload {:event_info  (maybe-hydrate-event-info topic event-info)
-                                                                              :event_topic topic})))))))
->>>>>>> 8fc63096
 
 (methodical/defmethod events/publish-event! ::notification
   [topic event-info]
