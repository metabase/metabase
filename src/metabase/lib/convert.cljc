(ns metabase.lib.convert
  (:require
   [clojure.set :as set]
   [medley.core :as m]
   [metabase.lib.dispatch :as lib.dispatch]
   [metabase.lib.options :as lib.options]
   [metabase.lib.util :as lib.util]))

(defmulti ->pMBQL
  "Coerce something to pMBQL (the version of MBQL manipulated by Metabase Lib v2) if it's not already pMBQL."
  {:arglists '([x])}
  lib.dispatch/dispatch-value)

(defn- default-MBQL-clause->pMBQL [mbql-clause]
  (let [[clause-type options & args] (lib.options/ensure-uuid mbql-clause)]
    (into [clause-type options] (map ->pMBQL) args)))

(defmethod ->pMBQL :default
  [x]
  (if (and (vector? x)
           (keyword? (first x)))
    (default-MBQL-clause->pMBQL x)
    x))

(defmethod ->pMBQL :mbql/query
  [query]
  query)

(def ^:private stage-keys
  [:aggregation :breakout :expressions :fields :filter :order-by :joins])

(defmethod ->pMBQL :mbql.stage/mbql
  [stage]
  (reduce
   (fn [stage k]
     (if-not (get stage k)
       stage
       (update stage k ->pMBQL)))
   stage
   stage-keys))

(defmethod ->pMBQL :mbql/join
  [join]
  (-> join
      (update :condition ->pMBQL)
      (update :stages ->pMBQL)))

(defmethod ->pMBQL :dispatch-type/sequential
  [xs]
  (mapv ->pMBQL xs))

(defmethod ->pMBQL :dispatch-type/map
  [m]
  (if (:type m)
    (-> (lib.util/pipeline m)
        (update :stages (fn [stages]
                          (mapv ->pMBQL stages))))
    (update-vals m ->pMBQL)))

(defmethod ->pMBQL :field
  [[_tag x y]]
  (let [[id-or-name options] (if (map? x)
                               [y x]
                               [x y])
        options              (cond-> options
                               (not (:lib/uuid options))
                               (assoc :lib/uuid (str (random-uuid))))]
    [:field options id-or-name]))

(defmethod ->pMBQL :aggregation-options
  [[_tag aggregation options]]
  (let [[tag opts & args] (->pMBQL aggregation)]
    (into [tag (merge opts
                      options
                      ;; Keep track of the keys of :aggregation-options in case of converting back with ->legacy-MBQL.
                      {:lib/aggregation-options (keys options)})]
          args)))

(defn legacy-query-from-inner-query
  "Convert a legacy 'inner query' to a full legacy 'outer query' so you can pass it to stuff
  like [[metabase.mbql.normalize/normalize]], and then probably to [[->pMBQL]]."
  [database-id inner-query]
  (merge {:database database-id, :type :query}
         (if (:native inner-query)
           {:native (set/rename-keys inner-query {:native :query})}
           {:query inner-query})))

(defmulti ->legacy-MBQL
  "Coerce something to legacy MBQL (the version of MBQL understood by the query processor and Metabase Lib v1) if it's
  not already legacy MBQL."
  {:arglists '([x])}
  lib.dispatch/dispatch-value)

(defn- lib-key? [x]
  (and (qualified-keyword? x)
       (= (namespace x) "lib")))

(defn- disqualify [x]
  (->> x
       keys
       (remove lib-key?)
       (select-keys x)))
<<<<<<< HEAD
=======

(defn- aggregation->legacy-MBQL [[tag options & args]]
  (let [inner (into [tag] (map ->legacy-MBQL args))]
    (if-let [aggregation-opts (not-empty (disqualify options))]
      [:aggregation-options inner aggregation-opts]
      inner)))
>>>>>>> b40ed34d

(defn- clause-with-options->legacy-MBQL [[k options & args]]
  (if (map? options)
    (into [k] (concat (map ->legacy-MBQL args)
                      (when-let [options (not-empty (disqualify options))]
                        [options])))
    (into [k] (map ->legacy-MBQL (cons options args)))))

(defmethod ->legacy-MBQL :default
  [x]
<<<<<<< HEAD
  (if (and (vector? x)
           (keyword? (first x)))
    (clause-with-options->legacy-MBQL x)
    (do
      #?(:cljs (when-not (or (nil? x) (string? x) (number? x) (boolean? x) (keyword? x))
                 (throw (ex-info "undefined ->legacy-MBQL" {:dispatch-value (lib.dispatch/dispatch-value x)
                                                            :value x}))))
      x)))
=======
  (cond
    (and (vector? x)
         (keyword? (first x))) (clause-with-options->legacy-MBQL x)
    (map? x)                   (-> x
                                   disqualify
                                   (update-vals ->legacy-MBQL))
    :else x))

(doseq [clause [;; Aggregations
                :count :avg :count-where :distinct
                :max :median :min :percentile
                :share :stddev :sum :sum-where

                ;; Expressions
                :+ :- :* :/
                :case :coalesce
                :abs :log :exp :sqrt :ceil :floor :round :power :interval
                :relative-datetime :time :absolute-datetime :now :convert-timezone
                :get-week :get-year :get-month :get-day :get-hour
                :get-minute :get-second :get-quarter
                :datetime-add :datetime-subtract
                :concat :substring :replace :regexextract :length
                :trim :ltrim :rtrim :upper :lower]]
  (defmethod ->legacy-MBQL clause [input]
    (aggregation->legacy-MBQL input)))
>>>>>>> b40ed34d

(defn- chain-stages [{:keys [stages]}]
  ;; :source-metadata aka :lib/stage-metadata is handled differently in the two formats.
  ;; In legacy, an inner query might have both :source-query, and :source-metadata giving the metadata for that nested
  ;; :source-query.
  ;; In pMBQL, the :lib/stage-metadata is attached to the same stage it applies to.
  ;; So when chaining pMBQL stages back into legacy form, if stage n has :lib/stage-metadata, stage n+1 needs
  ;; :source-metadata attached.
  (first (reduce (fn [[inner stage-metadata] stage]
                   [(cond-> (->legacy-MBQL stage)
                      inner          (assoc :source-query inner)
<<<<<<< HEAD
                      stage-metadata (assoc :source-metadata stage-metadata))
=======
                      stage-metadata (assoc :source-metadata (mapv ->legacy-MBQL (:columns stage-metadata))))
>>>>>>> b40ed34d
                    ;; Get the :lib/stage-metadata off the original pMBQL stage, not the converted one.
                    (:lib/stage-metadata stage)])
                 nil
                 stages)))

(defmethod ->legacy-MBQL :dispatch-type/map [m]
  (-> m
      disqualify
      (update-vals ->legacy-MBQL)))

(defmethod ->legacy-MBQL :dispatch-type/sequential [xs]
  (mapv ->legacy-MBQL xs))

(defmethod ->legacy-MBQL :field [[_ opts id]]
  ;; Fields are not like the normal clauses - they need that options field even if it's null.
  ;; TODO: Sometimes the given field is in the legacy order - that seems wrong.
  (let [[opts id] (if (or (nil? opts) (map? opts))
                    [opts id]
                    [id opts])]
    [:field
     (->legacy-MBQL id)
     (not-empty (disqualify opts))]))

(defmethod ->legacy-MBQL :mbql/join [join]
  (let [base (disqualify join)]
    (merge (-> base
               (dissoc :stages)
               (update-vals ->legacy-MBQL))
           (chain-stages base))))

(defmethod ->legacy-MBQL :mbql/aggregation-options [[tag options & args]]
  (let [aggregation-keys    (:lib/aggregation-options options)
        aggregation-options (select-keys options aggregation-keys)
        inner-options       (apply dissoc options :lib/aggregation-options aggregation-keys)
        inner               (into [tag inner-options] args)]
    [:aggregation-options (->legacy-MBQL inner) aggregation-options]))

(defmethod ->legacy-MBQL :mbql.stage/mbql [stage]
  (reduce #(m/update-existing %1 %2 ->legacy-MBQL)
<<<<<<< HEAD
          (disqualify stage)
          stage-keys))
=======
          (-> stage
              disqualify
              (m/update-existing :aggregation #(mapv aggregation->legacy-MBQL %)))
          (remove #{:aggregation} stage-keys)))
>>>>>>> b40ed34d

(defmethod ->legacy-MBQL :mbql.stage/native [stage]
  (-> stage
      disqualify
      (update-vals ->legacy-MBQL)))

(defmethod ->legacy-MBQL :mbql/query [query]
  (let [base        (disqualify query)
        inner-query (chain-stages base)
        query-type  (if (-> query :stages last :lib/type (= :mbql.stage/native))
                      :native
                      :query)]
    (merge (-> base
               (dissoc :stages)
               (update-vals ->legacy-MBQL))
           {:type      query-type
            query-type inner-query})))<|MERGE_RESOLUTION|>--- conflicted
+++ resolved
@@ -70,11 +70,7 @@
 (defmethod ->pMBQL :aggregation-options
   [[_tag aggregation options]]
   (let [[tag opts & args] (->pMBQL aggregation)]
-    (into [tag (merge opts
-                      options
-                      ;; Keep track of the keys of :aggregation-options in case of converting back with ->legacy-MBQL.
-                      {:lib/aggregation-options (keys options)})]
-          args)))
+    (into [tag (merge opts options)] args)))
 
 (defn legacy-query-from-inner-query
   "Convert a legacy 'inner query' to a full legacy 'outer query' so you can pass it to stuff
@@ -100,15 +96,12 @@
        keys
        (remove lib-key?)
        (select-keys x)))
-<<<<<<< HEAD
-=======
 
 (defn- aggregation->legacy-MBQL [[tag options & args]]
   (let [inner (into [tag] (map ->legacy-MBQL args))]
     (if-let [aggregation-opts (not-empty (disqualify options))]
       [:aggregation-options inner aggregation-opts]
       inner)))
->>>>>>> b40ed34d
 
 (defn- clause-with-options->legacy-MBQL [[k options & args]]
   (if (map? options)
@@ -119,16 +112,6 @@
 
 (defmethod ->legacy-MBQL :default
   [x]
-<<<<<<< HEAD
-  (if (and (vector? x)
-           (keyword? (first x)))
-    (clause-with-options->legacy-MBQL x)
-    (do
-      #?(:cljs (when-not (or (nil? x) (string? x) (number? x) (boolean? x) (keyword? x))
-                 (throw (ex-info "undefined ->legacy-MBQL" {:dispatch-value (lib.dispatch/dispatch-value x)
-                                                            :value x}))))
-      x)))
-=======
   (cond
     (and (vector? x)
          (keyword? (first x))) (clause-with-options->legacy-MBQL x)
@@ -154,7 +137,6 @@
                 :trim :ltrim :rtrim :upper :lower]]
   (defmethod ->legacy-MBQL clause [input]
     (aggregation->legacy-MBQL input)))
->>>>>>> b40ed34d
 
 (defn- chain-stages [{:keys [stages]}]
   ;; :source-metadata aka :lib/stage-metadata is handled differently in the two formats.
@@ -166,11 +148,7 @@
   (first (reduce (fn [[inner stage-metadata] stage]
                    [(cond-> (->legacy-MBQL stage)
                       inner          (assoc :source-query inner)
-<<<<<<< HEAD
-                      stage-metadata (assoc :source-metadata stage-metadata))
-=======
                       stage-metadata (assoc :source-metadata (mapv ->legacy-MBQL (:columns stage-metadata))))
->>>>>>> b40ed34d
                     ;; Get the :lib/stage-metadata off the original pMBQL stage, not the converted one.
                     (:lib/stage-metadata stage)])
                  nil
@@ -201,24 +179,12 @@
                (update-vals ->legacy-MBQL))
            (chain-stages base))))
 
-(defmethod ->legacy-MBQL :mbql/aggregation-options [[tag options & args]]
-  (let [aggregation-keys    (:lib/aggregation-options options)
-        aggregation-options (select-keys options aggregation-keys)
-        inner-options       (apply dissoc options :lib/aggregation-options aggregation-keys)
-        inner               (into [tag inner-options] args)]
-    [:aggregation-options (->legacy-MBQL inner) aggregation-options]))
-
 (defmethod ->legacy-MBQL :mbql.stage/mbql [stage]
   (reduce #(m/update-existing %1 %2 ->legacy-MBQL)
-<<<<<<< HEAD
-          (disqualify stage)
-          stage-keys))
-=======
           (-> stage
               disqualify
               (m/update-existing :aggregation #(mapv aggregation->legacy-MBQL %)))
           (remove #{:aggregation} stage-keys)))
->>>>>>> b40ed34d
 
 (defmethod ->legacy-MBQL :mbql.stage/native [stage]
   (-> stage
