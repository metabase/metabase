--- conflicted
+++ resolved
@@ -6,7 +6,8 @@
    [metabase.query-processor.middleware.visualization-settings
     :as viz-settings]
    [metabase.query-processor.store :as qp.store]
-   [metabase.test :as mt]))
+   [metabase.test :as mt]
+   [toucan2.tools.with-temp :as t2.with-temp]))
 
 (defn- update-viz-settings
   ([query] (update-viz-settings query true))
@@ -69,15 +70,6 @@
 
 (deftest card-viz-settings-test
   (qp.store/with-metadata-provider (mt/id)
-<<<<<<< HEAD
-    (mt/with-temp [Field {field-id-1 :id} {:settings {:column_title "Test"}}
-                   Field {field-id-2 :id} {:settings {:decimals 4, :scale 10}}
-                   Field {field-id-3 :id} {:settings {:number_style "percent"}}]
-      (testing "Field settings in the DB are incorporated into visualization settings with a lower
-               precedence than card settings"
-        (testing "for a saved card"
-          (mt/with-temp [Card {card-id :id} {:visualization_settings (db-viz-settings field-id-1 field-id-2)}]
-=======
     (t2.with-temp/with-temp [:model/Field {field-id-1 :id} {:settings {:column_title "Test"}}
                              :model/Field {field-id-2 :id} {:settings {:decimals 4, :scale 10}}
                              :model/Field {field-id-3 :id} {:settings {:number_style "percent"}}]
@@ -85,7 +77,6 @@
                precedence than card settings"
         (testing "for a saved card"
           (t2.with-temp/with-temp [:model/Card {card-id :id} {:visualization_settings (db-viz-settings field-id-1 field-id-2)}]
->>>>>>> 8d23fd74
             (let [query    (test-query [field-id-1 field-id-2 field-id-3] card-id nil)
                   result   (update-viz-settings query)
                   expected (-> (processed-viz-settings field-id-1 field-id-2)
@@ -104,15 +95,6 @@
 
 (deftest card-viz-settings-test-2
   (qp.store/with-metadata-provider (mt/id)
-<<<<<<< HEAD
-    (mt/with-temp [Field {field-id-1 :id} {:settings {:column_title "Test"}}
-                   Field {field-id-2 :id} {:settings {:decimals 4, :scale 10}}
-                   Field {field-id-3 :id} {:settings {:number_style "percent"}}]
-      (testing "Field settings in the DB are incorporated into visualization settings with a lower
-               precedence than card settings"
-        (testing "for a saved card"
-          (mt/with-temp [Card {card-id :id} {:visualization_settings (db-viz-settings field-id-1 field-id-2)}]
-=======
     (t2.with-temp/with-temp [:model/Field {field-id-1 :id} {:settings {:column_title "Test"}}
                              :model/Field {field-id-2 :id} {:settings {:decimals 4, :scale 10}}
                              :model/Field {field-id-3 :id} {:settings {:number_style "percent"}}]
@@ -120,7 +102,6 @@
                precedence than card settings"
         (testing "for a saved card"
           (t2.with-temp/with-temp [:model/Card {card-id :id} {:visualization_settings (db-viz-settings field-id-1 field-id-2)}]
->>>>>>> 8d23fd74
             (let [query    (test-query [field-id-1 field-id-2 field-id-3] card-id nil)
                   result   (update-viz-settings query)
                   expected (-> (processed-viz-settings field-id-1 field-id-2)
