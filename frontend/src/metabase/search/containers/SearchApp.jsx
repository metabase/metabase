--- conflicted
+++ resolved
@@ -18,17 +18,10 @@
   getFiltersFromLocation,
   getSearchTextFromLocation,
 } from "metabase/search/utils";
-<<<<<<< HEAD
-import { TypeSearchSidebar } from "metabase/search/components/TypeSearchSidebar/TypeSearchSidebar";
-import { PAGE_SIZE } from "metabase/search/containers/constants";
-import { SearchFilterKeys } from "metabase/search/types";
-import { SearchResult } from "metabase/search/components/SearchResult";
-=======
 import { TypeSearchSidebar } from "metabase/search/components/TypeSearchSidebar";
 import { PAGE_SIZE } from "metabase/search/containers/constants";
 import { SearchResult } from "metabase/search/components/SearchResult";
 import { SearchFilterKeys } from "metabase/search/constants";
->>>>>>> 190e676d
 import {
   SearchBody,
   SearchControls,
@@ -45,29 +38,6 @@
     () => getSearchTextFromLocation(location),
     [location],
   );
-<<<<<<< HEAD
-
-  const searchFilters = useMemo(() => {
-    return getFiltersFromLocation(location);
-  }, [location]);
-
-  const [selectedSidebarType, setSelectedSidebarType] = useState(null);
-
-  useEffect(() => {
-    setSelectedSidebarType(null);
-  }, [searchText, searchFilters]);
-
-  const query = useMemo(
-    () => ({
-      q: searchText,
-      ..._.omit(searchFilters, SearchFilterKeys.Type),
-      models: selectedSidebarType ?? searchFilters[SearchFilterKeys.Type],
-      limit: PAGE_SIZE,
-      offset: PAGE_SIZE * page,
-    }),
-    [searchText, searchFilters, selectedSidebarType, page],
-  );
-=======
 
   const searchFilters = useMemo(() => {
     return getFiltersFromLocation(location);
@@ -88,14 +58,11 @@
     limit: PAGE_SIZE,
     offset: PAGE_SIZE * page,
   };
->>>>>>> 190e676d
 
   const onChangeSelectedType = filter => {
     setSelectedSidebarType(filter);
     setPage(0);
   };
-<<<<<<< HEAD
-=======
 
   const getAvailableModels = availableModels => {
     const models = availableModels || [];
@@ -103,7 +70,6 @@
       filter => !searchFilters?.type || searchFilters.type.includes(filter),
     );
   };
->>>>>>> 190e676d
 
   return (
     <SearchRoot data-testid="search-app">
@@ -114,35 +80,6 @@
       )}
       <Search.ListLoader query={query} wrapped>
         {({ list, metadata }) =>
-<<<<<<< HEAD
-          list && list.length > 0 ? (
-            <SearchBody>
-              <SearchMain>
-                <SearchResultSection items={list} />
-                <PaginationControls
-                  showTotal
-                  pageSize={PAGE_SIZE}
-                  page={page}
-                  itemsLength={list.length}
-                  total={metadata.total}
-                  onNextPage={handleNextPage}
-                  onPreviousPage={handlePreviousPage}
-                />
-              </SearchMain>
-              {searchFilters?.type || metadata.available_models ? (
-                <SearchControls>
-                  <TypeSearchSidebar
-                    availableModels={metadata.available_models.filter(
-                      filter =>
-                        !searchFilters?.type ||
-                        searchFilters.type.includes(filter),
-                    )}
-                    selectedType={selectedSidebarType}
-                    onSelectType={onChangeSelectedType}
-                  />
-                </SearchControls>
-              ) : null}
-=======
           list.length > 0 ? (
             <SearchBody>
               <SearchMain>
@@ -168,7 +105,6 @@
                   onSelectType={onChangeSelectedType}
                 />
               </SearchControls>
->>>>>>> 190e676d
             </SearchBody>
           ) : (
             <SearchEmptyState>
