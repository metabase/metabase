databaseChangeLog:
  - changeSet:
      id: '1'
      author: agilliland
      changes:
      - createTable:
          columns:
          - column:
              autoIncrement: true
              constraints:
                nullable: false
                primaryKey: true
              name: id
              type: int
          - column:
              constraints:
                nullable: false
                unique: true
              name: slug
              type: varchar(254)
          - column:
              constraints:
                nullable: false
              name: name
              type: varchar(254)
          - column:
              name: description
              type: text
          - column:
              name: logo_url
              type: varchar(254)
          - column:
              constraints:
                nullable: false
              name: inherits
              type: boolean
          tableName: core_organization
      - createTable:
          columns:
          - column:
              autoIncrement: true
              constraints:
                nullable: false
                primaryKey: true
              name: id
              type: int
          - column:
              constraints:
                nullable: false
                unique: true
              name: email
              type: varchar(254)
          - column:
              constraints:
                nullable: false
              name: first_name
              type: varchar(254)
          - column:
              constraints:
                nullable: false
              name: last_name
              type: varchar(254)
          - column:
              constraints:
                nullable: false
              name: password
              type: varchar(254)
          - column:
              constraints:
                nullable: false
              defaultValue: default
              name: password_salt
              type: varchar(254)
          - column:
              constraints:
                nullable: false
              name: date_joined
              type: DATETIME
          - column:
              constraints:
                nullable: true
              name: last_login
              type: DATETIME
          - column:
              constraints:
                nullable: false
              name: is_staff
              type: boolean
          - column:
              constraints:
                nullable: false
              name: is_superuser
              type: boolean
          - column:
              constraints:
                nullable: false
              name: is_active
              type: boolean
          - column:
              name: reset_token
              type: varchar(254)
          - column:
              name: reset_triggered
              type: BIGINT
          tableName: core_user
      - createTable:
          columns:
          - column:
              autoIncrement: true
              constraints:
                nullable: false
                primaryKey: true
              name: id
              type: int
          - column:
              constraints:
                nullable: false
              name: admin
              type: boolean
          - column:
              constraints:
                deferrable: false
                foreignKeyName: fk_userorgperm_ref_user_id
                initiallyDeferred: false
                nullable: false
                references: core_user(id)
              name: user_id
              type: int
          - column:
              constraints:
                deferrable: false
                foreignKeyName: fk_userorgperm_ref_organization_id
                initiallyDeferred: false
                nullable: false
                references: core_organization(id)
              name: organization_id
              type: int
          tableName: core_userorgperm
      - addUniqueConstraint:
          columnNames: user_id, organization_id
          constraintName: idx_unique_user_id_organization_id
          tableName: core_userorgperm
      - createIndex:
          columns:
          - column:
              name: user_id
              type: int
          indexName: idx_userorgperm_user_id
          tableName: core_userorgperm
      - createIndex:
          columns:
          - column:
              name: organization_id
              type: int
          indexName: idx_userorgperm_organization_id
          tableName: core_userorgperm
      - createTable:
          columns:
          - column:
              autoIncrement: true
              constraints:
                nullable: false
                primaryKey: true
              name: id
              type: int
          - column:
              constraints:
                nullable: false
              name: url
              type: varchar(254)
          - column:
              constraints:
                nullable: false
              name: timestamp
              type: DATETIME
          - column:
              constraints:
                deferrable: false
                foreignKeyName: fk_permissionviolation_ref_user_id
                initiallyDeferred: false
                nullable: false
                references: core_user(id)
              name: user_id
              type: int
          tableName: core_permissionsviolation
      - createIndex:
          columns:
          - column:
              name: user_id
              type: int
          indexName: idx_permissionsviolation_user_id
          tableName: core_permissionsviolation
      - createTable:
          columns:
          - column:
              autoIncrement: true
              constraints:
                nullable: false
                primaryKey: true
              name: id
              type: int
          - column:
              constraints:
                nullable: false
              name: created_at
              type: DATETIME
          - column:
              constraints:
                nullable: false
              name: updated_at
              type: DATETIME
          - column:
              constraints:
                nullable: false
              name: name
              type: varchar(254)
          - column:
              name: description
              type: text
          - column:
              constraints:
                deferrable: false
                foreignKeyName: fk_database_ref_organization_id
                initiallyDeferred: false
                nullable: false
                references: core_organization(id)
              name: organization_id
              type: int
          - column:
              name: details
              type: text
          - column:
              constraints:
                nullable: false
              name: engine
              type: varchar(254)
          tableName: metabase_database
      - createIndex:
          columns:
          - column:
              name: organization_id
          indexName: idx_database_organization_id
          tableName: metabase_database
      - createTable:
          columns:
          - column:
              autoIncrement: true
              constraints:
                nullable: false
                primaryKey: true
              name: id
              type: int
          - column:
              constraints:
                nullable: false
              name: created_at
              type: DATETIME
          - column:
              constraints:
                nullable: false
              name: updated_at
              type: DATETIME
          - column:
              constraints:
                nullable: false
              name: name
              type: varchar(254)
          - column:
              name: rows
              type: int
          - column:
              name: description
              type: text
          - column:
              name: entity_name
              type: varchar(254)
          - column:
              name: entity_type
              type: varchar(254)
          - column:
              constraints:
                nullable: false
              name: active
              type: boolean
          - column:
              constraints:
                deferrable: false
                foreignKeyName: fk_table_ref_database_id
                initiallyDeferred: false
                nullable: false
                references: metabase_database(id)
              name: db_id
              type: int
          tableName: metabase_table
      - createIndex:
          columns:
          - column:
              name: db_id
          indexName: idx_table_db_id
          tableName: metabase_table
      - createTable:
          columns:
          - column:
              autoIncrement: true
              constraints:
                nullable: false
                primaryKey: true
              name: id
              type: int
          - column:
              constraints:
                nullable: false
              name: created_at
              type: DATETIME
          - column:
              constraints:
                nullable: false
              name: updated_at
              type: DATETIME
          - column:
              constraints:
                nullable: false
              name: name
              type: varchar(254)
          - column:
              constraints:
                nullable: false
              name: base_type
              type: varchar(255)
          - column:
              name: special_type
              type: varchar(255)
          - column:
              constraints:
                nullable: false
              name: active
              type: boolean
          - column:
              name: description
              type: text
          - column:
              constraints:
                nullable: false
              name: preview_display
              type: boolean
          - column:
              constraints:
                nullable: false
              name: position
              type: int
          - column:
              constraints:
                deferrable: false
                foreignKeyName: fk_field_ref_table_id
                initiallyDeferred: false
                nullable: false
                references: metabase_table(id)
              name: table_id
              type: int
          - column:
              constraints:
                nullable: false
              name: field_type
              type: varchar(254)
          tableName: metabase_field
      - createIndex:
          columns:
          - column:
              name: table_id
          indexName: idx_field_table_id
          tableName: metabase_field
      - createTable:
          columns:
          - column:
              autoIncrement: true
              constraints:
                nullable: false
                primaryKey: true
              name: id
              type: int
          - column:
              constraints:
                nullable: false
              name: created_at
              type: DATETIME
          - column:
              constraints:
                nullable: false
              name: updated_at
              type: DATETIME
          - column:
              constraints:
                nullable: false
              name: relationship
              type: varchar(254)
          - column:
              constraints:
                deferrable: false
                foreignKeyName: fk_foreignkey_dest_ref_field_id
                initiallyDeferred: false
                nullable: false
                references: metabase_field(id)
              name: destination_id
              type: int
          - column:
              constraints:
                deferrable: false
                foreignKeyName: fk_foreignkey_origin_ref_field_id
                initiallyDeferred: false
                nullable: false
                references: metabase_field(id)
              name: origin_id
              type: int
          tableName: metabase_foreignkey
      - createIndex:
          columns:
          - column:
              name: destination_id
          indexName: idx_foreignkey_destination_id
          tableName: metabase_foreignkey
      - createIndex:
          columns:
          - column:
              name: origin_id
          indexName: idx_foreignkey_origin_id
          tableName: metabase_foreignkey
      - createTable:
          columns:
          - column:
              autoIncrement: true
              constraints:
                nullable: false
                primaryKey: true
              name: id
              type: int
          - column:
              constraints:
                nullable: false
              name: created_at
              type: DATETIME
          - column:
              constraints:
                nullable: false
              name: updated_at
              type: DATETIME
          - column:
              name: values
              type: text
          - column:
              name: human_readable_values
              type: text
          - column:
              constraints:
                deferrable: false
                foreignKeyName: fk_fieldvalues_ref_field_id
                initiallyDeferred: false
                nullable: false
                references: metabase_field(id)
              name: field_id
              type: int
          tableName: metabase_fieldvalues
      - createIndex:
          columns:
          - column:
              name: field_id
          indexName: idx_fieldvalues_field_id
          tableName: metabase_fieldvalues
      - createTable:
          columns:
          - column:
              autoIncrement: true
              constraints:
                nullable: false
                primaryKey: true
              name: id
              type: int
          - column:
              constraints:
                nullable: false
              name: created_at
              type: DATETIME
          - column:
              constraints:
                nullable: false
              name: updated_at
              type: DATETIME
          - column:
              constraints:
                nullable: false
              name: name
              type: varchar(254)
          - column:
              constraints:
                deferrable: false
                foreignKeyName: fk_tablesegment_ref_table_id
                initiallyDeferred: false
                nullable: false
                references: metabase_table(id)
              name: table_id
              type: int
          - column:
              constraints:
                nullable: false
              name: filter_clause
              type: text
          tableName: metabase_tablesegment
      - createIndex:
          columns:
          - column:
              name: table_id
          indexName: idx_tablesegment_table_id
          tableName: metabase_tablesegment
      - createTable:
          columns:
          - column:
              autoIncrement: true
              constraints:
                nullable: false
                primaryKey: true
              name: id
              type: int
          - column:
              constraints:
                nullable: false
              name: created_at
              type: DATETIME
          - column:
              constraints:
                nullable: false
              name: updated_at
              type: DATETIME
          - column:
              constraints:
                nullable: false
              name: name
              type: varchar(254)
          - column:
              constraints:
                nullable: false
              name: type
              type: varchar(254)
          - column:
              constraints:
                nullable: false
              name: details
              type: text
          - column:
              constraints:
                nullable: false
              name: version
              type: int
          - column:
              constraints:
                nullable: false
              name: public_perms
              type: int
          - column:
              constraints:
                deferrable: false
                foreignKeyName: fk_query_ref_user_id
                initiallyDeferred: false
                nullable: false
                references: core_user(id)
              name: creator_id
              type: int
          - column:
              constraints:
                deferrable: false
                foreignKeyName: fk_query_ref_database_id
                initiallyDeferred: false
                nullable: false
                references: metabase_database(id)
              name: database_id
              type: int
          tableName: query_query
      - createIndex:
          columns:
          - column:
              name: creator_id
          indexName: idx_query_creator_id
          tableName: query_query
      - createIndex:
          columns:
          - column:
              name: database_id
          indexName: idx_query_database_id
          tableName: query_query
      - createTable:
          columns:
          - column:
              autoIncrement: true
              constraints:
                nullable: false
                primaryKey: true
              name: id
              type: int
          - column:
              constraints:
                nullable: false
                unique: true
              name: uuid
              type: varchar(254)
          - column:
              constraints:
                nullable: false
              name: version
              type: int
          - column:
              constraints:
                nullable: false
              name: json_query
              type: text
          - column:
              constraints:
                nullable: false
              name: raw_query
              type: text
          - column:
              constraints:
                nullable: false
              name: status
              type: varchar(254)
          - column:
              constraints:
                nullable: false
              name: started_at
              type: DATETIME
          - column:
              name: finished_at
              type: DATETIME
          - column:
              constraints:
                nullable: false
              name: running_time
              type: int
          - column:
              constraints:
                nullable: false
              name: error
              type: text
          - column:
              constraints:
                nullable: false
              name: result_file
              type: varchar(254)
          - column:
              constraints:
                nullable: false
              name: result_rows
              type: int
          - column:
              constraints:
                nullable: false
              name: result_data
              type: text
          - column:
              constraints:
                deferrable: false
                foreignKeyName: fk_queryexecution_ref_query_id
                initiallyDeferred: false
                nullable: true
                references: query_query(id)
              name: query_id
              type: int
          - column:
              constraints:
                nullable: false
              name: additional_info
              type: text
          - column:
              constraints:
                deferrable: false
                foreignKeyName: fk_queryexecution_ref_user_id
                initiallyDeferred: false
                nullable: false
                references: core_user(id)
              name: executor_id
              type: int
          tableName: query_queryexecution
      - createIndex:
          columns:
          - column:
              name: query_id
          indexName: idx_queryexecution_query_id
          tableName: query_queryexecution
      - createIndex:
          columns:
          - column:
              name: executor_id
          indexName: idx_queryexecution_executor_id
          tableName: query_queryexecution
      - createTable:
          columns:
          - column:
              autoIncrement: true
              constraints:
                nullable: false
                primaryKey: true
              name: id
              type: int
          - column:
              constraints:
                nullable: false
              name: created_at
              type: DATETIME
          - column:
              constraints:
                nullable: false
              name: updated_at
              type: DATETIME
          - column:
              constraints:
                nullable: false
              name: name
              type: varchar(254)
          - column:
              name: description
              type: text
          - column:
              constraints:
                nullable: false
              name: display
              type: varchar(254)
          - column:
              constraints:
                nullable: false
              name: public_perms
              type: int
          - column:
              constraints:
                nullable: false
              name: dataset_query
              type: text
          - column:
              constraints:
                nullable: false
              name: visualization_settings
              type: text
          - column:
              constraints:
                deferrable: false
                foreignKeyName: fk_card_ref_user_id
                initiallyDeferred: false
                nullable: false
                references: core_user(id)
              name: creator_id
              type: int
          - column:
              constraints:
                deferrable: false
                foreignKeyName: fk_card_ref_organization_id
                initiallyDeferred: false
                nullable: false
                references: core_organization(id)
              name: organization_id
              type: int
          tableName: report_card
      - createIndex:
          columns:
          - column:
              name: creator_id
          indexName: idx_card_creator_id
          tableName: report_card
      - createIndex:
          columns:
          - column:
              name: organization_id
          indexName: idx_card_organization_id
          tableName: report_card
      - createTable:
          columns:
          - column:
              autoIncrement: true
              constraints:
                nullable: false
                primaryKey: true
              name: id
              type: int
          - column:
              constraints:
                nullable: false
              name: created_at
              type: DATETIME
          - column:
              constraints:
                nullable: false
              name: updated_at
              type: DATETIME
          - column:
              constraints:
                deferrable: false
                foreignKeyName: fk_cardfavorite_ref_card_id
                initiallyDeferred: false
                nullable: false
                references: report_card(id)
              name: card_id
              type: int
          - column:
              constraints:
                deferrable: false
                foreignKeyName: fk_cardfavorite_ref_user_id
                initiallyDeferred: false
                nullable: false
                references: core_user(id)
              name: owner_id
              type: int
          tableName: report_cardfavorite
      - addUniqueConstraint:
          columnNames: card_id, owner_id
          constraintName: idx_unique_cardfavorite_card_id_owner_id
          tableName: report_cardfavorite
      - createIndex:
          columns:
          - column:
              name: card_id
          indexName: idx_cardfavorite_card_id
          tableName: report_cardfavorite
      - createIndex:
          columns:
          - column:
              name: owner_id
          indexName: idx_cardfavorite_owner_id
          tableName: report_cardfavorite
      - createTable:
          columns:
          - column:
              autoIncrement: true
              constraints:
                nullable: false
                primaryKey: true
              name: id
              type: int
          - column:
              constraints:
                nullable: false
              name: created_at
              type: DATETIME
          - column:
              constraints:
                nullable: false
              name: updated_at
              type: DATETIME
          - column:
              constraints:
                nullable: false
              name: name
              type: varchar(254)
          - column:
              name: description
              type: text
          - column:
              constraints:
                nullable: false
              name: public_perms
              type: int
          - column:
              constraints:
                deferrable: false
                foreignKeyName: fk_dashboard_ref_user_id
                initiallyDeferred: false
                nullable: false
                references: core_user(id)
              name: creator_id
              type: int
          - column:
              constraints:
                deferrable: false
                foreignKeyName: fk_dashboard_ref_organization_id
                initiallyDeferred: false
                nullable: false
                references: core_organization(id)
              name: organization_id
              type: int
          tableName: report_dashboard
      - createIndex:
          columns:
          - column:
              name: creator_id
          indexName: idx_dashboard_creator_id
          tableName: report_dashboard
      - createIndex:
          columns:
          - column:
              name: organization_id
          indexName: idx_dashboard_organization_id
          tableName: report_dashboard
      - createTable:
          columns:
          - column:
              autoIncrement: true
              constraints:
                nullable: false
                primaryKey: true
              name: id
              type: int
          - column:
              constraints:
                nullable: false
              name: created_at
              type: DATETIME
          - column:
              constraints:
                nullable: false
              name: updated_at
              type: DATETIME
          - column:
              constraints:
                nullable: false
              name: sizeX
              type: int
          - column:
              constraints:
                nullable: false
              name: sizeY
              type: int
          - column:
              name: row
              type: int
          - column:
              name: col
              type: int
          - column:
              constraints:
                deferrable: false
                foreignKeyName: fk_dashboardcard_ref_card_id
                initiallyDeferred: false
                nullable: false
                references: report_card(id)
              name: card_id
              type: int
          - column:
              constraints:
                deferrable: false
                foreignKeyName: fk_dashboardcard_ref_dashboard_id
                initiallyDeferred: false
                nullable: false
                references: report_dashboard(id)
              name: dashboard_id
              type: int
          tableName: report_dashboardcard
      - createIndex:
          columns:
          - column:
              name: card_id
          indexName: idx_dashboardcard_card_id
          tableName: report_dashboardcard
      - createIndex:
          columns:
          - column:
              name: dashboard_id
          indexName: idx_dashboardcard_dashboard_id
          tableName: report_dashboardcard
      - createTable:
          columns:
          - column:
              autoIncrement: true
              constraints:
                nullable: false
                primaryKey: true
              name: id
              type: int
          - column:
              constraints:
                deferrable: false
                foreignKeyName: fk_dashboardsubscription_ref_dashboard_id
                initiallyDeferred: false
                nullable: false
                references: report_dashboard(id)
              name: dashboard_id
              type: int
          - column:
              constraints:
                deferrable: false
                foreignKeyName: fk_dashboardsubscription_ref_user_id
                initiallyDeferred: false
                nullable: false
                references: core_user(id)
              name: user_id
              type: int
          tableName: report_dashboardsubscription
      - addUniqueConstraint:
          columnNames: dashboard_id, user_id
          constraintName: idx_uniq_dashsubscrip_dashboard_id_user_id
          tableName: report_dashboardsubscription
      - createIndex:
          columns:
          - column:
              name: dashboard_id
          indexName: idx_dashboardsubscription_dashboard_id
          tableName: report_dashboardsubscription
      - createIndex:
          columns:
          - column:
              name: user_id
          indexName: idx_dashboardsubscription_user_id
          tableName: report_dashboardsubscription
      - createTable:
          columns:
          - column:
              autoIncrement: true
              constraints:
                nullable: false
                primaryKey: true
              name: id
              type: int
          - column:
              constraints:
                nullable: false
              name: created_at
              type: DATETIME
          - column:
              constraints:
                nullable: false
              name: updated_at
              type: DATETIME
          - column:
              constraints:
                nullable: false
              name: name
              type: varchar(254)
          - column:
              name: description
              type: text
          - column:
              constraints:
                nullable: false
              name: public_perms
              type: int
          - column:
              constraints:
                nullable: false
              name: mode
              type: int
          - column:
              constraints:
                nullable: false
              name: version
              type: int
          - column:
              constraints:
                nullable: false
              name: dataset_query
              type: text
          - column:
              name: email_addresses
              type: text
          - column:
              constraints:
                deferrable: false
                foreignKeyName: fk_emailreport_ref_user_id
                initiallyDeferred: false
                nullable: false
                references: core_user(id)
              name: creator_id
              type: int
          - column:
              constraints:
                deferrable: false
                foreignKeyName: fk_emailreport_ref_organization_id
                initiallyDeferred: false
                nullable: false
                references: core_organization(id)
              name: organization_id
              type: int
          - column:
              constraints:
                nullable: false
              name: schedule
              type: text
          tableName: report_emailreport
      - createIndex:
          columns:
          - column:
              name: creator_id
          indexName: idx_emailreport_creator_id
          tableName: report_emailreport
      - createIndex:
          columns:
          - column:
              name: organization_id
          indexName: idx_emailreport_organization_id
          tableName: report_emailreport
      - createTable:
          columns:
          - column:
              autoIncrement: true
              constraints:
                nullable: false
                primaryKey: true
              name: id
              type: int
          - column:
              constraints:
                deferrable: false
                foreignKeyName: fk_emailreport_recipients_ref_emailreport_id
                initiallyDeferred: false
                nullable: false
                references: report_emailreport(id)
              name: emailreport_id
              type: int
          - column:
              constraints:
                deferrable: false
                foreignKeyName: fk_emailreport_recipients_ref_user_id
                initiallyDeferred: false
                nullable: false
                references: core_user(id)
              name: user_id
              type: int
          tableName: report_emailreport_recipients
      - addUniqueConstraint:
          columnNames: emailreport_id, user_id
          constraintName: idx_uniq_emailreportrecip_emailreport_id_user_id
          tableName: report_emailreport_recipients
      - createIndex:
          columns:
          - column:
              name: emailreport_id
          indexName: idx_emailreport_recipients_emailreport_id
          tableName: report_emailreport_recipients
      - createIndex:
          columns:
          - column:
              name: user_id
          indexName: idx_emailreport_recipients_user_id
          tableName: report_emailreport_recipients
      - createTable:
          columns:
          - column:
              autoIncrement: true
              constraints:
                nullable: false
                primaryKey: true
              name: id
              type: int
          - column:
              constraints:
                nullable: false
              name: details
              type: text
          - column:
              constraints:
                nullable: false
              name: status
              type: varchar(254)
          - column:
              constraints:
                nullable: false
              name: created_at
              type: DATETIME
          - column:
              name: started_at
              type: DATETIME
          - column:
              name: finished_at
              type: DATETIME
          - column:
              constraints:
                nullable: false
              name: error
              type: text
          - column:
              constraints:
                nullable: false
              name: sent_email
              type: text
          - column:
              constraints:
                deferrable: false
                foreignKeyName: fk_emailreportexecutions_ref_organization_id
                initiallyDeferred: false
                nullable: false
                references: core_organization(id)
              name: organization_id
              type: int
          - column:
              constraints:
                deferrable: false
                foreignKeyName: fk_emailreportexecutions_ref_report_id
                initiallyDeferred: false
                nullable: true
                references: report_emailreport(id)
              name: report_id
              type: int
          tableName: report_emailreportexecutions
      - createIndex:
          columns:
          - column:
              name: organization_id
          indexName: idx_emailreportexecutions_organization_id
          tableName: report_emailreportexecutions
      - createIndex:
          columns:
          - column:
              name: report_id
          indexName: idx_emailreportexecutions_report_id
          tableName: report_emailreportexecutions
      - createTable:
          columns:
          - column:
              autoIncrement: true
              constraints:
                nullable: false
                primaryKey: true
              name: id
              type: int
          - column:
              constraints:
                nullable: false
              name: created_at
              type: DATETIME
          - column:
              constraints:
                nullable: false
              name: updated_at
              type: DATETIME
          - column:
              constraints:
                nullable: false
              name: start
              type: DATETIME
          - column:
              constraints:
                nullable: false
              name: end
              type: DATETIME
          - column:
              name: title
              type: TEXT
          - column:
              constraints:
                nullable: false
              name: body
              type: TEXT
          - column:
              constraints:
                nullable: false
              name: annotation_type
              type: int
          - column:
              constraints:
                nullable: false
              name: edit_count
              type: int
          - column:
              constraints:
                nullable: false
              name: object_type_id
              type: int
          - column:
              constraints:
                nullable: false
              name: object_id
              type: int
          - column:
              constraints:
                deferrable: false
                foreignKeyName: fk_annotation_ref_user_id
                initiallyDeferred: false
                nullable: false
                references: core_user(id)
              name: author_id
              type: int
          - column:
              constraints:
                deferrable: false
                foreignKeyName: fk_annotation_ref_organization_id
                initiallyDeferred: false
                nullable: false
                references: core_organization(id)
              name: organization_id
              type: int
          tableName: annotation_annotation
      - createIndex:
          columns:
          - column:
              name: author_id
          indexName: idx_annotation_author_id
          tableName: annotation_annotation
      - createIndex:
          columns:
          - column:
              name: organization_id
          indexName: idx_annotation_organization_id
          tableName: annotation_annotation
      - createIndex:
          columns:
          - column:
              name: object_type_id
          indexName: idx_annotation_object_type_id
          tableName: annotation_annotation
      - createIndex:
          columns:
          - column:
              name: object_id
          indexName: idx_annotation_object_id
          tableName: annotation_annotation
      - modifySql:
          dbms: postgresql
          replace:
            replace: WITHOUT
            with: WITH
  - changeSet:
      id: '2'
      author: agilliland
      changes:
      - createTable:
          columns:
          - column:
              constraints:
                nullable: false
                primaryKey: true
              name: id
              type: varchar(254)
          - column:
              constraints:
                deferrable: false
                foreignKeyName: fk_session_ref_user_id
                initiallyDeferred: false
                nullable: false
                references: core_user(id)
              name: user_id
              type: int
          - column:
              constraints:
                nullable: false
              name: created_at
              type: DATETIME
          tableName: core_session
      - modifySql:
          dbms: postgresql
          replace:
            replace: WITHOUT
            with: WITH
  - changeSet:
      id: '4'
      author: cammsaul
      changes:
      - createTable:
          columns:
          - column:
              constraints:
                nullable: false
                primaryKey: true
              name: key
              type: varchar(254)
          - column:
              constraints:
                nullable: false
              name: value
              type: varchar(254)
          tableName: setting
  - changeSet:
      id: '5'
      author: agilliland
      changes:
      - addColumn:
          columns:
          - column:
              name: report_timezone
              type: varchar(254)
          tableName: core_organization
  - changeSet:
      id: '6'
      author: agilliland
      changes:
      - dropNotNullConstraint:
          columnDataType: int
          columnName: organization_id
          tableName: metabase_database
      - dropForeignKeyConstraint:
          baseTableName: metabase_database
          constraintName: fk_database_ref_organization_id
      - dropNotNullConstraint:
          columnDataType: int
          columnName: organization_id
          tableName: report_card
      - dropForeignKeyConstraint:
          baseTableName: report_card
          constraintName: fk_card_ref_organization_id
      - dropNotNullConstraint:
          columnDataType: int
          columnName: organization_id
          tableName: report_dashboard
      - dropForeignKeyConstraint:
          baseTableName: report_dashboard
          constraintName: fk_dashboard_ref_organization_id
      - dropNotNullConstraint:
          columnDataType: int
          columnName: organization_id
          tableName: report_emailreport
      - dropForeignKeyConstraint:
          baseTableName: report_emailreport
          constraintName: fk_emailreport_ref_organization_id
      - dropNotNullConstraint:
          columnDataType: int
          columnName: organization_id
          tableName: report_emailreportexecutions
      - dropForeignKeyConstraint:
          baseTableName: report_emailreportexecutions
          constraintName: fk_emailreportexecutions_ref_organization_id
      - dropNotNullConstraint:
          columnDataType: int
          columnName: organization_id
          tableName: annotation_annotation
      - dropForeignKeyConstraint:
          baseTableName: annotation_annotation
          constraintName: fk_annotation_ref_organization_id
  - changeSet:
      id: '7'
      author: cammsaul
      changes:
      - addColumn:
          columns:
          - column:
              constraints:
                foreignKeyName: fk_field_parent_ref_field_id
                nullable: true
                references: metabase_field(id)
              name: parent_id
              type: int
          tableName: metabase_field
  - changeSet:
      id: '8'
      author: tlrobinson
      changes:
      - addColumn:
          columns:
          - column:
              name: display_name
              type: varchar(254)
          tableName: metabase_table
      - addColumn:
          columns:
          - column:
              name: display_name
              type: varchar(254)
          tableName: metabase_field
  - changeSet:
      id: '9'
      author: tlrobinson
      changes:
      - addColumn:
          columns:
          - column:
              name: visibility_type
              type: varchar(254)
          tableName: metabase_table
  - changeSet:
      id: 10
      author: cammsaul
      changes:
        - createTable:
            tableName: revision
            columns:
              - column:
                  name: id
                  type: int
                  autoIncrement: true
                  constraints:
                    primaryKey: true
                    nullable: false
              - column:
                  name: model
                  type: varchar(16)
                  constraints:
                    nullable: false
              - column:
                  name: model_id
                  type: int
                  constraints:
                    nullable: false
              - column:
                  name: user_id
                  type: int
                  constraints:
                    nullable: false
                    references: core_user(id)
                    foreignKeyName: fk_revision_ref_user_id
                    deferrable: false
                    initiallyDeferred: false
              - column:
                  name: timestamp
                  type: DATETIME
                  constraints:
                    nullable: false
              - column:
                  name: object
                  type: varchar
                  constraints:
                    nullable: false
              - column:
                  name: is_reversion
                  type: boolean
                  defaultValueBoolean: false
                  constraints:
                    nullable: false
        - createIndex:
            tableName: revision
            indexName: idx_revision_model_model_id
            columns:
              column:
                name: model
              column:
                name: model_id
        - modifySql:
            dbms: postgresql
            replace:
              replace: WITHOUT
              with: WITH
        - modifySql:
            dbms: mysql
            replace:
              replace: object VARCHAR
              with: object TEXT
  - changeSet:
      id: 11
      author: agilliland
      changes:
        - sql:
            sql: update report_dashboard set public_perms = 2 where public_perms = 1
  - changeSet:
      id: 12
      author: agilliland
      changes:
        - addColumn:
            tableName: report_card
            columns:
              - column:
                  name: database_id
                  type: int
                  constraints:
                    nullable: true
                    references: metabase_database(id)
                    foreignKeyName: fk_report_card_ref_database_id
                    deferrable: false
                    initiallyDeferred: false
              - column:
                  name: table_id
                  type: int
                  constraints:
                    nullable: true
                    references: metabase_table(id)
                    foreignKeyName: fk_report_card_ref_table_id
                    deferrable: false
                    initiallyDeferred: false
              - column:
                  name: query_type
                  type: varchar(16)
                  constraints:
                    nullable: true
  - changeSet:
      id: 13
      author: agilliland
      changes:
        - createTable:
            tableName: activity
            columns:
              - column:
                  name: id
                  type: int
                  autoIncrement: true
                  constraints:
                    primaryKey: true
                    nullable: false
              - column:
                  name: topic
                  type: varchar(32)
                  constraints:
                    nullable: false
              - column:
                  name: timestamp
                  type: DATETIME
                  constraints:
                    nullable: false
              - column:
                  name: user_id
                  type: int
                  constraints:
                    nullable: true
                    references: core_user(id)
                    foreignKeyName: fk_activity_ref_user_id
                    deferrable: false
                    initiallyDeferred: false
              - column:
                  name: model
                  type: varchar(16)
                  constraints:
                    nullable: true
              - column:
                  name: model_id
                  type: int
                  constraints:
                    nullable: true
              - column:
                  name: database_id
                  type: int
                  constraints:
                    nullable: true
              - column:
                  name: table_id
                  type: int
                  constraints:
                    nullable: true
              - column:
                  name: custom_id
                  type: varchar(48)
                  constraints:
                    nullable: true
              - column:
                  name: details
                  type: varchar
                  constraints:
                    nullable: false
        - createIndex:
            tableName: activity
            indexName: idx_activity_timestamp
            columns:
              column:
                name: timestamp
        - createIndex:
            tableName: activity
            indexName: idx_activity_user_id
            columns:
              column:
                name: user_id
        - createIndex:
            tableName: activity
            indexName: idx_activity_custom_id
            columns:
              column:
                name: custom_id
        - modifySql:
            dbms: postgresql
            replace:
              replace: WITHOUT
              with: WITH
        - modifySql:
            dbms: mysql
            replace:
              replace: details VARCHAR
              with: details TEXT
  - changeSet:
      id: 14
      author: agilliland
      changes:
        - createTable:
            tableName: view_log
            columns:
              - column:
                  name: id
                  type: int
                  autoIncrement: true
                  constraints:
                    primaryKey: true
                    nullable: false
              - column:
                  name: user_id
                  type: int
                  constraints:
                    nullable: true
                    references: core_user(id)
                    foreignKeyName: fk_view_log_ref_user_id
                    deferrable: false
                    initiallyDeferred: false
              - column:
                  name: model
                  type: varchar(16)
                  constraints:
                    nullable: false
              - column:
                  name: model_id
                  type: int
                  constraints:
                    nullable: false
              - column:
                  name: timestamp
                  type: DATETIME
                  constraints:
                    nullable: false
        - createIndex:
            tableName: view_log
            indexName: idx_view_log_user_id
            columns:
              column:
                name: user_id
        - createIndex:
            tableName: view_log
            indexName: idx_view_log_timestamp
            columns:
              column:
                name: model_id
        - modifySql:
            dbms: postgresql
            replace:
              replace: WITHOUT
              with: WITH
  - changeSet:
      id: 15
      author: agilliland
      changes:
        - addColumn:
            tableName: revision
            columns:
              - column:
                  name: is_creation
                  type: boolean
                  defaultValueBoolean: false
                  constraints:
                    nullable: false
  - changeSet:
      id: 16
      author: agilliland
      changes:
        - dropNotNullConstraint:
            tableName: core_user
            columnName: last_login
            columnDataType: DATETIME
        - modifySql:
            dbms: postgresql
            replace:
              replace: WITHOUT
              with: WITH
  - changeSet:
      id: 17
      author: agilliland
      changes:
        - addColumn:
            tableName: metabase_database
            columns:
              - column:
                  name: is_sample
                  type: boolean
                  defaultValueBoolean: false
                  constraints:
                    nullable: false
        - sql:
            sql: update metabase_database set is_sample = true where name = 'Sample Dataset'
  - changeSet:
      id: 18
      author: camsaul
      validCheckSum: 7:07d501a6e52c14691f7f895d137e565f
      validCheckSum: 7:329d897d44ba9893fdafc9ce7e876d73
      changes:
        - createTable:
            tableName: data_migrations
            columns:
              - column:
                  name: id
                  type: VARCHAR(254)
                  constraints:
                    primaryKey: true
                    nullable: false
              - column:
                  name: timestamp
                  type: DATETIME
                  constraints:
                    nullable: false
        - createIndex:
            tableName: data_migrations
            indexName: idx_data_migrations_id
            columns:
              column:
                name: id
  - changeSet:
      id: 19
      author: camsaul
      changes:
        - addColumn:
            tableName: metabase_table
            columns:
              - column:
                  name: schema
                  type: VARCHAR(256)
  - changeSet:
      id: 20
      author: agilliland
      changes:
        - createTable:
            tableName: pulse
            columns:
              - column:
                  name: id
                  type: int
                  autoIncrement: true
                  constraints:
                    primaryKey: true
                    nullable: false
              - column:
                  name: creator_id
                  type: int
                  constraints:
                    nullable: false
                    references: core_user(id)
                    foreignKeyName: fk_pulse_ref_creator_id
                    deferrable: false
                    initiallyDeferred: false
              - column:
                  name: name
                  type: varchar(254)
                  constraints:
                    nullable: false
              - column:
                  name: public_perms
                  type: int
                  constraints:
                    nullable: false
              - column:
                  name: created_at
                  type: DATETIME
                  constraints:
                    nullable: false
              - column:
                  name: updated_at
                  type: DATETIME
                  constraints:
                    nullable: false
        - createIndex:
            tableName: pulse
            indexName: idx_pulse_creator_id
            columns:
              column:
                name: creator_id
        - createTable:
            tableName: pulse_card
            columns:
              - column:
                  name: id
                  type: int
                  autoIncrement: true
                  constraints:
                    primaryKey: true
                    nullable: false
              - column:
                  name: pulse_id
                  type: int
                  constraints:
                    nullable: false
                    references: pulse(id)
                    foreignKeyName: fk_pulse_card_ref_pulse_id
                    deferrable: false
                    initiallyDeferred: false
              - column:
                  name: card_id
                  type: int
                  constraints:
                    nullable: false
                    references: report_card(id)
                    foreignKeyName: fk_pulse_card_ref_card_id
                    deferrable: false
                    initiallyDeferred: false
              - column:
                  name: position
                  type: int
                  constraints:
                    nullable: false
        - createIndex:
            tableName: pulse_card
            indexName: idx_pulse_card_pulse_id
            columns:
              column:
                name: pulse_id
        - createIndex:
            tableName: pulse_card
            indexName: idx_pulse_card_card_id
            columns:
              column:
                name: card_id
        - createTable:
            tableName: pulse_channel
            columns:
              - column:
                  name: id
                  type: int
                  autoIncrement: true
                  constraints:
                    primaryKey: true
                    nullable: false
              - column:
                  name: pulse_id
                  type: int
                  constraints:
                    nullable: false
                    references: pulse(id)
                    foreignKeyName: fk_pulse_channel_ref_pulse_id
                    deferrable: false
                    initiallyDeferred: false
              - column:
                  name: channel_type
                  type: varchar(32)
                  constraints:
                    nullable: false
              - column:
                  name: details
                  type: text
                  constraints:
                    nullable: false
              - column:
                  name: schedule_type
                  type: varchar(32)
                  constraints:
                    nullable: false
              - column:
                  name: schedule_hour
                  type: int
                  constraints:
                    nullable: true
              - column:
                  name: schedule_day
                  type: varchar(64)
                  constraints:
                    nullable: true
              - column:
                  name: created_at
                  type: DATETIME
                  constraints:
                    nullable: false
              - column:
                  name: updated_at
                  type: DATETIME
                  constraints:
                    nullable: false
        - createIndex:
            tableName: pulse_channel
            indexName: idx_pulse_channel_pulse_id
            columns:
              column:
                name: pulse_id
        - createIndex:
            tableName: pulse_channel
            indexName: idx_pulse_channel_schedule_type
            columns:
              column:
                name: schedule_type
        - createTable:
            tableName: pulse_channel_recipient
            columns:
              - column:
                  name: id
                  type: int
                  autoIncrement: true
                  constraints:
                    primaryKey: true
                    nullable: false
              - column:
                  name: pulse_channel_id
                  type: int
                  constraints:
                    nullable: false
                    references: pulse_channel(id)
                    foreignKeyName: fk_pulse_channel_recipient_ref_pulse_channel_id
                    deferrable: false
                    initiallyDeferred: false
              - column:
                  name: user_id
                  type: int
                  constraints:
                    nullable: false
                    references: core_user(id)
                    foreignKeyName: fk_pulse_channel_recipient_ref_user_id
                    deferrable: false
                    initiallyDeferred: false
        - modifySql:
            dbms: postgresql
            replace:
              replace: WITHOUT
              with: WITH
  - changeSet:
      id: 21
      author: agilliland
      changes:
        - createTable:
            tableName: segment
            columns:
              - column:
                  name: id
                  type: int
                  autoIncrement: true
                  constraints:
                    primaryKey: true
                    nullable: false
              - column:
                  name: table_id
                  type: int
                  constraints:
                    nullable: false
                    references: metabase_table(id)
                    foreignKeyName: fk_segment_ref_table_id
                    deferrable: false
                    initiallyDeferred: false
              - column:
                  name: creator_id
                  type: int
                  constraints:
                    nullable: false
                    references: core_user(id)
                    foreignKeyName: fk_segment_ref_creator_id
                    deferrable: false
                    initiallyDeferred: false
              - column:
                  name: name
                  type: varchar(254)
                  constraints:
                    nullable: false
              - column:
                  name: description
                  type: text
                  constraints:
                    nullable: true
              - column:
                  name: is_active
                  type: boolean
                  defaultValueBoolean: true
                  constraints:
                    nullable: false
              - column:
                  name: definition
                  type: text
                  constraints:
                    nullable: false
              - column:
                  name: created_at
                  type: DATETIME
                  constraints:
                    nullable: false
              - column:
                  name: updated_at
                  type: DATETIME
                  constraints:
                    nullable: false
        - createIndex:
            tableName: segment
            indexName: idx_segment_creator_id
            columns:
              column:
                name: creator_id
        - createIndex:
            tableName: segment
            indexName: idx_segment_table_id
            columns:
              column:
                name: table_id
        - modifySql:
            dbms: postgresql
            replace:
              replace: WITHOUT
              with: WITH
  - changeSet:
      id: 22
      author: agilliland
      changes:
        - addColumn:
            tableName: revision
            columns:
              - column:
                  name: message
                  type: text
                  constraints:
                    nullable: true
  - changeSet:
      id: 23
      author: agilliland
      changes:
        - modifyDataType:
            tableName: metabase_table
            columnName: rows
            newDataType: BIGINT
  - changeSet:
      id: 24
      author: agilliland
      changes:
        - createTable:
            tableName: dependency
            columns:
              - column:
                  name: id
                  type: int
                  autoIncrement: true
                  constraints:
                    primaryKey: true
                    nullable: false
              - column:
                  name: model
                  type: varchar(32)
                  constraints:
                    nullable: false
              - column:
                  name: model_id
                  type: int
                  constraints:
                    nullable: false
              - column:
                  name: dependent_on_model
                  type: varchar(32)
                  constraints:
                    nullable: false
              - column:
                  name: dependent_on_id
                  type: int
                  constraints:
                    nullable: false
              - column:
                  name: created_at
                  type: DATETIME
                  constraints:
                    nullable: false
        - createIndex:
            tableName: dependency
            indexName: idx_dependency_model
            columns:
              column:
                name: model
        - createIndex:
            tableName: dependency
            indexName: idx_dependency_model_id
            columns:
              column:
                name: model_id
        - createIndex:
            tableName: dependency
            indexName: idx_dependency_dependent_on_model
            columns:
              column:
                name: dependent_on_model
        - createIndex:
            tableName: dependency
            indexName: idx_dependency_dependent_on_id
            columns:
              column:
                name: dependent_on_id
        - modifySql:
            dbms: postgresql
            replace:
              replace: WITHOUT
              with: WITH
  - changeSet:
      id: 25
      author: agilliland
      changes:
        - createTable:
            tableName: metric
            columns:
              - column:
                  name: id
                  type: int
                  autoIncrement: true
                  constraints:
                    primaryKey: true
                    nullable: false
              - column:
                  name: table_id
                  type: int
                  constraints:
                    nullable: false
                    references: metabase_table(id)
                    foreignKeyName: fk_metric_ref_table_id
                    deferrable: false
                    initiallyDeferred: false
              - column:
                  name: creator_id
                  type: int
                  constraints:
                    nullable: false
                    references: core_user(id)
                    foreignKeyName: fk_metric_ref_creator_id
                    deferrable: false
                    initiallyDeferred: false
              - column:
                  name: name
                  type: varchar(254)
                  constraints:
                    nullable: false
              - column:
                  name: description
                  type: text
                  constraints:
                    nullable: true
              - column:
                  name: is_active
                  type: boolean
                  defaultValueBoolean: true
                  constraints:
                    nullable: false
              - column:
                  name: definition
                  type: text
                  constraints:
                    nullable: false
              - column:
                  name: created_at
                  type: DATETIME
                  constraints:
                    nullable: false
              - column:
                  name: updated_at
                  type: DATETIME
                  constraints:
                    nullable: false
        - createIndex:
            tableName: metric
            indexName: idx_metric_creator_id
            columns:
              column:
                name: creator_id
        - createIndex:
            tableName: metric
            indexName: idx_metric_table_id
            columns:
              column:
                name: table_id
        - modifySql:
            dbms: postgresql
            replace:
              replace: WITHOUT
              with: WITH
  - changeSet:
      id: 26
      author: agilliland
      changes:
        - addColumn:
            tableName: metabase_database
            columns:
              - column:
                  name: is_full_sync
                  type: boolean
                  defaultValueBoolean: true
                  constraints:
                    nullable: false
        - sql:
            sql: update metabase_database set is_full_sync = true
  - changeSet:
      id: 27
      author: agilliland
      changes:
        - createTable:
            tableName: dashboardcard_series
            columns:
              - column:
                  name: id
                  type: int
                  autoIncrement: true
                  constraints:
                    primaryKey: true
                    nullable: false
              - column:
                  name: dashboardcard_id
                  type: int
                  constraints:
                    nullable: false
                    references: report_dashboardcard(id)
                    foreignKeyName: fk_dashboardcard_series_ref_dashboardcard_id
                    deferrable: false
                    initiallyDeferred: false
              - column:
                  name: card_id
                  type: int
                  constraints:
                    nullable: false
                    references: report_card(id)
                    foreignKeyName: fk_dashboardcard_series_ref_card_id
                    deferrable: false
                    initiallyDeferred: false
              - column:
                  name: position
                  type: int
                  constraints:
                    nullable: false
        - createIndex:
            tableName: dashboardcard_series
            indexName: idx_dashboardcard_series_dashboardcard_id
            columns:
              column:
                name: dashboardcard_id
        - createIndex:
            tableName: dashboardcard_series
            indexName: idx_dashboardcard_series_card_id
            columns:
              column:
                name: card_id
        - modifySql:
            dbms: postgresql
            replace:
              replace: WITHOUT
              with: WITH
  - changeSet:
      id: 28
      author: agilliland
      changes:
        - addColumn:
            tableName: core_user
            columns:
              - column:
                  name: is_qbnewb
                  type: boolean
                  defaultValueBoolean: true
                  constraints:
                    nullable: false
  - changeSet:
      id: 29
      author: agilliland
      changes:
        - addColumn:
            tableName: pulse_channel
            columns:
              - column:
                  name: schedule_frame
                  type: varchar(32)
                  constraints:
                    nullable: true
  - changeSet:
      id: 30
      author: agilliland
      changes:
        - addColumn:
            tableName: metabase_field
            columns:
              - column:
                  name: visibility_type
                  type: varchar(32)
                  constraints:
                    nullable: true
                    deferrable: false
                    initiallyDeferred: false
        - addNotNullConstraint:
            columnDataType: varchar(32)
            columnName: visibility_type
            defaultNullValue: unset
            tableName: metabase_field
  - changeSet:
      id: 31
      author: agilliland
      changes:
        - addColumn:
            tableName: metabase_field
            columns:
              - column:
                  name: fk_target_field_id
                  type: int
                  constraints:
                    nullable: true
                    deferrable: false
                    initiallyDeferred: false
  - changeSet:
      id: 32
      author: camsaul
      changes:
        ######################################## label table ########################################
        - createTable:
            tableName: label
            columns:
              - column:
                  name: id
                  type: int
                  autoIncrement: true
                  constraints:
                    primaryKey: true
                    nullable: false
              - column:
                  name: name
                  type: VARCHAR(254)
                  constraints:
                    nullable: false
              - column:
                  name: slug
                  type: VARCHAR(254)
                  constraints:
                    nullable: false
                    unique: true
              - column:
                  name: icon
                  type: VARCHAR(128)
        - createIndex:
            tableName: label
            indexName: idx_label_slug
            columns:
              column:
                name: slug
        ######################################## card_label table ########################################
        - createTable:
            tableName: card_label
            columns:
              - column:
                  name: id
                  type: int
                  autoIncrement: true
                  constraints:
                    primaryKey: true
                    nullable: false
              - column:
                  name: card_id
                  type: int
                  constraints:
                    nullable: false
                    references: report_card(id)
                    foreignKeyName: fk_card_label_ref_card_id
                    deferrable: false
                    initiallyDeferred: false
              - column:
                  name: label_id
                  type: int
                  constraints:
                    nullable: false
                    references: label(id)
                    foreignKeyName: fk_card_label_ref_label_id
                    deferrable: false
                    initiallyDeferred: false
        - addUniqueConstraint:
            tableName: card_label
            columnNames: card_id, label_id
            constraintName: unique_card_label_card_id_label_id
        - createIndex:
            tableName: card_label
            indexName: idx_card_label_card_id
            columns:
              column:
                name: card_id
        - createIndex:
            tableName: card_label
            indexName: idx_card_label_label_id
            columns:
              column:
                name: label_id
        ######################################## add archived column to report_card ########################################
        - addColumn:
            tableName: report_card
            columns:
              - column:
                  name: archived
                  type: boolean
                  defaultValueBoolean: false
                  constraints:
                    nullable: false
  - changeSet:
      id: 32
      author: agilliland
      changes:
        - createTable:
            tableName: raw_table
            columns:
              - column:
                  name: id
                  type: int
                  autoIncrement: true
                  constraints:
                    primaryKey: true
                    nullable: false
              - column:
                  name: database_id
                  type: int
                  constraints:
                    nullable: false
                    references: metabase_database(id)
                    foreignKeyName: fk_rawtable_ref_database
                    deferrable: false
                    initiallyDeferred: false
              - column:
                  name: active
                  type: boolean
                  constraints:
                    nullable: false
              - column:
                  name: schema
                  type: varchar(255)
                  constraints:
                    nullable: true
              - column:
                  name: name
                  type: varchar(255)
                  constraints:
                    nullable: false
              - column:
                  name: details
                  type: text
                  constraints:
                    nullable: false
              - column:
                  name: created_at
                  type: DATETIME
                  constraints:
                    nullable: false
              - column:
                  name: updated_at
                  type: DATETIME
                  constraints:
                    nullable: false
        - createIndex:
            tableName: raw_table
            indexName: idx_rawtable_database_id
            columns:
              column:
                name: database_id
        - addUniqueConstraint:
            tableName: raw_table
            columnNames: database_id, schema, name
            constraintName: uniq_raw_table_db_schema_name
        - createTable:
            tableName: raw_column
            columns:
              - column:
                  name: id
                  type: int
                  autoIncrement: true
                  constraints:
                    primaryKey: true
                    nullable: false
              - column:
                  name: raw_table_id
                  type: int
                  constraints:
                    nullable: false
                    references: raw_table(id)
                    foreignKeyName: fk_rawcolumn_tableid_ref_rawtable
                    deferrable: false
                    initiallyDeferred: false
              - column:
                  name: active
                  type: boolean
                  constraints:
                    nullable: false
              - column:
                  name: name
                  type: varchar(255)
                  constraints:
                    nullable: false
              - column:
                  name: column_type
                  type: varchar(128)
                  constraints:
                    nullable: true
              - column:
                  name: is_pk
                  type: boolean
                  constraints:
                    nullable: false
              - column:
                  name: fk_target_column_id
                  type: int
                  constraints:
                    nullable: true
                    references: raw_column(id)
                    foreignKeyName: fk_rawcolumn_fktarget_ref_rawcolumn
                    deferrable: false
                    initiallyDeferred: false
              - column:
                  name: details
                  type: text
                  constraints:
                    nullable: false
              - column:
                  name: created_at
                  type: DATETIME
                  constraints:
                    nullable: false
              - column:
                  name: updated_at
                  type: DATETIME
                  constraints:
                    nullable: false
        - createIndex:
            tableName: raw_column
            indexName: idx_rawcolumn_raw_table_id
            columns:
              column:
                name: raw_table_id
        - addUniqueConstraint:
            tableName: raw_column
            columnNames: raw_table_id, name
            constraintName: uniq_raw_column_table_name
        - addColumn:
            tableName: metabase_table
            columns:
              - column:
                  name: raw_table_id
                  type: int
                  constraints:
                    nullable: true
                    deferrable: false
                    initiallyDeferred: false
        - addColumn:
            tableName: metabase_field
            columns:
              - column:
                  name: raw_column_id
                  type: int
                  constraints:
                    nullable: true
                    deferrable: false
                    initiallyDeferred: false
        - addColumn:
            tableName: metabase_field
            columns:
              - column:
                  name: last_analyzed
                  type: DATETIME
                  constraints:
                    nullable: true
                    deferrable: false
                    initiallyDeferred: false
        - modifySql:
            dbms: postgresql
            replace:
              replace: WITHOUT
              with: WITH
  - changeSet:
      id: 34
      author: tlrobinson
      changes:
        ######################################## add enabled column to pulse_channel ########################################
        - addColumn:
            tableName: pulse_channel
            columns:
              - column:
                  name: enabled
                  type: boolean
                  defaultValueBoolean: true
                  constraints:
                    nullable: false
  - changeSet:
      id: 35
      author: agilliland
      changes:
        - modifyDataType:
            tableName: setting
            columnName: value
            newDataType: TEXT
        - addNotNullContstraint:
            tableName: setting
            columnNames: value
  - changeSet:
      id: 36
      author: agilliland
      changes:
        - addColumn:
            tableName: report_dashboard
            columns:
              - column:
                  name: parameters
                  type: text
                  constraints:
                    nullable: true
                    deferrable: false
                    initiallyDeferred: false
        - addNotNullConstraint:
            columnDataType: text
            columnName: parameters
            defaultNullValue: '[]'
            tableName: report_dashboard
        - addColumn:
            tableName: report_dashboardcard
            columns:
              - column:
                  name: parameter_mappings
                  type: text
                  constraints:
                    nullable: true
                    deferrable: false
                    initiallyDeferred: false
        - addNotNullConstraint:
            columnDataType: text
            columnName: parameter_mappings
            defaultNullValue: '[]'
            tableName: report_dashboardcard
  - changeSet:
      id: 37
      author: tlrobinson
      changes:
        - addColumn:
            tableName: query_queryexecution
            columns:
              - column:
                  name: query_hash
                  type: int
                  constraints:
                    nullable: true
        - addNotNullConstraint:
            tableName: query_queryexecution
            columnName: query_hash
            columnDataType: int
            defaultNullValue: 0
        - createIndex:
            tableName: query_queryexecution
            indexName: idx_query_queryexecution_query_hash
            columns:
              column:
                name: query_hash
        - createIndex:
            tableName: query_queryexecution
            indexName: idx_query_queryexecution_started_at
            columns:
              column:
                name: started_at
  - changeSet:
      id: 38
      author: camsaul
      changes:
        ######################################## Add "points_of_interest" metadata column to various models ########################################
        - addColumn:
            tableName: metabase_database
            columns:
              - column:
                  name: points_of_interest
                  type: text
        - addColumn:
            tableName: metabase_table
            columns:
              - column:
                  name: points_of_interest
                  type: text
        - addColumn:
            tableName: metabase_field
            columns:
              - column:
                  name: points_of_interest
                  type: text
        - addColumn:
            tableName: report_dashboard
            columns:
              - column:
                  name: points_of_interest
                  type: text
        - addColumn:
            tableName: metric
            columns:
              - column:
                  name: points_of_interest
                  type: text
        - addColumn:
            tableName: segment
            columns:
              - column:
                  name: points_of_interest
                  type: text
        ######################################## Add "caveats" metadata column to various models ########################################
        - addColumn:
            tableName: metabase_database
            columns:
              - column:
                  name: caveats
                  type: text
        - addColumn:
            tableName: metabase_table
            columns:
              - column:
                  name: caveats
                  type: text
        - addColumn:
            tableName: metabase_field
            columns:
              - column:
                  name: caveats
                  type: text
        - addColumn:
            tableName: report_dashboard
            columns:
              - column:
                  name: caveats
                  type: text
        - addColumn:
            tableName: metric
            columns:
              - column:
                  name: caveats
                  type: text
        - addColumn:
            tableName: segment
            columns:
              - column:
                  name: caveats
                  type: text
        ######################################## Add "how_is_this_calculated" to metric ########################################
        - addColumn:
            tableName: metric
            columns:
              - column:
                  name: how_is_this_calculated
                  type: text
        ######################################## Add "most important dashboard" (0 or 1 dashboards) ########################################
        - addColumn:
            tableName: report_dashboard
            columns:
              - column:
                  name: show_in_getting_started
                  type: boolean
                  defaultValueBoolean: false
                  constraints:
                    nullable: false
        - createIndex:
            tableName: report_dashboard
            indexName: idx_report_dashboard_show_in_getting_started
            columns:
              column:
                name: show_in_getting_started
        ######################################## Add "most important metrics" (0+ metrics) ########################################
        - addColumn:
            tableName: metric
            columns:
              - column:
                  name: show_in_getting_started
                  type: boolean
                  defaultValueBoolean: false
                  constraints:
                    nullable: false
        - createIndex:
            tableName: metric
            indexName: idx_metric_show_in_getting_started
            columns:
              column:
                name: show_in_getting_started
        ######################################## Add "most important tables (0+ tables) ########################################
        - addColumn:
            tableName: metabase_table
            columns:
              - column:
                  name: show_in_getting_started
                  type: boolean
                  defaultValueBoolean: false
                  constraints:
                    nullable: false
        - createIndex:
            tableName: metabase_table
            indexName: idx_metabase_table_show_in_getting_started
            columns:
              column:
                name: show_in_getting_started
        ######################################## Add "most important segments" (0+ segments) ########################################
        - addColumn:
            tableName: segment
            columns:
              - column:
                  name: show_in_getting_started
                  type: boolean
                  defaultValueBoolean: false
                  constraints:
                    nullable: false
        - createIndex:
            tableName: segment
            indexName: idx_segment_show_in_getting_started
            columns:
              column:
                name: show_in_getting_started
        ######################################## Add "metric_important_field" table ########################################
        - createTable:
            tableName: metric_important_field
            columns:
              - column:
                  name: id
                  type: int
                  autoIncrement: true
                  constraints:
                    primaryKey: true
                    nullable: false
              - column:
                  name: metric_id
                  type: int
                  constraints:
                    nullable: false
                    references: metric(id)
                    foreignKeyName: fk_metric_important_field_metric_id
              - column:
                  name: field_id
                  type: int
                  constraints:
                    nullable: false
                    references: metabase_field(id)
                    foreignKeyName: fk_metric_important_field_metabase_field_id
        - addUniqueConstraint:
            tableName: metric_important_field
            columnNames: metric_id, field_id
            constraintName: unique_metric_important_field_metric_id_field_id
        - createIndex:
            tableName: metric_important_field
            indexName: idx_metric_important_field_metric_id
            columns:
              column:
                name: metric_id
        - createIndex:
            tableName: metric_important_field
            indexName: idx_metric_important_field_field_id
            columns:
              column:
                name: field_id
  - changeSet:
      id: 39
      author: camsaul
      changes:
        - addColumn:
            tableName: core_user
            columns:
              - column:
                  name: google_auth
                  type: boolean
                  defaultValueBoolean: false
                  constraints:
                    nullable: false
  - changeSet:
      id: 40
      author: camsaul
      changes:
        ############################################################ add PermissionsGroup table ############################################################
        - createTable:
            tableName: permissions_group
            columns:
              - column:
                  name: id
                  type: int
                  autoIncrement: true
                  constraints:
                    primaryKey: true
                    nullable: false
              # TODO - it would be nice to make this a case-insensitive unique constraint / index?
              - column:
                  name: name
                  type: varchar(255)
                  constraints:
                    nullable: false
                    unique: true
                    uniqueConstraintName: unique_permissions_group_name
        - createIndex:
            tableName: permissions_group
            indexName: idx_permissions_group_name
            columns:
              column:
                name: name
        ############################################################ add PermissionsGroupMembership table ############################################################
        - createTable:
            tableName: permissions_group_membership
            columns:
              - column:
                  name: id
                  type: int
                  autoIncrement: true
                  constraints:
                    primaryKey: true
                    nullable: false
              - column:
                  name: user_id
                  type: int
                  constraints:
                    nullable: false
                    references: core_user(id)
                    foreignKeyName: fk_permissions_group_membership_user_id
              - column:
                  name: group_id
                  type: int
                  constraints:
                    nullable: false
                    references: permissions_group(id)
                    foreignKeyName: fk_permissions_group_group_id
        - addUniqueConstraint:
            tableName: permissions_group_membership
            columnNames: user_id, group_id
            constraintName: unique_permissions_group_membership_user_id_group_id
        # for things like all users in a given group
        - createIndex:
            tableName: permissions_group_membership
            indexName: idx_permissions_group_membership_group_id
            columns:
              column:
                name: group_id
        # for things like all groups a user belongs to
        - createIndex:
            tableName: permissions_group_membership
            indexName: idx_permissions_group_membership_user_id
            columns:
              column:
                name: user_id
        # for things like is given user a member of a given group (TODO - not sure we need this)
        - createIndex:
            tableName: permissions_group_membership
            indexName: idx_permissions_group_membership_group_id_user_id
            columns:
              column:
                name: group_id
              column:
                name: user_id
        ############################################################ add Permissions table ############################################################
        - createTable:
            tableName: permissions
            columns:
              - column:
                  name: id
                  type: int
                  autoIncrement: true
                  constraints:
                    primaryKey: true
                    nullable: false
              - column:
                  name: object
                  type: varchar(254)
                  constraints:
                    nullable: false
              - column:
                  name: group_id
                  type: int
                  constraints:
                    nullable: false
                    references: permissions_group(id)
                    foreignKeyName: fk_permissions_group_id
        - createIndex:
            tableName: permissions
            indexName: idx_permissions_group_id
            columns:
              column:
                name: group_id
        - createIndex:
            tableName: permissions
            indexName: idx_permissions_object
            columns:
              column:
                name: object
        - createIndex:
            tableName: permissions
            indexName: idx_permissions_group_id_object
            columns:
              column:
                name: group_id
              column:
                name: object
        - addUniqueConstraint:
            tableName: permissions
            columnNames: group_id, object
        ############################################################ Tweaks to metabase_table ############################################################
        # Modify the length of metabase_table.schema from 256 -> 254
        # It turns out MySQL InnoDB indices have to be 767 bytes or less (at least for older versions of MySQL)
        # and 'utf8' text columns can use up to 3 bytes per character in MySQL -- see http://stackoverflow.com/a/22515986/1198455
        # So 256 * 3 = 768 bytes (too large to index / add unique constraints)
        # Drop this to 254; 254 * 3 = 762, which should give us room to index it along with a 4-byte integer as well if need be
        # Hoping this doesn't break anyone's existing databases. Hopefully there aren't any schemas that are 255 or 256 bytes long out there; any longer
        # and it would have already broke; any shorter and there's not problem.
        # Anyway, better to break it now than to leave it as-is and have and break permissions where the columns have to be 254 characters wide
        - modifyDataType:
            tableName: metabase_table
            columnName: schema
            newDataType: varchar(254)
        # Add index: this is for doing things like getting all the tables that belong to a given schema
        - createIndex:
            tableName: metabase_table
            indexName: idx_metabase_table_db_id_schema
            columns:
              column:
                name: db_id
              column:
                name: schema
  - changeSet:
      id: 41
      author: camsaul
      changes:
        - dropColumn:
            tableName: metabase_field
            columnName: field_type
        - addDefaultValue:
            tableName: metabase_field
            columnName: active
            defaultValueBoolean: true
        - addDefaultValue:
            tableName: metabase_field
            columnName: preview_display
            defaultValueBoolean: true
        - addDefaultValue:
            tableName: metabase_field
            columnName: position
            defaultValueNumeric: 0
        - addDefaultValue:
            tableName: metabase_field
            columnName: visibility_type
            defaultValue: "normal"
  - changeSet:
      id: 42
      author: camsaul
      changes:
        - dropForeignKeyConstraint:
            baseTableName: query_queryexecution
            constraintName: fk_queryexecution_ref_query_id
        - dropColumn:
            tableName: query_queryexecution
            columnName: query_id
        - dropColumn:
            tableName: core_user
            columnName: is_staff
        - dropColumn:
            tableName: metabase_database
            columnName: organization_id
        - dropColumn:
            tableName: report_card
            columnName: organization_id
        - dropColumn:
            tableName: report_dashboard
            columnName: organization_id
        - dropTable:
            tableName: annotation_annotation
        - dropTable:
            tableName: core_permissionsviolation
        - dropTable:
            tableName: core_userorgperm
        - dropTable:
            tableName: core_organization
        - dropTable:
            tableName: metabase_foreignkey
        - dropTable:
            tableName: metabase_tablesegment
        - dropTable:
            tableName: query_query
        - dropTable:
            tableName: report_dashboardsubscription
        - dropTable:
            tableName: report_emailreport_recipients
        - dropTable:
            tableName: report_emailreportexecutions
        - dropTable:
            tableName: report_emailreport
  - changeSet:
      id: 43
      author: camsaul
      validCheckSum: 7:b20750a949504e93efced32877a4488f
      validCheckSum: 7:dbc18c8ca697fc335869f0ed0eb5f4cb
      changes:
        - createTable:
            tableName: permissions_revision
            remarks: 'Used to keep track of changes made to permissions.'
            columns:
              - column:
                  name: id
                  type: int
                  autoIncrement: true
                  constraints:
                    primaryKey: true
                    nullable: false
              - column:
                  name: before
                  type: text
                  remarks: 'Serialized JSON of the permissions before the changes.'
                  constraints:
                    nullable: false
              - column:
                  name: after
                  type: text
                  remarks: 'Serialized JSON of the permissions after the changes.'
                  constraints:
                    nullable: false
              - column:
                  name: user_id
                  type: int
                  remarks: 'The ID of the admin who made this set of changes.'
                  constraints:
                    nullable: false
                    references: core_user(id)
                    foreignKeyName: fk_permissions_revision_user_id
              - column:
                  name: created_at
                  type: datetime
                  remarks: 'The timestamp of when these changes were made.'
                  constraints:
                    nullable: false
              - column:
                  name: remark
                  type: text
                  remarks: 'Optional remarks explaining why these changes were made.'
  - changeSet:
      id: 44
      author: camsaul
      changes:
        - dropColumn:
            tableName: report_card
            columnName: public_perms
        - dropColumn:
            tableName: report_dashboard
            columnName: public_perms
        - dropColumn:
            tableName: pulse
            columnName: public_perms
  - changeSet:
      id: 45
      author: tlrobinson
      changes:
        - addColumn:
            tableName: report_dashboardcard
            columns:
              - column:
                  name: visualization_settings
                  type: text
        - addNotNullConstraint:
            tableName: report_dashboardcard
            columnName: visualization_settings
            columnDataType: text
            defaultNullValue: '{}'
  - changeSet:
      id: 46
      author: camsaul
      changes:
        - addNotNullConstraint:
            tableName: report_dashboardcard
            columnName: row
            columnDataType: integer
            defaultNullValue: 0
        - addNotNullConstraint:
            tableName: report_dashboardcard
            columnName: col
            columnDataType: integer
            defaultNullValue: 0
        - addDefaultValue:
            tableName: report_dashboardcard
            columnName: row
            defaultValueNumeric: 0
        - addDefaultValue:
            tableName: report_dashboardcard
            columnName: col
            defaultValueNumeric: 0
  - changeSet:
      id: 47
      author: camsaul
      changes:
        ######################################## collection table ########################################
        - createTable:
            tableName: collection
            remarks: 'Collections are an optional way to organize Cards and handle permissions for them.'
            columns:
              - column:
                  name: id
                  type: int
                  autoIncrement: true
                  constraints:
                    primaryKey: true
                    nullable: false
              - column:
                  name: name
                  type: text
                  remarks: 'The unique, user-facing name of this Collection.'
                  constraints:
                    nullable: false
              - column:
                  name: slug
                  type: varchar(254)
                  remarks: 'URL-friendly, sluggified, indexed version of name.'
                  constraints:
                    nullable: false
                    unique: true
              - column:
                  name: description
                  type: text
                  remarks: 'Optional description for this Collection.'
              - column:
                  name: color
                  type: char(7)
                  remarks: 'Seven-character hex color for this Collection, including the preceding hash sign.'
                  constraints:
                    nullable: false
              - column:
                  name: archived
                  type: boolean
                  remarks: 'Whether this Collection has been archived and should be hidden from users.'
                  defaultValueBoolean: false
                  constraints:
                    nullable: false
        - createIndex:
            tableName: collection
            indexName: idx_collection_slug
            columns:
              column:
                name: slug
        ######################################## add collection_id to report_card ########################################
        - addColumn:
            tableName: report_card
            columns:
              - column:
                  name: collection_id
                  type: int
                  remarks: 'Optional ID of Collection this Card belongs to.'
                  constraints:
                    references: collection(id)
                    foreignKeyName: fk_card_collection_id
        - createIndex:
            tableName: report_card
            indexName: idx_card_collection_id
            columns:
              column:
                name: collection_id
  - changeSet:
      id: 48
      author: camsaul
      changes:
        - createTable:
            tableName: collection_revision
            remarks: 'Used to keep track of changes made to collections.'
            columns:
              - column:
                  name: id
                  type: int
                  autoIncrement: true
                  constraints:
                    primaryKey: true
                    nullable: false
              - column:
                  name: before
                  type: text
                  remarks: 'Serialized JSON of the collections graph before the changes.'
                  constraints:
                    nullable: false
              - column:
                  name: after
                  type: text
                  remarks: 'Serialized JSON of the collections graph after the changes.'
                  constraints:
                    nullable: false
              - column:
                  name: user_id
                  type: int
                  remarks: 'The ID of the admin who made this set of changes.'
                  constraints:
                    nullable: false
                    references: core_user(id)
                    foreignKeyName: fk_collection_revision_user_id
              - column:
                  name: created_at
                  type: datetime
                  remarks: 'The timestamp of when these changes were made.'
                  constraints:
                    nullable: false
              - column:
                  name: remark
                  type: text
                  remarks: 'Optional remarks explaining why these changes were made.'
  - changeSet:
      id: 49
      author: camsaul
      changes:
        ######################################## Card public_uuid & indices ########################################
        - addColumn:
            tableName: report_card
            columns:
              - column:
                  name: public_uuid
                  type: char(36)
                  remarks: 'Unique UUID used to in publically-accessible links to this Card.'
                  constraints:
                    unique: true
              - column:
                  name: made_public_by_id
                  type: int
                  remarks: 'The ID of the User who first publically shared this Card.'
                  constraints:
                    references: core_user(id)
                    foreignKeyName: fk_card_made_public_by_id
        - createIndex:
            tableName: report_card
            indexName: idx_card_public_uuid
            columns:
              column:
                name: public_uuid
        ######################################## Dashboard public_uuid & indices ########################################
        - addColumn:
            tableName: report_dashboard
            columns:
              - column:
                  name: public_uuid
                  type: char(36)
                  remarks: 'Unique UUID used to in publically-accessible links to this Dashboard.'
                  constraints:
                    unique: true
              - column:
                  name: made_public_by_id
                  type: int
                  remarks: 'The ID of the User who first publically shared this Dashboard.'
                  constraints:
                    references: core_user(id)
                    foreignKeyName: fk_dashboard_made_public_by_id
        - createIndex:
            tableName: report_dashboard
            indexName: idx_dashboard_public_uuid
            columns:
              column:
                name: public_uuid
        ######################################## make query_queryexecution.executor_id nullable ########################################
        - dropNotNullConstraint:
            tableName: query_queryexecution
            columnName: executor_id
            columnDataType: int
  - changeSet:
      id: 50
      author: camsaul
      changes:
        ######################################## new Card columns ########################################
        - addColumn:
            tableName: report_card
            columns:
              - column:
                  name: enable_embedding
                  type: boolean
                  remarks: 'Is this Card allowed to be embedded in different websites (using a signed JWT)?'
                  defaultValueBoolean: false
                  constraints:
                    nullable: false
              - column:
                  name: embedding_params
                  type: text
                  remarks: 'Serialized JSON containing information about required parameters that must be supplied when embedding this Card.'
          ######################################## new Card columns ########################################
        - addColumn:
            tableName: report_dashboard
            columns:
              - column:
                  name: enable_embedding
                  type: boolean
                  remarks: 'Is this Dashboard allowed to be embedded in different websites (using a signed JWT)?'
                  defaultValueBoolean: false
                  constraints:
                    nullable: false
              - column:
                  name: embedding_params
                  type: text
                  remarks: 'Serialized JSON containing information about required parameters that must be supplied when embedding this Dashboard.'
  - changeSet:
      id: 51
      author: camsaul
      changes:
        - createTable:
            tableName: query_execution
            remarks: 'A log of executed queries, used for calculating historic execution times, auditing, and other purposes.'
            columns:
              - column:
                  name: id
                  type: int
                  autoIncrement: true
                  constraints:
                    primaryKey: true
                    nullable: false
              - column:
                  name: hash
                  type: binary(32)
                  remarks: 'The hash of the query dictionary. This is a 256-bit SHA3 hash of the query.'
                  constraints:
                    nullable: false
              - column:
                  name: started_at
                  type: datetime
                  remarks: 'Timestamp of when this query started running.'
                  constraints:
                    nullable: false
              - column:
                  name: running_time
                  type: integer
                  remarks: 'The time, in milliseconds, this query took to complete.'
                  constraints:
                    nullable: false
              - column:
                  name: result_rows
                  type: integer
                  remarks: 'Number of rows in the query results.'
                  constraints:
                    nullable: false
              - column:
                  name: native
                  type: boolean
                  remarks: 'Whether the query was a native query, as opposed to an MBQL one (e.g., created with the GUI).'
                  constraints:
                    nullable: false
              - column:
                  name: context
                  type: varchar(32)
                  remarks: 'Short string specifying how this query was executed, e.g. in a Dashboard or Pulse.'
              - column:
                  name: error
                  type: text
                  remarks: 'Error message returned by failed query, if any.'
              # The following columns are foreign keys, but we don't keep FK constraints on them for a few reasons:
              # - We don't want to keep indexes on these columns since they wouldn't be generally useful and for size and performance reasons
              # - If a related object (e.g. a Dashboard) is deleted, we don't want to delete the related entries in the QueryExecution log.
              #   We could do something like make the constraint ON DELETE SET NULL, but that would require a full table scan to handle;
              #   If the QueryExecution log became tens of millions of rows large it would take a very long time to scan and update records
              - column:
                  name: executor_id
                  type: integer
                  remarks: 'The ID of the User who triggered this query execution, if any.'
              - column:
                  name: card_id
                  type: integer
                  remarks: 'The ID of the Card (Question) associated with this query execution, if any.'
              - column:
                  name: dashboard_id
                  type: integer
                  remarks: 'The ID of the Dashboard associated with this query execution, if any.'
              - column:
                  name: pulse_id
                  type: integer
                  remarks: 'The ID of the Pulse associated with this query execution, if any.'
        # For things like auditing recently executed queries
        - createIndex:
            tableName: query_execution
            indexName: idx_query_execution_started_at
            columns:
              column:
                name: started_at
        # For things like seeing the 10 most recent executions of a certain query
        - createIndex:
            tableName: query_execution
            indexName: idx_query_execution_query_hash_started_at
            columns:
              column:
                name: query_hash
              column:
                name: started_at
  - property:
        name: blob.type
        value: blob
        dbms: mysql,h2
  - property:
      name: blob.type
      value: bytea
      dbms: postgresql
  - changeSet:
      id: 52
      author: camsaul
      changes:
        - createTable:
            tableName: query_cache
            remarks: 'Cached results of queries are stored here when using the DB-based query cache.'
            columns:
              - column:
                  name: query_hash
                  type: binary(32)
                  remarks: 'The hash of the query dictionary. (This is a 256-bit SHA3 hash of the query dict).'
                  constraints:
                    primaryKey: true
                    nullable: false
              - column:
                  name: updated_at
                  type: datetime
                  remarks: 'The timestamp of when these query results were last refreshed.'
                  constraints:
                    nullable: false
              - column:
                  name: results
                  type: ${blob.type}
                  remarks: 'Cached, compressed results of running the query with the given hash.'
                  constraints:
                    nullable: false
        - createIndex:
            tableName: query_cache
            indexName: idx_query_cache_updated_at
            columns:
              column:
                name: updated_at
        - addColumn:
            tableName: report_card
            columns:
              - column:
                  name: cache_ttl
                  type: int
                  remarks: 'The maximum time, in seconds, to return cached results for this Card rather than running a new query.'
  - changeSet:
      id: 53
      author: camsaul
      changes:
        - createTable:
            tableName: query
            remarks: 'Information (such as average execution time) for different queries that have been previously ran.'
            columns:
              - column:
                  name: query_hash
                  type: binary(32)
                  remarks: 'The hash of the query dictionary. (This is a 256-bit SHA3 hash of the query dict.)'
                  constraints:
                    primaryKey: true
                    nullable: false
              - column:
                  name: average_execution_time
                  type: int
                  remarks: 'Average execution time for the query, round to nearest number of milliseconds. This is updated as a rolling average.'
                  constraints:
                    nullable: false
  - changeSet:
      id: 54
      author: tlrobinson
      validCheckSum: '7:695b12a78e897c62c21d41bfb04ab44b'
      validCheckSum: '7:0857800db71a4757e7202aad4eaed48d'
      changes:
        - addColumn:
            tableName: pulse
            columns:
              - column:
                  name: skip_if_empty
                  type: boolean
                  remarks: 'Skip a scheduled Pulse if none of its questions have any results'
                  defaultValueBoolean: false
                  constraints:
                    nullable: false
  - changeSet:
      id: 55
      author: camsaul
      changes:
        - addColumn:
            tableName: report_dashboard
            columns:
              - column:
                  name: archived
                  type: boolean
                  remarks: 'Is this Dashboard archived (effectively treated as deleted?)'
                  defaultValueBoolean: false
                  constraints:
                    nullable: false
              - column:
                  name: position
                  type: integer
                  remarks: 'The position this Dashboard should appear in the Dashboards list, lower-numbered positions appearing before higher numbered ones.'
        - createTable:
            tableName: dashboard_favorite
            remarks: 'Presence of a row here indicates a given User has favorited a given Dashboard.'
            columns:
              - column:
                  name: id
                  type: int
                  autoIncrement: true
                  constraints:
                    primaryKey: true
                    nullable: false
              - column:
                  name: user_id
                  type: int
                  remarks: 'ID of the User who favorited the Dashboard.'
                  constraints:
                    nullable: false
                    references: core_user(id)
                    foreignKeyName: fk_dashboard_favorite_user_id
                    deleteCascade: true
              - column:
                  name: dashboard_id
                  type: int
                  remarks: 'ID of the Dashboard favorited by the User.'
                  constraints:
                    nullable: false
                    references: report_dashboard(id)
                    foreignKeyName: fk_dashboard_favorite_dashboard_id
                    deleteCascade: true
        - addUniqueConstraint:
            tableName: dashboard_favorite
            columnNames: user_id, dashboard_id
            constraintName: unique_dashboard_favorite_user_id_dashboard_id
        - createIndex:
            tableName: dashboard_favorite
            indexName: idx_dashboard_favorite_user_id
            columns:
              - column:
                  name: user_id
        - createIndex:
            tableName: dashboard_favorite
            indexName: idx_dashboard_favorite_dashboard_id
            columns:
              - column:
                  name: dashboard_id
  - changeSet:
      id: 56
<<<<<<< HEAD
      author: arthur
      changes:
        - createTable:
            tableName: field_fingerprint
            remarks: 'tables are sampled periodically to capture a sample of the values in them. These snapshots are then used to make these statistics which will later be used to guess properties of that table'
            columns:
              - column:
                  name: id
                  type: int
                  autoIncrement: true
                  constraints:
                    primaryKey: true
                    nullable: false
              - column:
                  name: field_id
                  type: int
                  remarks: 'ID of matching row in the field table.'
                  constraints:
                    nullable: false
                    references: metabase_field(id)
                    foreignKeyName: fk_field_fingerprint_field_id
                    deleteCascade: true
              - column:
                  name: table_id
                  type: int
                  remarks: 'ID of matching row in the field table.'
                  constraints:
                    nullable: false
                    references: metabase_table(id)
                    foreignKeyName: fk_field_fingerprint_table_id
                    deleteCascade: true
              - column:
                   name: base_type
                   type: varchar(255)
                   remarks: 'What is the underlying database type of this field ie: text or boolean.'
              - column:
                   name: is_pk
                   type: boolean
                   remarks: 'Is this the primary key for this table.'
              - column:
                   name: is_fk
                   type: boolean
                   remarks: 'Is this field a foreign key reference to another table.'
              - column:
                   name: cardinality
                   type: integer
                   remarks: 'How many distinct values did we find in our most recent sample of this field.'
              - column:
                   name: field_percent_urls
                   type: integer
                   remarks: 'What percentage of sample values looked like urls.'
              - column:
                   name: field_percent_json
                   type: integer
                   remarks: 'What percentage of sample values are valid JSON.'
              - column:
                   name: field_percent_email
                   type: integer
                   remarks: 'What percentage of sample values looked like email addresses.'
              - column:
                   name: field_avg_length
                   type: integer
                   remarks: 'How long was the average sample data.'
              - column:
                   name: name
                   type: varchar(255)
                   remarks: 'What is this fields name in the database.'
              - column:
                   name: qualified_name
                   type: varchar(255)
                   remarks: 'What is this fields name includeing namespace etc.'
              - column:
                   name: visibility_type
                   type: varchar(32)
                   remarks: 'Is this field visible, hidden, cruft, etc.'
              - column:
                  name: updated_at
                  type: datetime
                  remarks: 'The timestamp of when this field fingerprint was last refreshed.'
                  constraints:
                    nullable: false
              - column:
                  name: created_at
                  type: datetime
                  remarks: 'The timestamp of when this fingerprint was created.'
                  constraints:
                    nullable: false
        - addUniqueConstraint:
            tableName: field_fingerprint
            columnNames: field_id
            constraintName: unique_field_fingerprint_field_id
        - createIndex:
            tableName: field_fingerprint
            indexName: idx_field_fingerprint_field_id
            columns:
              - column:
                  name: field_id
        - createIndex:
            tableName: field_fingerprint
            indexName: idx_field_fingerprint_table_id
            columns:
              - column:
                  name: table_id
        - createTable:
            tableName: table_fingerprint
            remarks: 'tables are sampled periodically to capture a fingerprint of facts used along with field_fingerprints to classify field values'
            columns:
              - column:
                  name: id
                  type: int
                  autoIncrement: true
                  constraints:
                    primaryKey: true
                    nullable: false
              - column:
                  name: table_id
                  type: int
                  remarks: 'ID of matching row in the field table.'
                  constraints:
                    nullable: false
                    references: metabase_table(id)
                    foreignKeyName: fk_table_fingerprint_table_id
                    deleteCascade: true
              - column:
                   name: rows
                   type: integer
                   remarks: 'how many rows did this table have at the time the last fingerprints where generated.'
              - column:
                   name: name
                   type: varchar(255)
                   remarks: 'What is this tables name in the database.'
              - column:
                  name: updated_at
                  type: datetime
                  remarks: 'The timestamp of when this field fingerprint was last refreshed.'
                  constraints:
                    nullable: false
              - column:
                  name: created_at
                  type: datetime
                  remarks: 'The timestamp of when this fingerprint was created.'
                  constraints:
                    nullable: false
        - addUniqueConstraint:
            tableName: table_fingerprint
            columnNames: table_id
            constraintName: unique_table_fingerprint_table_id
        - createIndex:
            tableName: table_fingerprint
            indexName: idx_table_fingerprint_table_id
            columns:
              - column:
                  name: table_id
        - addColumn:
            tableName: metabase_database
            columns:
              - column:
                  name: sync_schedule
                  type: varchar(100)
                  remarks: 'The cron-formated schedule for syncing/indexing all tables in this DB'
                  defaultValue: "0 00 * * * ? *"
                  constraints:
                    nullable: false
              - column:
                  name: cache_field_values_schedule
                  type: varchar(100)
                  remarks: 'The cron-formated schedule for saving cached field values for all tables in this for this DB'
                  defaultValue: "1 10 * * * ? *"
                  constraints:
                    nullable: false
              - column:
                  name: analyze_schedule
                  type: varchar(100)
                  remarks: 'The cron-formated schedule for producing field fingerprints for this DB'
                  defaultValue: "2 30 * * * ? *"
                  constraints:
                    nullable: false
              - column:
                  name: classify_schedule
                  type: varchar(100)
                  remarks: 'The cron-formated schedule for using stored fingerprints to classify the special of fields in this DB'
                  defaultValue: "3 50 * * * ? *"
                  constraints:
                    nullable: false
=======
      author: wwwiiilll
      changes:
        - addColumn:
            tableName: core_user
            columns:
              - column:
                  name: ldap_auth
                  type: boolean
                  defaultValueBoolean: false
                  constraints:
                    nullable: false
  - changeSet:
      id: 57
      author: camsaul
      changes:
        - addColumn:
            tableName: report_card
            columns:
              - column:
                  name: result_metadata
                  type: text
                  remarks: 'Serialized JSON containing metadata about the result columns from running the query.'
>>>>>>> f7807c2b
<|MERGE_RESOLUTION|>--- conflicted
+++ resolved
@@ -3648,7 +3648,30 @@
                   name: dashboard_id
   - changeSet:
       id: 56
-<<<<<<< HEAD
+      author: wwwiiilll
+      changes:
+        - addColumn:
+            tableName: core_user
+            columns:
+              - column:
+                  name: ldap_auth
+                  type: boolean
+                  defaultValueBoolean: false
+                  constraints:
+                    nullable: false
+  - changeSet:
+      id: 57
+      author: camsaul
+      changes:
+        - addColumn:
+            tableName: report_card
+            columns:
+              - column:
+                  name: result_metadata
+                  type: text
+                  remarks: 'Serialized JSON containing metadata about the result columns from running the query.'
+  - changeSet:
+      id: 58
       author: arthur
       changes:
         - createTable:
@@ -3832,28 +3855,4 @@
                   remarks: 'The cron-formated schedule for using stored fingerprints to classify the special of fields in this DB'
                   defaultValue: "3 50 * * * ? *"
                   constraints:
-                    nullable: false
-=======
-      author: wwwiiilll
-      changes:
-        - addColumn:
-            tableName: core_user
-            columns:
-              - column:
-                  name: ldap_auth
-                  type: boolean
-                  defaultValueBoolean: false
-                  constraints:
-                    nullable: false
-  - changeSet:
-      id: 57
-      author: camsaul
-      changes:
-        - addColumn:
-            tableName: report_card
-            columns:
-              - column:
-                  name: result_metadata
-                  type: text
-                  remarks: 'Serialized JSON containing metadata about the result columns from running the query.'
->>>>>>> f7807c2b
+                    nullable: false