(ns metabase.query-processor-test.test-mlv2
  (:require
   [clojure.test :as t :refer :all]
   [malli.core :as mc]
   [malli.error :as me]
   [metabase.lib.convert :as lib.convert]
   [metabase.lib.core :as lib]
   [metabase.lib.metadata.calculation :as lib.metadata.calculation]
   [metabase.lib.metadata.jvm :as lib.metadata.jvm]
   [metabase.lib.schema :as lib.schema]
   [metabase.mbql.util :as mbql.u]
   [metabase.util :as u]))

(set! *warn-on-reflection* true)

(defn- do-with-legacy-query-testing-context [query thunk]
  (testing (format "\nlegacy query =\n%s\n" (u/pprint-to-str query))
    (thunk)))

(defn- do-with-pMBQL-query-testing-context [pMBQL thunk]
  (testing (format "\npMBQL =\n%s\n" (u/pprint-to-str pMBQL))
    (thunk)))

(def ^:dynamic *skip-conversion-tests*
  "Whether we should skip the => pMBQL conversion tests, for queries that we explicitly expect to fail conversion
  because they are intentionally broken. For ones that are unintentionally broken, write a rule instead.

  At the time of this writing, this is only used in one
  place, [[metabase.models.query.permissions-test/invalid-queries-test]]."
  false)

(defn- skip-metadata-calculation-tests? [legacy-query]
  (or
   ;; #29907: wrong column name for joined columns in `:breakout`
   (mbql.u/match-one legacy-query
     {:breakout breakouts}
     (mbql.u/match-one breakouts
       [:field _id-or-name {:join-alias _join-alias}]
       "#29907"))
<<<<<<< HEAD
   ;; #29935: metadata for an `:aggregation` with a `:case` expression not working
   (mbql.u/match-one legacy-query
     {:aggregation aggregations}
     (mbql.u/match-one aggregations
       :case
       "#29935"))))
=======
   ;; #29910: `:datetime-add`, `:datetime-subtract`, and `:convert-timezone` broken with string literals
   (mbql.u/match-one legacy-query
     #{:datetime-add :datetime-subtract :convert-timezone}
     (mbql.u/match-one &match
       [_tag (_literal :guard string?) & _]
       "#29910"))))
>>>>>>> c0c9511d

(defn- test-mlv2-metadata [original-query _qp-metadata]
  {:pre [(map? original-query)]}
  (when-not (or *skip-conversion-tests*
                (skip-metadata-calculation-tests? original-query))
    (do-with-legacy-query-testing-context
     original-query
     (^:once fn* []
      (let [pMBQL (-> original-query lib.convert/->pMBQL)]
        ;; don't bother doing this test if the output is invalid; [[test-mlv2-conversion]] will fail anyway, no point in
        ;; triggering an Exception here as well.
        (when (mc/validate ::lib.schema/query pMBQL)
          (do-with-pMBQL-query-testing-context
           pMBQL
           (^:once fn* []
            (let [metadata-provider (lib.metadata.jvm/application-database-metadata-provider (:database original-query))
                  mlv2-query        (lib/query metadata-provider pMBQL)
                  mlv2-metadata     (lib.metadata.calculation/metadata mlv2-query)]
              ;; Just make sure we can calculate some metadata (any metadata, even nothing) without throwing an
              ;; Exception at this point; making sure it is CORRECT will be the next step after this.
              (is (any? mlv2-metadata)))))))))))

(defn- test-mlv2-conversion [query]
  (when-not *skip-conversion-tests*
    (do-with-legacy-query-testing-context
     query
     (^:once fn* []
      (let [pMBQL (-> query lib.convert/->pMBQL)]
        (do-with-pMBQL-query-testing-context
         pMBQL
         (^:once fn* []
          (testing "Legacy MBQL queries should round trip to pMBQL and back"
            (is (= query
                   (-> pMBQL lib.convert/->legacy-MBQL))))
          (testing "converted pMBQL query should validate against the pMBQL schema"
            (is (not (me/humanize (mc/explain ::lib.schema/query pMBQL))))))))))))

(def ^:private ^:dynamic *original-query* nil)

(defn post-processing-middleware
  [_preprocessed-query rff]
  (fn [metadata]
    {:pre [(map? *original-query*)]}
    (test-mlv2-metadata *original-query* metadata)
    (rff metadata)))

(defn around-middleware
  "Tests only: save the original legacy MBQL query immediately after normalization to `::original-query`."
  [qp]
  (fn [query rff context]
    ;; there seems to be a issue in Hawk JUnit output if it encounters a test assertion when [[t/*testing-vars*]] is
    ;; empty, which can be the case if the assertion happens inside of a fixture before a test is ran (e.g. queries ran
    ;; as the result of syncing a database happening inside a test fixture); in this case we still want to run our
    ;; tests, so create some fake test var context so it doesn't fail.
    (if (empty? t/*testing-vars*)
      (binding [t/*testing-vars* [#'test-mlv2-conversion]]
        (test-mlv2-conversion query))
      (test-mlv2-conversion query))
    (binding [*original-query* query]
      (qp query rff context))))<|MERGE_RESOLUTION|>--- conflicted
+++ resolved
@@ -30,28 +30,12 @@
   false)
 
 (defn- skip-metadata-calculation-tests? [legacy-query]
-  (or
    ;; #29907: wrong column name for joined columns in `:breakout`
    (mbql.u/match-one legacy-query
      {:breakout breakouts}
      (mbql.u/match-one breakouts
        [:field _id-or-name {:join-alias _join-alias}]
-       "#29907"))
-<<<<<<< HEAD
-   ;; #29935: metadata for an `:aggregation` with a `:case` expression not working
-   (mbql.u/match-one legacy-query
-     {:aggregation aggregations}
-     (mbql.u/match-one aggregations
-       :case
-       "#29935"))))
-=======
-   ;; #29910: `:datetime-add`, `:datetime-subtract`, and `:convert-timezone` broken with string literals
-   (mbql.u/match-one legacy-query
-     #{:datetime-add :datetime-subtract :convert-timezone}
-     (mbql.u/match-one &match
-       [_tag (_literal :guard string?) & _]
-       "#29910"))))
->>>>>>> c0c9511d
+       "#29907")))
 
 (defn- test-mlv2-metadata [original-query _qp-metadata]
   {:pre [(map? original-query)]}
