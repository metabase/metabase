name: Driver Tests

on:
  workflow_call:
    inputs:
      skip:
        type: boolean
        default: false

concurrency:
  group: ${{ github.workflow }}-${{ github.head_ref && github.ref || github.run_id }}-drivers
  cancel-in-progress: true

jobs:
  # This job will determine if the tier 3 driver tests should be skipped.
  # It will always run first.
  determine-driver-skips:
    runs-on: ubuntu-latest
    outputs:
      skip: ${{ steps.check-branch-and-files-changed.outputs.skip }}
    steps:
      - name: Checkout repository
        uses: actions/checkout@v4
      - name: Fetch base branch
        if: github.event_name == 'pull_request' && github.event.pull_request.base.ref != ''
        run: |
          # Fetch the base branch to ensure its history is available for diffing
          git fetch --depth=1 origin ${{ github.event.pull_request.base.ref }}:${{ github.event.pull_request.base.ref }}
          # Only run this if it's a pull request and the base ref exists
      - name: Get Date
        id: get-date
        shell: bash
        run: |
          echo "date=$(/bin/date -u "+%Y%m%d")" >> $GITHUB_OUTPUT
      - name: Restore Babashka cache
        uses: actions/cache@v4
        with:
          path: |
            ~/.m2
            ~/.deps.clj
          restore-keys: |
            mage-drivers-
          key: >-
            mage-drivers-${{ steps.get-date.outputs.date }}
      - name: Check if driver tests should run
        id: check-branch-and-files-changed
        run: |
          IS_MASTER_OR_RELEASE="${{ github.ref == 'refs/heads/master' || startsWith(github.ref, 'refs/heads/release-') }}"
          echo "Is master or release: ${IS_MASTER_OR_RELEASE}"

          if [[ "${IS_MASTER_OR_RELEASE}" == "true" ]]; then
            echo "skip=false" >> $GITHUB_OUTPUT
            echo "Merging into master or a release branch. All driver tests will run."
          else
            echo "Checking for changes in relevant modules..."
            if ./bin/mage can-skip-driver-tests "${{ github.event.pull_request.base.ref }}"; then
              echo 'skip=true' >> $GITHUB_OUTPUT
            else
              echo 'skip=false' >> $GITHUB_OUTPUT
            fi
          fi
        shell: bash

  be-tests-athena-ee:
    needs: determine-driver-skips
    if: ${{ !inputs.skip && !(needs.determine-driver-skips.outputs.skip == 'true') }}
    runs-on: ubuntu-latest
    timeout-minutes: 60
    env:
      CI: 'true'
      DRIVERS: athena
      MB_ATHENA_TEST_REGION: us-east-1
      MB_ATHENA_TEST_REGION_ROUTING: us-east-2
      MB_ATHENA_TEST_ACCESS_KEY: ${{ secrets.MB_ATHENA_TEST_ACCESS_KEY }}
      MB_ATHENA_TEST_SECRET_KEY: ${{ secrets.MB_ATHENA_TEST_SECRET_KEY }}
      MB_ATHENA_TEST_S3_STAGING_DIR: ${{ secrets.MB_ATHENA_TEST_S3_STAGING_DIR }}
      MB_ATHENA_TEST_S3_STAGING_DIR_ROUTING: ${{ secrets.MB_ATHENA_TEST_S3_STAGING_DIR_ROUTING }}
      # These credentials are used to test the driver when the user does not have the athena:GetTableMetadata permission
      MB_ATHENA_TEST_WITHOUT_GET_TABLE_METADATA_ACCESS_KEY: ${{ secrets.MB_ATHENA_TEST_WITHOUT_GET_TABLE_METADATA_ACCESS_KEY }}
      MB_ATHENA_TEST_WITHOUT_GET_TABLE_METADATA_SECRET_KEY: ${{ secrets.MB_ATHENA_TEST_WITHOUT_GET_TABLE_METADATA_SECRET_KEY }}
    name: Athena
    steps:
    - uses: actions/checkout@v4
    - name: Test Athena driver
      uses: ./.github/actions/test-driver
      with:
        junit-name: 'be-tests-athena-ee'
        test-args: >-
          :only-tags [:mb/driver-tests]
          :exclude-tags [:mb/transforms-python-test]
    - name: Upload Test Results
      uses: ./.github/actions/upload-test-results
      if: always()
      with:
        input-path: ./target/junit/
        output-name: ${{ github.job }}
        bucket: ${{ vars.AWS_S3_TEST_RESULTS_BUCKET }}
        aws-access-key-id: ${{ secrets.AWS_TEST_RESULTS_ACCESS_KEY_ID }}
        aws-secret-access-key: ${{ secrets.AWS_TEST_RESULTS_SECRET_ACCESS_KEY }}
        aws-region: ${{ vars.AWS_REGION }}
        trunk-api-token: ${{ secrets.TRUNK_API_TOKEN }}

  be-tests-bigquery-cloud-sdk-ee:
    needs: determine-driver-skips
    if: ${{ !inputs.skip && !(needs.determine-driver-skips.outputs.skip == 'true') }}
    runs-on: ubuntu-latest
    timeout-minutes: 60
    strategy:
      fail-fast: false
      matrix:
        job:
          - name: Driver Tests
            test-args: >-
              :only-tags [:mb/driver-tests]
              :exclude-tags [:mb/transforms-python-test]
# DS 2025-09-26 temporarily disabled while we diagnose flakes
#          - name: Transforms Python Tests
#            test-args: >-
#              :only-tags [:mb/transforms-python-test]
#            needs-python-runner: true
    env:
      CI: 'true'
      DRIVERS: bigquery-cloud-sdk
      MB_BIGQUERY_TEST_PROJECT_ID: ${{ secrets.BIGQUERY_TEST_PROJECT_ID }}
      MB_BIGQUERY_TEST_CLIENT_ID: ${{ secrets.MB_BIGQUERY_TEST_CLIENT_ID }}
      MB_BIGQUERY_TEST_CLIENT_SECRET: ${{ secrets.MB_BIGQUERY_TEST_CLIENT_SECRET }}
      MB_BIGQUERY_TEST_ACCESS_TOKEN: ${{ secrets.MB_BIGQUERY_TEST_ACCESS_TOKEN }}
      MB_BIGQUERY_TEST_REFRESH_TOKEN: ${{ secrets.MB_BIGQUERY_TEST_REFRESH_TOKEN }}
      MB_BIGQUERY_CLOUD_SDK_TEST_SERVICE_ACCOUNT_JSON: ${{ secrets.MB_BIGQUERY_CLOUD_SDK_TEST_SERVICE_ACCOUNT_JSON }}
      MB_BIGQUERY_CLOUD_SDK_TEST_SERVICE_ACCOUNT_JSON_ROUTING: ${{ secrets.MB_BIGQUERY_CLOUD_SDK_TEST_SERVICE_ACCOUNT_JSON_ROUTING }}
    name: BigQuery ${{ matrix.job.name }}
    steps:
    - uses: actions/checkout@v4
    - name: Setup python-runner
      if: ${{ matrix.job.needs-python-runner == true }}
      uses: ./.github/actions/setup-python-runner
      with:
        metabase-automation-token: ${{ secrets.METABASE_AUTOMATION_USER_TOKEN }}
    - name: Test BigQuery Cloud SDK driver
      id: test-driver
      uses: ./.github/actions/test-driver
      with:
        junit-name: 'be-tests-bigquery-cloud-sdk-ee'
        test-args: ${{ matrix.job.test-args }}
    - name: Upload Test Results
      uses: ./.github/actions/upload-test-results
      if: always()
      with:
        input-path: ./target/junit/
        output-name: ${{ github.job }}
        bucket: ${{ vars.AWS_S3_TEST_RESULTS_BUCKET }}
        aws-access-key-id: ${{ secrets.AWS_TEST_RESULTS_ACCESS_KEY_ID }}
        aws-secret-access-key: ${{ secrets.AWS_TEST_RESULTS_SECRET_ACCESS_KEY }}
        aws-region: ${{ vars.AWS_REGION }}
        trunk-api-token: ${{ secrets.TRUNK_API_TOKEN }}
    - name: Cleanup python-runner
      if: ${{ always() && matrix.job.needs-python-runner == true }}
      uses: ./.github/actions/cleanup-python-runner
      with:
        upload-logs: ${{ steps.test-driver.outcome == 'failure' }}
        logs-artifact-suffix: ${{ matrix.job.name }} ${{ matrix.version.name }}

  be-tests-clickhouse-ee:
    needs: determine-driver-skips
    if: ${{ !inputs.skip && !(needs.determine-driver-skips.outputs.skip == 'true') }}
    runs-on: ubuntu-latest
    timeout-minutes: 60
    strategy:
      fail-fast: false
      matrix:
        job:
          - name: Driver Tests
            test-args: >-
              :only-tags [:mb/driver-tests]
              :exclude-tags [:mb/transforms-python-test]
          - name: Transforms Python Tests
            test-args: >-
              :only-tags [:mb/transforms-python-test]
            needs-python-runner: true
    env:
      CI: 'true'
      DRIVERS: clickhouse
      MB_CLICKHOUSE_TEST_HOST: localhost
      MB_CLICKHOUSE_TEST_PORT: 8123
      MB_CLICKHOUSE_TEST_OLD_PORT: 8124
      MB_CLICKHOUSE_TEST_NGINX_PORT: 8127
    name: Clickhouse ${{ matrix.job.name }}
    steps:
    - uses: actions/checkout@v4
    - name: Setup python-runner
      if: ${{ matrix.job.needs-python-runner == true }}
      uses: ./.github/actions/setup-python-runner
      with:
        metabase-automation-token: ${{ secrets.METABASE_AUTOMATION_USER_TOKEN }}
    - name: Add ClickHouse TLS instance to /etc/hosts
      run: |
        sudo echo "127.0.0.1 server.clickhouseconnect.test" | sudo tee -a /etc/hosts
    - name: Start ClickHouse in Docker
      uses: hoverkraft-tech/compose-action@v2.0.0
      with:
        compose-file: "modules/drivers/clickhouse/docker-compose.yml"
        down-flags: "--volumes"
        services: |
          clickhouse
          clickhouse_tls
          clickhouse_older_version
          clickhouse_cluster_node1
          clickhouse_cluster_node2
          nginx
    - name: Test Clickhouse driver
      id: test-driver
      uses: ./.github/actions/test-driver
      with:
        junit-name: 'be-tests-clickhouse-ee'
        test-args: ${{ matrix.job.test-args }}
    - name: Upload Test Results
      uses: ./.github/actions/upload-test-results
      if: always()
      with:
        input-path: ./target/junit/
        output-name: ${{ github.job }}
        bucket: ${{ vars.AWS_S3_TEST_RESULTS_BUCKET }}
        aws-access-key-id: ${{ secrets.AWS_TEST_RESULTS_ACCESS_KEY_ID }}
        aws-secret-access-key: ${{ secrets.AWS_TEST_RESULTS_SECRET_ACCESS_KEY }}
        aws-region: ${{ vars.AWS_REGION }}
        trunk-api-token: ${{ secrets.TRUNK_API_TOKEN }}
    - name: Cleanup python-runner
      if: ${{ always() && matrix.job.needs-python-runner == true }}
      uses: ./.github/actions/cleanup-python-runner
      with:
        upload-logs: ${{ steps.test-driver.outcome == 'failure' }}
        logs-artifact-suffix: ${{ matrix.job.name }} ${{ matrix.version.name }}

  be-tests-druid-ee:
    needs: determine-driver-skips
    if: ${{ !inputs.skip && !(needs.determine-driver-skips.outputs.skip == 'true') }}
    runs-on: ubuntu-latest
    timeout-minutes: 60
    env:
      CI: 'true'
      DRIVERS: druid
    services:
      druid:
        image: metabase/druid:0.20.2
        ports:
          - "8082:8082"
        env:
          CLUSTER_SIZE: nano-quickstart
    name: Druid (Legacy)
    steps:
    - uses: actions/checkout@v4
    - name: Test Druid driver
      uses: ./.github/actions/test-driver
      with:
        junit-name: 'be-tests-druid-ee'
        test-args: >-
          :only-tags [:mb/driver-tests]
          :exclude-tags [:mb/transforms-python-test]
    - name: Upload Test Results
      uses: ./.github/actions/upload-test-results
      if: always()
      with:
        input-path: ./target/junit/
        output-name: ${{ github.job }}
        bucket: ${{ vars.AWS_S3_TEST_RESULTS_BUCKET }}
        aws-access-key-id: ${{ secrets.AWS_TEST_RESULTS_ACCESS_KEY_ID }}
        aws-secret-access-key: ${{ secrets.AWS_TEST_RESULTS_SECRET_ACCESS_KEY }}
        aws-region: ${{ vars.AWS_REGION }}
        trunk-api-token: ${{ secrets.TRUNK_API_TOKEN }}

  be-tests-druid-jdbc-ee:
    needs: determine-driver-skips
    if: ${{ !inputs.skip && !(needs.determine-driver-skips.outputs.skip == 'true') }}
    runs-on: ubuntu-latest
    timeout-minutes: 60
    env:
      CI: 'true'
      DRIVERS: druid-jdbc
    services:
      druid:
        image: metabase/druid:29.0.1-json-no-ingestion
        ports:
          - "8888:8888"
        env:
          CLUSTER_SIZE: nano-quickstart
    name: Druid (JDBC)
    steps:
    - uses: actions/checkout@v4
    - name: Test Druid JDBC driver
      uses: ./.github/actions/test-driver
      with:
        junit-name: 'be-tests-druid-jdbc-ee'
        test-args: >-
          :only-tags [:mb/driver-tests]
          :exclude-tags [:mb/transforms-python-test]
    - name: Upload Test Results
      uses: ./.github/actions/upload-test-results
      if: always()
      with:
        input-path: ./target/junit/
        output-name: ${{ github.job }}
        bucket: ${{ vars.AWS_S3_TEST_RESULTS_BUCKET }}
        aws-access-key-id: ${{ secrets.AWS_TEST_RESULTS_ACCESS_KEY_ID }}
        aws-secret-access-key: ${{ secrets.AWS_TEST_RESULTS_SECRET_ACCESS_KEY }}
        aws-region: ${{ vars.AWS_REGION }}
        trunk-api-token: ${{ secrets.TRUNK_API_TOKEN }}

  be-tests-databricks-ee:
    needs: determine-driver-skips
    if: ${{ !inputs.skip && !(needs.determine-driver-skips.outputs.skip == 'true') }}
    runs-on: ubuntu-latest
    timeout-minutes: 60
    env:
      CI: 'true'
      DRIVERS: databricks
      MB_DATABRICKS_TEST_HOST: ${{ secrets.MB_DATABRICKS_JDBC_TEST_HOST }}
      MB_DATABRICKS_TEST_HTTP_PATH: ${{ secrets.MB_DATABRICKS_JDBC_TEST_HTTP_PATH }}
      MB_DATABRICKS_TEST_TOKEN: ${{ secrets.MB_DATABRICKS_JDBC_TEST_TOKEN }}
      MB_DATABRICKS_TEST_CATALOG: 'metabase_ci'
      MB_DATABRICKS_TEST_CATALOG_ROUTING: 'metabase_routing_catalog'
      MB_DATABRICKS_TEST_CLIENT_ID: ${{ secrets.MB_DATABRICKS_JDBC_TEST_CLIENT_ID }}
      MB_DATABRICKS_TEST_OAUTH_SECRET: ${{ secrets.MB_DATABRICKS_JDBC_TEST_OAUTH_SECRET }}
    name: Databricks
    steps:
    - uses: actions/checkout@v4
    - name: Test Databricks driver
      uses: ./.github/actions/test-driver
      with:
        junit-name: 'be-tests-databricks-ee'
        test-args: >-
          :only-tags [:mb/driver-tests]
          :exclude-tags [:mb/transforms-python-test]
    - name: Upload Test Results
      uses: ./.github/actions/upload-test-results
      if: always()
      with:
        input-path: ./target/junit/
        output-name: ${{ github.job }}
        bucket: ${{ vars.AWS_S3_TEST_RESULTS_BUCKET }}
        aws-access-key-id: ${{ secrets.AWS_TEST_RESULTS_ACCESS_KEY_ID }}
        aws-secret-access-key: ${{ secrets.AWS_TEST_RESULTS_SECRET_ACCESS_KEY }}
        aws-region: ${{ vars.AWS_REGION }}
        trunk-api-token: ${{ secrets.TRUNK_API_TOKEN }}

  be-tests-databricks-multi-catalog-ee:
    needs: determine-driver-skips
    if: ${{ !inputs.skip && !(needs.determine-driver-skips.outputs.skip == 'true') }}
    runs-on: ubuntu-latest
    timeout-minutes: 60
    env:
      CI: 'true'
      DRIVERS: databricks
      MB_DATABRICKS_TEST_MULTI_LEVEL_SCHEMA: true
      MB_DATABRICKS_TEST_HOST: ${{ secrets.MB_DATABRICKS_JDBC_TEST_HOST }}
      MB_DATABRICKS_TEST_HTTP_PATH: ${{ secrets.MB_DATABRICKS_JDBC_TEST_HTTP_PATH }}
      MB_DATABRICKS_TEST_TOKEN: ${{ secrets.MB_DATABRICKS_JDBC_TEST_TOKEN }}
      MB_DATABRICKS_TEST_CATALOG: 'metabase_ci'
      MB_DATABRICKS_TEST_CATALOG_ROUTING: 'metabase_routing_catalog'
      MB_DATABRICKS_TEST_CLIENT_ID: ${{ secrets.MB_DATABRICKS_JDBC_TEST_CLIENT_ID }}
      MB_DATABRICKS_TEST_OAUTH_SECRET: ${{ secrets.MB_DATABRICKS_JDBC_TEST_OAUTH_SECRET }}
    name: Databricks (Multi-Catalog)
    steps:
    - uses: actions/checkout@v4
    - name: Test Databricks driver with multi-catalog
      uses: ./.github/actions/test-driver
      with:
        junit-name: 'be-tests-databricks-multi-catalog-ee'
        test-args: >-
          :only-tags [:mb/driver-tests]
          :exclude-tags [:mb/transforms-python-test]
    - name: Upload Test Results
      uses: ./.github/actions/upload-test-results
      if: always()
      with:
        input-path: ./target/junit/
        output-name: ${{ github.job }}
        bucket: ${{ vars.AWS_S3_TEST_RESULTS_BUCKET }}
        aws-access-key-id: ${{ secrets.AWS_TEST_RESULTS_ACCESS_KEY_ID }}
        aws-secret-access-key: ${{ secrets.AWS_TEST_RESULTS_SECRET_ACCESS_KEY }}
        aws-region: ${{ vars.AWS_REGION }}
        trunk-api-token: ${{ secrets.TRUNK_API_TOKEN }}

  be-tests-h2:
    if: ${{ !inputs.skip }}
    runs-on: ubuntu-latest
    timeout-minutes: 60
    env:
      CI: 'true'
    name: H2
    steps:
    - uses: actions/checkout@v4
    - name: Test H2 driver
      id: test-driver
      uses: ./.github/actions/test-driver
      with:
        junit-name: 'be-tests-h2'
        test-args: >-
          :only-tags [:mb/driver-tests]
          :exclude-tags [:mb/transforms-python-test]
    - name: Upload Test Results
      uses: ./.github/actions/upload-test-results
      if: always()
      with:
        input-path: ./target/junit/
        output-name: ${{ github.job }}
        bucket: ${{ vars.AWS_S3_TEST_RESULTS_BUCKET }}
        aws-access-key-id: ${{ secrets.AWS_TEST_RESULTS_ACCESS_KEY_ID }}
        aws-secret-access-key: ${{ secrets.AWS_TEST_RESULTS_SECRET_ACCESS_KEY }}
        aws-region: ${{ vars.AWS_REGION }}
        trunk-api-token: ${{ secrets.TRUNK_API_TOKEN }}

  be-tests-mysql-mariadb:
    needs: determine-driver-skips
    if: ${{ !inputs.skip && !(needs.determine-driver-skips.outputs.skip == 'true') }}
    runs-on: ubuntu-latest
    timeout-minutes: 60
    strategy:
      fail-fast: false
      matrix:
        version:
          - name: MariaDB 10.2
            junit-name: be-tests-mariadb-10-2-ee
            image: circleci/mariadb:10.2.23
            env:
              enable-ssl-tests: 'false'
              enable-aws-iam-tests: 'false'
          - name: MariaDB Latest
            junit-name: be-tests-mariadb-latest-ee
            image: circleci/mariadb:latest
            env:
              enable-ssl-tests: 'false'
              enable-aws-iam-tests: 'false'
          - name: MySQL 8.0
            junit-name: be-tests-mysql-8-0-ee
            image: mysql:8.0
            env:
              enable-ssl-tests: 'false'
              enable-aws-iam-tests: 'false'
          - name: MySQL Latest
            junit-name: be-tests-mysql-latest-ee
            image: mysql:latest
            env:
              enable-ssl-tests: 'true'
              enable-aws-iam-tests: 'true'
        job:
          - name: Driver Tests
            test-args: >-
              :only-tags [:mb/driver-tests]
            exclude-tag: ':mb/transforms-python-test'
          - name: Transforms Python Tests
            test-args: >-
              :only-tags [:mb/transforms-python-test]
            needs-python-runner: true

    services:
      mysql:
        image: ${{ matrix.version.image }}
        ports:
          - "3306:3306"
        env:
          MYSQL_ALLOW_EMPTY_PASSWORD: true
          MYSQL_DATABASE: circle_test
    env:
      # Only run old migrations tests on pushes to master or release branches. All other branches should skip tests
      # with the tag `mb/old-migrations-test`. `__ADDITIONAL_EXCLUDED_TAG__` is not used anywhere outside of splicing
      # it in to the command below.
      __ADDITIONAL_EXCLUDED_TAG__: >-
        ${{
          (
            github.event_name == 'push' &&
            (
              github.ref == 'master' ||
              startsWith(github.ref, 'release-')
            ) &&
            ''
          ) ||
          ':mb/old-migrations-test'
        }}
      # actual serious env vars below
      CI: 'true'
      DRIVERS: mysql
      MB_DB_TYPE: mysql
      MB_DB_HOST: localhost
      MB_DB_PORT: 3306
      MB_DB_DBNAME: circle_test
      MB_DB_USER: root
      MB_MYSQL_TEST_USER: root
      #
      # SSL config: only for mysql latest tests.
      #
      # set up env vars for something named "MYSQL_SSL" to run MySQL SSL tests verifying connectivity with PEM cert
      # they are deliberately given a different name to prevent them from affecting the regular test run against
      # the configured MySQL instance, but there is one particular test (mysql-connect-with-ssl-and-pem-cert-test)
      # that overrides the MB_MYSQL_TEST_* values with them
      # the MYSQL_RDS_SSL_INSTANCE vars are defined as secrets and can be altered
      MB_MYSQL_SSL_TEST_SSL: ${{ matrix.version.env.enable-ssl-tests }}
      MB_MYSQL_SSL_TEST_HOST: ${{ secrets.MYSQL_RDS_SSL_INSTANCE_HOST }}
      MB_MYSQL_SSL_TEST_ADDITIONAL_OPTIONS: 'verifyServerCertificate=true'
      # the contents of the ./resources/certificates/rds-combined-ca-bundle.pem file
      MB_MYSQL_SSL_TEST_SSL_CERT: ${{ secrets.MB_MYSQL_SSL_TEST_SSL_CERT }}
      MB_MYSQL_SSL_TEST_USER: metabase
      MB_MYSQL_SSL_TEST_PASSWORD: ${{ secrets.MYSQL_RDS_SSL_INSTANCE_PASSWORD }}
      MB_MYSQL_AWS_IAM_TEST: ${{ matrix.version.env.enable-aws-iam-tests }}
      MB_MYSQL_AWS_IAM_TEST_HOST: ${{ secrets.MYSQL_AURORA_IAM_INSTANCE_HOST }}
      MB_MYSQL_AWS_IAM_TEST_PORT: 3306
      MB_MYSQL_AWS_IAM_TEST_USER: my_iam_user
      MB_MYSQL_AWS_IAM_TEST_DBNAME: test_db
      MB_MYSQL_AWS_IAM_TEST_SSL_CERT: trust
      AWS_ACCESS_KEY_ID: ${{ secrets.AWS_AURORA_IAM_ACCESS_KEY_ID }}
      AWS_SECRET_ACCESS_KEY: ${{ secrets.AWS_AURORA_IAM_SECRET_ACCESS_KEY }}
    # for historic reasons (I don't want to mess around with required jobs) the job name should be something like
    # "be-tests-mariadb-10-2-ee (0)"
    name: "${{ matrix.version.name }} ${{ matrix.job.name }}"
    steps:
      - uses: actions/checkout@v4
      - name: Setup python-runner
        if: ${{ matrix.job.needs-python-runner == true }}
        uses: ./.github/actions/setup-python-runner
        with:
          metabase-automation-token: ${{ secrets.METABASE_AUTOMATION_USER_TOKEN }}
      - name: Test ${{ matrix.version.name }}
        id: test-driver
        uses: ./.github/actions/test-driver
        with:
          junit-name: ${{ matrix.version.junit-name }}
          test-args: >-
            ${{ matrix.job.test-args }}
            :exclude-tags '[ ${{ matrix.job.exclude-tag }} ${{ env.__ADDITIONAL_EXCLUDED_TAG__ }}]'
      - name: Upload Test Results
        uses: ./.github/actions/upload-test-results
        if: always()
        with:
          input-path: ./target/junit/
          output-name: ${{ github.job }}
          bucket: ${{ vars.AWS_S3_TEST_RESULTS_BUCKET }}
          aws-access-key-id: ${{ secrets.AWS_TEST_RESULTS_ACCESS_KEY_ID }}
          aws-secret-access-key: ${{ secrets.AWS_TEST_RESULTS_SECRET_ACCESS_KEY }}
          aws-region: ${{ vars.AWS_REGION }}
          trunk-api-token: ${{ secrets.TRUNK_API_TOKEN }}
      - name: Cleanup python-runner
        if: always()
        uses: ./.github/actions/cleanup-python-runner
        with:
          upload-logs: ${{ steps.test-driver.outcome == 'failure' }}
          logs-artifact-suffix: ${{ matrix.job.name }} ${{ matrix.version.name }}

  be-tests-mongo:
    needs: determine-driver-skips
    if: ${{ !inputs.skip && !(needs.determine-driver-skips.outputs.skip == 'true') }}
    runs-on: ubuntu-latest
    timeout-minutes: 60
    strategy:
      fail-fast: false
      matrix:
        version:
          - name: MongoDB 6.0
            junit-name: be-tests-mongo-6-0-ee
            image: metabase/qa-databases:mongo-sample-6
          - name: MongoDB Latest
            junit-name: be-tests-mongo-latest-ee
            image: mongo:latest
        job:
          - name: Driver Tests
            test-args: >-
              :exclude-tags '[:mongo-sharded-cluster-tests :mb/transforms-python-test]'
              :only-tags [:mb/driver-tests]
          - name: Transforms Python Tests
            test-args: >-
              :only-tags [:mb/transforms-python-test]
            needs-python-runner: true
    env:
      CI: 'true'
      DRIVERS: mongo
      MB_MONGO_TEST_USER: metabase
      MB_MONGO_TEST_PASSWORD: metasample123
    services:
      mongodb:
        image: ${{ matrix.version.image }}
        ports:
          - "27017:27017"
        env:
          MONGO_INITDB_ROOT_USERNAME: metabase
          MONGO_INITDB_ROOT_PASSWORD: metasample123
    name: ${{ matrix.version.name }} ${{ matrix.job.name }}
    steps:
    - uses: actions/checkout@v4
    - name: Setup python-runner
      if: ${{ matrix.job.needs-python-runner == true }}
      uses: ./.github/actions/setup-python-runner
      with:
        metabase-automation-token: ${{ secrets.METABASE_AUTOMATION_USER_TOKEN }}
    - name: Test ${{ matrix.version.name }}
      id: test-driver
      uses: ./.github/actions/test-driver
      with:
        junit-name: ${{ matrix.version.junit-name }}
        test-args: ${{ matrix.job.test-args }}
    - name: Upload Test Results
      uses: ./.github/actions/upload-test-results
      if: always()
      with:
        input-path: ./target/junit/
        output-name: ${{ github.job }}
        bucket: ${{ vars.AWS_S3_TEST_RESULTS_BUCKET }}
        aws-access-key-id: ${{ secrets.AWS_TEST_RESULTS_ACCESS_KEY_ID }}
        aws-secret-access-key: ${{ secrets.AWS_TEST_RESULTS_SECRET_ACCESS_KEY }}
        aws-region: ${{ vars.AWS_REGION }}
        trunk-api-token: ${{ secrets.TRUNK_API_TOKEN }}
    - name: Cleanup python-runner
      if: ${{ always() && matrix.job.needs-python-runner == true }}
      uses: ./.github/actions/cleanup-python-runner
      with:
        upload-logs: ${{ steps.test-driver.outcome == 'failure' }}
        logs-artifact-suffix: ${{ matrix.job.name }} ${{ matrix.version.name }}

  be-tests-mongo-ssl:
    needs: determine-driver-skips
    if: ${{ !inputs.skip && !(needs.determine-driver-skips.outputs.skip == 'true') }}
    runs-on: ubuntu-latest
    timeout-minutes: 60
    strategy:
      fail-fast: false
      matrix:
        version:
          - name: MongoDB 6.0
            junit-name: be-tests-mongo-6-0-ssl-ee
            image: metabase/qa-databases:mongo-sample-6
    env:
      CI: 'true'
      DRIVERS: mongo
      MB_MONGO_TEST_USER: metabase
      MB_MONGO_TEST_PASSWORD: metasample123
      MB_TEST_MONGO_REQUIRES_SSL: true
    name: "${{ matrix.version.name }} (SSL)"
    steps:
      - uses: actions/checkout@v4
      - name: Spin up Mongo docker container
        run: >-
          docker run -d
          -p 27017:27017
          --name metamongo
          ${{ matrix.version.image }}
          mongod
          --dbpath /data/db2/
          --tlsMode requireTLS
          --tlsCertificateKeyFile /etc/mongo/metamongo.pem
          --tlsCAFile /etc/mongo/metaca.crt
      - uses: ./.github/actions/await-port
        with:
          port: 27017
        timeout-minutes: 5
      - name: Make SSL certificates for Mongo available
        run: |
          curl https://raw.githubusercontent.com/metabase/metabase-qa/master/dbs/mongo/certificates/metabase.crt \
          -o ./test_resources/ssl/mongo/metabase.crt

          curl https://raw.githubusercontent.com/metabase/metabase-qa/master/dbs/mongo/certificates/metabase.key \
          -o ./test_resources/ssl/mongo/metabase.key

          curl https://raw.githubusercontent.com/metabase/metabase-qa/master/dbs/mongo/certificates/metaca.crt \
          -o ./test_resources/ssl/mongo/metaca.crt
      - name: Test ${{ matrix.version.name }}
        uses: ./.github/actions/test-driver
        with:
          junit-name: ${{ matrix.version.junit-name }}
          test-args: >-
            :exclude-tags '[:mongo-sharded-cluster-tests :mb/transforms-python-test]'
            :only-tags [:mb/driver-tests]
      - name: Upload Test Results
        uses: ./.github/actions/upload-test-results
        if: always()
        with:
          input-path: ./target/junit/
          output-name: ${{ github.job }}
          bucket: ${{ vars.AWS_S3_TEST_RESULTS_BUCKET }}
          aws-access-key-id: ${{ secrets.AWS_TEST_RESULTS_ACCESS_KEY_ID }}
          aws-secret-access-key: ${{ secrets.AWS_TEST_RESULTS_SECRET_ACCESS_KEY }}
          aws-region: ${{ vars.AWS_REGION }}
          trunk-api-token: ${{ secrets.TRUNK_API_TOKEN }}

  be-tests-mongo-sharded-cluster-ee:
    needs: determine-driver-skips
    if: ${{ !inputs.skip && !(needs.determine-driver-skips.outputs.skip == 'true') }}
    runs-on: ubuntu-latest
    timeout-minutes: 60
    env:
      CI: 'true'
      DRIVERS: mongo
    services:
      mongodb:
        image: metabase/mongo-sharded-cluster:6
        ports:
          - "27017:17017"
    name: MongoDB Sharded Cluster
    steps:
    - uses: actions/checkout@v4
    - name: Test MongoDB driver (Sharded cluster)
      uses: ./.github/actions/test-driver
      with:
        junit-name: 'be-tests-mongo-sharded-cluster-ee'
        test-args: >-
          :only metabase.driver.mongo.sharded-cluster-test
    - name: Upload Test Results
      uses: ./.github/actions/upload-test-results
      if: always()
      with:
        input-path: ./target/junit/
        output-name: ${{ github.job }}
        bucket: ${{ vars.AWS_S3_TEST_RESULTS_BUCKET }}
        aws-access-key-id: ${{ secrets.AWS_TEST_RESULTS_ACCESS_KEY_ID }}
        aws-secret-access-key: ${{ secrets.AWS_TEST_RESULTS_SECRET_ACCESS_KEY }}
        aws-region: ${{ vars.AWS_REGION }}
        trunk-api-token: ${{ secrets.TRUNK_API_TOKEN }}

  be-tests-oracle:
    needs: determine-driver-skips
    if: ${{ !inputs.skip && !(needs.determine-driver-skips.outputs.skip == 'true') }}
    runs-on: ubuntu-latest
    timeout-minutes: 60
    strategy:
      fail-fast: false
      matrix:
        version:
          - name: Oracle 18.4
            junit-name: be-tests-oracle-18-4-ee
            image: gvenzl/oracle-xe:18.4.0-slim
            port: 1521
            env:
              user: system
              password: 'password'
              enable-ssl-tests: false
          - name: Oracle 21.3
            junit-name: be-tests-oracle-21-3-ee
            image: metabase/qa-databases:oracle-xe-21.3
            port: 2484
            env:
              user: ''
              password: ''
              enable-ssl-tests: true
    env:
      CI: 'true'
      DRIVERS: oracle
      MB_ORACLE_TEST_HOST: localhost
      MB_ORACLE_TEST_USER: '${{ matrix.version.env.user }}'
      MB_ORACLE_TEST_SERVICE_NAME: XEPDB1
      # Only the non-SSL 18.4 tests specify password as an env var; the SSL 21.3 tests get it from the keystore I guess
      MB_ORACLE_TEST_PASSWORD: '${{ matrix.version.env.password }}'
      # These are ignored for the 18.4 tests which do not test SSL
      MB_ORACLE_TEST_SSL: ${{ matrix.version.env.enable-ssl-tests }}
      MB_ORACLE_SSL_TEST_SSL: ${{ matrix.version.env.enable-ssl-tests }}
      MB_ORACLE_TEST_SSL_USE_TRUSTSTORE: ${{ matrix.version.env.enable-ssl-tests }}
      MB_ORACLE_TEST_SSL_TRUSTSTORE_PATH: './test_resources/ssl/oracle/truststore.p12'
      MB_ORACLE_TEST_SSL_TRUSTSTORE_OPTIONS: local
      MB_ORACLE_TEST_SSL_TRUSTSTORE_PASSWORD_VALUE: 'PassworD_#1234'
      MB_ORACLE_TEST_SSL_USE_KEYSTORE: ${{ matrix.version.env.enable-ssl-tests }}
      MB_ORACLE_TEST_SSL_KEYSTORE_PATH: './test_resources/ssl/oracle/keystore.p12'
      MB_ORACLE_TEST_SSL_KEYSTORE_OPTIONS: local
      MB_ORACLE_TEST_SSL_KEYSTORE_PASSWORD_VALUE: 'PassworD_#1234'
    services:
      oracle:
        image: ${{ matrix.version.image }}
        env:
          ORACLE_PASSWORD: password
        ports:
          - "1521:${{ matrix.version.port }}"
    name: ${{ matrix.version.name }}
    steps:
    - uses: actions/checkout@v4
    - name: Test ${{ matrix.version.name }}
      uses: ./.github/actions/test-driver
      with:
        junit-name: ${{ matrix.version.junit-name }}
        test-args: >-
          :only-tags [:mb/driver-tests]
          :exclude-tags [:mb/transforms-python-test]
    - name: Upload Test Results
      uses: ./.github/actions/upload-test-results
      if: always()
      with:
        input-path: ./target/junit/
        output-name: ${{ github.job }}
        bucket: ${{ vars.AWS_S3_TEST_RESULTS_BUCKET }}
        aws-access-key-id: ${{ secrets.AWS_TEST_RESULTS_ACCESS_KEY_ID }}
        aws-secret-access-key: ${{ secrets.AWS_TEST_RESULTS_SECRET_ACCESS_KEY }}
        aws-region: ${{ vars.AWS_REGION }}
        trunk-api-token: ${{ secrets.TRUNK_API_TOKEN }}

  be-tests-postgres:
    needs: determine-driver-skips
    if: ${{ !inputs.skip && !(needs.determine-driver-skips.outputs.skip == 'true') }}
    runs-on: ubuntu-latest
    timeout-minutes: 60
    strategy:
      fail-fast: false
      matrix:
        version:
          - name: Postgres 12.x
            junit-name: postgres-ee
            docker-image: postgres:12-alpine
            env:
              enable-ssl-tests: 'false'
              enable-aws-iam-tests: 'false'
          - name: Postgres Latest
            junit-name: postgres-latest-ee
            docker-image: postgres:latest
            env:
              enable-ssl-tests: 'true'
              enable-aws-iam-tests: 'true'
        job:
          - name: Driver Tests
            test-args: >-
              :only-tags [:mb/driver-tests]
            exclude-tag: ':mb/transforms-python-test'
          - name: Transforms Python Tests
            test-args: >-
              :only-tags [:mb/transforms-python-test]
            needs-python-runner: true
    name: "${{ matrix.version.name }} ${{ matrix.job.name }}"
    env:
      # Only run old migrations tests on pushes to master or release branches. All other branches should skip tests
      # with the tag `mb/old-migrations-test`. `__ADDITIONAL_EXCLUDED_TAG__` is not used anywhere outside of splicing
      # it in to the command below.
      __ADDITIONAL_EXCLUDED_TAG__: >-
        ${{
          (
            github.event_name == 'push' &&
            (
              github.ref == 'master' ||
              startsWith(github.ref, 'release-')
            ) &&
            ''
          ) ||
          ':mb/old-migrations-test'
        }}
      # actual serious env vars below
      CI: 'true'
      DRIVERS: postgres
      MB_DB_TYPE: postgres
      MB_DB_PORT: 5432
      MB_DB_HOST: localhost
      MB_DB_DBNAME: mb_test
      MB_DB_USER: mb_test
      MB_POSTGRESQL_TEST_USER: mb_test
      # SSL tests are only enabled for the postgres-latest job.
      MB_POSTGRES_SSL_TEST_SSL: ${{ matrix.version.env.enable-ssl-tests }}
      MB_POSTGRES_SSL_TEST_SSL_MODE: verify-full
      MB_POSTGRES_SSL_TEST_SSL_ROOT_CERT_PATH: 'test-resources/certificates/us-east-2-bundle.pem'
      MB_POSTGRES_AWS_IAM_TEST: ${{ matrix.version.env.enable-aws-iam-tests }}
      MB_POSTGRES_AWS_IAM_TEST_HOST: ${{ secrets.POSTGRES_AURORA_IAM_INSTANCE_HOST }}
      MB_POSTGRES_AWS_IAM_TEST_PORT: 5432
      MB_POSTGRES_AWS_IAM_TEST_USER: my_iam_user
      MB_POSTGRES_AWS_IAM_TEST_DBNAME: test_db
      AWS_ACCESS_KEY_ID: ${{ secrets.AWS_AURORA_IAM_ACCESS_KEY_ID }}
      AWS_SECRET_ACCESS_KEY: ${{ secrets.AWS_AURORA_IAM_SECRET_ACCESS_KEY }}
    services:
      postgres:
        image: ${{ matrix.version.docker-image }}
        ports:
          - "5432:5432"
        env:
          POSTGRES_USER: mb_test
          POSTGRES_DB: mb_test
          POSTGRES_HOST_AUTH_METHOD: trust
    steps:
      - uses: actions/checkout@v4
      - name: Setup python-runner
        if: ${{ matrix.job.needs-python-runner == true }}
        uses: ./.github/actions/setup-python-runner
        with:
          metabase-automation-token: ${{ secrets.METABASE_AUTOMATION_USER_TOKEN }}
      - name: Test ${{ matrix.version.name }} (${{ matrix.job.name }})
        id: test-driver
        uses: ./.github/actions/test-driver
        with:
          junit-name: 'be-tests-${{ matrix.version.junit-name }}'
          test-args: >-
            ${{ matrix.job.test-args }}
            :exclude-tags '[ ${{ matrix.job.exclude-tag }} ${{ env.__ADDITIONAL_EXCLUDED_TAG__ }}]'
      - name: Upload Test Results
        uses: ./.github/actions/upload-test-results
        if: always()
        with:
          input-path: ./target/junit/
          output-name: ${{ github.job }}
          bucket: ${{ vars.AWS_S3_TEST_RESULTS_BUCKET }}
          aws-access-key-id: ${{ secrets.AWS_TEST_RESULTS_ACCESS_KEY_ID }}
          aws-secret-access-key: ${{ secrets.AWS_TEST_RESULTS_SECRET_ACCESS_KEY }}
          aws-region: ${{ vars.AWS_REGION }}
          trunk-api-token: ${{ secrets.TRUNK_API_TOKEN }}
      - name: Cleanup python-runner
        if: always()
        uses: ./.github/actions/cleanup-python-runner
        with:
          upload-logs: ${{ steps.test-driver.outcome == 'failure' }}
          logs-artifact-suffix: ${{ matrix.job.name }} ${{ matrix.version.name }}

  be-tests-presto-jdbc-ee:
    needs: determine-driver-skips
    if: ${{ !inputs.skip && !(needs.determine-driver-skips.outputs.skip == 'true') }}
    runs-on: ubuntu-latest
    timeout-minutes: 60
    env:
      CI: 'true'
      DRIVERS: presto-jdbc
      MB_PRESTO_JDBC_TEST_CATALOG: test_data
      MB_PRESTO_JDBC_TEST_HOST: localhost
      MB_PRESTO_JDBC_TEST_PORT: 8443
      MB_PRESTO_JDBC_TEST_SSL: true
      MB_PRESTO_JDBC_TEST_USER: metabase
      MB_PRESTO_JDBC_TEST_PASSWORD: metabase
      MB_ENABLE_PRESTO_JDBC_DRIVER: true
      MB_PRESTO_JDBC_TEST_ADDITIONAL_OPTIONS: 'SSLTrustStorePath=/tmp/cacerts-with-presto-ssl.jks&SSLTrustStorePassword=changeit'
    name: Presto
    services:
      presto:
        image: metabase/presto-mb-ci:latest # version 0.254
        ports:
          - "8443:8443"
        env:
          JAVA_TOOL_OPTIONS: "-Xmx2g"
    steps:
    - uses: actions/checkout@v4
    - uses: ./.github/actions/await-port
      with:
         port: ${{ env.MB_PRESTO_JDBC_TEST_PORT }}
      timeout-minutes: 5
    - name: Create temp cacerts file based on bundled JDK one
      run: cp $JAVA_HOME/lib/security/cacerts /tmp/cacerts-with-presto-ssl.jks
    - name: Capture Presto server self signed CA
      run: |
          while [[ ! -s /tmp/presto-ssl-ca.pem ]]; do
            echo "Waiting to capture SSL CA" \
              && openssl s_client -connect localhost:8443 2>/dev/null </dev/null | sed -ne '/-BEGIN CERTIFICATE-/,/-END CERTIFICATE-/p' > /tmp/presto-ssl-ca.pem \
              && sleep 1;
          done
    - name: Convert Presto CA from PEM to DER
      run: openssl x509 -outform der -in /tmp/presto-ssl-ca.pem -out /tmp/presto-ssl-ca.der
    - name: Add write permission on cacerts file
      run: chmod u+w /tmp/cacerts-with-presto-ssl.jks
    - name: Import Presto CA into temp cacerts file
      run: >-
        keytool -noprompt -import
        -alias presto
        -keystore /tmp/cacerts-with-presto-ssl.jks
        -storepass changeit
        -file /tmp/presto-ssl-ca.der
        -trustcacerts
    - name: Test Presto JDBC driver
      uses: ./.github/actions/test-driver
      with:
        junit-name: 'be-tests-presto-jdbc-ee'
        test-args: >-
          :only-tags [:mb/driver-tests]
          :exclude-tags [:mb/transforms-python-test]
    - name: Upload Test Results
      uses: ./.github/actions/upload-test-results
      if: always()
      with:
        input-path: ./target/junit/
        output-name: ${{ github.job }}
        bucket: ${{ vars.AWS_S3_TEST_RESULTS_BUCKET }}
        aws-access-key-id: ${{ secrets.AWS_TEST_RESULTS_ACCESS_KEY_ID }}
        aws-secret-access-key: ${{ secrets.AWS_TEST_RESULTS_SECRET_ACCESS_KEY }}
        aws-region: ${{ vars.AWS_REGION }}
        trunk-api-token: ${{ secrets.TRUNK_API_TOKEN }}

  be-tests-redshift-ee:
    needs: determine-driver-skips
    if: ${{ !inputs.skip && !(needs.determine-driver-skips.outputs.skip == 'true') }}
    runs-on: ubuntu-latest
    timeout-minutes: 60
    strategy:
      fail-fast: false
      matrix:
        job:
          - name: Redshift Upload Tests
            skip: ${{ github.event_name == 'pull_request' }} # FIXME: temporary to alleviate pressure on redshift instances
            test-args: >-
              :only-tags [:mb/upload-tests]
              :fail-fast? true
          - name: Redshift (Excluding Upload Tests)
            skip: false
            test-args: >-
              :only-tags [:mb/driver-tests]
              :exclude-tags '[:mb/upload-tests :mb/transforms-python-test]'
              :fail-fast? true
          - name: Redshift Transforms Python Tests
            skip: false
            test-args: >-
              :only-tags [:mb/transforms-python-test]
              :fail-fast? true
            needs-python-runner: true

    env:
      CI: 'true'
      DRIVERS: redshift
      MB_REDSHIFT_TEST_USER: metabase_ci
      MB_REDSHIFT_TEST_DB: testdb
      MB_REDSHIFT_TEST_DB_ROUTING: dev
      MB_REDSHIFT_TEST_HOST: ${{ secrets.MB_REDSHIFT_TEST_HOST }}
      MB_REDSHIFT_TEST_PASSWORD: ${{ secrets.MB_REDSHIFT_TEST_PASSWORD }}
    name: ${{ matrix.job.name }}
    steps:
    - uses: actions/checkout@v4
    - name: Setup python-runner
      if: ${{ matrix.job.needs-python-runner == true }}
      uses: ./.github/actions/setup-python-runner
      with:
        metabase-automation-token: ${{ secrets.METABASE_AUTOMATION_USER_TOKEN }}
    - name: Test ${{ matrix.job.name }}
      id: test-driver
      if: ${{ !matrix.job.skip }}
      uses: ./.github/actions/test-driver
      with:
        junit-name: 'be-tests-redshift-ee'
        test-args: >-
          ${{ matrix.job.test-args }}
    - name: Upload Test Results
      uses: ./.github/actions/upload-test-results
      if: ${{ !matrix.job.skip && !cancelled() }}
      with:
        input-path: ./target/junit/
        output-name: ${{ github.job }}
        bucket: ${{ vars.AWS_S3_TEST_RESULTS_BUCKET }}
        aws-access-key-id: ${{ secrets.AWS_TEST_RESULTS_ACCESS_KEY_ID }}
        aws-secret-access-key: ${{ secrets.AWS_TEST_RESULTS_SECRET_ACCESS_KEY }}
        aws-region: ${{ vars.AWS_REGION }}
        trunk-api-token: ${{ secrets.TRUNK_API_TOKEN }}
    - name: Cleanup python-runner
      if: ${{ always() && matrix.job.needs-python-runner == true }}
      uses: ./.github/actions/cleanup-python-runner
      with:
        upload-logs: ${{ steps.test-driver.outcome == 'failure' }}
        logs-artifact-suffix: ${{ matrix.job.name }} ${{ matrix.version.name }}

<<<<<<< HEAD
  # dan sutton 2025-10-23: disable snowflake because of account
  # issues. https://linear.app/metabase/issue/DEV-997/reenable-snowflake-in-ci. Note that the transforms tests were
  # disabled previously
  # be-tests-snowflake-ee:
  #   if: ${{ !inputs.skip }}
  #   runs-on: ubuntu-latest
  #   timeout-minutes: 60
  #   strategy:
  #     fail-fast: false
  #     matrix:
  #       job:
  #         - name: Driver Tests
  #           test-args: >-
  #             :only-tags [:mb/driver-tests]
  #             :exclude-tags [:mb/transforms-python-test]
=======
  be-tests-snowflake-ee:
    if: ${{ !inputs.skip }}
    runs-on: ubuntu-22.04
    timeout-minutes: 60
    strategy:
      fail-fast: false
      matrix:
        job:
          - name: Driver Tests
            test-args: >-
              :only-tags [:mb/driver-tests]
              :exclude-tags [:mb/transforms-python-test]
>>>>>>> d5e56266
# DS 2025-09-26 temporarily disabled while we diagnose flakes
#          - name: Transforms Python Tests
#            test-args: >-
#              :only-tags [:mb/transforms-python-test]
#            needs-python-runner: true
    env:
      CI: 'true'
      DRIVERS: snowflake
      MB_SNOWFLAKE_TEST_USER: METABASE CI
      MB_SNOWFLAKE_TEST_ACCOUNT: ${{ secrets.MB_SNOWFLAKE_TEST_ACCOUNT }}
      MB_SNOWFLAKE_TEST_PASSWORD: ${{ secrets.MB_SNOWFLAKE_TEST_PASSWORD }}
      MB_SNOWFLAKE_TEST_PRIVATE_KEY: ${{ secrets.MB_SNOWFLAKE_TEST_PRIVATE_KEY }}
      MB_SNOWFLAKE_TEST_WAREHOUSE: ${{ secrets.MB_SNOWFLAKE_TEST_WAREHOUSE }}
      MB_SNOWFLAKE_TEST_PK_USER: METABASE PK
      MB_SNOWFLAKE_TEST_PK_PRIVATE_KEY: ${{ secrets.MB_SNOWFLAKE_TEST_PK_PRIVATE_KEY }}
      MB_SNOWFLAKE_TEST_PK_PRIVATE_KEY_2: ${{ secrets.MB_SNOWFLAKE_TEST_PK_PRIVATE_KEY_2 }}
      MB_SNOWFLAKE_TEST_PK_PUBLIC_KEY: ${{ secrets.MB_SNOWFLAKE_TEST_PK_PUBLIC_KEY }}
      MB_SNOWFLAKE_TEST_PK_PUBLIC_KEY_2: ${{ secrets.MB_SNOWFLAKE_TEST_PK_PUBLIC_KEY_2 }}

      # RSA Role testing:
      MB_SNOWFLAKE_TEST_RSA_ROLE_TEST_DEFAULT_USER: RSA_ROLE_TEST_DEFAULT_USER
      MB_SNOWFLAKE_TEST_RSA_ROLE_TEST_CUSTOM_USER: RSA_ROLE_TEST_CUSTOM_USER
      MB_SNOWFLAKE_TEST_RSA_ROLE_TEST_ROLE: RSA_ROLE_TEST_ROLE
      MB_SNOWFLAKE_TEST_RSA_ROLE_TEST_DB: RSA_ROLE_TEST_DB
    name: Snowflake ${{ matrix.job.name }}
    steps:
    - uses: actions/checkout@v4
    - name: Setup python-runner
      if: ${{ matrix.job.needs-python-runner == true }}
      uses: ./.github/actions/setup-python-runner
      with:
        metabase-automation-token: ${{ secrets.METABASE_AUTOMATION_USER_TOKEN }}
    - name: Test Snowflake driver
      id: test-driver
      uses: ./.github/actions/test-driver
      with:
        junit-name: 'be-tests-snowflake-ee'
        test-args: ${{ matrix.job.test-args }}
    - name: Upload Test Results
      uses: ./.github/actions/upload-test-results
      if: always()
      with:
        input-path: ./target/junit/
        output-name: ${{ github.job }}
        bucket: ${{ vars.AWS_S3_TEST_RESULTS_BUCKET }}
        aws-access-key-id: ${{ secrets.AWS_TEST_RESULTS_ACCESS_KEY_ID }}
        aws-secret-access-key: ${{ secrets.AWS_TEST_RESULTS_SECRET_ACCESS_KEY }}
        aws-region: ${{ vars.AWS_REGION }}
        trunk-api-token: ${{ secrets.TRUNK_API_TOKEN }}
    - name: Cleanup python-runner
      if: ${{ always() && matrix.job.needs-python-runner == true }}
      uses: ./.github/actions/cleanup-python-runner
      with:
        upload-logs: ${{ steps.test-driver.outcome == 'failure' }}
        logs-artifact-suffix: ${{ matrix.job.name }} ${{ matrix.version.name }}

  be-tests-sparksql-ee:
    needs: determine-driver-skips
    if: ${{ !inputs.skip && !(needs.determine-driver-skips.outputs.skip == 'true') }}
    runs-on: ubuntu-latest
    timeout-minutes: 60
    env:
      CI: 'true'
      DRIVERS: sparksql
    services:
      sparksql:
        image: metabase/spark:3.2.1
        ports:
          - "10000:10000"
    name: Spark SQL
    steps:
    - uses: actions/checkout@v4
    - name: Test Spark driver
      uses: ./.github/actions/test-driver
      with:
        junit-name: 'be-tests-sparksql-ee'
        test-args: >-
          :only-tags [:mb/driver-tests]
          :exclude-tags [:mb/transforms-python-test]
    - name: Upload Test Results
      uses: ./.github/actions/upload-test-results
      if: always()
      with:
        input-path: ./target/junit/
        output-name: ${{ github.job }}
        bucket: ${{ vars.AWS_S3_TEST_RESULTS_BUCKET }}
        aws-access-key-id: ${{ secrets.AWS_TEST_RESULTS_ACCESS_KEY_ID }}
        aws-secret-access-key: ${{ secrets.AWS_TEST_RESULTS_SECRET_ACCESS_KEY }}
        aws-region: ${{ vars.AWS_REGION }}
        trunk-api-token: ${{ secrets.TRUNK_API_TOKEN }}

  be-tests-sqlite-ee:
    needs: determine-driver-skips
    if: ${{ !inputs.skip && !(needs.determine-driver-skips.outputs.skip == 'true') }}
    runs-on: ubuntu-latest
    timeout-minutes: 60
    env:
      CI: 'true'
      DRIVERS: sqlite
    name: SQLite
    steps:
    - uses: actions/checkout@v4
    - name: Test SQLite driver
      uses: ./.github/actions/test-driver
      with:
        junit-name: 'be-tests-sqlite-ee'
        test-args: >-
          :only-tags [:mb/driver-tests]
          :exclude-tags [:mb/transforms-python-test]
    - name: Upload Test Results
      uses: ./.github/actions/upload-test-results
      if: always()
      with:
        input-path: ./target/junit/
        output-name: ${{ github.job }}
        bucket: ${{ vars.AWS_S3_TEST_RESULTS_BUCKET }}
        aws-access-key-id: ${{ secrets.AWS_TEST_RESULTS_ACCESS_KEY_ID }}
        aws-secret-access-key: ${{ secrets.AWS_TEST_RESULTS_SECRET_ACCESS_KEY }}
        aws-region: ${{ vars.AWS_REGION }}
        trunk-api-token: ${{ secrets.TRUNK_API_TOKEN }}

  be-tests-sqlserver:
    needs: determine-driver-skips
    if: ${{ !inputs.skip && !(needs.determine-driver-skips.outputs.skip == 'true') }}
    runs-on: ubuntu-latest
    timeout-minutes: 30
    strategy:
      fail-fast: false
      matrix:
        version:
          # - name: SQL Server 2017
          #   junit-name: be-tests-sqlserver-2017-ee
          #   image: mcr.microsoft.com/mssql/server:2017-latest
          - name: SQL Server 2022
            junit-name: be-tests-sqlserver-2022-ee
            image: mcr.microsoft.com/mssql/server:2022-latest
        job:
          - name: Driver Tests
            test-args: >-
              :only-tags [:mb/driver-tests]
              :exclude-tags [:mb/transforms-python-test]
          - name: Transforms Python Tests
            test-args: >-
              :only-tags [:mb/transforms-python-test]
            needs-python-runner: true
    env:
      CI: 'true'
      DRIVERS: sqlserver
      MB_SQLSERVER_TEST_HOST: localhost
      MB_SQLSERVER_TEST_PASSWORD: 'P@ssw0rd'
      MB_SQLSERVER_TEST_USER: SA
    services:
      sqlserver:
        image: ${{ matrix.version.image }}
        ports:
          - "1433:1433"
        env:
          ACCEPT_EULA: Y
          SA_PASSWORD: 'P@ssw0rd'
          MSSQL_MEMORY_LIMIT_MB: 1024
    name: ${{ matrix.version.name }} ${{ matrix.job.name }}
    steps:
    - uses: actions/checkout@v4
    - name: Setup python-runner
      if: ${{ matrix.job.needs-python-runner == true }}
      uses: ./.github/actions/setup-python-runner
      with:
        metabase-automation-token: ${{ secrets.METABASE_AUTOMATION_USER_TOKEN }}
    - name: Test ${{ matrix.version.name }}
      id: test-driver
      uses: ./.github/actions/test-driver
      with:
        junit-name: ${{ matrix.version.junit-name }}
        test-args: ${{ matrix.job.test-args }}
    - name: Upload Test Results
      uses: ./.github/actions/upload-test-results
      if: always()
      with:
        input-path: ./target/junit/
        output-name: ${{ github.job }}
        bucket: ${{ vars.AWS_S3_TEST_RESULTS_BUCKET }}
        aws-access-key-id: ${{ secrets.AWS_TEST_RESULTS_ACCESS_KEY_ID }}
        aws-secret-access-key: ${{ secrets.AWS_TEST_RESULTS_SECRET_ACCESS_KEY }}
        aws-region: ${{ vars.AWS_REGION }}
        trunk-api-token: ${{ secrets.TRUNK_API_TOKEN }}
    - name: Cleanup python-runner
      if: ${{ always() && matrix.job.needs-python-runner == true }}
      uses: ./.github/actions/cleanup-python-runner
      with:
        upload-logs: ${{ steps.test-driver.outcome == 'failure' }}
        logs-artifact-suffix: ${{ matrix.job.name }} ${{ matrix.version.name }}

  # TODO(dpsutton, 2025-08-20): Re-enable starburst when we figure out why it randomly dies in CI
  # be-tests-starburst-ee:
  #   needs: determine-driver-skips
  #   if: ${{ !inputs.skip && !(needs.determine-driver-skips.outputs.skip == 'true') }}
  #   runs-on: ubuntu-latest
  #   timeout-minutes: 60
  #   env:
  #     CI: 'true'
  #     DRIVERS: starburst
  #   services:
  #     starburst:
  #       image: trinodb/trino:latest
  #       env:
  #         CATALOG_MANAGEMENT: dynamic
  #       ports:
  #         - "8080:8080"
  #   name: Starburst
  #   steps:
  #   - uses: actions/checkout@v4
  #   - name: Make plugins directory
  #     run: mkdir plugins
  #   - name: Test Starburst driver
  #     uses: ./.github/actions/test-driver
  #     with:
  #       junit-name: 'be-tests-starburst-ee'
  #       test-args: >-
  #         :only-tags [:mb/driver-tests]
  #   - name: Upload Test Results
  #     uses: ./.github/actions/upload-test-results
  #     if: always()
  #     with:
  #       input-path: ./target/junit/
  #       output-name: ${{ github.job }}
  #       bucket: ${{ vars.AWS_S3_TEST_RESULTS_BUCKET }}
  #       aws-access-key-id: ${{ secrets.AWS_TEST_RESULTS_ACCESS_KEY_ID }}
  #       aws-secret-access-key: ${{ secrets.AWS_TEST_RESULTS_SECRET_ACCESS_KEY }}
  #       aws-region: ${{ vars.AWS_REGION }}
  #       trunk-api-token: ${{ secrets.TRUNK_API_TOKEN }}

  login-to-ecr:
    needs: determine-driver-skips
    if: ${{ !inputs.skip && !(needs.determine-driver-skips.outputs.skip == 'true') }}
    runs-on: ubuntu-latest
    timeout-minutes: 15
    permissions:
      id-token: write
      contents: read
    steps:
    - name: Configure AWS credentials
      uses: aws-actions/configure-aws-credentials@v4
      with:
        role-to-assume: ${{ secrets.CI_IAM_ROLE }}
        role-session-name: GitHub_to_AWS_via_FederatedOIDC
        aws-region: us-east-1
    - name: Get ECR password
      id: login-ecr
      run: |
        PASSWORD=$(aws ecr get-login-password --region us-east-1)

        REGISTRY="$(aws sts get-caller-identity --query Account --output text).dkr.ecr.us-east-1.amazonaws.com"

        echo "docker_username=AWS" >> $GITHUB_OUTPUT
        echo "docker_password=$PASSWORD" >> $GITHUB_OUTPUT
        echo "registry=$REGISTRY" >> $GITHUB_OUTPUT
    outputs:
      registry: ${{ steps.login-ecr.outputs.registry }}
      docker_username: ${{ steps.login-ecr.outputs.docker_username }}
      docker_password: ${{ steps.login-ecr.outputs.docker_password }}

  be-tests-vertica-ee:
    needs: [determine-driver-skips, login-to-ecr]
    if: ${{ !inputs.skip && !(needs.determine-driver-skips.outputs.skip == 'true') }}
    runs-on: ubuntu-latest
    timeout-minutes: 60
    env:
      CI: 'true'
      DRIVERS: vertica
    services:
      vertica:
        image: ${{ needs.login-to-ecr.outputs.registry }}/vertica-ce:25.3.0-0
        ports:
          - "5433:5433"
        credentials:
          username: ${{ needs.login-to-ecr.outputs.docker_username }}
          password: ${{ needs.login-to-ecr.outputs.docker_password }}
    name: Vertica
    steps:
    - uses: actions/checkout@v4
    - name: Make plugins directory
      run: mkdir plugins
    - name: Test Vertica driver
      uses: ./.github/actions/test-driver
      with:
        junit-name: 'be-tests-vertica-ee'
        test-args: >-
          :only-tags [:mb/driver-tests]
          :exclude-tags [:mb/transforms-python-test]
    - name: Upload Test Results
      uses: ./.github/actions/upload-test-results
      if: always()
      with:
        input-path: ./target/junit/
        output-name: ${{ github.job }}
        bucket: ${{ vars.AWS_S3_TEST_RESULTS_BUCKET }}
        aws-access-key-id: ${{ secrets.AWS_TEST_RESULTS_ACCESS_KEY_ID }}
        aws-secret-access-key: ${{ secrets.AWS_TEST_RESULTS_SECRET_ACCESS_KEY }}
        aws-region: ${{ vars.AWS_REGION }}
        trunk-api-token: ${{ secrets.TRUNK_API_TOKEN }}

  drivers-tests-result:
    needs:
      # if you add a driver job, you must add it to this list for it to be a required check
      - be-tests-h2
      - be-tests-athena-ee
      - be-tests-bigquery-cloud-sdk-ee
      - be-tests-druid-ee
      - be-tests-databricks-ee
      - be-tests-druid-jdbc-ee
      - be-tests-mysql-mariadb
      - be-tests-mongo
      - be-tests-mongo-ssl
      - be-tests-mongo-sharded-cluster-ee
      - be-tests-oracle
      - be-tests-postgres
      - be-tests-presto-jdbc-ee
      - be-tests-redshift-ee
      - be-tests-snowflake-ee
      - be-tests-sparksql-ee
      - be-tests-sqlite-ee
      - be-tests-sqlserver
      # - be-tests-starburst-ee
      # TODO(rileythomp, 2025-08-20): Re-enable vertica tests once the docker image is updated
      # - be-tests-vertica-ee
      - be-tests-clickhouse-ee
    runs-on: ubuntu-latest
    timeout-minutes: 5
    name: drivers-tests-result
    if: always() && !cancelled()
    steps:
      - name: Check job status
        uses: actions/github-script@v7
        env:
          needs: ${{ toJson(needs) }}
        with:
          script: | # js
            const needs = JSON.parse(process.env.needs);

            const jobs = Object.entries(needs).map(
              ([jobName, jobValues]) => ({
                name: jobName,
                result: jobValues.result
              }));

            // are all jobs skipped or successful?
            if (jobs.every(job => (job.result === 'skipped' || job.result === 'success' || job.name == 'be-tests-starburst-ee'))) {
                console.log("");
                console.log("        _------.        ");
                console.log("       /  ,     \_      ");
                console.log("     /   /  /{}\ |o\_   ");
                console.log("    /    \  `--' /-' \  ");
                console.log("   |      \      \    | ");
                console.log("  |              |`-, | ");
                console.log("  /              /__/)/ ");
                console.log(" |              |       ");
                console.log("");
                console.log("All driver tests have passed (or have been skipped). Cam is very proud of you.");
              process.exit(0);
            }

            // otherwise, something failed
            console.log("");
            console.log("       .::::::::::.                          .::::::::::.       ");
            console.log("     .::::''''''::::.                      .::::''''''::::.     ");
            console.log("   .:::'          `::::....          ....::::'          `:::.   ");
            console.log("  .::'             `:::::::|        |:::::::'             `::.  ");
            console.log(" .::|               |::::::|_ ___ __|::::::|               |::. ");
            console.log(" `--'               |::::::|_()__()_|::::::|               `--' ");
            console.log("  :::               |::-o::|        |::o-::|               :::  ");
            console.log("  `::.             .|::::::|        |::::::|.             .::'  ");
            console.log("   `:::.          .::\-----'        `-----/::.          .:::'   ");
            console.log("     `::::......::::'                      `::::......::::'     ");
            console.log("       `::::::::::'                          `::::::::::'       ");
            console.log("");
            console.log("Driver tests have failed. You have been sentenced to MetaJail.");

            jobs.forEach((job) => {
              if (job.result !== 'success') {
                console.log(`${job.name} - ${job.result}`);
              }
            });

            process.exit(1);<|MERGE_RESOLUTION|>--- conflicted
+++ resolved
@@ -1033,26 +1033,9 @@
         upload-logs: ${{ steps.test-driver.outcome == 'failure' }}
         logs-artifact-suffix: ${{ matrix.job.name }} ${{ matrix.version.name }}
 
-<<<<<<< HEAD
-  # dan sutton 2025-10-23: disable snowflake because of account
-  # issues. https://linear.app/metabase/issue/DEV-997/reenable-snowflake-in-ci. Note that the transforms tests were
-  # disabled previously
-  # be-tests-snowflake-ee:
-  #   if: ${{ !inputs.skip }}
-  #   runs-on: ubuntu-latest
-  #   timeout-minutes: 60
-  #   strategy:
-  #     fail-fast: false
-  #     matrix:
-  #       job:
-  #         - name: Driver Tests
-  #           test-args: >-
-  #             :only-tags [:mb/driver-tests]
-  #             :exclude-tags [:mb/transforms-python-test]
-=======
   be-tests-snowflake-ee:
     if: ${{ !inputs.skip }}
-    runs-on: ubuntu-22.04
+    runs-on: ubuntu-latest
     timeout-minutes: 60
     strategy:
       fail-fast: false
@@ -1062,7 +1045,7 @@
             test-args: >-
               :only-tags [:mb/driver-tests]
               :exclude-tags [:mb/transforms-python-test]
->>>>>>> d5e56266
+
 # DS 2025-09-26 temporarily disabled while we diagnose flakes
 #          - name: Transforms Python Tests
 #            test-args: >-
