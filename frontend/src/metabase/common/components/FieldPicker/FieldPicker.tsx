--- conflicted
+++ resolved
@@ -1,11 +1,7 @@
 import { t } from "ttag";
 import CheckBox from "metabase/core/components/CheckBox";
 import { StackedCheckBox } from "metabase/components/StackedCheckBox";
-<<<<<<< HEAD
-import * as Lib from "metabase-lib";
-=======
 import type * as Lib from "metabase-lib";
->>>>>>> 6e5b6a7b
 import { ToggleItem, ColumnItem } from "./FieldPicker.styled";
 
 interface FieldPickerProps {
