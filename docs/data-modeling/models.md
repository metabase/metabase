--- conflicted
+++ resolved
@@ -127,11 +127,7 @@
 
 You can set models to refresh based on one of the default frequencies, or select the **Custom** option to use [cron syntax](https://www.quartz-scheduler.org/documentation/quartz-2.3.0/tutorials/crontrigger.html) to specify your own caching update frequency. We recommend scheduling the cache to refresh on a frequency that makes sense with how often your source tables update with new data.
 
-<<<<<<< HEAD
-If the credentials you've given Metabase to connect to your database are permissive, Metabase should do all the work for you: Metabase will check if the schema exists, or otherwise attempt to create it.
-=======
 If someone [changes the query definition of a model](#edit-a-models-query), any question based on that model will skip the cache until the next cache refresh.
->>>>>>> c45648ca
 
 ### Create a schema to store cached models
 
