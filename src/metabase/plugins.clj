(ns metabase.plugins
  (:require [clojure.java.classpath :as classpath]
            [clojure.java.io :as io]
            [clojure.string :as str]
            [clojure.tools.logging :as log]
            [environ.core :as env]
            [metabase.config :as config]
            [metabase.plugins.classloader :as classloader]
            [metabase.plugins.initialize :as initialize]
            [metabase.util.files :as files]
            [metabase.util.i18n :refer [trs]]
            [yaml.core :as yaml])
  (:import java.io.File
           [java.nio.file Files Path]))

(defn- plugins-dir-filename ^String []
  (or (env/env :mb-plugins-dir)
      (.getAbsolutePath (io/file "plugins"))))

;; logic for determining plugins dir -- see below
(defonce ^:private plugins-dir*
  (delay
    (let [filename (plugins-dir-filename)]
      (try
        ;; attempt to create <current-dir>/plugins if it doesn't already exist. Check that the directory is readable.
        (let [path (files/get-path filename)]
          (files/create-dir-if-not-exists! path)
          (assert (Files/isWritable path)
            (trs "Metabase does not have permissions to write to plugins directory {0}" filename))
          path)
        ;; If we couldn't create the directory, or the directory is not writable, fall back to a temporary directory
        ;; rather than failing to launch entirely. Log instructions for what should be done to fix the problem.
        (catch Throwable e
          (log/warn
           e
           (trs "Metabase cannot use the plugins directory {0}" filename)
           "\n"
           (trs "Please make sure the directory exists and that Metabase has permission to write to it.")
           (trs "You can change the directory Metabase uses for modules by setting the environment variable MB_PLUGINS_DIR.")
           (trs "Falling back to a temporary directory for now."))
          ;; Check whether the fallback temporary directory is writable. If it's not, there's no way for us to
          ;; gracefully proceed here. Throw an Exception detailing the critical issues.
          (let [path (files/get-path (System/getProperty "java.io.tmpdir"))]
            (assert (Files/isWritable path)
              (trs "Metabase cannot write to temporary directory. Please set MB_PLUGINS_DIR to a writable directory and restart Metabase."))
            path))))))

;; Actual logic is wrapped in a delay rather than a normal function so we don't log the error messages more than once
;; in cases where we have to fall back to the system temporary directory
(defn- plugins-dir
  "Get a `Path` to the Metabase plugins directory, creating it if needed. If it cannot be created for one reason or
  another, or if we do not have write permissions for it, use a temporary directory instead."
  ^Path []
  @plugins-dir*)

(defn- extract-system-modules! []
  (when (io/resource "modules")
    (let [plugins-path (plugins-dir)]
      (files/with-open-path-to-resource [modules-path "modules"]
        (files/copy-files! modules-path plugins-path)))))


;;; +----------------------------------------------------------------------------------------------------------------+
;;; |                                          loading/initializing plugins                                          |
;;; +----------------------------------------------------------------------------------------------------------------+

(defn- add-to-classpath! [^Path jar-path]
  (classloader/add-url-to-classpath! (-> jar-path .toUri .toURL)))

(defn- plugin-info [^Path jar-path]
  (some-> (files/slurp-file-from-archive jar-path "metabase-plugin.yaml")
          yaml/parse-string))

(defn- init-plugin-with-info!
  "Initiaize plugin using parsed info from a plugin maifest. Returns truthy if plugin was successfully initialized;
  falsey otherwise."
  [info]
  (initialize/init-plugin-with-info! info))

(defn- init-plugin!
  "Init plugin JAR file; returns truthy if plugin initialization was successful."
  [^Path jar-path]
  (if-let [info (plugin-info jar-path)]
    ;; for plugins that include a metabase-plugin.yaml manifest run the normal init steps, don't add to classpath yet
    (init-plugin-with-info! (assoc info :add-to-classpath! #(add-to-classpath! jar-path)))
    ;; for all other JARs just add to classpath and call it a day
    (add-to-classpath! jar-path)))


;;; +----------------------------------------------------------------------------------------------------------------+
;;; |                                                 load-plugins!                                                  |
;;; +----------------------------------------------------------------------------------------------------------------+

(defn- plugins-paths []
  (for [^Path path (files/files-seq (plugins-dir))
        :when      (and (files/regular-file? path)
                        (files/readable? path)
                        (str/ends-with? (.getFileName path) ".jar")
                        (or (not (str/ends-with? (.getFileName path) "spark-deps.jar"))
                            ;; if the JAR in question is the spark deps JAR we cannot load it because it's signed, and
                            ;; the Metabase JAR itself as well as plugins no longer are; Java will throw an Exception
                            ;; if different JARs with `metabase` packages have different signing keys. Go ahead and
                            ;; ignore it but let people know they can get rid of it.
                            (log/warn
                             (trs "spark-deps.jar is no longer needed by Metabase 0.32.0+. You can delete it from the plugins directory."))))]
    path))

(when (or config/is-dev? config/is-test?)
  (defn- load-local-plugin-manifest! [^Path path]
    (some-> (slurp (str path)) yaml.core/parse-string initialize/init-plugin-with-info!))

  (defn- driver-manifest-paths []
    (filter
     files/exists?
     (concat
      (for [path (files/files-seq (files/get-path "modules/drivers/"))]
        (files/get-path (str path) "/resources/metabase-plugin.yaml"))
      ;; for hacking on 3rd-party drivers locally: set
      ;; `-Dmb.dev.additional.driver.manifest.paths=/path/to/whatever/metabase-plugin.yaml` or
      ;; `MB_DEV_ADDITIONAL_DRIVER_MANIFEST_PATHS=...` to have that plugin manifest get loaded during startup. Specify
      ;; multiple plugin manifests by comma-separating them.
      (when-let [additional-paths (env/env :mb-dev-additional-driver-manifest-paths)]
        (map files/get-path (str/split additional-paths #","))))))

  (defn- load-local-plugin-manifests!
    "Load local plugin manifest files when running in dev or test mode, to simulate what would happen when loading those
  same plugins from the uberjar. This is needed because some plugin manifests define driver methods and the like that
  aren't defined elsewhere."
    []
<<<<<<< HEAD
    (doseq [^File file (classpath/system-classpath)
            :when      (and (.isDirectory file)
                            (not (.isHidden file))
                            (str/includes? (str file) "modules/drivers")
                            (str/ends-with? (str file) "resources"))
            :let       [manifest-file (io/file file "metabase-plugin.yaml")]
            :when      (.exists manifest-file)
            :let       [info (yaml/parse-string (slurp manifest-file))]]
      (log/info (trs "Loading local plugin manifest at {0}" (str manifest-file)))
      (load-local-plugin-manifest! manifest-file))))
=======
    ;; TODO - this should probably do an actual search in case we ever add any additional directories
    (doseq [manifest-path (driver-manifest-paths)]
      (log/info (trs "Loading local plugin manifest at {0}" (str manifest-path)))
      (load-local-plugin-manifest! manifest-path))))
>>>>>>> 73c7a9d1

(defn- has-manifest? ^Boolean [^Path path]
  (boolean (files/file-exists-in-archive? path "metabase-plugin.yaml")))

(defn- init-plugins! [paths]
  ;; sort paths so that ones that correspond to JARs with no plugin manifest (e.g. a dependency like the Oracle JDBC
  ;; driver `ojdbc8.jar`) always get initialized (i.e., added to the classpath) first; that way, Metabase drivers that
  ;; depend on them (such as Oracle) can be initialized the first time we see them.
  ;;
  ;; In Clojure world at least `false` < `true` so we can use `sort-by` to get non-Metabase-plugin JARs in front
  (doseq [^Path path (sort-by has-manifest? paths)]
    (try
      (init-plugin! path)
      (catch Throwable e
        (log/error e (trs "Failied to initialize plugin {0}" (.getFileName path)))))))

(defn- load! []
  (log/info (trs "Loading plugins in {0}..." (str (plugins-dir))))
  (extract-system-modules!)
  (let [paths (plugins-paths)]
    (init-plugins! paths))
  (when (or config/is-dev? config/is-test?)
    (load-local-plugin-manifests!)))

(defonce ^:private load!* (delay (load!)))

(defn load-plugins!
  "Load Metabase plugins. The are JARs shipped as part of Metabase itself, under the `resources/modules` directory (the
  source for these JARs is under the `modules` directory); and others manually added by users to the Metabase plugins
  directory, which defaults to `./plugins`.

  When loading plugins, Metabase performs the following steps:

  *  Metabase creates the plugins directory if it does not already exist.
  *  Any plugins that are shipped as part of Metabase itself are extracted from the Metabase uberjar (or `resources`
     directory when running with the Clojure CLI) into the plugins directory.
  *  Each JAR in the plugins directory that *does not* include a Metabase plugin manifest is added to the classpath.
  *  For JARs that include a Metabase plugin manifest (a `metabase-plugin.yaml` file), a lazy-loading Metabase driver
     is registered; when the driver is initialized (automatically, when certain methods are called) the JAR is added
     to the classpath and the driver namespace is loaded

  This function will only perform loading steps the first time it is called — it is safe to call this function more
  than once."
  []
  @load!*)<|MERGE_RESOLUTION|>--- conflicted
+++ resolved
@@ -109,41 +109,35 @@
   (defn- load-local-plugin-manifest! [^Path path]
     (some-> (slurp (str path)) yaml.core/parse-string initialize/init-plugin-with-info!))
 
-  (defn- driver-manifest-paths []
-    (filter
-     files/exists?
-     (concat
-      (for [path (files/files-seq (files/get-path "modules/drivers/"))]
-        (files/get-path (str path) "/resources/metabase-plugin.yaml"))
-      ;; for hacking on 3rd-party drivers locally: set
-      ;; `-Dmb.dev.additional.driver.manifest.paths=/path/to/whatever/metabase-plugin.yaml` or
-      ;; `MB_DEV_ADDITIONAL_DRIVER_MANIFEST_PATHS=...` to have that plugin manifest get loaded during startup. Specify
-      ;; multiple plugin manifests by comma-separating them.
-      (when-let [additional-paths (env/env :mb-dev-additional-driver-manifest-paths)]
-        (map files/get-path (str/split additional-paths #","))))))
+  (defn- driver-manifest-paths
+    "Return a sequence of [[java.io.File]] paths for `metabase-plugin.yaml` plugin manifests for drivers on the classpath."
+    []
+    ;; only include plugin manifests if they're on the system classpath.
+    (concat
+     (for [^File file (classpath/system-classpath)
+           :when      (and (.isDirectory file)
+                           (not (.isHidden file))
+                           (str/includes? (str file) "modules/drivers")
+                           (str/ends-with? (str file) "resources"))
+           :let       [manifest-file (io/file file "metabase-plugin.yaml")]
+           :when      (.exists manifest-file)]
+       manifest-file)
+     ;; for hacking on 3rd-party drivers locally: set
+     ;; `-Dmb.dev.additional.driver.manifest.paths=/path/to/whatever/metabase-plugin.yaml` or
+     ;; `MB_DEV_ADDITIONAL_DRIVER_MANIFEST_PATHS=...` to have that plugin manifest get loaded during startup. Specify
+     ;; multiple plugin manifests by comma-separating them.
+     (when-let [additional-paths (env/env :mb-dev-additional-driver-manifest-paths)]
+       (map files/get-path (str/split additional-paths #",")))))
 
   (defn- load-local-plugin-manifests!
     "Load local plugin manifest files when running in dev or test mode, to simulate what would happen when loading those
   same plugins from the uberjar. This is needed because some plugin manifests define driver methods and the like that
   aren't defined elsewhere."
     []
-<<<<<<< HEAD
-    (doseq [^File file (classpath/system-classpath)
-            :when      (and (.isDirectory file)
-                            (not (.isHidden file))
-                            (str/includes? (str file) "modules/drivers")
-                            (str/ends-with? (str file) "resources"))
-            :let       [manifest-file (io/file file "metabase-plugin.yaml")]
-            :when      (.exists manifest-file)
-            :let       [info (yaml/parse-string (slurp manifest-file))]]
-      (log/info (trs "Loading local plugin manifest at {0}" (str manifest-file)))
-      (load-local-plugin-manifest! manifest-file))))
-=======
     ;; TODO - this should probably do an actual search in case we ever add any additional directories
     (doseq [manifest-path (driver-manifest-paths)]
       (log/info (trs "Loading local plugin manifest at {0}" (str manifest-path)))
       (load-local-plugin-manifest! manifest-path))))
->>>>>>> 73c7a9d1
 
 (defn- has-manifest? ^Boolean [^Path path]
   (boolean (files/file-exists-in-archive? path "metabase-plugin.yaml")))
