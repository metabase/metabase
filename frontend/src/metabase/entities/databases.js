--- conflicted
+++ resolved
@@ -102,15 +102,9 @@
 
     getHasSampleDatabase: (state, props) =>
       _.any(Databases.selectors.getList(state, props), db => db.is_sample),
-<<<<<<< HEAD
+
     getIdFields: createSelector(
-      // we wrap getFields to handle a circular dep issue
-      [state => getFields(state), (state, props) => props.databaseId],
-=======
-
-    getIdfields: createSelector(
       [state => getMetadata(state).fields, (state, props) => props.databaseId],
->>>>>>> c43e85f8
       (fields, databaseId) =>
         Object.values(fields).filter(f => {
           const { db_id } = f.table || {}; // a field's table can be null
