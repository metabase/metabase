--- conflicted
+++ resolved
@@ -6224,11 +6224,6 @@
               remarks: 'Preferred ISO locale (language/country) code, e.g "en" or "en-US", for this User. Overrides site default.'
               type: varchar(5)
 
-<<<<<<< HEAD
-# Create the native query snippets table, intended to store snippets and their metadata
-  - changeSet:
-      id: 165
-=======
 # Change field_values.updated_at and query_cache.updated_at from datetime to timestamp [with time zone] to get >
 # second resolution on MySQL.
 #
@@ -6260,7 +6255,6 @@
 # Create the native query snippets table, intended to store snippets and their metadata
   - changeSet:
       id: 167
->>>>>>> 0409161d
       author: walterl
       comment: 'Added 0.36.0'
       changes:
