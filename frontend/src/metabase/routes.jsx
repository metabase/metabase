import { IndexRedirect, IndexRoute, Redirect } from "react-router";
import { t } from "ttag";

import { Route } from "metabase/hoc/Title";
import { PLUGIN_LANDING_PAGE } from "metabase/plugins";

import { loadCurrentUser } from "metabase/redux/user";
import MetabaseSettings from "metabase/lib/settings";

import App from "metabase/App.tsx";

import ModelMetabotApp from "metabase/metabot/containers/ModelMetabotApp";
import DatabaseMetabotApp from "metabase/metabot/containers/DatabaseMetabotApp";

// auth containers
import { ForgotPassword } from "metabase/auth/components/ForgotPassword";
import { Login } from "metabase/auth/components/Login";
import { Logout } from "metabase/auth/components/Logout";
import { ResetPassword } from "metabase/auth/components/ResetPassword";

/* Dashboards */
import { DashboardAppConnected } from "metabase/dashboard/containers/DashboardApp/DashboardApp";
import { AutomaticDashboardAppConnected } from "metabase/dashboard/containers/AutomaticDashboardApp";

/* Browse data */
import BrowseApp from "metabase/browse/components/BrowseApp";
import DatabaseBrowser from "metabase/browse/containers/DatabaseBrowser";
import SchemaBrowser from "metabase/browse/containers/SchemaBrowser";
import TableBrowser from "metabase/browse/containers/TableBrowser";

import QueryBuilder from "metabase/query_builder/containers/QueryBuilder";

import MoveCollectionModal from "metabase/collections/containers/MoveCollectionModal";
import ArchiveCollectionModal from "metabase/components/ArchiveCollectionModal";
import CollectionPermissionsModal from "metabase/admin/permissions/components/CollectionPermissionsModal/CollectionPermissionsModal";
import { UserCollectionList } from "metabase/containers/UserCollectionList";

import { Setup } from "metabase/setup/components/Setup";

import NewModelOptions from "metabase/models/containers/NewModelOptions";

import { UnsubscribePage } from "metabase/containers/Unsubscribe";
import { Unauthorized } from "metabase/containers/ErrorPages";
import NotFoundFallbackPage from "metabase/containers/NotFoundFallbackPage";

// Reference Metrics
import MetricListContainer from "metabase/reference/metrics/MetricListContainer";
import MetricDetailContainer from "metabase/reference/metrics/MetricDetailContainer";
import MetricQuestionsContainer from "metabase/reference/metrics/MetricQuestionsContainer";
import MetricRevisionsContainer from "metabase/reference/metrics/MetricRevisionsContainer";

// Reference Segments
import SegmentListContainer from "metabase/reference/segments/SegmentListContainer";
import SegmentDetailContainer from "metabase/reference/segments/SegmentDetailContainer";
import SegmentQuestionsContainer from "metabase/reference/segments/SegmentQuestionsContainer";
import SegmentRevisionsContainer from "metabase/reference/segments/SegmentRevisionsContainer";
import SegmentFieldListContainer from "metabase/reference/segments/SegmentFieldListContainer";
import SegmentFieldDetailContainer from "metabase/reference/segments/SegmentFieldDetailContainer";

// Reference Databases
import DatabaseListContainer from "metabase/reference/databases/DatabaseListContainer";
import DatabaseDetailContainer from "metabase/reference/databases/DatabaseDetailContainer";
import TableListContainer from "metabase/reference/databases/TableListContainer";
import TableDetailContainer from "metabase/reference/databases/TableDetailContainer";
import TableQuestionsContainer from "metabase/reference/databases/TableQuestionsContainer";
import FieldListContainer from "metabase/reference/databases/FieldListContainer";
import FieldDetailContainer from "metabase/reference/databases/FieldDetailContainer";

import getAccountRoutes from "metabase/account/routes";
import getAdminRoutes from "metabase/admin/routes";
import getCollectionTimelineRoutes from "metabase/timelines/collections/routes";
import { getRoutes as getModelRoutes } from "metabase/models/routes";

import { PublicQuestion } from "metabase/public/containers/PublicQuestion";
import PublicDashboard from "metabase/public/containers/PublicDashboard";
import { ArchiveDashboardModalConnected } from "metabase/dashboard/containers/ArchiveDashboardModal";
import { DashboardMoveModalConnected } from "metabase/dashboard/components/DashboardMoveModal";
import { DashboardCopyModalConnected } from "metabase/dashboard/components/DashboardCopyModal";
import { ModalRoute } from "metabase/hoc/ModalRoute";

import { HomePage } from "metabase/home/components/HomePage";
import CollectionLanding from "metabase/collections/components/CollectionLanding";

import { ArchiveApp } from "metabase/archive/containers/ArchiveApp";
import SearchApp from "metabase/search/containers/SearchApp";
import { trackPageView } from "metabase/lib/analytics";
import {
  CanAccessMetabot,
  CanAccessSettings,
  IsAdmin,
  IsAuthenticated,
  IsNotAuthenticated,
} from "./route-guards";
import { getApplicationName } from "./selectors/whitelabel";

export const getRoutes = store => {
  const applicationName = getApplicationName(store.getState());
  return (
    <Route title={applicationName} component={App}>
      {/* SETUP */}
      <Route
        path="/setup"
        component={Setup}
        onEnter={(nextState, replace) => {
          if (MetabaseSettings.hasUserSetup()) {
            replace("/");
          }
          trackPageView(location.pathname);
        }}
        onChange={(prevState, nextState) => {
          trackPageView(nextState.location.pathname);
        }}
      />

      {/* PUBLICLY SHARED LINKS */}
      <Route path="public">
        <Route path="question/:uuid" component={PublicQuestion} />
        <Route path="dashboard/:uuid(/:tabSlug)" component={PublicDashboard} />
      </Route>

      {/* APP */}
      <Route
        onEnter={async (nextState, replace, done) => {
          await store.dispatch(loadCurrentUser());
          trackPageView(nextState.location.pathname);
          done();
        }}
        onChange={(prevState, nextState) => {
          if (nextState.location.pathname !== prevState.location.pathname) {
            trackPageView(nextState.location.pathname);
          }
        }}
      >
        {/* AUTH */}
        <Route path="/auth">
          <IndexRedirect to="/auth/login" />
          <Route component={IsNotAuthenticated}>
            <Route path="login" title={t`Login`} component={Login} />
            <Route path="login/:provider" title={t`Login`} component={Login} />
          </Route>
          <Route path="logout" component={Logout} />
          <Route path="forgot_password" component={ForgotPassword} />
          <Route path="reset_password/:token" component={ResetPassword} />
        </Route>

        {/* MAIN */}
        <Route component={IsAuthenticated}>
          {/* The global all hands routes, things in here are for all the folks */}
          <Route
            path="/"
            component={HomePage}
            onEnter={(nextState, replace) => {
              const page = PLUGIN_LANDING_PAGE[0] && PLUGIN_LANDING_PAGE[0]();
              if (page && page !== "/") {
                replace(page[0] === "/" ? page : `/${page}`);
              }
            }}
          />

          <Route path="search" title={t`Search`} component={SearchApp} />
          <Route path="archive" title={t`Archive`} component={ArchiveApp} />

          <Route path="collection/users" component={IsAdmin}>
            <IndexRoute component={UserCollectionList} />
          </Route>

          <Route path="collection/:slug" component={CollectionLanding}>
            <ModalRoute path="move" modal={MoveCollectionModal} />
            <ModalRoute path="archive" modal={ArchiveCollectionModal} />
            <ModalRoute path="permissions" modal={CollectionPermissionsModal} />
            {getCollectionTimelineRoutes()}
          </Route>

          <Route
            path="dashboard/:slug"
            title={t`Dashboard`}
            component={DashboardAppConnected}
          >
            <ModalRoute path="move" modal={DashboardMoveModalConnected} />
            <ModalRoute path="copy" modal={DashboardCopyModalConnected} />
            <ModalRoute path="archive" modal={ArchiveDashboardModalConnected} />
          </Route>

          <Route path="/question">
            <IndexRoute component={QueryBuilder} />
            <Route path="notebook" component={QueryBuilder} />
            <Route path=":slug" component={QueryBuilder} />
            <Route path=":slug/notebook" component={QueryBuilder} />
            <Route path=":slug/metabot" component={QueryBuilder} />
            <Route path=":slug/:objectId" component={QueryBuilder} />
          </Route>

          <Route path="/metabot" component={CanAccessMetabot}>
            <Route path="database/:databaseId" component={DatabaseMetabotApp} />
            <Route path="model/:slug" component={ModelMetabotApp} />
          </Route>

          {/* MODELS */}
          {getModelRoutes()}

          <Route path="/model">
            <IndexRoute component={QueryBuilder} />
            <Route
              path="new"
              title={t`New Model`}
              component={NewModelOptions}
            />
            <Route path="notebook" component={QueryBuilder} />
            <Route path=":slug" component={QueryBuilder} />
            <Route path=":slug/notebook" component={QueryBuilder} />
            <Route path=":slug/query" component={QueryBuilder} />
            <Route path=":slug/metadata" component={QueryBuilder} />
            <Route path=":slug/metabot" component={QueryBuilder} />
            <Route path=":slug/:objectId" component={QueryBuilder} />
            <Route path="query" component={QueryBuilder} />
            <Route path="metabot" component={QueryBuilder} />
          </Route>

          <Route path="browse" component={BrowseApp}>
            <IndexRoute component={DatabaseBrowser} />
            <Route path=":slug" component={SchemaBrowser} />
            <Route path=":dbId/schema/:schemaName" component={TableBrowser} />
          </Route>

          {/* INDIVIDUAL DASHBOARDS */}

          <Route
            path="/auto/dashboard/*"
            component={AutomaticDashboardAppConnected}
          />

<<<<<<< HEAD
        {/* ACCOUNT */}
        {getAccountRoutes(store, IsAuthenticated)}
=======
          {/* REFERENCE */}
          <Route path="/reference" title={t`Data Reference`}>
            <IndexRedirect to="/reference/databases" />
            <Route path="metrics" component={MetricListContainer} />
            <Route path="metrics/:metricId" component={MetricDetailContainer} />
            <Route
              path="metrics/:metricId/edit"
              component={MetricDetailContainer}
            />
            <Route
              path="metrics/:metricId/questions"
              component={MetricQuestionsContainer}
            />
            <Route
              path="metrics/:metricId/revisions"
              component={MetricRevisionsContainer}
            />
            <Route path="segments" component={SegmentListContainer} />
            <Route
              path="segments/:segmentId"
              component={SegmentDetailContainer}
            />
            <Route
              path="segments/:segmentId/fields"
              component={SegmentFieldListContainer}
            />
            <Route
              path="segments/:segmentId/fields/:fieldId"
              component={SegmentFieldDetailContainer}
            />
            <Route
              path="segments/:segmentId/questions"
              component={SegmentQuestionsContainer}
            />
            <Route
              path="segments/:segmentId/revisions"
              component={SegmentRevisionsContainer}
            />
            <Route path="databases" component={DatabaseListContainer} />
            <Route
              path="databases/:databaseId"
              component={DatabaseDetailContainer}
            />
            <Route
              path="databases/:databaseId/tables"
              component={TableListContainer}
            />
            <Route
              path="databases/:databaseId/tables/:tableId"
              component={TableDetailContainer}
            />
            <Route
              path="databases/:databaseId/tables/:tableId/fields"
              component={FieldListContainer}
            />
            <Route
              path="databases/:databaseId/tables/:tableId/fields/:fieldId"
              component={FieldDetailContainer}
            />
            <Route
              path="databases/:databaseId/tables/:tableId/questions"
              component={TableQuestionsContainer}
            />
          </Route>

          {/* PULSE */}
          <Route path="/pulse" title={t`Pulses`}>
            {/* NOTE: legacy route, not linked to in app */}
            <IndexRedirect to="/search" query={{ type: "pulse" }} />
            <Route path="create" component={PulseEditApp} />
            <Route path=":pulseId">
              <IndexRoute component={PulseEditApp} />
            </Route>
          </Route>

          {/* ACCOUNT */}
          {getAccountRoutes(store, IsAuthenticated)}
>>>>>>> 083f3bb8

          {/* ADMIN */}
          {getAdminRoutes(store, CanAccessSettings, IsAdmin)}
        </Route>
      </Route>

      {/* DEPRECATED */}
      {/* NOTE: these custom routes are needed because <Redirect> doesn't preserve the hash */}
      <Route
        path="/q"
        onEnter={({ location }, replace) =>
          replace({ pathname: "/question", hash: location.hash })
        }
      />
      <Route
        path="/card/:slug"
        onEnter={({ location, params }, replace) =>
          replace({
            pathname: `/question/${params.slug}`,
            hash: location.hash,
          })
        }
      />
      <Redirect from="/dash/:dashboardId" to="/dashboard/:dashboardId" />
      <Redirect
        from="/collections/permissions"
        to="/admin/permissions/collections"
      />

      {/* MISC */}
      <Route path="/unsubscribe" component={UnsubscribePage} />
      <Route path="/unauthorized" component={Unauthorized} />
      <Route path="/*" component={NotFoundFallbackPage} />
    </Route>
  );
};<|MERGE_RESOLUTION|>--- conflicted
+++ resolved
@@ -229,10 +229,6 @@
             component={AutomaticDashboardAppConnected}
           />
 
-<<<<<<< HEAD
-        {/* ACCOUNT */}
-        {getAccountRoutes(store, IsAuthenticated)}
-=======
           {/* REFERENCE */}
           <Route path="/reference" title={t`Data Reference`}>
             <IndexRedirect to="/reference/databases" />
@@ -298,19 +294,8 @@
             />
           </Route>
 
-          {/* PULSE */}
-          <Route path="/pulse" title={t`Pulses`}>
-            {/* NOTE: legacy route, not linked to in app */}
-            <IndexRedirect to="/search" query={{ type: "pulse" }} />
-            <Route path="create" component={PulseEditApp} />
-            <Route path=":pulseId">
-              <IndexRoute component={PulseEditApp} />
-            </Route>
-          </Route>
-
           {/* ACCOUNT */}
           {getAccountRoutes(store, IsAuthenticated)}
->>>>>>> 083f3bb8
 
           {/* ADMIN */}
           {getAdminRoutes(store, CanAccessSettings, IsAdmin)}
