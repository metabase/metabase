import { useHotkeys } from "@mantine/hooks";

import { useListDatabasesQuery } from "metabase/api";
import { Center, Flex, Loader } from "metabase/ui";
import * as Lib from "metabase-lib";
import type Question from "metabase-lib/v1/Question";
<<<<<<< HEAD
import type { DatasetQuery, Transform } from "metabase-types/api";
=======
import type { QueryTransformSource } from "metabase-types/api";
>>>>>>> 1366acc3

import { useQueryMetadata } from "../../hooks/use-query-metadata";
import { useQueryResults } from "../../hooks/use-query-results";
import { useQueryState } from "../../hooks/use-query-state";

import { EditorBody } from "./EditorBody";
import { EditorHeader } from "./EditorHeader";
import { EditorVisualization } from "./EditorVisualization";
import S from "./QueryEditor.module.css";

type QueryEditorProps = {
<<<<<<< HEAD
  transform?: Transform;
  initialQuery: DatasetQuery;
  proposedQuery?: DatasetQuery;
  isNew?: boolean;
  isSaving?: boolean;
  onSave: (newQuery: DatasetQuery) => void;
  onChange?: (newQuery: DatasetQuery) => void;
=======
  initialSource: QueryTransformSource;
  isNew?: boolean;
  isSaving?: boolean;
  onSave: (source: QueryTransformSource) => void;
>>>>>>> 1366acc3
  onCancel: () => void;
  onRejectProposed?: () => void;
  onAcceptProposed?: (query: DatasetQuery) => void;
};

export function QueryEditor({
<<<<<<< HEAD
  initialQuery,
  proposedQuery,
  transform,
=======
  initialSource,
>>>>>>> 1366acc3
  isNew = true,
  isSaving = false,
  onSave,
  onChange,
  onCancel,
  onRejectProposed,
  onAcceptProposed,
}: QueryEditorProps) {
<<<<<<< HEAD
  const { question, proposedQuestion, isQueryDirty, setQuestion } =
    useQueryState(initialQuery, proposedQuery);
=======
  const { question, isQueryDirty, setQuestion } = useQueryState(
    initialSource.query,
  );
>>>>>>> 1366acc3
  const { isInitiallyLoaded } = useQueryMetadata(question);
  const {
    result,
    rawSeries,
    isRunnable,
    isRunning,
    isResultDirty,
    runQuery,
    cancelQuery,
  } = useQueryResults(question, proposedQuestion);
  const canSave = Lib.canSave(question.query(), question.type());
  const { isNative } = Lib.queryDisplayInfo(question.query());

  const handleChange = async (newQuestion: Question) => {
    setQuestion(newQuestion);
    onChange?.(newQuestion.datasetQuery());
  };

  const handleSave = () => {
    onSave({ type: "query", query: question.datasetQuery() });
  };

  const handleCmdEnter = () => {
    if (isRunning) {
      cancelQuery();
    } else if (isRunnable) {
      runQuery();
    }
  };

  useHotkeys([["mod+Enter", handleCmdEnter]], []);

  const { data: databases, isLoading } = useListDatabasesQuery({
    include_analytics: true,
  });

  if (!isInitiallyLoaded || isLoading) {
    return (
      <Center>
        <Loader />
      </Center>
    );
  }

  return (
    <Flex
      className={S.root}
      w="100%"
      h="100%"
      direction="column"
      bg="bg-white"
      data-testid="transform-query-editor"
    >
      <EditorHeader
        name={transform?.name}
        isNew={isNew}
        isSaving={isSaving}
        canSave={canSave && (isNew || isQueryDirty)}
        onSave={handleSave}
        onCancel={onCancel}
      />
      <EditorBody
        question={question}
        proposedQuestion={proposedQuestion}
        isNative={isNative}
        isRunnable={isRunnable}
        isRunning={isRunning}
        isResultDirty={isResultDirty}
        onChange={handleChange}
        onRunQuery={runQuery}
        onCancelQuery={cancelQuery}
        databases={databases?.data ?? []}
        onRejectProposed={onRejectProposed}
        onAcceptProposed={onAcceptProposed}
      />
      <EditorVisualization
        question={question}
        result={result}
        rawSeries={rawSeries}
        isNative={isNative}
        isRunnable={isRunnable}
        isRunning={isRunning}
        isResultDirty={isResultDirty}
        onRunQuery={runQuery}
        onCancelQuery={() => undefined}
      />
    </Flex>
  );
}<|MERGE_RESOLUTION|>--- conflicted
+++ resolved
@@ -4,11 +4,7 @@
 import { Center, Flex, Loader } from "metabase/ui";
 import * as Lib from "metabase-lib";
 import type Question from "metabase-lib/v1/Question";
-<<<<<<< HEAD
-import type { DatasetQuery, Transform } from "metabase-types/api";
-=======
-import type { QueryTransformSource } from "metabase-types/api";
->>>>>>> 1366acc3
+import type { QueryTransformSource, Transform } from "metabase-types/api";
 
 import { useQueryMetadata } from "../../hooks/use-query-metadata";
 import { useQueryResults } from "../../hooks/use-query-results";
@@ -20,33 +16,22 @@
 import S from "./QueryEditor.module.css";
 
 type QueryEditorProps = {
-<<<<<<< HEAD
   transform?: Transform;
-  initialQuery: DatasetQuery;
-  proposedQuery?: DatasetQuery;
-  isNew?: boolean;
-  isSaving?: boolean;
-  onSave: (newQuery: DatasetQuery) => void;
-  onChange?: (newQuery: DatasetQuery) => void;
-=======
   initialSource: QueryTransformSource;
+  proposedSource?: QueryTransformSource;
   isNew?: boolean;
   isSaving?: boolean;
   onSave: (source: QueryTransformSource) => void;
->>>>>>> 1366acc3
+  onChange?: (newQuery: QueryTransformSource) => void;
   onCancel: () => void;
   onRejectProposed?: () => void;
-  onAcceptProposed?: (query: DatasetQuery) => void;
+  onAcceptProposed?: (query: QueryTransformSource) => void;
 };
 
 export function QueryEditor({
-<<<<<<< HEAD
-  initialQuery,
-  proposedQuery,
   transform,
-=======
   initialSource,
->>>>>>> 1366acc3
+  proposedSource,
   isNew = true,
   isSaving = false,
   onSave,
@@ -55,14 +40,9 @@
   onRejectProposed,
   onAcceptProposed,
 }: QueryEditorProps) {
-<<<<<<< HEAD
   const { question, proposedQuestion, isQueryDirty, setQuestion } =
-    useQueryState(initialQuery, proposedQuery);
-=======
-  const { question, isQueryDirty, setQuestion } = useQueryState(
-    initialSource.query,
-  );
->>>>>>> 1366acc3
+    useQueryState(initialSource.query, proposedSource?.query);
+
   const { isInitiallyLoaded } = useQueryMetadata(question);
   const {
     result,
@@ -78,7 +58,7 @@
 
   const handleChange = async (newQuestion: Question) => {
     setQuestion(newQuestion);
-    onChange?.(newQuestion.datasetQuery());
+    onChange?.({ type: "query", query: newQuestion.datasetQuery() });
   };
 
   const handleSave = () => {
@@ -136,7 +116,10 @@
         onCancelQuery={cancelQuery}
         databases={databases?.data ?? []}
         onRejectProposed={onRejectProposed}
-        onAcceptProposed={onAcceptProposed}
+        onAcceptProposed={() =>
+          // TODO: circle back and make this better
+          proposedSource && onAcceptProposed?.(proposedSource)
+        }
       />
       <EditorVisualization
         question={question}
