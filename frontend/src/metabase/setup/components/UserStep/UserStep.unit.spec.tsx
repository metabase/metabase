--- conflicted
+++ resolved
@@ -1,8 +1,4 @@
-<<<<<<< HEAD
-import { render, screen } from "@testing-library/react";
-=======
 import React from "react";
->>>>>>> 3335bcc7
 import { UserInfo } from "metabase-types/store";
 import { renderWithProviders, screen } from "__support__/ui";
 import {
