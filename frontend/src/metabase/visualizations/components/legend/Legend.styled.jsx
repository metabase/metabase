--- conflicted
+++ resolved
@@ -4,7 +4,6 @@
 export const LegendRoot = styled.div`
   display: flex;
   flex-direction: ${({ isVertical }) => (isVertical ? "column" : "row")};
-<<<<<<< HEAD
 `;
 
 export const LegendLink = styled.div`
@@ -21,14 +20,6 @@
   margin-top: ${({ isVertical }) => (isVertical ? "0.5rem" : "")};
 `;
 
-export const LegendButtonContainer = styled.span`
-  flex: 0 0 auto;
-  position: relative;
-  margin-left: ${({ isVertical }) => (isVertical ? "" : "auto")};
-`;
-
 export const LegendPopoverContainer = styled.div`
   padding: 0.5rem;
-=======
->>>>>>> 58366602
 `;