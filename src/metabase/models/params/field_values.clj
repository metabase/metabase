--- conflicted
+++ resolved
@@ -45,24 +45,12 @@
   "OSS implementation; used as a fallback for the EE implementation for any fields that aren't subject to sandboxing."
   [field-ids]
   (when (seq field-ids)
-<<<<<<< HEAD
     (let [field-ids (->> (t2/select :model/Field :id [:in (set field-ids)])
                          field/readable-fields-only
                          (map :id))]
       (when (seq field-ids)
         (update-vals (field-values/batched-get-latest-full-field-values field-ids)
                      #(select-keys % [:field_id :human_readable_values :values]))))))
-=======
-    (not-empty
-     (let [fields       (-> (t2/select :model/Field :id [:in (set field-ids)])
-                            (field/readable-fields-only)
-                            (t2/hydrate :values))
-           field-values (->> (map #(select-keys (field-values/get-latest-full-field-values (:id %))
-                                                [:field_id :human_readable_values :values])
-                                  fields)
-                             (keep not-empty))]
-       (m/index-by :field_id field-values)))))
->>>>>>> 3ddd9ad2
 
 (defenterprise field-id->field-values-for-current-user
   "Fetch *existing* FieldValues for a sequence of `field-ids` for the current User. Values are returned as a map of
