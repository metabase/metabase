--- conflicted
+++ resolved
@@ -56,10 +56,7 @@
    [metabase.lib.schema.common :as lib.schema.common]
    [metabase.lib.schema.id :as lib.schema.id]
    [metabase.lib.schema.metadata :as lib.schema.metadata]
-<<<<<<< HEAD
-=======
    [metabase.lib.util :as lib.util]
->>>>>>> a4e4e11a
    [metabase.lib.util.match :as lib.util.match]
    [metabase.query-processor.error-type :as qp.error-type]
    [metabase.query-processor.store :as qp.store]
