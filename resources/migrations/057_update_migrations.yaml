databaseChangeLog:
  - objectQuotingStrategy: QUOTE_ALL_OBJECTS
  - changeSet:
      id: v57.2025-08-01T10:00:00
      author: qnkhuat
      comment: Add undo/redo change tracking table
      changes:
        - createTable:
            tableName: data_edit_undo_chain
            remarks: Store the state necessary to power undo / redo.
            columns:
              - column:
                  name: id
                  type: int
                  autoIncrement: true
                  constraints:
                    primaryKey: true
                    nullable: false
              - column:
                  remarks: Batch number for grouped changes (global increment)
                  name: batch_num
                  type: int
                  constraints:
                    nullable: false
              - column:
                  remarks: Reference to the table being modified
                  name: table_id
                  type: int
                  constraints:
                    nullable: false
              - column:
                  remarks: PK of the row being modified, potentially composite. Stored as a sorted JSON map.
                  name: row_pk
                  type: ${text.type}
                  constraints:
                    nullable: false
              - column:
                  remarks: ID of the user who made the change
                  name: user_id
                  type: int
                  constraints:
                    nullable: false
              - column:
                  name: scope
                  type: ${text.type}
                  remarks: Identifies where the changes were made from
                  constraints:
                    nullable: false
              - column:
                  name: undoable
                  type: ${boolean.type}
                  remarks: Identifies whether a change can be undo
                  constraints:
                    nullable: false
                  defaultValue: true
              - column:
                  remarks: Value of the field before the change
                  name: raw_before
                  type: ${text.type}
                  constraints:
                    nullable: true
              - column:
                  remarks: Value of the field after the change
                  name: raw_after
                  type: ${text.type}
                  constraints:
                    nullable: true
              - column:
                  remarks: Whether this change has been undone
                  name: undone
                  type: ${boolean.type}
                  defaultValueBoolean: false
                  constraints:
                    nullable: false
              - column:
                  remarks: The timestamp of when the change was created
                  name: created_at
                  type: ${timestamp_type}
                  defaultValueComputed: current_timestamp
                  constraints:
                    nullable: false
              - column:
                  remarks: The timestamp of when the change was updated
                  name: updated_at
                  type: ${timestamp_type}
                  defaultValueComputed: current_timestamp
                  constraints:
                    nullable: false

  - changeSet:
      id: v57.2025-08-01T10:02:00
      author: qnkhuat
      comment: A table for generating atomic sequence numbers
      changes:
        - createTable:
            tableName: sequences
            remarks: A table for generating atomic sequence numbers
            columns:
              - column:
                  name: name
                  type: varchar(50)
                  remarks: The name of the sequence
                  constraints:
                    primaryKey: true
                    nullable: false
              - column:
                  name: next_val
                  remarks: The next value in this sequence
                  type: bigint
                  constraints:
                    nullable: false

  - changeSet:
      id: v57.2025-08-15T10:00:00
      author: qnkhuat
      comment: Add metabase_table.is_writable
      changes:
        - addColumn:
            tableName: metabase_table
            columns:
              - column:
                  name: is_writable
                  type: ${boolean.type}
                  remarks: true if current connection can insert, update and delete rows from this table
                  constraints:
                    nullable: true

  - changeSet:
      id: v57.2025-08-21T12:00:00
      author: edpaget
      comment: Create document table
      changes:
        - createTable:
            tableName: document
            remarks: Documents table
            columns:
              - column:
                  name: id
                  remarks: Unique ID
                  type: int
                  autoIncrement: true
                  constraints:
                    primaryKey: true
                    nullable: false
              - column:
                  name: name
                  remarks: Document name
                  type: ${text.type}
                  constraints:
                    nullable: false
              - column:
                  name: created_at
                  remarks: The timestamp of when the document was created
                  type: ${timestamp_type}
                  defaultValueComputed: current_timestamp
                  constraints:
                    nullable: false
              - column:
                  name: document
                  remarks: content of the document
                  type: ${text.type}
              - column:
                  name: content_type
                  remarks: the content_type of the document column
                  type: ${text.type}
                  constraints:
                    nullable: false
              - column:
                  name: creator_id
                  remarks: User who created this document
                  type: int
                  constraints:
                    nullable: false
              - column:
                  name: updated_at
                  remarks: The timestamp of when the document was updated
                  type: ${timestamp_type}
                  defaultValueComputed: current_timestamp
                  constraints:
                    nullable: false
              - column:
                  name: collection_id
                  remarks: What collection I live in. Null if it's Our Analytics.
                  type: int
                  constraints:
                    nullable: true
              - column:
                  name: archived
                  remarks: Has this document been archived?
                  type: ${boolean.type}
                  defaultValueBoolean: false
                  constraints:
                    nullable: false
              - column:
                  name: archived_directly
                  remarks: Was this thing trashed directly
                  type: ${boolean.type}
                  defaultValueBoolean: false
                  constraints:
                    nullable: true
              - column:
                  name: entity_id
                  type: char(21)
                  remarks: Random NanoID tag for unique identity
                  constraints:
                    nullable: true
                    unique: true
              - column:
                  name: last_viewed_at
                  type: ${timestamp_type}
                  remarks: Timestamp of when this document was last viewed
                  defaultValueComputed: current_timestamp
                  constraints:
                    nullable: false
              - column:
                  name: view_count
                  type: integer
                  defaultValueNumeric: 0
                  remarks: Keeps a running count of document views
                  constraints:
                    nullable: false
              - column:
                  name: collection_position
                  type: integer
                  remarks: Collection position used for pinning documents. Higher numbers = pinned, null = not pinned.
                  constraints:
                    nullable: true

  - changeSet:
      id: v57.2025-08-21T12:00:10
      author: edpaget
      comment: Add index on document.creator_id
      changes:
        - createIndex:
            tableName: document
            indexName: idx_document_creator_id
            columns:
              - column:
                  name: creator_id

  - changeSet:
      id: v57.2025-08-21T12:00:11
      author: edpaget
      comment: Add `document.creator_id` foreign key constraint
      changes:
        - addForeignKeyConstraint:
            baseTableName: document
            baseColumnNames: creator_id
            referencedTableName: core_user
            referencedColumnNames: id
            constraintName: fk_document_ref_creator_id
            onDelete: CASCADE

  - changeSet:
      id: v57.2025-08-21T12:00:30
      author: edpaget
      comment: Add index on document.collection_id
      changes:
        - createIndex:
            tableName: document
            indexName: idx_document_collection_id
            columns:
              - column:
                  name: collection_id

  - changeSet:
      id: v57.2025-08-21T12:00:59
      author: johnswanson
      comment: Add `document.collection_id` foreign key constraint
      changes:
        - addForeignKeyConstraint:
            baseTableName: document
            baseColumnNames: collection_id
            referencedTableName: collection
            referencedColumnNames: id
            constraintName: fk_document_ref_collection_id
            onDelete: SET NULL

  - changeSet:
      id: v57.2025-08-21T17:23:20
      author: edpaget
      comment: Add document_id column to report_card table
      changes:
        - addColumn:
            tableName: report_card
            columns:
              - column:
                  name: document_id
                  remarks: Associates cards with a particular document
                  type: int
                  constraints:
                    nullable: true

  - changeSet:
      id: v57.2025-08-21T17:23:30
      author: edpaget
      comment: Add index on report_card.document_id
      changes:
        - createIndex:
            tableName: report_card
            indexName: idx_repord_card_document_id
            columns:
              - column:
                  name: document_id

  - changeSet:
      id: v57.2025-08-21T17:23:33
      author: edpaget
      comment: Add foreign key constraint for document_id in report_card
      changes:
        - addForeignKeyConstraint:
            baseTableName: report_card
            baseColumnNames: document_id
            referencedTableName: document
            referencedColumnNames: id
            constraintName: fk_report_card_document_id
            onDelete: CASCADE

  - changeSet:
      id: v57.2025-08-21T17:42:32
      author: edpaget
      comment: Create document_bookmark table
      changes:
        - createTable:
            tableName: document_bookmark
            remarks: Store user bookmarks for documents
            columns:
              - column:
                  name: id
                  remarks: Unique ID
                  type: int
                  autoIncrement: true
                  constraints:
                    primaryKey: true
                    nullable: false
              - column:
                  name: user_id
                  remarks: User who bookmarked the document
                  type: int
                  constraints:
                    nullable: false
              - column:
                  name: document_id
                  remarks: The document that was bookmarked
                  type: int
                  constraints:
                    nullable: false
              - column:
                  name: created_at
                  remarks: The timestamp when the bookmark was created
                  type: ${timestamp_type}
                  defaultValueComputed: current_timestamp
                  constraints:
                    nullable: false

  - changeSet:
      id: v57.2025-08-21T17:42:33
      author: edpaget
      comment: Add index on document_bookmark.user_id
      changes:
        - createIndex:
            tableName: document_bookmark
            indexName: idx_document_bookmark_user_id
            columns:
              - column:
                  name: user_id

  - changeSet:
      id: v57.2025-08-21T17:42:34
      author: edpaget
      comment: Add index on document_bookmark.document_id
      changes:
        - createIndex:
            tableName: document_bookmark
            indexName: idx_document_bookmark_document_id
            columns:
              - column:
                  name: document_id

  - changeSet:
      id: v57.2025-08-21T17:42:35
      author: edpaget
      comment: Add foreign key constraint for document_bookmark.user_id
      changes:
        - addForeignKeyConstraint:
            baseTableName: document_bookmark
            baseColumnNames: user_id
            referencedTableName: core_user
            referencedColumnNames: id
            constraintName: fk_document_bookmark_user_id
            onDelete: CASCADE

  - changeSet:
      id: v57.2025-08-21T17:42:36
      author: edpaget
      comment: Add foreign key constraint for document_bookmark.document_id
      changes:
        - addForeignKeyConstraint:
            baseTableName: document_bookmark
            baseColumnNames: document_id
            referencedTableName: document
            referencedColumnNames: id
            constraintName: fk_document_bookmark_document_id
            onDelete: CASCADE

  - changeSet:
      id: v57.2025-08-21T17:42:37
      author: edpaget
      comment: Add unique constraint for document_bookmark user_id and document_id
      changes:
        - addUniqueConstraint:
            tableName: document_bookmark
            columnNames: user_id, document_id
            constraintName: idx_document_bookmark_user_document_unique

  - changeSet:
      id: v57.2025-08-22T00:00:00
      author: metamben
      comment: Create transform table
      changes:
        - createTable:
            tableName: transform
            remarks: The main table for Transform entities
            columns:
              - column:
                  name: id
                  type: int
                  remarks: Unique ID
                  autoIncrement: true
                  constraints:
                    primaryKey: true
                    nullable: false
              - column:
                  name: name
                  remarks: Name
                  type: ${text.type}
                  constraints:
                    nullable: false
              - column:
                  name: description
                  type: ${text.type}
                  remarks: the description of the transform
                  constraints:
                    nullable: true
              - column:
                  name: source
                  remarks: JSON of source
                  type: ${text.type}
                  constraints:
                    nullable: false
              - column:
                  name: target
                  remarks: JSON of target
                  type: ${text.type}
                  constraints:
                    nullable: false
              - column:
                  name: entity_id
                  type: char(21)
                  remarks: Random NanoID tag for unique identity.
                  constraints:
                    nullable: true
                    unique: true
              - column:
                  remarks: The timestamp of when the transform was created
                  name: created_at
                  type: ${timestamp_type}
                  defaultValueComputed: current_timestamp
                  constraints:
                    nullable: false
              - column:
                  remarks: The timestamp of when the transform was updated
                  name: updated_at
                  type: ${timestamp_type}
                  defaultValueComputed: current_timestamp
                  constraints:
                    nullable: false

  - changeSet:
      id: v57.2025-08-22T00:01:00
      author: eric
      comment: Create transform_run table in app database to track transform execution
      changes:
        - createTable:
            tableName: transform_run
            remarks: Table to track transform executions and their status in the app database
            columns:
              - column:
                  name: id
                  type: int
                  remarks: Unique ID
                  autoIncrement: true
                  constraints:
                    primaryKey: true
                    nullable: false
              - column:
                  name: transform_id
                  type: int
                  remarks: "Identifier for the transform"
                  constraints:
                    nullable: false
                    referencedTableName: transform
                    referencedColumnNames: id
                    foreignKeyName: fk_transform_run_transform_id
                    deleteCascade: true
              - column:
                  name: run_method
                  type: varchar(255)
                  remarks: "Method used to execute the transform job"
                  constraints:
                    nullable: false
              - column:
                  name: status
                  type: varchar(50)
                  remarks: "Current status of the transform job (running, completed, failed, etc.)"
                  constraints:
                    nullable: false
              - column:
                  name: is_active
                  type: ${boolean.type}
                  remarks: "True only for currently running jobs, null for the others"
                  constraints:
                    nullable: true
                    defaultValue: true
              - column:
                  name: start_time
                  type: ${timestamp_type}
                  remarks: "When the transform job started"
                  defaultValueComputed: current_timestamp
                  constraints:
                    nullable: false
              - column:
                  name: end_time
                  type: ${timestamp_type}
                  remarks: "When the transform job completed (null if still running)"
                  constraints:
                    nullable: true
              - column:
                  name: message
                  type: ${text.type}
                  remarks: "Human-readable message about the run; may contain error message in case status is error"
                  constraints:
                    nullable: true

  - changeSet:
      id: v57.2025-08-22T00:02:00
      author: metamben
      comment: Add last run index on transform_run. Mysql needs the foreign keys dropped on rollback.
      changes:
        - createIndex:
            tableName: transform_run
            indexName: idx_transform_run_last_run_idx
            columns:
              - column:
                  name: transform_id
              - column:
                  name: start_time
                  descending: true
      rollback:
        - dropForeignKeyConstraint:
            baseTableName: transform_run
            constraintName: fk_transform_run_transform_id
        - dropIndex:
            tableName: transform_run
            indexName: idx_transform_run_last_run_idx
        - addForeignKeyConstraint:
            constraintName: fk_transform_run_transform_id
            baseTableName: transform_run
            baseColumnNames: transform_id
            referencedTableName: transform
            referencedColumnNames: id
            onDelete: CASCADE

  - changeSet:
      id: v57.2025-08-22T00:03:00
      author: metamben
      comment: Add unique index to make sure at most one run can be active
      changes:
        - addUniqueConstraint:
            tableName: transform_run
            constraintName: idx_unique_active_transform_run
            columnNames: transform_id, is_active

  - changeSet:
      id: v57.2025-08-22T00:04:00
      author: metamben
      comment: Add index for querying active runs. Mysql needs the foreign keys dropped on rollback.
      changes:
        - createIndex:
            tableName: transform_run
            indexName: idx_transform_run_active_runs
            columns:
              - column:
                  name: is_active
              - column:
                  name: transform_id
      rollback:
        - dropForeignKeyConstraint:
            baseTableName: transform_run
            constraintName: fk_transform_run_transform_id
        - dropIndex:
            tableName: transform_run
            indexName: idx_transform_run_active_runs
        - addForeignKeyConstraint:
            constraintName: fk_transform_run_transform_id
            baseTableName: transform_run
            baseColumnNames: transform_id
            referencedTableName: transform
            referencedColumnNames: id
            onDelete: CASCADE

  - changeSet:
      id: v57.2025-08-22T00:05:00
      author: eric
      comment: Create transform_run_cancelation table to track cancelation.
      changes:
        - createTable:
            tableName: transform_run_cancelation
            remarks: Table to track the cancelation of transform job executions
            columns:
              - column:
                  name: run_id
                  type: int
                  remarks: The transform_run ID
                  constraints:
                    primaryKey: true
                    nullable: false
                    referencedTableName: transform_run
                    referencedColumnNames: id
                    foreignKeyName: fk_transform_run_cancelation_transform_run_run_id
                    deleteCascade: true
              - column:
                  name: time
                  type: ${timestamp_type}
                  remarks: "The time of the request"
                  defaultValueComputed: current_timestamp
                  constraints:
                    nullable: false

  - changeSet:
      id: v57.2025-08-22T00:06:00
      author: galdre
      comment: Add transform_tag table for grouping transforms
      changes:
        - createTable:
            tableName: transform_tag
            remarks: Tags for grouping transforms
            columns:
              - column:
                  name: id
                  type: int
                  remarks: Unique ID
                  autoIncrement: true
                  constraints:
                    primaryKey: true
                    nullable: false
              - column:
                  name: name
                  type: VARCHAR(254)
                  remarks: The name of the transform tag.
                  constraints:
                    nullable: false
              - column:
                  name: entity_id
                  type: char(21)
                  remarks: Random NanoID tag for unique identity.
                  constraints:
                    nullable: true
                    unique: true
              - column:
                  name: created_at
                  type: ${timestamp_type}
                  remarks: The time the transform tag was created.
                  defaultValueComputed: current_timestamp
                  constraints:
                    nullable: false
              - column:
                  name: updated_at
                  type: ${timestamp_type}
                  remarks: The time the transform tag was last updated.
                  defaultValueComputed: current_timestamp
                  constraints:
                    nullable: false
              - column:
                  name: built_in_type
                  type: varchar(255)
                  remarks: "Type of the built-in transform tag: hourly, daily, weekly, monthly."
                  constraints:
                    nullable: true

  - changeSet:
      id: v57.2025-08-22T00:07:00
      author: galdre
      comment: Add transform_job table for scheduled execution of tagged transforms
      changes:
        - createTable:
            tableName: transform_job
            remarks: Jobs that execute transforms based on tags
            columns:
              - column:
                  name: id
                  type: int
                  remarks: Unique ID
                  autoIncrement: true
                  constraints:
                    primaryKey: true
                    nullable: false
              - column:
                  name: name
                  type: ${text.type}
                  remarks: The name of the transform job.
                  constraints:
                    nullable: false
              - column:
                  name: description
                  type: ${text.type}
                  remarks: A description of the transform job.
              - column:
                  name: schedule
                  type: ${text.type}
                  remarks: Cron expression for job schedule
                  constraints:
                    nullable: false
              - column:
                  name: entity_id
                  type: char(21)
                  remarks: NanoID identifier for the job
                  constraints:
                    nullable: true
                    unique: true
              - column:
                  name: created_at
                  type: ${timestamp_type}
                  remarks: The timestamp this transform job was created.
                  defaultValueComputed: current_timestamp
                  constraints:
                    nullable: false
              - column:
                  name: updated_at
                  type: ${timestamp_type}
                  remarks: The timestamp this transform job was last updated.
                  defaultValueComputed: current_timestamp
                  constraints:
                    nullable: false
              - column:
                  name: built_in_type
                  type: varchar(255)
                  remarks: "Type of the built-in transform job: hourly, daily, weekly, monthly."
                  constraints:
                    nullable: true

  - changeSet:
      id: v57.2025-08-22T00:08:00
      author: galdre
      comment: Add transform_transform_tag join table for transform-tag associations
      changes:
        - createTable:
            tableName: transform_transform_tag
            remarks: Join table for transforms and tags
            columns:
              - column:
                  name: id
                  type: int
                  remarks: Unique ID
                  autoIncrement: true
                  constraints:
                    primaryKey: true
                    nullable: false
              - column:
                  name: transform_id
                  type: int
                  remarks: The id of the transform.
                  constraints:
                    nullable: false
                    referencedTableName: transform
                    referencedColumnNames: id
                    foreignKeyName: fk_transform_transform_tag_transform_id
                    deleteCascade: true
              - column:
                  name: tag_id
                  type: int
                  remarks: The id of the tag.
                  constraints:
                    nullable: false
                    referencedTableName: transform_tag
                    referencedColumnNames: id
                    foreignKeyName: fk_transform_transform_tag_tag_id
                    deleteCascade: true
              - column:
                  name: entity_id
                  type: char(21)
                  remarks: Random NanoID tag for unique identity.
                  constraints:
                    nullable: true
                    unique: true
              - column:
                  name: position
                  type: int
                  remarks: The relative UI ordering of this tag on the transform
                  constraints:
                    nullable: false

  - changeSet:
      id: v57.2025-08-22T00:09:00
      author: galdre
      comment: Add unique constraints on transform_transform_tag(transform_id, tag_id). Deleting foreign keys needed for mysql.
      changes:
        - addUniqueConstraint:
            tableName: transform_transform_tag
            columnNames: transform_id, tag_id
            constraintName: unique_transform_tag
      rollback:
        - dropForeignKeyConstraint:
            baseTableName: transform_transform_tag
            constraintName: fk_transform_transform_tag_transform_id
        - dropForeignKeyConstraint:
            baseTableName: transform_transform_tag
            constraintName: fk_transform_transform_tag_tag_id
        - dropUniqueConstraint:
            tableName: transform_transform_tag
            constraintName: unique_transform_tag

  - changeSet:
      id: v57.2025-08-22T00:10:00
      author: galdre
      comment: Add transform_job_transform_tag join table for job-tag associations
      changes:
        - createTable:
            tableName: transform_job_transform_tag
            remarks: Join table for jobs and tags
            columns:
              - column:
                  name: id
                  type: int
                  remarks: Unique ID
                  autoIncrement: true
                  constraints:
                    primaryKey: true
                    nullable: false
              - column:
                  name: job_id
                  type: int
                  remarks: The id of the transform job.
                  constraints:
                    nullable: false
                    referencedTableName: transform_job
                    referencedColumnNames: id
                    foreignKeyName: fk_transform_job_transform_tag_job_id
                    deleteCascade: true
              - column:
                  name: tag_id
                  type: int
                  remarks: The id of the transform tag.
                  constraints:
                    nullable: false
                    referencedTableName: transform_tag
                    referencedColumnNames: id
                    foreignKeyName: fk_transform_job_transform_tag_tag_id
                    deleteCascade: true
              - column:
                  name: entity_id
                  type: char(21)
                  remarks: Random NanoID tag for unique identity.
                  constraints:
                    nullable: true
                    unique: true
              - column:
                  name: position
                  type: int
                  remarks: The ordering position of this tag for the job.
                  constraints:
                    nullable: false

  - changeSet:
      id: v57.2025-08-22T00:11:00
      author: galdre
      comment: Add unique constraint on transform_job_transform_tag(job_id, tag_id). Mysql needs the foreign keys dropped on rollback.
      changes:
        - addUniqueConstraint:
            tableName: transform_job_transform_tag
            columnNames: job_id, tag_id
            constraintName: unique_job_tag
      rollback:
        - dropForeignKeyConstraint:
            baseTableName: transform_job_transform_tag
            constraintName: fk_transform_job_transform_tag_job_id
        - dropForeignKeyConstraint:
            baseTableName: transform_job_transform_tag
            constraintName: fk_transform_job_transform_tag_tag_id
        - dropUniqueConstraint:
            tableName: transform_job_transform_tag
            constraintName: unique_job_tag
        - addForeignKeyConstraint:
            constraintName: fk_transform_job_transform_tag_tag_id
            baseTableName: transform_job_transform_tag
            baseColumnNames: tag_id
            referencedTableName: transform_tag
            referencedColumnNames: id
            onDelete: CASCADE
        - addForeignKeyConstraint:
            constraintName: fk_transform_job_transform_tag_job_id
            baseTableName: transform_job_transform_tag
            baseColumnNames: job_id
            referencedTableName: transform_job
            referencedColumnNames: id
            onDelete: CASCADE

  - changeSet:
      id: v57.2025-08-22T00:12:00
      author: william
      comment: Create transform_job_run table in app database to track transform job execution
      changes:
        - createTable:
            tableName: transform_job_run
            remarks: Table to track transform job executions and their status in the app database
            columns:
              - column:
                  name: id
                  type: int
                  remarks: Unique ID
                  autoIncrement: true
                  constraints:
                    primaryKey: true
                    nullable: false
              - column:
                  name: job_id
                  type: bigint
                  remarks: "Identifier for the transform job"
                  constraints:
                    nullable: false
              - column:
                  name: run_method
                  type: varchar(255)
                  remarks: "Method used to execute the transform job"
                  constraints:
                    nullable: false
              - column:
                  name: status
                  type: varchar(50)
                  remarks: "Current status of the transform job (running, completed, failed, etc.)"
                  constraints:
                    nullable: false
              - column:
                  name: is_active
                  type: ${boolean.type}
                  remarks: "True only for currently running jobs, null for the others"
                  constraints:
                    nullable: true
                    defaultValue: true
              - column:
                  name: start_time
                  type: ${timestamp_type}
                  remarks: "When the transform job started"
                  defaultValueComputed: current_timestamp
                  constraints:
                    nullable: false
              - column:
                  name: end_time
                  type: ${timestamp_type}
                  remarks: "When the tranform job completed (null if still running)"
                  constraints:
                    nullable: true
              - column:
                  name: message
                  type: ${text.type}
                  remarks: "Human-readable message about the run; may contain error message in case status is error"
                  constraints:
                    nullable: true
              - column:
                  name: created_at
                  type: ${timestamp_type}
                  remarks: The timestamp this transform job run was created.
                  defaultValueComputed: current_timestamp
                  constraints:
                    nullable: false
              - column:
                  name: updated_at
                  type: ${timestamp_type}
                  remarks: The timestamp this transform job run was last updated.
                  defaultValueComputed: current_timestamp
                  constraints:
                    nullable: false

  - changeSet:
      id: v57.2025-08-22T00:13:00
      author: ranquild
      comment: Create built-in transform tags
      changes:
        - sql: >-
            INSERT INTO transform_tag(name, entity_id, built_in_type) VALUES
            ('hourly', 'wYLcUPbtF7jVPO0duGGHR', 'hourly'),
            ('daily', 'dUW7nvQHQBdA0Rx0gJckI', 'daily'),
            ('weekly', 'qPGCJu7t97kn-X07_fgSj', 'weekly'),
            ('monthly', 'DeeJHc81qKhD9qWINISO8', 'monthly');
      rollback:
        - sql: DELETE FROM transform_tag WHERE built_in_type IS NOT NULL;

  - changeSet:
      id: v57.2025-08-22T00:14:00
      author: ranquild
      comment: Create built-in transform jobs
      changes:
        - sql: >-
            INSERT INTO transform_job(name, description, schedule, entity_id, built_in_type) VALUES
            ('Hourly job', 'Executes transforms tagged with ''hourly'' every hour', '0 0 * * * ? *', 'RognTgBT2fXaxoQh4ws7z', 'hourly'),
            ('Daily job', 'Executes transforms tagged with ''daily'' once per day', '0 0 0 * * ? *', 'PJahvcoF61oX5T4uCT_FY', 'daily'),
            ('Weekly job', 'Executes transforms tagged with ''weekly'' once per week', '0 0 0 ? * 1 *', 'lXIFa2SUrXLgaLZJx33oU', 'weekly'),
            ('Monthly job', 'Executes transforms tagged with ''monthly'' once per month', '0 0 0 1 * ? *', 'CL1TVitmzJrDjdjvO2xmN', 'monthly');
      rollback:
        - sql: DELETE FROM transform_job WHERE built_in_type IS NOT NULL;

  - changeSet:
      id: v57.2025-08-22T00:15:00
      author: ranquild
      comment: Create associations between built-in transform jobs and tags
      changes:
        - sql: >-
            INSERT INTO transform_job_transform_tag(job_id, tag_id, entity_id, position)
            SELECT job.id, tag.id, job.entity_id, 0 AS position
            FROM transform_job AS job
            JOIN transform_tag AS tag ON job.built_in_type = tag.built_in_type
            WHERE job.built_in_type IS NOT NULL AND tag.built_in_type IS NOT NULL;
      rollback:
        - sql: >-
            DELETE FROM transform_job_transform_tag
            WHERE
              job_id IN (SELECT id FROM transform_job WHERE built_in_type IS NOT NULL) AND
              tag_id IN (SELECT id FROM transform_tag WHERE built_in_type IS NOT NULL);

  - changeSet:
      id: v57.2025-08-22T00:15:01
      author: william
      comment: Add template tag data to snippets
      changes:
        - addColumn:
            tableName: native_query_snippet
            columns:
              - column:
                  name: template_tags
                  remarks: Template tags for the snippet
                  type: ${text.type}
                  constraints:
                    nullable: true
  - changeSet:
      id: v57.2025-08-23T10:00:00
      author: chodorowicz
      comment: Add provider_name column to metabase_database table
      changes:
        - addColumn:
            tableName: metabase_database
            columns:
              - column:
                  name: provider_name
                  type: varchar(100)
                  remarks: "The name of the hosting provider for the database (e.g., AWS RDS, Azure)."
                  constraints:
                    nullable: true
                  defaultValue: null

  - changeSet:
      id: v57.2025-08-23T15:00:00
      author: christruter
      comment: Add data_authority enum field to metabase_table
      changes:
        - addColumn:
            tableName: metabase_table
            columns:
              - column:
                  name: data_authority
                  remarks: Indicates the data authority status - unconfigured, authoritative, computed, or ingested
                  type: varchar(20)
                  defaultValue: "unconfigured"
                  constraints:
                    nullable: false

  - changeSet:
      id: v57.2025-08-23T16:00:00
      author: rileythomp
      comment: Migrate ClickHouse database details to be use `enable-multiple-db` with db filters
      changes:
        - customChange:
            class: "metabase.app_db.custom_migrations.MigrateClickHouseDetailsToMultiDB"

  - changeSet:
      id: v57.2025-08-24T10:00:00
      author: kulyk
      comment: Create comment table for documents feature
      changes:
        - createTable:
            tableName: comment
            remarks: Comments on various entities (documents, dashboards, etc.)
            columns:
              - column:
                  name: id
                  type: int
                  autoIncrement: true
                  remarks: Primary key for comment table
                  constraints:
                    primaryKey: true
                    nullable: false
              - column:
                  name: parent_comment_id
                  type: int
                  remarks: ID of the parent comment for threading (null for root comments)
                  constraints:
                    nullable: true
              - column:
                  name: target_type
                  type: varchar(50)
                  remarks: Type of entity being commented on
                  defaultValue: "document"
                  constraints:
                    nullable: false
              - column:
                  name: target_id
                  type: int
                  remarks: ID of the entity being commented on
                  constraints:
                    nullable: false
              - column:
                  name: child_target_id
                  type: ${text.type}
                  remarks: Sub-entity ID (e.g., document block node ID)
                  constraints:
                    nullable: true
              - column:
                  name: creator_id
                  type: int
                  remarks: User who created this comment
                  constraints:
                    nullable: false
              - column:
                  name: content
                  type: ${text.type}
                  remarks: The comment content
                  constraints:
                    nullable: false
              - column:
                  name: is_resolved
                  type: ${boolean.type}
                  remarks: Whether this comment thread is resolved
                  defaultValueBoolean: false
                  constraints:
                    nullable: false
              - column:
                  name: created_at
                  type: ${timestamp_type}
                  remarks: Timestamp when comment was created
                  defaultValueComputed: current_timestamp
                  constraints:
                    nullable: false
              - column:
                  name: updated_at
                  type: ${timestamp_type}
                  remarks: Timestamp when comment was last updated
                  defaultValueComputed: current_timestamp
                  constraints:
                    nullable: false
              - column:
                  name: deleted_at
                  type: ${timestamp_type}
                  remarks: Soft delete timestamp (null if not deleted)
                  constraints:
                    nullable: true

  - changeSet:
      id: v57.2025-08-24T10:01:00
      author: kulyk
      comment: Add foreign key constraint for comment creator
      changes:
        - addForeignKeyConstraint:
            baseTableName: comment
            baseColumnNames: creator_id
            referencedTableName: core_user
            referencedColumnNames: id
            constraintName: fk_comment_creator_id
            onDelete: CASCADE
      rollback: # will be removed along the table

  - changeSet:
      id: v57.2025-08-24T10:02:00
      author: kulyk
      comment: Add foreign key constraint for comment threading
      changes:
        - addForeignKeyConstraint:
            baseTableName: comment
            baseColumnNames: parent_comment_id
            referencedTableName: comment
            referencedColumnNames: id
            constraintName: fk_comment_parent_comment_id
            onDelete: CASCADE
      rollback: # will be removed along the table

  - changeSet:
      id: v57.2025-08-24T10:03:00
      author: kulyk
      comment: Add index for comment entity lookups
      changes:
        - createIndex:
            tableName: comment
            indexName: idx_comment_entity
            columns:
              - column:
                  name: target_type
              - column:
                  name: target_id
      rollback: # will be removed along the table

  - changeSet:
      id: v57.2025-08-24T10:04:00
      author: kulyk
      comment: Add index for comment creator lookups
      changes:
        - createIndex:
            tableName: comment
            indexName: idx_comment_creator_id
            columns:
              - column:
                  name: creator_id
      rollback: # will be removed along the table

  - changeSet:
      id: v57.2025-08-24T10:05:00
      author: kulyk
      comment: Add index for comment threading
      changes:
        - createIndex:
            tableName: comment
            indexName: idx_comment_parent_comment_id
            columns:
              - column:
                  name: parent_comment_id
      rollback: # will be removed along the table

  - changeSet:
      id: v57.2025-09-01T17:15:00
      author: kulyk
      comment: Create comment_reaction table for comment reactions feature
      changes:
        - createTable:
            tableName: comment_reaction
            remarks: Store reactions (emojis) on comments
            columns:
              - column:
                  name: id
                  type: int
                  autoIncrement: true
                  remarks: Primary key for comment_reaction table
                  constraints:
                    primaryKey: true
                    nullable: false
              - column:
                  name: comment_id
                  type: int
                  remarks: ID of the comment being reacted to
                  constraints:
                    nullable: false
              - column:
                  name: user_id
                  type: int
                  remarks: User who added this reaction
                  constraints:
                    nullable: false
              - column:
                  name: emoji
                  type: varchar(10)
                  remarks: Unicode emoji (supports compound emojis)
                  constraints:
                    nullable: false
              - column:
                  name: created_at
                  type: ${timestamp_type}
                  remarks: Timestamp when reaction was added
                  defaultValueComputed: current_timestamp
                  constraints:
                    nullable: false

  - changeSet:
      id: v57.2025-09-01T17:16:00
      author: kulyk
      comment: Add foreign key constraint for comment reactions to comments
      changes:
        - addForeignKeyConstraint:
            baseTableName: comment_reaction
            baseColumnNames: comment_id
            referencedTableName: comment
            referencedColumnNames: id
            constraintName: fk_comment_reaction_comment_id
            onDelete: CASCADE
      rollback: # will be removed along the table

  - changeSet:
      id: v57.2025-09-01T17:17:00
      author: kulyk
      comment: Add foreign key constraint for comment reactions to users
      changes:
        - addForeignKeyConstraint:
            baseTableName: comment_reaction
            baseColumnNames: user_id
            referencedTableName: core_user
            referencedColumnNames: id
            constraintName: fk_comment_reaction_user_id
            onDelete: CASCADE
      rollback: # will be removed along the table

  - changeSet:
      id: v57.2025-09-01T17:18:00
      author: kulyk
      comment: Add unique constraint to prevent duplicate reactions
      changes:
        - addUniqueConstraint:
            tableName: comment_reaction
            columnNames: comment_id, user_id, emoji
            constraintName: unique_user_comment_emoji
      rollback: # will be removed along the table

  - changeSet:
      id: v57.2025-09-01T17:19:00
      author: kulyk
      comment: Add index for comment reaction lookups
      changes:
        - createIndex:
            tableName: comment_reaction
            indexName: idx_comment_reaction_comment_id
            columns:
              - column:
                  name: comment_id
      rollback: # will be removed along the table
  - changeSet:
      id: v57.2025-09-08T17:50:00
      author: metamben
      comment: Drop old dependency table
      changes:
        - dropTable:
            tableName: dependency
      rollback:
        - createTable:
            tableName: dependency
            columns:
              - column:
                  name: id
                  type: int
                  autoIncrement: true

                  constraints:
                    primaryKey: true
                    nullable: false
              - column:
                  name: model
                  type: varchar(32)
                  constraints:
                    nullable: false
              - column:
                  name: model_id
                  type: int
                  constraints:
                    nullable: false
              - column:
                  name: dependent_on_model
                  type: varchar(32)
                  constraints:
                    nullable: false
              - column:
                  name: dependent_on_id
                  type: int
                  constraints:
                    nullable: false
              - column:
                  name: created_at
                  type: DATETIME
                  constraints:
                    nullable: false
        - createIndex:
            tableName: dependency
            indexName: idx_dependency_model
            columns:
              column:
                name: model
        - createIndex:
            tableName: dependency
            indexName: idx_dependency_model_id
            columns:
              column:
                name: model_id
        - createIndex:
            tableName: dependency
            indexName: idx_dependency_dependent_on_model
            columns:
              column:
                name: dependent_on_model
        - createIndex:
            tableName: dependency
            indexName: idx_dependency_dependent_on_id
            columns:
              column:
                name: dependent_on_id
        # - modifySql:                 # doesn't work with liquibase 4.33.0
        #     dbms: postgresql
        #     replace:
        #       replace: WITHOUT
        #       with: WITH

  - changeSet:
      id: v57.2025-09-08T18:00:00
      author: metamben
      comment: Create dependency table to track dependencies in a general way
      changes:
        - createTable:
            tableName: dependency
            remarks: A table to track dependencies between Metabase entities
            columns:
              - column:
                  name: id
                  type: int
                  autoIncrement: true

                  constraints:
                    primaryKey: true
                    nullable: false
              - column:
                  name: from_entity_type
                  type: varchar(20)
                  remarks: The type of the dependent entity
                  constraints:
                    nullable: false
              - column:
                  name: from_entity_id
                  type: int
                  remarks: The ID of the dependent entity
                  constraints:
                    nullable: false
              - column:
                  name: to_entity_type
                  type: varchar(20)
                  remarks: The type of the entity depended on
                  constraints:
                    nullable: false
              - column:
                  name: to_entity_id
                  type: int
                  remarks: The ID of the entity depended on
                  constraints:
                    nullable: false

  - changeSet:
      id: v57.2025-09-08T18:10:00
      author: metamben
      comment: Unique constraint to prevent duplicate dependencies
      changes:
        - addUniqueConstraint:
            tableName: dependency
            columnNames: from_entity_type, from_entity_id, to_entity_type, to_entity_id
            constraintName: idx_unique_dependency

  - changeSet:
      id: v57.2025-09-08T18:20:00
      author: metamben
      comment: Index for finding dependencies FROM a specific entity
      changes:
        - createIndex:
            tableName: dependency
            indexName: idx_dependency_from
            columns:
              - column:
                  name: from_entity_type
              - column:
                  name: from_entity_id

  - changeSet:
      id: v57.2025-09-08T18:30:00
      author: metamben
      comment: Index for finding dependencies TO a specific entity
      changes:
        - createIndex:
            tableName: dependency
            indexName: idx_dependency_to
            columns:
              - column:
                  name: to_entity_type
              - column:
                  name: to_entity_id

  - changeSet:
      id: v57.2025-09-11T10:00:00
      author: qnkhuat
      comment: Add python_library table for storing Python transform user modules
      changes:
        - createTable:
            tableName: python_library
            remarks: Store Python library code for user modules in transforms
            columns:
              - column:
                  name: id
                  type: integer
                  autoIncrement: true
                  remarks: Primary key for python_library
                  constraints:
                    primaryKey: true
                    primaryKeyName: pk_python_library
              - column:
                  name: path
                  type: varchar(254)
                  remarks: Path identifier for the library
                  constraints:
                    nullable: false
                    unique: true
                    uniqueConstraintName: uk_python_library_path
              - column:
                  name: source
                  type: ${text.type}
                  remarks: Python source code for user modules
                  constraints:
                    nullable: true
              - column:
                  name: created_at
                  type: ${timestamp_type}
                  remarks: When the record was created
                  constraints:
                    nullable: false
                  defaultValueComputed: current_timestamp
              - column:
                  name: updated_at
                  type: ${timestamp_type}
                  remarks: When the record was last updated
                  constraints:
                    nullable: false
                  defaultValueComputed: current_timestamp

  - changeSet:
      id: v57.2025-09-11T16:00:00
      author: johnswanson
      comment: Create remote_sync_object table to track remote sync objects
      preConditions:
        - onFail: MARK_RAN
        - not:
            - tableExists:
                tableName: remote_sync_object
      changes:
        - createTable:
            tableName: remote_sync_object
            remarks: Track remote sync objects
            columns:
              - column:
                  name: id
                  type: int
                  autoIncrement: true
                  remarks: Primary key identifier for remote-sync objects
                  constraints:
                    primaryKey: true
                    nullable: false
              - column:
                  name: model_type
                  type: varchar(32)
                  remarks: Type of model
                  constraints:
                    nullable: false
              - column:
                  name: model_id
                  type: int
                  remarks: ID of the model
                  constraints:
                    nullable: false
              - column:
                  name: status
                  type: varchar(32)
                  remarks: Status of the object
                  constraints:
                    nullable: false
              - column:
                  name: status_changed_at
                  type: ${timestamp_type}
                  remarks: When the status changed
                  constraints:
                    nullable: false

  - changeSet:
      id: v57.2025-09-12T16:08:00
      author: piranha
      comment: Create glossary table
      changes:
        - createTable:
            tableName: glossary
            remarks: Table to store glossary terms and their definitions
            columns:
              - column:
                  name: id
                  type: int
                  autoIncrement: true
                  remarks: Primary key identifier for glossary entries
                  constraints:
                    primaryKey: true
                    nullable: false
              - column:
                  name: term
                  type: varchar(255)
                  remarks: The glossary term or phrase being defined
                  constraints:
                    nullable: false
                    unique: true
              - column:
                  name: definition
                  type: ${text.type}
                  remarks: The detailed definition or explanation of the term
                  constraints:
                    nullable: false
              - column:
                  name: created_at
                  type: ${timestamp_type}
                  remarks: Timestamp when comment was created
                  defaultValueComputed: current_timestamp
                  constraints:
                    nullable: false
              - column:
                  name: updated_at
                  type: ${timestamp_type}
                  remarks: Timestamp when comment was last updated
                  defaultValueComputed: current_timestamp
                  constraints:
                    nullable: false

  - changeSet:
      id: v57.2025-09-16T12:55:00
      author: stasgavrylov
      comment: Add content_html column to comment table for storing HTML-rendered content
      changes:
        - addColumn:
            tableName: comment
            columns:
              - column:
                  name: content_html
                  type: ${text.type}
                  remarks: HTML-rendered version of the comment content
                  constraints:
                    nullable: true

  - changeSet:
      id: v57.2025-09-18T10:00:00
      author: metamben
      comment: Add dependency_analysis_version to report_card
      changes:
        - addColumn:
            tableName: report_card
            columns:
              - column:
                  name: dependency_analysis_version
                  type: smallint
                  defaultValue: 0
                  remarks: Version of the dependency analysis for this entity.
                  constraints:
                    nullable: false
  - changeSet:
      id: v57.2025-09-18T10:01:00
      author: metamben
      comment: Add index for dependency_analysis_version to report_card
      changes:
        - createIndex:
            tableName: report_card
            indexName: idx_report_card_dependency_analysis_version
            columns:
              - column:
                  name: dependency_analysis_version
  - changeSet:
      id: v57.2025-09-18T10:02:00
      author: metamben
      comment: Add dependency_analysis_version to transform
      changes:
        - addColumn:
            tableName: transform
            columns:
              - column:
                  name: dependency_analysis_version
                  type: smallint
                  defaultValue: 0
                  remarks: Version of the dependency analysis for this entity.
                  constraints:
                    nullable: false
  - changeSet:
      id: v57.2025-09-18T10:03:00
      author: metamben
      comment: Add index for dependency_analysis_version to transform
      changes:
        - createIndex:
            tableName: transform
            indexName: idx_transform_dependency_analysis_version
            columns:
              - column:
                  name: dependency_analysis_version
  - changeSet:
      id: v57.2025-09-18T10:04:00
      author: metamben
      comment: Add dependency_analysis_version to native_query_snippet
      changes:
        - addColumn:
            tableName: native_query_snippet
            columns:
              - column:
                  name: dependency_analysis_version
                  type: smallint
                  defaultValue: 0
                  remarks: Version of the dependency analysis for this entity.
                  constraints:
                    nullable: false
  - changeSet:
      id: v57.2025-09-18T10:05:00
      author: metamben
      comment: Add index for dependency_analysis_version to native_query_snippet
      changes:
        - createIndex:
            tableName: native_query_snippet
            indexName: idx_native_query_snippet_dependency_analysis_version
            columns:
              - column:
                  name: dependency_analysis_version

  - changeSet:
      id: v57.2025-09-19T11:30:20
      author: ranquild
      comment: Add transform_job.ui_display_type
      changes:
        - addColumn:
            tableName: transform_job
            columns:
              - column:
                  name: ui_display_type
                  remarks: The display type of the schedule, used for the UI only; "cron/raw" or "cron/builder".
                  type: varchar(32)
                  defaultValue: 'cron/raw'
                  constraints:
                    nullable: false

  - changeSet:
      id: v57.2025-09-19T12:30:20
      author: ranquild
      comment: Set transform_job.ui_display_type for built-in jobs
      changes:
        - update:
            tableName: transform_job
            columns:
              - column:
                  name: ui_display_type
                  value: 'cron/builder'
            where: built_in_type IS NOT NULL
      rollback:
        - update:
            tableName: transform_job
            columns:
              - column:
                  name: ui_display_type
                  value: 'cron/raw'
            where: built_in_type IS NOT NULL

  - changeSet:
      id: v57.2025-09-23T14:32:02
      author: johnswanson
      comment: Fix MySQL alerts view to use SQL SECURITY INVOKER (issue #45641)
      dbms: mysql,mariadb
      changes:
        - sqlFile:
            path: instance_analytics_views/alerts/v5/mysql-alerts.sql
            relativeToChangelogFile: true
      rollback:
        - sqlFile:
            path: instance_analytics_views/alerts/v4/mysql-alerts.sql
            relativeToChangelogFile: true

  - changeSet:
      id: v57.2025-09-23T14:32:08
      author: johnswanson
      comment: Fix MySQL audit_log view to use SQL SECURITY INVOKER (issue #45641)
      dbms: mysql,mariadb
      changes:
        - sqlFile:
            path: instance_analytics_views/audit_log/v3/mysql-audit_log.sql
            relativeToChangelogFile: true
      rollback:
        - sqlFile:
            path: instance_analytics_views/audit_log/v2/mysql-audit_log.sql
            relativeToChangelogFile: true

  - changeSet:
      id: v57.2025-09-23T14:32:11
      author: johnswanson
      comment: Fix MySQL content view to use SQL SECURITY INVOKER (issue #45641)
      dbms: mysql,mariadb
      changes:
        - sqlFile:
            path: instance_analytics_views/content/v4/mysql-content.sql
            relativeToChangelogFile: true
      rollback:
        - sqlFile:
            path: instance_analytics_views/content/v3/mysql-content.sql
            relativeToChangelogFile: true

  - changeSet:
      id: v57.2025-09-23T14:32:13
      author: johnswanson
      comment: Fix MySQL fields view to use SQL SECURITY INVOKER (issue #45641)
      dbms: mysql,mariadb
      changes:
        - sqlFile:
            path: instance_analytics_views/fields/v2/mysql-fields.sql
            relativeToChangelogFile: true
      rollback:
        - sqlFile:
            path: instance_analytics_views/fields/v1/mysql-fields.sql
            relativeToChangelogFile: true

  - changeSet:
      id: v57.2025-09-23T14:32:16
      author: johnswanson
      comment: Fix MySQL query_log view to use SQL SECURITY INVOKER (issue #45641)
      dbms: mysql,mariadb
      changes:
        - sqlFile:
            path: instance_analytics_views/query_log/v3/mysql-query_log.sql
            relativeToChangelogFile: true
      rollback:
        - sqlFile:
            path: instance_analytics_views/query_log/v2/mysql-query_log.sql
            relativeToChangelogFile: true

  - changeSet:
      id: v57.2025-09-23T14:32:19
      author: johnswanson
      comment: Fix MySQL subscriptions view to use SQL SECURITY INVOKER (issue #45641)
      dbms: mysql,mariadb
      changes:
        - sqlFile:
            path: instance_analytics_views/subscriptions/v2/mysql-subscriptions.sql
            relativeToChangelogFile: true
      rollback:
        - sqlFile:
            path: instance_analytics_views/subscriptions/v1/mysql-subscriptions.sql
            relativeToChangelogFile: true

  - changeSet:
      id: v57.2025-09-23T14:32:22
      author: johnswanson
      comment: Fix MySQL tables view to use SQL SECURITY INVOKER (issue #45641)
      dbms: mysql,mariadb
      changes:
        - sqlFile:
            path: instance_analytics_views/tables/v2/mysql-tables.sql
            relativeToChangelogFile: true
      rollback:
        - sqlFile:
            path: instance_analytics_views/tables/v1/mysql-tables.sql
            relativeToChangelogFile: true

  - changeSet:
      id: v57.2025-09-23T14:32:25
      author: johnswanson
      comment: Fix MySQL tasks view to use SQL SECURITY INVOKER (issue #45641)
      dbms: mysql,mariadb
      changes:
        - sqlFile:
            path: instance_analytics_views/tasks/v3/mysql-tasks.sql
            relativeToChangelogFile: true
      rollback:
        - sqlFile:
            path: instance_analytics_views/tasks/v2/mysql-tasks.sql
            relativeToChangelogFile: true

  - changeSet:
      id: v57.2025-09-23T14:32:28
      author: johnswanson
      comment: Fix MySQL users view to use SQL SECURITY INVOKER (issue #45641)
      dbms: mysql,mariadb
      changes:
        - sqlFile:
            path: instance_analytics_views/users/v4/mysql-users.sql
            relativeToChangelogFile: true
      rollback:
        - sqlFile:
            path: instance_analytics_views/users/v3/mysql-users.sql
            relativeToChangelogFile: true

  - changeSet:
      id: v57.2025-09-23T14:32:31
      author: johnswanson
      comment: Fix MySQL view_log view to use SQL SECURITY INVOKER (issue #45641)
      dbms: mysql,mariadb
      changes:
        - sqlFile:
            path: instance_analytics_views/view_log/v3/mysql-view_log.sql
            relativeToChangelogFile: true
      rollback:
        - sqlFile:
            path: instance_analytics_views/view_log/v2/mysql-view_log.sql
            relativeToChangelogFile: true

  - changeSet:
      id: v57.2025-09-24T14:40:00
      author: edpaget
      comment: Create remote_sync_task table
      changes:
        - createTable:
            tableName: remote_sync_task
            remarks: Table to track remote sync tasks and their progress
            columns:
              - column:
                  name: id
                  type: int
                  autoIncrement: true
                  constraints:
                    primaryKey: true
                    nullable: false
              - column:
                  name: sync_task_type
                  type: varchar(24)
                  remarks: Type of the sync task
                  constraints:
                    nullable: false
              - column:
                  name: progress
                  type: float
                  remarks: Progress percentage of the sync task (0.0 to 1.0)
                  constraints:
                    nullable: true
              - column:
                  name: cancelled
                  type: ${boolean.type}
                  remarks: Whether the sync task was cancelled
                  defaultValueBoolean: false
                  constraints:
                    nullable: false
              - column:
                  name: started_at
                  type: ${timestamp_type}
                  remarks: Timestamp when the sync task started
                  constraints:
                    nullable: false
                  defaultValueComputed: current_timestamp
              - column:
                  name: ended_at
                  type: ${timestamp_type}
                  remarks: Timestamp when the sync task ended
                  constraints:
                    nullable: true
              - column:
                  name: last_progress_report_at
                  type: ${timestamp_type}
                  remarks: Timestamp of the last progress update
                  constraints:
                    nullable: false
                  defaultValueComputed: current_timestamp
              - column:
                  name: initiated_by
                  type: int
                  remarks: ID of the user who initiated the sync task
                  constraints:
                    nullable: true
              - column:
                  name: error_message
                  type: ${text.type}
                  remarks: error message if this task failed
                  constraints:
                    nullable: true
              - column:
                  name: version
                  type: varchar(50)
                  remarks: Version that was imported or exported (ex the Git SHA)

  - changeSet:
      id: v57.2025-09-24T14:41:00
      author: edpaget
      comment: Add index for remote_sync_task.initiated_by
      changes:
        - createIndex:
            tableName: remote_sync_task
            indexName: idx_remote_sync_task_initiated_by
            columns:
              - column:
                  name: initiated_by

  - changeSet:
      id: v57.2025-09-24T14:42:00
      author: edpaget
      comment: Add foreign key constraint for remote_sync_task.initiated_by
      changes:
        - addForeignKeyConstraint:
            baseTableName: remote_sync_task
            baseColumnNames: initiated_by
            referencedTableName: core_user
            referencedColumnNames: id
            constraintName: fk_remote_sync_task_initiated_by
            onDelete: SET NULL

  - changeSet:
      id: v57.2025-09-30T10:00:00
      author: edpaget
      comment: Add composite index on remote_sync_object for dirty detection queries
      changes:
        - createIndex:
            tableName: remote_sync_object
            indexName: idx_remote_sync_object_model_lookup
            columns:
              - column:
                  name: model_type
              - column:
                  name: model_id

  - changeSet:
      id: v57.2025-09-30T10:03:00
      author: edpaget
      comment: Add composite index on remote_sync_task for current task queries
      changes:
        - createIndex:
            tableName: remote_sync_task
            indexName: idx_remote_sync_task_current
            columns:
              - column:
                  name: started_at
                  descending: true
              - column:
                  name: id
                  descending: true

  - changeSet:
      id: v57.2025-09-30T10:04:00
      author: edpaget
      comment: Add index on remote_sync_task for timeout detection
      changes:
        - createIndex:
            tableName: remote_sync_task
            indexName: idx_remote_sync_task_progress_report
            columns:
              - column:
                  name: last_progress_report_at

  - changeSet:
      id: v57.2025-10-06T18:26:00
      author: camsaul
      comment: >-
        In v57, we started persisting MBQL 5 in the app DB; to support rollbacks to v56 and older (which don't work
        100% correctly with MBQL 5 in the app DB) I'm copying the old legacy query to a new column. Note that new
        Cards created in 57 won't populate this column.
      changes:
        - addColumn:
            tableName: report_card
            columns:
              - column:
                  name: legacy_query
                  type: ${text.type}
                  remarks: >-
                    Legacy MBQL version of the query (serialized as JSON) for existing Cards created before v57, to
                    support rollbacks to v56. This column should be removed in v58.

  - changeSet:
      id: v57.2025-10-06T18:26:01
      author: camsaul
      comment: >-
        Copy legacy MBQL queries from report_card.dataset_query to report_card.legacy_query to support rollbacks
      changes:
        - sql: >-
            UPDATE report_card
            SET legacy_query = dataset_query;
      rollback:
        - sql: >-
            UPDATE report_card
            SET dataset_query = legacy_query
            WHERE legacy_query IS NOT NULL;

  - changeSet:
      id: v57.2025-10-06T18:26:02
      author: camsaul
      comment: >-
        Copy legacy MBQL queries from Actions v1 query_action.dataset_query to query_action.legacy_query
      changes:
        - addColumn:
            tableName: query_action
            columns:
              - column:
                  name: legacy_query
                  type: ${text.type}
                  remarks: >-
                    Legacy MBQL version of the query (serialized as JSON) for existing Query Actions created before
                    v57, to support rollbacks to v56. This column should be removed in v58.

  - changeSet:
      id: v57.2025-10-06T18:26:03
      author: camsaul
      comment: >-
        Copy legacy MBQL queries from Actions v1 query_action.dataset_query to query_action.legacy_query to support rollbacks
      changes:
        - sql: >-
            UPDATE query_action
            SET legacy_query = dataset_query;
      rollback:
        - sql: >-
            UPDATE query_action
            SET dataset_query = legacy_query
            WHERE legacy_query IS NOT NULL;

<<<<<<< HEAD
=======
  - changeSet:
      id: v57.2025-10-21T14:14:22
      author: wotbrew
      comment: Add column metabase_field.database_is_pk
      changes:
        - addColumn:
            tableName: metabase_field
            columns:
              - column:
                  name: database_is_pk
                  remarks: Whether or not the field is part of the primary key (not user editable like semantic_type)
                  type: ${boolean.type}
                  constraints:
                    nullable: true
      rollback:
        - dropColumn:
            tableName: metabase_field
            columnName: database_is_pk

  - changeSet:
      id: v57.2025-10-21T14:14:23
      author: wotbrew
      comment: Add column metabase_field.database_is_nullable
      changes:
        - addColumn:
            tableName: metabase_field
            columns:
              - column:
                  name: database_is_nullable
                  remarks: Whether or not the field will accept nulls
                  type: ${boolean.type}
                  constraints:
                    nullable: true
      rollback:
        - dropColumn:
            tableName: metabase_field
            columnName: database_is_nullable

  - changeSet:
      id: v57.2025-10-21T14:14:24
      author: wotbrew
      comment: Add column metabase_field.database_is_generated
      changes:
        - addColumn:
            tableName: metabase_field
            columns:
              - column:
                  name: database_is_generated
                  remarks: Whether or not the column is computed and will not accept writes
                  type: ${boolean.type}
                  constraints:
                    nullable: true
      rollback:
        - dropColumn:
            tableName: metabase_field
            columnName: database_is_generated

  - changeSet:
      id: v57.2025-10-21T14:14:25
      author: wotbrew
      comment: Add column metabase_field.database_default
      changes:
        - addColumn:
            tableName: metabase_field
            columns:
              - column:
                  name: database_default
                  remarks: The dialect specific column default expression
                  type: ${text.type}
                  constraints:
                    nullable: true
      rollback:
        - dropColumn:
            tableName: metabase_field
            columnName: database_default


>>>>>>> 497ef8eb
# >>>>>>>>>> DO NOT ADD NEW MIGRATIONS BELOW THIS LINE! ADD THEM ABOVE <<<<<<<<<<

########################################################################################################################
#
# ADVICE:
#
# 1) Think through some of these points when writing a migration, learn from our past mistakes:
#    - Do you really need a migration? Could the feature work without it? Prefer not to if possible.
#      Data in the wild can be vastly different from what you expect, and it's hard to get right.
#    - Make sure your migration is backward compatible: it might not be possible to add a constraint back
#      if you drop it in a migration.
#    - Postgres, MySQL and H2 have their differences. Make sure your migration works for all.
#    - Database encryption is a major issue:
#      - Fields like `metabase_database.details` or `setting.value` can be encrypted, so you need to decrypt them in
#        your migration. See #42617, #44048.
#      - Database could be partially encrypted, see https://www.notion.so/72575933ef2a446bafd16909e05a7387
#    - Custom migrations:
#      - Prefer SQL migrations when possible.
#      - Never use application code: it can change and *will* break your migration.
#      - Do not use Toucan models - refer table names directly.
#      - If it's a big change, consider using Quartz, see #42279
#      - More in `metabase.app_db.custom_migrations` namespace doc.
#    - Never delete a migration: users won't be able to downgrade. If you really need to, see #44908
#    - Migration id (`vXX.<date>`) must match its earliest released version:
#      - Do not backport `v51....` to version 50, Metabase will try to downgrade it.
#      - Instead, write a migration with an oldest target you plan to backport to in mind.
#
# 2) Migrations should go in the ###_update_migrations.yaml file for the target version.
#
# 3) Run mage lint-migrations to run core.spec checks against any changes you make here. Liquibase is pretty
#    forgiving and won't complain if you accidentally mix up things like deleteCascade and onDelete: CASCADE. CI runs
#    this check but it's nicer to know now instead of waiting for CI.
#
# 3) Migration IDs should follow the format
#
#    vMM.TIMESTAMP
#
#    Where
#
#    M         = major version
#    TIMESTAMP = the current timestamp with format `yyyy-MM-dd'T'HH:mm:ss`
#                To get this timestamp, evaluate this in your REPL: `(dev/migration-timestamp)`
#
#    E.g: You're adding a new migration for version 49, And it's 10:30:00AM on April 1, 2023 (UTC),
#    your migration id should be: `v49.2023-04-01T10:30:00`.
#
# PLEASE KEEP THIS MESSAGE AT THE BOTTOM OF THIS FILE!!!!! Add new migrations above the message.
#
########################################################################################################################<|MERGE_RESOLUTION|>--- conflicted
+++ resolved
@@ -2092,8 +2092,6 @@
             SET dataset_query = legacy_query
             WHERE legacy_query IS NOT NULL;
 
-<<<<<<< HEAD
-=======
   - changeSet:
       id: v57.2025-10-21T14:14:22
       author: wotbrew
@@ -2171,7 +2169,6 @@
             columnName: database_default
 
 
->>>>>>> 497ef8eb
 # >>>>>>>>>> DO NOT ADD NEW MIGRATIONS BELOW THIS LINE! ADD THEM ABOVE <<<<<<<<<<
 
 ########################################################################################################################
