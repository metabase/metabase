/* eslint-disable react/prop-types */
/* eslint-disable  react/jsx-key */
import cx from "classnames";
import { Component } from "react";
import { connect } from "react-redux";
import { t, jt, ngettext, msgid } from "ttag";
import _ from "underscore";

import { createAlert, deleteAlert, updateAlert } from "metabase/alert/alert";
import ButtonWithStatus from "metabase/components/ButtonWithStatus";
import ChannelSetupModal from "metabase/components/ChannelSetupModal";
import DeleteModalWithConfirm from "metabase/components/DeleteModalWithConfirm";
import ModalContent from "metabase/components/ModalContent";
import ModalWithTrigger from "metabase/components/ModalWithTrigger";
import SchedulePicker from "metabase/containers/SchedulePicker";
import Button from "metabase/core/components/Button";
import Radio from "metabase/core/components/Radio";
import ButtonsS from "metabase/css/components/buttons.module.css";
import CS from "metabase/css/core/index.css";
import User from "metabase/entities/users";
import { alertIsValid } from "metabase/lib/alert";
import * as MetabaseAnalytics from "metabase/lib/analytics";
import MetabaseCookies from "metabase/lib/cookies";
import { fetchPulseFormInput } from "metabase/pulse/actions";
import PulseEditChannels from "metabase/pulse/components/PulseEditChannels";
import {
  getPulseFormInput,
  hasConfiguredAnyChannelSelector,
  hasConfiguredEmailChannelSelector,
  hasLoadedChannelInfoSelector,
} from "metabase/pulse/selectors";
import { apiUpdateQuestion, updateUrl } from "metabase/query_builder/actions";
import {
  getQuestion,
  getVisualizationSettings,
} from "metabase/query_builder/selectors";
import { getUser, getUserIsAdmin } from "metabase/selectors/user";
import { Icon } from "metabase/ui";
import {
  ALERT_TYPE_PROGRESS_BAR_GOAL,
  ALERT_TYPE_ROWS,
  ALERT_TYPE_TIMESERIES_GOAL,
  getDefaultAlert,
} from "metabase-lib/v1/Alert";

import AlertModalsS from "./AlertModals.module.css";
import { AlertModalFooter, DangerZone } from "./AlertModals.styled";

const getScheduleFromChannel = channel =>
  _.pick(
    channel,
    "schedule_day",
    "schedule_frame",
    "schedule_hour",
    "schedule_type",
  );
const textStyle = {
  width: "162px",
};

class CreateAlertModalContentInner extends Component {
  constructor(props) {
    super();

    const { question, user, visualizationSettings } = props;

    this.state = {
      hasSeenEducationalScreen: MetabaseCookies.getHasSeenAlertSplash(),
      alert: getDefaultAlert(question, user, visualizationSettings),
    };
  }

  UNSAFE_componentWillReceiveProps(newProps) {
    // NOTE Atte Keinänen 11/6/17: Don't fill in the card information yet
    // Because `onCreate` and `onSave` of QueryHeader mix Redux action dispatches and `setState` calls,
    // we don't have up-to-date card information in the constructor yet
    // TODO: Refactor QueryHeader so that `onCreate` and `onSave` only call Redux actions and don't modify the local state
    if (this.props.question !== newProps.question) {
      this.setState({
        alert: {
          ...this.state.alert,
          card: { ...this.state.alert.card, id: newProps.question.id() },
        },
      });
    }
  }

  UNSAFE_componentWillMount() {
    // loads the channel information
    this.props.fetchPulseFormInput();
  }

  onAlertChange = alert => this.setState({ alert });

  onCreateAlert = async () => {
    const { question, createAlert, updateUrl, onAlertCreated } = this.props;
    const { alert } = this.state;

    await createAlert(alert);
    await updateUrl(question, { dirty: false });

    onAlertCreated();
    MetabaseAnalytics.trackStructEvent(
      "Alert",
      "Create",
      alert.alert_condition,
    );
  };

  proceedFromEducationalScreen = () => {
    MetabaseCookies.setHasSeenAlertSplash(true);
    this.setState({ hasSeenEducationalScreen: true });
  };

  render() {
    const {
      question,
      visualizationSettings,
      onCancel,
      hasConfiguredAnyChannel,
      hasConfiguredEmailChannel,
      isAdmin,
      user,
      hasLoadedChannelInfo,
    } = this.props;
    const { alert, hasSeenEducationalScreen } = this.state;

    const channelRequirementsMet = isAdmin
      ? hasConfiguredAnyChannel
      : hasConfiguredEmailChannel;
    const isValid = alertIsValid(alert);

    if (hasLoadedChannelInfo && !channelRequirementsMet) {
      return (
        <ChannelSetupModal
          user={user}
          onClose={onCancel}
          entityNamePlural={t`alerts`}
          channels={isAdmin ? ["email", "Slack"] : ["email"]}
          fullPageModal
        />
      );
    }
    if (!hasSeenEducationalScreen) {
      return (
        <ModalContent onClose={onCancel} data-testid="alert-education-screen">
          <AlertEducationalScreen
            onProceed={this.proceedFromEducationalScreen}
          />
        </ModalContent>
      );
    }

    // TODO: Remove PulseEdit css hack
    return (
      <ModalContent onClose={onCancel}>
        <div
          className={cx(CS.mlAuto, CS.mrAuto, CS.mb4)}
          style={{ maxWidth: "550px" }}
        >
          <AlertModalTitle text={t`Let's set up your alert`} />
          <AlertEditForm
            alertType={question.alertType(visualizationSettings)}
            alert={alert}
            onAlertChange={this.onAlertChange}
          />
          <AlertModalFooter>
            <Button onClick={onCancel} className={CS.mr2}>{t`Cancel`}</Button>
            <ButtonWithStatus
              titleForState={{ default: t`Done` }}
              disabled={!isValid}
              onClickOperation={this.onCreateAlert}
            />
          </AlertModalFooter>
        </div>
      </ModalContent>
    );
  }
}

export const CreateAlertModalContent = connect(
  state => ({
    question: getQuestion(state),
    visualizationSettings: getVisualizationSettings(state),
    isAdmin: getUserIsAdmin(state),
    user: getUser(state),
    hasLoadedChannelInfo: hasLoadedChannelInfoSelector(state),
    hasConfiguredAnyChannel: hasConfiguredAnyChannelSelector(state),
    hasConfiguredEmailChannel: hasConfiguredEmailChannelSelector(state),
  }),
  { createAlert, fetchPulseFormInput, apiUpdateQuestion, updateUrl },
)(CreateAlertModalContentInner);

export class AlertEducationalScreen extends Component {
  render() {
    const { onProceed } = this.props;

    return (
      <div
        className={cx(CS.pt2, CS.pb4, CS.mlAuto, CS.mrAuto, CS.textCentered)}
      >
        <div className={CS.pt4}>
          <h1
            className={cx(CS.mb1, CS.textDark)}
          >{t`The wide world of alerts`}</h1>
          <h3
            className={cx(CS.mb4, CS.textNormal, CS.textDark)}
          >{t`There are a few different kinds of alerts you can get`}</h3>
        </div>
        {
          // @mazameli: needed to do some negative margin spacing to match the designs
        }
        <div className={cx(CS.textNormal, CS.pt3)}>
          <div
            className={cx(CS.relative, CS.flex, CS.alignCenter, CS.pr4)}
            style={{ marginLeft: -80 }}
          >
            <img
              src="app/assets/img/alerts/education-illustration-01-raw-data.png"
              srcSet="
                app/assets/img/alerts/education-illustration-01-raw-data.png    1x,
                app/assets/img/alerts/education-illustration-01-raw-data@2x.png 2x,
              "
            />
            <p
              className={cx(CS.ml2, CS.textLeft)}
              style={textStyle}
            >{jt`When a raw data question ${(
              <strong>{t`returns any results`}</strong>
            )}`}</p>
          </div>
          <div
            className={cx(
              CS.relative,
              CS.flex,
              CS.alignCenter,
              CS.flexReverse,
              CS.pl4,
            )}
            style={{ marginTop: -50, marginRight: -80 }}
          >
            <img
              src="app/assets/img/alerts/education-illustration-02-goal.png"
              srcSet="
                app/assets/img/alerts/education-illustration-02-goal.png    1x,
                app/assets/img/alerts/education-illustration-02-goal@2x.png 2x,
              "
            />
            <p
              className={cx(CS.mr2, CS.textRight)}
              style={textStyle}
            >{jt`When a line or bar ${(
              <strong>{t`crosses a goal line`}</strong>
            )}`}</p>
          </div>
          <div
            className={cx(CS.relative, CS.flex, CS.alignCenter)}
            style={{ marginTop: -60, marginLeft: -55 }}
          >
            <img
              src="app/assets/img/alerts/education-illustration-03-progress.png"
              srcSet="
                app/assets/img/alerts/education-illustration-03-progress.png    1x,
                app/assets/img/alerts/education-illustration-03-progress@2x.png 2x,
              "
            />
            <p
              className={cx(CS.ml2, CS.textLeft)}
              style={textStyle}
            >{jt`When a progress bar ${(
              <strong>{t`reaches its goal`}</strong>
            )}`}</p>
          </div>
        </div>
        <Button
          primary
          className={CS.mt4}
          onClick={onProceed}
        >{t`Set up an alert`}</Button>
      </div>
    );
  }
}

class UpdateAlertModalContentInner extends Component {
  constructor(props) {
    super();
    this.state = {
      modifiedAlert: props.alert,
    };
  }

  onAlertChange = modifiedAlert => this.setState({ modifiedAlert });

  onUpdateAlert = async () => {
    const { question, updateAlert, updateUrl, onAlertUpdated } = this.props;
    const { modifiedAlert } = this.state;

    await updateAlert(modifiedAlert);
    await updateUrl(question, { dirty: false });
    onAlertUpdated();

    MetabaseAnalytics.trackStructEvent(
      "Alert",
      "Update",
      modifiedAlert.alert_condition,
    );
  };

  onDeleteAlert = async () => {
    const { alert, deleteAlert, onAlertUpdated } = this.props;
    await deleteAlert(alert.id);
    onAlertUpdated();
  };

  render() {
    const { onCancel, question, visualizationSettings, alert, user, isAdmin } =
      this.props;
    const { modifiedAlert } = this.state;

    const isCurrentUser = alert.creator.id === user.id;
    const title = isCurrentUser ? t`Edit your alert` : t`Edit alert`;
    const isValid = alertIsValid(alert);

    // TODO: Remove PulseEdit css hack
    return (
      <ModalContent onClose={onCancel} data-testid="alert-edit">
        <div
          className={cx(CS.mlAuto, CS.mrAuto, CS.mb4)}
          style={{ maxWidth: "550px" }}
        >
          <AlertModalTitle text={title} />
          <AlertEditForm
            alertType={question.alertType(visualizationSettings)}
            alert={modifiedAlert}
            onAlertChange={this.onAlertChange}
          />
          {isAdmin && (
            <DeleteAlertSection
              alert={alert}
              onDeleteAlert={this.onDeleteAlert}
            />
          )}

          <AlertModalFooter>
            <Button onClick={onCancel} className={CS.mr2}>{t`Cancel`}</Button>
            <ButtonWithStatus
              titleForState={{ default: t`Save changes` }}
              disabled={!isValid}
              onClickOperation={this.onUpdateAlert}
            />
          </AlertModalFooter>
        </div>
      </ModalContent>
    );
  }
}

export const UpdateAlertModalContent = connect(
  state => ({
    user: getUser(state),
    isAdmin: getUserIsAdmin(state),
    question: getQuestion(state),
    visualizationSettings: getVisualizationSettings(state),
  }),
  { updateAlert, deleteAlert, updateUrl },
)(UpdateAlertModalContentInner);

export class DeleteAlertSection extends Component {
  getConfirmItems() {
    // same as in PulseEdit but with some changes to copy
    return this.props.alert.channels.map(c =>
      c.channel_type === "email" ? (
        <span>{jt`This alert will no longer be emailed to ${(
          <strong>
            {(n => ngettext(msgid`${n} address`, `${n} addresses`, n))(
              c.recipients.length,
            )}
          </strong>
        )}.`}</span>
      ) : c.channel_type === "slack" ? (
        <span>{jt`Slack channel ${(
          <strong>{c.details && c.details.channel}</strong>
        )} will no longer get this alert.`}</span>
      ) : (
        <span>{jt`Channel ${(
          <strong>{c.channel_type}</strong>
        )} will no longer receive this alert.`}</span>
      ),
    );
  }

  render() {
    const { onDeleteAlert } = this.props;

    return (
      <DangerZone
        className={cx(
          AlertModalsS.AlertModalsBorder,
          CS.bordered,
          CS.mt4,
          CS.pt4,
          CS.mb2,
          CS.p3,
          CS.rounded,
          CS.relative,
        )}
      >
        <h3
          className={cx(CS.textError, CS.absolute, CS.top, CS.bgWhite, CS.px1)}
          style={{ marginTop: "-12px" }}
        >{jt`Danger Zone`}</h3>
        <div className={CS.ml1}>
          <h4 className={cx(CS.textBold, CS.mb1)}>{jt`Delete this alert`}</h4>
          <div className={CS.flex}>
            <p
              className={cx(CS.h4, CS.pr2)}
            >{jt`Stop delivery and delete this alert. There's no undo, so be careful.`}</p>
            <ModalWithTrigger
              ref={ref => (this.deleteModal = ref)}
              as={Button}
              triggerClasses={cx(
                ButtonsS.ButtonDanger,
                CS.flexAlignRight,
                CS.flexNoShrink,
                CS.alignSelfEnd,
              )}
              triggerElement={t`Delete this alert`}
            >
              <DeleteModalWithConfirm
                objectType="alert"
                title={t`Delete this alert?`}
                confirmItems={this.getConfirmItems()}
                onClose={() => this.deleteModal.close()}
                onDelete={onDeleteAlert}
              />
            </ModalWithTrigger>
          </div>
        </div>
      </DangerZone>
    );
  }
}

const AlertModalTitle = ({ text }) => (
  <div className={cx(CS.mlAuto, CS.mrAuto, CS.my4, CS.pb2, CS.textCentered)}>
    <img
      className={CS.mb3}
      src="app/assets/img/alerts/alert-bell-confetti-illustration.png"
      srcSet="
        app/assets/img/alerts/alert-bell-confetti-illustration.png    1x,
        app/assets/img/alerts/alert-bell-confetti-illustration@2x.png 2x
      "
    />
    <h1 className={CS.textDark}>{text}</h1>
  </div>
);

class AlertEditFormInner extends Component {
  onScheduleChange = schedule => {
    const { alert, onAlertChange } = this.props;

    // update the same schedule to all channels at once
    onAlertChange({
      ...alert,
      channels: alert.channels.map(channel => ({ ...channel, ...schedule })),
    });
  };

  render() {
    const { alertType, alert, isAdmin, onAlertChange } = this.props;

    // the schedule should be same for all channels so we can use the first one
    const schedule = getScheduleFromChannel(alert.channels[0]);

    return (
      <div>
        <AlertGoalToggles
          alertType={alertType}
          alert={alert}
          onAlertChange={onAlertChange}
        />
        <AlertEditSchedule
          alertType={alertType}
          schedule={schedule}
          onScheduleChange={this.onScheduleChange}
        />
        {isAdmin && (
          <AlertEditChannels alert={alert} onAlertChange={onAlertChange} />
        )}
      </div>
    );
  }
}

export const AlertEditForm = connect(
  state => ({ isAdmin: getUserIsAdmin(state) }),
  null,
)(AlertEditFormInner);

export const AlertGoalToggles = ({ alertType, alert, onAlertChange }) => {
  const isTimeseries = alertType === ALERT_TYPE_TIMESERIES_GOAL;
  const isProgress = alertType === ALERT_TYPE_PROGRESS_BAR_GOAL;

  if (!isTimeseries && !isProgress) {
    // not a goal alert
    return null;
  }

  return (
    <div>
      <AlertAboveGoalToggle
        alert={alert}
        onAlertChange={onAlertChange}
        title={
          isTimeseries
            ? t`Alert me when the line…`
            : t`Alert me when the progress bar…`
        }
        trueText={isTimeseries ? t`Reaches the goal line` : t`Reaches the goal`}
        falseText={
          isTimeseries ? t`Goes below the goal line` : t`Goes below the goal`
        }
      />
      <AlertFirstOnlyToggle
        alert={alert}
        onAlertChange={onAlertChange}
        title={
          isTimeseries
            ? t`The first time it crosses, or every time?`
            : t`The first time it reaches the goal, or every time?`
        }
        trueText={t`The first time`}
        falseText={t`Every time`}
      />
    </div>
  );
};

export const AlertAboveGoalToggle = props => (
  <AlertSettingToggle {...props} setting="alert_above_goal" />
);

export const AlertFirstOnlyToggle = props => (
  <AlertSettingToggle {...props} setting="alert_first_only" />
);

export const AlertSettingToggle = ({
  alert,
  onAlertChange,
  title,
  trueText,
  falseText,
  setting,
}) => (
  <div className={cx(CS.mb4, CS.pb2)}>
    <h3 className={cx(CS.textDark, CS.mb1)}>{title}</h3>
    <Radio
      value={alert[setting]}
      onChange={value => onAlertChange({ ...alert, [setting]: value })}
      options={[
        { name: trueText, value: true },
        { name: falseText, value: false },
      ]}
    />
  </div>
);

export function AlertEditSchedule({ alertType, schedule, onScheduleChange }) {
  return (
    <div>
      <h3 className={cx(CS.mt4, CS.mb3, CS.textDark)}>
        How often should we check for results?
      </h3>

      <div className={cx(CS.bordered, CS.rounded, CS.mb2)}>
        {alertType === ALERT_TYPE_ROWS && <RawDataAlertTip />}
        <div className={cx(CS.p3, CS.bgLight)}>
          <SchedulePicker
            schedule={schedule}
            scheduleOptions={["hourly", "daily", "weekly"]}
            onScheduleChange={onScheduleChange}
            textBeforeInterval="Check"
          />
        </div>
      </div>
    </div>
  );
}

class AlertEditChannelsInner extends Component {
  componentDidMount() {
    this.props.fetchPulseFormInput();
  }

  // Technically pulse definition is equal to alert definition
  onSetPulse = alert => {
    // If the pulse channel has been added, it PulseEditChannels puts the default schedule to it
    // We want to have same schedule for all channels
    const schedule = getScheduleFromChannel(
      alert.channels.find(c => c.channel_type === "email"),
    );

    this.props.onAlertChange({
      ...alert,
      channels: alert.channels.map(channel => ({ ...channel, ...schedule })),
    });
  };

  render() {
    const { alert, user, users, formInput } = this.props;
    return (
      <div className={cx(CS.mt4, CS.pt2)}>
        <h3
          className={cx(CS.textDark, CS.mb3)}
        >{jt`Where do you want to send these alerts?`}</h3>
        <div className={CS.mb2}>
          <PulseEditChannels
            pulse={alert}
            pulseId={alert.id}
            pulseIsValid={true}
            formInput={formInput}
            user={user}
            users={users}
            setPulse={this.onSetPulse}
            hideSchedulePicker={true}
            emailRecipientText={t`Email alerts to:`}
            invalidRecipientText={domains =>
              t`You're only allowed to email alerts to addresses ending in ${domains}`
            }
          />
        </div>
      </div>
    );
  }
}

export const AlertEditChannels = _.compose(
  User.loadList(),
  connect(
    (state, props) => ({
      user: getUser(state),
      formInput: getPulseFormInput(state),
    }),
    {
      fetchPulseFormInput,
    },
  ),
)(AlertEditChannelsInner);

function RawDataAlertTipInner(props) {
  const display = props.question.display();
  const vizSettings = props.visualizationSettings;
  const goalEnabled = vizSettings["graph.show_goal"];
  const isLineAreaBar =
    display === "line" || display === "area" || display === "bar";
  const isMultiSeries =
    isLineAreaBar &&
    vizSettings["graph.metrics"] &&
    vizSettings["graph.metrics"].length > 1;
  const showMultiSeriesGoalAlert = goalEnabled && isMultiSeries;

  return (
    <div
      className={cx(
        AlertModalsS.AlertModalsBorder,
        CS.borderRowDivider,
        CS.p3,
        CS.flex,
        CS.alignCenter,
      )}
    >
      <div
        className={cx(
          AlertModalsS.AlertModalsBorder,
          CS.flex,
          CS.alignCenter,
          CS.justifyCenter,
          CS.p2,
          CS.mr2,
          CS.textMedium,
<<<<<<< HEAD
          "circle",
          CS.bgLight,
=======
          CS.circle,
          "bg-light",
>>>>>>> 59aa80bd
        )}
      >
        <Icon name="lightbulb" size="20" />
      </div>
      {showMultiSeriesGoalAlert ? <MultiSeriesAlertTip /> : <NormalAlertTip />}
    </div>
  );
}

export const RawDataAlertTip = connect(state => ({
  question: getQuestion(state),
  visualizationSettings: getVisualizationSettings(state),
}))(RawDataAlertTipInner);

export const MultiSeriesAlertTip = () => (
  <div>{jt`${(
    <strong>{t`Heads up`}:</strong>
  )} Goal-based alerts aren't yet supported for charts with more than one line, so this alert will be sent whenever the chart has ${(
    <em>{t`results`}</em>
  )}.`}</div>
);
export const NormalAlertTip = () => (
  <div>{jt`${(
    <strong key="alert-tip">{t`Tip`}:</strong>
  )} This kind of alert is most useful when your saved question doesn’t ${(
    <em key="alert-tip-em">{t`usually`}</em>
  )} return any results, but you want to know when it does.`}</div>
);<|MERGE_RESOLUTION|>--- conflicted
+++ resolved
@@ -679,13 +679,8 @@
           CS.p2,
           CS.mr2,
           CS.textMedium,
-<<<<<<< HEAD
-          "circle",
+          CS.circle,
           CS.bgLight,
-=======
-          CS.circle,
-          "bg-light",
->>>>>>> 59aa80bd
         )}
       >
         <Icon name="lightbulb" size="20" />
