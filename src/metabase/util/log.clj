--- conflicted
+++ resolved
@@ -13,13 +13,7 @@
    [metabase.util.log.capture]
    [net.cgrand.macrovich :as macros])
   (:import
-<<<<<<< HEAD
-   [org.slf4j MDC]))
-
-(set! *warn-on-reflection* true)
-=======
-   (org.apache.logging.log4j ThreadContext)))
->>>>>>> 8b1d0548
+    (org.apache.logging.log4j ThreadContext)))
 
 ;;; --------------------------------------------- CLJ-side macro helpers ---------------------------------------------
 (defn- glogi-logp
