(ns metabase.query-processor.middleware.parameters.mbql
  "Code for handling parameter substitution in MBQL queries."
  (:require
   [metabase.lib.core :as lib]
   [metabase.lib.metadata :as lib.metadata]
   [metabase.lib.schema :as lib.schema]
   [metabase.lib.schema.common :as lib.schema.common]
   [metabase.lib.schema.expression :as lib.schema.expression]
   [metabase.lib.schema.id :as lib.schema.id]
   [metabase.lib.schema.metadata :as lib.schema.metadata]
   [metabase.lib.schema.parameter :as lib.schema.parameter]
   [metabase.lib.schema.temporal-bucketing :as lib.schema.temporal-bucketing]
   [metabase.lib.util.match :as lib.util.match]
   [metabase.lib.walk :as lib.walk]
   [metabase.query-processor.error-type :as qp.error-type]
   [metabase.query-processor.parameters.dates :as params.dates]
   [metabase.query-processor.parameters.operators :as params.ops]
   [metabase.query-processor.util.temporal-bucket :as qp.u.temporal-bucket]
   [metabase.util.i18n :refer [tru]]
   [metabase.util.log :as log]
   [metabase.util.malli :as mu]))

(set! *warn-on-reflection* true)

(mu/defn- to-numeric :- number?
  "Returns long, biginteger, or double. Possible to use the edn reader but we would then have to worry about arbitrary
  maps/stuff being read. Error messages would be more confusing EOF while reading instead of a more sensical number
  format exception."
  [s :- string?]
  (if (re-find #"\." s)
    (parse-double s)
    (or (parse-long s) (biginteger s))))

(mu/defn- field-type :- ::lib.schema.common/base-type
  [query      :- ::lib.schema/query
   stage-path :- ::lib.walk/path
   a-ref      :- [:or :mbql.clause/field :mbql.clause/expression]]
  (lib.walk/apply-f-for-stage-at-path lib/type-of query stage-path a-ref))

(mu/defn- expression-type :- ::lib.schema.common/base-type
  [query          :- ::lib.schema/query
   expression-ref :- :mbql.clause/expression]
  (or (lib/type-of query expression-ref)
      :type/*))

(mu/defn- parse-param-value-for-type
  "Convert `param-value` to a type appropriate for `param-type`.
  The frontend always passes parameters in as strings, which is what we want in most cases; for numbers, instead
  convert the parameters to integers or floating-point numbers."
  [query       :- ::lib.schema/query
   stage-path  :- ::lib.walk/path
   param-type  :- ::lib.schema.parameter/type
   param-value
   a-ref       :- [:or :mbql.clause/field :mbql.clause/expression]]
  (cond
    ;; for `id` or `category` type params look up the base-type of the Field and see if it's a number or not.
    ;; If it *is* a number then recursively call this function and parse the param value as a number as appropriate.
    (and (#{:id :category} param-type)
         (let [base-type (or (field-type query stage-path a-ref)
                             (expression-type query a-ref))]
           (isa? base-type :type/Number)))
    (recur query stage-path :number param-value a-ref)

    ;; no conversion needed if PARAM-TYPE isn't :number or PARAM-VALUE isn't a string
    (or (not= param-type :number)
        (not (string? param-value)))
    param-value

    :else
    (to-numeric param-value)))

<<<<<<< HEAD
(mu/defn- build-filter-clause :- [:maybe mbql.s/Filter]
  [query {param-type :type, param-value :value, [_ field :as target] :target, :as param}]
  (cond
    (params.ops/operator? param-type)
    (params.ops/to-clause param)
    ;; multipe values. Recursively handle them all and glue them all together with an OR clause
    (sequential? param-value)
    #_{:clj-kondo/ignore [:deprecated-var]}
    (mbql.u/simplify-compound-filter
     (vec (cons :or (for [value param-value]
                      (build-filter-clause query {:type param-type, :value value, :target target})))))

    ;; single value, date range. Generate appropriate MBQL clause based on date string
    (params.dates/date-type? param-type)
    (params.dates/date-string->filter
     (parse-param-value-for-type query param-type param-value (mbql.u/unwrap-field-or-expression-clause field))
     field)

    ;; TODO - We can't tell the difference between a dashboard parameter (convert to an MBQL filter) and a native
    ;; query template tag parameter without this. There's should be a better, less fragile way to do this. (Not 100%
    ;; sure why, but this is needed for GTAPs to work.)
    (mbql.u/is-clause? :template-tag field)
    nil

    ;; single-value, non-date param. Generate MBQL [= [field <field> nil] <value>] clause
    :else
    [:=
     (mbql.u/wrap-field-id-if-needed field)
     (parse-param-value-for-type query param-type param-value (mbql.u/unwrap-field-or-expression-clause field))]))

(defn- update-breakout-unit-in [query path target-field-id temporal-unit new-unit]
  (lib.util.match/replace-in
    query path
=======
(mu/defn- build-filter-clause :- [:maybe ::lib.schema.expression/boolean]
  [query                                                             :- ::lib.schema/query
   stage-path                                                        :- ::lib.walk/path
   {param-type :type, param-value :value, target :target, :as param} :- ::lib.schema.parameter/parameter]
  (let [a-ref (lib.util.match/match-one target
                #{:field :expression}
                (lib/->pMBQL &match))]
    (cond
      (params.ops/operator? param-type)
      (params.ops/to-clause param)

      ;; multiple values. Recursively handle them all and glue them all together with an OR clause
      (sequential? param-value)
      (let [clauses (for [value param-value]
                      (build-filter-clause query stage-path {:type param-type, :value value, :target target}))]
        (if (= (count clauses) 1)
          (first clauses)
          (apply lib/or clauses)))

      ;; single value, date range. Generate appropriate MBQL clause based on date string
      (and (params.dates/date-type? param-type)
           a-ref)
      (params.dates/date-string->filter
       (parse-param-value-for-type query stage-path param-type param-value a-ref)
       a-ref)

      ;; TODO - We can't tell the difference between a dashboard parameter (convert to an MBQL filter) and a native
      ;; query template tag parameter without this. There's should be a better, less fragile way to do this. (Not 100%
      ;; sure why, but this is needed for GTAPs to work.)
      (= (first target) :template-tag)
      nil

      ;; single-value, non-date param. Generate MBQL [= [field <field> nil] <value>] clause
      a-ref
      (lib/=
       a-ref
       (parse-param-value-for-type query stage-path param-type param-value a-ref)))))

(mu/defn- update-breakout-unit* :- ::lib.schema/stage
  [stage         :- ::lib.schema/stage
   target-column :- [:or ::lib.schema.id/field :string]
   temporal-unit :- ::lib.schema.temporal-bucketing/unit
   new-unit      :- ::lib.schema.temporal-bucketing/unit]
  (lib.util.match/replace stage
>>>>>>> afa9b31c
    [(tag :guard #{:field :expression})
     (opts :guard #(= temporal-unit (:temporal-unit %)))
     (_id-or-name :guard #(= target-column %))]
    (lib/with-temporal-bucket &match new-unit)))

(mu/defn- update-breakout-unit :- ::lib.schema/stage
  [metadata-providerable  :- ::lib.schema.metadata/metadata-providerable
   stage                  :- ::lib.schema/stage
   {[_dimension [_ref target-column {:keys [base-type temporal-unit]}] _dim-opts] :target
    :keys [value] :as _param} :- ::lib.schema.parameter/parameter]
  (let [new-unit (keyword value)
        base-type (or base-type
                      (when (integer? target-column)
                        (:base-type (lib.metadata/field metadata-providerable target-column))))]
    (assert (some? base-type) "`base-type` is not set.")
    (when-not (qp.u.temporal-bucket/compatible-temporal-unit? base-type new-unit)
      (throw (ex-info (tru "This chart can not be broken out by the selected unit of time: {0}." value)
                      {:type       qp.error-type/invalid-query
                       :is-curated true
                       :base-type  base-type
                       :unit       new-unit})))
    (update-breakout-unit* stage target-column temporal-unit new-unit)))

(mu/defn expand :- ::lib.schema/stage.mbql
  "Expand parameters for MBQL queries in a query stage (replacing Dashboard or Card-supplied params with the appropriate
  values in the queries themselves)."
  [query      :- ::lib.schema/query
   stage-path :- ::lib.walk/path
   stage      :- ::lib.schema/stage.mbql]
  (loop [stage stage, [{:keys [target value default], :as param} & more-params] (:parameters stage)]
    (let [param-value (or value default)]
      (cond
        (not param)
        stage

        ;; ignore `:template-tag` parameters... these may be lying around if we had a source card that was native and
        ;; then replaced it with an MBQL source card.
        (lib.util.match/match-one target :template-tag &match)
        (do
          (log/warnf "Ignoring :template-tag parameter %s because this is an MBQL stage (path = %s)"
                     (pr-str target)
                     (pr-str stage-path))
          (recur stage more-params))

        (not target)
        (do
          (log/infof "Ignoring parameter %s because it has no target" (pr-str param))
          (recur stage more-params))

        (or (nil? param-value)
            (and (sequential? param-value)
                 (every? nil? param-value)))
        (do
          (log/infof "Ignoring parameter %s because it has no value" (pr-str param-value))
          (recur stage more-params))

        (= (:type param) :temporal-unit)
        (let [stage' (update-breakout-unit query stage (assoc param :value param-value))]
          (recur stage' more-params))

        :else
        (let [filter-clause (or (build-filter-clause query stage-path (assoc param :value param-value))
                                (log/warnf "build-filter-clause did not return a valid clause for param %s" (pr-str param)))
              stage'        (lib/add-filter-to-stage stage filter-clause)]
          (recur stage' more-params))))))<|MERGE_RESOLUTION|>--- conflicted
+++ resolved
@@ -69,41 +69,6 @@
     :else
     (to-numeric param-value)))
 
-<<<<<<< HEAD
-(mu/defn- build-filter-clause :- [:maybe mbql.s/Filter]
-  [query {param-type :type, param-value :value, [_ field :as target] :target, :as param}]
-  (cond
-    (params.ops/operator? param-type)
-    (params.ops/to-clause param)
-    ;; multipe values. Recursively handle them all and glue them all together with an OR clause
-    (sequential? param-value)
-    #_{:clj-kondo/ignore [:deprecated-var]}
-    (mbql.u/simplify-compound-filter
-     (vec (cons :or (for [value param-value]
-                      (build-filter-clause query {:type param-type, :value value, :target target})))))
-
-    ;; single value, date range. Generate appropriate MBQL clause based on date string
-    (params.dates/date-type? param-type)
-    (params.dates/date-string->filter
-     (parse-param-value-for-type query param-type param-value (mbql.u/unwrap-field-or-expression-clause field))
-     field)
-
-    ;; TODO - We can't tell the difference between a dashboard parameter (convert to an MBQL filter) and a native
-    ;; query template tag parameter without this. There's should be a better, less fragile way to do this. (Not 100%
-    ;; sure why, but this is needed for GTAPs to work.)
-    (mbql.u/is-clause? :template-tag field)
-    nil
-
-    ;; single-value, non-date param. Generate MBQL [= [field <field> nil] <value>] clause
-    :else
-    [:=
-     (mbql.u/wrap-field-id-if-needed field)
-     (parse-param-value-for-type query param-type param-value (mbql.u/unwrap-field-or-expression-clause field))]))
-
-(defn- update-breakout-unit-in [query path target-field-id temporal-unit new-unit]
-  (lib.util.match/replace-in
-    query path
-=======
 (mu/defn- build-filter-clause :- [:maybe ::lib.schema.expression/boolean]
   [query                                                             :- ::lib.schema/query
    stage-path                                                        :- ::lib.walk/path
@@ -148,7 +113,6 @@
    temporal-unit :- ::lib.schema.temporal-bucketing/unit
    new-unit      :- ::lib.schema.temporal-bucketing/unit]
   (lib.util.match/replace stage
->>>>>>> afa9b31c
     [(tag :guard #{:field :expression})
      (opts :guard #(= temporal-unit (:temporal-unit %)))
      (_id-or-name :guard #(= target-column %))]
