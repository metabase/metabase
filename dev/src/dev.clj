(ns dev
  "Put everything needed for REPL development within easy reach"
  (:require [clojure.core.async :as a]
            [honeysql.core :as hsql]
<<<<<<< HEAD
            [metabase
             [core :as mbc]
             [db :as mdb]
             [driver :as driver]
             [handler :as handler]
             [plugins :as plugins]
             [server :as server]
             [test :as mt]
             [util :as u]]
            [metabase.api.common :as api-common]
            [metabase.core.initialization-status :as init-status]
=======
            [metabase.api.common :as api-common]
            [metabase.core :as mbc]
            [metabase.core.initialization-status :as init-status]
            [metabase.db :as mdb]
            [metabase.driver :as driver]
>>>>>>> db0793ae
            [metabase.driver.sql-jdbc.execute :as sql-jdbc.execute]
            [metabase.plugins :as plugins]
            [metabase.query-processor.timezone :as qp.timezone]
            [metabase.server :as server]
            [metabase.server.handler :as handler]
            [metabase.test :as mt]
            [metabase.test.data.impl :as data.impl]
            [metabase.util :as u]))

(def initialized?
  (atom nil))

(defn init!
  []
  (mbc/init!)
  (reset! initialized? true))

(defn start!
  []
  (when-not @initialized?
    (init!))
<<<<<<< HEAD
  (server/start-web-server! #'metabase.handler/app)
=======
  (server/start-web-server! #'handler/app)
>>>>>>> db0793ae
  (mdb/setup-db!)
  (plugins/load-plugins!)
  (init-status/set-complete!))

(defn stop!
  []
  (metabase.server/stop-web-server!))

(defn restart!
  []
  (stop!)
  (start!))

(defn ns-unmap-all
  "Unmap all interned vars in a namespace. Reset the namespace to a blank slate! Perfect for when you rename everything
  and want to make sure you didn't miss a reference or when you redefine a multimethod.

    (ns-unmap-all *ns*)"
  ([]
   (ns-unmap-all *ns*))

  ([a-namespace]
   (doseq [[symb] (ns-interns a-namespace)]
     (ns-unmap a-namespace symb))
   (doseq [[symb varr] (ns-refers a-namespace)
         :when (not (= (the-ns (:ns (meta varr)))
                       (the-ns 'clojure.core)))]
     (ns-unmap a-namespace symb))))

(defn ns-unalias-all
  "Remove all aliases for other namespaces from the current namespace.

    (ns-unalias-all *ns*)"
  ([]
   (ns-unalias-all *ns*))

  ([a-namespace]
   (doseq [[symb] (ns-aliases a-namespace)]
     (ns-unalias a-namespace symb))))

(defmacro require-model
  "Rather than requiring all models inn the ns declaration, make it easy to require the ones you need for your current
  session"
  [model-sym]
  `(require [(symbol (str "metabase.models." (quote ~model-sym))) :as (quote ~model-sym)]))

(defmacro with-permissions
  [permissions & body]
  `(binding [api-common/*current-user-permissions-set* (delay ~permissions)]
     ~@body))

(defn query-jdbc-db
  "Execute a SQL query against a JDBC database. Useful for testing SQL syntax locally.

    (query-jdbc-db :oracle SELECT to_date('1970-01-01', 'YYYY-MM-DD') FROM dual\")

  `sql-args` can be either a SQL string or a tuple with a SQL string followed by any prepared statement args. By
  default this method uses the same methods to set prepared statement args and read columns from results as used by
  the `:sql-jdbc` Query Processor, but you pass the optional third arg `options`, as `nil` to use the driver's default
  behavior.

  You can query against a dataset other than the default test data DB by passing in a `[driver dataset]` tuple as the
  first arg:

    (dev/query-jdbc-db
     [:sqlserver 'test-data-with-time]
     [\"SELECT * FROM dbo.users WHERE dbo.users.last_login_time > ?\" (java-time/offset-time \"16:00Z\")])"
  {:arglists '([driver sql]            [[driver dataset] sql]
               [driver honeysql-form]  [[driver dataset] honeysql-form]
               [driver [sql & params]] [[driver dataset] [sql & params]])}
  [driver-or-driver+dataset sql-args]
  (let [[driver dataset] (u/one-or-many driver-or-driver+dataset)
        [sql & params]   (if (map? sql-args)
                           (hsql/format sql-args)
                           (u/one-or-many sql-args))
        canceled-chan    (a/promise-chan)]
    (try
      (driver/with-driver driver
        (letfn [(thunk []
                  (with-open [conn (sql-jdbc.execute/connection-with-timezone driver (mt/db) (qp.timezone/report-timezone-id-if-supported))
                              stmt (sql-jdbc.execute/prepared-statement driver conn sql params)
                              rs   (sql-jdbc.execute/execute-query! driver stmt)]
                    (let [rsmeta (.getMetaData rs)]
                      {:cols (sql-jdbc.execute/column-metadata driver rsmeta)
                       :rows (reduce conj [] (sql-jdbc.execute/reducible-rows driver rs rsmeta canceled-chan))})))]
          (if dataset
            (data.impl/do-with-dataset (data.impl/resolve-dataset-definition *ns* dataset) thunk)
            (thunk))))
      (catch InterruptedException e
        (a/>!! canceled-chan :cancel)
        (throw e)))))<|MERGE_RESOLUTION|>--- conflicted
+++ resolved
@@ -2,25 +2,11 @@
   "Put everything needed for REPL development within easy reach"
   (:require [clojure.core.async :as a]
             [honeysql.core :as hsql]
-<<<<<<< HEAD
-            [metabase
-             [core :as mbc]
-             [db :as mdb]
-             [driver :as driver]
-             [handler :as handler]
-             [plugins :as plugins]
-             [server :as server]
-             [test :as mt]
-             [util :as u]]
-            [metabase.api.common :as api-common]
-            [metabase.core.initialization-status :as init-status]
-=======
             [metabase.api.common :as api-common]
             [metabase.core :as mbc]
             [metabase.core.initialization-status :as init-status]
             [metabase.db :as mdb]
             [metabase.driver :as driver]
->>>>>>> db0793ae
             [metabase.driver.sql-jdbc.execute :as sql-jdbc.execute]
             [metabase.plugins :as plugins]
             [metabase.query-processor.timezone :as qp.timezone]
@@ -42,11 +28,7 @@
   []
   (when-not @initialized?
     (init!))
-<<<<<<< HEAD
-  (server/start-web-server! #'metabase.handler/app)
-=======
   (server/start-web-server! #'handler/app)
->>>>>>> db0793ae
   (mdb/setup-db!)
   (plugins/load-plugins!)
   (init-status/set-complete!))
