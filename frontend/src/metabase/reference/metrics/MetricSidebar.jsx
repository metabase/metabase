/* eslint "react/prop-types": "warn" */
import cx from "classnames";
import PropTypes from "prop-types";
import { memo } from "react";
import { t } from "ttag";

import Breadcrumbs from "metabase/components/Breadcrumbs";
<<<<<<< HEAD
import SidebarItem from "metabase/components/SidebarItem";

import S from "metabase/components/Sidebar.module.css";
=======
import S from "metabase/components/Sidebar.css";
import SidebarItem from "metabase/components/SidebarItem";
import MetabaseSettings from "metabase/lib/settings";
>>>>>>> e8133575

const MetricSidebar = ({ metric, user, style, className }) => (
  <div className={cx(S.sidebar, className)} style={style}>
    <ul>
      <div className={S.breadcrumbs}>
        <Breadcrumbs
          className="py4 ml3"
          crumbs={[[t`Metrics`, "/reference/metrics"], [metric.name]]}
          inSidebar={true}
          placeholder={t`Data Reference`}
        />
      </div>
      <ol className="mx3">
        <SidebarItem
          key={`/reference/metrics/${metric.id}`}
          href={`/reference/metrics/${metric.id}`}
          icon="document"
          name={t`Details`}
        />
        <SidebarItem
          key={`/reference/metrics/${metric.id}/questions`}
          href={`/reference/metrics/${metric.id}/questions`}
          icon="folder"
          name={t`Questions about ${metric.name}`}
        />
        {MetabaseSettings.get("enable-xrays") && (
          <SidebarItem
            key={`/auto/dashboard/metric/${metric.id}`}
            href={`/auto/dashboard/metric/${metric.id}`}
            icon="bolt"
            name={t`X-ray this metric`}
          />
        )}
        {user && user.is_superuser && (
          <SidebarItem
            key={`/reference/metrics/${metric.id}/revisions`}
            href={`/reference/metrics/${metric.id}/revisions`}
            icon="history"
            name={t`Revision history for ${metric.name}`}
          />
        )}
      </ol>
    </ul>
  </div>
);

MetricSidebar.propTypes = {
  metric: PropTypes.object,
  user: PropTypes.object,
  className: PropTypes.string,
  style: PropTypes.object,
};

export default memo(MetricSidebar);<|MERGE_RESOLUTION|>--- conflicted
+++ resolved
@@ -5,15 +5,9 @@
 import { t } from "ttag";
 
 import Breadcrumbs from "metabase/components/Breadcrumbs";
-<<<<<<< HEAD
-import SidebarItem from "metabase/components/SidebarItem";
-
 import S from "metabase/components/Sidebar.module.css";
-=======
-import S from "metabase/components/Sidebar.css";
 import SidebarItem from "metabase/components/SidebarItem";
 import MetabaseSettings from "metabase/lib/settings";
->>>>>>> e8133575
 
 const MetricSidebar = ({ metric, user, style, className }) => (
   <div className={cx(S.sidebar, className)} style={style}>
