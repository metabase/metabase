---
title: Driver interface changelog
---

# Driver Interface Changelog

## Metabase 0.47.0

<<<<<<< HEAD
- A new driver feature has been added: `:schemas`. This feature signals whether the database organises tables in
  schemas (also known as namespaces) or not. Most databases have schemas so this feature is supported on by default. 
  An implemention of the multimethod `metabase.driver/database-supports?` for `:schemas` is required only if the 
  database doesn't store tables in schemas.

=======
- The multimethod `metabase.driver/supports?` has been deprecated in favor of `metabase.driver/database-supports?`. The existing default implementation of `database-supports?` currently calls `supports?`, but it will be removed in 0.55.0.
  
>>>>>>> 62111314
## Metabase 0.46.0

- The process for building a driver has changed slightly in Metabase 0.46.0. Your build command should now look
  something like this:

  ```sh
  # Example for building the driver with bash or similar

  # switch to the local checkout of the Metabase repo
  cd /path/to/metabase/repo

  # get absolute path to the driver project directory
  DRIVER_PATH=`readlink -f ~/sudoku-driver`

  # Build driver. See explanation in sample Sudoku driver README
  clojure \
    -Sdeps "{:aliases {:sudoku {:extra-deps {com.metabase/sudoku-driver {:local/root \"$DRIVER_PATH\"}}}}}"  \
    -X:build:sudoku \
    build-drivers.build-driver/build-driver! \
    "{:driver :sudoku, :project-dir \"$DRIVER_PATH\", :target-dir \"$DRIVER_PATH/target\"}"
  ```

  Take a look at our [build instructions for the sample Sudoku
  driver](https://github.com/metabase/sudoku-driver#build-it-updated-for-build-script-changes-in-metabase-0460)
  for an explanation of the command.

  Note that while this command itself is quite a lot to type, you no longer need to specify a `:build` alias in your
  driver's `deps.edn` file.

  Please upvote https://ask.clojure.org/index.php/7843/allow-specifying-aliases-coordinates-that-point-projects ,
  which will allow us to simplify the driver build command in the future.

- The multimethod `metabase.driver/table-rows-sample` has been added. This method is used in situations where Metabase
  needs a limited sample from a table, like when fingerprinting. The default implementation defined in the
  `metabase.db.metadata-queries` namespace runs an MBQL query using the regular query processor to produce the sample
  rows. This is good enough in most cases, so this multimethod should not be implemented unless really
  necessary. Currently, the only case when a special implementation is used is for BigQuery, which does not respect
  limit clauses.

- The multimethod `metabase.driver.sql.query-processor/datetime-diff` has been added. This method is used by
  implementations of `->honeysql` for the `:datetime-diff` clause. It is recommended to implement this if you want to
  use the default SQL implementation of `->honeysql` for the `:datetime-diff`, which includes validation of argument
  types across all units.

- The multimethod `metabase.query-processor.util.add-alias-info/field-reference` has been added. This method is used
  to produce a reference to a field by the `add-alias-info` middleware. (Note that this middleware is optional,
  currently it is only used by the SQL and MongoDB drivers.) The default implementation returns the name of the field
  instance. It should be overridden if just the name is not a valid a valid reference. For example, MongoDB supports
  nested documents and references to nested fields should contain the whole path. See the namespace
  `metabase.driver.mongo.query-processor` for an alternative implementation.

- The multimethod `metabase.driver.sql-jdbc.sync.interface/syncable-schemas` (aliased as
  `metabase.driver.sql-jdbc.sync/syncable-schemas`), which was deprecated in 0.43.0, has been removed. Implement
  `metabase.driver.sql-jdbc.sync.interface/filtered-syncable-schemas` instead. See 0.43.0 notes below for more
  details.

- The multimethod `metabase.driver/format-custom-field-name`, which was deprecated in 0.42.0, has been removed.
  Implement `metabase.driver/escape-alias` instead. See 0.42.0 notes below for more information.

- The multimethod `metabase.driver.sql-jdbc.execute/read-column`, which was deprecated in 0.35.0, has been removed.
  Implement `metabase.driver.sql-jdbc.execute/read-column-thunk` instead. See 0.35.0 notes below for more information.

### Honey SQL 2

The following only applies to SQL drivers; you can ignore it for non-SQL drivers.

Prior to Metabase 0.46.0, SQL drivers used Honey SQL 1 as an intermediate target when compiling queries. In 0.46.0 we
have began the process of migrating to Honey SQL 2 as our new intermediate target.

We plan to continue to support use of Honey SQL 1 until Metabase 0.49.0. Please be sure to migrate your drivers before
then.

In Metabase 0.46.x, 0.47.x, and 0.48.x, you can specify which version of Honey SQL you driver should use by
implementing the `metabase.driver.sql.query-processor/honey-sql-version` multimethod:

```clj
(require '[metabase.driver.sql.query-processor :as sql.qp])

;;; use Honey SQL 2 for :my-driver
(defmethod sql.qp/honey-sql-version :my-driver
  [_driver]
  2)
```

This method must return either `1` or `2`. Currently, the default implementation returns `1`. Effectively this means
you currently have to opt-in to Honey SQL 2 compilation. It's a good idea to do this sooner rather than later so your
driver is prepared for 0.49.0 well in advance.

In Metabase 0.47.x or 0.48.x we will likely change the default Honey SQL version to `2` to ensure everyone is aware of
the upcoming breaking changes in 0.49.0 and give them one or two release cycles to update their drivers to target
Honey SQL 2. You will still be able to opt-in to using Honey SQL 1 until 0.49.0 by implementing
`sql.qp/honey-sql-version` and returning `1`.

#### What You Need to Change

Our Honey SQL utility namespace, `metabase.util.honeysql-extensions`, commonly aliased as `hx`, has been updated to
generate forms appropriate for either Honey SQL 1 or Honey SQL 2. This is done automatically based on your driver's
`honey-sql-version`. `metabase.driver.sql.query-processor` itself also supports both targets in the same way.

The actual changes you will need to make to your driver code will probably be fairly small. The most important things
to note when porting your driver:

1. Avoid use of things from Honey SQL 1 namespaces like `honeysql.core` or `honeysql.format`. If you must, use Honey
   SQL `honey.sql` instead; you may not need either.

2. While you can continue to use `metabase.util.honeysql-extensions` in the short term, since it can target either
   version of Honey SQL, we will probably remove this namespace at some point in the future. Update your code to use
   `metabase.util.honey-sql-2` instead. The namespaces implement an almost identical set of helper functions, so all
   you should need to switch is which one you `:require` in your `ns` form.

3. `honeysql.core/call` no longer exists; instead of a form like `(hsql/call :my_function 1 2)`, you simply return a
   plain vector like `[:my_function 1 2]`. `(hsql/raw "x")` is now`[:raw "x"]`. New handlers can be registered with
   Honey SQL 2 with `honey.sql/register-fn!`. There is no equivalent of the Honey SQL 1 `honeysql.format./ToSql`
   protocol, so you should no longer define one-off types to implement custom SQL compilation rules. Use
   `honey.sql/register-fn!` instead.

4. In Honey SQL 1 you were able to register functions to a more limited extent by implementing the multimethod
   `honeysql.format/fn-handler`. Metabase registered the functions `:extract`, `:distinct-count`, and
   `:percentile-cont` in this way. For Honey SQL 2, we've registered these functions as qualified keywords in the
   `metabase.util.honey-sql-2` namespace, to prevent confusion as to where they're defined. Thus you'll need to update
   the keyword if you're using these functions.

   ```clj
   ;;; Honey SQL 1
   (hsql/call :distinct-count expr)
   ```

   becomes

   ```clj
   ;;; Honey SQL 2
   (require '[metabase.util.honey-sql-2 :as h2x])

   [::h2x/distinct-count expr]
   ```

5. Because custom expressions are now just plain vectors like `[:my_function 1]`, you may need to wrap expressions in
   an additional vector if they appear inside `:select`, `:from`, or other places where a vector could be interpreted
   as `[expression alias]`. e.g.

   ```clj
   ;; Honey SQL 1
   (honeysql.core/format {:select [[:my_function 1]]})
   ;; => ["SELECT my_function AS 1"]

   ;; Honey SQL 2
   ;;
   ;; WRONG
   (honey.sql/format {:select [[:my_function 1]]})
   ;; => ["SELECT my_function AS ?" 1]

   ;; CORRECT
   (honey.sql/format {:select [[[:my_function 1]]]})
   ;; => ["SELECT MY_FUNCTION(?)" 1]
   ```

   The SQL query processor does this automatically for forms it generates, so you only need to worry about this if
   you're overriding the way it generates `:select` or other top-level clauses.

6. Numbers are parameterized by default, e.g. `{:select [1]}` becomes `SELECT ?` rather than `SELECT 1`. You can use
   `:inline` to force the SQL to be generated inline instead: `{:select [[[:inline 1]]]}` becomes `SELECT 1`. Numbers
   generated by the SQL query processor code should automatically be inlined, but you may need to make sure any
   numbers you generate are wrapped in `:inline` if they can end up as expressions inside a `GROUP BY` clause. Some
   databases can recognize expressions as being the same thing only when they are *not* parameterized:

   ```sql
   -- This is okay
   SELECT x + 1
   FROM table
   GROUP BY x + 1

   -- Bad: DB doesn't know whether the two x + ? expressions are the same thing
   SELECT x + ?
   FROM table
   GROUP BY x + ?
   ```

  Exercise caution when `:inline`ing things -- take care not to use it on untrusted strings or other avenues for SQL
  injection. Only inlining things that are a `number?` is a safe bet.

Please read [Differences between Honey SQL 1.x and
2.x](https://github.com/seancorfield/honeysql/blob/develop/doc/differences-from-1-x.md) for more information on the
differences between the library versions.

#### Breaking Changes in 0.46.0 related to the Honey SQL 2 transition

**Note: these breaking changes will hopefully be fixed before 0.46.0 ships. This will be updated if they are.**

The classes `metabase.util.honeysql_extensions.Identifer` and `metabase.util.honeysql_extensions.TypedHoneySQLForm`
have been moved to `metabase.util.honey_sql_1.Identifer` and `metabase.util.honey_sql_1.TypedHoneySQLForm`,
respectively. On the off chance that your driver directly referencing these class names, you may need to update things
to use the new class names.

Similarly, `metabase.util.honeysql-extensions/->AtTimeZone` has been removed; use
`metabase.util.honeysql-extensions/at-time-zone` instead.

## Metabase 0.45.0

- `metabase.driver.sql-jdbc.connection/details->connection-spec-for-testing-connection` has been removed in Metabase
  0.45.0, because it leaked SSH tunnels. See [#24445](https://github.com/metabase/metabase/issues/24445). If you are
  using this function, please update your code to use
  `metabase.driver.sql-jdbc.connection/with-connection-spec-for-testing-connection` instead, which properly cleans up
  after itself.

### New methods

- `metabase.driver.sql-jdbc.sync.describe-table-fields` has been added. Implement this method if you want to override
  the default behavior for fetching field metadata (such as types) for a table.

- `->honeysql [<driver> :convert-timezone]` has been added. Implement this method if you want your driver to support
  the `convertTimezone` expression. This method takes 2 or 3 arguments and returns a `timestamp without time zone` column.

## Metabase 0.43.0

- The `:expressions` map in an MBQL query now uses strings as keys rather than keywords (see
  [#14647](https://github.com/metabase/metabase/issues/14647)). You only need to be concerned with this if you are
  accessing or manipulating this map directly. Drivers deriving from `:sql` implementing `->honeysql` for `[<driver>
  :expression]` may need to be updated. A utility function, `metabase.mbql.util/expression-with-name`, has been
  available since at least Metabase 0.35.0 and handles both types of keys. It is highly recommended that you use this
  function rather than accessing `:expressions` directly, as doing so can make your driver compatible with both 0.42.0
  and with 0.43.0 and newer.

- There is now a `describe-nested-field-columns` method under `sql-jdbc.sync` namespace which returns an instance of
  NestedFCMetadata. This is in order to allow JSON columns in Postgres and eventually other DB's which are usually
  ordinary RDBMS's but then sometimes they have a denormalized column with JSON or some other semantics. Given a table
  with denormalized columns which have nested field semantics (so, typed sub-fields which are still denormalized but
  stable in type between rows), return value should be a NestedFCMetadata, a map of flattened key paths to the
  detected sub-field. Field detection in syncing will then be enriched with those nested types. This is materially
  different from the way we do it for mongo because every kind of JSON column is different, but it's going to run
  every sync so it can't be too slow, even on enormous tables and enormous denormalized columns on those enormous tables.

## Metabase 0.42.0

Changes in Metabase 0.42.0 affect drivers that derive from `:sql` (including `:sql-jdbc`).
Non-SQL drivers likely will require no changes.

0.42.0 introduces several significant changes to the way the SQL query processor compiles and determines aliases for
MBQL `:field` clauses. For more background, see pull request
[#19384](https://github.com/metabase/metabase/pull/19384).

If you were manipulating Field or Table aliases, we consolidated a lot of overlapping vars and methods, which means you may need to delete deprecated method implementations.

### Significant changes

- The `metabase.driver.sql.query-processor/->honeysql` method for Field instances, e.g.

  ```clj
  (defmethod sql.qp/->honeysql [:my-driver (class Field)]
    [driver field]
    ...)
  ```

  is no longer invoked. All compilation is now handled by the MBQL `:field` clause method, e.g.

  ```clj
  (defmethod sql.qp/->honeysql [:my-driver :field]
    [driver field-clause]
    ...)
  ```

  If you were doing something special here, you'll need to move that special login into `[<driver> :field]` instead.
  (You may no longer need this special logic, however -- see below.)

- `:field`, `:expression`, and `:aggregation-options` clauses now contain information about what aliases you should
  use to refer to them on both the left-hand side and right-hand side of SQL `AS` or elsewhere in a query. See PR
  [#19610](https://github.com/metabase/metabase/pull/19610) for a detailed discussion about the new information,
  hereafter referred to as the /[#19610 information](https://github.com/metabase/metabase/pull/19610)/.

- If you have a custom implementation of `->honeysql` for `:field` or `(class Field)`: `->honeysql` methods for `:field` should use or replace the
  [#19610 information](https://github.com/metabase/metabase/pull/19610) rather than attempting to determine or
  override it in some other fashion.

### New methods

- `metabase.driver/escape-alias` (moved from `metabase.driver.sql.query-processor/escape-alias`, which was introduced
  in 0.41.0) is now used to generate the [#19610 information](https://github.com/metabase/metabase/pull/19610) and
  used consistently across the SQL QP code. If you need to transform generated Field aliases for any reason (such as
  escaping disallowed characters), implement this method.

- `metabase.driver.sql-jdbc.sync.interface/filtered-syncable-schemas` has been added, and will eventually replace
  `metabase.driver.sql-jdbc.sync.interface/syncable-schemas`.  It serves a similar purpose, except that it's also
  passed the inclusion and exclusion patterns (ex: `auth*,data*`) to further filter schemas that will be synced.

### Deprecated methods and vars

The following methods and vars are slated for removal in Metabase 0.45.0 unless otherwise noted.

- `metabase.driver/format-custom-field-name` is now unused. Implement `metabase.driver/escape-alias` instead.

- `metabase.driver.sql.query-processor/escape-alias` has been renamed to `metabase.driver/escape-alias`. Everything
  else is the same.

- `metabase.driver.sql.query-processor/field-clause->alias` no longer uses the optional parameter `unique-name-fn`.
  Aliases are now made unique automatically, after escaping them; implement `metabase.driver/escape-alias` if you need
  to do something special before they are made unique. (Unique aliases are also escaped a second time if you need to
  do something /really/ special.)

- `metabase.driver.sql.query-processor/field->alias`, which was deprecated in 0.41.0, is now unused in 0.42.0.
  Implementing this method no longer has any effect. Implement `metabase.driver/escape-alias` instead if you need to
  do something special; use the [#19610 information](https://github.com/metabase/metabase/pull/19610) if you need to escape the alias
  for one reason or another. This method is still slated for removal in Metabase 0.44.0.

- `metabase.driver.sql.query-processor/*field-options*` is now unused and is no longer bound automatically.  If you need field options for some reason, see our SQL Server driver for an example on how to create it.

- `metabase.driver.sql.query-processor/*table-alias*` is now unused and is no longer bound automatically. Use or
  override `:metabase.query-processor.util.add-alias-info/source-table` from the [#19610
  information](https://github.com/metabase/metabase/pull/19610) instead.

- `metabase.driver.sql.query-processor/*source-query*` is now unused and is no longer bound automatically. Use
  `metabase.driver.sql.query-processor/*inner-query*` instead, which is always bound, even if we aren't inside of a
  source query.

- `metabase.driver.sql.query-processor/field->identifier` is now unused. Implementing this method should no longer be
  necessary under any circumstances. Override `->honeysql` for `[<driver> :field]` and manipulate the [#19610
  information](https://github.com/metabase/metabase/pull/19610) if you need to do something special here.

- `metabase.driver.sql.query-processor/prefix-field-alias` is no longer used. Previously, it was made available to
  give drivers a chance to escape automatically generated aliases for joined Fields. This is no longer necessary,
  because `metabase.driver/escape-alias` is called on automatically generates aliases. Implement
  `metabase.driver/escape-alias` if you need to do something special.
- `metabase.driver.sql-jdbc.sync.interface/syncable-schemas` has been deprecated in favor of
  `metabase.driver.sql-jdbc.sync.interface/filtered-syncable-schemas` (see above). The existing default implementation
  of `syncable-schemas` currently calls `filtered-syncable-schemas` (with `nil` filters, i.e. the filtering operation
  is actually a no-op), but it will eventually be removed.

#### Removed Methods and Vars

- `metabase.mbql.schema/DatetimeFieldUnit`, deprecated in 0.39.0, is now removed.

## Older versions

Before 0.42.0, this information was tracked in our Wiki. You can find changes for versions before 0.42.0 in the
table below:

| Version | Wiki page |
|---------|-----------|
| 0.41.0 | [changes](https://github.com/metabase/metabase/wiki/What's-new-in-0.41.0-for-Metabase-driver-authors) |
| 0.40.0 | No changes. |
| 0.39.0 | No changes. |
| 0.38.0 | [changes](https://github.com/metabase/metabase/wiki/What's-new-in-0.38.0-for-Metabase-driver-authors) |
| 0.37.0 | [changes](https://github.com/metabase/metabase/wiki/What's-new-in-0.37.0-for-Metabase-driver-authors) |
| 0.36.0 | [changes](https://github.com/metabase/metabase/wiki/What's-new-in-0.36.0-for-Metabase-driver-authors) |
| 0.35.0 | [changes](https://github.com/metabase/metabase/wiki/What's-new-in-0.35.0-for-Metabase-driver-authors) |<|MERGE_RESOLUTION|>--- conflicted
+++ resolved
@@ -6,16 +6,13 @@
 
 ## Metabase 0.47.0
 
-<<<<<<< HEAD
 - A new driver feature has been added: `:schemas`. This feature signals whether the database organises tables in
   schemas (also known as namespaces) or not. Most databases have schemas so this feature is supported on by default. 
   An implemention of the multimethod `metabase.driver/database-supports?` for `:schemas` is required only if the 
   database doesn't store tables in schemas.
 
-=======
 - The multimethod `metabase.driver/supports?` has been deprecated in favor of `metabase.driver/database-supports?`. The existing default implementation of `database-supports?` currently calls `supports?`, but it will be removed in 0.55.0.
   
->>>>>>> 62111314
 ## Metabase 0.46.0
 
 - The process for building a driver has changed slightly in Metabase 0.46.0. Your build command should now look
