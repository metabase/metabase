import { useDisclosure } from "@mantine/hooks";
import cx from "classnames";
import { type ReactElement, type ReactNode, useState } from "react";
import { match } from "ts-pattern";
import { t } from "ttag";

import {
  SdkError,
  SdkLoader,
} from "embedding-sdk/components/private/PublicComponentWrapper";
import { SaveQuestionModal } from "metabase/containers/SaveQuestionModal";
import { Box, Button, Group, Icon } from "metabase/ui";

import { InteractiveQuestion } from "../../public/InteractiveQuestion";
import { useInteractiveQuestionContext } from "../InteractiveQuestion/context";
import {
  FlexibleSizeComponent,
  type FlexibleSizeProps,
} from "../util/FlexibleSizeComponent";

import InteractiveQuestionS from "./InteractiveQuestionResult.module.css";

export interface InteractiveQuestionResultProps {
  withResetButton?: boolean;
  withTitle?: boolean;
  customTitle?: ReactNode;
}

type QuestionView = "editor" | "filter" | "visualization";

const ContentView = ({
  questionView,
  onReturnToVisualization,
}: {
  questionView: QuestionView;
  onReturnToVisualization: () => void;
}) =>
  match<QuestionView>(questionView)
    .with("filter", () => (
      <InteractiveQuestion.Filter onClose={onReturnToVisualization} />
    ))
<<<<<<< HEAD
    .with("summarize", () => <InteractiveQuestion.Summarize />)
=======
>>>>>>> 75745889
    .with("editor", () => (
      <InteractiveQuestion.Editor onApply={onReturnToVisualization} />
    ))
    .otherwise(() => (
      <InteractiveQuestion.QuestionVisualization height="100%" />
    ));

export const InteractiveQuestionResult = ({
  height,
  width,
  className,
  style,
  withTitle,
  customTitle,
  withResetButton,
}: InteractiveQuestionResultProps & FlexibleSizeProps): ReactElement => {
  const [questionView, setQuestionView] =
    useState<QuestionView>("visualization");

  const {
    question,
    queryResults,
    isQuestionLoading,
    originalQuestion,
    onCreate,
    onSave,
    isSaveEnabled,
    saveToCollectionId,
  } = useInteractiveQuestionContext();

  const [isChartSelectorOpen, { toggle: toggleChartTypeSelector }] =
    useDisclosure(false);

  const [isSaveModalOpen, { open: openSaveModal, close: closeSaveModal }] =
    useDisclosure(false);

  if (isQuestionLoading) {
    return <SdkLoader />;
  }

  if (!question || !queryResults) {
    return <SdkError message={t`Question not found`} />;
  }

  return (
    <FlexibleSizeComponent
      height={height}
      width={width}
      className={cx(InteractiveQuestionS.Container, className)}
      style={style}
    >
      <Group className={InteractiveQuestionS.TopBar} position="apart" p="md">
        <InteractiveQuestion.BackButton />
        {withTitle && (customTitle ?? <InteractiveQuestion.Title />)}
        <Group spacing="xs">
          {withResetButton && <InteractiveQuestion.ResetButton />}
          <InteractiveQuestion.FilterButton
            onClick={() =>
              setQuestionView(
                questionView === "filter" ? "visualization" : "filter",
              )
            }
          />
          <InteractiveQuestion.Summarize />
          <InteractiveQuestion.EditorButton
            isOpen={questionView === "editor"}
            onClick={() =>
              setQuestionView(
                questionView === "editor" ? "visualization" : "editor",
              )
            }
          />

          {isSaveEnabled && !isSaveModalOpen && (
            <InteractiveQuestion.SaveButton onClick={openSaveModal} />
          )}
        </Group>
      </Group>

      <Group className={InteractiveQuestionS.MidBar} py={0} px="md">
        {questionView === "visualization" && (
          <Button
            compact
            radius="xl"
            py="sm"
            px="md"
            variant="filled"
            color="brand"
            onClick={toggleChartTypeSelector}
          >
            <Group>
              <Icon
                name={
                  questionView === "visualization"
                    ? "arrow_left"
                    : "arrow_right"
                }
              />
              <Icon name="eye" />
            </Group>
          </Button>
        )}
        <Box style={{ flex: 1 }}>
          <InteractiveQuestion.FilterBar />
        </Box>
      </Group>
      <Box className={InteractiveQuestionS.Main} p="md" w="100%" h="100%">
        <Box className={InteractiveQuestionS.ChartTypeSelector}>
          {isChartSelectorOpen && questionView === "visualization" ? (
            <InteractiveQuestion.ChartTypeSelector />
          ) : null}
        </Box>
        <Box className={InteractiveQuestionS.Content}>
          <ContentView
            questionView={questionView}
            onReturnToVisualization={() => setQuestionView("visualization")}
          />
        </Box>
      </Box>

      {/* Refer to the SaveQuestionProvider for context on why we have to do it like this */}
      {isSaveEnabled && isSaveModalOpen && question && (
        <SaveQuestionModal
          question={question}
          originalQuestion={originalQuestion ?? null}
          opened
          closeOnSuccess
          onClose={closeSaveModal}
          onCreate={onCreate}
          onSave={onSave}
          saveToCollectionId={saveToCollectionId}
        />
      )}
    </FlexibleSizeComponent>
  );
};<|MERGE_RESOLUTION|>--- conflicted
+++ resolved
@@ -39,10 +39,6 @@
     .with("filter", () => (
       <InteractiveQuestion.Filter onClose={onReturnToVisualization} />
     ))
-<<<<<<< HEAD
-    .with("summarize", () => <InteractiveQuestion.Summarize />)
-=======
->>>>>>> 75745889
     .with("editor", () => (
       <InteractiveQuestion.Editor onApply={onReturnToVisualization} />
     ))
