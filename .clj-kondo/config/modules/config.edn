--- conflicted
+++ resolved
@@ -1034,14 +1034,8 @@
            config
            events
            models
-<<<<<<< HEAD
-           util}}
-=======
-           permissions
-           premium-features
-           util
-           enterprise/advanced-permissions}}
->>>>>>> d8af6c3f
+           permissions
+           util}}
 
   setup
   {:api  #{metabase.setup.api
