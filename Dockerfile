###################
# STAGE 1.1: builder frontend
###################
<<<<<<< HEAD
FROM node:12.20.1-alpine as frontend
=======

FROM metabase/ci:java-11-lein-2.9.6-clj-1.10.3.822-04-22-2021 as frontend
>>>>>>> ed8f9c8d

ARG MB_EDITION=oss

WORKDIR /app/source

COPY . .
RUN NODE_ENV=production MB_EDITION=$MB_EDITION yarn --frozen-lockfile && yarn build && bin/i18n/build-translation-resources

###################
# STAGE 1.2: backend deps
###################

FROM metabase/ci:java-11-lein-2.9.6-clj-1.10.3.822-04-22-2021 as backend

WORKDIR /app/source

# backend dependencies
COPY project.clj .
RUN lein deps :tree

###################
# STAGE 1.3: drivers
###################

FROM metabase/ci:java-11-lein-2.9.6-clj-1.10.3.822-04-22-2021 as drivers

ARG ENV=production

ARG MB_EDITION=oss

WORKDIR /app/source

COPY --from=backend /root/.m2/repository/. /root/.m2/repository/.

# add the rest of the source
COPY . .

# build the app
RUN INTERACTIVE=false MB_EDITION=$MB_EDITION sh bin/build-drivers.sh

###################
# STAGE 1.4: main builder
###################

FROM metabase/ci:java-11-lein-2.9.6-clj-1.10.3.822-04-22-2021 as builder

ARG MB_EDITION=oss

WORKDIR /app/source

# try to reuse caching as much as possible
COPY --from=frontend /root/.m2/repository/. /root/.m2/repository/.
COPY --from=frontend /app/source/. .
COPY --from=backend /root/.m2/repository/. /root/.m2/repository/.
COPY --from=backend /app/source/. .
COPY --from=drivers /root/.m2/repository/. /root/.m2/repository/.
COPY --from=drivers /app/source/. .

RUN apk add --no-cache patch

RUN if [ "$ENV" = "staging" ] ; then patch -p1 < staging.patch; fi

# build the app
RUN INTERACTIVE=false MB_EDITION=$MB_EDITION bin/build version uberjar

# ###################
# # STAGE 2: runner
# ###################

## Remember that this runner image needs to be the same as bin/docker/Dockerfile with the exception that this one grabs the
## jar from the previous stage rather than the local build

FROM adoptopenjdk/openjdk11:alpine-jre as runner

ENV FC_LANG en-US LC_CTYPE en_US.UTF-8

# dependencies
RUN apk upgrade && apk add --update-cache --no-cache bash ttf-dejavu fontconfig curl java-cacerts && \
    mkdir -p /app/certs && \
    curl https://s3.amazonaws.com/rds-downloads/rds-combined-ca-bundle.pem -o /app/certs/rds-combined-ca-bundle.pem  && \
    /opt/java/openjdk/bin/keytool -noprompt -import -trustcacerts -alias aws-rds -file /app/certs/rds-combined-ca-bundle.pem -keystore /etc/ssl/certs/java/cacerts -keypass changeit -storepass changeit && \
    curl https://cacerts.digicert.com/DigiCertGlobalRootG2.crt.pem -o /app/certs/DigiCertGlobalRootG2.crt.pem  && \
    /opt/java/openjdk/bin/keytool -noprompt -import -trustcacerts -alias azure-cert -file /app/certs/DigiCertGlobalRootG2.crt.pem -keystore /etc/ssl/certs/java/cacerts -keypass changeit -storepass changeit && \
    mkdir -p /plugins && chmod a+rwx /plugins

# add Metabase script and uberjar
COPY --from=builder /app/source/target/uberjar/metabase.jar /app/
COPY bin/docker/run_metabase.sh /app/

# expose our default runtime port
EXPOSE 3000

# run it
ENTRYPOINT ["/app/run_metabase.sh"]<|MERGE_RESOLUTION|>--- conflicted
+++ resolved
@@ -1,12 +1,8 @@
 ###################
 # STAGE 1.1: builder frontend
 ###################
-<<<<<<< HEAD
-FROM node:12.20.1-alpine as frontend
-=======
 
 FROM metabase/ci:java-11-lein-2.9.6-clj-1.10.3.822-04-22-2021 as frontend
->>>>>>> ed8f9c8d
 
 ARG MB_EDITION=oss
 
@@ -44,6 +40,10 @@
 # add the rest of the source
 COPY . .
 
+RUN apk add --no-cache patch
+
+RUN if [ "$ENV" = "staging" ] ; then patch -p1 < staging.patch; fi
+
 # build the app
 RUN INTERACTIVE=false MB_EDITION=$MB_EDITION sh bin/build-drivers.sh
 
@@ -64,10 +64,6 @@
 COPY --from=backend /app/source/. .
 COPY --from=drivers /root/.m2/repository/. /root/.m2/repository/.
 COPY --from=drivers /app/source/. .
-
-RUN apk add --no-cache patch
-
-RUN if [ "$ENV" = "staging" ] ; then patch -p1 < staging.patch; fi
 
 # build the app
 RUN INTERACTIVE=false MB_EDITION=$MB_EDITION bin/build version uberjar
