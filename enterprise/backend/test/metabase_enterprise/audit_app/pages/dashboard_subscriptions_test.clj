--- conflicted
+++ resolved
@@ -18,78 +18,8 @@
         :args [dashboard-name]}))))
 
 (deftest table-test
-<<<<<<< HEAD
-  (mt/with-premium-features #{}
-   (is (= []
-          (mt/rows (dashboard-subscriptions (mt/random-name)))))
-   (let [dashboard-name (mt/random-name)]
-     (mt/with-test-helpers-set-global-values!
-       (mt/with-temp [Collection {collection-id :id, collection-name :name}]
-         ;; test with both the Root Collection and a non-Root Collection
-         (doseq [{:keys [collection-id collection-name]} [{:collection-id   collection-id
-                                                           :collection-name collection-name}
-                                                          {:collection-id   nil
-                                                           :collection-name "Our analytics"}]]
-           (testing (format "Collection = %d %s" collection-id collection-name)
-             (mt/with-temp [Dashboard             {dashboard-id :id} {:name          dashboard-name
-                                                                      :collection_id collection-id}
-                            Pulse                 {pulse-id :id}     {:dashboard_id  dashboard-id
-                                                                      :collection_id collection-id}
-                            PulseChannel          {channel-id :id}   {:pulse_id       pulse-id
-                                                                      :channel_type   "email"
-                                                                      :details        {:emails ["amazing@fake.com"]}
-                                                                      :schedule_type  "monthly"
-                                                                      :schedule_frame "first"
-                                                                      :schedule_day   "mon"
-                                                                      :schedule_hour  8}
-                            PulseChannelRecipient _                  {:pulse_channel_id channel-id
-                                                                      :user_id          (mt/user->id :rasta)}
-                            PulseChannel          {channel-2-id :id} {:pulse_id      pulse-id
-                                                                      :channel_type  "slack"
-                                                                      :details       {:channel "#wow"}
-                                                                      :schedule_type "hourly"}]
-               (is (= {:columns ["dashboard_id"
-                                 "dashboard_name"
-                                 "pulse_id"
-                                 "recipients"
-                                 "subscription_type"
-                                 "collection_id"
-                                 "collection_name"
-                                 "frequency"
-                                 "creator_id"
-                                 "creator_name"
-                                 "created_at"
-                                 "num_filters"]
-                       ;; sort by newest first.
-                       :rows    [[dashboard-id
-                                  dashboard-name
-                                  pulse-id
-                                  nil
-                                  "Slack"
-                                  collection-id
-                                  collection-name
-                                  "Every hour"
-                                  (mt/user->id :rasta)
-                                  "Rasta Toucan"
-                                  (t2/select-one-fn :created_at PulseChannel :id channel-2-id)
-                                  0]
-                                 [dashboard-id
-                                  dashboard-name
-                                  pulse-id
-                                  2
-                                  "Email"
-                                  collection-id
-                                  collection-name
-                                  "At 8:00 AM, on the first Tuesday of the month"
-                                  (mt/user->id :rasta)
-                                  "Rasta Toucan"
-                                  (t2/select-one-fn :created_at PulseChannel :id channel-id)
-                                  0]]}
-                      (mt/rows+column-names
-                       (dashboard-subscriptions (str/join (rest (butlast dashboard-name)))))))))))))))
-=======
   (mt/with-test-helpers-set-global-values!
-    (premium-features-test/with-premium-features #{}
+    (mt/with-premium-features #{}
       (is (= []
              (mt/rows (dashboard-subscriptions (mt/random-name)))))
       (let [dashboard-name (mt/random-name)]
@@ -155,5 +85,4 @@
                                    (t2/select-one-fn :created_at PulseChannel :id channel-id)
                                    0]]}
                        (mt/rows+column-names
-                        (dashboard-subscriptions (str/join (rest (butlast dashboard-name)))))))))))))))
->>>>>>> 43d6038b
+                        (dashboard-subscriptions (str/join (rest (butlast dashboard-name)))))))))))))))