--- conflicted
+++ resolved
@@ -73,11 +73,7 @@
           />
         )}
 
-<<<<<<< HEAD
         {isCreateQuestion && <InteractiveQuestion questionId="new" />}
-=======
-        {isCreateQuestion && <InteractiveQuestion />}
->>>>>>> 8f0ccda6
       </div>
     </div>
   )
