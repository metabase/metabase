(ns metabase.driver.redshift
  "Amazon Redshift Driver."
  (:require
   [clojure.string :as str]
   [honey.sql :as sql]
   [java-time.api :as t]
   [metabase.driver :as driver]
   [metabase.driver-api.core :as driver-api]
   [metabase.driver.sql :as driver.sql]
   [metabase.driver.sql-jdbc :as sql-jdbc]
   [metabase.driver.sql-jdbc.common :as sql-jdbc.common]
   [metabase.driver.sql-jdbc.connection :as sql-jdbc.conn]
   [metabase.driver.sql-jdbc.execute :as sql-jdbc.execute]
   [metabase.driver.sql-jdbc.execute.legacy-impl :as sql-jdbc.legacy]
   [metabase.driver.sql-jdbc.sync :as sql-jdbc.sync]
   [metabase.driver.sql-jdbc.sync.describe-database :as sql-jdbc.describe-database]
   [metabase.driver.sql.query-processor :as sql.qp]
   [metabase.driver.sync :as driver.s]
   [metabase.util :as u]
   [metabase.util.date-2 :as u.date]
   [metabase.util.honey-sql-2 :as h2x]
   [metabase.util.json :as json]
   [metabase.util.log :as log])
  (:import
   (com.amazon.redshift.util RedshiftInterval)
   (java.sql
    Connection
    PreparedStatement
    ResultSet
    ResultSetMetaData
    Types)))

(set! *warn-on-reflection* true)

(driver/register! :redshift, :parent #{:postgres})

(doseq [[feature supported?] {:connection-impersonation  true
                              :describe-fields           true
                              :describe-fks              true
                              :expression-literals       true
                              :identifiers-with-spaces   false
                              :uuid-type                 false
                              :nested-field-columns      false
                              :test/jvm-timezone-setting false
<<<<<<< HEAD
                              :database-routing          false
                              :transforms/table          false}]
=======
                              :database-routing          true}]
>>>>>>> c4db9bf7
  (defmethod driver/database-supports? [:redshift feature] [_driver _feat _db] supported?))

;;; +----------------------------------------------------------------------------------------------------------------+
;;; |                                             metabase.driver impls                                              |
;;; +----------------------------------------------------------------------------------------------------------------+

;; Skip the postgres implementation of describe fields as it has to handle custom enums which redshift doesn't support.
(defmethod sql-jdbc.sync/describe-fields-pre-process-xf :redshift
  [driver database & args]
  (apply (get-method sql-jdbc.sync/describe-fields-pre-process-xf :sql-jdbc) driver database args))

;; Skip the postgres implementation  as it has to handle custom enums which redshift doesn't support.
(defmethod driver/dynamic-database-types-lookup :redshift
  [driver database database-types]
  ((get-method driver/dynamic-database-types-lookup :sql-jdbc) driver database database-types))

(def ^:private get-tables-sql
  ;; Cal 2024-04-09 This query uses tables that the JDBC redshift driver currently uses.
  ;; It does not return tables from datashares, which is a relatively new feature of redshift.
  ;; See https://github.com/dbt-labs/dbt-redshift/issues/742 for an implementation for DBT's integration with redshift
  ;; for inspiration, and the JDBC driver itself:
  ;; https://github.com/aws/amazon-redshift-jdbc-driver/blob/master/src/main/java/com/amazon/redshift/jdbc/RedshiftDatabaseMetaData.java#L1794
  ;; This is a vector so adding parameters doesn't require a change to describe-database-tables in the future.
  [(str/join
    "\n"
    ["select"
     "  c.relname as name,"
     "  n.nspname as schema,"
     "  case c.relkind"
     "    when 'r' then 'table'"
     "    when 'p' then 'partitioned table'"
     "    when 'v' then 'view'"
     "    when 'f' then 'foreign table'"
     "    when 'm' then 'materialized view'"
     "    end as type,"
     "  d.description"
     "  from pg_catalog.pg_namespace n, pg_catalog.pg_class c"
     "  left join pg_catalog.pg_description d on c.oid = d.objoid and d.objsubid = 0"
     "  left join pg_catalog.pg_class dc on d.classoid=dc.oid and dc.relname='pg_class'"
     "  left join pg_catalog.pg_namespace dn on dn.oid=dc.relnamespace and dn.nspname='pg_catalog'"
     "  where c.relnamespace = n.oid"
     "    and n.nspname !~ '^information_schema|catalog_history|pg_|metabase_cache_'"
     "    and c.relkind in ('r', 'p', 'v', 'f', 'm')"
     "    and pg_catalog.has_schema_privilege(n.nspname, 'USAGE')"
     "    and (pg_catalog.has_table_privilege('\"'||n.nspname||'\".\"'||c.relname||'\"','SELECT')"
     "         or pg_catalog.has_any_column_privilege('\"'||n.nspname||'\".\"'||c.relname||'\"','SELECT'))"
     "union all"
     "select"
     "  tablename as name,"
     "  schemaname as schema,"
     "  'EXTERNAL TABLE' as type,"
     ;; external tables don't have descriptions
     "  null as description"
     "from svv_external_tables t"
     "where schemaname !~ '^information_schema|catalog_history|pg_|metabase_cache_'"
     ;; for external tables, USAGE privileges on a schema is sufficient to select
     "  and pg_catalog.has_schema_privilege(t.schemaname, 'USAGE')"])])

(defn- describe-database-tables
  [database]
  (let [[inclusion-patterns
         exclusion-patterns] (driver.s/db-details->schema-filter-patterns database)
        syncable? (fn [schema]
                    (sql-jdbc.describe-database/include-schema-logging-exclusion inclusion-patterns exclusion-patterns schema))]
    (eduction
     (comp (filter (comp syncable? :schema))
           (map #(dissoc % :type)))
     (sql-jdbc.execute/reducible-query database get-tables-sql))))

(defmethod driver/describe-database :redshift
  [driver database]
  ;; TODO: change this to return a reducible so we don't have to hold 100k tables in memory in a set like this
  ;;
  ;; Redshift sync is super duper flaky and un-robust! This auto-retry is a temporary workaround until we can actually
  ;; fix #45874
  (try
    (u/auto-retry (if driver-api/is-prod? 2 5)
      (try
        {:tables (into #{} (describe-database-tables database))}
        (catch Throwable e
          ;; during test/REPL runs, wait a second before throwing the exception, that way when we do our retry there is
          ;; a better chance of it succeeding.
          (when-not driver-api/is-prod?
            (Thread/sleep 1000))
          (throw e))))
    (catch Throwable e
      (throw (ex-info (format "Error in %s describe-database: %s" driver (ex-message e))
                      {}
                      e)))))

(defmethod sql-jdbc.sync/describe-fields-sql :redshift
  ;; The implementation is based on `getColumns` in https://github.com/aws/amazon-redshift-jdbc-driver/blob/master/src/main/java/com/amazon/redshift/jdbc/RedshiftDatabaseMetaData.java
  ;; The `database-is-auto-increment` and `database-required` columns are currently missing because they are only
  ;; needed for actions, which redshift doesn't support yet.
  [driver & {:keys [schema-names table-names]}]
  (sql/format {:select [[:c.column_name :name]
                        [:c.data_type :database-type]
                        [[:- :c.ordinal_position [:inline 1]] :database-position]
                        [:c.table_schema :table-schema]
                        [:c.table_name :table-name]
                        [[:not= :pk.column_name nil] :pk?]
                        [[:case [:not= :c.remarks [:inline ""]] :c.remarks :else nil] :field-comment]]
               ;; svv_columns excludes columns from datashares, unlike svv_all_columns with includes them
               :from [[:svv_columns :c]]
               :left-join [[{:select [:tc.table_schema
                                      :tc.table_name
                                      :kc.column_name]
                             :from [[:information_schema.table_constraints :tc]]
                             :join [[:information_schema.key_column_usage :kc]
                                    [:and
                                     [:= :tc.constraint_name :kc.constraint_name]
                                     [:= :tc.table_schema :kc.table_schema]
                                     [:= :tc.table_name :kc.table_name]]]
                             :where [:= :tc.constraint_type [:inline "PRIMARY KEY"]]}
                            :pk]
                           [:and
                            [:= :c.table_schema :pk.table_schema]
                            [:= :c.table_name :pk.table_name]
                            [:= :c.column_name :pk.column_name]]]
               :where [:and
                       [:raw "c.table_schema !~ '^information_schema|catalog_history|pg_'"]
                       (when schema-names [:in :c.table_schema schema-names])
                       (when table-names [:in :c.table_name table-names])]
               :order-by [:table-schema :table-name :database-position]}
              :dialect (sql.qp/quote-style driver)))

(defmethod driver/db-start-of-week :redshift
  [_]
  :sunday)

;;; +----------------------------------------------------------------------------------------------------------------+
;;; |                                           metabase.driver.sql impls                                            |
;;; +----------------------------------------------------------------------------------------------------------------+

;; custom Redshift type handling

(defn- external-database-type->base-type
  "Additional type mappings of external columns. Return nil when no matching type is found."
  [database-type]
  (when (or (string? database-type)
            (instance? clojure.lang.Named database-type))
    (let [stn  (-> (name database-type) ; sanitized-type-name
                   (u/lower-case-en))]
      ;; Following is inspired by mysql docs and redshift jdbc driver code: https://github.com/aws/amazon-redshift-jdbc-driver/blob/master/src/main/java/com/amazon/redshift/jdbc/RedshiftDatabaseMetaData.java#L3414-L3448
      (cond
        (str/starts-with? stn "tinyint")   :type/Integer
        (str/starts-with? stn "smallint")  :type/Integer
        (str/starts-with? stn "mediumint") :type/Integer
        (str/starts-with? stn "int")       :type/Integer
        (str/starts-with? stn "bigint")    :type/BigInteger

        (str/starts-with? stn "float")     :type/Float
        (str/starts-with? stn "double")    :type/Float

        (and (or (str/starts-with? stn "char")
                 (str/starts-with? stn "varchar")
                 (str/starts-with? stn "text"))
             (re-find #"character set binary" stn))         :type/*

        (str/starts-with? stn "char")                       :type/Text
        (str/starts-with? stn "varchar")                    :type/Text
        (str/starts-with? stn "text")                       :type/Text
        ;; https://dev.mysql.com/doc/refman/8.4/en/charset-national.html
        (str/starts-with? stn "national varchar")           :type/Text
        (str/starts-with? stn "nvarchar")                   :type/Text
        (str/starts-with? stn "nchar varchar")              :type/Text
        (str/starts-with? stn "national character varying") :type/Text
        (str/starts-with? stn "national char varying")      :type/Text

        (str/starts-with? stn "tinytext")   :type/Text
        (str/starts-with? stn "mediumtext") :type/Text
        (str/starts-with? stn "longtext")   :type/Text

        (= stn "datetime")                  :type/DateTime
        (= stn "year")                      :type/Integer))))

(def ^:private database-type->base-type
  (some-fn (sql-jdbc.sync/pattern-based-database-type->base-type
            [[#"(?i)CHARACTER VARYING" :type/Text]       ; Redshift uses CHARACTER VARYING (N) as a synonym for VARCHAR(N)
             [#"(?i)NUMERIC"           :type/Decimal]])  ; and also has a NUMERIC(P,S) type, which is the same as DECIMAL(P,S)
           {:super       :type/*    ; (requested support in metabase#36642)
            :varbyte     :type/*    ; represents variable-length binary strings
            :geometry    :type/*    ; spatial data
            :geography   :type/*    ; spatial data
            :intervaly2m :type/*    ; interval literal
            :intervald2s :type/*}   ; interval literal
           ))

(defmethod sql-jdbc.sync/database-type->base-type :redshift
  [driver column-type]
  (or (database-type->base-type column-type)
      (let [assumed-type ((get-method sql-jdbc.sync/database-type->base-type :postgres) driver column-type)]
        (if-not (contains? #{nil :type/*} assumed-type)
          assumed-type
          (if-some [external-assumed-type (external-database-type->base-type column-type)]
            external-assumed-type
            assumed-type)))))

(defmethod sql.qp/add-interval-honeysql-form :redshift
  [_ hsql-form amount unit]
  (let [hsql-form (h2x/->timestamp hsql-form)]
    (-> [:dateadd (h2x/literal unit) amount hsql-form]
        (h2x/with-type-info (h2x/type-info hsql-form)))))

(defmethod sql.qp/unix-timestamp->honeysql [:redshift :seconds]
  [_ _ expr]
  (h2x/with-database-type-info
   (h2x/+ [:raw "TIMESTAMP '1970-01-01T00:00:00Z'"]
          (h2x/* expr
                 [:raw "INTERVAL '1 second'"]))
   :timestamp))

(defmethod sql.qp/current-datetime-honeysql-form :redshift
  [_driver]
  :%getdate) ; TODO -- this should include type info

(defmethod sql-jdbc.execute/set-timezone-sql :redshift
  [_]
  "SET TIMEZONE TO %s;")

;; This impl is basically the same as the default impl in [[metabase.driver.sql-jdbc.execute]], but doesn't attempt to
;; make the connection read-only, because that seems to be causing problems for people
(defmethod sql-jdbc.execute/do-with-connection-with-options :redshift
  [driver db-or-id-or-spec {:keys [^String session-timezone], :as options} f]
  (sql-jdbc.execute/do-with-resolved-connection
   driver
   db-or-id-or-spec
   options
   (fn [^Connection conn]
     (when-not (sql-jdbc.execute/recursive-connection?)
       (sql-jdbc.execute/set-best-transaction-level! driver conn)
       (sql-jdbc.execute/set-time-zone-if-supported! driver conn session-timezone)
       (sql-jdbc.execute/set-role-if-supported! driver conn (cond (integer? db-or-id-or-spec) (driver-api/with-metadata-provider db-or-id-or-spec
                                                                                                (driver-api/database (driver-api/metadata-provider)))
                                                                  (u/id db-or-id-or-spec)     db-or-id-or-spec))
       (try
         (.setHoldability conn ResultSet/CLOSE_CURSORS_AT_COMMIT)
         (catch Throwable e
           (log/debug e "Error setting default holdability for connection"))))
     (f conn))))

(defn- prepare-statement ^PreparedStatement [^Connection conn sql]
  (.prepareStatement conn
                     sql
                     ResultSet/TYPE_FORWARD_ONLY
                     ResultSet/CONCUR_READ_ONLY
                     ResultSet/CLOSE_CURSORS_AT_COMMIT))

(defn- quote-literal-for-connection
  "Quotes a string literal so that it can be safely inserted into Redshift queries, by returning the result of invoking
  the Redshift QUOTE_LITERAL function on the given string (which is set in a PreparedStatement as a parameter)."
  [^Connection conn ^String s]
  (with-open [stmt (doto (prepare-statement conn "SELECT QUOTE_LITERAL(?);")
                     (.setString 1 s))
              rs   (.executeQuery stmt)]
    (when (.next rs)
      (.getString rs 1))))

(defn- quote-literal-for-database
  "This function invokes quote-literal-for-connection with a connection for the given database. See its docstring for
  more detail."
  [driver database s]
  (sql-jdbc.execute/do-with-connection-with-options
   driver
   database
   nil
   (fn [conn]
     (quote-literal-for-connection conn s))))

(defmethod sql.qp/->honeysql [:redshift :regex-match-first]
  [driver [_ arg pattern]]
  [:regexp_substr
   (sql.qp/->honeysql driver arg)
   ;; the parameter to REGEXP_SUBSTR can only be a string literal; neither prepared statement parameters nor encoding/
   ;; decoding functions seem to work (fails with java.sql.SQLExcecption: "The pattern must be a valid UTF-8 literal
   ;; character expression"), hence we will use a different function to safely escape it before splicing here
   [:raw (quote-literal-for-database driver (driver-api/database (driver-api/metadata-provider)) pattern)]])

(defmethod sql.qp/->honeysql [:redshift :replace]
  [driver [_ arg pattern replacement]]
  [:replace
   (sql.qp/->honeysql driver arg)
   (sql.qp/->honeysql driver pattern)
   (sql.qp/->honeysql driver replacement)])

(defmethod sql.qp/->honeysql [:redshift :concat]
  [driver [_ & args]]
  ;; concat() only takes 2 args, so generate multiple concats if we have more,
  ;; e.g. [:concat :x :y :z] => [:concat [:concat :x :y] :z] => concat(concat(x, y), z)
  (->> args
       (map (partial sql.qp/->honeysql driver))
       (reduce (fn [x y]
                 (if x
                   [:concat x y]
                   y))
               nil)))

(defmethod sql.qp/->honeysql [:redshift :avg]
  [driver [_ field]]
  [:avg [:cast (sql.qp/->honeysql driver field) :float]])

(defmethod sql.qp/->integer :redshift
  [driver value]
  (sql.qp/->integer-with-round driver value))

(defn- extract [unit temporal]
  [::h2x/extract (format "'%s'" (name unit)) temporal])

(defn- datediff [unit x y]
  [:datediff [:raw (name unit)] x y])

(defmethod sql.qp/->honeysql [:redshift :datetime-diff]
  [driver [_ x y unit]]
  (let [x (sql.qp/->honeysql driver x)
        y (sql.qp/->honeysql driver y)
        _ (sql.qp/datetime-diff-check-args x y (partial re-find #"(?i)^(timestamp|date)"))
        ;; unlike postgres, we need to make sure the values are timestamps before we
        ;; can do the calculation. otherwise, we'll get an error like
        ;; ERROR: function pg_catalog.date_diff("unknown", ..., ...) does not exist
        x (h2x/->timestamp x)
        y (h2x/->timestamp y)]
    (sql.qp/datetime-diff driver unit x y)))

(defmethod sql.qp/->honeysql [:redshift :relative-datetime]
  [driver [_ amount unit]]
  (driver-api/maybe-cacheable-relative-datetime-honeysql driver unit amount))

(defmethod sql.qp/->honeysql [:redshift java.time.LocalDate]
  [_driver t]
  (-> [:raw (format "date '%s'" (u.date/format t))]
      (h2x/with-database-type-info "date")))

(defmethod sql.qp/->honeysql [:redshift java.time.LocalTime]
  [_driver t]
  (-> [:raw (format "time '%s'" (u.date/format "HH:mm:ss.SSS" t))]
      (h2x/with-database-type-info "time")))

(defmethod sql.qp/->honeysql [:redshift java.time.OffsetTime]
  [_driver t]
  (-> [:raw (format "time with time zone '%s'" (u.date/format "HH:mm:ss.SSS xxx" t))]
      (h2x/with-database-type-info "timetz")))

(defmethod sql.qp/->honeysql [:redshift java.time.LocalDateTime]
  [_driver t]
  (-> [:raw (format "timestamp '%s'" (u.date/format "yyyy-MM-dd HH:mm:ss.SSS" t))]
      (h2x/with-database-type-info "timestamp")))

(defmethod sql.qp/->honeysql [:redshift java.time.OffsetDateTime]
  [_driver t]
  (-> [:raw (format "timestamp with time zone '%s'" (u.date/format "yyyy-MM-dd HH:mm:ss.SSS xxx" t))]
      (h2x/with-database-type-info "timestamptz")))

(defmethod sql.qp/->honeysql [:redshift java.time.ZonedDateTime]
  [driver t]
  (sql.qp/->honeysql driver (t/offset-date-time t)))

(defmethod sql.qp/datetime-diff [:redshift :year]
  [driver _unit x y]
  (h2x// (sql.qp/datetime-diff driver :month x y) 12))

(defmethod sql.qp/datetime-diff [:redshift :quarter]
  [driver _unit x y]
  (h2x// (sql.qp/datetime-diff driver :month x y) 3))

(defmethod sql.qp/datetime-diff [:redshift :month]
  [_driver _unit x y]
  (h2x/+ (datediff :month x y)
         ;; redshift's datediff counts month boundaries not whole months, so we need to adjust
         [:case
          ;; if x<y but x>y in the month calendar then subtract one month
          [:and
           [:< x y]
           [:> (extract :day x) (extract :day y)]]
          [:inline -1]

          ;; if x>y but x<y in the month calendar then add one month
          [:and
           [:> x y]
           [:< (extract :day x) (extract :day y)]]
          [:inline 1]

          :else
          [:inline 0]]))

(defmethod sql.qp/datetime-diff [:redshift :week]
  [_driver _unit x y]
  (h2x// (datediff :day x y) 7))

(defmethod sql.qp/datetime-diff [:redshift :day]
  [_driver _unit x y]
  (datediff :day x y))

(defmethod sql.qp/datetime-diff [:redshift :hour]
  [driver _unit x y]
  (h2x// (sql.qp/datetime-diff driver :second x y) 3600))

(defmethod sql.qp/datetime-diff [:redshift :minute]
  [driver _unit x y]
  (h2x// (sql.qp/datetime-diff driver :second x y) 60))

(defmethod sql.qp/datetime-diff [:redshift :second]
  [_driver _unit x y]
  (h2x/- (extract :epoch y) (extract :epoch x)))

(defmethod sql.qp/->honeysql [:redshift ::sql.qp/expression-literal-text-value]
  [driver [_ value]]
  (->> (sql.qp/->honeysql driver value)
       (h2x/cast :text)))

;;; +----------------------------------------------------------------------------------------------------------------+
;;; |                                         metabase.driver.sql-jdbc impls                                         |
;;; +----------------------------------------------------------------------------------------------------------------+

(defmethod sql-jdbc.conn/connection-details->spec :redshift
  [_ {:keys [host port db], :as opts}]
  (sql-jdbc.common/handle-additional-options
   (merge
    {:classname                     "com.amazon.redshift.jdbc42.Driver"
     :subprotocol                   "redshift"
     :subname                       (str "//" host ":" port "/" db)
     :ssl                           true
     :OpenSourceSubProtocolOverride false}
    (dissoc opts :host :port :db))))

(prefer-method
 sql-jdbc.execute/read-column-thunk
 [::sql-jdbc.legacy/use-legacy-classes-for-read-and-set Types/TIMESTAMP]
 [:postgres Types/TIMESTAMP])

(defmethod sql-jdbc.execute/read-column-thunk
  [:redshift Types/OTHER]
  [driver ^ResultSet rs ^ResultSetMetaData rsmeta ^Integer i]
  (if (= "interval" (.getColumnTypeName rsmeta i))
    #(.getValue ^RedshiftInterval (.getObject rs i RedshiftInterval))
    ((get-method sql-jdbc.execute/read-column-thunk [:postgres (.getColumnType rsmeta i)]) driver rs rsmeta i)))

(prefer-method
 sql-jdbc.execute/read-column-thunk
 [::sql-jdbc.legacy/use-legacy-classes-for-read-and-set Types/TIME]
 [:postgres Types/TIME])

;;; I don't think this should actually ever get called because we should be compiling an `OffsetTime` as a `timetz`
;;; literal
(prefer-method
 sql-jdbc.execute/set-parameter
 [::sql-jdbc.legacy/use-legacy-classes-for-read-and-set java.time.OffsetTime]
 [:postgres java.time.OffsetTime])

(defn- field->parameter-value
  "Map fields used in parameters to parameter `:value`s."
  [{:keys [user-parameters]}]
  (into {}
        (keep (fn [param]
                (if (contains? param :name)
                  [(:name param) (:value param)]

                  (when-let [field-id (driver-api/match-one param
                                        [:field (field-id :guard integer?) _]
                                        (when (contains? (set &parents) :dimension)
                                          field-id))]
                    [(:name (driver-api/field (driver-api/metadata-provider) field-id))
                     (:value param)]))))
        user-parameters))

(defmethod driver-api/query->remark :redshift
  [_ {{:keys [executed-by card-id dashboard-id]} :info, :as query}]
  (str "/* partner: \"metabase\", "
       (json/encode {:dashboard_id        dashboard-id
                     :chart_id            card-id
                     :optional_user_id    executed-by
                     :optional_account_id (driver-api/site-uuid)
                     :filter_values       (field->parameter-value query)})
       " */ "
       (driver-api/default-query->remark query)))

(defmethod sql-jdbc.execute/set-parameter [:redshift java.time.ZonedDateTime]
  [driver ps i t]
  (sql-jdbc.execute/set-parameter driver ps i (t/sql-timestamp (t/with-zone-same-instant t (t/zone-id "UTC")))))

(defmethod driver/upload-type->database-type :redshift
  [_driver upload-type]
  (case upload-type
    :metabase.upload/varchar-255              [[:varchar 255]]
    :metabase.upload/text                     [[:varchar 65535]]
    :metabase.upload/int                      [:bigint]
    ;; identity(1, 1) defines an auto-increment column starting from 1
    :metabase.upload/auto-incrementing-int-pk [:bigint [:identity 1 1]]
    :metabase.upload/float                    [(keyword "double precision")]
    :metabase.upload/boolean                  [:boolean]
    :metabase.upload/date                     [:date]
    :metabase.upload/datetime                 [:timestamp]
    :metabase.upload/offset-datetime          [:timestamp-with-time-zone]))

(defmethod driver/allowed-promotions :redshift [_] {})

(defmethod driver/table-name-length-limit :redshift
  [_driver]
  ;; https://docs.aws.amazon.com/redshift/latest/dg/r_names.html
  127)

(defmethod driver/insert-into! :redshift
  [driver db-id table-name column-names values]
  ((get-method driver/insert-into! :sql-jdbc) driver db-id table-name column-names values))

;; Cal 2024-04-10: Commented this out instead of deleting it. We used to use this for `driver/describe-database` (see metabase#37439)
;; This might be helpful for getting privileges for actions in the future.
#_(defmethod sql-jdbc.sync/current-user-table-privileges :redshift
    [_driver conn-spec & {:as _options}]
  ;; KNOWN LIMITATION: this won't return privileges for external tables, calling has_table_privilege on an external table
  ;; result in an operation not supported error
    (->> (jdbc/query
          conn-spec
          (str/join
           "\n"
           ["with table_privileges as ("
            " select"
            "   NULL as role,"
            "   t.schemaname as schema,"
            "   t.objectname as table,"
          ;; if `has_table_privilege` is true `has_any_column_privilege` is false and vice versa, so we have to check both.
            "   pg_catalog.has_table_privilege(current_user, '\"' || t.schemaname || '\".\"' || t.objectname || '\"',  'SELECT')"
            "     OR pg_catalog.has_any_column_privilege(current_user, '\"' || t.schemaname || '\"' || '.' || '\"' || t.objectname || '\"',  'SELECT') as select,"
            "   pg_catalog.has_table_privilege(current_user, '\"' || t.schemaname || '\"' || '.' || '\"' || t.objectname || '\"',  'UPDATE')"
            "     OR pg_catalog.has_any_column_privilege(current_user, '\"' || t.schemaname || '\"' || '.' || '\"' || t.objectname || '\"',  'UPDATE') as update,"
            "   pg_catalog.has_table_privilege(current_user, '\"' || t.schemaname || '\"' || '.' || '\"' || t.objectname || '\"',  'INSERT') as insert,"
            "   pg_catalog.has_table_privilege(current_user, '\"' || t.schemaname || '\"' || '.' || '\"' || t.objectname || '\"',  'DELETE') as delete"
            " from ("
            "   select schemaname, tablename as objectname from pg_catalog.pg_tables"
            "   union"
            "   select schemaname, viewname as objectname from pg_views"
            " ) t"
            " where t.schemaname !~ '^pg_'"
            "   and t.schemaname <> 'information_schema'"
            "   and pg_catalog.has_schema_privilege(current_user, t.schemaname, 'USAGE')"
            ")"
            "select t.*"
            "from table_privileges t"]))
         (filter #(or (:select %) (:update %) (:delete %) (:update %)))))

;;; ----------------------------------------------- Connection Impersonation ------------------------------------------

(defmethod driver.sql/set-role-statement :redshift
  [_ role]
  (let [special-chars-pattern #"[^a-zA-Z0-9_]"
        needs-quote           (re-find special-chars-pattern role)]
    (if needs-quote
      (format "SET SESSION AUTHORIZATION \"%s\";" role)
      (format "SET SESSION AUTHORIZATION %s;" role))))

(defmethod driver.sql/default-database-role :redshift
  [_ _]
  "DEFAULT")

(defmethod driver/add-columns! :redshift
  [driver db-id table-name column-definitions & {:as settings}]
  ;; Redshift doesn't support adding multiple columns at a time, so we break it up
  (let [f (get-method driver/add-columns! :postgres)]
    (doseq [[k v] column-definitions]
      (f driver db-id table-name {k v} settings))))

#_{:clj-kondo/ignore [:deprecated-var]}
(defmethod driver/alter-columns! :redshift
  [_driver _db-id _table-name column-definitions]
  ;; TODO: redshift doesn't allow promotion of ints to floats using ALTER TABLE.
  (let [[column-name type-and-constraints] (first column-definitions)
        type (first type-and-constraints)]
    (throw (ex-info (format "There's a value with the wrong type ('%s') in the '%s' column" (name type) (name column-name)) {}))))

(defmethod sql.qp/cast-temporal-byte [:redshift :Coercion/YYYYMMDDHHMMSSBytes->Temporal]
  [driver _coercion-strategy expr]
  (sql.qp/cast-temporal-string driver :Coercion/YYYYMMDDHHMMSSString->Temporal
                               [:from_varbyte expr (h2x/literal "UTF8")]))

(defmethod sql.qp/cast-temporal-byte [:redshift :Coercion/ISO8601Bytes->Temporal]
  [driver _coercion-strategy expr]
  (sql.qp/cast-temporal-string driver :Coercion/ISO8601->DateTime
                               [:from_varbyte expr (h2x/literal "UTF8")]))

(defmethod sql-jdbc/impl-table-known-to-not-exist? :redshift
  [_ e]
  (= (sql-jdbc/get-sql-state e) "42P01"))<|MERGE_RESOLUTION|>--- conflicted
+++ resolved
@@ -42,12 +42,8 @@
                               :uuid-type                 false
                               :nested-field-columns      false
                               :test/jvm-timezone-setting false
-<<<<<<< HEAD
-                              :database-routing          false
+                              :database-routing          true
                               :transforms/table          false}]
-=======
-                              :database-routing          true}]
->>>>>>> c4db9bf7
   (defmethod driver/database-supports? [:redshift feature] [_driver _feat _db] supported?))
 
 ;;; +----------------------------------------------------------------------------------------------------------------+
