--- conflicted
+++ resolved
@@ -2,12 +2,8 @@
 import { t } from "ttag";
 
 import type { NotificationListItem } from "metabase/account/notifications/types";
-<<<<<<< HEAD
-import { TextButton } from "metabase/components/Button.styled";
+import { TextButton } from "metabase/common/components/Button.styled";
 import * as Urls from "metabase/lib/urls";
-=======
-import { TextButton } from "metabase/common/components/Button.styled";
->>>>>>> da97a51e
 import type { User } from "metabase-types/api";
 
 import {
