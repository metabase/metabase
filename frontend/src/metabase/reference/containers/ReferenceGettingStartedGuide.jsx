/* eslint "react/prop-types": "warn" */
import React, { Component, PropTypes } from "react";
import { Link } from "react-router";
import { connect } from 'react-redux';
import { push } from 'react-router-redux';
import { reduxForm } from "redux-form";
import i from "icepick";
import cx from "classnames";

import MetabaseAnalytics from "metabase/lib/analytics";

import LoadingAndErrorWrapper from "metabase/components/LoadingAndErrorWrapper.jsx";
import CreateDashboardModal from 'metabase/components/CreateDashboardModal.jsx';
import Modal from 'metabase/components/Modal.jsx';

import EditHeader from "metabase/reference/components/EditHeader.jsx";
import GuideHeader from "metabase/reference/components/GuideHeader.jsx";
import GuideEditSection from "metabase/reference/components/GuideEditSection.jsx";
import GuideDetail from "metabase/reference/components/GuideDetail.jsx";
import GuideDetailEditor from "metabase/reference/components/GuideDetailEditor.jsx";

import * as metadataActions from 'metabase/redux/metadata';
import * as actions from 'metabase/reference/reference';
import { clearRequestState } from "metabase/redux/requests";
import {
    updateDashboard,
    createDashboard
} from 'metabase/dashboard/dashboard';

import {
    updateSetting
} from 'metabase/admin/settings/settings';

import S from "../components/GuideDetailEditor.css";

import {
    getGuide,
    getUser,
    getDashboards,
    getMetrics,
    getSegments,
    getTables,
    getFields,
    getDatabases,
    getLoading,
    getError,
    getIsEditing,
    getIsDashboardModalOpen
} from '../selectors';

import {
    getQuestionUrl,
    has,
    isGuideEmpty,
    tryUpdateGuide
} from '../utils';

const mapStateToProps = (state, props) => {
    const guide = getGuide(state, props);
    const dashboards = getDashboards(state, props);
    const metrics = getMetrics(state, props);
    const segments = getSegments(state, props);
    const tables = getTables(state, props);
    const fields = getFields(state, props);
    const databases = getDatabases(state, props);

    // redux-form populates fields with stale values after update
    // if we dont specify nulls here
    // could use a lot of refactoring
    const initialValues = guide && {
        things_to_know: guide.things_to_know || null,
        contact: guide.contact || {name: null, email: null},
        most_important_dashboard: guide.most_important_dashboard !== null ?
            dashboards[guide.most_important_dashboard] :
            {},
        important_metrics: guide.important_metrics && guide.important_metrics.length > 0 ?
            guide.important_metrics
                .map(metricId => metrics[metricId] && i.assoc(metrics[metricId], 'important_fields', guide.metric_important_fields[metricId] && guide.metric_important_fields[metricId].map(fieldId => fields[fieldId]))) :
            [],
        important_segments_and_tables:
            (guide.important_segments && guide.important_segments.length > 0) ||
            (guide.important_tables && guide.important_tables.length > 0) ?
                guide.important_segments
                    .map(segmentId => segments[segmentId] && i.assoc(segments[segmentId], 'type', 'segment'))
                    .concat(guide.important_tables
                        .map(tableId => tables[tableId] && i.assoc(tables[tableId], 'type', 'table'))
                    ) :
                []
    };

    return {
        guide,
        user: getUser(state, props),
        dashboards,
        metrics,
        segments,
        tables,
        databases,
        // FIXME: avoids naming conflict, tried using the propNamespace option
        // version but couldn't quite get it to work together with passing in
        // dynamic initialValues
        metadataFields: fields,
        loading: getLoading(state, props),
        // naming this 'error' will conflict with redux form
        loadingError: getError(state, props),
        isEditing: getIsEditing(state, props),
        isDashboardModalOpen: getIsDashboardModalOpen(state, props),
        // redux form doesn't pass this through to component
        // need to use to reset form field arrays
        initialValues: initialValues,
        initialFormValues: initialValues
    };
};

const mapDispatchToProps = {
    push,
    updateDashboard,
    createDashboard,
    updateSetting,
    clearRequestState,
    ...metadataActions,
    ...actions
};

@connect(mapStateToProps, mapDispatchToProps)
@reduxForm({
    form: 'guide',
    fields: [
        'things_to_know',
        'contact.name',
        'contact.email',
        'most_important_dashboard.id',
        'most_important_dashboard.caveats',
        'most_important_dashboard.points_of_interest',
        'important_metrics[].id',
        'important_metrics[].caveats',
        'important_metrics[].points_of_interest',
        'important_metrics[].important_fields',
        'important_segments_and_tables[].id',
        'important_segments_and_tables[].type',
        'important_segments_and_tables[].caveats',
        'important_segments_and_tables[].points_of_interest'
    ]
})
export default class ReferenceGettingStartedGuide extends Component {
    static propTypes = {
        fields: PropTypes.object,
        style: PropTypes.object,
        guide: PropTypes.object,
        user: PropTypes.object,
        dashboards: PropTypes.object,
        metrics: PropTypes.object,
        segments: PropTypes.object,
        tables: PropTypes.object,
        databases: PropTypes.object,
        metadataFields: PropTypes.object,
        loadingError: PropTypes.any,
        loading: PropTypes.bool,
        isEditing: PropTypes.bool,
        startEditing: PropTypes.func,
        endEditing: PropTypes.func,
        handleSubmit: PropTypes.func,
        submitting: PropTypes.bool,
        initialFormValues: PropTypes.object,
        initializeForm: PropTypes.func,
        createDashboard: PropTypes.func,
        isDashboardModalOpen: PropTypes.bool,
        showDashboardModal: PropTypes.func,
        hideDashboardModal: PropTypes.func,
        push: PropTypes.func
    };

    render() {
        const {
            fields: {
                things_to_know,
                contact,
                most_important_dashboard,
                important_metrics,
                important_segments_and_tables
            },
            style,
            guide,
            user,
            dashboards,
            metrics,
            segments,
            tables,
            databases,
            metadataFields,
            loadingError,
            loading,
            isEditing,
            startEditing,
            endEditing,
            handleSubmit,
            submitting,
            initialFormValues,
            initializeForm,
            createDashboard,
            isDashboardModalOpen,
            showDashboardModal,
            hideDashboardModal,
            push
        } = this.props;

        const onSubmit = handleSubmit(async (fields) =>
            await tryUpdateGuide(fields, this.props)
        );

        const getSelectedIds = fields => fields
            .map(field => field.id.value)
            .filter(id => id !== null);

        const getSelectedIdTypePairs = fields => fields
            .map(field => [field.id.value, field.type.value])
            .filter(idTypePair => idTypePair[0] !== null);


        return (
            <form className="full relative py4" style={style} onSubmit={onSubmit}>
                { isDashboardModalOpen &&
                    <Modal>
                        <CreateDashboardModal
                            createDashboardFn={async (newDashboard) => {
                                try {
                                    const action = await createDashboard(newDashboard, true);
                                    push(`/dash/${action.payload.id}`);
                                }
                                catch(error) {
                                    console.error(error);
                                }

                                MetabaseAnalytics.trackEvent("Dashboard", "Create");
                            }}
                            closeFn={hideDashboardModal}
                        />
                    </Modal>
                }
                { isEditing &&
                    <EditHeader
                        endEditing={endEditing}
                        // resetForm doesn't reset field arrays
                        reinitializeForm={() => initializeForm(initialFormValues)}
                        submitting={submitting}
                    />
                }
                <LoadingAndErrorWrapper className="full" style={style} loading={!loadingError && loading} error={loadingError}>
                { () => isEditing ?
                    <div className="wrapper wrapper--trim">
                        <div className="mt4 py2">
                            <h1 className="my3 text-dark">
                                Help new Metabase users find their way around.
                            </h1>
                            <p className="text-paragraph text-measure">
                                The Getting Started guide highlights the dashboard,
                                metrics, segments, and tables that matter most,
                                and informs your users of important things they
                                should know before digging into the data.
                            </p>
                        </div>

                        <GuideEditSection
                            isCollapsed={most_important_dashboard.id.value === undefined}
                            isDisabled={!dashboards || Object.keys(dashboards).length === 0}
                            collapsedTitle="Is there an important dashboard for your team?"
                            collapsedIcon="dashboard"
                            linkMessage="Create a dashboard now"
                            action={showDashboardModal}
                            expand={() => most_important_dashboard.id.onChange(null)}
                        >
                            <div>
                                <SectionHeader>
                                    What is your most important dashboard?
                                </SectionHeader>
                                <GuideDetailEditor
                                    type="dashboard"
                                    entities={dashboards}
                                    selectedIds={[most_important_dashboard.id.value]}
                                    formField={most_important_dashboard}
                                    removeField={() => {
                                        most_important_dashboard.id.onChange(null);
                                        most_important_dashboard.points_of_interest.onChange('');
                                        most_important_dashboard.caveats.onChange('');
                                    }}
                                />
                            </div>
                        </GuideEditSection>

                        <GuideEditSection
                            isCollapsed={important_metrics.length === 0}
                            isDisabled={!metrics || Object.keys(metrics).length === 0}
                            collapsedTitle="Do you have any commonly referenced metrics?"
                            collapsedIcon="ruler"
                            linkMessage="Learn how to define a metric"
                            link="http://www.metabase.com/docs/latest/administration-guide/05-segments-and-metrics#creating-a-metric"
                            expand={() => important_metrics.addField({id: null, caveats: null, points_of_interest: null, important_fields: null})}
                        >
                            <div className="my2">
                                <SectionHeader>
                                    What are your 3-5 most commonly referenced metrics?
                                </SectionHeader>
                                <div>
                                    { important_metrics.map((metricField, index, metricFields) =>
                                        <GuideDetailEditor
                                            key={index}
                                            type="metric"
                                            metadata={{
                                                tables,
                                                metrics,
                                                fields: metadataFields,
                                                metricImportantFields: guide.metric_important_fields
                                            }}
                                            entities={metrics}
                                            formField={metricField}
                                            selectedIds={getSelectedIds(metricFields)}
                                            removeField={() => {
                                                if (metricFields.length > 1) {
                                                    return metricFields.removeField(index);
                                                }
                                                metricField.id.onChange(null);
                                                metricField.points_of_interest.onChange('');
                                                metricField.caveats.onChange('');
                                                metricField.important_fields.onChange(null);
                                            }}
                                        />
                                    )}
                                </div>
                                { important_metrics.length < 5 &&
                                    important_metrics.length < Object.keys(metrics).length &&
                                        <button
                                            className="Button Button--primary Button--large"
                                            type="button"
                                            onClick={() => important_metrics.addField({id: null, caveats: null, points_of_interest: null})}
                                        >
                                            Add another metric
                                        </button>
                                }
                            </div>
                        </GuideEditSection>

                        <GuideEditSection
                            isCollapsed={important_segments_and_tables.length === 0}
                            isDisabled={(!segments || Object.keys(segments).length === 0) && (!tables || Object.keys(tables).length === 0)}
                            showLink={!segments || Object.keys(segments).length === 0}
                            collapsedTitle="Do you have any commonly referenced segments or tables?"
                            collapsedIcon="table2"
                            linkMessage="Learn how to create a segment"
                            link="http://www.metabase.com/docs/latest/administration-guide/05-segments-and-metrics#creating-a-segment"
                            expand={() => important_segments_and_tables.addField({id: null, type: null, caveats: null, points_of_interest: null})}
                        >
                            <div>
                                <h2 className="text-measure text-dark">
                                    What are 3-5 commonly referenced segments or tables
                                    that would be useful for this audience?
                                </h2>
                                <div className="mb2">
                                    { important_segments_and_tables.map((segmentOrTableField, index, segmentOrTableFields) =>
                                        <GuideDetailEditor
                                            key={index}
                                            type="segment"
                                            metadata={{
                                                databases,
                                                tables,
                                                segments
                                            }}
                                            formField={segmentOrTableField}
                                            selectedIdTypePairs={getSelectedIdTypePairs(segmentOrTableFields)}
                                            removeField={() => {
                                                if (segmentOrTableFields.length > 1) {
                                                    return segmentOrTableFields.removeField(index);
                                                }
                                                segmentOrTableField.id.onChange(null);
                                                segmentOrTableField.type.onChange(null);
                                                segmentOrTableField.points_of_interest.onChange('');
                                                segmentOrTableField.caveats.onChange('');
                                            }}
                                        />
                                    )}
                                </div>
                                { important_segments_and_tables.length < 5 &&
                                    important_segments_and_tables.length < Object.keys(tables).concat(Object.keys.segments).length &&
                                        <button
                                            className="Button Button--primary Button--large"
                                            type="button"
                                            onClick={() => important_segments_and_tables.addField({id: null, type: null, caveats: null, points_of_interest: null})}
                                        >
                                            Add another segment or table
                                        </button>
                                }
                            </div>
                        </GuideEditSection>

                        <GuideEditSection
                            isCollapsed={things_to_know.value === null}
                            isDisabled={false}
                            collapsedTitle="Is there anything your users should understand or know before they start accessing the data?"
                            collapsedIcon="reference"
                            expand={() => things_to_know.onChange('')}
                        >
                            <div className="text-measure">
                                <SectionHeader>
                                    What should a user of this data know before they start
                                    accessing it?
                                </SectionHeader>
                                <textarea
                                    className={S.guideDetailEditorTextarea}
                                    placeholder="E.g., expectations around data privacy and use,
                                        common pitfalls or misunderstandings, information about
                                        data warehouse performance, legal notices, etc."
                                    {...things_to_know}
                                />
                            </div>
                        </GuideEditSection>

                        <GuideEditSection
                            isCollapsed={contact.name.value === null && contact.email.value === null}
                            isDisabled={false}
                            collapsedTitle="Is there someone your users could contact for help if they're confused about this guide?"
                            collapsedIcon="mail"
                            expand={() => {
                                contact.name.onChange('');
                                contact.email.onChange('');
                            }}
                        >
                            <div>
                                <SectionHeader>
                                    Who should users contact for help if they're confused about this data?
                                </SectionHeader>
                                <div className="flex">
                                    <div className="flex-full">
                                        <h3 className="mb1">Name</h3>
                                        <input
                                            className="input text-paragraph"
                                            placeholder="Julie McHelpfulson"
                                            type="text"
                                            {...contact.name}
                                        />
                                    </div>
                                    <div className="flex-full">
                                        <h3 className="mb1">Email address</h3>
                                        <input
                                            className="input text-paragraph"
                                            placeholder="julie.mchelpfulson@acme.com"
                                            type="text"
                                            {...contact.email}
                                        />
                                    </div>
                                </div>
                            </div>
                        </GuideEditSection>
                    </div> :
                    <div>
                        <GuideHeader
                            startEditing={startEditing}
                            isSuperuser={user && user.is_superuser}
                        />

                        <div className="wrapper wrapper--trim">
                            { (!guide || isGuideEmpty(guide)) && user && user.is_superuser && (
                                <AdminInstructions>
                                    <h2 className="py2">Help your team get started with your data.</h2>
                                    <GuideText>
                                        Show your team what’s most important by choosing your top dashboard, metrics, and segments.
                                    </GuideText>
                                    <button
                                        className="Button Button--primary"
                                        onClick={startEditing}
                                    >
                                        Get started
                                    </button>
                                </AdminInstructions>
                            )}

                            { guide.most_important_dashboard !== null && [
                                <div className="my2">
                                    <SectionHeader key={'dashboardTitle'}>
                                        Our most important dashboard
                                    </SectionHeader>
                                    <GuideDetail
                                        key={'dashboardDetail'}
                                        type="dashboard"
                                        entity={dashboards[guide.most_important_dashboard]}
                                        tables={tables}
                                    />
                                </div>
                            ]}
                            { Object.keys(metrics) > 0  && (
                                    <div className="my4 pt4">
                                        <SectionHeader trim={guide.important_metrics.length === 0}>
                                            { guide.important_metrics && guide.important_metrics.length > 0 ? 'Numbers that we pay attention to' : 'Metrics' }
                                        </SectionHeader>
                                        { (guide.important_metrics && guide.important_metrics.length > 0) ? [
                                            <div className="my2">
                                                { guide.important_metrics.map((metricId) =>
                                                    <GuideDetail
                                                        key={metricId}
                                                        type="metric"
                                                        entity={metrics[metricId]}
                                                        tables={tables}
                                                        exploreLinks={guide.metric_important_fields[metricId] &&
                                                            guide.metric_important_fields[metricId]
                                                                .map(fieldId => metadataFields[fieldId])
                                                                .map(field => ({
                                                                    name: field.display_name || field.name,
                                                                    url: getQuestionUrl({
                                                                        dbId: tables[field.table_id] && tables[field.table_id].db_id,
                                                                        tableId: field.table_id,
                                                                        fieldId: field.id,
                                                                        metricId
                                                                    })
                                                                }))
                                                        }
                                                    />
                                                )}
                                            </div>
                                        ] :
                                            <GuideText>
                                                Metrics are important numbers your company cares about. They often represent a core indicator of how the business is performing.
                                            </GuideText>
                                        }
                                        <div className="mt4">
                                            <Link className="Button Button--primary" to={'/reference/metrics'}>
                                                See all metrics
                                            </Link>
                                        </div>
                                    </div>
                                )
                            }

                            <div className="mt4 pt4">
                                <SectionHeader trim={(!has(guide.important_segments) && !has(guide.important_tables))}>
                                    { Object.keys(segments) > 0 ? 'Segments and tables' : 'Tables' }
                                </SectionHeader>
                                { has(guide.important_segments) || has(guide.important_tables) ? [
                                        <div className="mt2">
                                            { guide.important_segments.map((segmentId) =>
                                                <GuideDetail
                                                    key={segmentId}
                                                    type="segment"
                                                    entity={segments[segmentId]}
                                                    tables={tables}
                                                />
                                            )}
                                            { guide.important_tables.map((tableId) =>
                                                <GuideDetail
                                                    key={tableId}
                                                    type="table"
                                                    entity={tables[tableId]}
                                                    tables={tables}
                                                />
                                            )}
                                        </div>
                                    ] : (
                                        <div>
                                            <GuideText>
                                                { Object.keys(segments) > 0 ? (
                                                    <span>
                                                        Segments and tables are the building blocks of your company's data. Tables are collections of the raw information while segments are specific slices with specific meanings, like <b>"Recent orders."</b>
                                                    </span>
                                                ) : "Tables are the building blocks of your company's data."
                                                }
                                            </GuideText>
                                            <div>
<<<<<<< HEAD
                                                { segments && (
=======
                                                { has(segments) && (
>>>>>>> f652c69f
                                                    <Link className="Button Button--purple mr2" to={'/reference/segments'}>
                                                        See all segments
                                                    </Link>
                                                )}
<<<<<<< HEAD
                                                <Link className="text-purple text-bold no-decoration text-underline-hover" to={'/reference/databases'}>
=======
                                                <Link
                                                    className={cx(
                                                        { 'text-purple text-bold no-decoration text-underline-hover' : has(segments) },
                                                        { 'Button Button--purple' : !has(segments) }
                                                    )}
                                                    to={'/reference/databases'}
                                                >
>>>>>>> f652c69f
                                                    See all tables
                                                </Link>
                                            </div>
                                        </div>
                                    )
                                }
                            </div>

<<<<<<< HEAD
                                <div className="mt4">
                                    { guide.things_to_know && [
                                        <SectionHeader key={'thingsToKnowTitle'}>
                                            Other things to know about our data
                                        </SectionHeader>,
                                        <p className="text-paragraph text-measure" key={'thingsToKnowDetails'}>
                                            { guide.things_to_know || `Nothing to know yet`}
                                        </p>,
                                        <Link className="Button Button--primary text-bold" to={'/reference/databases'} key={'thingsToKnowSeeAll'}>
                                            Explore our data
                                        </Link>
                                    ]}
                                </div>
=======
                            <div className="mt4 pt4">
                                <SectionHeader trim={!guide.things_to_know}>
                                    { guide.things_to_know ? 'Other things to know about our data' : 'Find out more' }
                                </SectionHeader>
                                <GuideText>
                                    { guide.things_to_know ? guide.things_to_know : "A good way to get to know your data is by spending a bit of time exploring the different tables and other info avaliable to you. It may take a while, but you'll start to recognize names and meanings over time."
                                    }
                                </GuideText>
                                <Link className="link text-bold" to={'/reference/databases'}>
                                    Explore our data
                                </Link>
                            </div>
>>>>>>> f652c69f

                            <div className="mt4">
                                { guide.contact && (guide.contact.name || guide.contact.email) && [
                                    <SectionHeader key={'contactTitle'}>
                                        Have questions?
                                    </SectionHeader>,
                                    <div className="mb4 pb4" key={'contactDetails'}>
                                            { guide.contact.name &&
                                                <span className="text-dark mr3">
                                                    {`Contact ${guide.contact.name}`}
                                                </span>
                                            }
                                            { guide.contact.email &&
                                                <a className="text-brand text-bold no-decoration" href={`mailto:${guide.contact.email}`}>
                                                    {guide.contact.email}
                                                </a>
                                            }
                                    </div>
                                ]}
                            </div>
                        </div>
                    </div>
                }
                </LoadingAndErrorWrapper>
            </form>
        );
    }
}

const GuideText = ({ children }) => // eslint-disable-line react/prop-types
    <p className="text-paragraph text-measure">{children}</p>

const AdminInstructions = ({ children }) => // eslint-disable-line react/prop-types
    <div className="bordered border-brand rounded p3 text-brand text-measure text-centered bg-light-blue">
        {children}
    </div>

const SectionHeader = ({ trim, children }) => // eslint-disable-line react/prop-types
    <h2 className={cx('text-dark text-measure', {  "mb0" : trim }, { "mb4" : !trim })}>{children}</h2> <|MERGE_RESOLUTION|>--- conflicted
+++ resolved
@@ -562,26 +562,18 @@
                                                 }
                                             </GuideText>
                                             <div>
-<<<<<<< HEAD
-                                                { segments && (
-=======
-                                                { has(segments) && (
->>>>>>> f652c69f
+                                                { Object.keys(segments) > 0 && (
                                                     <Link className="Button Button--purple mr2" to={'/reference/segments'}>
                                                         See all segments
                                                     </Link>
                                                 )}
-<<<<<<< HEAD
-                                                <Link className="text-purple text-bold no-decoration text-underline-hover" to={'/reference/databases'}>
-=======
                                                 <Link
                                                     className={cx(
-                                                        { 'text-purple text-bold no-decoration text-underline-hover' : has(segments) },
-                                                        { 'Button Button--purple' : !has(segments) }
+                                                        { 'text-purple text-bold no-decoration text-underline-hover' : Object.keys(segments) > 0 },
+                                                        { 'Button Button--purple' : Object.keys(segments) === 0 }
                                                     )}
                                                     to={'/reference/databases'}
                                                 >
->>>>>>> f652c69f
                                                     See all tables
                                                 </Link>
                                             </div>
@@ -590,21 +582,6 @@
                                 }
                             </div>
 
-<<<<<<< HEAD
-                                <div className="mt4">
-                                    { guide.things_to_know && [
-                                        <SectionHeader key={'thingsToKnowTitle'}>
-                                            Other things to know about our data
-                                        </SectionHeader>,
-                                        <p className="text-paragraph text-measure" key={'thingsToKnowDetails'}>
-                                            { guide.things_to_know || `Nothing to know yet`}
-                                        </p>,
-                                        <Link className="Button Button--primary text-bold" to={'/reference/databases'} key={'thingsToKnowSeeAll'}>
-                                            Explore our data
-                                        </Link>
-                                    ]}
-                                </div>
-=======
                             <div className="mt4 pt4">
                                 <SectionHeader trim={!guide.things_to_know}>
                                     { guide.things_to_know ? 'Other things to know about our data' : 'Find out more' }
@@ -613,11 +590,10 @@
                                     { guide.things_to_know ? guide.things_to_know : "A good way to get to know your data is by spending a bit of time exploring the different tables and other info avaliable to you. It may take a while, but you'll start to recognize names and meanings over time."
                                     }
                                 </GuideText>
-                                <Link className="link text-bold" to={'/reference/databases'}>
+                                <Link className="Button link text-bold" to={'/reference/databases'}>
                                     Explore our data
                                 </Link>
                             </div>
->>>>>>> f652c69f
 
                             <div className="mt4">
                                 { guide.contact && (guide.contact.name || guide.contact.email) && [
