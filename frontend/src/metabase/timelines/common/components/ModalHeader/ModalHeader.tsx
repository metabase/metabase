--- conflicted
+++ resolved
@@ -1,10 +1,6 @@
-<<<<<<< HEAD
-import React, { ReactNode } from "react";
+import { ReactNode } from "react";
 import { Icon } from "metabase/core/components/Icon";
-=======
-import { ReactNode } from "react";
-import Icon from "metabase/components/Icon";
->>>>>>> 1f7e261e
+
 import {
   HeaderBackIcon,
   HeaderCloseButton,
