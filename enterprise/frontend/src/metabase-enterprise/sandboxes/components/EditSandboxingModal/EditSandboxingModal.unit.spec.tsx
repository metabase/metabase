--- conflicted
+++ resolved
@@ -73,14 +73,11 @@
     collections: [EDITABLE_ROOT_COLLECTION],
     rootCollection: EDITABLE_ROOT_COLLECTION,
   });
-<<<<<<< HEAD
-  setupRecentSelectionsEndpoints([]);
-=======
+
   setupRecentViewsEndpoints([]);
   setupAdhocQueryMetadataEndpoint(
     createMockCardQueryMetadata({ databases: [database] }),
   );
->>>>>>> 4a88a0c8
 
   fetchMock.post("path:/api/mt/gtap/validate", 204);
   fetchMock.get("path:/api/permissions/group/1", {});
