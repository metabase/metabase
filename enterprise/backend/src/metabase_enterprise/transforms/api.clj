--- conflicted
+++ resolved
@@ -15,11 +15,8 @@
    [metabase.api.util.handlers :as handlers]
    [metabase.driver.util :as driver.u]
    [metabase.events.core :as events]
-<<<<<<< HEAD
    [metabase.models.interface :as mi]
    [metabase.permissions.core :as perms]
-=======
->>>>>>> bb6d7b1c
    [metabase.queries.schema :as queries.schema]
    [metabase.request.core :as request]
    [metabase.util :as u]
@@ -93,11 +90,7 @@
 (defn get-transforms
   "Get a list of transforms."
   [& {:keys [last_run_start_time last_run_statuses tag_ids]}]
-<<<<<<< HEAD
   (api/check-403 (perms/current-user-has-application-permissions? :transforms))
-=======
-  (api/check-superuser)
->>>>>>> bb6d7b1c
   (let [transforms (t2/select :model/Transform)]
     (into []
           (comp (transforms.util/->date-field-filter-xf [:last_run :start_time] last_run_start_time)
@@ -148,12 +141,7 @@
 (defn get-transform
   "Get a specific transform."
   [id]
-<<<<<<< HEAD
   (let [{:keys [target] :as transform} (api/check-404 (api/read-check (t2/select-one :model/Transform id)))
-=======
-  (api/check-superuser)
-  (let [{:keys [target] :as transform} (api/check-404 (t2/select-one :model/Transform id))
->>>>>>> bb6d7b1c
         target-table (transforms.util/target-table (transforms.i/target-db-id transform) target :active true)]
     (-> transform
         (t2/hydrate :last_run :transform_tag_ids)
@@ -164,21 +152,12 @@
   "Get a specific transform."
   [{:keys [id]} :- [:map
                     [:id ms/PositiveInt]]]
-<<<<<<< HEAD
-  (log/info "get transform" id)
-=======
->>>>>>> bb6d7b1c
   (get-transform id))
 
 (api.macros/defendpoint :get "/:id/dependencies"
   "Get the dependencies of a specific transform."
   [{:keys [id]} :- [:map
                     [:id ms/PositiveInt]]]
-<<<<<<< HEAD
-  (log/info "get dependencies for transform" id)
-=======
-  (api/check-superuser)
->>>>>>> bb6d7b1c
   (let [id->transform (t2/select-pk->fn identity :model/Transform)
         _ (api/check-404 (api/read-check (get id->transform id)))
         global-ordering (transforms.ordering/transform-ordering (vals id->transform))
@@ -216,11 +195,6 @@
             [:target {:optional true} ::transform-target]
             [:run_trigger {:optional true} ::run-trigger]
             [:tag_ids {:optional true} [:sequential ms/PositiveInt]]]]
-<<<<<<< HEAD
-  (log/info "put transform" id)
-=======
-  (api/check-superuser)
->>>>>>> bb6d7b1c
   (let [transform (t2/with-transaction [_]
                     ;; Cycle detection should occur within the transaction to avoid race
                     (let [old (api/write-check (t2/select-one :model/Transform id))
@@ -249,12 +223,7 @@
   "Delete a transform."
   [{:keys [id]} :- [:map
                     [:id ms/PositiveInt]]]
-<<<<<<< HEAD
-  (log/info "delete transform" id)
-  (api/write-check :model/Transform id)
-=======
-  (api/check-superuser)
->>>>>>> bb6d7b1c
+  (api/write-check :model/Transform id)
   (t2/delete! :model/Transform id)
   nil)
 
@@ -262,12 +231,7 @@
   "Delete a transform's output table."
   [{:keys [id]} :- [:map
                     [:id ms/PositiveInt]]]
-<<<<<<< HEAD
-  (log/info "delete transform target table" id)
-  (api/write-check :model/Transform id)
-=======
-  (api/check-superuser)
->>>>>>> bb6d7b1c
+  (api/write-check :model/Transform id)
   (transforms.util/delete-target-table-by-id! id)
   nil)
 
@@ -275,12 +239,7 @@
   "Cancel the current run for a given transform."
   [{:keys [id]} :- [:map
                     [:id ms/PositiveInt]]]
-<<<<<<< HEAD
-  (log/info "canceling transform " id)
-  (api/write-check :model/Transform id)
-=======
-  (api/check-superuser)
->>>>>>> bb6d7b1c
+  (api/write-check :model/Transform id)
   (let [transform (api/check-404 (t2/select-one :model/Transform id))
         run (api/check-404 (transform-run/running-run-for-transform-id id))]
     (transform-run-cancelation/mark-cancel-started-run! (:id run))
@@ -292,12 +251,7 @@
   "Run a transform."
   [{:keys [id]} :- [:map
                     [:id ms/PositiveInt]]]
-<<<<<<< HEAD
-  (log/info "run transform" id)
-  (api/write-check :model/Transform id)
-=======
-  (api/check-superuser)
->>>>>>> bb6d7b1c
+  (api/write-check :model/Transform id)
   (let [transform (api/check-404 (t2/select-one :model/Transform id))
         _         (check-feature-enabled! transform)
         start-promise (promise)]
