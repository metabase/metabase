--- conflicted
+++ resolved
@@ -9,8 +9,7 @@
    [metabase.util.i18n :refer [tru]]
    [metabase.util.schema :as su]
    [schema.core :as s]
-   [toucan.db :as db]
-   [toucan2.core :as t2]))
+   [toucan.db :as db]))
 
 (api/defendpoint GET "/"
   "Fetch a list of all GTAPs currently in use, or a single GTAP if both `group_id` and `table_id` are provided."
@@ -24,11 +23,7 @@
 (api/defendpoint GET "/:id"
   "Fetch GTAP by `id`"
   [id]
-<<<<<<< HEAD
-  (api/check-404 (t2/select-one GroupTableAccessPolicy id)))
-=======
   (api/check-404 (db/select-one GroupTableAccessPolicy :id id)))
->>>>>>> 334854b5
 
 ;; TODO - not sure what other endpoints we might need, e.g. for fetching the list above but for a given group or Table
 
@@ -58,31 +53,19 @@
   [id :as {{:keys [card_id #_attribute_remappings], :as body} :body}]
   {card_id              (s/maybe su/IntGreaterThanZero)
    #_attribute_remappings #_AttributeRemappings} ; TODO -  fix me
-<<<<<<< HEAD
-  (api/check-404 (t2/select-one GroupTableAccessPolicy id))
-=======
   (api/check-404 (db/select-one GroupTableAccessPolicy :id id))
->>>>>>> 334854b5
   ;; Only update `card_id` and/or `attribute_remappings` if the values are present in the body of the request.
   ;; This allows existing values to be "cleared" by being set to nil
   (when (some #(contains? body %) [:card_id :attribute_remappings])
     (db/update! GroupTableAccessPolicy id
       (u/select-keys-when body
         :present #{:card_id :attribute_remappings})))
-<<<<<<< HEAD
-  (t2/select-one GroupTableAccessPolicy id))
-=======
   (db/select-one GroupTableAccessPolicy :id id))
->>>>>>> 334854b5
 
 (api/defendpoint DELETE "/:id"
   "Delete a GTAP entry."
   [id]
-<<<<<<< HEAD
-  (api/check-404 (t2/select-one GroupTableAccessPolicy id))
-=======
   (api/check-404 (db/select-one GroupTableAccessPolicy :id id))
->>>>>>> 334854b5
   (db/delete! GroupTableAccessPolicy :id id)
   api/generic-204-no-content)
 
