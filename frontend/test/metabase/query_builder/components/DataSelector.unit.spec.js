--- conflicted
+++ resolved
@@ -333,25 +333,6 @@
     getByText("Sample Dataset", { selector: ".List-item--selected h4" });
   });
 
-<<<<<<< HEAD
-  it("should work", async () => {
-    const { getByText } = render(
-      <DataSelector
-        steps={["DATABASE", "SCHEMA", "TABLE"]}
-        databases={[SAMPLE_DATASET]}
-        combineDatabaseSchemaSteps
-        selectedDatabaseId={SAMPLE_DATASET.id}
-        triggerElement={<div />}
-        metadata={metadata}
-        isOpen={true}
-      />,
-    );
-    await delay(1);
-    getByText("Orders");
-  });
-
-=======
->>>>>>> cd6cec65
   it("should move between selected multi-schema dbs", () => {
     const { getByText } = render(
       <DataSelector
@@ -372,7 +353,6 @@
     getByText("Other First Schema");
     getByText("Other Second Schema");
   });
-<<<<<<< HEAD
 
   it("should skip schema when going to previous step", async () => {
     const { getByText } = render(
@@ -400,8 +380,6 @@
     await delay(1);
     getByText("Orders");
   });
-=======
->>>>>>> cd6cec65
 });
 
 // removes associated ids from entities so we can load only some of them
