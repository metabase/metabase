--- conflicted
+++ resolved
@@ -37,12 +37,7 @@
     expressionMode,
     query,
     stageIndex,
-<<<<<<< HEAD
-    expressionIndex,
-=======
     availableColumns,
-    reportTimezone,
->>>>>>> 68549e86
     metadata,
     extensions: extra = [],
   } = options;
