--- conflicted
+++ resolved
@@ -1,11 +1,8 @@
 import { createReducer, createAction } from "@reduxjs/toolkit";
 import { t } from "ttag";
 
-<<<<<<< HEAD
 import type { EmbeddingSessionToken, FetchRequestTokenFn } from "embedding-sdk";
-=======
 import type { SdkEventHandlersConfig } from "embedding-sdk/lib/events";
->>>>>>> 4db6ede4
 import type { SdkPluginsConfig } from "embedding-sdk/lib/plugins";
 import { defaultGetRefreshTokenFn } from "embedding-sdk/store/refresh-token";
 import type {
