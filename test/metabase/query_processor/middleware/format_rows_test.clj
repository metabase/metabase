(ns metabase.query-processor.middleware.format-rows-test
  (:require [metabase.query-processor-test :as qpt]
            [metabase.query-processor.middleware.expand :as ql]
            [metabase.test
             [data :as data]
             [util :as tu]]
            [metabase.test.data
             [dataset-definitions :as defs]
             [datasets :refer [*engine*]]]))

<<<<<<< HEAD
(qpt/expect-with-non-timeseries-dbs-except #{:oracle :mongo :redshift :presto :teradata}
=======
(qpt/expect-with-non-timeseries-dbs-except #{:oracle :mongo :redshift :presto :sparksql}
>>>>>>> 19b65663
  (if (= :sqlite *engine*)
    [[1 "Plato Yeshua" "2014-04-01 00:00:00" "08:30:00"]
     [2 "Felipinho Asklepios" "2014-12-05 00:00:00" "15:15:00"]
     [3 "Kaneonuskatew Eiran" "2014-11-06 00:00:00" "16:15:00"]
     [4 "Simcha Yan" "2014-01-01 00:00:00" "08:30:00"]
     [5 "Quentin Sören" "2014-10-03 00:00:00" "17:30:00"]]

    [[1 "Plato Yeshua" "2014-04-01T00:00:00.000Z" "08:30:00.000Z"]
     [2 "Felipinho Asklepios" "2014-12-05T00:00:00.000Z" "15:15:00.000Z"]
     [3 "Kaneonuskatew Eiran" "2014-11-06T00:00:00.000Z" "16:15:00.000Z"]
     [4 "Simcha Yan" "2014-01-01T00:00:00.000Z" "08:30:00.000Z"]
     [5 "Quentin Sören" "2014-10-03T00:00:00.000Z" "17:30:00.000Z"]])
  (->> (data/with-db (data/get-or-create-database! defs/test-data-with-time)
         (data/run-query users
           (ql/order-by (ql/asc $id))
           (ql/limit 5)))
       qpt/rows))

<<<<<<< HEAD
(qpt/expect-with-non-timeseries-dbs-except #{:oracle :mongo :redshift :presto :teradata}
=======
(qpt/expect-with-non-timeseries-dbs-except #{:oracle :mongo :redshift :presto :sparksql}
>>>>>>> 19b65663
  (cond
    (= :sqlite *engine*)
    [[1 "Plato Yeshua" "2014-04-01 00:00:00" "08:30:00"]
     [2 "Felipinho Asklepios" "2014-12-05 00:00:00" "15:15:00"]
     [3 "Kaneonuskatew Eiran" "2014-11-06 00:00:00" "16:15:00"]
     [4 "Simcha Yan" "2014-01-01 00:00:00" "08:30:00"]
     [5 "Quentin Sören" "2014-10-03 00:00:00" "17:30:00"]]

    (qpt/supports-report-timezone? *engine*)
    [[1 "Plato Yeshua" "2014-04-01T00:00:00.000-07:00" "00:30:00.000-08:00"]
     [2 "Felipinho Asklepios" "2014-12-05T00:00:00.000-08:00" "07:15:00.000-08:00"]
     [3 "Kaneonuskatew Eiran" "2014-11-06T00:00:00.000-08:00" "08:15:00.000-08:00"]
     [4 "Simcha Yan" "2014-01-01T00:00:00.000-08:00" "00:30:00.000-08:00"]
     [5 "Quentin Sören" "2014-10-03T00:00:00.000-07:00" "09:30:00.000-08:00"]]

    :else
    [[1 "Plato Yeshua" "2014-04-01T00:00:00.000Z" "08:30:00.000Z"]
     [2 "Felipinho Asklepios" "2014-12-05T00:00:00.000Z" "15:15:00.000Z"]
     [3 "Kaneonuskatew Eiran" "2014-11-06T00:00:00.000Z" "16:15:00.000Z"]
     [4 "Simcha Yan" "2014-01-01T00:00:00.000Z" "08:30:00.000Z"]
     [5 "Quentin Sören" "2014-10-03T00:00:00.000Z" "17:30:00.000Z"]])
  (tu/with-temporary-setting-values [report-timezone "America/Los_Angeles"]
    (->> (data/with-db (data/get-or-create-database! defs/test-data-with-time)
           (data/run-query users
             (ql/order-by (ql/asc $id))
             (ql/limit 5)))
         qpt/rows)))<|MERGE_RESOLUTION|>--- conflicted
+++ resolved
@@ -8,11 +8,7 @@
              [dataset-definitions :as defs]
              [datasets :refer [*engine*]]]))
 
-<<<<<<< HEAD
-(qpt/expect-with-non-timeseries-dbs-except #{:oracle :mongo :redshift :presto :teradata}
-=======
-(qpt/expect-with-non-timeseries-dbs-except #{:oracle :mongo :redshift :presto :sparksql}
->>>>>>> 19b65663
+(qpt/expect-with-non-timeseries-dbs-except #{:oracle :mongo :redshift :presto :sparksql :teradata}
   (if (= :sqlite *engine*)
     [[1 "Plato Yeshua" "2014-04-01 00:00:00" "08:30:00"]
      [2 "Felipinho Asklepios" "2014-12-05 00:00:00" "15:15:00"]
@@ -31,11 +27,7 @@
            (ql/limit 5)))
        qpt/rows))
 
-<<<<<<< HEAD
-(qpt/expect-with-non-timeseries-dbs-except #{:oracle :mongo :redshift :presto :teradata}
-=======
-(qpt/expect-with-non-timeseries-dbs-except #{:oracle :mongo :redshift :presto :sparksql}
->>>>>>> 19b65663
+(qpt/expect-with-non-timeseries-dbs-except #{:oracle :mongo :redshift :presto :sparksql :teradata}
   (cond
     (= :sqlite *engine*)
     [[1 "Plato Yeshua" "2014-04-01 00:00:00" "08:30:00"]
