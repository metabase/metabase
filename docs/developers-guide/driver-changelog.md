--- conflicted
+++ resolved
@@ -8,15 +8,13 @@
 
 - Added a feature `:expression-literals` for drivers that support expressions consisting of a single string, number, or boolean literal value.
 
-<<<<<<< HEAD
+- Added a new abstract driver mix-in `:metabase.driver.sql.query-processor.boolean-is-comparison/boolean-is-comparison` that can be inherited by drivers that require boolean literal constants to be converted to comparison expressions in the top level of WHERE, AND, OR, NOT, and CASE clauses.
+
 - Added the multi-method `float-dbtype` which returns the name of the float type we coerce to for coercion strategies and the `float()` custom expression function.
 
 - Added the multi-method `cast-float` which casts text and integers to floats.
 
 - Added a feature `:expressions/float` for drivers that support casting text to floats.
-=======
-- Added a new abstract driver mix-in `:metabase.driver.sql.query-processor.boolean-is-comparison/boolean-is-comparison` that can be inherited by drivers that require boolean literal constants to be converted to comparison expressions in the top level of WHERE, AND, OR, NOT, and CASE clauses.
->>>>>>> 5242b6d1
 
 ## Metabase 0.54.0
 
