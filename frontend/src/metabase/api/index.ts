--- conflicted
+++ resolved
@@ -1,7 +1,4 @@
 export * from "./api";
 export * from "./api-keys";
-<<<<<<< HEAD
-export * from "./login-history";
-=======
 export * from "./dataset";
->>>>>>> c69e08fa
+export * from "./login-history";