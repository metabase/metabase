(ns metabase.db.data-migrations
  "Clojure-land data migration definitions and fns for running them.
  These migrations are all ran once when Metabase is first launched, except when transferring data from an existing
  H2 database.  When data is transferred from an H2 database, migrations will already have been run against that data;
  thus, all of these migrations need to be repeatable, e.g.:

     CREATE TABLE IF NOT EXISTS ... -- Good
     CREATE TABLE ...               -- Bad"
  (:require [cemerick.friend.credentials :as creds]
            [cheshire.core :as json]
            [clojure.tools.logging :as log]
            [clojure.walk :as walk]
            [medley.core :as m]
            [metabase.db.util :as mdb.u]
            [metabase.models.card :refer [Card]]
            [metabase.models.collection :as collection :refer [Collection]]
            [metabase.models.dashboard :refer [Dashboard]]
            [metabase.models.dashboard-card :refer [DashboardCard]]
            [metabase.models.database :refer [Database]]
            [metabase.models.field :refer [Field]]
            [metabase.models.humanization :as humanization]
            [metabase.models.permissions :as perms :refer [Permissions]]
            [metabase.models.permissions-group :as perm-group :refer [PermissionsGroup]]
            [metabase.models.permissions-group-membership :as perm-membership :refer [PermissionsGroupMembership]]
            [metabase.models.pulse :refer [Pulse]]
            [metabase.models.setting :as setting :refer [Setting]]
            [metabase.models.user :refer [User]]
            [metabase.public-settings :as public-settings]
            [metabase.util :as u]
            [metabase.util.i18n :refer [trs]]
            [toucan.db :as db]
            [toucan.models :as models]))

;;; # Migration Helpers

(models/defmodel DataMigrations :data_migrations)

(defn- run-migration-if-needed!
  "Run migration defined by `migration-var` if needed. `ran-migrations` is a set of migrations names that have already
  been run.

     (run-migration-if-needed! #{\"migrate-base-types\"} #'set-card-database-and-table-ids)

  Migrations may provide metadata with `:catch?` to indicate if errors should be caught or propagated."
  [ran-migrations migration-var]
  (let [{migration-name :name catch? :catch?} (meta migration-var)
        migration-name (name migration-name)]
    (when-not (contains? ran-migrations migration-name)
      (log/info (format "Running data migration '%s'..." migration-name))
      (try
        (@migration-var)
        (catch Exception e
          (if catch?
            (log/warn (format "Data migration %s failed: %s" migration-name (.getMessage e)))
            (throw e))))
      (db/insert! DataMigrations
        :id        migration-name
        :timestamp :%now))))

(def ^:private data-migrations (atom []))

(defmacro ^:private defmigration
  "Define a new data migration. This is just a simple wrapper around `defn-` that adds the resulting var to that
  `data-migrations` atom."
  [migration-name & body]
  `(do (defn- ~migration-name [] ~@body)
       (swap! data-migrations conj #'~migration-name)))

(defn run-all!
  "Run all data migrations defined by `defmigration`."
  []
  (log/info "Running all necessary data migrations, this may take a minute.")
  (let [ran-migrations (db/select-ids DataMigrations)]
    (doseq [migration @data-migrations]
      (run-migration-if-needed! ran-migrations migration)))
  (log/info "Finished running data migrations."))


;;; +----------------------------------------------------------------------------------------------------------------+
;;; |                                                 PERMISSIONS v1                                                 |
;;; +----------------------------------------------------------------------------------------------------------------+

;; Add users to default permissions groups. This will cause the groups to be created if needed as well.
(defmigration ^{:author "camsaul", :added "0.20.0"} add-users-to-default-permissions-groups
  (let [{all-users-group-id :id} (perm-group/all-users)
        {admin-group-id :id}     (perm-group/admin)]
    (binding [perm-membership/*allow-changing-all-users-group-members* true]
      (doseq [{user-id :id, superuser? :is_superuser} (db/select [User :id :is_superuser])]
        (u/ignore-exceptions
          (db/insert! PermissionsGroupMembership
            :user_id  user-id
            :group_id all-users-group-id))
        (when superuser?
          (u/ignore-exceptions
            (db/insert! PermissionsGroupMembership
              :user_id  user-id
              :group_id admin-group-id)))))))

;; admin group has a single entry that lets it access to everything
(defmigration ^{:author "camsaul", :added "0.20.0"} add-admin-group-root-entry
  (binding [perms/*allow-admin-permissions-changes* true
            perms/*allow-root-entries* true]
    (u/ignore-exceptions
      (db/insert! Permissions
        :group_id (:id (perm-group/admin))
        :object   "/"))))

;; add existing databases to default permissions groups. default and metabot groups have entries for each individual
;; DB
(defmigration ^{:author "camsaul", :added "0.20.0"} add-databases-to-magic-permissions-groups
  (let [db-ids (db/select-ids Database)]
    (doseq [{group-id :id} [(perm-group/all-users)
                            (perm-group/metabot)]
            database-id    db-ids]
      (u/ignore-exceptions
        (db/insert! Permissions
          :object   (perms/data-perms-path database-id)
          :group_id group-id)))))

<<<<<<< HEAD
;; There's a window on in the 0.23.0 and 0.23.1 releases that the site-url could be persisted without a protocol
;; specified. Other areas of the application expect that site-url will always include http/https. This migration
;; ensures that if we have a site-url stored it has the current defaulting logic applied to it
(defmigration ^{:author "senior", :added "0.25.1"} ensure-protocol-specified-in-site-url
  (when-let [stored-site-url (db/select-one-field :value Setting :key "site-url")]
    (let [defaulted-site-url (public-settings/site-url stored-site-url)]
      (when (and stored-site-url
                 (not= stored-site-url defaulted-site-url))
        (setting/set! "site-url" stored-site-url)))))
=======
;; Copy the value of the old setting `-site-url` to the new `site-url` if applicable.  (`site-url` used to be stored
;; internally as `-site-url`; this was confusing, see #4188 for details) This has the side effect of making sure the
;; `site-url` has no trailing slashes (as part of the magic setter fn; this was fixed as part of #4123)
(defmigration ^{:author "camsaul", :added "0.23.0"} copy-site-url-setting-and-remove-trailing-slashes
  (when-let [site-url (db/select-one-field :value Setting :key "-site-url")]
    (public-settings/site-url site-url)))
>>>>>>> 9f8f810c

;; Prior to version 0.28.0 humanization was configured using the boolean setting `enable-advanced-humanization`.
;; `true` meant "use advanced humanization", while `false` meant "use simple humanization". In 0.28.0, this Setting
;; was replaced by the `humanization-strategy` Setting, which (at the time of this writing) allows for a choice
;; between three options: advanced, simple, or none. Migrate any values of the old Setting, if set, to the new one.
(defmigration ^{:author "camsaul", :added "0.28.0"} migrate-humanization-setting
  (when-let [enable-advanced-humanization-str (db/select-one-field :value Setting, :key "enable-advanced-humanization")]
    (when (seq enable-advanced-humanization-str)
      ;; if an entry exists for the old Setting, it will be a boolean string, either "true" or "false". Try inserting
      ;; a record for the new setting with the appropriate new value. This might fail if for some reason
      ;; humanization-strategy has been set already, or enable-advanced-humanization has somehow been set to an
      ;; invalid value. In that case, fail silently.
      (u/ignore-exceptions
        (humanization/humanization-strategy (if (Boolean/parseBoolean enable-advanced-humanization-str)
                                              "advanced"
                                              "simple"))))
    ;; either way, delete the old value from the DB since we'll never be using it again.
    ;; use `simple-delete!` because `Setting` doesn't have an `:id` column :(
    (db/simple-delete! Setting {:key "enable-advanced-humanization"})))

;; Starting in version 0.29.0 we switched the way we decide which Fields should get FieldValues. Prior to 29, Fields
;; would be marked as special type Category if they should have FieldValues. In 29+, the Category special type no
;; longer has any meaning as far as the backend is concerned. Instead, we use the new `has_field_values` column to
;; keep track of these things. Fields whose value for `has_field_values` is `list` is the equiavalent of the old
;; meaning of the Category special type.
;;
;; Since the meanings of things has changed we'll want to make sure we mark all Category fields as `list` as well so
;; their behavior doesn't suddenly change.

;; Note that since v39 semantic_type became semantic_type. All of these migrations concern data from before this
;; change. Therefore, the migration is set to `:catch? true` and the old name is used. If the column is semantic then
;; the data shouldn't be bad.
(defmigration ^{:author "camsaul", :added "0.29.0", :catch? true} mark-category-fields-as-list
  (db/update-where! Field {:has_field_values nil
                           :semantic_type     (mdb.u/isa :type/Category)
                           :active           true}
    :has_field_values "list"))

;; Before 0.30.0, we were storing the LDAP user's password in the `core_user` table (though it wasn't used).  This
;; migration clears those passwords and replaces them with a UUID. This is similar to a new account setup, or how we
;; disable passwords for Google authenticated users
(defmigration ^{:author "senior", :added "0.30.0"} clear-ldap-user-local-passwords
  (db/transaction
    (doseq [user (db/select [User :id :password_salt] :ldap_auth [:= true])]
      (db/update! User (u/the-id user) :password (creds/hash-bcrypt (str (:password_salt user) (java.util.UUID/randomUUID)))))))


;; In 0.30 dashboards and pulses will be saved in collections rather than on separate list pages. Additionally, there
;; will no longer be any notion of saved questions existing outside of a collection (i.e. in the weird "Everything
;; Else" area where they can currently be saved).
;;
;; Consequently we'll need to move existing dashboards, pulses, and questions-not-in-a-collection to a new location
;; when users upgrade their instance to 0.30 from a previous version.
;;
;; The user feedback we've received points to a UX that would do the following:
;;
;; 1. Set permissions to the Root Collection to readwrite perms access for *all* Groups.
;;
;; 2. Create three new collections within the root collection: "Migrated dashboards," "Migrated pulses," and "Migrated
;;    questions."
;;
;; 3. The permissions settings for these new collections should be set to No Access for all user groups except
;;    Administrators.
;;
;; 4. Existing Dashboards, Pulses, and Questions from the "Everything Else" area should now be present within these
;;    new collections.
;;
(defmigration ^{:author "camsaul", :added "0.30.0"} add-migrated-collections
  (let [non-admin-group-ids (db/select-ids PermissionsGroup :id [:not= (u/the-id (perm-group/admin))])]
    ;; 1. Grant Root Collection readwrite perms to all Groups. Except for admin since they already have root (`/`)
    ;; perms, and we don't want to put extra entries in there that confuse things
    (doseq [group-id non-admin-group-ids]
      (perms/grant-collection-readwrite-permissions! group-id collection/root-collection))
    ;; 2. Create the new collections.
    (doseq [[model new-collection-name] {Dashboard (trs "Migrated Dashboards")
                                         Pulse     (trs "Migrated Pulses")
                                         Card      (trs "Migrated Questions")}
            :when                       (db/exists? model :collection_id nil)
            :let                        [new-collection (db/insert! Collection
                                                          :name  new-collection-name
                                                          :color "#509ee3")]] ; MB brand color
      ;; 3. make sure the non-admin groups don't have any perms for this Collection.
      (doseq [group-id non-admin-group-ids]
        (perms/revoke-collection-permissions! group-id new-collection))
      ;; 4. move everything not in this Collection to a new Collection
      (log/info (trs "Moving instances of {0} that aren''t in a Collection to {1} Collection {2}"
                     (name model) new-collection-name (u/the-id new-collection)))
      (db/update-where! model {:collection_id nil}
        :collection_id (u/the-id new-collection)))))

(defn- fix-click-through
  "Fixes click behavior settings on dashcards, returns nil if no fix available. Format changed from:

  `{... click click_link_template ...}` to `{... click_behavior { type linkType linkTemplate } ...}`

  at the top level and
  {... view_as link_template link_text ...} to `{ ... click_behavior { type linkType linkTemplate linkTextTemplate } ...}`

  at the column_settings level. Scours the card to find all click behavior, reshapes it, and deep merges it into the
  reshapen dashcard.  scour for all links in the card, fixup the dashcard and then merge in any new click_behaviors
  from the card. See extensive tests for different scenarios.

  We are in a migration so this returns nil if there is nothing to do so that it is filtered and we aren't running sql
  statements that are replacing data for no purpose.

  Merging the following click behaviors in order (later merges on top of earlier):
  - fixed card click behavior
  - fixed dash click behavior
  - existing new style dash click behavior"
  [{id :id card :card_visualization dashcard :dashcard_visualization}]
  (let [existing-fixed (fn [settings]
                         (-> settings
                             (m/update-existing "column_settings"
                                                (fn [column_settings]
                                                  (m/map-vals
                                                   #(select-keys % ["click_behavior"])
                                                   column_settings)))
                             ;; select click behavior top level and in column settings
                             (u/select-non-nil-keys ["column_settings" "click_behavior"])))
        fix-top-level  (fn [toplevel]
                         (if (= (get toplevel "click") "link")
                           (assoc toplevel
                                  ;; add new shape top level
                                  "click_behavior"
                                  {"type"         (get toplevel "click")
                                   "linkType"     "url"
                                   "linkTemplate" (get toplevel "click_link_template")})
                           toplevel))
        fix-cols       (fn [column-settings]
                         (reduce-kv
                          (fn [m col field-settings]
                            (assoc m col
                                   ;; add the click stuff under the new click_behavior entry or keep the
                                   ;; field settings as is
                                   (if (and (= (get field-settings "view_as") "link")
                                            (contains? field-settings "link_template"))
                                     ;; remove old shape and add new shape under click_behavior
                                     (assoc field-settings
                                            "click_behavior"
                                            {"type"             (get field-settings "view_as")
                                             "linkType"         "url"
                                             "linkTemplate"     (get field-settings "link_template")
                                             "linkTextTemplate" (get field-settings "link_text")})
                                     field-settings)))
                          {}
                          column-settings))
        fixed-card     (-> (if (contains? dashcard "click")
                             (dissoc card "click_behavior") ;; throw away click behavior if dashcard has click
                             ;; behavior added
                             (fix-top-level card))
                           (update "column_settings" fix-cols) ;; fix columns and then select only the new shape from
                           ;; the settings tree
                           existing-fixed)
        fixed-dashcard (update (fix-top-level dashcard) "column_settings" fix-cols)
        final-settings (->> (m/deep-merge fixed-card fixed-dashcard (existing-fixed dashcard))
                            ;; remove nils and empty maps _AFTER_ deep merging so that the shapes are
                            ;; uniform. otherwise risk not fully clobbering an underlying form if the one going on top
                            ;; doesn't have link text
                            (walk/postwalk (fn [form]
                                             (if (map? form)
                                               (into {} (for [[k v] form
                                                              :when (if (seqable? v)
                                                                      ;; remove keys with empty maps. must be postwalk
                                                                      (seq v)
                                                                      ;; remove nils
                                                                      (some? v))]
                                                          [k v]))
                                               form))))]
    (when (not= final-settings dashcard)
      {:id                     id
       :visualization_settings final-settings})))

(defn- parse-to-json [& ks]
  (fn [x]
    (reduce #(update %1 %2 json/parse-string)
            x
            ks)))

(defmigration ^{:author "dpsutton" :added "0.38.1"} migrate-click-through
  (transduce (comp (map (parse-to-json :card_visualization :dashcard_visualization))
                   (map fix-click-through)
                   (filter :visualization_settings))
             (completing
              (fn [_ {:keys [id visualization_settings]}]
                (db/update! DashboardCard id :visualization_settings visualization_settings)))
             nil
             ;; flamber wrote a manual postgres migration that this faithfully recreates: see
             ;; https://github.com/metabase/metabase/issues/15014
             (db/query {:select [:dashcard.id
                                 [:card.visualization_settings :card_visualization]
                                 [:dashcard.visualization_settings :dashcard_visualization]]
                        :from   [[:report_dashboardcard :dashcard]]
                        :join   [[:report_card :card] [:= :dashcard.card_id :card.id]]
                        :where  [:or
                                 [:like
                                  :card.visualization_settings "%\"link_template\":%"]
                                 [:like
                                  :card.visualization_settings "%\"click_link_template\":%"]
                                 [:like
                                  :dashcard.visualization_settings "%\"link_template\":%"]
                                 [:like
                                  :dashcard.visualization_settings "%\"click_link_template\":%"]]})))

;; !!!!!!!!!!!!!!!!!!!!!!!!!!!!!!!!!!!!!!!!!!!!!!!!!!!!!!!!!!!!!!!!!!!!!!!!!!!!!!!!!!!!!!!!!!!!!!!!!!!!!!!!!!!!!!!!!!!
;; !!                                                                                                               !!
;; !!    Please seriously consider whether any new migrations you write here could be written as Liquibase ones     !!
;; !!    (using preConditions where appropriate). Only add things here if absolutely necessary. If you do add       !!
;; !!    do add new ones here, please add them above this warning message, so people will see it in the future.     !!
;; !!                                                                                                               !!
;; !!!!!!!!!!!!!!!!!!!!!!!!!!!!!!!!!!!!!!!!!!!!!!!!!!!!!!!!!!!!!!!!!!!!!!!!!!!!!!!!!!!!!!!!!!!!!!!!!!!!!!!!!!!!!!!!!!!<|MERGE_RESOLUTION|>--- conflicted
+++ resolved
@@ -116,25 +116,6 @@
         (db/insert! Permissions
           :object   (perms/data-perms-path database-id)
           :group_id group-id)))))
-
-<<<<<<< HEAD
-;; There's a window on in the 0.23.0 and 0.23.1 releases that the site-url could be persisted without a protocol
-;; specified. Other areas of the application expect that site-url will always include http/https. This migration
-;; ensures that if we have a site-url stored it has the current defaulting logic applied to it
-(defmigration ^{:author "senior", :added "0.25.1"} ensure-protocol-specified-in-site-url
-  (when-let [stored-site-url (db/select-one-field :value Setting :key "site-url")]
-    (let [defaulted-site-url (public-settings/site-url stored-site-url)]
-      (when (and stored-site-url
-                 (not= stored-site-url defaulted-site-url))
-        (setting/set! "site-url" stored-site-url)))))
-=======
-;; Copy the value of the old setting `-site-url` to the new `site-url` if applicable.  (`site-url` used to be stored
-;; internally as `-site-url`; this was confusing, see #4188 for details) This has the side effect of making sure the
-;; `site-url` has no trailing slashes (as part of the magic setter fn; this was fixed as part of #4123)
-(defmigration ^{:author "camsaul", :added "0.23.0"} copy-site-url-setting-and-remove-trailing-slashes
-  (when-let [site-url (db/select-one-field :value Setting :key "-site-url")]
-    (public-settings/site-url site-url)))
->>>>>>> 9f8f810c
 
 ;; Prior to version 0.28.0 humanization was configured using the boolean setting `enable-advanced-humanization`.
 ;; `true` meant "use advanced humanization", while `false` meant "use simple humanization". In 0.28.0, this Setting
