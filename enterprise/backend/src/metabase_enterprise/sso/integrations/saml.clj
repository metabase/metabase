--- conflicted
+++ resolved
@@ -32,13 +32,9 @@
    [buddy.core.codecs :as codecs]
    [clojure.data.xml :as xml]
    [clojure.string :as str]
-<<<<<<< HEAD
-   [java-time :as t]
-=======
    [clojure.walk :as walk]
    [java-time.api :as t]
    [medley.core :as m]
->>>>>>> 2d98cd74
    [metabase-enterprise.sso.api.interface :as sso.i]
    [metabase-enterprise.sso.integrations.sso-settings :as sso-settings]
    [metabase-enterprise.sso.integrations.sso-utils :as sso-utils]
@@ -189,11 +185,12 @@
   "For some reason all of the user attributes coming back from the saml library are wrapped in a list, instead of 'Ryan',
   it's ('Ryan'). This function discards the list if there's just a single item in it."
   [m]
-  (update-vals m (fn [maybe-coll]
-                   (if (and (coll? maybe-coll)
-                            (= 1 (count maybe-coll)))
-                     (first maybe-coll)
-                     maybe-coll))))
+  (m/map-vals (fn [maybe-coll]
+                (if (and (coll? maybe-coll)
+                         (= 1 (count maybe-coll)))
+                  (first maybe-coll)
+                  maybe-coll))
+              m))
 
 (defn- saml-response->attributes [saml-response]
   (let [assertions (saml/assertions saml-response)
