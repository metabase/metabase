--- conflicted
+++ resolved
@@ -133,16 +133,6 @@
   (let [res (perform-bulk-action! :bulk/create user-id table-id rows)]
     {:created-rows (map :after res)}))
 
-<<<<<<< HEAD
-(defn- row-update-event [{:keys [before after]}]
-  (case [(some? before) (some? after)]
-    [false true]  {:single :event/row.created
-                   :bulk   :event/rows.created}
-    [true  true]  {:single :event/row.updated
-                   :bulk   :event/rows.updated}
-    [true  false] {:single :event/row.deleted
-                   :bulk   :event/rows.deleted}
-=======
 (defn- row-update-event
   "Given a :effect/row.modified diff, figure out what kind of mutation it was."
   [{:keys [before after]}]
@@ -150,7 +140,6 @@
     [false true]  :event/rows.created
     [true  true]  :event/rows.updated
     [true  false] :event/rows.deleted
->>>>>>> 2e826dd1
     ;; should not happen
     [false false] ::no-op))
 
@@ -161,18 +150,19 @@
                                   :when (or before after)]
                         [diff (get-row-pks (table->fields table-id) (or after before))])]
     ;; undo snapshots, but only if we're not executing an undo
-<<<<<<< HEAD
-    (when-not (some (comp #{"undo"} namespace first) invocation-scope)
-      ((requiring-resolve 'metabase-enterprise.data-editing.undo/track-change!)
-       user-id (u/for-map [[table-id diffs] (group-by :table-id diffs)]
-                 [table-id (u/for-map [{:keys [before after] :as diff} diffs
-                                       :when (or before after)]
-                             [(diff->pk diff) [before after]])])))
+    ;; TODO fix tests that execute actions without a user scope
+    (when user-id
+      (when-not (some (comp #{"undo"} namespace first) invocation-scope)
+        ((requiring-resolve 'metabase-enterprise.data-editing.undo/track-change!)
+         user-id (u/for-map [[table-id diffs] (group-by :table-id diffs)]
+                   [table-id (u/for-map [{:keys [before after] :as diff} diffs
+                                         :when (or before after)]
+                               [(diff->pk diff) [before after]])]))))
     ;; table notification system events
     (doseq [[{single-event :single
-              bulk-event :bulk} payloads] (->> diffs
-                                               (group-by row-update-event)
-                                               (remove (comp #{::no-op} key)))]
+              bulk-event :bulk} ent payloads] (->> diffs
+                                                   (group-by row-update-event)
+                                                   (remove (comp #{::no-op} key)))]
       (doseq [[table-id payloads] (group-by :table-id payloads)
               :let [db-id       (:db-id (first payloads))
                     row-changes (for [{:keys [before after] :as diff} payloads]
@@ -187,26 +177,4 @@
           (events/publish-event! single-event {:actor_id   user-id
                                                :row_change row-change
                                                :args       {:table_id table-id
-                                                            :db_id    db-id}}))))))
-=======
-    ;; TODO fix tests that execute actions without a user scope
-    (when user-id
-      (when-not (some (comp #{"undo"} namespace first) invocation-scope)
-        ((requiring-resolve 'metabase-enterprise.data-editing.undo/track-change!)
-         user-id (u/for-map [[table-id diffs] (group-by :table-id diffs)]
-                   [table-id (u/for-map [{:keys [before after] :as diff} diffs
-                                         :when (or before after)]
-                               [(diff->pk diff) [before after]])]))))
-    ;; table notification system events
-    (doseq [[event payloads] (->> diffs
-                                  (group-by row-update-event)
-                                  (remove (comp #{::no-op} key)))]
-      (doseq [[table-id payloads] (group-by :table-id payloads)
-              :let [row-changes (for [{:keys [before after] :as diff} payloads]
-                                  {:pk     (diff->pk diff)
-                                   :before before
-                                   :after  after})]]
-        (events/publish-event! event {:actor_id    user-id
-                                      :row_changes row-changes
-                                      :args        {:table_id table-id}})))))
->>>>>>> 2e826dd1
+                                                            :db_id    db-id}}))))))