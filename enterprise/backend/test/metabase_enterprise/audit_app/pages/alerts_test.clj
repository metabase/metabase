(ns ^:mb/once metabase-enterprise.audit-app.pages.alerts-test
  (:require
   [clojure.string :as str]
   [clojure.test :refer :all]
   [metabase-enterprise.audit-app.pages.alerts :as audit.alerts]
   [metabase.models :refer [Card Collection Pulse PulseCard PulseChannel PulseChannelRecipient]]
   [metabase.query-processor :as qp]
   [metabase.test :as mt]
   [metabase.util :as u]
   [toucan2.core :as t2]))

(defn- alerts [card-name]
  (mt/with-test-user :crowberto
    (mt/with-premium-features #{:audit-app}
      (qp/process-query
       {:type :internal
        :fn   (u/qualified-name ::audit.alerts/table)
        :args [card-name]}))))

(deftest table-test
  (is (= []
         (mt/rows (alerts (mt/random-name)))))
  (let [card-name (mt/random-name)]
<<<<<<< HEAD
    (mt/with-test-helpers-set-global-values!
=======
    (mt/test-helpers-set-global-values!
>>>>>>> 2476e2fa
      (mt/with-temp [Collection {collection-id :id, collection-name :name}]
        ;; test with both the Root Collection and a non-Root Collection
        (doseq [{:keys [collection-id collection-name]} [{:collection-id   collection-id
                                                          :collection-name collection-name}
                                                         {:collection-id   nil
                                                          :collection-name "Our analytics"}]]
          (testing (format "Collection = %d %s" collection-id collection-name)
            (mt/with-temp [Card                  {card-id :id}      {:name          card-name
                                                                     :collection_id collection-id}
                           Pulse                 {pulse-id :id}     {:collection_id   collection-id
                                                                     :alert_condition "rows"}
                           PulseCard             _                  {:card_id  card-id
                                                                     :pulse_id pulse-id}
                           PulseChannel          {channel-id :id}   {:pulse_id       pulse-id
                                                                     :channel_type   "email"
                                                                     :details        {:emails ["amazing@metabase.com"]}
                                                                     :schedule_type  "monthly"
                                                                     :schedule_frame "first"
                                                                     :schedule_day   "mon"
                                                                     :schedule_hour  8}
                           PulseChannelRecipient _                  {:pulse_channel_id channel-id
                                                                     :user_id          (mt/user->id :rasta)}
                           PulseChannel          {channel-2-id :id} {:pulse_id      pulse-id
                                                                     :channel_type  "slack"
                                                                     :details       {:channel "#wow"}
                                                                     :schedule_type "hourly"}]
              (is (= {:columns ["card_id"
                                "card_name"
                                "pulse_id"
                                "recipients"
                                "subscription_type"
                                "collection_id"
                                "collection_name"
                                "frequency"
                                "creator_id"
                                "creator_name"
                                "created_at"
                                "num_filters"]
                      ;; sort by newest first.
                      :rows    [[card-id
                                 card-name
                                 pulse-id
                                 nil
                                 "Slack"
                                 collection-id
                                 collection-name
                                 "Every hour"
                                 (mt/user->id :rasta)
                                 "Rasta Toucan"
                                 (t2/select-one-fn :created_at PulseChannel :id channel-2-id)
                                 0]
                                [card-id
                                 card-name
                                 pulse-id
                                 2
                                 "Email"
                                 collection-id
                                 collection-name
                                 "At 8:00 AM, on the first Tuesday of the month"
                                 (mt/user->id :rasta)
                                 "Rasta Toucan"
                                 (t2/select-one-fn :created_at PulseChannel :id channel-id)
                                 0]]}
                     (mt/rows+column-names
                      (alerts (str/join (rest (butlast card-name))))))))))))))<|MERGE_RESOLUTION|>--- conflicted
+++ resolved
@@ -21,11 +21,7 @@
   (is (= []
          (mt/rows (alerts (mt/random-name)))))
   (let [card-name (mt/random-name)]
-<<<<<<< HEAD
-    (mt/with-test-helpers-set-global-values!
-=======
     (mt/test-helpers-set-global-values!
->>>>>>> 2476e2fa
       (mt/with-temp [Collection {collection-id :id, collection-name :name}]
         ;; test with both the Root Collection and a non-Root Collection
         (doseq [{:keys [collection-id collection-name]} [{:collection-id   collection-id
