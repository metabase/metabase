--- conflicted
+++ resolved
@@ -1,13 +1,10 @@
-<<<<<<< HEAD
-import { type ReactNode, useCallback, useEffect, useRef } from "react";
-=======
 import {
   type CSSProperties,
   type ReactNode,
   useCallback,
   useEffect,
+  useRef,
 } from "react";
->>>>>>> d966ff34
 import _ from "underscore";
 
 import { InteractiveAdHocQuestion } from "embedding-sdk/components/private/InteractiveAdHocQuestion";
