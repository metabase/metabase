{:paths
 ["src" "resources"]

 :deps
 ;; TODO: figure out how to be able to leave off this version string and use the version from the BOM
 {com.google.cloud/google-cloud-bigquery {:mvn/version "2.54.1"
                                          ;; this appears to be dual licensed EPL, GPL2.0 but it's not super
                                          ;; clear so we're excluding it
                                          :exclusions  [javax.annotation/javax.annotation-api
                                                        ;; netty is updated because of CVE
                                                        io.netty/netty-common
                                                        io.netty/netty-buffer]}
  ;; pin arrow formats to 17 for cve about parquet files
  org.apache.arrow/arrow-format          {:mvn/version "17.0.0"}
<<<<<<< HEAD
  org.apache.arrow/arrow-memory-core     {:mvn/version "17.0.0"}
  org.apache.arrow/arrow-memory-netty    {:mvn/version "18.3.0"}
=======
  org.apache.arrow/arrow-memory-core     {:mvn/version "18.3.0"}
  org.apache.arrow/arrow-memory-netty    {:mvn/version "17.0.0"}
>>>>>>> 2e184e6c
  org.apache.arrow/arrow-vector          {:mvn/version "17.0.0"}
  io.netty/netty-common                  {:mvn/version "4.2.4.Final"}
  io.netty/netty-buffer                  {:mvn/version "4.2.4.Final"}}}<|MERGE_RESOLUTION|>--- conflicted
+++ resolved
@@ -12,13 +12,8 @@
                                                         io.netty/netty-buffer]}
   ;; pin arrow formats to 17 for cve about parquet files
   org.apache.arrow/arrow-format          {:mvn/version "17.0.0"}
-<<<<<<< HEAD
   org.apache.arrow/arrow-memory-core     {:mvn/version "17.0.0"}
   org.apache.arrow/arrow-memory-netty    {:mvn/version "18.3.0"}
-=======
-  org.apache.arrow/arrow-memory-core     {:mvn/version "18.3.0"}
-  org.apache.arrow/arrow-memory-netty    {:mvn/version "17.0.0"}
->>>>>>> 2e184e6c
   org.apache.arrow/arrow-vector          {:mvn/version "17.0.0"}
   io.netty/netty-common                  {:mvn/version "4.2.4.Final"}
   io.netty/netty-buffer                  {:mvn/version "4.2.4.Final"}}}