(ns metabase-enterprise.advanced-permissions.common
  (:require [metabase.api.common :as api]
            [metabase.models.permissions :as perms]
            [metabase.public-settings.premium-features :as premium-features]))

(defn with-advanced-permissions
  "Adds to `user` a set of boolean flag indiciate whether or not current user has access to an advanced permissions.
  This function is meant to be used for GET /api/user/current "
  [user]
  (let [permissions-set @api/*current-user-permissions-set*]
    (assoc user :permissions
           {:can_access_setting      (perms/set-has-general-permission-of-type? permissions-set :setting)
            :can_access_subscription (perms/set-has-general-permission-of-type? permissions-set :subscription)
            :can_access_monitoring   (perms/set-has-general-permission-of-type? permissions-set :monitoring)
<<<<<<< HEAD
            :is_group_manager        api/*is-group-manager?*})))
=======
            :can_access_data_model   (perms/set-has-partial-permissions? permissions-set "/data-model/")})))
>>>>>>> a5fcdea0

(defn current-user-has-general-permissions?
  "Check if `*current-user*` has permissions for a general permissions of type `perm-type`."
  [perm-type]
  (or api/*is-superuser?*
      (perms/set-has-general-permission-of-type? @api/*current-user-permissions-set* perm-type)))

(defn filter-tables-by-data-model-perms
  "Given a list of tables, removes the ones for which `*current-user*` does not have data model editing permissions.
  Returns the list unmodified if the :advanced-permissions feature flag is not enabled."
  [tables]
  (if (or api/*is-superuser?*
          (not (premium-features/enable-advanced-permissions?)))
    tables
    (filter
     (fn [{table-id :id db-id :db_id schema :schema}]
       (perms/set-has-full-permissions? @api/*current-user-permissions-set*
                                        (perms/feature-perms-path :data-model :all db-id schema table-id)))
     tables)))<|MERGE_RESOLUTION|>--- conflicted
+++ resolved
@@ -12,11 +12,8 @@
            {:can_access_setting      (perms/set-has-general-permission-of-type? permissions-set :setting)
             :can_access_subscription (perms/set-has-general-permission-of-type? permissions-set :subscription)
             :can_access_monitoring   (perms/set-has-general-permission-of-type? permissions-set :monitoring)
-<<<<<<< HEAD
-            :is_group_manager        api/*is-group-manager?*})))
-=======
+            :is_group_manager        api/*is-group-manager?*
             :can_access_data_model   (perms/set-has-partial-permissions? permissions-set "/data-model/")})))
->>>>>>> a5fcdea0
 
 (defn current-user-has-general-permissions?
   "Check if `*current-user*` has permissions for a general permissions of type `perm-type`."
