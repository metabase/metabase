(ns metabase.query-processor-test.nested-queries-test
  "Tests for handling queries with nested expressions."
  (:require
   [clojure.test :refer :all]
   [honey.sql :as sql]
   [java-time :as t]
   [medley.core :as m]
   [metabase.driver :as driver]
   [metabase.driver.sql.query-processor-test-util :as sql.qp-test-util]
   [metabase.mbql.schema :as mbql.s]
   [metabase.models :refer [Dimension Field Metric Segment Table]]
   [metabase.models.card :as card :refer [Card]]
   [metabase.models.collection :as collection :refer [Collection]]
   [metabase.models.interface :as mi]
   [metabase.models.permissions :as perms]
   [metabase.models.permissions-group :as perms-group]
   [metabase.models.query.permissions :as query-perms]
   [metabase.query-processor :as qp]
   [metabase.query-processor-test :as qp.test]
   [metabase.query-processor.middleware.permissions :as qp.perms]
   [metabase.test :as mt]
   [metabase.util :as u]
   [schema.core :as s]
   [toucan.db :as db]
   [toucan2.core :as t2]))

(deftest basic-test
  (mt/test-drivers (mt/normal-drivers-with-feature :nested-queries)
    (testing "make sure we can do a basic query with MBQL source-query"
      (is (= {:rows [[1 "Red Medicine"                  4 10.0646 -165.374 3]
                     [2 "Stout Burgers & Beers"        11 34.0996 -118.329 2]
                     [3 "The Apple Pan"                11 34.0406 -118.428 2]
                     [4 "Wurstküche"                   29 33.9997 -118.465 2]
                     [5 "Brite Spot Family Restaurant" 20 34.0778 -118.261 2]]
              :cols (mapv
                     (partial qp.test/col :venues)
                     [:id :name :category_id :latitude :longitude :price])}
             (qp.test/rows-and-cols
               (mt/format-rows-by :venues
                 (mt/run-mbql-query nil
                   {:source-query {:source-table $$venues
                                   :order-by     [[:asc $venues.id]]
                                   :limit        10}
                    :limit        5}))))))))

(defn- sql-driver? []
  (isa? driver/hierarchy driver/*driver* :sql))

(defn- compile-to-native [mbql-query]
  (cond-> (qp/compile mbql-query)
    (sql-driver?) :query))

(deftest basic-sql-source-query-test
  (mt/test-drivers (mt/normal-drivers-with-feature :nested-queries)
    (testing "make sure we can do a basic query with a SQL source-query"
      (is (= {:rows [[1 -165.374  4 3 "Red Medicine"                 10.0646]
                     [2 -118.329 11 2 "Stout Burgers & Beers"        34.0996]
                     [3 -118.428 11 2 "The Apple Pan"                34.0406]
                     [4 -118.465 29 2 "Wurstküche"                   33.9997]
                     [5 -118.261 20 2 "Brite Spot Family Restaurant" 34.0778]]
              :cols (mapv (partial qp.test/native-query-col :venues)
                          [:id :longitude :category_id :price :name :latitude])}
             (mt/format-rows-by [int 4.0 int int str 4.0]
               (let [native-query (compile-to-native
                                   (mt/mbql-query venues
                                     {:fields [$id $longitude $category_id $price $name $latitude]}))]
                 (qp.test/rows-and-cols
                  (mt/run-mbql-query venues
                    {:source-query {:native native-query}
                     :order-by     [[:asc *venues.id]]
                     :limit        5})))))))))

(defn breakout-results [& {:keys [has-source-metadata? native-source?]
                            :or   {has-source-metadata? true
                                   native-source?       false}}]
  {:rows [[1 22]
          [2 59]
          [3 13]
          [4  6]]
   :cols [(cond-> (qp.test/breakout-col (qp.test/col :venues :price))
            native-source?
            (-> (assoc :field_ref [:field "PRICE" {:base-type :type/Integer}]
                       :effective_type :type/Integer)
                (dissoc :description :parent_id :nfc_path :visibility_type))

            (not has-source-metadata?)
            (dissoc :id :semantic_type :settings :fingerprint :table_id :coercion_strategy))
          (qp.test/aggregate-col :count)]})

(deftest mbql-source-query-breakout-aggregation-test
  (mt/test-drivers (mt/normal-drivers-with-feature :nested-queries)
    (testing "make sure we can do a query with breakout and aggregation using an MBQL source query"
      (is (= (breakout-results)
             (qp.test/rows-and-cols
               (mt/format-rows-by [int int]
                 (mt/run-mbql-query venues
                   {:source-query {:source-table $$venues}
                    :aggregation  [:count]
                    :breakout     [$price]}))))))))

(deftest breakout-fk-column-test
  (mt/test-drivers (mt/normal-drivers-with-feature :nested-queries :foreign-keys)
    (testing "Test including a breakout of a nested query column that follows an FK"
      (is (= {:rows [[1 174] [2 474] [3 78] [4 39]]
              :cols [(qp.test/breakout-col (qp.test/fk-col :checkins :venue_id :venues :price))
                     (qp.test/aggregate-col :count)]}
             (qp.test/rows-and-cols
               (mt/format-rows-by [int int]
                 (mt/run-mbql-query checkins
                   {:source-query {:source-table $$checkins
                                   :filter       [:> $date "2014-01-01"]}
                    :aggregation  [:count]
                    :order-by     [[:asc $venue_id->venues.price]]
                    :breakout     [$venue_id->venues.price]}))))))))

(deftest two-breakout-fk-columns-test
  (mt/test-drivers (mt/normal-drivers-with-feature :nested-queries :foreign-keys)
    (testing "Test two breakout columns from the nested query, both following an FK"
      (is (= {:rows [[2 33.7701 7]
                     [2 33.8894 8]
                     [2 33.9997 7]
                     [3 10.0646 2]
                     [4 33.983 2]]
              :cols [(qp.test/breakout-col (qp.test/fk-col :checkins :venue_id :venues :price))
                     (qp.test/breakout-col (qp.test/fk-col :checkins :venue_id :venues :latitude))
                     (qp.test/aggregate-col :count)]}
             (qp.test/rows-and-cols
               (mt/format-rows-by [int 4.0 int]
                 (mt/run-mbql-query checkins
                   {:source-query {:source-table $$checkins
                                   :filter       [:> $date "2014-01-01"]}
                    :filter       [:< $venue_id->venues.latitude 34]
                    :aggregation  [:count]
                    :order-by     [[:asc $venue_id->venues.price]]
                    :breakout     [$venue_id->venues.price
                                   $venue_id->venues.latitude]}))))))))

(deftest two-breakouts-one-fk-test
  (mt/test-drivers (mt/normal-drivers-with-feature :nested-queries :foreign-keys)
    (testing "Test two breakout columns from the nested query, one following an FK the other from the source table"
      (is (= {:rows [[1 1 6]
                     [1 2 14]
                     [1 3 13]
                     [1 4 8]
                     [1 5 10]]
              :cols [(qp.test/breakout-col (qp.test/fk-col :checkins :venue_id :venues :price))
                     (qp.test/breakout-col (qp.test/col :checkins :user_id))
                     (qp.test/aggregate-col :count)]}
             (qp.test/rows-and-cols
               (mt/format-rows-by [int int int]
                 (mt/run-mbql-query checkins
                   {:source-query {:source-table $$checkins
                                   :filter       [:> $date "2014-01-01"]}
                    :aggregation  [:count]
                    :filter       [:= $venue_id->venues.price 1]
                    :order-by     [[:asc $venue_id->venues.price]]
                    :breakout     [$venue_id->venues.price $user_id]
                    :limit        5}))))))))

(deftest nested-with-aggregations-at-both-levels-test
  (mt/test-drivers (mt/normal-drivers-with-feature :nested-queries)
    (mt/dataset sample-dataset
      (doseq [dataset? [true false]]
        (testing (format "Aggregations in both nested and outer query for %s have correct metadata (#19403) and (#23248)"
                         (if dataset? "questions" "models"))
          (mt/with-temp* [Card [{card-id :id :as card}
                                {:dataset dataset?
                                 :dataset_query
                                 (mt/$ids :products
                                          {:type     :query
                                           :database (mt/id)
                                           :query    {:source-table $$products
                                                      :aggregation
                                                      [[:aggregation-options
                                                        [:sum $price]
                                                        {:name "sum"}]
                                                       [:aggregation-options
                                                        [:max $rating]
                                                        {:name "max"}]]
                                                      :breakout     $category
                                                      :order-by     [[:asc $category]]}})}]]
            (is (partial= {:data {:cols [{:name "sum" :display_name "Sum of Sum of Price"}
                                         {:name "count" :display_name "Count"}]
                                  :rows [[11149 4]]}}
                          (mt/format-rows-by [int int]
                            (qp/process-query (merge {:type     :query
                                                      :database (mt/id)
                                                      :query    {:source-table (str "card__" card-id)
                                                                 :aggregation  [[:aggregation-options
                                                                                 [:sum
                                                                                  [:field
                                                                                   "sum"
                                                                                   {:base-type :type/Float}]]
                                                                                 {:name "sum"}]
                                                                                [:aggregation-options
                                                                                 [:count]
                                                                                 {:name "count"}]]}}
                                                     (when dataset?
                                                       {:info {:metadata/dataset-metadata (:result_metadata card)}}))))))))))))



(deftest sql-source-query-breakout-aggregation-test
  (mt/test-drivers (mt/normal-drivers-with-feature :nested-queries)
    (testing "make sure we can do a query with breakout and aggregation using a SQL source query"
      (is (= (:rows (breakout-results))
             (mt/rows
              (mt/format-rows-by [int int]
                (mt/run-mbql-query venues
                  {:source-query {:native (compile-to-native (mt/mbql-query venues))}
                   :aggregation  [:count]
                   :breakout     [*price]}))))))))


(defn- mbql-card-def
  "Basic MBQL Card definition. Pass kv-pair clauses for the inner query."
  {:style/indent 0}
  ([m]
   {:dataset_query {:database (mt/id)
                    :type     :query
                    :query    m}})
  ([k v & {:as more}]
   (mbql-card-def (merge {k v} more))))

(defn- venues-mbql-card-def
  "A basic Card definition that returns raw data for the venues test table.
   Pass additional kv-pair clauses for the inner query as needed."
  {:style/indent 0}
  [& additional-clauses]
  (apply mbql-card-def :source-table (mt/id :venues) additional-clauses))

(defn- query-with-source-card
  {:style/indent 1}
  ([card]
   {:database mbql.s/saved-questions-virtual-database-id
    :type     :query
    :query    {:source-table (str "card__" (u/the-id card))}})

  ([card m]
   (update (query-with-source-card card) :query merge m))

  ([card k v & {:as more}]
   (query-with-source-card card (merge {k v} more))))

(deftest multilevel-nested-questions-with-joins
  (testing "Multilevel nested questions with joins work (#22859)"
    (mt/test-drivers (mt/normal-drivers-with-feature :nested-queries :left-join)
      (mt/dataset sample-dataset
        (mt/with-temp* [Card [inner-card
                              {:dataset_query
                               (mt/mbql-query reviews
                                 {:fields [$id]
                                  :joins [{:source-table $$products
                                           :alias "P"
                                           :fields [&P.products.id &P.products.ean]
                                           :condition [:= $product_id &P.products.id]}]})}]
                        Card [outer-card
                              {:dataset_query
                               (mt/mbql-query orders
                                 {:fields [$id]
                                  :joins [{:source-table (str "card__" (:id inner-card))
                                           :alias "RP"
                                           :fields [&RP.reviews.id &RP.products.id &RP.products.ean]
                                           :condition [:= $product_id &RP.products.id]}]})}]]
          (is (= :completed
                 (-> (query-with-source-card outer-card :limit 1)
                     qp/process-query
                     :status))))))))

(deftest source-card-id-test
  (testing "Make sure we can run queries using source table `card__id` format."
    ;; This is the format that is actually used by the frontend; it gets translated to the normal `source-query`
    ;; format by middleware. It's provided as a convenience so only minimal changes need to be made to the frontend.
    (mt/test-drivers (mt/normal-drivers-with-feature :nested-queries :basic-aggregations)
      (mt/with-temp Card [card (venues-mbql-card-def)]
        (is (= (breakout-results)
               (qp.test/rows-and-cols
                (mt/format-rows-by [int int]
                  (qp/process-query
                   (query-with-source-card card
                     (mt/$ids venues
                       {:aggregation [:count]
                        :breakout    [$price]})))))))))))

(deftest grouped-expression-in-card-test
  (testing "Nested grouped expressions work (#23862)."
    ;; TODO make this work for other drivers supporting :nested-queries :expressions :basic-aggregations
    (mt/test-drivers #{:h2 :postgres :mongo}
      (mt/with-temp Card [card {:dataset_query
                                (mt/mbql-query venues
                                               {:aggregation [[:count]]
                                                :breakout [[:expression "Price level"]]
                                                :expressions {"Price level" [:case [[[:> $price 2] "expensive"]] {:default "budget"}]}
                                                :limit 2})}]
        (is (= [["budget"    81]
                ["expensive" 19]]
               (mt/rows
                (qp/process-query
                 (query-with-source-card card)))))))))

(deftest card-id-native-source-queries-test
  (let [run-native-query
        (fn [sql]
          (mt/with-temp Card [card {:dataset_query {:database (mt/id), :type :native, :native {:query sql}}}]
            (qp.test/rows-and-cols
              (mt/format-rows-by [int int]
                (qp/process-query
                  (query-with-source-card card
                    (mt/$ids venues
                      {:aggregation [:count]
                       :breakout    [*price]})))))))]
    (is (= (breakout-results :has-source-metadata? false :native-source? true)
           (run-native-query "SELECT * FROM VENUES"))
        "make sure `card__id`-style queries work with native source queries as well")
    (is (= (breakout-results :has-source-metadata? false :native-source? true)
           (run-native-query "SELECT * FROM VENUES -- small comment here"))
        "Ensure trailing comments are trimmed and don't cause a wrapping SQL query to fail")
    (is (= (breakout-results :has-source-metadata? false :native-source? true)
           (run-native-query "SELECT * FROM VENUES -- small comment here\n"))
        "Ensure trailing comments followed by a newline are trimmed and don't cause a wrapping SQL query to fail")))

(deftest filter-by-field-literal-test
  (testing "make sure we can filter by a field literal"
    ;; TODO make this work for other drivers supporting :nested-queries
    (mt/test-drivers #{:h2 :postgres :mongo}
      (is (= {:rows [[1 "Red Medicine" 4 10.0646 -165.374 3]]
              :cols (mapv (partial qp.test/col :venues)
                          [:id :name :category_id :latitude :longitude :price])}
             (qp.test/rows-and-cols
              (mt/run-mbql-query venues
                                 {:source-query {:source-table $$venues}
                                  :filter       [:= *id 1]})))))))

(defn- honeysql->sql
  "Convert `honeysql-form` to the format returned by `compile`. Writing HoneySQL is a lot easier that writing
  giant SQL strings for the 'expected' part of the tests below."
  [honeysql-form]
  (let [[sql & params] (sql/format honeysql-form {:dialect :ansi, :quoted true, :quoted-snake false})]
    {:query  sql
     :params (seq params)}))

(def ^:private venues-source-honeysql
  {:select [[:PUBLIC.VENUES.ID :ID]
            [:PUBLIC.VENUES.NAME :NAME]
            [:PUBLIC.VENUES.CATEGORY_ID :CATEGORY_ID]
            [:PUBLIC.VENUES.LATITUDE :LATITUDE]
            [:PUBLIC.VENUES.LONGITUDE :LONGITUDE]
            [:PUBLIC.VENUES.PRICE :PRICE]]
   :from   [:PUBLIC.VENUES]})

(deftest field-literals-test
  (is (= (honeysql->sql
          {:select [[:source.ID :ID]
                    [:source.NAME :NAME]
                    [:source.CATEGORY_ID :CATEGORY_ID]
                    [:source.LATITUDE :LATITUDE]
                    [:source.LONGITUDE :LONGITUDE]
                    [:source.PRICE :PRICE]]
           :from   [[venues-source-honeysql :source]]
           :where  [:= [:raw "\"source\".\"BIRD.ID\""] [:inline 1]]
           :limit  [:inline 10]})
         (qp/compile
          {:database (mt/id)
           :type     :query
           :query    {:source-query {:source-table (mt/id :venues)}
                      :filter       [:= [:field "BIRD.ID" {:base-type :type/Integer}] 1]
                      :limit        10}}))
      (str "make sure that dots in field literal identifiers get handled properly so you can't reference fields "
           "from other tables using them"))
  (is (= (honeysql->sql
          {:select [[:source.ID :ID]
                    [:source.NAME :NAME]
                    [:source.CATEGORY_ID :CATEGORY_ID]
                    [:source.LATITUDE :LATITUDE]
                    [:source.LONGITUDE :LONGITUDE]
                    [:source.PRICE :PRICE]]
           :from   [[venues-source-honeysql :source]]
           :where  [:and
                    [:>= [:raw "\"source\".\"BIRD.ID\""] (t/zoned-date-time "2017-01-01T00:00Z[UTC]")]
                    [:< [:raw "\"source\".\"BIRD.ID\""]  (t/zoned-date-time "2017-01-08T00:00Z[UTC]")]]
           :limit  [:inline 10]})
         (qp/compile
          (mt/mbql-query venues
            {:source-query {:source-table $$venues}
             :filter       [:= !week.*BIRD.ID/DateTime "2017-01-01"]
             :limit        10})))
      "make sure that field-literals work as DateTimeFields"))

(deftest aggregatation-references-test
  (testing "make sure that aggregation references match up to aggregations from the same level they're from"
    ;; e.g. the ORDER BY in the source-query should refer the 'stddev' aggregation, NOT the 'avg' aggregation
    (is (= {:query  (str "SELECT AVG(\"source\".\"stddev\") AS \"avg\" FROM ("
                         "SELECT \"PUBLIC\".\"VENUES\".\"PRICE\" AS \"PRICE\", STDDEV_POP(\"PUBLIC\".\"VENUES\".\"ID\") AS \"stddev\" "
                         "FROM \"PUBLIC\".\"VENUES\" "
                         "GROUP BY \"PUBLIC\".\"VENUES\".\"PRICE\" "
                         "ORDER BY \"stddev\" DESC, \"PUBLIC\".\"VENUES\".\"PRICE\" ASC"
                         ") AS \"source\"")
            :params nil}
           (qp/compile
            (mt/mbql-query venues
              {:source-query {:source-table $$venues
                              :aggregation  [[:stddev $id]]
                              :breakout     [$price]
                              :order-by     [[[:aggregation 0] :descending]]}
               :aggregation  [[:avg *stddev/Integer]]}))))))

(deftest handle-incorrect-field-forms-gracefully-test
  (testing "make sure that we handle [:field [:field <name> ...]] forms gracefully, despite that not making any sense"
    (is (sql= '{:select   [source.CATEGORY_ID AS CATEGORY_ID]
                :from     [{:select [VENUES.ID          AS ID
                                     VENUES.NAME        AS NAME
                                     VENUES.CATEGORY_ID AS CATEGORY_ID
                                     VENUES.LATITUDE    AS LATITUDE
                                     VENUES.LONGITUDE   AS LONGITUDE
                                     VENUES.PRICE       AS PRICE]
                            :from [VENUES]}
                           AS source]
                :group-by [source.CATEGORY_ID]
                :order-by [source.CATEGORY_ID ASC]
                :limit    [10]}
              (mt/mbql-query venues
                {:source-query {:source-table $$venues}
                 :breakout     [[:field [:field "category_id" {:base-type :type/Integer}] nil]]
                 :limit        10})))))

(deftest filter-by-string-fields-test
  (testing "Make sure we can filter by string fields from a source query"
    (is (= (honeysql->sql
            {:select [[:source.ID :ID]
                      [:source.NAME :NAME]
                      [:source.CATEGORY_ID :CATEGORY_ID]
                      [:source.LATITUDE :LATITUDE]
                      [:source.LONGITUDE :LONGITUDE]
                      [:source.PRICE :PRICE]]
             :from   [[venues-source-honeysql :source]]
             :where  [:or [:not= :source.text "Coo"]
                      [:= :source.text nil]]
             :limit  [:inline 10]})
           (qp/compile
            (mt/mbql-query nil
              {:source-query {:source-table $$venues}
               :limit        10
               :filter       [:!= [:field "text" {:base-type :type/Text}] "Coo"]}))))))

(deftest filter-by-number-fields-test
  (testing "Make sure we can filter by number fields form a source query"
    (is (= (honeysql->sql
            {:select [[:source.ID :ID]
                      [:source.NAME :NAME]
                      [:source.CATEGORY_ID :CATEGORY_ID]
                      [:source.LATITUDE :LATITUDE]
                      [:source.LONGITUDE :LONGITUDE]
                      [:source.PRICE :PRICE]]
             :from   [[venues-source-honeysql :source]]
             :where  [:> :source.sender_id [:inline 3]]
             :limit  [:inline 10]})
           (qp/compile
            (mt/mbql-query nil
              {:source-query {:source-table $$venues}
               :limit        10
               :filter       [:> *sender_id/Integer 3]}))))))

(deftest native-query-with-default-params-as-source-test
  (testing "make sure using a native query with default params as a source works"
    (is (= {:query  "SELECT \"source\".* FROM (SELECT * FROM PRODUCTS WHERE CATEGORY = ? LIMIT 10) AS \"source\" LIMIT 1048575"
            :params ["Widget"]}
           (mt/with-temp Card [card {:dataset_query {:database (mt/id)
                                                     :type     :native
                                                     :native   {:query         "SELECT * FROM PRODUCTS WHERE CATEGORY = {{category}} LIMIT 10"
                                                                :template-tags {:category {:name         "category"
                                                                                           :display_name "Category"
                                                                                           :type         "text"
                                                                                           :required     true
                                                                                           :default      "Widget"}}}}}]
             (qp/compile
               {:database (mt/id)
                :type     :query
                :query    {:source-table (str "card__" (u/the-id card))}}))))))

(deftest correct-column-metadata-test
  (mt/test-drivers (mt/normal-drivers-with-feature :nested-queries)
    (testing "make sure a query using a source query comes back with the correct columns metadata"
      (is (= (map (partial qp.test/col :venues)
                  [:id :name :category_id :latitude :longitude :price])
             ;; todo: i don't know why the results don't have the information
             (mt/cols
              (mt/with-temp Card [card (venues-mbql-card-def)]
                (qp/process-query (query-with-source-card card)))))))

    (testing "make sure a breakout/aggregate query using a source query comes back with the correct columns metadata"
      (is (= [(qp.test/breakout-col (qp.test/col :venues :price))
              (qp.test/aggregate-col :count)]
             (mt/cols
              (mt/with-temp Card [card (venues-mbql-card-def)]
                (qp/process-query
                 (query-with-source-card card
                   (mt/$ids venues
                     {:aggregation [[:count]]
                      :breakout    [$price]})))))))))

  (testing "make sure nested queries return the right columns metadata for SQL source queries and datetime breakouts"
    (is (= [(-> (qp.test/breakout-col (qp.test/field-literal-col :checkins :date))
                (assoc :field_ref    [:field "DATE" {:base-type :type/Date, :temporal-unit :day}]
                       :unit         :day)
                  ;; because this field literal comes from a native query that does not include `:source-metadata` it won't have
                  ;; the usual extra keys
                (dissoc :semantic_type :coercion_strategy :table_id
                        :id :settings :fingerprint :nfc_path))
            (qp.test/aggregate-col :count)]
           (mt/cols
            (mt/with-temp Card [card {:dataset_query {:database (mt/id)
                                                      :type     :native
                                                      :native   {:query "SELECT * FROM CHECKINS"}}}]
              (qp/process-query
               (query-with-source-card card
                                       (mt/$ids checkins
                                                {:aggregation [[:count]]
                                                 :breakout    [!day.*date]})))))))))

(deftest breakout-year-test
  ;; TODO make this work for other drivers supporting :nested-queries
  (mt/test-drivers #{:h2 :postgres :mongo}
    (testing (str "make sure when doing a nested query we give you metadata that would suggest you should be able to "
                  "break out a *YEAR*")
      (let [source-query (mt/$ids checkins
                           {:source-table $$checkins
                            :aggregation  [[:count]]
                            :breakout     [!year.date]})]
        (mt/with-temp Card [card (mbql-card-def source-query)]
          (let [[date-col count-col] (for [col (-> (qp/process-query {:database (mt/id), :type :query, :query source-query})
                                                   :data :cols)]
                                       (-> (into {} col)
                                           (assoc :source :fields)))]
            ;; since the bucketing is happening in the source query rather than at this level, the field ref should
            ;; return temporal unit `:default` rather than the upstream bucketing unit. You wouldn't want to re-apply
            ;; the `:year` bucketing if you used this query in another subsequent query, so the field ref doesn't
            ;; include the unit; however `:unit` is still `:year` so the frontend can use the correct formatting to
            ;; display values of the column.
            (is (= [(assoc date-col  :field_ref [:field (mt/id :checkins :date) {:temporal-unit :default}], :unit :year)
                    (assoc count-col :field_ref [:field "count" {:base-type (:base_type count-col)}])]
                   (mt/cols
                    (qp/process-query (query-with-source-card card)))))))))))

(defn- completed-status [{:keys [status], :as results}]
  (if (= status :completed)
    status
    results))

(deftest time-interval-test
  (mt/test-drivers (mt/normal-drivers-with-feature :nested-queries)
    (testing "make sure using a time interval filter works"
      (mt/with-temp Card [card (mbql-card-def (mt/$ids {:source-table $$checkins}))]
        (let [query (query-with-source-card card
                      (mt/$ids checkins
                        {:filter [:time-interval *date -30 :day]}))]
          (mt/with-native-query-testing-context query
            (is (=? {:status :completed}
                    (qp/process-query query)))))))))

(deftest datetime-field-literals-in-filters-and-breakouts-test
  (mt/test-drivers (mt/normal-drivers-with-feature :nested-queries)
    (testing "make sure that bucketing a `:field` w/ name works correctly in filters & breakouts"
      (mt/with-temp Card [card (mbql-card-def (mt/$ids {:source-table $$checkins}))]
        (is (= :completed
               (-> (query-with-source-card card
                     (mt/$ids :checkins
                       {:aggregation [[:count]]
                        :filter      [:= !quarter.*date "2014-01-01T08:00:00.000Z"]
                        :breakout    [!month.*date]}))
                   qp/process-query
                   completed-status)))))))

(deftest drag-to-filter-timeseries-test
  (mt/test-drivers (mt/normal-drivers-with-feature :nested-queries)
    (testing "make sure timeseries queries generated by \"drag-to-filter\" work correctly"
      (mt/with-temp Card [card (mbql-card-def (mt/$ids {:source-table $$checkins}))]
        (is (= :completed
               (-> (query-with-source-card card
                     (mt/$ids checkins
                       {:aggregation [[:count]]
                        :breakout    [!week.*date]
                        :filter      [:between !week.*date "2014-02-01T00:00:00-08:00" "2014-05-01T00:00:00-07:00"]}))
                   (qp/process-query)
                   (completed-status))))))))

(deftest macroexpansion-test
  (testing "Make sure that macro expansion works inside of a neested query, when using a compound filter clause (#5974)"
    (mt/test-drivers (mt/normal-drivers-with-feature :nested-queries)
      (mt/with-temp* [Segment [segment (mt/$ids {:table_id   $$venues
                                                 :definition {:filter [:= $venues.price 1]}})]
                      Card    [card (mbql-card-def
                                      :source-table (mt/id :venues)
                                      :filter       [:and [:segment (u/the-id segment)]])]]
        (is (= [[22]]
               (mt/formatted-rows [int]
                 (qp/process-query
                  (query-with-source-card card
                    {:aggregation [:count]})))))))))

(deftest card-perms-test
  (testing "perms for a Card with a SQL source query\n"
    (testing "reading should require that you have read permissions for the Card's Collection"
      (mt/with-temp* [Collection [collection]
                      Card       [card {:collection_id (u/the-id collection)
                                        :dataset_query (mt/native-query {:query "SELECT * FROM VENUES"})}]]
        (is (= #{(perms/collection-read-path collection)}
               (query-perms/perms-set (query-with-source-card card :aggregation [:count]))))))

    (testing "should be able to save even if you don't have SQL write perms (#6845)"
      (mt/with-temp Card [card {:dataset_query (mt/native-query {:query "SELECT * FROM VENUES"})}]
        (is (= #{(perms/collection-read-path collection/root-collection)}
               (query-perms/perms-set (query-with-source-card card :aggregation [:count])))))))

  (testing "perms for Card -> Card -> MBQL Source query\n"
    (testing "You should be able to read a Card with a source Card if you can read that Card and their Collections (#12354)\n"
      (mt/with-non-admin-groups-no-root-collection-perms
        (mt/with-temp-copy-of-db
          (perms/revoke-data-perms! (perms-group/all-users) (mt/id))
          (mt/with-temp* [Collection [collection]
                          Card       [card-1 {:collection_id (u/the-id collection)
                                              :dataset_query (mt/mbql-query venues {:order-by [[:asc $id]], :limit 2})}]
                          Card       [card-2 {:collection_id (u/the-id collection)
                                              :dataset_query (mt/mbql-query nil
                                                               {:source-table (format "card__%d" (u/the-id card-1))})}]]
            (testing "read perms for both Cards should be the same as reading the parent collection")
            (is (= (mi/perms-objects-set collection :read)
                   (mi/perms-objects-set card-1 :read)
                   (mi/perms-objects-set card-2 :read)))

            (testing "\nSanity check: shouldn't be able to read before we grant permissions\n"
              (doseq [[object-name object] {"Collection" collection
                                            "Card 1"     card-1
                                            "Card 2"     card-2}]
                (mt/with-test-user :rasta
                  (testing object-name
                    (is (= false
                           (mi/can-read? object)))))))

            (testing "\nshould be able to read nested-nested Card if we have Collection permissions\n"
              (perms/grant-collection-read-permissions! (perms-group/all-users) collection)
              (mt/with-test-user :rasta
                (doseq [[object-name object] {"Collection" collection
                                              "Card 1"     card-1
                                              "Card 2"     card-2}]
                  (testing object-name
                    (is (= true
                           (mi/can-read? object)))))

                (testing "\nshould be able to run the query"
                  (is (= [[1 "Red Medicine"           4 10.0646 -165.374 3]
                          [2 "Stout Burgers & Beers" 11 34.0996 -118.329 2]]
                         (mt/rows
                           (binding [qp.perms/*card-id* (u/the-id card-2)]
                             (qp/process-query (:dataset_query card-2)))))))))))))))

;; try this in an end-to-end fashion using the API and make sure we can save a Card if we have appropriate read
;; permissions for the source query
(defn- save-card-via-API-with-native-source-query!
  "Attempt to save a Card that uses a native source query and belongs to a Collection with `collection-id` via the API
  using Rasta. Use this to test how the API endpoint behaves based on certain permissions grants for the `All Users`
  group."
  [expected-status-code db-or-id source-collection-or-id-or-nil dest-collection-or-id-or-nil]
  (mt/with-temp Card [card {:collection_id (some-> source-collection-or-id-or-nil u/the-id)
                            :dataset_query {:database (u/the-id db-or-id)
                                            :type     :native
                                            :native   {:query "SELECT * FROM VENUES"}}}]
    (mt/user-http-request :rasta :post expected-status-code "card"
                          {:name                   (mt/random-name)
                           :collection_id          (some-> dest-collection-or-id-or-nil u/the-id)
                           :display                "scalar"
                           :visualization_settings {}
                           :dataset_query          (query-with-source-card card
                                                     :aggregation [:count])})))

(deftest save-card-with-source-query-via-api-test
  (mt/with-non-admin-groups-no-root-collection-perms
    (mt/with-temp-copy-of-db
      (testing (str "To save a Card that uses another Card as its source, you only need read permissions for the Collection "
                    "the Source Card is in, and write permissions for the Collection you're trying to save the new Card in")
        (mt/with-temp* [Collection [source-card-collection]
                        Collection [dest-card-collection]]
          (perms/grant-collection-read-permissions!      (perms-group/all-users) source-card-collection)
          (perms/grant-collection-readwrite-permissions! (perms-group/all-users) dest-card-collection)
          (is (some? (save-card-via-API-with-native-source-query! 200 (mt/db) source-card-collection dest-card-collection)))))

      (testing (str "however, if we do *not* have read permissions for the source Card's collection we shouldn't be "
                    "allowed to save the query. This API call should fail")
        (testing "Card in the Root Collection"
          (mt/with-temp Collection [dest-card-collection]
            (perms/grant-collection-readwrite-permissions! (perms-group/all-users) dest-card-collection)
            (is (schema= {:message  (s/eq "You cannot save this Question because you do not have permissions to run its query.")
                          s/Keyword s/Any}
                         (save-card-via-API-with-native-source-query! 403 (mt/db) nil dest-card-collection)))))

        (testing "Card in a different Collection for which we do not have perms"
          (mt/with-temp* [Collection [source-card-collection]
                          Collection [dest-card-collection]]
            (perms/grant-collection-readwrite-permissions! (perms-group/all-users) dest-card-collection)
            (is (schema= {:message  (s/eq "You cannot save this Question because you do not have permissions to run its query.")
                          s/Keyword s/Any}
                         (save-card-via-API-with-native-source-query! 403 (mt/db) source-card-collection dest-card-collection)))))

        (testing "similarly, if we don't have *write* perms for the dest collection it should also fail"
          (testing "Try to save in the Root Collection"
            (mt/with-temp Collection [source-card-collection]
              (perms/grant-collection-read-permissions! (perms-group/all-users) source-card-collection)
              (is (schema= {:message (s/eq "You do not have curate permissions for this Collection.")
                            s/Keyword s/Any}
                           (save-card-via-API-with-native-source-query! 403 (mt/db) source-card-collection nil)))))

          (testing "Try to save in a different Collection for which we do not have perms"
            (mt/with-temp* [Collection [source-card-collection]
                            Collection [dest-card-collection]]
              (perms/grant-collection-read-permissions! (perms-group/all-users) source-card-collection)
              (is (schema= {:message (s/eq "You do not have curate permissions for this Collection.")
                            s/Keyword s/Any}
                           (save-card-via-API-with-native-source-query! 403 (mt/db) source-card-collection dest-card-collection))))))))))

(deftest infer-source-fields-test
  (mt/test-drivers (mt/normal-drivers-with-feature :nested-queries)
    (testing (str "make sure that if we refer to a Field that is actually inside the source query, the QP is smart "
                  "enough to figure out what you were referring to and behave appropriately")
      (is (= [[10]]
             (mt/formatted-rows [int]
               (mt/run-mbql-query venues
                 {:source-query {:source-table $$venues
                                 :fields       [$id $name $category_id $latitude $longitude $price]}
                  :aggregation  [[:count]]
                  :filter       [:= $category_id 50]})))))))

(deftest nested-query-with-joins-test
  (mt/test-drivers (mt/normal-drivers-with-feature :nested-queries :foreign-keys)
    (testing "make sure that if a nested query includes joins queries based on it still work correctly (#8972)"
      (is (= [[31 "Bludso's BBQ"         5 33.8894 -118.207 2]
              [32 "Boneyard Bistro"      5 34.1477 -118.428 3]
              [33 "My Brother's Bar-B-Q" 5 34.167  -118.595 2]
              [35 "Smoke City Market"    5 34.1661 -118.448 1]
              [37 "bigmista's barbecue"  5 34.118  -118.26  2]
              [38 "Zeke's Smokehouse"    5 34.2053 -118.226 2]
              [39 "Baby Blues BBQ"       5 34.0003 -118.465 2]]
             (mt/formatted-rows :venues
               (qp/process-query
                (mt/mbql-query venues
                  {:source-query
                   {:source-table $$venues
                    :filter       [:= $venues.category_id->categories.name "BBQ"]
                    :order-by     [[:asc $id]]}}))))))))

(deftest parse-datetime-strings-test
  (mt/test-drivers (mt/normal-drivers-with-feature :nested-queries)
    (testing "Make sure we parse datetime strings when compared against type/DateTime field literals (#9007)"
      (is (= [[395]
              [980]]
             (mt/formatted-rows [int]
               (mt/run-mbql-query checkins
                 {:source-query {:source-table $$checkins}
                  :fields       [$id]
                  :filter       [:= *date "2014-03-30"]
                  :order-by     [[:asc $id]]})))))))

(deftest aapply-filters-test
  (mt/test-drivers (mt/normal-drivers-with-feature :nested-queries :foreign-keys)
    (testing "make sure filters in source queries are applied correctly!"
      (is (= [["Fred 62"     1]
              ["Frolic Room" 1]]
             (mt/formatted-rows [str int]
               (mt/run-mbql-query checkins
                 {:source-query {:source-table $$checkins
                                 :filter       [:> $date "2015-01-01"]}
                  :aggregation  [:count]
                  :order-by     [[:asc $venue_id->venues.name]]
                  :breakout     [$venue_id->venues.name]
                  :filter       [:starts-with $venue_id->venues.name "F"]})))))))

(deftest two-of-the-same-aggregations-test
  ;; TODO make this work for other drivers supporting :nested-queries
  (mt/test-drivers (disj (mt/normal-drivers-with-feature :nested-queries) :vertica :sqlite :presto-jdbc)
    (testing "Do nested queries work with two of the same aggregation? (#9767)"
      (is (= [["2014-02-01T00:00:00Z" 302 1804]
              ["2014-03-01T00:00:00Z" 350 2362]]
             (mt/formatted-rows [identity int int]
               (mt/run-mbql-query checkins
                 {:source-query
                  {:source-table $$checkins
                   :aggregation  [[:sum $user_id] [:sum $venue_id]]
                   :breakout     [!month.date]}
                  :filter [:> *sum/Float 300]
                  :limit  2})))))))

(deftest expressions-test
  (mt/test-drivers (mt/normal-drivers-with-feature :nested-queries :foreign-keys :expressions)
    (testing "can you use nested queries that have expressions in them?"
      (let [query (mt/mbql-query venues
                    {:fields      [[:expression "price-times-ten"]]
                     :expressions {"price-times-ten" [:* $price 10]}
                     :order-by    [[:asc $id]]
                     :limit       2})]
        (is (= [[30] [20]]
               (mt/formatted-rows [int int]
                 (mt/run-mbql-query venues
                   {:source-query (:query query)}))))

        (testing "if source query is from a Card"
          (mt/with-temp Card [{card-id :id} {:dataset_query query}]
            (is (= [[30] [20]]
                   (mt/formatted-rows [int int]
                     (mt/run-mbql-query nil
                       {:source-table (str "card__" card-id)}))))))))))

(deftest bucketing-already-bucketed-year-test
  (mt/test-drivers (mt/normal-drivers-with-feature :nested-queries)
    (testing "If a field is bucketed as a year in a source query, bucketing it as a year shouldn't break things (#10446)"
      ;; (Normally, it would break things, but the new `simplify` middleware eliminates the duplicate cast. It is not
      ;; currently possible to cast a DateTime field to a year in MBQL, and then cast it a second time in an another
      ;; query using the first as a source. This is a side-effect of MBQL year bucketing coming back as values like
      ;; `2016` rather than timestamps
      (is (= [[(if (= :sqlite driver/*driver*) "2013-01-01" "2013-01-01T00:00:00Z")]]
             (mt/rows
               (mt/run-mbql-query checkins
                 {:source-query {:source-table $$checkins
                                 :fields       [!year.date]
                                 :order-by     [[:asc !year.date]]
                                 :limit        1}
                  :fields       [!year.*date]})))))))

(deftest correctly-alias-duplicate-names-in-breakout-test
  (mt/test-drivers (mt/normal-drivers-with-feature :nested-queries :expressions :foreign-keys)
    (testing "Do we correctly alias name clashes in breakout (#10511)"
      (let [results (mt/run-mbql-query venues
                      {:source-query {:source-table $$venues
                                      :aggregation  [[:count]]
                                      :breakout     [$name &c.categories.name]
                                      :joins        [{:source-table $$categories
                                                      :alias        "c"
                                                      :condition    [:= $category_id &c.categories.id]}]}
                       :filter       [:> [:field "count" {:base-type :type/Number}] 0]
                       :limit        3})]
        (is (= [[ "20th Century Cafe" "Café" 1]
                [ "25°" "Burger" 1]
                [ "33 Taps" "Bar" 1]]
               (mt/formatted-rows [str str int]
                 results)))
        (is (= (mt/$ids venues
                 [{:name         (mt/format-name "name")
                   :display_name "Name"
                   :id           %name
                   :field_ref    $name
                   :base_type    :type/Text}
                  {:name         (mt/format-name "name_2")
                   :display_name "c → Name"
                   :id           %categories.name
                   :field_ref    &c.categories.name
                   :base_type    :type/Text}
                  {:name         "count"
                   :display_name "Count"
                   :field_ref    [:field "count" {:base-type :type/BigInteger}]
                   :base_type    (:base_type (qp.test/aggregate-col :count))}])
               (for [col (mt/cols results)]
                 (select-keys col [:name :display_name :id :field_ref :base_type]))))))))

(deftest remapped-fks-test
  (testing "Should be able to use a question with remapped FK columns as a Saved Question (#10474)"
    (mt/dataset sample-dataset
      ;; Add column remapping from Orders Product ID -> Products.Title
      (mt/with-temp Dimension [_ (mt/$ids orders
                                   {:field_id                %product_id
                                    :name                    "Product ID"
                                    :type                    :external
                                    :human_readable_field_id %products.title})]
        (let [card-results-metadata (let [result (mt/run-mbql-query orders {:limit 10})]
                                      (testing "Sanity check: should be able to query Orders"
                                        (is (schema= {:status   (s/eq :completed)
                                                      s/Keyword s/Any}
                                                     result)))
                                      (get-in result [:data :results_metadata :columns]))
              expected-cols         (qp/query->expected-cols (mt/mbql-query orders))]
          ;; Save a question with a query against orders. Should work regardless of whether Card has result_metadata
          (doseq [[description result-metadata] {"NONE"                   nil
                                                 "from running the query" card-results-metadata
                                                 "with QP expected cols"  expected-cols}]
            (testing (format "with Card with result metadata %s cols => %s"
                             description (pr-str (mapv :display_name result-metadata)))
              (mt/with-temp Card [{card-id :id} {:dataset_query   (mt/mbql-query orders)
                                                 :result_metadata result-metadata}]
                ;; now try using this Card as a saved question,  should work
                (is (= {:rows    [[1 1  14  37.65 2.07  39.72 nil "2019-02-11T21:40:27.892Z" 2 "Awesome Concrete Shoes"]
                                  [2 1 123 110.93  6.1 117.03 nil "2018-05-15T08:04:04.58Z"  3 "Mediocre Wooden Bench"]]
                        :columns ["ID" "USER_ID" "PRODUCT_ID" "SUBTOTAL" "TAX" "TOTAL" "DISCOUNT" "CREATED_AT" "QUANTITY" "TITLE"]}
                       (mt/rows+column-names
                         (mt/run-mbql-query orders
                           {:source-table (str "card__" card-id), :limit 2, :order-by [[:asc $id]]}))))))))))))

(deftest nested-query-with-joins-test-2
  (testing "Should be able to use a query that contains joins as a source query (#14724)"
    (mt/dataset sample-dataset
      (letfn [(do-test [f]
                (let [results (mt/run-mbql-query orders
                                {:source-query {:source-table $$orders
                                                :joins        [{:fields       :all
                                                                :source-table $$products
                                                                :condition    [:= $product_id &Products.products.id]
                                                                :alias        "Products"}]}
                                 :limit        10})]
                  (is (schema= {:status    (s/eq :completed)
                                :row_count (s/eq 10)
                                s/Keyword  s/Any}
                               results))
                  (f results)))]
        (do-test
         (fn [results]
           (is (= [1 1 14 37.65 2.07 39.72 nil "2019-02-11T21:40:27.892Z" 2
                   14 "8833419218504" "Awesome Concrete Shoes" "Widget" "McClure-Lockman" 25.1
                   4.0 "2017-12-31T14:41:56.87Z"]
                  (first (mt/rows results))))))
        (mt/with-column-remappings [orders.product_id products.title]
          (do-test
           (fn [results]
             (is (= [1 1 14 37.65 2.07 39.72 nil "2019-02-11T21:40:27.892Z" 2 "Awesome Concrete Shoes" ; <- Extra remapped col
                     14 "8833419218504" "Awesome Concrete Shoes" "Widget" "McClure-Lockman" 25.1
                     4.0 "2017-12-31T14:41:56.87Z"]
                    (first (mt/rows results)))))))))))

(deftest inception-metadata-test
  (testing "Should be able to do an 'inception-style' nesting of source > source > source with a join (#14724)"
    (mt/dataset sample-dataset
      ;; these tests look at the metadata for just one column so it's easier to spot the differences.
      (letfn [(ean-metadata [result]
                (as-> result result
                  (get-in result [:data :results_metadata :columns])
                  (m/index-by :name result)
                  (get result "EAN")
                  (select-keys result [:name :display_name :base_type :id :field_ref])))]
        (testing "Make sure metadata is correct for the 'EAN' column with"
          (let [base-query (mt/mbql-query orders
                             {:source-table $$orders
                              :fields       [$id &Products.products.ean]
                              :joins        [{:fields       [&Products.products.ean]
                                              :source-table $$products
                                              :condition    [:= $product_id &Products.products.id]
                                              :alias        "Products"}]
                              :limit        10})]
            (doseq [level (range 4)]
              (testing (format "%d level(s) of nesting" level)
                (let [query (mt/nest-query base-query level)]
                  (testing (format "\nQuery = %s" (u/pprint-to-str query))
                    (is (= (mt/$ids products
                             {:name         "EAN"
                              :display_name "Products → Ean"
                              :base_type    :type/Text
                              :id           %ean
                              :field_ref    &Products.ean})
                           (ean-metadata (qp/process-query query))))))))))))))

(defn- field-id->name [field-id]
<<<<<<< HEAD
  (let [{field-name :name, table-id :table_id} (t2/select-one [Field :name :table_id] :id field-id)
        table-name                             (db/select-one-field :name Table :id table-id)]
=======
  (let [{field-name :name, table-id :table_id} (db/select-one [Field :name :table_id] :id field-id)
        table-name                             (t2/select-one-fn :name Table :id table-id)]
>>>>>>> 3bd35da2
    (format "%s.%s" table-name field-name)))

(deftest inception-test
  (testing "Should be able to do an 'inception-style' nesting of source > source > source with a join (#14724)"
    (mt/dataset sample-dataset
      (doseq [level (range 0 4)]
        (testing (format "with %d level(s) of nesting" level)
          (letfn [(run-query []
                    (let [query (-> (mt/mbql-query orders
                                      {:source-table $$orders
                                       :joins        [{:fields       :all
                                                       :source-table $$products
                                                       :condition    [:= $product_id &Products.products.id]
                                                       :alias        "Products"}]
                                       :order-by     [[:asc $id]]
                                       :limit        2})
                                    (mt/nest-query level))]
                      (qp/process-query query)))]
            (testing "with no FK remappings"
              (let [result (run-query)]
                (is (schema= {:status    (s/eq :completed)
                              :row_count (s/eq 2)
                              s/Keyword  s/Any}
                             result))
                (is (= [1 1 14 37.65 2.07 39.72 nil "2019-02-11T21:40:27.892Z" 2
                        14 "8833419218504" "Awesome Concrete Shoes" "Widget" "McClure-Lockman" 25.1 4.0
                        "2017-12-31T14:41:56.87Z"]
                       (mt/first-row result)))))
            (mt/with-column-remappings [orders.product_id products.title]
              (let [result (run-query)]
                (is (schema= {:status    (s/eq :completed)
                              :row_count (s/eq 2)
                              s/Keyword  s/Any}
                             result))
                (is (=  ["ORDERS.ID"
                         "ORDERS.USER_ID"
                         "ORDERS.PRODUCT_ID"
                         "ORDERS.SUBTOTAL"
                         "ORDERS.TAX"
                         "ORDERS.TOTAL"
                         "ORDERS.DISCOUNT"
                         "ORDERS.CREATED_AT"
                         "ORDERS.QUANTITY"
                         "PRODUCTS.TITLE"
                         "PRODUCTS.ID"
                         "PRODUCTS.EAN"
                         "PRODUCTS.TITLE"
                         "PRODUCTS.CATEGORY"
                         "PRODUCTS.VENDOR"
                         "PRODUCTS.PRICE"
                         "PRODUCTS.RATING"
                         "PRODUCTS.CREATED_AT"]
                        (mapv (comp field-id->name :id) (get-in result [:data :cols]))))
                (is (= [1 1 14 37.65 2.07 39.72 nil "2019-02-11T21:40:27.892Z" 2 "Awesome Concrete Shoes" ; <- extra remapped col
                        14 "8833419218504" "Awesome Concrete Shoes" "Widget" "McClure-Lockman"
                        25.1 4.0 "2017-12-31T14:41:56.87Z"]
                       (mt/first-row result)))))))))))

(deftest handle-unwrapped-joined-fields-correctly-test
  (mt/dataset sample-dataset
    (testing "References to joined fields should be handled correctly (#14766)"
      ;; using `$products.id` should give you the same results as properly referring to it with `&Products.products.id`
      (let [expected-result (mt/run-mbql-query orders
                              {:source-query {:source-table $$orders
                                              :joins        [{:fields       :all
                                                              :source-table $$products
                                                              :condition    [:= $product_id &Products.products.id]
                                                              :alias        "Products"}]}
                               :aggregation  [[:count]]
                               :breakout     [$products.id]
                               :limit        5})
            actual-result   (mt/run-mbql-query orders
                              {:source-query {:source-table $$orders
                                              :joins        [{:fields       :all
                                                              :source-table $$products
                                                              :condition    [:= $product_id &Products.products.id]
                                                              :alias        "Products"}]}
                               :aggregation  [[:count]]
                               :breakout     [&Products.products.id]
                               :limit        5})]
        (is (schema= {:status   (s/eq :completed)
                      s/Keyword s/Any}
                     expected-result))
        (is (schema= {:status   (s/eq :completed)
                      s/Keyword s/Any}
                     actual-result))
        (is (= (mt/rows expected-result)
               (mt/rows actual-result)))))))

(deftest duplicate-column-names-in-nested-queries-test
  (testing "duplicate column names in nested queries (#10511)"
    (mt/dataset sample-dataset
      (let [query (mt/mbql-query orders
                    {:filter       [:> *count/Integer 5]
                     :source-query {:source-table $$orders
                                    :aggregation  [[:count]]
                                    :breakout     [!month.created_at !month.product_id->products.created_at]}
                     :limit        5})]
        (mt/with-native-query-testing-context query
          (is (= [["2016-06-01T00:00:00Z" "2016-05-01T00:00:00Z" 13]
                  ["2016-07-01T00:00:00Z" "2016-05-01T00:00:00Z" 16]
                  ["2016-07-01T00:00:00Z" "2016-06-01T00:00:00Z" 10]
                  ["2016-07-01T00:00:00Z" "2016-07-01T00:00:00Z" 7]
                  ["2016-08-01T00:00:00Z" "2016-05-01T00:00:00Z" 12]]
                 (mt/rows (qp/process-query query)))))))))

(deftest nested-queries-with-joins-with-old-metadata-test
  (testing "Nested queries with joins using old pre-38 result metadata still work (#14788)"
    (mt/dataset sample-dataset
      ;; create the query we'll use as a source query
      (let [query    (mt/mbql-query orders
                       {:joins    [{:source-table $$products
                                    :alias        "ℙ"
                                    :fields       :all
                                    :condition    [:= $product_id &ℙ.products.id]}]
                        :order-by [[:asc $id]]
                        :limit    2})
            metadata (qp/query->expected-cols query)]
        (testing "x.38.0+: metadata should include `:field_ref`"
          (is (= (mt/$ids orders
                   [$id
                    $user_id
                    $product_id
                    $subtotal
                    $tax
                    $total
                    $discount
                    !default.created_at
                    $quantity
                    &ℙ.products.id
                    &ℙ.products.ean
                    &ℙ.products.title
                    &ℙ.products.category
                    &ℙ.products.vendor
                    &ℙ.products.price
                    &ℙ.products.rating
                    !default.&ℙ.products.created_at])
                 (map :field_ref metadata))))
        (testing "\nShould be able to use the query as a source query"
          (letfn [(test-query [query]
                    (is (schema= {:status    (s/eq :completed)
                                  :row_count (s/eq 2)
                                  s/Keyword  s/Any}
                                 (qp/process-query query))))
                  (test-source-query [metadata]
                    (test-query
                     (cond-> (mt/mbql-query nil
                               {:source-query (:query query)})
                       metadata (assoc-in [:query :source-metadata] metadata))))
                  (test-card-source-query [metadata]
                    (mt/with-temp Card [{card-id :id} {:dataset_query   query
                                                       :result_metadata metadata}]
                      (test-query
                       (mt/mbql-query nil
                         {:source-table (format "card__%d" card-id)}))))]
            (doseq [[msg test-query] {"directly"   test-source-query
                                      "via a Card" test-card-source-query}]
              (testing msg
                (testing "with NO source metadata"
                  (test-query nil))
                (testing "with 0.38.0+ source metadata that includes `:field_ref`"
                  (test-query metadata))
                (testing "with < 0.38.0 source metadata that DOES NOT include  `:field_ref` or `:id`"
                  (test-query (for [col metadata]
                                (dissoc col :field_ref :id))))))))))))

(deftest support-legacy-filter-clauses-test
  (testing "We should handle legacy usage of field-literal inside filter clauses"
    (mt/dataset sample-dataset
      (testing "against joins (#14809)"
        (is (schema= {:status   (s/eq :completed)
                      s/Keyword s/Any}
                     (mt/run-mbql-query orders
                       {:source-query {:source-table $$orders
                                       :joins        [{:fields       :all
                                                       :source-table $$products
                                                       :condition    [:= $product_id &Products.products.id]
                                                       :alias        "Products"}]}
                        :filter       [:= *CATEGORY/Text "Widget"]}))))
      (testing "(#14811)"
        (is (schema= {:status   (s/eq :completed)
                      s/Keyword s/Any}
                     (mt/run-mbql-query orders
                       {:source-query {:source-table $$orders
                                       :aggregation  [[:sum $product_id->products.price]]
                                       :breakout     [$product_id->products.category]}
                        ;; not sure why FE is using `field-literal` here... but it should work anyway.
                        :filter       [:= *CATEGORY/Text "Widget"]})))))))

(deftest support-legacy-dashboard-parameters-test
  (testing "We should handle legacy usage of field-literal inside (Dashboard) parameters (#14810)"
    (mt/dataset sample-dataset
      (is (schema= {:status   (s/eq :completed)
                    s/Keyword s/Any}
                   (qp/process-query
                    (mt/query orders
                      {:type       :query
                       :query      {:source-query {:source-table $$orders
                                                   :joins        [{:fields       :all
                                                                   :source-table $$products
                                                                   :condition    [:= $product_id &Products.products.id]
                                                                   :alias        "Products"}]}
                                    :limit        2}
                       :parameters [{:type   :category
                                     :target [:dimension [:field "CATEGORY" {:base-type :type/Text}]]
                                     :value  "Widget"}]})))))))

(deftest nested-queries-with-expressions-and-joins-test
  (mt/test-drivers (mt/normal-drivers-with-feature :foreign-keys :nested-queries :left-join)
    (mt/dataset sample-dataset
      (testing "Do nested queries in combination with joins and expressions still work correctly? (#14969)"
        (is (= (cond-> [["Twitter" "Widget" 0 498.59]
                        ["Twitter" nil      0 401.51]]
                 (mt/sorts-nil-first? driver/*driver* :type/Text) reverse)
               (mt/formatted-rows [str str int 2.0]
                 (mt/run-mbql-query orders
                   {:source-query {:source-table $$orders
                                   :filter       [:= $user_id 1]
                                   :fields       [$id
                                                  $user_id
                                                  $product_id
                                                  $subtotal
                                                  $tax
                                                  $total
                                                  $discount
                                                  !default.created_at
                                                  $quantity]}
                    :aggregation  [[:sum $total]]
                    :breakout     [&P.people.source
                                   &PRODUCTS__via__PRODUCT_ID.products.category
                                   [:expression "pivot-grouping"]]
                    :limit        5
                    :expressions  {:pivot-grouping [:abs 0]}
                    :order-by     [[:asc &P.people.source]
                                   [:asc &PRODUCTS__via__PRODUCT_ID.products.category]
                                   [:asc [:expression "pivot-grouping"]]]
                    :joins        [{:strategy     :left-join
                                    :source-table $$people
                                    :condition    [:= $user_id &P.people.id]
                                    :alias        "P"}
                                   {:source-query {:source-table $$products
                                                   :filter       [:= $products.category "Widget"]
                                                   :fields       [$products.id
                                                                  $products.ean
                                                                  $products.title
                                                                  $products.category
                                                                  $products.vendor
                                                                  $products.price
                                                                  $products.rating
                                                                  !default.products.created_at]}
                                    :strategy     :left-join
                                    :alias        "PRODUCTS__via__PRODUCT_ID"
                                    :condition    [:= $product_id &PRODUCTS__via__PRODUCT_ID.products.id]
                                    :fk-field-id  %product_id}]}))))))))

(deftest multi-level-aggregations-with-post-aggregation-filtering-test
  (mt/test-drivers (mt/normal-drivers-with-feature :foreign-keys :nested-queries)
    (testing "Multi-level aggregations with filter is the last section (#14872)"
      (mt/dataset sample-dataset
        (let [query (mt/mbql-query orders
                      {:source-query {:source-query {:source-table $$orders
                                                     :filter       [:= $user_id 1]
                                                     :aggregation  [[:sum $total]]
                                                     :breakout     [!day.created_at
                                                                    $product_id->products.title
                                                                    $product_id->products.category]}
                                      :filter       [:> *sum/Float 100]
                                      :aggregation  [[:sum *sum/Float]]
                                      :breakout     [*products.title]}
                       :filter       [:> *sum/Float 100]})]
          (mt/with-native-query-testing-context query
            (is (= [["Awesome Bronze Plate" 115.23]
                    ["Mediocre Rubber Shoes" 101.04]
                    ["Mediocre Wooden Bench" 117.03]
                    ["Sleek Steel Table" 134.91]
                    ["Small Marble Hat" 102.8]]
                   (mt/formatted-rows [str 2.0]
                     (qp/process-query query))))))))))

(deftest date-range-test
  (mt/test-drivers (mt/normal-drivers-with-feature :foreign-keys :nested-queries)
    (testing "Date ranges should work the same in nested queries as is regular queries (#15352)"
      (mt/dataset sample-dataset
        (let [q1        (mt/mbql-query orders
                          {:aggregation [[:count]]
                           :filter      [:between $created_at "2020-02-01" "2020-02-29"]})
              q1-native {:query  (str "SELECT COUNT(*) AS \"count\" "
                                      "FROM \"PUBLIC\".\"ORDERS\" "
                                      "WHERE (\"PUBLIC\".\"ORDERS\".\"CREATED_AT\" >= ?)"
                                      " AND (\"PUBLIC\".\"ORDERS\".\"CREATED_AT\" < ?)")
                         :params [#t "2020-02-01T00:00Z[UTC]" #t "2020-03-01T00:00Z[UTC]"]}]
          (testing "original query"
            (when (= driver/*driver* :h2)
              (is (= q1-native
                     (qp/compile q1))))
            (is (= [[543]]
                   (mt/formatted-rows [int] (qp/process-query q1)))))
          (testing "nested query"
            (let [q2 (mt/mbql-query nil
                       {:source-query (:query q1)})]
              (when (= driver/*driver* :h2)
                (is (= (update q1-native :query (fn [s]
                                                  (format (str "SELECT \"source\".\"count\" AS \"count\" "
                                                               "FROM (%s) AS \"source\" "
                                                               "LIMIT 1048575")
                                                          s)))
                       (qp/compile q2))))
              (is (= [[543]]
                     (mt/formatted-rows [int] (qp/process-query q2)))))))))))

(deftest nested-query-with-metric-test
  (mt/test-drivers (mt/normal-drivers-with-feature :nested-queries)
    (testing "A nested query with a Metric should work as expected (#12507)"
      (mt/with-temp Metric [metric (mt/$ids checkins
                                     {:table_id   $$checkins
                                      :definition {:source-table $$checkins
                                                   :aggregation  [[:count]]
                                                   :filter       [:not-null $id]}})]
        (is (= [[100]]
               (mt/formatted-rows [int]
                 (mt/run-mbql-query checkins
                   {:source-query {:source-table $$checkins
                                   :aggregation  [[:metric (u/the-id metric)]]
                                   :breakout     [$venue_id]}
                    :aggregation  [[:count]]}))))))))

(deftest nested-query-with-expressions-test
  (testing "Nested queries with expressions should work in top-level native queries (#12236)"
    (mt/test-drivers (mt/normal-drivers-with-feature
                      :nested-queries
                      :basic-aggregations
                      :expression-aggregations
                      :foreign-keys)
      (mt/dataset sample-dataset
        (mt/with-temp Card [card {:dataset_query (mt/mbql-query orders
                                                   {:filter      [:between $total 30 60]
                                                    :aggregation [[:aggregation-options
                                                                   [:count-where [:starts-with $product_id->products.category "G"]]
                                                                   {:name "G Monies", :display-name "G Monies"}]]
                                                    :breakout    [!month.created_at]
                                                    :limit       2})}]
          (let [card-tag (str "#" (u/the-id card))
                query    (mt/native-query
                           {:query         (format "SELECT * FROM {{%s}} x" card-tag)
                            :template-tags {card-tag
                                            {:id           "5aa37572-058f-14f6-179d-a158ad6c029d"
                                             :name         card-tag
                                             :display-name card-tag
                                             :type         :card
                                             :card-id      (u/the-id card)}}})]
            (is (= [["2016-04-01T00:00:00Z" 1]
                    ["2016-05-01T00:00:00Z" 5]]
                   (mt/formatted-rows [str int]
                     (qp/process-query query))))))))))

(deftest join-against-query-with-implicit-joins-test
  (testing "Should be able to do subsequent joins against a query with implicit joins (#17767)"
    (mt/test-drivers (mt/normal-drivers-with-feature
                      :nested-queries
                      :basic-aggregations
                      :foreign-keys
                      :left-join)
      (mt/dataset sample-dataset
        (let [query (mt/mbql-query orders
                      {:source-query {:source-table $$orders
                                      :aggregation  [[:count]]
                                      :breakout     [$product_id->products.id]}
                       :joins        [{:fields       :all
                                       :source-table $$reviews
                                       ;; It's wack that the FE is using a FIELD LITERAL here but it should still work
                                       ;; anyway.
                                       :condition    [:= *products.id &Reviews.reviews.product_id]
                                       :alias        "Reviews"}]
                       :order-by     [[:asc $product_id->products.id]
                                      [:asc &Reviews.products.id]]
                       :limit        1})]
          (sql.qp-test-util/with-native-query-testing-context query
            (testing "results"
              (is (= [[1
                       93
                       1
                       1
                       "christ"
                       5
                       "Ad perspiciatis quis et consectetur. Laboriosam fuga voluptas ut et modi ipsum. Odio et eum numquam eos nisi. Assumenda aut magnam libero maiores nobis vel beatae officia."
                       "2018-05-15T20:25:48.517Z"]]
                     (mt/formatted-rows [int int int int str int str str]
                       (qp/process-query query)))))))))))

(deftest breakout-on-temporally-bucketed-implicitly-joined-column-inside-source-query-test
  (mt/test-drivers (disj (mt/normal-drivers-with-feature :nested-queries :basic-aggregations :left-join)
                         ;; mongodb doesn't support foreign keys required by this test
                         :mongo)
    (testing (str "Should be able to breakout on a temporally-bucketed, implicitly-joined column from the source query "
                  "incorrectly using `:field` literals to refer to the Field (#16389)")
      ;; See #19757 for more details on why this query is broken
      (mt/dataset sample-dataset
        (mt/with-bigquery-fks #{:bigquery-cloud-sdk}
          (let [query (mt/mbql-query orders
                        {:source-query {:source-table $$orders
                                        :breakout     [!month.product_id->products.created_at]
                                        :aggregation  [[:count]]}
                         :filter       [:time-interval *created_at/DateTimeWithLocalTZ -30 :year]
                         :aggregation  [[:sum *count/Integer]]
                         :breakout     [*created_at/DateTimeWithLocalTZ]
                         :limit        1})]
            (mt/with-native-query-testing-context query
              (is (= [["2016-04-01T00:00:00Z" 175]]
                     (mt/formatted-rows [str int]
                       (qp/process-query query)))))))))))

(deftest really-really-long-identifiers-test
  (testing "Should correctly handle really really long table and column names (#20627)"
    (mt/test-drivers (mt/normal-drivers-with-feature :nested-queries :basic-aggregations :left-join)
      (mt/dataset sample-dataset
        (let [table-alias "Products with a very long name - Product ID with a very long name"
              query       (mt/mbql-query orders
                            {:source-query {:source-table $$orders
                                            :joins        [{:source-table $$products
                                                            :alias        table-alias
                                                            :condition    [:=
                                                                           $product_id
                                                                           [:field %products.id {:join-alias table-alias}]]
                                                            :fields       :all}]
                                            :breakout     [[:field %products.category {:join-alias table-alias}]]
                                            :aggregation  [[:count]]}
                             :filter       [:> *count/Integer 0]})]
          (mt/with-native-query-testing-context query
            (is (= [["Doohickey" 3976]
                    ["Gadget"    4939]
                    ["Gizmo"     4784]
                    ["Widget"    5061]]
                   (mt/formatted-rows [str int]
                     (qp/process-query query))))))))))<|MERGE_RESOLUTION|>--- conflicted
+++ resolved
@@ -952,13 +952,8 @@
                            (ean-metadata (qp/process-query query))))))))))))))
 
 (defn- field-id->name [field-id]
-<<<<<<< HEAD
   (let [{field-name :name, table-id :table_id} (t2/select-one [Field :name :table_id] :id field-id)
-        table-name                             (db/select-one-field :name Table :id table-id)]
-=======
-  (let [{field-name :name, table-id :table_id} (db/select-one [Field :name :table_id] :id field-id)
         table-name                             (t2/select-one-fn :name Table :id table-id)]
->>>>>>> 3bd35da2
     (format "%s.%s" table-name field-name)))
 
 (deftest inception-test
