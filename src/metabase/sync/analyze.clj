--- conflicted
+++ resolved
@@ -51,29 +51,14 @@
 ;; newly re-fingerprinted Fields, because we'll know to skip the ones from last time since their value of
 ;; `last_analyzed` is not `nil`.
 
-<<<<<<< HEAD
-(mu/defn ^:private update-fields-last-analyzed!
+(mu/defn- update-fields-last-analyzed!
   "Update the `last_analyzed` date for all the recently re-fingerprinted/re-classified Fields in `table`."
-=======
-(mu/defn- update-last-analyzed!
-  [tables :- [:sequential i/TableInstance]]
-  (when-let [ids (seq (map u/the-id tables))]
-    ;; The WHERE portion of this query should match up with that of `classify/fields-to-classify`
-    (t2/update! Field {:table_id            [:in ids]
-                       :fingerprint_version i/*latest-fingerprint-version*
-                       :last_analyzed       nil}
-                {:last_analyzed :%now})))
-
-(mu/defn- update-fields-last-analyzed!
-  "Update the `last_analyzed` date for all the recently re-fingerprinted/re-classified Fields in TABLE."
->>>>>>> f95cff57
   [table :- i/TableInstance]
   (t2/update! :model/Field :table_id (:id table) {:last_analyzed :%now}))
 
-<<<<<<< HEAD
-(defn- update-fields-last-analyzed-for-db!
+(mu/defn- update-fields-last-analyzed-for-db!
   "Update the `last_analyzed` date for all the recently re-fingerprinted/re-classified Fields in `database`."
-  [database]
+  [database :- i/DatabaseInstance]
   (t2/update! :model/Field
               (merge {:id [:in {:select [:mf.id]
                                 :from   [[:metabase_field :mf]]
@@ -81,14 +66,6 @@
                                 :where  [:= :mt.db_id (:id database)]}]}
                      sync.fingerprint/incomplete-analysis-kvs)
               {:last_analyzed :%now}))
-=======
-(mu/defn- update-fields-last-analyzed-for-db!
-  "Update the `last_analyzed` date for all the recently re-fingerprinted/re-classified Fields in TABLE."
-  [_database :- i/DatabaseInstance
-   tables    :- [:sequential i/TableInstance]]
-  ;; The WHERE portion of this query should match up with that of `classify/fields-to-classify`
-  (update-last-analyzed! tables))
->>>>>>> f95cff57
 
 (mu/defn analyze-table!
   "Perform in-depth analysis for a `table`."
