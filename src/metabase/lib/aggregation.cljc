--- conflicted
+++ resolved
@@ -86,28 +86,16 @@
       :count     (i18n/tru "Count")
       :cum-count (i18n/tru "Cumulative count"))))
 
-(defmethod lib.metadata.calculation/column-name-method :count
-<<<<<<< HEAD
-  [query stage-number [_count _opts x]]
-  (if x
-    (str "count_" (lib.metadata.calculation/column-name query stage-number x))
-    "count"))
-
-(defmethod lib.metadata.calculation/metadata-method :count
+(defmethod lib.metadata.calculation/column-name-method ::count-aggregation
+  [_query _stage-number [tag :as _clause]]
+  (case tag
+    :count     "count"
+    :cum-count "cum_count"))
+
+(defmethod lib.metadata.calculation/metadata-method ::count-aggregation
   [query stage-number clause]
   (assoc ((get-method lib.metadata.calculation/metadata-method ::aggregation) query stage-number clause)
          :semantic-type :type/Quantity))
-
-(lib.hierarchy/derive :count ::aggregation)
-=======
-  [query stage-number [tag _opts x]]
-  (let [prefix (case tag
-                 :count     "count"
-                 :cum-count "cum_count")]
-    (if x
-      (str prefix \_ (lib.metadata.calculation/column-name query stage-number x))
-      prefix)))
->>>>>>> 4be174bf
 
 (defmethod lib.metadata.calculation/display-name-method :case
   [_query _stage-number _case _style]
@@ -133,11 +121,9 @@
   (lib.hierarchy/derive tag ::unary-aggregation))
 
 (defmethod lib.metadata.calculation/column-name-method ::unary-aggregation
-<<<<<<< HEAD
   [_query _stage-number [tag _opts _arg]]
   (case tag
     :avg       "avg"
-    :cum-count "count"
     :cum-sum   "sum"
     :distinct  "count"
     :max       "max"
@@ -146,22 +132,7 @@
     :stddev    "stddev"
     :sum       "sum"
     :var       "var"))
-=======
-  [query stage-number [tag _opts arg]]
-  (let [arg (lib.metadata.calculation/column-name-method query stage-number arg)]
-    (str
-     (case tag
-       :avg       "avg_"
-       :cum-sum   "cum_sum_"
-       :distinct  "distinct_"
-       :max       "max_"
-       :median    "median_"
-       :min       "min_"
-       :stddev    "std_dev_"
-       :sum       "sum_"
-       :var       "var_")
-     arg)))
->>>>>>> 4be174bf
+
 
 (defmethod lib.metadata.calculation/display-name-method ::unary-aggregation
   [query stage-number [tag _opts arg] style]
