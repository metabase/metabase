--- conflicted
+++ resolved
@@ -286,13 +286,10 @@
   "development_mode",
   "etl_connections",
   "etl_connections_pg",
-<<<<<<< HEAD
   "table_data_editing",
-=======
   "documents",
   "semantic_search",
   "transforms",
->>>>>>> f2998927
 ] as const;
 
 export type TokenFeature = (typeof tokenFeatures)[number];
