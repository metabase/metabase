(ns metabase.notification.send-test
  (:require
   [clojure.test :refer :all]
   [metabase.analytics.prometheus-test :as prometheus-test]
   [metabase.channel.core :as channel]
   [metabase.models.notification :as models.notification]
<<<<<<< HEAD
   [metabase.notification.payload.core :as notification.payload]
=======
   [metabase.notification.core :as notification]
>>>>>>> 12f7f98e
   [metabase.notification.send :as notification.send]
   [metabase.notification.test-util :as notification.tu]
   [metabase.test :as mt]
   [metabase.test.fixtures :as fixtures]
   [toucan2.core :as t2]))

(use-fixtures :once (fixtures/initialize :web-server))

(deftest send-notification!*-test
  (testing "sending a notification will call render on all of its handlers"
    (notification.tu/with-notification-testing-setup!
      (mt/with-temp [:model/Channel         chn-1 notification.tu/default-can-connect-channel
                     :model/Channel         chn-2 (assoc notification.tu/default-can-connect-channel :name "Channel 2")
                     :model/ChannelTemplate tmpl  {:channel_type notification.tu/test-channel-type}]
        (let [n                 (models.notification/create-notification!
                                 {:payload_type :notification/system-event}
                                 nil
                                 [{:channel_type notification.tu/test-channel-type
                                   :channel_id   (:id chn-1)
                                   :template_id  (:id tmpl)
                                   :recipients   [{:type    :notification-recipient/user
                                                   :user_id (mt/user->id :crowberto)}]}
                                  {:channel_type notification.tu/test-channel-type
                                   :channel_id   (:id chn-2)
                                   :recipients   [{:type    :notification-recipient/user
                                                   :user_id (mt/user->id :rasta)}]}])
              notification-info (assoc n :payload {:event_info  {:test true}
                                                   :event_topic :event/test})
              expected-notification-payload (mt/malli=?
                                             [:map
                                              [:payload_type [:= :notification/system-event]]
                                              [:context :map]
                                              [:payload :map]])
              renders           (atom [])]
          (mt/with-dynamic-fn-redefs [channel/render-notification (fn [channel-type notification-payload template recipients]
                                                                    (swap! renders conj {:channel-type channel-type
                                                                                         :notification-payload notification-payload
                                                                                         :template template
                                                                                         :recipients recipients})
                                                                 ;; rendered messages are recipients
                                                                    recipients)]
            (testing "channel/send! are called on rendered messages"
              (is (=? {:channel/metabase-test [{:type :notification-recipient/user :user_id (mt/user->id :crowberto)}
                                               {:type :notification-recipient/user :user_id (mt/user->id :rasta)}]}
                      (notification.tu/with-captured-channel-send!
                        (notification.send/send-notification-sync! notification-info)))))

            (testing "render-notification is called on all handlers with the correct channel and template"
              (is (=? [{:channel-type (keyword notification.tu/test-channel-type)
                        :notification-payload expected-notification-payload
                        :template     tmpl
                        :recipients   [{:type :notification-recipient/user :user_id (mt/user->id :crowberto)}]}
                       {:channel-type (keyword notification.tu/test-channel-type)
                        :notification-payload expected-notification-payload
                        :template     nil
                        :recipients   [{:type :notification-recipient/user :user_id (mt/user->id :rasta)}]}]
                      @renders)))))))))

(deftest send-notification-record-task-history-test
  (mt/with-temp [:model/Channel chn notification.tu/default-can-connect-channel]
    (notification.tu/with-notification-testing-setup!
      (let [n (models.notification/create-notification!
               {:payload_type :notification/testing}
               nil
               [{:channel_type notification.tu/test-channel-type
                 :channel_id   (:id chn)
                 :recipients   [{:type :notification-recipient/user :user_id (mt/user->id :crowberto)}]}])]
        (t2/delete! :model/TaskHistory)
        (notification.send/send-notification-sync! n)
        (is (=? [{:task         "notification-send"
                  :task_details {:notification_id (:id n)
                                 :notification_handlers [{:id           (mt/malli=? :int)
                                                          :channel_type "channel/metabase-test"
                                                          :channel_id   (:id chn)
                                                          :template_id  nil}]}}
                 {:task          "channel-send"
                  :task_details {:retry_config    (mt/malli=? :map)
                                 :channel_id      (:id chn)
                                 :channel_type    "channel/metabase-test"
                                 :template_id     nil
                                 :notification_id (:id n)
                                 :recipient_ids   (mt/malli=? [:sequential :int])}}]
                (t2/select [:model/TaskHistory :task :task_details] :task [:in ["channel-send" "notification-send"]]
                           {:order-by [[:started_at :asc]]})))))))

(deftest notification-send-retrying-test
  (notification.tu/with-notification-testing-setup!
    (mt/with-temp [:model/Channel chn notification.tu/default-can-connect-channel]
      (let [n (models.notification/create-notification!
               {:payload_type :notification/testing}
               nil
               [{:channel_type notification.tu/test-channel-type
                 :channel_id   (:id chn)
                 :recipients   [{:type :notification-recipient/user :user_id (mt/user->id :crowberto)}]}])]
        (testing "send-notification! retries on failure"
          (t2/delete! :model/TaskHistory :task "channel-send")
          (testing "and record exception in task history"
            (let [retry-count (atom 0)
                  send-args   (atom nil)
                  send!       (fn [& args]
                                (swap! retry-count inc)
                                ;; failed once then work on the next try
                                (if (= @retry-count 1)
                                  (throw (Exception. "test-exception"))
                                  (reset! send-args args)))]
              (mt/with-dynamic-fn-redefs [channel/send! send!]
                (notification.send/send-notification-sync! n))
              (is (some? @send-args))
              (is (=? {:task "channel-send"
                       :task_details {:attempted_retries 1
                                      :retry_config      (mt/malli=? :map)
                                      :retry_errors      (mt/malli=? [:sequential [:map {:closed true}
                                                                                   [:timestamp :string]
                                                                                   [:message :string]]])}}
                      (t2/select-one :model/TaskHistory :task "channel-send"))))))))))

(deftest send-notification-record-prometheus-metrics-test
  (mt/with-prometheus-system! [_ system]
    (notification.tu/with-notification-testing-setup!
      (mt/with-temp [:model/Channel ch notification.tu/default-can-connect-channel]
        (let [n (models.notification/create-notification!
                 {:payload_type :notification/testing}
                 nil
                 [{:channel_type notification.tu/test-channel-type
                   :channel_id   (:id ch)
                   :recipients   [{:type :notification-recipient/user :user_id (mt/user->id :crowberto)}]}])
              original-render @#'channel/render-notification]
          (with-redefs [channel/render-notification (fn [& args]
                                                      (testing "during execution of render-notification, concurrent-tasks metric is updated"
                                                        (is (prometheus-test/approx= 1 (mt/metric-value system :metabase-notification/concurrent-tasks {:payload-type "notification/testing"}))))
                                                      (apply original-render args))]
            (notification.tu/with-captured-channel-send!
              (notification/send-notification! n {:notification/sync? true})))
          (testing "once the execution is done, concurrent tasks is decreased"
            (is (prometheus-test/approx= 0 (mt/metric-value system :metabase-notification/concurrent-tasks {:payload-type "notification/testing"}))))
          (is (prometheus-test/approx= 1 (mt/metric-value system :metabase-notification/send-ok {:payload-type "notification/testing"})))
          (is (prometheus-test/approx= 1 (mt/metric-value system :metabase-notification/channel-send-ok {:payload-type "notification/testing"
                                                                                                         :channel-type "channel/metabase-test"})))
          (is (prometheus-test/approx= 1 (mt/metric-value system :metabase-notification/channel-send-ok {:payload-type "notification/testing"
                                                                                                         :channel-type "channel/metabase-test"})))
          (is (prometheus-test/approx= 1 (:count (mt/metric-value system :metabase-notification/send-duration-ms {:payload-type "notification/testing"}))))
          (is (prometheus-test/approx= 1 (:count (mt/metric-value system :metabase-notification/wait-duration-ms {:payload-type "notification/testing"}))))
          (is (prometheus-test/approx= 1 (:count (mt/metric-value system :metabase-notification/total-duration-ms {:payload-type "notification/testing"})))))))))

(deftest send-notification-record-prometheus-error-metrics-test
  (mt/with-prometheus-system! [_ system]
    (notification.tu/with-notification-testing-setup!
      (mt/with-temp [:model/Channel chn notification.tu/default-can-connect-channel]
        (let [n (models.notification/create-notification!
                 {:payload_type :notification/testing}
                 nil
                 [{:channel_type notification.tu/test-channel-type
                   :channel_id   (:id chn)
                   :recipients   [{:type :notification-recipient/user :user_id (mt/user->id :crowberto)}]}])]
          (mt/with-dynamic-fn-redefs [notification.payload/notification-payload (fn [& _]
                                                                                  (throw (Exception. "test-exception")))]
            (is (thrown? Exception (notification.send/send-notification-sync! n)))
            (is (prometheus-test/approx= 1 (mt/metric-value system :metabase-notification/send-error
                                                            {:payload-type "notification/testing"})))))))))

(deftest send-notification-record-prometheus-channel-error-metrics-test
  (mt/with-temporary-setting-values [site-url "https://metabase.com/testmb"]
    (mt/with-prometheus-system! [_ system]
      (notification.tu/with-notification-testing-setup!
        (mt/with-temp [:model/Channel chn notification.tu/default-can-connect-channel]
          (let [n (models.notification/create-notification!
                   {:payload_type :notification/testing}
                   nil
                   [{:channel_type notification.tu/test-channel-type
                     :channel_id   (:id chn)
                     :recipients   [{:type :notification-recipient/user :user_id (mt/user->id :crowberto)}]}])]
            (with-redefs [notification.send/default-retry-config (assoc @#'notification.send/default-retry-config :max-attempts 1)
                          channel/send! (fn [& _]
                                          (throw (Exception. "test-channel-exception")))]
              (notification.send/send-notification-sync! n)
              (is (prometheus-test/approx= 1 (mt/metric-value system :metabase-notification/channel-send-error
                                                              {:payload-type "notification/testing"
                                                               :channel-type "channel/metabase-test"}))))))))))<|MERGE_RESOLUTION|>--- conflicted
+++ resolved
@@ -4,11 +4,8 @@
    [metabase.analytics.prometheus-test :as prometheus-test]
    [metabase.channel.core :as channel]
    [metabase.models.notification :as models.notification]
-<<<<<<< HEAD
+   [metabase.notification.core :as notification]
    [metabase.notification.payload.core :as notification.payload]
-=======
-   [metabase.notification.core :as notification]
->>>>>>> 12f7f98e
    [metabase.notification.send :as notification.send]
    [metabase.notification.test-util :as notification.tu]
    [metabase.test :as mt]
