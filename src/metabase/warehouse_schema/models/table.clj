--- conflicted
+++ resolved
@@ -493,13 +493,9 @@
    :transform {:created_at     (serdes/date)
                :archived_at    (serdes/date)
                :deactivated_at (serdes/date)
-<<<<<<< HEAD
-               :db_id          (serdes/fk :model/Database :name)
                :workspace_id   (serdes/fk :model/Workspace)}})
-=======
-               :data_layer  (serdes/optional-kw)
-               :db_id      (serdes/fk :model/Database :name)}})
->>>>>>> 384d24a7
+               :data_layer     (serdes/optional-kw)
+               :db_id          (serdes/fk :model/Database :name)}})
 
 (defmethod serdes/storage-path "Table" [table _ctx]
   (concat (serdes/storage-path-prefixes (serdes/path table))
