--- conflicted
+++ resolved
@@ -1,12 +1,9 @@
 import _ from "underscore";
 
 import { PERSONAL_COLLECTIONS } from "metabase/entities/collections";
-import { isNullOrUndefined } from "metabase/lib/types";
 import type {
   CollectionId,
-  CollectionItem,
   CollectionItemModel,
-  DatabaseId,
   ListCollectionItemsRequest,
 } from "metabase-types/api";
 
@@ -105,30 +102,4 @@
       _.intersection([...(item?.below ?? []), ...(item?.here ?? [])], models)
         .length > 0)
   );
-<<<<<<< HEAD
-};
-
-export const generateKey = (query?: ListCollectionItemsRequest) =>
-  JSON.stringify(query ?? "root");
-
-export const createDatabaseIdItemFilter = (databaseId?: DatabaseId) => {
-  return (item: QuestionPickerItem) => {
-    if (
-      isNullOrUndefined(databaseId) ||
-      !hasDatabaseId(item) ||
-      isNullOrUndefined(item.database_id)
-    ) {
-      return true;
-    }
-
-    return item.database_id === databaseId;
-  };
-};
-
-const hasDatabaseId = (
-  value: unknown,
-): value is Pick<CollectionItem, "database_id"> => {
-  return typeof value === "object" && value != null && "database_id" in value;
-=======
->>>>>>> 38d540a9
 };