(ns metabase-enterprise.serialization.v2.models
  "See [[metabase.models.serialization]] for documentation.")

(def data-model
  "Schema model types"
  ["Database"
   "Field"
   "FieldUserSettings"
   "Segment"
   "Table"
   "Channel"])

(def content
  "Content model types"
  ["Action"
   "Card"
   "Collection"
   "Dashboard"
   "Document"
   "NativeQuerySnippet"
   "Timeline"])

(def exported-models
  "The list of all models exported by serialization by default. Used for production code and by tests."
  (concat data-model
          content
          ["FieldValues"
           "Metabot"
           "Setting"]))

(def inlined-models
  "An additional list of models which are inlined into parent entities for serialization.
  These are not extracted and serialized separately, but they may need some processing done.
  For example, the models should also have their entity_id fields populated (if they have one)."
  ["DashboardCard"
   "DashboardTab"
   "Dimension"
   "ParameterCard"
   "DashboardCardSeries"
   "MetabotEntity"
   "MetabotPrompt"
   "TimelineEvent"])

(def excluded-models
  "List of models which are not going to be serialized ever."
  ["ApiKey"
   "ApplicationPermissionsRevision"
   "AuditLog"
   "BookmarkOrdering"
   "CacheConfig"
   "CardBookmark"
   "ChannelTemplate"
   "CloudMigration"
   "CollectionBookmark"
   "CollectionPermissionGraphRevision"
   "ConnectionImpersonation"
   "ContentTranslation"
   "DatabaseRouter"
   "DashboardBookmark"
   "DataPermissions"
<<<<<<< HEAD
   "Document"
=======
>>>>>>> 1ddff04b
   "DocumentBookmark"
   "GroupTableAccessPolicy"
   "HTTPAction"
   "ImplicitAction"
   "LoginHistory"
   "ModelIndex"
   "ModelIndexValue"
   "ModerationReview"
   "Notification"
   "NotificationCard"
   "NotificationSubscription"
   "NotificationHandler"
   "NotificationRecipient"
   "Permissions"
   "PermissionsGroup"
   "PermissionsGroupMembership"
   "PermissionsRevision"
   "PersistedInfo"
   "Pulse"
   "PulseCard"
   "PulseChannel"
   "PulseChannelRecipient"
   "Query"
   "QueryAction"
   "QueryCache"
   "QueryExecution"
   "QueryField"
   "QueryTable"
   "RecentViews"
   "Revision"
   "SearchIndexMetadata"
   "Secret"
   "Session"
   "TaskHistory"
   "Undo"
   "User"
   "UserKeyValue"
   "UserParameterValue"
   "ViewLog"])<|MERGE_RESOLUTION|>--- conflicted
+++ resolved
@@ -58,10 +58,6 @@
    "DatabaseRouter"
    "DashboardBookmark"
    "DataPermissions"
-<<<<<<< HEAD
-   "Document"
-=======
->>>>>>> 1ddff04b
    "DocumentBookmark"
    "GroupTableAccessPolicy"
    "HTTPAction"
