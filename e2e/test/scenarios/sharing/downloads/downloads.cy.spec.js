import { H } from "e2e/support";
import { SAMPLE_DATABASE } from "e2e/support/cypress_sample_database";
import {
  ORDERS_DASHBOARD_DASHCARD_ID,
  ORDERS_DASHBOARD_ID,
  ORDERS_QUESTION_ID,
} from "e2e/support/cypress_sample_instance_data";

const { ORDERS, ORDERS_ID, PRODUCTS, PRODUCTS_ID } = SAMPLE_DATABASE;

const testCases = ["csv", "xlsx"];

const canSavePngQuestion = {
  name: "Q1",
  display: "line",
  query: {
    "source-table": ORDERS_ID,
    aggregation: [["count"]],
    breakout: [["field", ORDERS.CREATED_AT, { "temporal-unit": "month" }]],
  },
  visualization_settings: {
    "graph.metrics": ["count"],
    "graph.dimensions": ["CREATED_AT"],
  },
};

const cannotSavePngQuestion = {
  name: "Q2",
  display: "table",
  query: {
    "source-table": ORDERS_ID,
  },
  visualization_settings: {},
};

describe("scenarios > question > download", () => {
  beforeEach(() => {
    H.restore();
    cy.signInAsAdmin();
  });

  H.describeWithSnowplow("[snowplow]", () => {
    beforeEach(() => {
      H.resetSnowplow();
      H.enableTracking();
    });

    afterEach(() => {
      H.expectNoBadSnowplowEvents();
    });

    testCases.forEach(fileType => {
      it(`downloads ${fileType} file`, () => {
        H.startNewQuestion();
        H.entityPickerModal().within(() => {
          H.entityPickerModalTab("Collections").click();
          cy.findByText("Orders, Count").click();
        });

        H.visualize();
        // eslint-disable-next-line no-unscoped-text-selectors -- deprecated usage
        cy.contains("18,760");

        H.downloadAndAssert({ fileType }, sheet => {
          expect(sheet["A1"].v).to.eq("Count");
          expect(sheet["A2"].v).to.eq(18760);
        });

        H.expectGoodSnowplowEvent({
          event: "download_results_clicked",
          resource_type: "ad-hoc-question",
          accessed_via: "internal",
          export_type: fileType,
        });
      });
    });
  });

  testCases.forEach(fileType => {
    it(`should allow downloading unformatted ${fileType} data`, () => {
      const fieldRef = ["field", ORDERS.TOTAL, null];
      const columnKey = `["ref",${JSON.stringify(fieldRef)}]`;

      H.createQuestion(
        {
          query: {
            "source-table": ORDERS_ID,
            fields: [fieldRef],
          },
          visualization_settings: {
            column_settings: {
              [columnKey]: {
                currency: "USD",
                currency_in_header: false,
                currency_style: "code",
                number_style: "currency",
              },
            },
          },
        },
        { visitQuestion: true, wrapId: true },
      );

      H.queryBuilderMain().findByText("USD 39.72").should("exist");

      cy.get("@questionId").then(questionId => {
        const opts = { questionId, fileType };

        H.downloadAndAssert(
          {
            ...opts,
            enableFormatting: true,
          },
          sheet => {
            expect(sheet["A1"].v).to.eq("Total");
            expect(sheet["A2"].w).to.eq("USD 39.72");
          },
        );

        H.downloadAndAssert(
          {
            ...opts,
            enableFormatting: false,
          },
          sheet => {
            expect(sheet["A1"].v).to.eq("Total");
            expect(sheet["A2"].v).to.eq(39.718145389078366);
          },
        );
      });
    });
  });

  it("should allow downloading pivoted results", () => {
    H.createQuestion(
      {
        name: "Pivot Table",
        query: {
          "source-table": PRODUCTS_ID,
          aggregation: [["count"]],
          breakout: [
            ["datetime-field", ["field-id", PRODUCTS.CREATED_AT], "year"],
            ["field-id", PRODUCTS.CATEGORY],
          ],
        },
        display: "pivot",
      },
      { visitQuestion: true },
    );

    H.downloadAndAssert(
      {
        enableFormatting: true,
        fileType: "csv",
      },
      sheet => {
        expect(sheet["B1"].v).to.eq("Doohickey");
        expect(sheet["B2"].w).to.eq("13");
      },
    );

    H.downloadAndAssert(
      {
        enableFormatting: true,
        pivoting: "non-pivoted",
        fileType: "csv",
      },
      sheet => {
        expect(sheet["B1"].v).to.eq("Category");
        expect(sheet["B2"].w).to.eq("Doohickey");
      },
    );
  });

  it("respects renamed columns in self-joins", () => {
    const idLeftRef = [
      "field",
      ORDERS.ID,
      {
        "base-type": "type/BigInteger",
      },
    ];
    const idRightRef = [
      "field",
      ORDERS.ID,
      {
        "base-type": "type/BigInteger",
        "join-alias": "Orders",
      },
    ];
    const totalLeftRef = [
      "field",
      ORDERS.TOTAL,
      {
        "base-type": "type/Float",
      },
    ];
    const totalRightRef = [
      "field",
      ORDERS.TOTAL,
      {
        "base-type": "type/Float",
        "join-alias": "Orders",
      },
    ];

    const totalLeftColumnKey = '["name","TOTAL"]';
    const totalRightColumnKey = '["name","TOTAL_2"]';

    H.createQuestion(
      {
        query: {
          "source-table": ORDERS_ID,
          fields: [totalLeftRef],
          joins: [
            {
              fields: [totalRightRef],
              strategy: "left-join",
              alias: "Orders",
              condition: ["=", idLeftRef, idRightRef],
              "source-table": ORDERS_ID,
            },
          ],
          "order-by": [["desc", totalLeftRef]],
          limit: 1,
        },
        visualization_settings: {
          column_settings: {
            [totalLeftColumnKey]: {
              column_title: "Left Total",
            },
            [totalRightColumnKey]: {
              column_title: "Right Total",
            },
          },
        },
      },
      { visitQuestion: true, wrapId: true },
    );

    H.queryBuilderMain().findByText("Left Total").should("exist");
    H.queryBuilderMain().findByText("Right Total").should("exist");

    cy.get("@questionId").then(questionId => {
      testCases.forEach(fileType => {
        const opts = { questionId, fileType };

        H.downloadAndAssert(
          {
            ...opts,
            enableFormatting: true,
          },
          sheet => {
            expect(sheet["A1"].v).to.eq("Left Total");
            expect(sheet["A2"].v).to.closeTo(159.35, 0.01);
            expect(sheet["B1"].v).to.eq("Right Total");
            expect(sheet["B2"].v).to.closeTo(159.35, 0.01);
          },
        );
      });
    });
  });

  describe("from dashboards", () => {
    it("should allow downloading card data", () => {
      cy.intercept("GET", "/api/dashboard/**").as("dashboard");
      H.visitDashboard(ORDERS_DASHBOARD_ID);
      cy.findByTestId("dashcard").within(() => {
        cy.findByTestId("legend-caption").realHover();
      });

      // In CI agents after downloads Cypress gets stuck for a while so the downloads status gets closed by timeout
      assertOrdersExport(18760);

      H.editDashboard();

      H.setFilter("ID");

      cy.findByTestId("dashcard-container").contains("Select…").click();
      H.popover().contains("ID").eq(0).click();

      H.saveDashboard();

      H.filterWidget().contains("ID").click();

      H.popover().within(() => H.multiAutocompleteInput().type("1"));

      // eslint-disable-next-line no-unscoped-text-selectors -- deprecated usage
      cy.findByText("Add filter").click();

      cy.wait("@dashboard");

      cy.findByTestId("dashcard").within(() => {
        cy.findByTestId("legend-caption").realHover();
      });

      // In CI agents after downloads Cypress gets stuck for a while so the downloads status gets closed by timeout
      assertOrdersExport(1);
    });

    it("should allow downloading parameterized cards opened from dashboards as a user with no self-service permission (metabase#20868)", () => {
      cy.createQuestion({
        name: "20868",
        query: {
          "source-table": ORDERS_ID,
        },
        display: "table",
      }).then(({ body: { id: questionId } }) => {
        cy.createDashboard().then(({ body: { id: dashboardId } }) => {
          cy.request("PUT", `/api/dashboard/${dashboardId}`, {
            parameters: [
              {
                id: "92eb69ea",
                name: "ID",
                sectionId: "id",
                slug: "id",
                type: "id",
              },
            ],
          });

          H.addOrUpdateDashboardCard({
            card_id: questionId,
            dashboard_id: dashboardId,
            card: {
              parameter_mappings: [
                {
                  parameter_id: "92eb69ea",
                  card_id: questionId,
                  target: ["dimension", ["field", ORDERS.ID, null]],
                },
              ],
              visualization_settings: {
                click_behavior: {
                  parameterMapping: {
                    "92eb69ea": {
                      id: "92eb69ea",
                      source: { id: "ID", name: "ID", type: "column" },
                      target: {
                        id: "92eb69ea",
                        type: "parameter",
                      },
                    },
                  },
                },
              },
            },
          }).then(({ body: { id } }) => {
            cy.signIn("nodata");
            H.visitDashboard(dashboardId);

            cy.findByLabelText("ID").click();
            H.popover().findByPlaceholderText("Enter an ID").type("1");
            cy.button("Add filter").click();

            cy.findByTestId("legend-caption").contains("20868").click();

            H.downloadAndAssert(
              {
                fileType: "xlsx",
                questionId,
                dashboardId,
                dashcardId: id,
              },
              sheet => {
                expect(sheet["A1"].v).to.eq("ID");
                expect(sheet["A2"].v).to.eq(1);

                H.assertSheetRowsCount(1)(sheet);
              },
            );
          });
        });
      });
    });
  });

  describe("png images", () => {
    it("from dashboards", () => {
      cy.createDashboardWithQuestions({
        dashboardName: "saving pngs dashboard",
        questions: [canSavePngQuestion, cannotSavePngQuestion],
      }).then(({ dashboard }) => {
        H.visitDashboard(dashboard.id);
      });

<<<<<<< HEAD
      showDashboardCardActions(0);
      getDashboardCard(0).findByText("Created At: Month").should("be.visible");
      getDashboardCardMenu(0).click();
=======
      H.showDashboardCardActions(0);
      H.getDashboardCard(0)
        .findByText("Created At: Month")
        .should("be.visible");
      H.getDashboardCardMenu(0).click();
>>>>>>> cfe32222

      H.exportFromDashcard(".png");

      H.showDashboardCardActions(1);
      H.getDashboardCard(1).findByText("User ID").should("be.visible");
      H.getDashboardCardMenu(1).click();

      H.popover().within(() => {
        cy.findByText("Download results").click();
        cy.findByText(".png").should("not.exist");
      });

      cy.verifyDownload(".png", { contains: true });
    });

    it("from query builder", () => {
      cy.createQuestion(canSavePngQuestion, { visitQuestion: true });

      cy.findByTestId("download-button").click();

      H.popover().within(() => {
        cy.findByText(".png").click();
        cy.findByTestId("download-results-button").click();
      });

      cy.verifyDownload(".png", { contains: true });

      cy.createQuestion(cannotSavePngQuestion, { visitQuestion: true });

      cy.findByTestId("download-button").click();

      H.popover().within(() => {
        cy.findByText(".png").should("not.exist");
      });
    });
  });
});

describe("scenarios > dashboard > download pdf", () => {
  beforeEach(() => {
    H.restore();
    cy.signInAsAdmin();
    cy.deleteDownloadsFolder();
  });

  it("should allow you to download a PDF of a dashboard", () => {
    const date = Date.now();
    cy.createDashboardWithQuestions({
      dashboardName: `saving pdf dashboard - ${date}`,
      questions: [canSavePngQuestion, cannotSavePngQuestion],
    }).then(({ dashboard }) => {
      H.visitDashboard(dashboard.id);
    });

    H.openSharingMenu("Export as PDF");
    cy.verifyDownload(`saving pdf dashboard - ${date}.pdf`);
  });
});

H.describeWithSnowplow("[snowplow] scenarios > dashboard", () => {
  beforeEach(() => {
    H.restore();
    H.resetSnowplow();
    cy.signInAsAdmin();
    H.enableTracking();
  });

  afterEach(() => {
    H.expectNoBadSnowplowEvents();
  });

  it("should allow you to download a PDF of a dashboard", () => {
    cy.createDashboardWithQuestions({
      dashboardName: "test dashboard",
      questions: [canSavePngQuestion, cannotSavePngQuestion],
    }).then(({ dashboard }) => {
      H.visitDashboard(dashboard.id);
      H.openSharingMenu("Export as PDF");

      H.expectGoodSnowplowEvent({
        event: "dashboard_pdf_exported",
        dashboard_id: dashboard.id,
        dashboard_accessed_via: "internal",
      });
    });
  });

  it("should send the `download_results_clicked` event when downloading dashcards results", () => {
    cy.createDashboardWithQuestions({
      dashboardName: "saving pngs dashboard",
      questions: [canSavePngQuestion, cannotSavePngQuestion],
    }).then(({ dashboard }) => {
      H.visitDashboard(dashboard.id);
    });

<<<<<<< HEAD
    showDashboardCardActions(0);
    getDashboardCard(0).findByText("Created At: Month").should("be.visible");
    getDashboardCardMenu(0).click();
=======
    H.showDashboardCardActions(0);
    H.getDashboardCard(0).findByText("Created At: Month").should("be.visible");
    H.getDashboardCardMenu(0).click();
>>>>>>> cfe32222

    H.exportFromDashcard(".png");

    H.expectGoodSnowplowEvent({
      event: "download_results_clicked",
      resource_type: "dashcard",
      accessed_via: "internal",
      export_type: "png",
    });
  });
});

function assertOrdersExport(length) {
  H.downloadAndAssert(
    {
      fileType: "xlsx",
      questionId: ORDERS_QUESTION_ID,
      dashcardId: ORDERS_DASHBOARD_DASHCARD_ID,
      dashboardId: ORDERS_DASHBOARD_ID,
      isDashboard: true,
    },
    sheet => {
      expect(sheet["A1"].v).to.eq("ID");
      expect(sheet["A2"].v).to.eq(1);
      expect(sheet["B1"].v).to.eq("User ID");
      expect(sheet["B2"].v).to.eq(1);

      H.assertSheetRowsCount(length)(sheet);
    },
  );
}<|MERGE_RESOLUTION|>--- conflicted
+++ resolved
@@ -384,17 +384,11 @@
         H.visitDashboard(dashboard.id);
       });
 
-<<<<<<< HEAD
-      showDashboardCardActions(0);
-      getDashboardCard(0).findByText("Created At: Month").should("be.visible");
-      getDashboardCardMenu(0).click();
-=======
       H.showDashboardCardActions(0);
       H.getDashboardCard(0)
         .findByText("Created At: Month")
         .should("be.visible");
       H.getDashboardCardMenu(0).click();
->>>>>>> cfe32222
 
       H.exportFromDashcard(".png");
 
@@ -490,15 +484,9 @@
       H.visitDashboard(dashboard.id);
     });
 
-<<<<<<< HEAD
-    showDashboardCardActions(0);
-    getDashboardCard(0).findByText("Created At: Month").should("be.visible");
-    getDashboardCardMenu(0).click();
-=======
     H.showDashboardCardActions(0);
     H.getDashboardCard(0).findByText("Created At: Month").should("be.visible");
     H.getDashboardCardMenu(0).click();
->>>>>>> cfe32222
 
     H.exportFromDashcard(".png");
 
