<<<<<<< HEAD
import { IconName } from "metabase/core/components/Icon";

import HomeCard from "../HomeCard";
=======
import { HomeCard } from "../HomeCard";
>>>>>>> f45d268d
import { CardIcon, CardTitle } from "./HomeModelCard.styled";

interface HomeModelCardProps {
  title: string;
  icon: HomeModelIconProps;
  url: string;
}

export interface HomeModelIconProps {
  name: IconName;
}

export const HomeModelCard = ({
  title,
  icon,
  url,
}: HomeModelCardProps): JSX.Element => {
  return (
    <HomeCard url={url}>
      <CardIcon {...icon} />
      <CardTitle>{title}</CardTitle>
    </HomeCard>
  );
};<|MERGE_RESOLUTION|>--- conflicted
+++ resolved
@@ -1,10 +1,5 @@
-<<<<<<< HEAD
 import { IconName } from "metabase/core/components/Icon";
-
-import HomeCard from "../HomeCard";
-=======
 import { HomeCard } from "../HomeCard";
->>>>>>> f45d268d
 import { CardIcon, CardTitle } from "./HomeModelCard.styled";
 
 interface HomeModelCardProps {
