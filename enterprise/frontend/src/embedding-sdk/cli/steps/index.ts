--- conflicted
+++ resolved
@@ -10,10 +10,6 @@
 export * from "./add-database-connection";
 export * from "./pick-database-tables";
 export * from "./create-models-and-xrays";
-<<<<<<< HEAD
 export * from "./setup-permission";
 export * from "./generate-component-files";
-=======
-export * from "./generate-component-files";
-export * from "./setup-license";
->>>>>>> 4453abb1
+export * from "./setup-license";