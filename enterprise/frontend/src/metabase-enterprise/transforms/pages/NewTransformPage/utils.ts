--- conflicted
+++ resolved
@@ -1,10 +1,9 @@
 import { match } from "ts-pattern";
 
 import Question from "metabase-lib/v1/Question";
-<<<<<<< HEAD
 import type {
   Card,
-  DatasetQuery,
+  LegacyDatasetQuery,
   PythonTransformSourceDraft,
   QueryTransformSource,
   SuggestedTransform,
@@ -16,7 +15,7 @@
 
 export function getInitialTransformSource(
   card: Card | undefined,
-  type: DatasetQuery["type"] | "python",
+  type: LegacyDatasetQuery["type"] | "python",
   suggestedTransform: SuggestedTransform | undefined,
 ): InitialTransformSource {
   const canUseSuggestedTransform = match({
@@ -40,16 +39,8 @@
 
 export function getInitialQueryTransformSource(
   card: Card | undefined,
-  type: DatasetQuery["type"] | undefined,
+  type: LegacyDatasetQuery["type"] | undefined,
 ): QueryTransformSource {
-=======
-import type { Card, LegacyDatasetQuery } from "metabase-types/api";
-
-export function getInitialQueryTransformSource(
-  card: Card | undefined,
-  type: LegacyDatasetQuery["type"] | undefined,
-) {
->>>>>>> 963be749
   const query =
     card != null
       ? card.dataset_query
