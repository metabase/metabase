import cx from "classnames";
import type { LocationDescriptor } from "history";
import { useCallback, useMemo } from "react";
import { t } from "ttag";

import CS from "metabase/css/core/index.css";
import { useClickBehaviorData } from "metabase/dashboard/hooks";
import {
  getVirtualCardType,
  isQuestionCard,
  isVirtualDashCard,
} from "metabase/dashboard/utils";
import { useSelector } from "metabase/lib/redux";
import { getMetadata } from "metabase/selectors/metadata";
import type { IconName, IconProps } from "metabase/ui";
import { getVisualizationRaw } from "metabase/visualizations";
import type { Mode } from "metabase/visualizations/click-actions/Mode";
import Visualization from "metabase/visualizations/components/Visualization";
import Question from "metabase-lib/v1/Question";
import type {
  Dashboard,
  DashCardId,
  Dataset,
  Series,
  VirtualCardDisplay,
  VisualizationSettings,
  DashboardCard,
} from "metabase-types/api";

import { ClickBehaviorSidebarOverlay } from "./ClickBehaviorSidebarOverlay/ClickBehaviorSidebarOverlay";
import {
  VirtualDashCardOverlayRoot,
  VirtualDashCardOverlayText,
} from "./DashCard.styled";
import { DashCardMenuConnected } from "./DashCardMenu/DashCardMenu";
import { DashCardParameterMapper } from "./DashCardParameterMapper/DashCardParameterMapper";
import type {
  CardSlownessStatus,
  DashCardGetNewCardUrlHandler,
  DashCardOnChangeCardAndRunHandler,
} from "./types";
import { shouldShowParameterMapper } from "./utils";

interface DashCardVisualizationProps {
  dashboard: Dashboard;
  dashcard: DashboardCard;
  series: Series;
  mode?: Mode;
  getHref: DashCardGetNewCardUrlHandler | null;

  gridSize: {
    width: number;
    height: number;
  };
  gridItemWidth: number;
  totalNumGridCols: number;

  expectedDuration: number;
  isSlow: CardSlownessStatus;

  isAction: boolean;
  isPreviewing: boolean;
  isEmbed: boolean;
  isClickBehaviorSidebarOpen: boolean;
  isEditingDashCardClickBehavior: boolean;
  isEditingDashboardLayout: boolean;
  isEditing?: boolean;
  isEditingParameter?: boolean;
  isFullscreen?: boolean;
  isMobile?: boolean;
  isNightMode?: boolean;
  isPublic?: boolean;
  isXray?: boolean;

  error?: { message?: string; icon?: IconName };
  headerIcon?: IconProps;

  onUpdateVisualizationSettings: (settings: VisualizationSettings) => void;
  onChangeCardAndRun: DashCardOnChangeCardAndRunHandler | null;
  showClickBehaviorSidebar: (dashCardId: DashCardId | null) => void;
  onChangeLocation: (location: LocationDescriptor) => void;
}

// This is done to add the `getExtraDataForClick` prop.
// We need that to pass relevant data along with the clicked object.

export function DashCardVisualization({
  dashcard,
  dashboard,
  series,
  mode,
<<<<<<< HEAD
  getHref,
  metadata,
=======
>>>>>>> 92daf0cc
  gridSize,
  gridItemWidth,
  totalNumGridCols,
  expectedDuration,
  error,
  headerIcon,
  isAction,
  isSlow,
  isPreviewing,
  isEmbed,
  isPublic,
  isXray,
  isEditingDashboardLayout,
  isClickBehaviorSidebarOpen,
  isEditingDashCardClickBehavior,
  isEditing = false,
  isNightMode = false,
  isFullscreen = false,
  isMobile = false,
  isEditingParameter,
  onChangeCardAndRun,
  showClickBehaviorSidebar,
  onChangeLocation,
  onUpdateVisualizationSettings,
}: DashCardVisualizationProps) {
  const metadata = useSelector(getMetadata);
  const question = useMemo(() => {
    return isQuestionCard(dashcard.card)
      ? new Question(dashcard.card, metadata)
      : null;
  }, [dashcard.card, metadata]);

  const renderVisualizationOverlay = useCallback(() => {
    if (isClickBehaviorSidebarOpen) {
      const disableClickBehavior =
        getVisualizationRaw(series)?.disableClickBehavior;
      if (isVirtualDashCard(dashcard) || disableClickBehavior) {
        const virtualDashcardType = getVirtualCardType(
          dashcard,
        ) as VirtualCardDisplay;
        const placeholderText =
          {
            link: t`Link`,
            action: t`Action Button`,
            text: t`Text Card`,
            heading: t`Heading Card`,
            placeholder: t`Placeholder Card`,
          }[virtualDashcardType] ??
          t`This card does not support click mappings`;

        return (
          <VirtualDashCardOverlayRoot>
            <VirtualDashCardOverlayText>
              {placeholderText}
            </VirtualDashCardOverlayText>
          </VirtualDashCardOverlayRoot>
        );
      }
      return (
        <ClickBehaviorSidebarOverlay
          dashcard={dashcard}
          dashcardWidth={gridItemWidth}
          showClickBehaviorSidebar={showClickBehaviorSidebar}
          isShowingThisClickBehaviorSidebar={isEditingDashCardClickBehavior}
        />
      );
    }

    if (shouldShowParameterMapper({ dashcard, isEditingParameter })) {
      return (
        <DashCardParameterMapper dashcard={dashcard} isMobile={isMobile} />
      );
    }

    return null;
  }, [
    dashcard,
    gridItemWidth,
    isMobile,
    isEditingParameter,
    isClickBehaviorSidebarOpen,
    isEditingDashCardClickBehavior,
    showClickBehaviorSidebar,
    series,
  ]);

  const renderActionButtons = useCallback(() => {
    if (!question) {
      return null;
    }

    const mainSeries = series[0] as unknown as Dataset;
    const shouldShowDashCardMenu = DashCardMenuConnected.shouldRender({
      question,
      result: mainSeries,
      isXray,
      isEmbed,
      isPublic,
      isEditing,
    });

    if (!shouldShowDashCardMenu) {
      return null;
    }

    return (
      <DashCardMenuConnected
        question={question}
        result={mainSeries}
        dashcardId={dashcard.id}
        dashboardId={dashboard.id}
        token={isEmbed ? String(dashcard.dashboard_id) : undefined}
      />
    );
  }, [
    question,
    dashcard.id,
    dashcard.dashboard_id,
    series,
    isEmbed,
    isPublic,
    isEditing,
    isXray,
    dashboard.id,
  ]);

  const { getExtraDataForClick } = useClickBehaviorData({
    dashcardId: dashcard.id,
  });

  return (
    <Visualization
      className={cx(CS.flexFull, CS.overflowHidden, {
        [CS.pointerEventsNone]: isEditingDashboardLayout,
      })}
      classNameWidgets={cx({
        [cx(CS.textLight, CS.textMediumHover)]: isEmbed,
      })}
      dashboard={dashboard}
      dashcard={dashcard}
      rawSeries={series}
      metadata={metadata}
      mode={mode}
      getHref={getHref}
      gridSize={gridSize}
      totalNumGridCols={totalNumGridCols}
      headerIcon={headerIcon}
      expectedDuration={expectedDuration}
      error={error?.message}
      errorIcon={error?.icon}
      showTitle
      isAction={isAction}
      isDashboard
      isSlow={isSlow}
      isFullscreen={isFullscreen}
      isNightMode={isNightMode}
      isEditing={isEditing}
      isPreviewing={isPreviewing}
      isEditingParameter={isEditingParameter}
      isMobile={isMobile}
      actionButtons={renderActionButtons()}
      replacementContent={renderVisualizationOverlay()}
      getExtraDataForClick={getExtraDataForClick}
      onUpdateVisualizationSettings={onUpdateVisualizationSettings}
      onChangeCardAndRun={onChangeCardAndRun}
      onChangeLocation={onChangeLocation}
    />
  );
}<|MERGE_RESOLUTION|>--- conflicted
+++ resolved
@@ -89,11 +89,7 @@
   dashboard,
   series,
   mode,
-<<<<<<< HEAD
   getHref,
-  metadata,
-=======
->>>>>>> 92daf0cc
   gridSize,
   gridItemWidth,
   totalNumGridCols,
