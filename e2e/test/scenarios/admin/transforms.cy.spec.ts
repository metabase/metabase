--- conflicted
+++ resolved
@@ -522,16 +522,9 @@
       assertOptionSelected("hourly");
       assertOptionSelected("daily");
 
-<<<<<<< HEAD
       getTagsInput().type("{backspace}");
       assertOptionSelected("hourly");
       assertOptionNotSelected("daily");
-=======
-      H.popover().findByText("hourly").click();
-      cy.wait("@updateTransform");
-      assertOptionNotSelected("hourly");
-      assertOptionSelected("daily");
->>>>>>> 814dd5c8
     });
 
     it("should be able to create tags inline", () => {
@@ -1559,16 +1552,9 @@
       assertOptionSelected("hourly");
       assertOptionSelected("daily");
 
-<<<<<<< HEAD
       getTagsInput().type("{backspace}");
       assertOptionSelected("hourly");
       assertOptionNotSelected("daily");
-=======
-      H.popover().findByText("hourly").click();
-      cy.wait("@updateJob");
-      assertOptionNotSelected("hourly");
-      assertOptionSelected("daily");
->>>>>>> 814dd5c8
     });
   });
 
