--- conflicted
+++ resolved
@@ -220,15 +220,10 @@
 ;; shouldn't be allowed to create a new user via Google Auth if their email doesn't match the auto-create accounts domain
 (expect
   clojure.lang.ExceptionInfo
-<<<<<<< HEAD
-  (tu/with-temporary-setting-values [google-auth-auto-create-accounts-domains "sf-toucannery.com"]
-    (#'session-api/google-auth-create-new-user! "Rasta" "Toucan" "rasta@metabase.com")))
-=======
   (tu/with-temporary-setting-values [google-auth-auto-create-accounts-domain "sf-toucannery.com"]
     (#'session-api/google-auth-create-new-user! {:first_name "Rasta"
                                                  :last_name  "Toucan"
                                                  :email      "rasta@metabase.com"})))
->>>>>>> 4ad2ac2a
 
 ;; should totally work if the email domains match up
 (expect
