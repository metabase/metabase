--- conflicted
+++ resolved
@@ -1,7 +1,4 @@
-<<<<<<< HEAD
-=======
 import { H } from "e2e/support";
->>>>>>> cfe32222
 import { SAMPLE_DB_ID, USERS, WEBMAIL_CONFIG } from "e2e/support/cypress_data";
 import { SAMPLE_DATABASE } from "e2e/support/cypress_sample_database";
 import {
@@ -1060,85 +1057,4 @@
       });
     });
   });
-});
-
-describe("issue 49525", { tags: "@external" }, () => {
-  const {
-    admin: { first_name, last_name },
-  } = USERS;
-
-  const q1Details = {
-    name: "Pivot Table",
-    query: {
-      "source-table": PRODUCTS_ID,
-      aggregation: [["count"]],
-      breakout: [
-        ["datetime-field", ["field-id", PRODUCTS.CREATED_AT], "year"],
-        ["field-id", PRODUCTS.CATEGORY],
-      ],
-    },
-    display: "pivot",
-    visualization_settings: {
-      "pivot_table.column_split": {
-        rows: ["CREATED_AT"],
-        columns: ["CATEGORY"],
-        values: ["COUNT"],
-      },
-    },
-  };
-
-  beforeEach(() => {
-    restore();
-    cy.signInAsAdmin();
-
-    setupSMTP();
-
-    createQuestionAndDashboard({
-      questionDetails: q1Details,
-    }).then(({ body: { dashboard_id } }) => {
-      visitDashboard(dashboard_id);
-    });
-  });
-
-  it("Subscriptions with 'Keep data pivoted' checked should work (metabase#49525)", () => {
-    // Send a test email subscription
-    openSharingMenu("Subscriptions");
-    sidebar().within(() => {
-      cy.findByText("Email it").click();
-      cy.findByPlaceholderText("Enter user names or email addresses").click();
-    });
-
-    popover().findByText(`${first_name} ${last_name}`).click();
-
-    sidebar().within(() => {
-      // Click this just to close the popover that is blocking the "Send email now" button
-      cy.findByText("To:").click();
-      cy.findByLabelText("Attach results").click();
-      cy.findByText("Keep data pivoted").click();
-      cy.findByText("Questions to attach").click();
-    });
-
-    sendEmailAndAssert(email => {
-      // Get the CSV attachment data
-      const csvAttachment = email.attachments.find(
-        attachment => attachment.contentType === "text/csv",
-      );
-
-      expect(csvAttachment).to.exist;
-
-      // get the csv attachment file's contents
-      cy.request({
-        method: "GET",
-        url: `http://localhost:${WEB_PORT}/email/${email.id}/attachment/${csvAttachment.fileName}`,
-        encoding: "utf8",
-      }).then(response => {
-        const csvContent = response.body;
-        const rows = csvContent.split("\n");
-        const headers = rows[0];
-        expect(headers).to.equal(
-          "Created At: Year,Doohickey,Gadget,Gizmo,Widget,Row totals\r",
-        );
-      });
-    });
-  });
 });