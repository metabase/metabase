--- conflicted
+++ resolved
@@ -120,15 +120,7 @@
       databaseId: SAMPLE_DB_ID,
       schemaId: SAMPLE_DB_SCHEMA_ID,
       tableId: ORDERS_ID,
-<<<<<<< HEAD
       fieldId: ORDERS.USER_ID,
-=======
-    });
-
-    // Find foreign key from table the user does not have access to
-    cy.findByTestId("column-USER_ID").within(() => {
-      cy.findByPlaceholderText("Field access denied").should("be.visible");
->>>>>>> 5ca401bc
     });
 
     // Look at foreign key from table the user does not have access to
