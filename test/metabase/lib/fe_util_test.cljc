(ns metabase.lib.fe-util-test
  (:require
   #?@(:cljs ([metabase.test-runner.assert-exprs.approximately-equal]))
   [clojure.test :refer [are deftest is testing]]
   [medley.core :as m]
   [metabase.lib.core :as lib]
   [metabase.lib.expression :as lib.expression]
   [metabase.lib.fe-util :as lib.fe-util]
   [metabase.lib.field :as lib.field]
   [metabase.lib.filter :as lib.filter]
   [metabase.lib.metadata :as lib.metadata]
   [metabase.lib.query :as lib.query]
   [metabase.lib.ref :as lib.ref]
   [metabase.lib.test-metadata :as meta]
   [metabase.lib.test-util :as lib.tu]
   [metabase.util.malli :as mu]
   [metabase.util.number :as u.number]
   [metabase.util.time :as u.time]))

(deftest ^:parallel basic-filter-parts-test
  (let [query (-> (lib/query meta/metadata-provider (meta/table-metadata :users))
                  (lib/join (-> (lib/join-clause (meta/table-metadata :checkins)
                                                 [(lib/=
                                                   (meta/field-metadata :checkins :user-id)
                                                   (meta/field-metadata :users :id))])
                                (lib/with-join-fields :all)))
                  (lib/join (-> (lib/join-clause (meta/table-metadata :venues)
                                                 [(lib/=
                                                   (meta/field-metadata :checkins :venue-id)
                                                   (meta/field-metadata :venues :id))])
                                (lib/with-join-fields :all))))]
    (doseq [col (lib/filterable-columns query)
            op (lib/filterable-column-operators col)
            :let [short-op (:short op)
                  expression-clause (case short-op
                                      :between (lib/expression-clause short-op [col col col] {})
                                      (:contains :does-not-contain :starts-with :ends-with) (lib/expression-clause short-op [col "123"] {})
                                      (:is-null :not-null :is-empty :not-empty) (lib/expression-clause short-op [col] {})
                                      :inside (lib/expression-clause short-op [col 12 34 56 78 90] {})
                                      (:< :>) (lib/expression-clause short-op [col col] {})
                                      (lib/expression-clause short-op [col 123] {}))]]
      (testing (str short-op " with " (:name col))
        (is (=? {:lib/type :mbql/expression-parts
                 :operator short-op
                 :args vector?}
                (lib/expression-parts query expression-clause)))))))

(deftest ^:parallel literals-expression-parts-test
  (let [query (lib/query meta/metadata-provider (meta/table-metadata :users))]
    (doseq [literal ["foo"
                     ""
                     "42"
                     42
                     0
                     -1
                     true
                     false]]
      (testing (str "literal " literal)
        (is (=? literal (lib/expression-parts query literal)))))))

(deftest ^:parallel bigint-value-expression-parts-test
  (let [query (lib/query meta/metadata-provider (meta/table-metadata :users))
        uid  (str (random-uuid))]
    (is (=? {:lib/type :mbql/expression-parts
             :operator :value
             :options {:base-type :type/BigInteger
                       :effective-type :type/BigInteger
                       :lib/uuid uid}
             :args ["12345"]}
            (lib/expression-parts query [:value {:base-type :type/BigInteger
                                                 :effective-type :type/BigInteger
                                                 :lib/uuid uid} "12345"])))))

(deftest ^:parallel filter-parts-field-properties-test
  (let [query (-> (lib/query meta/metadata-provider (meta/table-metadata :users))
                  (lib/join (-> (lib/join-clause (meta/table-metadata :checkins)
                                                 [(lib/=
                                                   (meta/field-metadata :checkins :user-id)
                                                   (meta/field-metadata :users :id))])
                                (lib/with-join-fields :all)))
                  (lib/join (-> (lib/join-clause (meta/table-metadata :venues)
                                                 [(lib/=
                                                   (meta/field-metadata :checkins :venue-id)
                                                   (meta/field-metadata :venues :id))])
                                (lib/with-join-fields :all))))
        cols (->> (lib/filterable-columns query)
                  (map #(m/filter-vals some? %))
                  (m/index-by :id))
        user-id-col (cols (meta/id :users :id))
        checkins-user-id-col (cols (meta/id :checkins :user-id))
        user-last-login-col (cols (meta/id :users :last-login))
        checkins-date-col (cols (meta/id :checkins :date))]
    (testing "binning"
      (is (=? {:lib/type :mbql/expression-parts
               :operator :=
               :args
               [{:lib/type :metadata/column
                 :lib/source-uuid string?
                 :effective-type :type/Integer
                 :metabase.lib.field/binning {:strategy :default}
                 :operators (comp vector? not-empty)
                 :active true
                 :id (:id checkins-user-id-col)
                 :display-name "User ID: Auto binned"
                 :metabase.lib.join/join-alias "Checkins"}
                (assoc (m/filter-vals some? (meta/field-metadata :users :id)) :display-name "ID: Auto binned")]}
              (lib/expression-parts query (lib/= (lib/with-binning checkins-user-id-col {:strategy :default})
                                                 (lib/with-binning user-id-col {:strategy :default}))))))
    (testing "bucketing"
      (is (=? {:lib/type :mbql/expression-parts
               :operator :=
               :args
               [{:lib/type :metadata/column
                 :lib/source-uuid string?
                 :effective-type :type/Date
                 :operators (comp vector? not-empty)
                 :id (:id checkins-date-col)
                 :metabase.lib.field/temporal-unit :day
                 :display-name "Date: Day"
                 :metabase.lib.join/join-alias "Checkins"}
                (assoc (m/filter-vals some? (meta/field-metadata :users :last-login)) :display-name "Last Login: Day")]}
              (lib/expression-parts query (lib/= (lib/with-temporal-bucket checkins-date-col :day)
                                                 (lib/with-temporal-bucket user-last-login-col :day))))))))

(deftest ^:parallel nested-parts-test
  (is (=? {:lib/type :mbql/expression-parts
           :operator :=
           :args [{:lib/type :metadata/column}
                  {:lib/type :mbql/expression-parts
                   :operator :+
                   :args [{:lib/type :metadata/column}
                          {:lib/type :metadata/column}
                          1]}]}
          (lib/expression-parts (lib/query meta/metadata-provider (meta/table-metadata :products))
                                (lib/= (lib/with-temporal-bucket (meta/field-metadata :products :created-at) :day)
                                       (lib/+ (meta/field-metadata :products :id)
                                              (meta/field-metadata :products :id)
                                              1))))))

(deftest ^:parallel expression-parts-column-reference-test
  (let [query (lib/query meta/metadata-provider (meta/table-metadata :users))
        stage-number -1]
    (testing "column references"
      (doseq [col (lib/filterable-columns query)]
        (is (=? {:lib/type :metadata/column
                 :id (:id col)
                 :name (:name col)
                 :display-name (:display-name col)}
                (lib/expression-parts query stage-number (lib.ref/ref col))))))
    (testing "unknown column reference"
      (let [unknown-ref [:field {:lib/uuid (str (random-uuid))} 12345678]]
        (mu/disable-enforcement
          (is (=? {:lib/type :metadata/column
                   :display-name "Unknown Field"}
                  (lib/expression-parts query stage-number unknown-ref))))))))

(deftest ^:parallel expression-parts-segment-reference-test
  (let [segment-id 100
        segment-name "FooBar"
        segment-description "This is a segment"
        segments-db  {:segments [{:id          segment-id
                                  :name        segment-name
                                  :table-id    (meta/id :venues)
                                  :definition  {}
                                  :description segment-description}]}
        metadata-provider (lib.tu/mock-metadata-provider meta/metadata-provider segments-db)
        query (lib/query metadata-provider (meta/table-metadata :venues))
        stage-number -1]
    (testing "segment references"
      (doseq [segment (lib/available-segments query)]
        (is (=? {:lib/type :metadata/segment
                 :id segment-id
                 :name segment-name
                 :description segment-description}
                (lib/expression-parts query stage-number (lib.ref/ref segment))))))
    (testing "unknown segment reference"
      (let [unknown-ref [:segment {:lib/uuid (str (random-uuid))} 101]]
        (mu/disable-enforcement
          (is (=? {:lib/type :metadata/segment
                   :display-name "Unknown Segment"}
                  (lib/expression-parts query stage-number unknown-ref))))))))

(deftest ^:parallel expression-parts-metric-reference-test
  (let [metric-id 100
        metric-name "FooBar"
        metric-description "This is a metric"
        metrics-db  {:segments [{:id          metric-id
                                 :name        metric-name
                                 :table-id    (meta/id :venues)
                                 :definition  {}
                                 :description metric-description}]}
        metadata-provider (lib.tu/mock-metadata-provider meta/metadata-provider metrics-db)
        query (lib/query metadata-provider (meta/table-metadata :venues))
        stage-number -1]
    (testing "metric references"
      (doseq [metric (lib/available-metrics query)]
        (is (=? {:lib/type :metadata/segment
                 :id metric-id
                 :name metric-name
                 :description metric-description}
                (lib/expression-parts query stage-number (lib.ref/ref metric))))))
    (testing "unknown metric reference"
      (let [unknown-ref [:metric {:lib/uuid (str (random-uuid))} 101]]
        (mu/disable-enforcement
          (is (=? {:lib/type :metadata/metric
                   :id 101
                   :display-name "Unknown Metric"}
                  (lib/expression-parts query stage-number unknown-ref))))))))

(deftest ^:parallel expression-parts-expression-reference-test
  (let [expression-name "Foo"
        other-expression-name "Bar"
        query (-> (lib.tu/venues-query)
                  (lib/expression expression-name
                                  (lib/* (lib.tu/field-clause :venues :price {:base-type :type/Integer}) 2))
                  (lib/expression other-expression-name
                                  [:expression {:base-type :type/Integer} expression-name]))
        ;;

        stage-number -1]
    (testing "expression references"
      (mu/disable-enforcement
        (is (=? {:lib/type :metadata/column
                 :name expression-name
                 :lib/expression-name expression-name
                 :lib/source :source/expressions}
                (lib/expression-parts query stage-number [:expression {:base-type :type/Integer} expression-name])))))

    (testing "nested expression references"
      (mu/disable-enforcement
        (is (=? {:lib/type :metadata/column
                 :name other-expression-name
                 :lib/expression-name other-expression-name
                 :lib/source :source/expressions}
                (lib/expression-parts query stage-number [:expression {} other-expression-name])))))))

(deftest ^:parallel expression-clause-test
  (is (=? [:= {:lib/uuid string?} [:field {:lib/uuid string?} (meta/id :products :id)] 1]
          (lib/expression-clause := [(meta/field-metadata :products :id) 1] {})))
  (is (=? [:= {:lib/uuid string?} [:field {:lib/uuid string?} (meta/id :products :id)] 1]
          (lib/expression-clause := [(meta/field-metadata :products :id) 1] {}))))

(deftest ^:parallel invisible-expression-parts-test
  (is (=? {:lib/type :mbql/expression-parts
           :operator :=
           :args [{:lib/type :metadata/column
                   :name "ID"
                   :display-name "ID"}
                  1]}
          (lib/expression-parts (lib.tu/venues-query) -1 (lib/= (lib/ref (meta/field-metadata :products :id))
                                                                1)))))

(deftest ^:parallel normalize-expression-clause-test
  (let [column (m/filter-vals some? (meta/field-metadata :checkins :date))]
    (testing "normalizes week-mode correctly"
      (doseq [[expected strings] {:us ["US" "us" "Us"], :iso ["ISO" "iso" "Iso"]}
              week-mode strings]
        (is (= expected
               (last (lib/expression-clause {:lib/type :mbql/expression-parts
                                             :operator :get-week
                                             :options {}
                                             :args [column week-mode]}))))))))

(deftest ^:parallel case-or-if-parts-test
<<<<<<< HEAD
  (let [query        (lib/query meta/metadata-provider (meta/table-metadata :venues))
        int-field    (meta/field-metadata :venues :category-id)
        other-int-field    (meta/field-metadata :venues :price)
        boolean-field (meta/field-metadata :venues :category-id)
=======
  (let [query         (lib/query meta/metadata-provider (meta/table-metadata :venues))
        int-field     (m/filter-vals some? (meta/field-metadata :venues :category-id))
        string-field  (m/filter-vals some? (meta/field-metadata :venues :name))
        dt-field      (m/filter-vals some? (meta/field-metadata :users :last-login))
        boolean-field (m/filter-vals some? (meta/field-metadata :venues :category-id))
>>>>>>> cc7564e1
        test-cases {(lib/case [[boolean-field int-field]])
                    {:operator :case
                     :options {}
                     :args [boolean-field int-field]}

                    (lib/case [[boolean-field int-field]] nil)
                    {:operator :case
                     :options {}
                     :args [boolean-field int-field]}

                    (lib/case [[boolean-field int-field]] other-int-field)
                    {:operator :case
                     :options {}
                     :args [boolean-field int-field other-int-field]}

                    (lib/case [[boolean-field int-field] [boolean-field other-int-field]])
                    {:operator :case
                     :options {}
                     :args [boolean-field int-field boolean-field other-int-field]}

                    (lib/case [[boolean-field int-field] [boolean-field other-int-field]] nil)
                    {:operator :case
                     :options {}
                     :args [boolean-field int-field boolean-field other-int-field]}

                    (lib/case [[boolean-field int-field] [boolean-field other-int-field]] other-int-field)
                    {:operator :case
                     :options {}
                     :args [boolean-field int-field boolean-field other-int-field other-int-field]}}]
    (testing "case pairs should be flattened in expression parts"
      (doseq [[clause parts] test-cases]
        (let [{:keys [operator options args]} parts
              res (lib.fe-util/expression-parts query -1 clause)]
          (is (=? operator (:operator res)))
          (is (=? options  (:options res)))
          (is (=? (map :id args) (map :id (:args res)))))))

    (testing "case pairs should be unflattened in expression clause"
      (doseq [[expected-expression parts] test-cases]
        (let [{:keys [operator options args]} parts
              actual-expression (lib.fe-util/expression-clause operator args options)
              [expected-op _ expected-args] expected-expression
              [actual-op _ actual-args] actual-expression]
          (is (=? expected-op actual-op))
          (is (=? (map :id expected-args) (map :id actual-args))))))

    (testing "case/if should round-trip through expression-parts and expression-clause"
      (doseq [[clause] test-cases]
        (let [parts                     (lib.fe-util/expression-parts query clause)
              round-tripped-expression  (lib.fe-util/expression-clause
                                         (:operator parts)
                                         (:args parts)
                                         nil)
              round-tripped-parts       (lib.fe-util/expression-parts query round-tripped-expression)]

          (is (=? (:operator parts) (:operator round-tripped-parts)))
          (is (=? (map :id (:args parts)) (map :id (:args round-tripped-parts)))))))))

(deftest ^:parallel nested-case-or-if-parts-test
  (let [query        (lib/query meta/metadata-provider (meta/table-metadata :venues))
<<<<<<< HEAD
        string-field (meta/field-metadata :venues :name)
        boolean-field (meta/field-metadata :venues :category-id)]
=======
        int-field     (m/filter-vals some? (meta/field-metadata :venues :category-id))
        string-field  (m/filter-vals some? (meta/field-metadata :venues :name))
        boolean-field (m/filter-vals some? (meta/field-metadata :venues :category-id))]
>>>>>>> cc7564e1
    (testing "deeply nested case/if should round-trip through expression-parts and expression-clause"
      (doseq [parts [{:lib/type :mbql/expression-parts
                      :operator :case
                      :options {}
                      :args [boolean-field
                             string-field
                             "default"]}

                     {:lib/type :mbql/expression-parts
                      :operator :upper
                      :options {}
                      :args [{:lib/type :mbql/expression-parts
                              :operator :case
                              :options {}
                              :args [boolean-field
                                     string-field
                                     {:lib/type :mbql/expression-parts
                                      :operator :case
                                      :options {}
                                      :args [boolean-field
                                             string-field
                                             "default"]}]}]}

                     {:lib/type :mbql/expression-parts
                      :operator :upper
                      :options {}
                      :args [{:lib/type :mbql/expression-parts
                              :operator :lower
                              :options {}
                              :args [{:lib/type :mbql/expression-parts
                                      :operator :case
                                      :options {}
                                      :args [boolean-field string-field]}]}]}]]

        (let [expression (lib.fe-util/expression-clause
                          (:operator parts)
                          (:args parts)
                          (:options parts))
              round-tripped-parts (lib.fe-util/expression-parts query expression)]
          (is (=? parts round-tripped-parts)))))))

(deftest ^:parallel string-filter-parts-test
  (let [query  (lib.tu/venues-query)
        column (m/filter-vals some? (meta/field-metadata :venues :name))]
    (testing "clause to parts roundtrip"
      (doseq [[clause parts] {(lib.filter/is-empty column)
                              {:operator :is-empty, :column column}

                              (lib.filter/not-empty column)
                              {:operator :not-empty, :column column}

                              (lib.filter/= column "A")
                              {:operator :=, :column column, :values ["A"]}

                              (lib.filter/= column "A" "B")
                              {:operator :=, :column column, :values ["A" "B"]}

                              (lib.filter/in column "A" "B")
                              {:operator :=, :column column, :values ["A" "B"]}

                              (lib.filter/!= column "A")
                              {:operator :!=, :column column, :values ["A"]}

                              (lib.filter/!= column "A" "B")
                              {:operator :!=, :column column, :values ["A" "B"]}

                              (lib.filter/not-in column "A" "B")
                              {:operator :!=, :column column, :values ["A" "B"]}

                              (lib.filter/contains column "A")
                              {:operator :contains, :column column, :values ["A"], :options {:case-sensitive true}}

                              (lib.filter/contains column "A" "B")
                              {:operator :contains, :column column, :values ["A" "B"]}

                              (lib.filter/does-not-contain column "A" "B")
                              {:operator :does-not-contain, :column column, :values ["A" "B"]}

                              (lib.filter/starts-with column "A" "B")
                              {:operator :starts-with, :column column, :values ["A" "B"]}

                              (lib.filter/ends-with column "A" "B")
                              {:operator :ends-with, :column column, :values ["A" "B"]}

                              (lib.fe-util/expression-clause :contains [column "A"] {:case-sensitive false})
                              {:operator :contains, :column column, :values ["A"], :options {:case-sensitive false}}

                              (lib.fe-util/expression-clause :contains [column "A" "B"] {:case-sensitive false})
                              {:operator :contains, :column column, :values ["A" "B"], :options {:case-sensitive false}}}]
        (let [{:keys [operator column values options]} parts]
          (is (=? parts (lib.fe-util/string-filter-parts query -1 clause)))
          (is (=? parts (lib.fe-util/string-filter-parts query -1 (lib.fe-util/string-filter-clause operator
                                                                                                    column
                                                                                                    values
                                                                                                    options)))))))
    (testing "unsupported clauses"
      (are [clause] (nil? (lib.fe-util/string-filter-parts query -1 clause))
        (lib.filter/= "A" column)
        (lib.filter/is-null column)
        (lib.expression/concat column "A")
        (lib.filter/and (lib.filter/= column "A") true)))
    (testing "should correctly propagate `:id` when destructuring a filter clause in a nested query"
      (let [query         (lib.tu/venues-query)
            query         (-> query
                              (lib/aggregate (lib/count))
                              (lib/breakout (m/find-first #(= (:name %) "NAME") (lib/breakoutable-columns query)))
                              (lib/append-stage))
            filter-clause (lib/= (m/find-first #(= (:name %) "NAME") (lib/filterable-columns query)) "test")
            filter-parts  (lib.fe-util/string-filter-parts query -1 filter-clause)]
        (is (=? {:field-id (meta/id :venues :name)}
                (lib.field/field-values-search-info query (:column filter-parts))))))))

(deftest ^:parallel number-filter-parts-test
  (let [query         (lib.tu/venues-query)
        column        (m/filter-vals some? (meta/field-metadata :venues :price))
        bigint-value  (u.number/bigint "9007199254740993")
        bigint-clause (lib.expression/value bigint-value)]
    (testing "clause to parts roundtrip"
      (doseq [[clause parts] {(lib.filter/is-null column)       {:operator :is-null, :column column}
                              (lib.filter/not-null column)      {:operator :not-null, :column column}
                              (lib.filter/= column 10)          {:operator :=, :column column, :values [10]}
                              (lib.filter/= column 10 20)       {:operator :=, :column column, :values [10 20]}
                              (lib.filter/in column 10 20)      {:operator :=, :column column, :values [10 20]}
                              (lib.filter/!= column 10)         {:operator :!=, :column column, :values [10]}
                              (lib.filter/!= column 10 20)      {:operator :!=, :column column, :values [10 20]}
                              (lib.filter/not-in column 10 20)  {:operator :!=, :column column, :values [10 20]}
                              (lib.filter/> column 10)          {:operator :>, :column column, :values [10]}
                              (lib.filter/>= column 10)         {:operator :>=, :column column, :values [10]}
                              (lib.filter/< column 10)          {:operator :<, :column column, :values [10]}
                              (lib.filter/<= column 10)         {:operator :<=, :column column, :values [10]}
                              (lib.filter/between column 10 20) {:operator :between, :column column, :values [10 20]}

                              ;; bigint
                              (lib.filter/= column bigint-clause) {:operator :=, :column column, :values [bigint-value]}
                              (lib.filter/!= column bigint-clause) {:operator :!=, :column column, :values [bigint-value]}
                              (lib.filter/> column bigint-clause) {:operator :>, :column column, :values [bigint-value]}}]
        (let [{:keys [operator column values]} parts]
          (is (=? parts (lib.fe-util/number-filter-parts query -1 clause)))
          (is (=? parts (lib.fe-util/number-filter-parts query -1 (lib.fe-util/number-filter-clause operator
                                                                                                    column
                                                                                                    values)))))))
    (testing "unsupported clauses"
      (are [clause] (nil? (lib.fe-util/number-filter-parts query -1 clause))
        (lib.filter/= 10 column)
        (lib.filter/is-null (meta/field-metadata :venues :name))
        (lib.expression/+ column 10)
        (lib.filter/and (lib.filter/= column 10) true)))))

(deftest ^:parallel coordinate-filter-parts-test
  (let [query         (lib.query/query meta/metadata-provider (meta/table-metadata :orders))
        lat-column    (m/filter-vals some? (meta/field-metadata :people :latitude))
        lon-column    (m/filter-vals some? (meta/field-metadata :people :longitude))
        bigint-value  (u.number/bigint "9007199254740993")
        bigint-clause (lib.expression/value bigint-value)]
    (testing "clause to parts roundtrip"
      (doseq [[clause parts] {(lib.filter/= lat-column 10)
                              {:operator :=, :column lat-column, :values [10]}

                              (lib.filter/= lat-column 10 20)
                              {:operator :=, :column lat-column, :values [10 20]}

                              (lib.filter/in lat-column 10 20)
                              {:operator :=, :column lat-column, :values [10 20]}

                              (lib.filter/!= lon-column 10)
                              {:operator :!=, :column lon-column, :values [10]}

                              (lib.filter/!= lon-column 10 20)
                              {:operator :!=, :column lon-column, :values [10 20]}

                              (lib.filter/not-in lon-column 10 20)
                              {:operator :!=, :column lon-column, :values [10 20]}

                              (lib.filter/> lat-column 10)
                              {:operator :>, :column lat-column, :values [10]}

                              (lib.filter/>= lat-column 10)
                              {:operator :>=, :column lat-column, :values [10]}

                              (lib.filter/< lat-column 10)
                              {:operator :<, :column lat-column, :values [10]}

                              (lib.filter/<= lat-column 10)
                              {:operator :<=, :column lat-column, :values [10]}

                              (lib.filter/between lat-column 10 20)
                              {:operator :between, :column lat-column, :values [10 20]}

                              (lib.filter/inside lat-column lon-column 10 20 30 40)
                              {:operator         :inside
                               :column           lat-column
                               :longitude-column lon-column
                               :values           [10 20 30 40]}

                              ;; bigint

                              (lib.filter/= lat-column bigint-clause)
                              {:operator :=, :column lat-column, :values [bigint-value]}

                              (lib.filter/!= lat-column bigint-clause)
                              {:operator :!=, :column lat-column, :values [bigint-value]}

                              (lib.filter/> lat-column bigint-clause)
                              {:operator :>, :column lat-column, :values [bigint-value]}

                              (lib.filter/between lat-column bigint-clause bigint-clause)
                              {:operator :between, :column lat-column, :values [bigint-value bigint-value]}}]
        (let [{:keys [operator column longitude-column values]} parts]
          (is (=? parts (lib.fe-util/coordinate-filter-parts query -1 clause)))
          (is (=? parts (lib.fe-util/coordinate-filter-parts query -1 (lib.fe-util/coordinate-filter-clause operator
                                                                                                            column
                                                                                                            longitude-column
                                                                                                            values)))))))
    (testing "unsupported clauses"
      (are [clause] (nil? (lib.fe-util/coordinate-filter-parts query -1 clause))
        (lib.filter/= 10 lat-column)
        (lib.filter/is-null lat-column)
        (lib.filter/= (meta/field-metadata :orders :total) 10)
        (lib.expression/+ lat-column 10)
        (lib.filter/and (lib.filter/= lat-column 10) true)))))

(deftest ^:parallel boolean-filter-parts-test
  (let [query  (-> (lib.tu/venues-query)
                   (lib.expression/expression "Boolean"
                                              (lib.filter/is-empty (meta/field-metadata :venues :name))))
        column (m/find-first #(= (:name %) "Boolean") (lib.filter/filterable-columns query))]
    (testing "clause to parts roundtrip"
      (doseq [[clause parts] {(lib.filter/is-null column)  {:operator :is-null, :column column}
                              (lib.filter/not-null column) {:operator :not-null, :column column}
                              (lib.filter/= column true)   {:operator :=, :column column, :values [true]}
                              (lib.filter/= column false)  {:operator :=, :column column, :values [false]}}]
        (let [{:keys [operator column values]} parts
              expected (merge parts {:column (select-keys column [:name])})]
          (is (=? expected (lib.fe-util/boolean-filter-parts query -1 clause)))
          (is (=? expected (lib.fe-util/boolean-filter-parts query -1 (lib.fe-util/boolean-filter-clause operator
                                                                                                         column
                                                                                                         values)))))))
    (testing "unsupported clauses"
      (are [clause] (nil? (lib.fe-util/boolean-filter-parts query -1 clause))
        (lib.filter/= true column)
        (lib.filter/!= column true)
        (lib.filter/is-null (meta/field-metadata :venues :name))
        (lib.filter/and (lib.filter/= column true) true)))))

(defn- format-date-filter-parts
  [{:keys [with-time?], :as parts}]
  (update parts :values
          (fn [values] (mapv #(u.time/format-for-base-type % (if with-time? :type/DateTime :type/Date)) values))))

(deftest ^:parallel specific-date-filter-parts-test
  (let [query  (lib.tu/venues-query)
        column (m/filter-vals some? (meta/field-metadata :checkins :date))]
    (testing "clause to parts roundtrip"
      (doseq [[clause parts] {(lib.filter/= column "2024-11-28")
                              {:operator   :=
                               :column     column
                               :values     [(u.time/local-date 2024 11 28)]
                               :with-time? false}

                              (lib.filter/= column "2024-11-28T00:00:00")
                              {:operator   :=
                               :column     column
                               :values     [(u.time/local-date-time 2024 11 28 0 0 0)]
                               :with-time? true}

                              (lib.filter/= column "2024-11-28T10:20:30")
                              {:operator   :=
                               :column     column
                               :values     [(u.time/local-date-time 2024 11 28 10 20 30)]
                               :with-time? true}

                              (lib.filter/> column "2024-11-28")
                              {:operator   :>
                               :column     column
                               :values     [(u.time/local-date 2024 11 28)]
                               :with-time? false}

                              (lib.filter/< column "2024-11-28")
                              {:operator   :<
                               :column     column
                               :values     [(u.time/local-date 2024 11 28)]
                               :with-time? false}

                              (lib.filter/between column "2024-11-28" "2024-12-04")
                              {:operator   :between
                               :column     column
                               :values     [(u.time/local-date 2024 11 28) (u.time/local-date 2024 12 4)]
                               :with-time? false}

                              (lib.filter/between column "2024-11-28T00:00:00" "2024-12-04T00:00:00")
                              {:operator   :between
                               :column     column
                               :values     [(u.time/local-date-time 2024 11 28 0 0 0) (u.time/local-date-time 2024 12 4 0 0 0)]
                               :with-time? true}

                              (lib.filter/between column "2024-11-28T10:20:30" "2024-12-04T11:21:31")
                              {:operator   :between
                               :column     column
                               :values     [(u.time/local-date-time 2024 11 28 10 20 30) (u.time/local-date-time 2024 12 4 11 21 31)]
                               :with-time? true}}]
        (let [{:keys [operator column values with-time?]} parts]
          (is (=? (format-date-filter-parts parts)
                  (format-date-filter-parts (lib.fe-util/specific-date-filter-parts query -1 clause))))
          (is (=? (format-date-filter-parts parts)
                  (format-date-filter-parts
                   (lib.fe-util/specific-date-filter-parts
                    query -1 (lib.fe-util/specific-date-filter-clause operator column values with-time?))))))))
    (testing "unsupported clauses"
      (are [clause] (nil? (lib.fe-util/specific-date-filter-parts query -1 clause))
        (lib.filter/is-null column)
        (lib.filter/< "2024-11-28" column)
        (lib.filter/> (meta/field-metadata :venues :price) 10)
        (lib.filter/and (lib.filter/< column "2024-11-28") true)))))

(deftest ^:parallel relative-date-filter-parts-test
  (let [query  (lib.tu/venues-query)
        column (m/filter-vals some? (meta/field-metadata :checkins :date))]
    (testing "clause to parts roundtrip"
      (doseq [[clause parts] {(lib.filter/time-interval column 0 :day)
                              {:column column
                               :value  0
                               :unit   :day}

                              (lib.filter/time-interval column -10 :month)
                              {:column column
                               :value  -10
                               :unit   :month}

                              (lib.filter/time-interval column 10 :year)
                              {:column column
                               :value  10
                               :unit   :year}

                              (lib.fe-util/expression-clause :time-interval [column -10 :month] {:include-current true})
                              {:column  column
                               :value   -10
                               :unit    :month
                               :options {:include-current true}}

                              (lib.filter/relative-time-interval column -10 :month -20 :year)
                              {:column       column
                               :value        -10
                               :unit         :month
                               :offset-value -20
                               :offset-unit  :year}

                              (lib.filter/relative-time-interval column 10 :day 20 :quarter)
                              {:column       column
                               :value        10
                               :unit         :day
                               :offset-value 20
                               :offset-unit  :quarter}}]
        (let [{:keys [column value unit offset-value offset-unit options]} parts]
          (is (=? parts (lib.fe-util/relative-date-filter-parts query -1 clause)))
          (is (=? parts (lib.fe-util/relative-date-filter-parts
                         query -1 (lib.fe-util/relative-date-filter-clause column
                                                                           value
                                                                           unit
                                                                           offset-value
                                                                           offset-unit
                                                                           options)))))))
    (testing "should convert `:current` to `0` for backward compatibility"
      (let [clause (lib.filter/time-interval column :current :day)
            parts  {:column column, :value  0, :unit :day}]
        (is (=? parts (lib.fe-util/relative-date-filter-parts query -1 clause)))))
    (testing "unsupported clauses"
      (are [clause] (nil? (lib.fe-util/relative-date-filter-parts query -1 clause))
        (lib.filter/is-null column)
        (lib.filter/and (lib.filter/time-interval column -10 :month) true)))))

(deftest ^:parallel exclude-date-filter-parts-test
  (let [query  (lib.tu/venues-query)
        column (m/filter-vals some? (meta/field-metadata :checkins :date))]
    (testing "clause to parts roundtrip"
      (doseq [[clause parts] {(lib.filter/is-null column)
                              {:operator :is-null
                               :column   column}

                              (lib.filter/not-null column)
                              {:operator :not-null
                               :column   column}

                              (lib.filter/!= (lib.expression/get-hour column) 0)
                              {:operator :!=
                               :column   column
                               :unit     :hour-of-day
                               :values   [0]}

                              (lib.filter/!= (lib.expression/get-hour column) 0 23)
                              {:operator :!=
                               :column   column
                               :unit     :hour-of-day
                               :values   [0 23]}

                              (lib.filter/not-in (lib.expression/get-hour column) 0 23)
                              {:operator :!=
                               :column   column
                               :unit     :hour-of-day
                               :values   [0 23]}

                              (lib.filter/!= (lib.expression/get-day-of-week column :iso) 1)
                              {:operator :!=
                               :column   column
                               :unit     :day-of-week
                               :values   [1]}

                              (lib.filter/!= (lib.expression/get-day-of-week column :iso) 1 7)
                              {:operator :!=
                               :column   column
                               :unit     :day-of-week
                               :values   [1 7]}

                              (lib.filter/not-in (lib.expression/get-day-of-week column :iso) 1 7)
                              {:operator :!=
                               :column   column
                               :unit     :day-of-week
                               :values   [1 7]}

                              (lib.filter/!= (lib.expression/get-month column) 1 12)
                              {:operator :!=
                               :column   column
                               :unit     :month-of-year
                               :values   [1 12]}

                              (lib.filter/not-in (lib.expression/get-month column) 1 12)
                              {:operator :!=
                               :column   column
                               :unit     :month-of-year
                               :values   [1 12]}

                              (lib.filter/!= (lib.expression/get-quarter column) 1 4)
                              {:operator :!=
                               :column   column
                               :unit     :quarter-of-year
                               :values   [1 4]}

                              (lib.filter/not-in (lib.expression/get-quarter column) 1 4)
                              {:operator :!=
                               :column   column
                               :unit     :quarter-of-year
                               :values   [1 4]}}]
        (let [{:keys [operator column unit values]} parts]
          (is (=? parts (lib.fe-util/exclude-date-filter-parts query -1 clause)))
          (is (=? parts (lib.fe-util/exclude-date-filter-parts
                         query -1 (lib.fe-util/exclude-date-filter-clause operator column unit values)))))))
    (testing "unsupported clauses"
      (are [clause] (nil? (lib.fe-util/exclude-date-filter-parts query -1 clause))
        (lib.filter/between column "2020-01-01" "2021-01-01")
        (lib.filter/!= (lib.expression/get-day-of-week column) 1)
        (lib.filter/!= (lib.expression/get-year column) 2024)
        (lib.filter/and (lib.filter/!= (lib.expression/get-hour column) 0) true)))))

(defn- format-time-filter-parts
  [parts]
  (update parts :values (fn [values] (mapv #(u.time/format-for-base-type % :type/Time) values))))

(deftest ^:parallel time-filter-parts-test
  (let [query  (lib.tu/venues-query)
        column (assoc (m/filter-vals some? (meta/field-metadata :checkins :date))
                      :base-type      :type/Time
                      :effective-type :type/Time)]
    (testing "clause to parts roundtrip"
      (doseq [[clause parts] {(lib.filter/is-null column)
                              {:operator :is-null, :column column}

                              (lib.filter/not-null column)
                              {:operator :not-null, :column column}

                              (lib.filter/> column "10:20")
                              {:operator :>, :column column, :values [(u.time/local-time 10 20)]}

                              (lib.filter/> column "10:20:30")
                              {:operator :>, :column column, :values [(u.time/local-time 10 20 30)]}

                              (lib.filter/> column "10:20:30.123")
                              {:operator :>, :column column, :values [(u.time/local-time 10 20 30 123)]}

                              ;; timezone should be ignored
                              (lib.filter/> column "10:20:30.123Z")
                              {:operator :>, :column column, :values [(u.time/local-time 10 20 30 123)]}

                              (lib.filter/< column "15:40")
                              {:operator :<, :column column, :values [(u.time/local-time 15 40)]}

                              (lib.filter/between column "10:20" "15:40")
                              {:operator :between
                               :column column
                               :values [(u.time/local-time 10 20) (u.time/local-time 15 40)]}}]
        (let [{:keys [operator column values]} parts]
          (is (=? (format-time-filter-parts parts)
                  (format-time-filter-parts (lib.fe-util/time-filter-parts query -1 clause))))
          (is (=? (format-time-filter-parts parts)
                  (format-time-filter-parts (lib.fe-util/time-filter-parts query -1
                                                                           (lib.fe-util/time-filter-clause operator
                                                                                                           column
                                                                                                           values))))))))
    (testing "unsupported clauses"
      (are [clause] (nil? (lib.fe-util/time-filter-parts query -1 clause))
        (lib.filter/= column "10:20")
        (lib.filter/> "10:20" column)
        (lib.filter/is-null (meta/field-metadata :venues :name))
        (lib.filter/and (lib.filter/> column "10:20") true)))))

(deftest ^:parallel default-filter-parts-test
  (let [query  (lib.tu/venues-query)
        column (m/filter-vals some? (meta/field-metadata :venues :price))]
    (testing "clause to parts roundtrip"
      (doseq [[clause parts] {(lib.filter/is-null column)       {:operator :is-null, :column column}
                              (lib.filter/not-null column)      {:operator :not-null, :column column}}]
        (let [{:keys [operator column]} parts]
          (is (=? parts (lib.fe-util/default-filter-parts query -1 clause)))
          (is (=? parts (lib.fe-util/default-filter-parts query -1 (lib.fe-util/default-filter-clause operator
                                                                                                      column)))))))
    (testing "unsupported clauses"
      (are [clause] (nil? (lib.fe-util/default-filter-parts query -1 clause))
        (lib.filter/is-null (meta/field-metadata :venues :name))
        (lib.filter/not-null (meta/field-metadata :venues :name))
        (lib.filter/> column 10)
        (lib.filter/and (lib.filter/is-null column) true)))))

(deftest ^:parallel date-parts-display-name-test
  (let [created-at (m/filter-vals some? (meta/field-metadata :products :created-at))
        date-arg-1 "2023-11-02"
        date-arg-2 "2024-01-03"
        datetime-arg "2024-12-05T22:50:27"]
    (are [expected clause] (=? expected (lib/filter-args-display-name (lib.tu/venues-query) -1 clause))
      "4 AM" (lib/= (lib/get-hour created-at) 4)
      "Excludes 12 PM" (lib/!= (lib/get-hour created-at) 12)
      "Mondays" (lib/= (lib.expression/get-day-of-week created-at :iso) 1)
      "Excludes Wednesdays" (lib/!= (lib.expression/get-day-of-week created-at :iso) 3)
      "Jan" (lib/= (lib/get-month created-at) 1)
      "Excludes Mar" (lib/!= (lib/get-month created-at) 3)
      "Nov 2, 2023" (lib/= created-at date-arg-1)
      "Excludes Nov 2, 2023" (lib/!= created-at date-arg-1)
      "Q1" (lib/= (lib/get-quarter created-at) 1)
      "Excludes Q4" (lib/!= (lib/get-quarter created-at) 4)
      "Excludes Q4" (lib/!= (lib/with-temporal-bucket created-at :quarter-of-year) date-arg-1)
      "Excludes Q4" (lib/not-in (lib/get-quarter created-at) 4)
      "Nov 2, 2023 – Jan 3, 2024" (lib/between created-at date-arg-1 date-arg-2)
      "After Nov 2, 2023" (lib/> created-at date-arg-1)
      "Before Nov 2, 2023" (lib/< created-at date-arg-1)
      "Yesterday" (lib/time-interval created-at -1 :day)
      "Tomorrow" (lib/time-interval created-at 1 :day)
      "Previous 10 days" (lib/time-interval created-at -10 :day)
      "Next 10 days" (lib/time-interval created-at 10 :day)
      "Today" (lib/time-interval created-at :current :day)
      "This month" (lib/time-interval created-at :current :month)
      "Previous 64 months, starting 7 months ago" (lib/relative-time-interval created-at -64 :month -7 :month)
      "Dec 5, 2024, 10:50 PM" (lib.filter/during created-at datetime-arg :minute)
      "Dec 5, 2024, 10:00 PM – 10:59 PM" (lib.filter/during created-at datetime-arg :hour)
      "Dec 5, 2024" (lib.filter/during created-at datetime-arg :day)
      "Nov 1–30, 2023" (lib.filter/during created-at date-arg-1 :month)
      "Jan 1 – Dec 31, 2024" (lib.filter/during created-at date-arg-2 :year))))

(deftest ^:parallel dependent-metadata-test
  (testing "native query"
    (is (= [{:type :database, :id (meta/id)}
            {:type :schema,   :id (meta/id)}
            {:type :field,    :id 1}]
           (-> (lib/native-query meta/metadata-provider "select * {{foo}}")
               (lib/with-template-tags {"foo" {:type :dimension
                                               :id "1"
                                               :name "foo"
                                               :widget-type :text
                                               :display-name "foo"
                                               :dimension [:field {:lib/uuid (str (random-uuid))} 1]}})
               (lib/dependent-metadata nil :question)))))
  (testing "simple query"
    (are [query] (=? [{:type :database, :id (meta/id)}
                      {:type :schema,   :id (meta/id)}
                      {:type :table,    :id (meta/id :venues)}
                      {:type :table,    :id (meta/id :categories)}]
                     (lib/dependent-metadata query nil :question))
      (lib.tu/venues-query)
      (lib/append-stage (lib.tu/venues-query))))
  (testing "join query"
    (are [query] (=? [{:type :database, :id (meta/id)}
                      {:type :schema,   :id (meta/id)}
                      {:type :table,    :id (meta/id :venues)}
                      {:type :table,    :id (meta/id :categories)}]
                     (lib/dependent-metadata query nil :question))
      (lib.tu/query-with-join)
      (lib/append-stage (lib.tu/query-with-join))))
  (testing "source card based query"
    (are [query] (=? [{:type :database, :id (meta/id)}
                      {:type :schema,   :id (meta/id)}
                      {:type :table,    :id "card__1"}
                      {:type :table,    :id (meta/id :users)}]
                     (lib/dependent-metadata query nil :question))
      (lib.tu/query-with-source-card)
      (lib/append-stage (lib.tu/query-with-source-card))))
  (testing "source card based query with result metadata"
    (are [query] (=? [{:type :database, :id (meta/id)}
                      {:type :schema,   :id (meta/id)}
                      {:type :table,    :id "card__1"}
                      {:type :table,    :id (meta/id :users)}]
                     (lib/dependent-metadata query nil :question))
      (lib.tu/query-with-source-card-with-result-metadata)
      (lib/append-stage (lib.tu/query-with-source-card-with-result-metadata))))
  (testing "model based query"
    (let [query (assoc (lib.tu/query-with-source-card) :lib/metadata lib.tu/metadata-provider-with-model)]
      (are [query] (=? [{:type :database, :id (meta/id)}
                        {:type :schema,   :id (meta/id)}
                        {:type :table,    :id "card__1"}
                        {:type :table,    :id (meta/id :users)}]
                       (lib/dependent-metadata query nil :question))
        query
        (lib/append-stage query))))
  (testing "metric based query"
    (let [query (assoc (lib.tu/query-with-source-card) :lib/metadata lib.tu/metadata-provider-with-metric)]
      (are [query] (=? [{:type :database, :id (meta/id)}
                        {:type :schema,   :id (meta/id)}
                        {:type :table,    :id "card__1"}
                        {:type :table,    :id (meta/id :users)}
                        {:type :table,    :id (meta/id :checkins)}
                        {:type :table,    :id (meta/id :venues)}]
                       (lib/dependent-metadata query nil :question))
        query
        (lib/append-stage query))))
  (testing "editing a model"
    (let [metadata-provider lib.tu/metadata-provider-with-model
          query (->> (lib.metadata/card metadata-provider 1)
                     :dataset-query
                     (lib/query metadata-provider))]
      (are [query] (=? [{:type :database, :id (meta/id)}
                        {:type :schema,   :id (meta/id)}
                        {:type :table,    :id (meta/id :checkins)}
                        {:type :table,    :id (meta/id :users)}
                        {:type :table,    :id (meta/id :venues)}
                        {:type :table,    :id "card__1"}]
                       (lib/dependent-metadata query 1 :model))
        query
        (lib/append-stage query))))
  (testing "editing a metric"
    (let [metadata-provider lib.tu/metadata-provider-with-metric
          query (->> (lib.metadata/card metadata-provider 1)
                     :dataset-query
                     (lib/query metadata-provider))]
      (are [query] (=? [{:type :database, :id (meta/id)}
                        {:type :schema,   :id (meta/id)}
                        {:type :table,    :id (meta/id :checkins)}
                        {:type :table,    :id (meta/id :users)}
                        {:type :table,    :id (meta/id :venues)}
                        {:type :table,    :id "card__1"}]
                       (lib/dependent-metadata query 1 :metric))
        query
        (lib/append-stage query)))))

(deftest ^:parallel table-or-card-dependent-metadata-test
  (testing "start from table"
    (is (= [{:type :table, :id (meta/id :checkins)}]
           (lib/table-or-card-dependent-metadata meta/metadata-provider (meta/id :checkins)))))
  (testing "start from card"
    (is (= [{:type :table, :id "card__1"}]
           (lib/table-or-card-dependent-metadata lib.tu/metadata-provider-with-card "card__1")))))

(deftest ^:parallel expand-temporal-expression-test
  (let [update-temporal-unit (fn [expr temporal-type] (update-in expr [2 1] assoc :temporal-unit temporal-type))
        expr [:=
              {:lib/uuid "4fcaefe5-5c20-4cbc-98ed-6007b67843a4"}
              [:field {:lib/uuid "3fcaefe5-5c20-4cbc-98ed-6007b67843a3"} 111]
              "2024-05-13T16:35"]]
    (testing "Expandable temporal units"
      (are [unit start end] (=? [:between map? [:field {:temporal-unit unit} int?] start end]
                                (#'lib.fe-util/expand-temporal-expression (update-temporal-unit expr unit)))
        :hour "2024-05-13T16:00:00" "2024-05-13T16:59:59"
        :week "2024-05-12" "2024-05-18"
        :month "2024-05-01" "2024-05-31"
        :quarter "2024-04-01" "2024-06-30"
        :year  "2024-01-01" "2024-12-31")
      (testing "Non-expandable temporal units"
        (are [unit] (let [expr (update-temporal-unit expr unit)]
                      (= false
                         (#'lib.fe-util/expandable-temporal-expression? expr)))
          :minute :day)))))<|MERGE_RESOLUTION|>--- conflicted
+++ resolved
@@ -262,18 +262,10 @@
                                              :args [column week-mode]}))))))))
 
 (deftest ^:parallel case-or-if-parts-test
-<<<<<<< HEAD
-  (let [query        (lib/query meta/metadata-provider (meta/table-metadata :venues))
-        int-field    (meta/field-metadata :venues :category-id)
-        other-int-field    (meta/field-metadata :venues :price)
-        boolean-field (meta/field-metadata :venues :category-id)
-=======
   (let [query         (lib/query meta/metadata-provider (meta/table-metadata :venues))
         int-field     (m/filter-vals some? (meta/field-metadata :venues :category-id))
-        string-field  (m/filter-vals some? (meta/field-metadata :venues :name))
-        dt-field      (m/filter-vals some? (meta/field-metadata :users :last-login))
+        other-int-field     (m/filter-vals some? (meta/field-metadata :venues :price))
         boolean-field (m/filter-vals some? (meta/field-metadata :venues :category-id))
->>>>>>> cc7564e1
         test-cases {(lib/case [[boolean-field int-field]])
                     {:operator :case
                      :options {}
@@ -334,14 +326,8 @@
 
 (deftest ^:parallel nested-case-or-if-parts-test
   (let [query        (lib/query meta/metadata-provider (meta/table-metadata :venues))
-<<<<<<< HEAD
-        string-field (meta/field-metadata :venues :name)
-        boolean-field (meta/field-metadata :venues :category-id)]
-=======
-        int-field     (m/filter-vals some? (meta/field-metadata :venues :category-id))
         string-field  (m/filter-vals some? (meta/field-metadata :venues :name))
         boolean-field (m/filter-vals some? (meta/field-metadata :venues :category-id))]
->>>>>>> cc7564e1
     (testing "deeply nested case/if should round-trip through expression-parts and expression-clause"
       (doseq [parts [{:lib/type :mbql/expression-parts
                       :operator :case
