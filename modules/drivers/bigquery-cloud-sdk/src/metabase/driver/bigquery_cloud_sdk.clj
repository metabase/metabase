--- conflicted
+++ resolved
@@ -23,12 +23,6 @@
   (:import
    (clojure.lang PersistentList)
    (com.google.api.gax.rpc FixedHeaderProvider)
-<<<<<<< HEAD
-   (com.google.cloud.bigquery BigQuery BigQuery$DatasetListOption BigQuery$JobOption BigQuery$TableDataListOption
-                              BigQuery$TableOption BigQueryException BigQueryOptions Dataset Job JobInfo
-                              Field Field$Mode FieldValue FieldValueList QueryJobConfiguration Schema
-                              Table TableDefinition$Type TableId TableResult)
-=======
    (com.google.cloud.bigquery
     BigQuery
     BigQuery$DatasetListOption
@@ -42,13 +36,14 @@
     Field$Mode
     FieldValue
     FieldValueList
+    Job
+    JobInfo
     QueryJobConfiguration
     Schema
     Table
     TableDefinition$Type
     TableId
     TableResult)
->>>>>>> d3940c48
    (com.google.common.collect ImmutableMap)
    (java.util Iterator)))
 
