--- conflicted
+++ resolved
@@ -71,11 +71,7 @@
    ;;
    ;; TODO (Cam 6/13/25) -- weird to put this at the top-level of the query as opposed to in the stage to which this
    ;; applies... I guess it's mostly only used to in [[metabase.lib.metadata.result-metadata]] tho
-<<<<<<< HEAD
-   [:metadata/model-metadata {:optional true} [:maybe [:sequential ::lib.schema.metadata/card.result-metadata.map]]]
-=======
    [:metadata/model-metadata {:optional true} [:maybe [:sequential ::lib.schema.metadata/lib-or-legacy-column]]]
->>>>>>> f1c7740a
    ;; Pivot QP runs multiple queries, and in the dataset api, we need to have access to the original query
    ;; so that we can pass it to the pivot.qp for downloads on unsaved questions
    [:pivot/original-query    {:optional true} [:maybe [:map-of :any :any]]]
