--- conflicted
+++ resolved
@@ -3,11 +3,8 @@
   details and for the code for generating and updating the *data* permissions graph."
   (:require
    [clojure.data :as data]
-<<<<<<< HEAD
    [com.climate.claypoole :as cp]
-=======
    [metabase.api.common :as api]
->>>>>>> e1e8e0c4
    [metabase.audit :as audit]
    [metabase.db.query :as mdb.query]
    [metabase.models.collection :as collection :refer [Collection]]
@@ -202,16 +199,6 @@
          [diff-old changes] (data/diff old-perms new-perms)]
      (data-perms.graph/check-revision-numbers old-graph new-graph)
      (when (seq changes)
-<<<<<<< HEAD
-       (t2/with-transaction [_conn]
-         (doseq [[group-id changes] changes]
-           (update-audit-collection-permissions! group-id changes)
-           (update-group-permissions! collection-namespace group-id changes))
-         (data-perms.graph/save-perms-revision! :model/CollectionPermissionGraphRevision
-                                                (:revision old-graph)
-                                                (assoc old-graph :namespace collection-namespace)
-                                                changes))))))
-=======
        (let [revision-id (t2/with-transaction [_conn]
                            (doseq [[group-id changes] changes]
                              (update-audit-collection-permissions! group-id changes)
@@ -219,5 +206,4 @@
                            (:id (create-perms-revision! (:revision old-graph))))]
          ;; The graph is updated infrequently, but `diff-old` and `old-graph` can get huge on larger instances.
          (data-perms.graph/log-permissions-changes diff-old changes)
-         (fill-revision-details! revision-id (assoc old-graph :namespace collection-namespace) changes))))))
->>>>>>> e1e8e0c4
+         (fill-revision-details! revision-id (assoc old-graph :namespace collection-namespace) changes))))))