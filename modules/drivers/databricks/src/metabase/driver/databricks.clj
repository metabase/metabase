(ns metabase.driver.databricks
  (:require
   [clojure.java.jdbc :as jdbc]
   [clojure.string :as str]
   [honey.sql :as sql]
   [java-time.api :as t]
   [metabase.driver :as driver]
   [metabase.driver-api.core :as driver-api]
   [metabase.driver.hive-like :as driver.hive-like]
   [metabase.driver.sql-jdbc :as sql-jdbc]
   [metabase.driver.sql-jdbc.connection :as sql-jdbc.conn]
   [metabase.driver.sql-jdbc.execute :as sql-jdbc.execute]
   [metabase.driver.sql-jdbc.execute.legacy-impl :as sql-jdbc.legacy]
   [metabase.driver.sql-jdbc.sync :as sql-jdbc.sync]
   [metabase.driver.sql-jdbc.sync.describe-database :as sql-jdbc.describe-database]
   [metabase.driver.sql.query-processor :as sql.qp]
   [metabase.driver.sync :as driver.s]
   [metabase.util :as u]
   [metabase.util.honey-sql-2 :as h2x]
   [metabase.util.log :as log]
   [ring.util.codec :as codec])
  (:import
   [java.sql
    Connection
    PreparedStatement
    ResultSet
    ResultSetMetaData
    Statement]
   [java.time
    LocalDate
    LocalDateTime
    LocalTime
    OffsetDateTime
    OffsetTime
    ZonedDateTime]))

(set! *warn-on-reflection* true)

(driver/register! :databricks, :parent :hive-like)

(doseq [[feature supported?] {:basic-aggregations              true
                              :binning                         true
                              :describe-fields                 true
                              :describe-fks                    true
                              :expression-aggregations         true
                              :expression-literals             true
                              :expressions                     true
                              :native-parameters               true
                              :nested-queries                  true
                              :multi-level-schema              true
                              :set-timezone                    true
                              :standard-deviation-aggregations true
                              :test/jvm-timezone-setting       false
<<<<<<< HEAD
                              :database-routing                false
                              :transforms/table                true}]
=======
                              :database-routing                true}]
>>>>>>> aade35f0
  (defmethod driver/database-supports? [:databricks feature] [_driver _feature _db] supported?))

(defmethod sql-jdbc.sync/database-type->base-type :databricks
  [driver database-type]
  (condp re-matches (u/lower-case-en (name database-type))
    #"timestamp" :type/DateTimeWithLocalTZ
    #"timestamp_ntz" :type/DateTime
    ((get-method sql-jdbc.sync/database-type->base-type :hive-like)
     driver database-type)))

(defn- catalog-present?
  [jdbc-spec catalog]
  (let [sql "select 0 from `system`.`information_schema`.`catalogs` where catalog_name = ?"]
    (= 1 (count (jdbc/query jdbc-spec [sql catalog])))))

(defmethod driver/can-connect? :databricks
  [driver details]
  (sql-jdbc.conn/with-connection-spec-for-testing-connection [jdbc-spec [driver details]]
    (and (catalog-present? jdbc-spec (:catalog details))
         (sql-jdbc.conn/can-connect-with-spec? jdbc-spec))))

(defmethod driver/adjust-schema-qualification :databricks
  [_driver database schema]
  (let [multi-level? (get-in database [:details :multi-level-schema])
        catalog (get-in database [:details :catalog])
        prefix (str catalog ".")]
    (cond
      (and multi-level? (not (str/includes? schema ".")))
      (str prefix schema)

      (and (not multi-level?) (str/starts-with? schema prefix))
      (subs schema (count prefix))

      :else
      schema)))

(defn- split-catalog+schema
  [schema]
  (str/split schema #"\."))

(defmethod sql.qp/->honeysql [:databricks ::h2x/identifier]
  [_driver [tag identifier-type components :as _identifier]]
  (let [components (if (or (and (= identifier-type :table)
                                (>= (count components) 2))
                           (and (= identifier-type :field)
                                (>= (count components) 3)))
                     ;; period is an illegal character for identifiers in databricks so if it's present we can split and
                     ;; quote safely. docs.databricks.com/aws/en/sql/language-manual/sql-ref-names
                     (let [first-split (split-catalog+schema (first components))]
                       (into first-split (rest components)))
                     components)]
    (sql.qp/->honeysql :hive-like [tag identifier-type components])))

(defn- get-tables-sql
  [driver {:keys [catalog multi-level-schema]}]
  (assert (string? (not-empty catalog)))
  (sql/format {:select [[:t.table_name :name]
                        (if multi-level-schema
                          [[:concat :t.table_catalog [:inline "."] :t.table_schema] :schema]
                          [:t.table_schema :schema])
                        [:t.comment :description]]
               :from [[:system.information_schema.tables :t]]
               :where [:and
                       (when-not multi-level-schema [:= :t.table_catalog catalog])
                       [:<> :t.table_schema [:inline "information_schema"]]
                       [:not [:startswith :t.table_catalog [:inline "__databricks"]]]]}
              :dialect (sql.qp/quote-style driver)))

(defmethod driver/describe-database :databricks
  [driver database]
  (try
    {:tables
     (let [[inclusion-patterns
            exclusion-patterns] (driver.s/db-details->schema-filter-patterns database)
           included? (fn [schema]
                       (sql-jdbc.describe-database/include-schema-logging-exclusion inclusion-patterns exclusion-patterns schema))]
       (into
        #{}
        (filter (comp included? :schema))
        (sql-jdbc.execute/reducible-query database (get-tables-sql driver (:details database)))))}
    (catch Throwable e
      (throw (ex-info (format "Error in %s describe-database: %s" driver (ex-message e))
                      {}
                      e)))))

(defn- schema-names-filter [schema-names multi-level-schema catalog-column schema-column]
  (when schema-names
    (if multi-level-schema
      [:in [:composite catalog-column schema-column]
       (map (comp (fn [catalog+schema]
                    (into [:composite] catalog+schema))
                  split-catalog+schema)
            schema-names)]
      [:in schema-column schema-names])))

(defmethod sql-jdbc.sync/describe-fields-sql :databricks
  [driver & {:keys [schema-names table-names] {:keys [catalog multi-level-schema]} :details}]
  (assert (string? (not-empty catalog)) "`catalog` is required for sync.")
  (sql/format {:select [[:c.column_name :name]
                        [:c.full_data_type :database-type]
                        [:c.ordinal_position :database-position]
                        (if multi-level-schema
                          [[:concat :c.table_catalog [:inline "."] :c.table_schema] :table-schema]
                          [:c.table_schema :table-schema])
                        [:c.table_name :table-name]
                        [[:case [:= :cs.constraint_type [:inline "PRIMARY KEY"]] true :else false] :pk?]
                        [[:case [:not= :c.comment [:inline ""]] :c.comment :else nil] :field-comment]]
               :from [[:system.information_schema.columns :c]]
               ;; Following links contains contains diagram of `information_schema`:
               ;; https://docs.databricks.com/en/sql/language-manual/sql-ref-information-schema.html
               :left-join [[{:select   [[:tc.table_catalog :table_catalog]
                                        [:tc.table_schema :table_schema]
                                        [:tc.table_name :table_name]
                                        [:ccu.column_name :column_name]
                                        [:tc.constraint_type :constraint_type]]
                             :from     [[:system.information_schema.table_constraints :tc]]
                             :join     [[:system.information_schema.constraint_column_usage :ccu]
                                        [:and
                                         [:= :tc.constraint_catalog :ccu.constraint_catalog]
                                         [:= :tc.constraint_schema :ccu.constraint_schema]
                                         [:= :tc.constraint_name :ccu.constraint_name]]]
                             :where [:= :tc.constraint_type [:inline "PRIMARY KEY"]]
                             ;; In case on pk constraint is used by multiple columns this query would return duplicate
                             ;; rows. Group by ensures all rows are distinct. This may not be necessary, but rather
                             ;; safe than sorry.
                             :group-by [:tc.table_catalog
                                        :tc.table_schema
                                        :tc.table_name
                                        :ccu.column_name
                                        :tc.constraint_type]}
                            :cs]
                           [:and
                            [:= :c.table_catalog :cs.table_catalog]
                            [:= :c.table_schema :cs.table_schema]
                            [:= :c.table_name :cs.table_name]
                            [:= :c.column_name :cs.column_name]]]
               :where [:and
                       (when-not multi-level-schema [:= :c.table_catalog catalog])
                       ;; Ignore `timestamp_ntz` type columns. Columns of this type are not recognizable from
                       ;; `timestamp` columns when fetching the data. This exception should be removed when the problem
                       ;; is resolved by Databricks in underlying jdbc driver.
                       [:not= :c.full_data_type [:inline "timestamp_ntz"]]
                       [:not [:startswith :c.table_catalog [:inline "__databricks"]]]
                       [:not [:in :c.table_schema [[:inline "information_schema"]]]]
                       (schema-names-filter schema-names multi-level-schema :c.table_catalog :c.table_schema)
                       (when table-names [:in :c.table_name table-names])]
               :order-by [:table-schema :table-name :database-position]}
              :dialect (sql.qp/quote-style driver)))

(defmethod sql-jdbc.sync/describe-fks-sql :databricks
  [driver & {:keys [schema-names table-names] {:keys [catalog multi-level-schema]} :details}]
  (assert (string? (not-empty catalog)) "`catalog` is required for sync.")
  (sql/format {:select
               [(if multi-level-schema
                  [[:concat :fk_kcu.table_catalog [:inline "."] :fk_kcu.table_schema] "fk-table-schema"]
                  [:fk_kcu.table_schema "fk-table-schema"])
                [:fk_kcu.table_name "fk-table-name"]
                [:fk_kcu.column_name "fk-column-name"]
                (if multi-level-schema
                  [[:concat :pk_kcu.table_catalog [:inline "."] :pk_kcu.table_schema] "pk-table-schema"]
                  [:pk_kcu.table_schema "pk-table-schema"])
                [:pk_kcu.table_name "pk-table-name"]
                [:pk_kcu.column_name "pk-column-name"]]
               :from [[:system.information_schema.key_column_usage :fk_kcu]]
               :join [[:system.information_schema.referential_constraints :rc]
                      [:and
                       [:= :fk_kcu.constraint_catalog :rc.constraint_catalog]
                       [:= :fk_kcu.constraint_schema :rc.constraint_schema]
                       [:= :fk_kcu.constraint_name :rc.constraint_name]]
                      [:system.information_schema.key_column_usage :pk_kcu]
                      [[:and
                        [:= :pk_kcu.constraint_catalog :rc.unique_constraint_catalog]
                        [:= :pk_kcu.constraint_schema :rc.unique_constraint_schema]
                        [:= :pk_kcu.constraint_name :rc.unique_constraint_name]]]]
               :where [:and
                       (when-not multi-level-schema [:= :fk_kcu.table_catalog [:inline catalog]])
                       [:not [:startswith :fk_kcu.table_catalog [:inline "__databricks"]]]
                       [:not [:in :fk_kcu.table_schema ["information_schema"]]]
                       (schema-names-filter schema-names multi-level-schema :fk_kcu.table_catalog :fk_kcu.table_schema)
                       (when table-names [:in :fk_kcu.table_name table-names])]
               :order-by [:fk-table-schema :fk-table-name]}
              :dialect (sql.qp/quote-style driver)))

(defmethod sql-jdbc.execute/set-timezone-sql :databricks
  [_driver]
  "SET TIME ZONE %s;")

(defmethod driver/db-default-timezone :databricks
  [driver database]
  (sql-jdbc.execute/do-with-connection-with-options
   driver database nil
   (fn [^Connection conn]
     (with-open [stmt (.prepareStatement conn "select current_timezone()")
                 rset (.executeQuery stmt)]
       (when (.next rset)
         (.getString rset 1))))))

(defn- preprocess-additional-options
  [additional-options]
  (when (string? (not-empty additional-options))
    (str/replace-first additional-options #"^(?!;)" ";")))

(defmethod sql-jdbc.conn/connection-details->spec :databricks
  [_driver {:keys [catalog host http-path use-m2m token client-id oauth-secret log-level additional-options] :as _details}]
  (assert (string? (not-empty catalog)) "Catalog is mandatory.")
  (let [base-spec
        {:classname      "com.databricks.client.jdbc.Driver"
         :subprotocol    "databricks"
         ;; Reading through the changelog revealed `EnableArrow=0` solves multiple problems. Including the exception logged
         ;; during first `can-connect?` call. Ref:
         ;; https://databricks-bi-artifacts.s3.us-east-2.amazonaws.com/simbaspark-drivers/jdbc/2.6.40/docs/release-notes.txt
         :subname        (str "//" host ":443/;EnableArrow=0"
                              ";ConnCatalog=" (codec/url-encode catalog)
                              (preprocess-additional-options additional-options))
         :transportMode  "http"
         :ssl            1
         :HttpPath       http-path
         :UserAgentEntry (format "Metabase/%s" (:tag driver-api/mb-version-info))
         :UseNativeQuery 1}]
    (merge base-spec
           (when log-level
             {:LogLevel log-level})
           (if use-m2m
             ;; M2M OAuth
             {:AuthMech 11
              :Auth_Flow 1
              :OAuth2ClientId client-id
              :OAuth2Secret oauth-secret}
             ;; PAT authentication
             {:AuthMech 3
              :uid "token"
              :pwd token}))))

(defmethod sql.qp/quote-style :databricks
  [_driver]
  :mysql)

(defmethod sql.qp/date [:databricks :day-of-week] [driver _ expr]
  (sql.qp/adjust-day-of-week driver [:dayofweek (h2x/->timestamp expr)]))

(defmethod driver/db-start-of-week :databricks
  [_]
  :sunday)

(defmethod sql.qp/date [:databricks :week]
  [driver _unit expr]
  (let [week-extract-fn (fn [expr]
                          (-> [:date_sub
                               (h2x/+ (h2x/->timestamp expr)
                                      [::driver.hive-like/interval 1 :day])
                               [:dayofweek (h2x/->timestamp expr)]]
                              (h2x/with-database-type-info "timestamp")))]
    (sql.qp/adjust-start-of-week driver week-extract-fn expr)))

(defmethod sql-jdbc.execute/do-with-connection-with-options :databricks
  [driver db-or-id-or-spec options f]
  (sql-jdbc.execute/do-with-resolved-connection
   driver
   db-or-id-or-spec
   options
   (fn [^Connection conn]
     (let [read-only? (.isReadOnly conn)]
       (try
         (.setReadOnly conn false)
         ;; Method is re-implemented because `legacy_time_parser_policy` has to be set to pass the test suite.
         ;; https://docs.databricks.com/en/sql/language-manual/parameters/legacy_time_parser_policy.html
         (with-open [^Statement stmt (.createStatement conn)]
           (.execute stmt "set legacy_time_parser_policy = legacy"))
         (finally
           (.setReadOnly conn read-only?))))
     (sql-jdbc.execute/set-default-connection-options! driver db-or-id-or-spec conn options)
     (f conn))))

(defmethod sql.qp/datetime-diff [:databricks :second]
  [_driver _unit x y]
  [:-
   [:unix_timestamp y (if (instance? LocalDate y)
                        (h2x/literal "yyyy-MM-dd")
                        (h2x/literal "yyyy-MM-dd HH:mm:ss"))]
   [:unix_timestamp x (if (instance? LocalDate x)
                        (h2x/literal "yyyy-MM-dd")
                        (h2x/literal "yyyy-MM-dd HH:mm:ss"))]])

(def ^:private timestamp-database-type-names #{"TIMESTAMP" "TIMESTAMP_NTZ"})

;; Both timestamp types, TIMESTAMP and TIMESTAMP_NTZ, are returned in `Types/TIMESTAMP` sql type. TIMESTAMP is wall
;; clock with date in session timezone. Hence the following implementation adds the results timezone in LocalDateTime
;; gathered from JDBC driver and then adjusts the value to ZULU. Presentation tweaks (ie. changing to report for users'
;; pleasure) are done in `wrap-value-literals` middleware.
(defmethod sql-jdbc.execute/read-column-thunk [:databricks java.sql.Types/TIMESTAMP]
  [_driver ^ResultSet rs ^ResultSetMetaData rsmeta ^Integer i]
  ;; TIMESTAMP is returned also for TIMESTAMP_NTZ type!!! Hence only true branch is hit until this is fixed upstream.
  (let [database-type-name (.getColumnTypeName rsmeta i)]
    (assert (timestamp-database-type-names database-type-name))
    (if (= "TIMESTAMP" database-type-name)
      (fn []
        (assert (some? (driver-api/results-timezone-id)))
        (when-let [t (.getTimestamp rs i)]
          (t/with-offset-same-instant
            (t/offset-date-time
             (t/zoned-date-time (t/local-date-time t)
                                (t/zone-id (driver-api/results-timezone-id))))
            (t/zone-id "Z"))))
      (fn []
        (when-let [t (.getTimestamp rs i)]
          (t/local-date-time t))))))

(defn- date-time->results-local-date-time
  "For datetime types with zone info generate LocalDateTime as in that zone. Databricks java driver does not support
  setting OffsetDateTime or ZonedDateTime parameters. It uses parameters as in session timezone. Hence, this function
  shifts LocalDateTime so wall clock corresponds to Databricks' timezone."
  [dt]
  (if (instance? LocalDateTime dt)
    dt
    (let [tz-str      (try (driver-api/results-timezone-id)
                           (catch Throwable _
                             (log/trace "Failed to get `results-timezone-id`. Using system timezone.")
                             (driver-api/system-timezone-id)))
          adjusted-dt (t/with-zone-same-instant (t/zoned-date-time dt) (t/zone-id tz-str))]
      (t/local-date-time adjusted-dt))))

(defn- set-parameter-to-local-date-time
  [driver prepared-statement index object]
  ((get-method sql-jdbc.execute/set-parameter [::sql-jdbc.legacy/use-legacy-classes-for-read-and-set LocalDateTime])
   driver prepared-statement index (date-time->results-local-date-time object)))

(defmethod sql-jdbc.execute/set-parameter [:databricks OffsetDateTime]
  [driver prepared-statement index object]
  (set-parameter-to-local-date-time driver prepared-statement index object))

(defmethod sql-jdbc.execute/set-parameter [:databricks ZonedDateTime]
  [driver prepared-statement index object]
  (set-parameter-to-local-date-time driver prepared-statement index object))

;;
;; `set-parameter` is implmented also for LocalTime and OffsetTime, even though Databricks does not support time types.
;; It enables creation of `attempted-murders` dataset, hence making the driver compatible with more of existing tests.
;;

(defmethod sql-jdbc.execute/set-parameter [:databricks LocalTime]
  [driver prepared-statement index object]
  (set-parameter-to-local-date-time driver prepared-statement index
                                    (t/local-date-time (t/local-date 1970 1 1) object)))

(defmethod sql-jdbc.execute/set-parameter [:databricks OffsetTime]
  [driver prepared-statement index object]
  (set-parameter-to-local-date-time driver prepared-statement index
                                    (t/local-date-time (t/local-date 1970 1 1) object)))

(defmethod sql-jdbc.execute/set-parameter [:databricks (Class/forName "[B")]
  [_driver ^PreparedStatement _prepared-statement ^Integer _index _object]
  (throw (ex-info "Databricks driver cannot ingest byte array." {}))
  ;; I really did try all of these options. Databricks team says we need to use the OSS version. See
  ;; https://metaboat.slack.com/archives/C07L35T7UFQ/p1750703587969479

  ;; .setBytes() with raw byte array
  ;; Fails with
  ;; HIVE_PARAMETER_QUERY_DATA_TYPE_ERR_NON_SUPPORT_DATA_TYPE
  #_(.setBytes prepared-statement index object)

  ;; byte array as object
  ;; Ingests toString of reference and tests fail with
  ;; [CANNOT_PARSE_TIMESTAMP] Unparseable date: "[B@3b56756d".
  #_(.setObject prepared-statement index object)

  ;; byte array as object with jdbc type BINARY
  ;; Ingests toString of reference and tests fail with
  ;; [CANNOT_PARSE_TIMESTAMP] Unparseable date: "[B@3b56756d".
  #_(.setObject prepared-statement index object Types/BINARY)

  ;; byte array as object with jdbc type BINARY
  ;; Fails with
  ;; HIVE_PARAMETER_QUERY_DATA_TYPE_ERR_NON_SUPPORT_DATA_TYPE
  #_(.setObject prepared-statement index object Types/VARBINARY)

  ;; Array of Bytes with jdbc type ARRAY
  ;; Fails with
  ;; [Databricks][JDBC](11500) Given type does not match given object: [Ljava.lang.Byte;@1e1ac2b6.
  #_(.setObject prepared-statement index (into-array Byte (map #(Byte/valueOf %) object)) Types/ARRAY)

  ;; Array of Bytes with jdbc type BINARY
  ;; Fails with
  ;; [Databricks][JDBC](11500) Given type does not match given object: [Ljava.lang.Byte;@1e1ac2b6.
  #_(.setObject prepared-statement index (into-array Byte (map #(Byte/valueOf %) object)) Types/BINARY)

  ;; Array of Bytes with jdbc type BINARY
  ;; Fails with
  ;; [Databricks][JDBC](11500) Given type does not match given object: [Ljava.lang.Byte;@1e1ac2b6.
  #_(.setObject prepared-statement index (into-array Byte (map #(Byte/valueOf %) object)) Types/VARBINARY)

  ;; Array of Bytes with no jdbc type
  ;; Fails with
  ;; HIVE_PARAMETER_QUERY_DATA_TYPE_ERR_NON_SUPPORT_DATA_TYPE
  #_(.setObject prepared-statement index (into-array Byte (map #(Byte/valueOf %) object)))

  ;; .setArray with array of Bytes with jdbc type "BINARY"
  ;; Fails with
  ;; [Databricks][JDSI](20300) Data type not supported: BINARY ({1})
  #_(let [connection (.getConnection prepared-statement)]
      (.setArray prepared-statement index
                 (.createArrayOf connection "BINARY"
                                 (into-array Byte (map #(Byte/valueOf %) object)))))

  ;; .setArray with array of Bytes with jdbc type "VARBINARY"
  ;; Fails with
  ;; Array is not valid
  #_(let [connection (.getConnection prepared-statement)]
      (.setArray prepared-statement index
                 (.createArrayOf connection "VARBINARY"
                                 (into-array Byte (map #(Byte/valueOf %) object)))))

  ;; .setArray with array of Bytes with jdbc type "ARRAY"
  ;; Fails with
  ;; [Databricks][JDSI](20300) Data type not supported: ARRAY ({1})
  #_(let [connection (.getConnection prepared-statement)]
      (.setArray prepared-statement index
                 (.createArrayOf connection "ARRAY"
                                 (into-array Byte (map #(Byte/valueOf %) object)))))

  ;; .setArray with array of Bytes with jdbc type "ARRAY<BINARY>"
  ;; Ingest "succeeds" but there are no rows in the table
  #_(let [connection (.getConnection prepared-statement)]
      (.setArray prepared-statement index
                 (.createArrayOf connection "ARRAY<BINARY>"
                                 (into-array Byte (map #(Byte/valueOf %) object)))))

  ;; Hex string
  ;; Fails with:
  ;; [Databricks][JDBC](11500) Given type does not match given object: 3230313930343231313634333030.
  #_(.setObject prepared-statement index (codecs/bytes->hex object) Types/BINARY)

  ;; base64 string
  ;; Fails with:
  ;; [Databricks][JDBC](11500) Given type does not match given object: MjAxOTA0MjExNjQzMDA=.
  #_(.setObject prepared-statement index (codecs/bytes->b64-str object) Types/BINARY))

(defmethod sql.qp/->integer :databricks
  [driver value]
  (sql.qp/->integer-with-round driver value))

(defmethod sql.qp/->honeysql [:databricks ::sql.qp/cast-to-text]
  [driver [_ expr]]
  (sql.qp/->honeysql driver [::sql.qp/cast expr "string"]))

(defmethod sql-jdbc/impl-table-known-to-not-exist? :databricks
  [_ e]
  (= (sql-jdbc/get-sql-state e) "42P01"))<|MERGE_RESOLUTION|>--- conflicted
+++ resolved
@@ -51,12 +51,8 @@
                               :set-timezone                    true
                               :standard-deviation-aggregations true
                               :test/jvm-timezone-setting       false
-<<<<<<< HEAD
-                              :database-routing                false
+                              :database-routing                true
                               :transforms/table                true}]
-=======
-                              :database-routing                true}]
->>>>>>> aade35f0
   (defmethod driver/database-supports? [:databricks feature] [_driver _feature _db] supported?))
 
 (defmethod sql-jdbc.sync/database-type->base-type :databricks
