--- conflicted
+++ resolved
@@ -13,12 +13,6 @@
 
 (set! *warn-on-reflection* true)
 
-<<<<<<< HEAD
-(mu/defn sync-timezone! :- [:maybe [:map [:timezone-id [:maybe [:or
-                                                                ::lib.schema.expression.temporal/timezone-id
-                                                                ;; This can be an offset string with MySQL (metabase#34050)
-                                                                [:re #"^[+-]\d{2,}:\d{2,}$"]]]]]]
-=======
 (defn- validate-zone-id [driver zone-id]
   (when zone-id
     (when-not (some (fn [klass]
@@ -40,7 +34,6 @@
     zone-id))
 
 (mu/defn sync-timezone! :- [:map [:timezone-id [:maybe ::lib.schema.expression.temporal/timezone-id]]]
->>>>>>> 0920254f
   "Query `database` for its current time to determine its timezone. The results of this function are used by the sync
   process to update the timezone if it's different."
   [database :- i/DatabaseInstance]
