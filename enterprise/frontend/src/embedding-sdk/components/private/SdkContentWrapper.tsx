import { css } from "@emotion/react";
import styled from "@emotion/styled";
import type { HTMLAttributes } from "react";

import { getRootStyle } from "metabase/css/core/base.styled";
import { defaultFontFiles } from "metabase/css/core/fonts.styled";
import { alpha, color, lighten } from "metabase/lib/colors";
import { useSelector } from "metabase/lib/redux";
import { aceEditorStyles } from "metabase/query_builder/components/NativeQueryEditor/NativeQueryEditor.styled";
import { getFontFiles } from "metabase/styled-components/selectors";
import { saveDomImageStyles } from "metabase/visualizations/lib/save-chart-image";
import type { FontFile } from "metabase-types/api";

interface SdkContentWrapperProps {
  baseUrl?: string;
}
export function SdkContentWrapper({
  baseUrl,
  ...divProps
}: SdkContentWrapperProps & HTMLAttributes<HTMLDivElement>) {
  const fontFiles = useSelector(getFontFiles);
  return (
    <SdkContentWrapperInner
      baseUrl={baseUrl}
      fontFiles={fontFiles}
      {...divProps}
    />
  );
}

const SdkContentWrapperInner = styled.div<
  SdkContentWrapperProps & {
    fontFiles: FontFile[] | null;
  }
>`
  --mb-default-font-family: "${({ theme }) => theme.fontFamily}";
  --mb-color-bg-light: ${({ theme }) => theme.fn.themeColor("bg-light")};
  --mb-color-bg-dark: ${({ theme }) => theme.fn.themeColor("bg-dark")};
  --mb-color-brand: ${({ theme }) => theme.fn.themeColor("brand")};
  --mb-color-brand-light: ${({ theme }) =>
    lighten(theme.fn.themeColor("brand"), 0.532)};
  --mb-color-brand-lighter: ${({ theme }) =>
    lighten(theme.fn.themeColor("brand"), 0.598)};
  --mb-color-brand-alpha-04: ${({ theme }) =>
    alpha(theme.fn.themeColor("brand"), 0.04)};
  --mb-color-brand-alpha-88: ${({ theme }) =>
    alpha(theme.fn.themeColor("brand"), 0.88)};
  --mb-color-focus: ${({ theme }) => theme.fn.themeColor("focus")};
  --mb-color-bg-white: ${({ theme }) => theme.fn.themeColor("bg-white")};
  --mb-color-bg-black: ${({ theme }) => theme.fn.themeColor("bg-black")};
  --mb-color-shadow: ${({ theme }) => theme.fn.themeColor("shadow")};
  --mb-color-border: ${({ theme }) => theme.fn.themeColor("border")};
  --mb-color-text-dark: ${({ theme }) => theme.fn.themeColor("text-dark")};
  --mb-color-text-medium: ${({ theme }) => theme.fn.themeColor("text-medium")};
  --mb-color-text-light: ${({ theme }) => theme.fn.themeColor("text-light")};
<<<<<<< HEAD
  --mb-color-danger: ${({ theme }) => theme.fn.themeColor("danger")};
  --mb-color-error: ${({ theme }) => theme.fn.themeColor("error")};
  --mb-color-filter: ${({ theme }) => theme.fn.themeColor("filter")};
=======
  --mb-color-bg-error: ${() => color("bg-error")};
  --mb-color-bg-medium: ${({ theme }) => theme.fn.themeColor("bg-medium")};
  --mb-color-bg-night: ${() => color("bg-night")};
>>>>>>> 6fcbf23e

  font-size: ${({ theme }) => theme.other.fontSize};

  ${aceEditorStyles}
  ${saveDomImageStyles}
  ${({ theme }) => getRootStyle(theme)}

  ${({ baseUrl }) => defaultFontFiles({ baseUrl })}
  ${({ fontFiles }) =>
    fontFiles?.map(
      file => css`
        @font-face {
          font-family: "Custom";
          src: url(${encodeURI(file.src)}) format("${file.fontFormat}");
          font-weight: ${file.fontWeight};
          font-style: normal;
          font-display: swap;
        }
      `,
    )}

  :where(svg) {
    display: inline;
  }
`;<|MERGE_RESOLUTION|>--- conflicted
+++ resolved
@@ -53,15 +53,12 @@
   --mb-color-text-dark: ${({ theme }) => theme.fn.themeColor("text-dark")};
   --mb-color-text-medium: ${({ theme }) => theme.fn.themeColor("text-medium")};
   --mb-color-text-light: ${({ theme }) => theme.fn.themeColor("text-light")};
-<<<<<<< HEAD
   --mb-color-danger: ${({ theme }) => theme.fn.themeColor("danger")};
   --mb-color-error: ${({ theme }) => theme.fn.themeColor("error")};
   --mb-color-filter: ${({ theme }) => theme.fn.themeColor("filter")};
-=======
   --mb-color-bg-error: ${() => color("bg-error")};
   --mb-color-bg-medium: ${({ theme }) => theme.fn.themeColor("bg-medium")};
   --mb-color-bg-night: ${() => color("bg-night")};
->>>>>>> 6fcbf23e
 
   font-size: ${({ theme }) => theme.other.fontSize};
 
