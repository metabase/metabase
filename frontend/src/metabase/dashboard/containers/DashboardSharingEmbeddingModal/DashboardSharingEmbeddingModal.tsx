--- conflicted
+++ resolved
@@ -1,11 +1,8 @@
 import {
   useCreateDashboardPublicLinkMutation,
   useDeleteDashboardPublicLinkMutation,
-<<<<<<< HEAD
   useUpdateDashboardEmbeddingParamsMutation,
   useUpdateDashboardEnableEmbeddingMutation,
-=======
->>>>>>> fd0987b2
 } from "metabase/api";
 import { getParameters } from "metabase/dashboard/selectors";
 import { useSelector } from "metabase/lib/redux";
@@ -14,13 +11,7 @@
   EmbedModal,
   EmbedModalContent,
 } from "metabase/public/components/EmbedModal";
-import type { EmbeddingParameters } from "metabase/public/lib/types";
 import type { Dashboard } from "metabase-types/api";
-<<<<<<< HEAD
-=======
-
-import { updateEmbeddingParams, updateEnableEmbedding } from "../../actions";
->>>>>>> fd0987b2
 
 export type DashboardSharingEmbeddingModalProps = {
   className?: string;
@@ -37,25 +28,12 @@
 }: DashboardSharingEmbeddingModalProps) => {
   const parameters = useSelector(getParameters);
 
-<<<<<<< HEAD
   const [createPublicDashboardLink] = useCreateDashboardPublicLinkMutation();
   const [deletePublicDashboardLink] = useDeleteDashboardPublicLinkMutation();
   const [updateDashboardEmbeddingParams] =
     useUpdateDashboardEmbeddingParamsMutation();
   const [updateDashboardEnableEmbedding] =
     useUpdateDashboardEnableEmbeddingMutation();
-=======
-  const dispatch = useDispatch();
-
-  const [createPublicDashboardLink] = useCreateDashboardPublicLinkMutation();
-  const [deletePublicDashboardLink] = useDeleteDashboardPublicLinkMutation();
-  const updateDashboardEnableEmbedding = (enable_embedding: boolean) =>
-    dispatch(updateEnableEmbedding({ id: dashboard.id, enable_embedding }));
-
-  const updateDashboardEmbeddingParams = (
-    embedding_params: EmbeddingParameters,
-  ) => dispatch(updateEmbeddingParams({ id: dashboard.id, embedding_params }));
->>>>>>> fd0987b2
 
   const getPublicUrl = (publicUuid: string) => Urls.publicDashboard(publicUuid);
 
@@ -70,16 +48,11 @@
           resourceParameters={parameters}
           resourceType="dashboard"
           onCreatePublicLink={() =>
-            createPublicDashboardLink({
-              id: dashboard.id,
-            })
+            createPublicDashboardLink({ id: dashboard.id })
           }
           onDeletePublicLink={() =>
-            deletePublicDashboardLink({
-              id: dashboard.id,
-            })
+            deletePublicDashboardLink({ id: dashboard.id })
           }
-<<<<<<< HEAD
           onUpdateEnableEmbedding={enable_embedding =>
             updateDashboardEnableEmbedding({
               id: dashboard.id,
@@ -92,10 +65,6 @@
               embedding_params,
             })
           }
-=======
-          onUpdateEnableEmbedding={updateDashboardEnableEmbedding}
-          onUpdateEmbeddingParams={updateDashboardEmbeddingParams}
->>>>>>> fd0987b2
           getPublicUrl={getPublicUrl}
         />
       )}
