--- conflicted
+++ resolved
@@ -1,10 +1,6 @@
-<<<<<<< HEAD
+import { createMockMetadata } from "__support__/metadata";
 import { resolve } from "metabase-lib/v1/expressions/resolver";
-=======
-import { createMockMetadata } from "__support__/metadata";
-import { resolve } from "metabase-lib/expressions/resolver";
 import { createSampleDatabase } from "metabase-types/api/mocks/presets";
->>>>>>> 68a232e5
 
 describe("metabase-lib/v1/expressions/resolve", () => {
   function collect(expr, startRule = "expression") {
