--- conflicted
+++ resolved
@@ -1,12 +1,12 @@
 import PropTypes from "prop-types";
-import { useMemo, useState, useCallback } from "react";
+import { useCallback, useMemo, useState } from "react";
 import { connect } from "react-redux";
 import _ from "underscore";
 
 import {
+  currentUserPersonalCollections,
   isRootPersonalCollection,
   nonPersonalOrArchivedCollection,
-  currentUserPersonalCollections,
 } from "metabase/collections/utils";
 import { Tree } from "metabase/components/tree";
 import CS from "metabase/css/core/index.css";
@@ -18,9 +18,9 @@
 
 import SavedEntityList from "./SavedEntityList";
 import {
+  BackButton,
+  CollectionsContainer,
   SavedEntityPickerRoot,
-  CollectionsContainer,
-  BackButton,
   TreeContainer,
 } from "./SavedEntityPicker.styled";
 import { CARD_INFO } from "./constants";
@@ -118,13 +118,8 @@
     <SavedEntityPickerRoot>
       <CollectionsContainer>
         <BackButton onClick={onBack} data-testid="saved-entity-back-navigation">
-<<<<<<< HEAD
-          <Icon name="chevronleft" className="mr1" />
+          <Icon name="chevronleft" className={CS.mr1} />
           {CARD_INFO[type].title}
-=======
-          <Icon name="chevronleft" className={CS.mr1} />
-          {isDatasets ? t`Models` : t`Saved Questions`}
->>>>>>> e9e0ab6e
         </BackButton>
         <TreeContainer data-testid="saved-entity-collection-tree">
           <Tree
