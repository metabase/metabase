--- conflicted
+++ resolved
@@ -27,7 +27,8 @@
   | "setup-token"
   | "site-url"
   | "types"
-  | "version";
+  | "version"
+  | "version-info";
 
 type SettingsMap = { [key: SettingName]: any };
 
@@ -83,15 +84,13 @@
     return this.get("anon-tracking-enabled") || false;
   }
 
-<<<<<<< HEAD
-  googleAuthEnabled: function() {
-    return mb_settings.google_auth_client_id != null;
-  },
-=======
+  googleAuthEnabled() {
+    return this.get("google-auth-client-id") != null;
+  }
+
   hasSetupToken() {
     return this.get("setup-token") != null;
   }
->>>>>>> abfccb26
 
   ssoEnabled() {
     return this.get("google-auth-client-id") != null;
@@ -105,20 +104,11 @@
     return this.get("hide-embed-branding?");
   }
 
-<<<<<<< HEAD
-  docsTag() {
-    return this.currentVersion() || "latest";
-  },
-
-  docsUrl: (page = "", anchor = "") => {
-    const tag = MetabaseSettings.docsTag();
-=======
   docsUrl(page = "", anchor = "") {
     let { tag } = this.get("version", {});
     if (!tag) {
       tag = "latest";
     }
->>>>>>> abfccb26
     if (page) {
       page = `/${page}.html`;
     }
@@ -128,32 +118,21 @@
     return `https://metabase.com/docs/${tag}${page}${anchor}`;
   }
 
-<<<<<<< HEAD
   newVersionAvailable() {
     const result = MetabaseUtils.compareVersions(
       this.currentVersion(),
       this.latestVersion(),
     );
     return result != null && result < 0;
-  },
-=======
-  newVersionAvailable(settings) {
-    let versionInfo = _.findWhere(settings, { key: "version-info" });
-    const currentVersion = this.get("version").tag;
-
-    if (versionInfo) {
-      versionInfo = versionInfo.value;
-    }
->>>>>>> abfccb26
+  }
 
   versionIsLatest() {
     const result = MetabaseUtils.compareVersions(
       this.currentVersion(),
       this.latestVersion(),
     );
-<<<<<<< HEAD
     return result != null && result >= 0;
-  },
+  }
 
   /*
     We expect the versionInfo to take on the JSON structure detailed below.
@@ -173,19 +152,16 @@
   */
   versionInfo() {
     return this.get("version-info", {});
-  },
+  }
 
   currentVersion() {
     return this.get("version", {}).tag;
-  },
+  }
 
   latestVersion() {
     const { latest } = this.versionInfo();
     return latest && latest.version;
-  },
-=======
-  }
->>>>>>> abfccb26
+  }
 
   // returns a map that looks like {total: 6, digit: 1}
   passwordComplexityRequirements() {
