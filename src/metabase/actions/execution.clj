(ns metabase.actions.execution
  (:require
   [clojure.set :as set]
   [medley.core :as m]
   [metabase.actions.actions :as actions]
   [metabase.actions.http-action :as http-action]
   [metabase.actions.models :as action]
   [metabase.analytics.core :as analytics]
   [metabase.api.common :as api]
   [metabase.legacy-mbql.schema :as mbql.s]
   [metabase.lib.schema.actions :as lib.schema.actions]
   [metabase.lib.schema.id :as lib.schema.id]
   [metabase.model-persistence.core :as model-persistence]
   [metabase.queries.models.query :as query]
   [metabase.query-processor :as qp]
   [metabase.query-processor.card :as qp.card]
   [metabase.query-processor.error-type :as qp.error-type]
   [metabase.query-processor.middleware.permissions :as qp.perms]
   [metabase.query-processor.writeback :as qp.writeback]
   [metabase.util :as u]
   [metabase.util.i18n :refer [tru]]
   [metabase.util.log :as log]
   [metabase.util.malli :as mu]
   [toucan2.core :as t2]))

(defn- execute-query-action!
  "Execute a `QueryAction` with parameters as passed in from an
  endpoint of shape `{<parameter-id> <value>}`.

  `action` should already be hydrated with its `:card`."
  [{:keys [dataset_query model_id] :as action} request-parameters]
  (log/tracef "Executing action\n\n%s" (u/pprint-to-str action))
  (try
    (let [parameters (for [parameter (:parameters action)]
                       (assoc parameter :value (get request-parameters (:id parameter))))
          query (-> dataset_query
                    (update :type keyword)
                    (assoc :parameters parameters))]
      (log/debugf "Query (before preprocessing):\n\n%s" (u/pprint-to-str query))
      (binding [qp.perms/*card-id* model_id]
        (qp.writeback/execute-write-query! query)))
    (catch Throwable e
      (if (= (:type (u/all-ex-data e)) qp.error-type/missing-required-permissions)
        (api/throw-403 e)
        (throw (ex-info (format "Error executing Action: %s" (ex-message e))
                        {:action     action
                         :parameters request-parameters}
                        e))))))

(mu/defn- implicit-action-table
  [card-id :- pos-int?]
  (let [card (t2/select-one :model/Card :id card-id)
        {:keys [table-id]} (query/query->database-and-table-ids (:dataset_query card))]
    (t2/hydrate (t2/select-one :model/Table :id table-id) :fields)))

(defn- execute-custom-action! [action request-parameters]
  (let [{action-type :type} action]
    (actions/check-actions-enabled! action)
    (let [model (t2/select-one :model/Card :id (:model_id action))]
      (when (and (= action-type :query) (not= (:database_id model) (:database_id action)))
        ;; the above check checks the db of the model. We check the db of the query action here
        (actions/check-actions-enabled-for-database!
         (t2/select-one :model/Database :id (:database_id action)))))
    (try
      (case action-type
        :query
        (execute-query-action! action request-parameters)

        :http
        (http-action/execute-http-action! action request-parameters))
      (catch Exception e
        (log/error e "Error executing action.")
        (if-let [ed (ex-data e)]
          (let [ed (cond-> ed
                     (and (nil? (:status-code ed))
                          (= (:type ed) :missing-required-permissions))
                     (assoc :status-code 403)

                     (nil? (:message ed))
                     (assoc :message (ex-message e)))]
            (if (= (ex-data e) ed)
              (throw e)
              (throw (ex-info (ex-message e) ed e))))
          {:body {:message (or (ex-message e) (tru "Error executing action."))}
           :status 500})))))

(defn- check-no-extra-parameters
  "Check that the given request parameters do not contain any parameters that are not in the given set of destination parameter ids"
  [request-parameters destination-param-ids]
  (let [extra-parameters (set/difference (set (keys request-parameters))
                                         (set destination-param-ids))]
    (api/check (empty? extra-parameters)
               400
               {:status-code            400
                :message                (tru "No destination parameter found for {0}. Found: {1}"
                                             (pr-str extra-parameters)
                                             (pr-str destination-param-ids))
                :type                   qp.error-type/invalid-parameter
                :parameters             request-parameters
                :destination-parameters destination-param-ids})))

(def ^:private legacy->current
  {:row/create :model.row/create
   :row/update :model.row/update
   :row/delete :model.row/delete})

(mu/defn- build-implicit-query :- [:map
                                   [:query          ::mbql.s/Query]
                                   [:row-parameters ::lib.schema.actions/row]
                                   ;; TODO -- the schema for these should probably be
                                   ;; `:metabase.lib.schema.parameter/parameter` instead of `:any`, but I'm not
                                   ;; 100% sure about that.
                                   [:prefetch-parameters {:optional true} [:tuple :any]]]
  [{:keys [model_id parameters] :as _action} implicit-action request-parameters]
  (let [{database-id :db_id
         table-id :id :as table} (implicit-action-table model_id)
        table-fields             (:fields table)
        pk-fields                (filterv #(isa? (:semantic_type %) :type/PK) table-fields)
        slug->field-name         (->> table-fields
                                      (map (juxt (comp u/slugify :name) :name))
                                      (into {})
                                      (m/filter-keys (set (map :id parameters))))
        _                        (api/check (action/unique-field-slugs? table-fields)
                                            400
                                            (tru "Cannot execute implicit action on a table with ambiguous column names."))
        _                        (api/check (= (count pk-fields) 1)
                                            400
                                            (tru "Must execute implicit action on a table with a single primary key."))
        _                        (check-no-extra-parameters request-parameters (keys slug->field-name))
        pk-field                 (first pk-fields)
        ;; Ignore params with nil values; the client doesn't reliably omit blank, optional parameters from the
        ;; request. See discussion at #29049
        simple-parameters        (->> (update-keys request-parameters slug->field-name)
                                      (filter (fn [[_k v]] (some? v)))
                                      (into {}))
        pk-field-name            (:name pk-field)
        row-parameters           (cond-> simple-parameters
                                   (not= implicit-action :model.row/create) (dissoc pk-field-name))
        requires-pk?             (contains? #{:model.row/delete :model.row/update} implicit-action)]
    (api/check (or (not requires-pk?)
                   (some? (get simple-parameters pk-field-name)))
               400
               (tru "Missing primary key parameter: {0}"
                    (pr-str (u/slugify (:name pk-field)))))
    (cond-> {:query {:database database-id,
                     :type :query,
                     :query {:source-table table-id}}
             :row-parameters row-parameters}

      requires-pk?
      (assoc-in [:query :query :filter]
                [:= [:field (:id pk-field) nil] (get simple-parameters pk-field-name)])

      requires-pk?
      (assoc :prefetch-parameters [{:target [:dimension [:field (:id pk-field) nil]]
                                    :type "id"
                                    :value [(get simple-parameters pk-field-name)]}]))))

(defn- parse-implicit-action [action-instance]
  (let [k (keyword (:kind action-instance))]
    (legacy->current k k)))

(defn- execute-implicit-action!
  [action request-parameters]
  (let [model-id        (:model_id action)
        implicit-action (parse-implicit-action action)
        {:keys [query row-parameters]} (build-implicit-query action implicit-action request-parameters)
        _               (api/check (or (= implicit-action :model.row/delete) (seq row-parameters))
                                   400
                                   (tru "Implicit parameters must be provided."))
        arg-map         (cond-> query
                          (= implicit-action :model.row/create)
                          (assoc :create-row row-parameters)

                          (= implicit-action :model.row/update)
                          (assoc :update-row row-parameters))]
    (binding [qp.perms/*card-id* model-id]
      (actions/perform-action-with-single-input-and-output implicit-action arg-map {:scope  {:model-id model-id}
                                                                                    :policy :model-action}))))

(mu/defn execute-action!
  "Execute the given action with the given parameters of shape `{<parameter-id> <value>}."
  [action request-parameters]
  (let [;; if a value is supplied for a hidden parameter, it should raise an error
        field-settings         (get-in action [:visualization_settings :fields])
        hidden-param-ids       (->> (vals field-settings)
                                    (filter :hidden)
                                    (map :id))
        destination-param-ids  (set/difference (set (map :id (:parameters action))) (set hidden-param-ids))
        _ (check-no-extra-parameters request-parameters destination-param-ids)
        ;; add default values for missing parameters (including hidden ones)
        all-param-ids          (set (map :id (:parameters action)))
        provided-param-ids     (set (keys request-parameters))
        missing-param-ids      (set/difference all-param-ids provided-param-ids)
        missing-param-defaults (into {}
                                     (keep (fn [param-id]
                                             (when-let [default-value (get-in field-settings [param-id :defaultValue])]
                                               [param-id default-value])))
                                     missing-param-ids)
        request-parameters     (merge missing-param-defaults request-parameters)]
    (case (:type action)
      :implicit
      (execute-implicit-action! action request-parameters)
      (:query :http)
      (execute-custom-action! action request-parameters)
      (throw (ex-info (tru "Unknown action type {0}." (name (:type action :unknown))) action)))))

(defn- execute-table-action! [action-kw table-id request-parameters]
  ;; removing nils for update is a tmp hack to ignore inputs that have not been interacted with from the FE
  ;; we should have the FE omit these keys longer term
  (let [request-parameters' (case action-kw
                              :table.row/update (u/remove-nils request-parameters)
                              request-parameters)]
<<<<<<< HEAD
    (actions/perform-action-with-single-input-and-output action-kw {:table-id table-id :arg request-parameters'})))
=======
    (actions/perform-action-with-single-input-and-output
     action-kw
     {:table-id table-id :arg request-parameters'}
     :policy :data-editing)))
>>>>>>> 36fc93d4

(mu/defn execute-dashcard!
  "Execute the given action in the dashboard/dashcard context with the given parameters
   of shape `{<parameter-id> <value>}."
  [dashboard-id       :- ::lib.schema.id/dashboard
   dashcard-id        :- ::lib.schema.id/dashcard
   request-parameters :- [:maybe [:map-of :string :any]]]
  (let [dashcard     (api/check-404 (t2/select-one :model/DashboardCard :id dashcard-id :dashboard_id dashboard-id))
        action-id    (:action_id dashcard)
        table-action (-> dashcard :visualization_settings :table_action)]
    (api/check-404 (or action-id table-action))
    (if table-action
      (let [{:keys [kind table_id]} table-action]
        ;; avoiding snowplow for now, to avoid adding new actions into their schema
        (execute-table-action! (keyword kind) table_id request-parameters))
      (let [action (api/check-404 (action/select-action :id action-id :archived false))]
        (analytics/track-event! :snowplow/action
                                {:event     :action-executed
                                 :source    :dashboard
                                 :type      (:type action)
                                 :action_id (:id action)})
        (execute-action! action request-parameters)))))

(defn- fetch-implicit-action-values
  [action request-parameters]
  (api/check (contains? #{:model.row/update :model.row/delete} (parse-implicit-action action))
             400
             (tru "Values can only be fetched for actions that require a Primary Key."))
  (let [implicit-action (parse-implicit-action action)
        {:keys [prefetch-parameters]} (build-implicit-query action implicit-action request-parameters)
        info {:executed-by api/*current-user-id*
              :context     :action
              :action-id   (:id action)}
        card (t2/select-one :model/Card :id (:model_id action))
        ;; prefilling a form with day old data would be bad
        result (model-persistence/with-persisted-substituion-disabled
                 (qp/process-query
                  (qp/userland-query
                   (qp.card/query-for-card card prefetch-parameters nil nil)
                   info)))
        ;; only expose values for fields that are not hidden
        hidden-param-ids (keep #(when (:hidden %) (:id %))
                               (vals (get-in action [:visualization_settings :fields])))
        exposed-param-ids (-> (set (map :id (:parameters action)))
                              (set/difference (set hidden-param-ids)))]
    (m/filter-keys
     #(contains? exposed-param-ids %)
     (zipmap
      (map (comp u/slugify :name) (get-in result [:data :cols]))
      (first (get-in result [:data :rows]))))))

(defn fetch-values
  "Fetch values to pre-fill implicit action execution - custom actions will return no values.
  Must pass in parameters of shape `{<parameter-id> <value>}` for primary keys."
  [action request-parameters]
  (if (= :implicit (:type action))
    (fetch-implicit-action-values action request-parameters)
    {}))<|MERGE_RESOLUTION|>--- conflicted
+++ resolved
@@ -211,14 +211,10 @@
   (let [request-parameters' (case action-kw
                               :table.row/update (u/remove-nils request-parameters)
                               request-parameters)]
-<<<<<<< HEAD
-    (actions/perform-action-with-single-input-and-output action-kw {:table-id table-id :arg request-parameters'})))
-=======
     (actions/perform-action-with-single-input-and-output
      action-kw
      {:table-id table-id :arg request-parameters'}
      :policy :data-editing)))
->>>>>>> 36fc93d4
 
 (mu/defn execute-dashcard!
   "Execute the given action in the dashboard/dashcard context with the given parameters
