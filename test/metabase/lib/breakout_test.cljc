(ns metabase.lib.breakout-test
  (:require
<<<<<<< HEAD
   [clojure.test :refer [deftest is testing]]
   [medley.core :as m]
=======
   #?@(:cljs ([metabase.test-runner.assert-exprs.approximately-equal]))
   [clojure.test :refer [deftest is testing]]
>>>>>>> 9fd5e283
   [metabase.lib.core :as lib]
   [metabase.lib.dev :as lib.dev]
   [metabase.lib.test-metadata :as meta]
<<<<<<< HEAD
   [metabase.lib.test-util :as lib.tu]
   [metabase.lib.util :as lib.util]
   [metabase.util :as u]
   #?@(:cljs ([metabase.test-runner.assert-exprs.approximately-equal]))))
=======
   [metabase.lib.util :as lib.util]))
>>>>>>> 9fd5e283

#?(:cljs (comment metabase.test-runner.assert-exprs.approximately-equal/keep-me))

(deftest ^:parallel query-name-with-breakouts-test
  (let [query (-> (lib/query-for-table-name meta/metadata-provider "CHECKINS")
                  (lib/aggregate (lib/count))
                  (lib/breakout (lib/with-temporal-bucket (lib/field (meta/id :checkins :date)) :year)))]
    (is (=? {:lib/type :mbql/query
             :database (meta/id)
             :stages   [{:lib/type     :mbql.stage/mbql
                         :source-table (meta/id :checkins)
                         :aggregation  [[:count {}]]
                         :breakout     [[:field
                                         {:base-type :type/Date, :temporal-unit :year}
                                         (meta/id :checkins :date)]]}]}
            query))
    (is (= "Checkins, Count, Grouped by Date (year)"
           (lib/display-name query query)
           (lib/describe-query query)
           (lib/suggested-name query)))))

(deftest ^:parallel breakouts-test
  (let [query (-> (lib/query-for-table-name meta/metadata-provider "CHECKINS")
                  (lib/breakout (lib/field (meta/id :checkins :date))))]
    (is (=? [[:field {} (meta/id :checkins :date)]]
            (lib/breakouts query)))))

<<<<<<< HEAD
(deftest ^:parallel breakoutable-columns-test
  (let [query (lib/query-for-table-name meta/metadata-provider "VENUES")]
    (testing (lib.util/format "Query =\n%s" (u/pprint-to-str query))
      (is (=? [{:lib/type                 :metadata/field
                :name                     "ID"
                :display_name             "ID"
                :id                       (meta/id :venues :id)
                :table_id                 (meta/id :venues)
                :base_type                :type/BigInteger
                :lib/source-column-alias  "ID"
                :lib/desired-column-alias "ID"}
               {:lib/type                 :metadata/field
                :name                     "NAME"
                :display_name             "Name"
                :id                       (meta/id :venues :name)
                :table_id                 (meta/id :venues)
                :base_type                :type/Text
                :lib/source-column-alias  "NAME"
                :lib/desired-column-alias "NAME"}
               {:lib/type                 :metadata/field
                :name                     "CATEGORY_ID"
                :display_name             "Category ID"
                :id                       (meta/id :venues :category-id)
                :table_id                 (meta/id :venues)
                :lib/source-column-alias  "CATEGORY_ID"
                :lib/desired-column-alias "CATEGORY_ID"}
               {:lib/type                 :metadata/field
                :name                     "LATITUDE"
                :display_name             "Latitude"
                :id                       (meta/id :venues :latitude)
                :table_id                 (meta/id :venues)
                :base_type                :type/Float
                :lib/source-column-alias  "LATITUDE"
                :lib/desired-column-alias "LATITUDE"}
               {:lib/type                 :metadata/field
                :name                     "LONGITUDE"
                :display_name             "Longitude"
                :id                       (meta/id :venues :longitude)
                :table_id                 (meta/id :venues)
                :base_type                :type/Float
                :lib/source-column-alias  "LONGITUDE"
                :lib/desired-column-alias "LONGITUDE"}
               {:lib/type                 :metadata/field
                :name                     "PRICE"
                :display_name             "Price"
                :id                       (meta/id :venues :price)
                :table_id                 (meta/id :venues)
                :base_type                :type/Integer
                :lib/source-column-alias  "PRICE"
                :lib/desired-column-alias "PRICE"}
               {:lib/type                 :metadata/field
                :name                     "ID"
                :display_name             "ID"
                :id                       (meta/id :categories :id)
                :table_id                 (meta/id :categories)
                :base_type                :type/BigInteger
                :lib/source-column-alias  "ID"
                :lib/desired-column-alias "CATEGORIES__via__CATEGORY_ID__ID"}
               {:lib/type                 :metadata/field
                :name                     "NAME"
                :display_name             "Name"
                :id                       (meta/id :categories :name)
                :table_id                 (meta/id :categories)
                :base_type                :type/Text
                :lib/source-column-alias  "NAME"
                :lib/desired-column-alias "CATEGORIES__via__CATEGORY_ID__NAME"}]
              (lib/breakoutable-columns query))))))

(deftest ^:parallel breakoutable-expressions-test
  (testing "orderable-columns should include expressions"
    (let [query (-> (lib/query-for-table-name meta/metadata-provider "VENUES")
                    (lib/expression "Category ID + 1"  (lib/+ (lib/field "VENUES" "CATEGORY_ID") 1)))]
      (testing (lib.util/format "Query =\n%s" (u/pprint-to-str query))
        (is (=? [{:id (meta/id :venues :id) :name "ID"}
                 {:id (meta/id :venues :name) :name "NAME"}
                 {:id (meta/id :venues :category-id) :name "CATEGORY_ID"}
                 {:id (meta/id :venues :latitude) :name "LATITUDE"}
                 {:id (meta/id :venues :longitude) :name "LONGITUDE"}
                 {:id (meta/id :venues :price) :name "PRICE"}
                 {:lib/type     :metadata/field
                  :base_type    :type/Integer
                  :name         "Category ID + 1"
                  :display_name "Category ID + 1"
                  :lib/source   :source/expressions}
                 {:id (meta/id :categories :id) :name "ID"}
                 {:id (meta/id :categories :name) :name "NAME"}]
                (lib/breakoutable-columns query)))))))

(deftest ^:parallel breakoutable-explicit-joins-test
  (testing "orderable-columns should include columns from explicit joins"
    (let [query (-> (lib/query-for-table-name meta/metadata-provider "VENUES")
                    (lib/join (-> (lib/join-clause
                                   (meta/table-metadata :categories)
                                   [(lib/=
                                      (lib/field "VENUES" "CATEGORY_ID")
                                      (lib/with-join-alias (lib/field "CATEGORIES" "ID") "Cat"))])
                                  (lib/with-join-alias "Cat")
                                  (lib/with-join-fields :all))))]
      (testing (lib.util/format "Query =\n%s" (u/pprint-to-str query))
        (is (=? [{:id (meta/id :venues :id) :name "ID"}
                 {:id (meta/id :venues :name) :name "NAME"}
                 {:id (meta/id :venues :category-id) :name "CATEGORY_ID"}
                 {:id (meta/id :venues :latitude) :name "LATITUDE"}
                 {:id (meta/id :venues :longitude) :name "LONGITUDE"}
                 {:id (meta/id :venues :price) :name "PRICE"}
                 {:lib/type     :metadata/field
                  :name         "ID"
                  :display_name "ID"
                  :source_alias "Cat"
                  :id           (meta/id :categories :id)
                  :table_id     (meta/id :categories)
                  :base_type    :type/BigInteger}
                 {:lib/type     :metadata/field
                  :name         "NAME"
                  :display_name "Name"
                  :source_alias "Cat"
                  :id           (meta/id :categories :name)
                  :table_id     (meta/id :categories)
                  :base_type    :type/Text}]
                (lib/breakoutable-columns query)))))))

(deftest ^:parallel breakoutable-columns-source-card-test
  (doseq [varr [#'lib.tu/query-with-card-source-table
                #'lib.tu/query-with-card-source-table-with-result-metadata]
          :let [query (varr)]]
    (testing (str (pr-str varr) \newline (lib.util/format "Query =\n%s" (u/pprint-to-str query)))
      (let [columns (lib/breakoutable-columns query)]
        (is (=? [{:name                     "USER_ID"
                  :display_name             "User ID"
                  :base_type                :type/Integer
                  :lib/source               :source/card
                  :lib/desired-column-alias "USER_ID"}
                 {:name                     "count"
                  :display_name             "Count"
                  :base_type                :type/Integer
                  :lib/source               :source/card
                  :lib/desired-column-alias "count"}
                 {:name                     "ID"
                  :display_name             "ID"
                  :base_type                :type/BigInteger
                  :lib/source               :source/implicitly-joinable
                  :lib/desired-column-alias "USERS__via__USER_ID__ID"}
                 {:name                     "NAME"
                  :display_name             "Name"
                  :base_type                :type/Text
                  :lib/source               :source/implicitly-joinable
                  :lib/desired-column-alias "USERS__via__USER_ID__NAME"}
                 {:name                     "LAST_LOGIN"
                  :display_name             "Last Login"
                  :base_type                :type/DateTime
                  :lib/source               :source/implicitly-joinable
                  :lib/desired-column-alias "USERS__via__USER_ID__LAST_LOGIN"}]
                columns))
        (testing `lib/display-info
          (is (=? [{:name                   "USER_ID"
                    :display_name           "User ID"
                    :table                  {:name "My Card", :display_name "My Card"}
                    :is_from_previous_stage false
                    :is_implicitly_joinable false}
                   {:name                   "count"
                    :display_name           "Count"
                    :table                  {:name "My Card", :display_name "My Card"}
                    :is_from_previous_stage false
                    :is_implicitly_joinable false}
                   {:name                   "ID"
                    :display_name           "ID"
                    :table                  {:name "USERS", :display_name "Users"}
                    :is_from_previous_stage false
                    :is_implicitly_joinable true}
                   {:name                   "NAME"
                    :display_name           "Name"
                    :table                  {:name "USERS", :display_name "Users"}
                    :is_from_previous_stage false
                    :is_implicitly_joinable true}
                   {:name                   "LAST_LOGIN"
                    :display_name           "Last Login"
                    :table                  {:name "USERS", :display_name "Users"}
                    :is_from_previous_stage false
                    :is_implicitly_joinable true}]
                  (for [col columns]
                    (lib/display-info query col)))))))))

(defn- breakout-column-excluded? [query column query']
  (let [breakoutable-columns  (lib/breakoutable-columns query)
        breakoutable-columns' (lib/breakoutable-columns query')]
    (= (disj (set breakoutable-columns) column) (set breakoutable-columns'))))

(deftest ^:parallel breakoutable-columns-e2e-test
  (testing "Use the metadata returned by `breakoutable-columns` to add a new breakout to a query."
    (let [query (lib/query-for-table-name meta/metadata-provider "VENUES")]
      (is (=? {:lib/type :mbql/query
               :database (meta/id)
               :stages   [{:lib/type     :mbql.stage/mbql
                           :source-table (meta/id :venues)
                           :lib/options  {:lib/uuid string?}}]}
              query))
      (testing (lib.util/format "Query =\n%s" (u/pprint-to-str query))
        (let [breakoutable-columns (lib/breakoutable-columns query)
              col                  (m/find-first #(= (:id %) (meta/id :venues :name)) breakoutable-columns)
              query'               (lib/breakout query col)]
          (is (=? {:lib/type :mbql/query
                   :database (meta/id)
                   :stages   [{:lib/type     :mbql.stage/mbql
                               :source-table (meta/id :venues)
                               :lib/options  {:lib/uuid string?}
                               :breakout     [[:field {:lib/uuid string? :base-type :type/Text} (meta/id :venues :name)]]}]}
                  query'))
          (is (=? [[:field {:lib/uuid string? :base-type :type/Text} (meta/id :venues :name)]]
                  (lib/breakouts query')))
          (is (true? (breakout-column-excluded? query col query'))))))))

(deftest ^:parallel breakoutable-columns-own-and-implicitly-joinable-columns-e2e-test
  (testing "An implicitly joinable column can be broken out by."
    (let [query (lib/query-for-table-name meta/metadata-provider "VENUES")
          cat-name-col (m/find-first #(= (:id %) (meta/id :categories :name))
                                     (lib/breakoutable-columns query))
          ven-price-col (m/find-first #(= (:id %) (meta/id :venues :price))
                                      (lib/breakoutable-columns query))
          query' (-> query
                     (lib/breakout cat-name-col)
                     (lib/breakout ven-price-col))]
      (is (=? {:stages [{:breakout [[:field
                                     {:source-field (meta/id :venues :category-id)}
                                     (meta/id :categories :name)]
                                    [:field
                                     {:lib/uuid string? :base-type :type/Integer}
                                     (meta/id :venues :price)]]}]}
              query'))
      (is (= "Venues, Grouped by Categories → Name and Price"
             (lib/describe-query query')))
      (is (=? [{:display_name "ID",          :lib/source :source/table-defaults}
               {:display_name "Name",        :lib/source :source/table-defaults}
               {:display_name "Category ID", :lib/source :source/table-defaults}
               {:display_name "Latitude",    :lib/source :source/table-defaults}
               {:display_name "Longitude",   :lib/source :source/table-defaults}
               {:display_name "ID",          :lib/source :source/implicitly-joinable}]
              (lib/breakoutable-columns query'))))))

(deftest ^:parallel breakoutable-columns-with-source-card-e2e-test
  (testing "A column that comes from a source Card (Saved Question/Model/etc) can be broken out by."
    (let [query (lib.tu/query-with-card-source-table)]
      (testing (lib.util/format "Query =\n%s" (u/pprint-to-str query))
        (let [name-col (m/find-first #(= (:name %) "USER_ID")
                                     (lib/breakoutable-columns query))]
          (is (=? {:name      "USER_ID"
                   :base_type :type/Integer}
                  name-col))
          (let [query' (lib/breakout query name-col)]
            (is (=? {:stages
                     [{:source-table "card__1"
                       :breakout [[:field {:base-type :type/Integer} "USER_ID"]]}]}
                    query'))
            (is (= "My Card, Grouped by User ID"
                   (lib/describe-query query')))
            (is (= ["User ID"]
                   (for [breakout (lib/breakouts query')]
                     (lib/display-name query' breakout))))
          (is (true? (breakout-column-excluded? query name-col query')))))))))

(deftest ^:parallel breakoutable-columns-expression-e2e-test
  (let [query (-> (lib/query-for-table-name meta/metadata-provider "VENUES")
                  (lib/expression "expr" (lib/absolute-datetime "2020" :month))
                  (lib/with-fields [(lib/field "VENUES" "ID")]))]
    (is (=? [{:id (meta/id :venues :id),          :name "ID",          :display_name "ID",          :lib/source :source/table-defaults}
             {:id (meta/id :venues :name),        :name "NAME",        :display_name "Name",        :lib/source :source/table-defaults}
             {:id (meta/id :venues :category-id), :name "CATEGORY_ID", :display_name "Category ID", :lib/source :source/table-defaults}
             {:id (meta/id :venues :latitude),    :name "LATITUDE",    :display_name "Latitude",    :lib/source :source/table-defaults}
             {:id (meta/id :venues :longitude),   :name "LONGITUDE",   :display_name "Longitude",   :lib/source :source/table-defaults}
             {:id (meta/id :venues :price),       :name "PRICE",       :display_name "Price",       :lib/source :source/table-defaults}
             {:name "expr", :display_name "expr", :lib/source :source/expressions}
             {:id (meta/id :categories :id),   :name "ID",   :display_name "ID",   :lib/source :source/implicitly-joinable}
             {:id (meta/id :categories :name), :name "NAME", :display_name "Name", :lib/source :source/implicitly-joinable}]
            (lib/breakoutable-columns query)))
    (let [expr (m/find-first #(= (:name %) "expr") (lib/breakoutable-columns query))]
      (is (=? {:lib/type   :metadata/field
               :lib/source :source/expressions
               :name       "expr"}
              expr))
      (let [query' (lib/breakout query expr)]
        (is (=? {:stages [{:breakout [[:expression {} "expr"]]}]}
                query'))
        (testing "description"
          (is (= "Venues, Grouped by expr"
                 (lib/describe-query query'))))
        (is (true? (breakout-column-excluded? query expr query')))))))

(deftest ^:parallel breakoutable-columns-new-stage-e2e-test
  (let [query (-> (lib/query-for-table-name meta/metadata-provider "VENUES")
                  (lib/expression "expr" (lib/absolute-datetime "2020" :month))
                  (lib/with-fields [(lib/field "VENUES" "ID")
                                    (lib.dev/expression-ref "expr")])
                  (lib/append-stage))]
    (is (=? [{:id (meta/id :venues :id), :name "ID", :display_name "ID", :lib/source :source/previous-stage}
             {:name "expr", :display_name "expr", :lib/source :source/previous-stage}]
            (lib/breakoutable-columns query)))
    (let [expr (m/find-first #(= (:name %) "expr") (lib/breakoutable-columns query))]
      (is (=? {:lib/type   :metadata/field
               :lib/source :source/previous-stage
               :name       "expr"}
              expr))
      (let [query' (lib/breakout query expr)]
        (is (=? {:stages [{:lib/type :mbql.stage/mbql, :source-table (meta/id :venues)}
                          {:breakout [[:field {:base-type :type/Date, :effective-type :type/Date} "expr"]]}]}
                query'))
        (testing "description"
          (is (= "Grouped by Expr"
                 (lib/describe-query query'))))
        (is (true? (breakout-column-excluded? query expr query')))))))
=======
(deftest ^:parallel breakout-should-drop-invalid-parts
  (let [query (-> (lib/query-for-table-name meta/metadata-provider "VENUES")
                  (lib/with-fields [(lib/field "VENUES" "PRICE")])
                  (lib/order-by (lib/field "VENUES" "PRICE"))
                  (lib/join (-> (lib/join-clause (meta/table-metadata :categories)
                                                 [(lib/=
                                                    (lib/field "VENUES" "CATEGORY_ID")
                                                    (lib/with-join-alias (lib/field "CATEGORIES" "ID") "Cat"))])
                                (lib/with-join-fields [(lib/field "CATEGORIES" "ID")])))
                  (lib/append-stage)
                  (lib/with-fields [(lib/field "VENUES" "PRICE")])
                  (lib/breakout 0 (lib/field "VENUES" "CATEGORY_ID")))
        first-stage (lib.util/query-stage query 0)
        first-join (first (lib/joins query 0))]
    (is (= 1 (count (:stages query))))
    (is (not (contains? first-stage :fields)))
    (is (not (contains? first-stage :order-by)))
    (is (= 1 (count (lib/joins query 0))))
    (is (not (contains? first-join :fields))))
  (testing "Already summarized query should be left alone"
    (let [query (-> (lib/query-for-table-name meta/metadata-provider "VENUES")
                    (lib/breakout (lib/field "VENUES" "CATEGORY_ID"))
                    (lib/order-by (lib/field "VENUES" "CATEGORY_ID"))
                    (lib/append-stage)
                    (lib/breakout 0 (lib/field "VENUES" "PRICE")))
          first-stage (lib.util/query-stage query 0)]
      (is (= 2 (count (:stages query))))
      (is (contains? first-stage :order-by)))))
>>>>>>> 9fd5e283
<|MERGE_RESOLUTION|>--- conflicted
+++ resolved
@@ -1,23 +1,14 @@
 (ns metabase.lib.breakout-test
   (:require
-<<<<<<< HEAD
    [clojure.test :refer [deftest is testing]]
    [medley.core :as m]
-=======
-   #?@(:cljs ([metabase.test-runner.assert-exprs.approximately-equal]))
-   [clojure.test :refer [deftest is testing]]
->>>>>>> 9fd5e283
    [metabase.lib.core :as lib]
    [metabase.lib.dev :as lib.dev]
    [metabase.lib.test-metadata :as meta]
-<<<<<<< HEAD
    [metabase.lib.test-util :as lib.tu]
    [metabase.lib.util :as lib.util]
    [metabase.util :as u]
    #?@(:cljs ([metabase.test-runner.assert-exprs.approximately-equal]))))
-=======
-   [metabase.lib.util :as lib.util]))
->>>>>>> 9fd5e283
 
 #?(:cljs (comment metabase.test-runner.assert-exprs.approximately-equal/keep-me))
 
@@ -45,7 +36,35 @@
     (is (=? [[:field {} (meta/id :checkins :date)]]
             (lib/breakouts query)))))
 
-<<<<<<< HEAD
+(deftest ^:parallel breakout-should-drop-invalid-parts
+  (let [query (-> (lib/query-for-table-name meta/metadata-provider "VENUES")
+                  (lib/with-fields [(lib/field "VENUES" "PRICE")])
+                  (lib/order-by (lib/field "VENUES" "PRICE"))
+                  (lib/join (-> (lib/join-clause (meta/table-metadata :categories)
+                                                 [(lib/=
+                                                    (lib/field "VENUES" "CATEGORY_ID")
+                                                    (lib/with-join-alias (lib/field "CATEGORIES" "ID") "Cat"))])
+                                (lib/with-join-fields [(lib/field "CATEGORIES" "ID")])))
+                  (lib/append-stage)
+                  (lib/with-fields [(lib/field "VENUES" "PRICE")])
+                  (lib/breakout 0 (lib/field "VENUES" "CATEGORY_ID")))
+        first-stage (lib.util/query-stage query 0)
+        first-join (first (lib/joins query 0))]
+    (is (= 1 (count (:stages query))))
+    (is (not (contains? first-stage :fields)))
+    (is (not (contains? first-stage :order-by)))
+    (is (= 1 (count (lib/joins query 0))))
+    (is (not (contains? first-join :fields))))
+  (testing "Already summarized query should be left alone"
+    (let [query (-> (lib/query-for-table-name meta/metadata-provider "VENUES")
+                    (lib/breakout (lib/field "VENUES" "CATEGORY_ID"))
+                    (lib/order-by (lib/field "VENUES" "CATEGORY_ID"))
+                    (lib/append-stage)
+                    (lib/breakout 0 (lib/field "VENUES" "PRICE")))
+          first-stage (lib.util/query-stage query 0)]
+      (is (= 2 (count (:stages query))))
+      (is (contains? first-stage :order-by)))))
+
 (deftest ^:parallel breakoutable-columns-test
   (let [query (lib/query-for-table-name meta/metadata-provider "VENUES")]
     (testing (lib.util/format "Query =\n%s" (u/pprint-to-str query))
@@ -353,34 +372,4 @@
         (testing "description"
           (is (= "Grouped by Expr"
                  (lib/describe-query query'))))
-        (is (true? (breakout-column-excluded? query expr query')))))))
-=======
-(deftest ^:parallel breakout-should-drop-invalid-parts
-  (let [query (-> (lib/query-for-table-name meta/metadata-provider "VENUES")
-                  (lib/with-fields [(lib/field "VENUES" "PRICE")])
-                  (lib/order-by (lib/field "VENUES" "PRICE"))
-                  (lib/join (-> (lib/join-clause (meta/table-metadata :categories)
-                                                 [(lib/=
-                                                    (lib/field "VENUES" "CATEGORY_ID")
-                                                    (lib/with-join-alias (lib/field "CATEGORIES" "ID") "Cat"))])
-                                (lib/with-join-fields [(lib/field "CATEGORIES" "ID")])))
-                  (lib/append-stage)
-                  (lib/with-fields [(lib/field "VENUES" "PRICE")])
-                  (lib/breakout 0 (lib/field "VENUES" "CATEGORY_ID")))
-        first-stage (lib.util/query-stage query 0)
-        first-join (first (lib/joins query 0))]
-    (is (= 1 (count (:stages query))))
-    (is (not (contains? first-stage :fields)))
-    (is (not (contains? first-stage :order-by)))
-    (is (= 1 (count (lib/joins query 0))))
-    (is (not (contains? first-join :fields))))
-  (testing "Already summarized query should be left alone"
-    (let [query (-> (lib/query-for-table-name meta/metadata-provider "VENUES")
-                    (lib/breakout (lib/field "VENUES" "CATEGORY_ID"))
-                    (lib/order-by (lib/field "VENUES" "CATEGORY_ID"))
-                    (lib/append-stage)
-                    (lib/breakout 0 (lib/field "VENUES" "PRICE")))
-          first-stage (lib.util/query-stage query 0)]
-      (is (= 2 (count (:stages query))))
-      (is (contains? first-stage :order-by)))))
->>>>>>> 9fd5e283
+        (is (true? (breakout-column-excluded? query expr query')))))))