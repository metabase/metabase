--- conflicted
+++ resolved
@@ -46,12 +46,9 @@
         {hasCloudSMTPFeature && (
           <CloudSMTPConnectionCard onOpenCloudSMTPModal={openCloudModal} />
         )}
-<<<<<<< HEAD
-=======
         <Center>
           <UpsellEmailWhitelabelBanner source="settings-email" />
         </Center>
->>>>>>> f007eb13
         {isEmailConfigured && (
           <SettingsSection>
             <AdminSettingInput
