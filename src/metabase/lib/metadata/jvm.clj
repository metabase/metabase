--- conflicted
+++ resolved
@@ -2,12 +2,8 @@
   "Implementation(s) of [[metabase.lib.metadata.protocols/MetadataProvider]] only for the JVM."
   (:require
    [clojure.string :as str]
-<<<<<<< HEAD
-=======
    #_{:clj-kondo/ignore [:discouraged-namespace]}
    [metabase.driver :as driver]
-   [metabase.lib.metadata :as lib.metadata]
->>>>>>> a4e4e11a
    [metabase.lib.metadata.cached-provider :as lib.metadata.cached-provider]
    [metabase.lib.metadata.invocation-tracker :as lib.metadata.invocation-tracker]
    [metabase.lib.metadata.protocols :as lib.metadata.protocols]
