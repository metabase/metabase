(ns metabase.query-processor.middleware.optimize-temporal-filters
  "Middlware that optimizes equality filter clauses against bucketed temporal fields. See docstring for
  `optimize-temporal-filters` for more details."
  (:require
   [clojure.walk :as walk]
   [metabase.legacy-mbql.schema :as mbql.s]
   [metabase.legacy-mbql.util :as mbql.u]
   [metabase.lib.metadata :as lib.metadata]
   [metabase.lib.schema.common :as lib.schema.common]
   [metabase.lib.util.match :as lib.util.match]
   [metabase.query-processor.store :as qp.store]
   [metabase.util :as u]
   [metabase.util.date-2 :as u.date]
   [metabase.util.log :as log]
   [metabase.util.malli :as mu]
   [metabase.util.malli.registry :as mr]))

(def ^:private optimizable-units
  #{:second :minute :hour :day :week :month :quarter :year})

;;; TODO -- we can use [[metabase.lib/temporal-bucket]] for this once we convert this middleware to MLv2
(defmulti ^:private temporal-unit
  {:arglists '([expression])}
  mbql.u/dispatch-by-clause-name-or-class)

(defmethod temporal-unit :default
  [_expr]
  nil)

(defmethod temporal-unit :field
  [[_field _id-or-name opts]]
  (:temporal-unit opts))

(defmethod temporal-unit :expression
  [[_field _id-or-name opts]]
  (:temporal-unit opts))

(defmethod temporal-unit :relative-datetime
  [[_relative-datetime _n unit]]
  unit)

(defmethod temporal-unit :absolute-datetime
  [[_absolute-datetime _t unit]]
  unit)

(defn- temporal-ref? [x]
  (and (mbql.u/is-clause? #{:field :expression} x)
       (or (temporal-unit x)
           (let [[_field _id-or-name opts] x]
             (when-let [expr-type ((some-fn :effective-type :base-type) opts)]
               (isa? expr-type :type/Temporal))))))


(defn- optimizable-expr? [expr]
  (lib.util.match/match expr
    #{:field :expression}
    (and (temporal-ref? &match)
         (let [unit (or (temporal-unit &match) :default)]
           (or (= unit :default)
               (contains? optimizable-units unit))))))

(defmulti ^:private can-optimize-filter?
  mbql.u/dispatch-by-clause-name-or-class)

(defn- optimizable-temporal-value?
  "Can `temporal-value` clause can be optimized?"
  [temporal-value]
  (lib.util.match/match-one temporal-value
    [:relative-datetime (_ :guard #{0 :current})]
    true

    [(_ :guard #{:absolute-datetime :relative-datetime}) _ _opts]
    (let [unit (or (temporal-unit &match) :default)]
      (or (= unit :default)
          (contains? optimizable-units unit)))))

(defn- field-and-temporal-value-have-compatible-units?
  "Do datetime `field` clause and `temporal-value` clause have 'compatible' units that mean we'll be able to optimize
  the filter clause they're in?"
  [field temporal-value]
  (lib.util.match/match-one temporal-value
    [:relative-datetime (_ :guard #{0 :current})]
    true

    [(_ :guard #{:absolute-datetime :relative-datetime}) _ opts]
    (let [field-unit (or (temporal-unit field) :default)
          value-unit (or (temporal-unit &match) :default)]
      (cond
        (= field-unit :default) (contains? optimizable-units value-unit)
        (= value-unit :default) (contains? optimizable-units field-unit)
        :else                   (= field-unit value-unit)))))

;;; TODO -- once we convert this middleware to MLv2 we can use [[metabase.lib.metadata.calculation/type-of]]
(defn- field-or-expression-effective-type [field-or-expression]
  (lib.util.match/match-one field-or-expression
    [(_tag :guard #{:field :expression}) _ (opts :guard :effective-type)]
    (:effective-type opts)

    [:field (id :guard pos-int?) _opts]
    (when-let [field (lib.metadata/field (qp.store/metadata-provider) id)]
      (:effective-type field))

    [(_tag :guard #{:field :expression}) _ (opts :guard :base-type)]
    (:base-type opts)))

(defmethod can-optimize-filter? :default
  [filter-clause]
  (lib.util.match/match-one filter-clause
    [_tag
     (field :guard optimizable-expr?)
     (temporal-value :guard optimizable-temporal-value?)]
    (field-and-temporal-value-have-compatible-units? field temporal-value)))

(defmethod can-optimize-filter? :between
  [filter-clause]
  (lib.util.match/match-one filter-clause
    [_
     (field :guard optimizable-expr?)
     (temporal-value-1 :guard optimizable-temporal-value?)
     (temporal-value-2 :guard optimizable-temporal-value?)]
    (and (field-and-temporal-value-have-compatible-units? field temporal-value-1)
         (field-and-temporal-value-have-compatible-units? field temporal-value-2))))

<<<<<<< HEAD
(mr/def ::temporal
  (lib.schema.common/instance-of-class java.time.temporal.Temporal))

(mu/defn ^:private temporal-literal-lower-bound
  [unit t :- ::temporal]
  (:start (u.date/range t unit)))

(mu/defn ^:private temporal-literal-upper-bound
  [unit t :- ::temporal]
=======
(mu/defn ^:private temporal-literal-lower-bound :- (ms/InstanceOfClass java.time.temporal.Temporal)
  [unit :- (into [:enum] u.date/add-units)
   t    :- (ms/InstanceOfClass java.time.temporal.Temporal)]
  (:start (u.date/range t unit)))

(mu/defn ^:private temporal-literal-upper-bound :- (ms/InstanceOfClass java.time.temporal.Temporal)
  [unit :- (into [:enum] u.date/add-units)
   t    :- (ms/InstanceOfClass java.time.temporal.Temporal)]
>>>>>>> 82dd157a
  (:end (u.date/range t unit)))

(defn- change-temporal-unit-to-default [field]
  (lib.util.match/replace field
    [(_ :guard #{:field :expression}) _ (_ :guard (comp optimizable-units :temporal-unit))]
    (mbql.u/update-field-options &match assoc :temporal-unit :default)

    [:absolute-datetime t _unit]
    [:absolute-datetime t :default]))

(defmulti ^:private temporal-value-lower-bound
  "Get a clause representing the *lower* bound that should be used when converting a `temporal-value-clause` (e.g.
  `:absolute-datetime` or `:relative-datetime`) to an optimized range."
  {:arglists '([temporal-value-clause temporal-unit])}
  mbql.u/dispatch-by-clause-name-or-class)

(defmulti ^:private temporal-value-upper-bound
  "Get a clause representing the *upper* bound that should be used when converting a `temporal-value-clause` (e.g.
  `:absolute-datetime` or `:relative-datetime`) to an optimized range."
  {:arglists '([temporal-value-clause temporal-unit])}
  mbql.u/dispatch-by-clause-name-or-class)

(defmethod temporal-value-lower-bound :default
  [_temporal-value-clause _temporal-unit]
  nil)

(defmethod temporal-value-upper-bound :default
  [_temporal-value-clause _temporal-unit]
  nil)

(mu/defn ^:private target-unit-for-new-bound :- [:maybe (into [:enum] u.date/add-units)]
  [value-unit :- [:maybe :keyword]
   field-unit :- [:maybe :keyword]]
  (or (when (and value-unit
                 (not= value-unit :default))
        value-unit)
      (when (and field-unit
                 (not= field-unit :default))
        field-unit)))

(mu/defmethod temporal-value-lower-bound :absolute-datetime :- mbql.s/absolute-datetime
  [[_ t unit] temporal-unit]
  (let [target-unit (target-unit-for-new-bound unit temporal-unit)]
    [:absolute-datetime (temporal-literal-lower-bound target-unit t) :default]))

(mu/defmethod temporal-value-upper-bound :absolute-datetime :- mbql.s/absolute-datetime
  [[_ t unit] temporal-unit]
  (let [target-unit (target-unit-for-new-bound unit temporal-unit)]
    [:absolute-datetime (temporal-literal-upper-bound target-unit t) :default]))

(mu/defmethod temporal-value-lower-bound :relative-datetime :- mbql.s/relative-datetime
  [[_ n unit] temporal-unit]
  (let [target-unit (target-unit-for-new-bound unit temporal-unit)]
    [:relative-datetime (if (= n :current) 0 n) target-unit]))

(mu/defmethod temporal-value-upper-bound :relative-datetime :- mbql.s/relative-datetime
  [[_ n unit] temporal-unit]
  (let [target-unit (target-unit-for-new-bound unit temporal-unit)]
    [:relative-datetime (inc (if (= n :current) 0 n)) target-unit]))

(defn- date-field-with-day-bucketing? [x]
  (and (isa? (field-or-expression-effective-type x) :type/Date)
       (= (temporal-unit x) :day)))

(defmulti ^:private optimize-filter
  "Optimize a filter clause against a temporal-bucketed `:field` or `:expression` clause and `:absolute-datetime` or `:relative-datetime`
  value by converting to an unbucketed range."
  {:arglists '([clause])}
  mbql.u/dispatch-by-clause-name-or-class)

(defmethod optimize-filter :=
  [[_tag field temporal-value]]
  (if (date-field-with-day-bucketing? field)
    [:= (change-temporal-unit-to-default field) (change-temporal-unit-to-default temporal-value)]
    (let [temporal-unit (lib.util.match/match-one field
                          [(_ :guard #{:field :expression}) _ (opts :guard :temporal-unit)]
                          (:temporal-unit opts))]
      (when (field-and-temporal-value-have-compatible-units? field temporal-value)
        (when-let [lower-bound (temporal-value-lower-bound temporal-value temporal-unit)]
          (when-let [upper-bound (temporal-value-upper-bound temporal-value temporal-unit)]
            (let [field' (change-temporal-unit-to-default field)]
              [:and
               [:>= field' lower-bound]
               [:< field' upper-bound]])))))))

(defmethod optimize-filter :!=
  [[_tag field temporal-value :as filter-clause]]
  (if (date-field-with-day-bucketing? field)
    [:!= (change-temporal-unit-to-default field) (change-temporal-unit-to-default temporal-value)]
    (when-let [optimized ((get-method optimize-filter :=) filter-clause)]
      (mbql.u/negate-filter-clause optimized))))

(defn- optimize-comparison-filter
  [optimize-temporal-value-fn [tag field temporal-value] new-filter-type]
  (if (date-field-with-day-bucketing? field)
    [tag (change-temporal-unit-to-default field) (change-temporal-unit-to-default temporal-value)]
    (when-let [new-bound (optimize-temporal-value-fn temporal-value (temporal-unit field))]
      [new-filter-type
       (change-temporal-unit-to-default field)
       new-bound])))

(defmethod optimize-filter :<
  [filter-clause]
  (optimize-comparison-filter temporal-value-lower-bound filter-clause :<))

(defmethod optimize-filter :<=
  [filter-clause]
  (optimize-comparison-filter temporal-value-upper-bound filter-clause :<))

(defmethod optimize-filter :>
  [filter-clause]
  (optimize-comparison-filter temporal-value-upper-bound filter-clause :>=))

(defmethod optimize-filter :>=
  [filter-clause]
  (optimize-comparison-filter temporal-value-lower-bound filter-clause :>=))

(defmethod optimize-filter :between
  [[_tag field lower-bound upper-bound]]
  (if (date-field-with-day-bucketing? field)
    [:between
     (change-temporal-unit-to-default field)
     (change-temporal-unit-to-default lower-bound)
     (change-temporal-unit-to-default upper-bound)]
    (when-let [new-lower-bound (temporal-value-lower-bound lower-bound (temporal-unit field))]
      (when-let [new-upper-bound (temporal-value-upper-bound upper-bound (temporal-unit field))]
        (let [field' (change-temporal-unit-to-default field)]
          [:and
           [:>= field' new-lower-bound]
           [:<  field' new-upper-bound]])))))

(defn- optimize-temporal-filters* [query]
  (lib.util.match/replace query
    (_ :guard (partial mbql.u/is-clause? (set (keys (methods optimize-filter)))))
    (or (when (can-optimize-filter? &match)
          (u/prog1 (optimize-filter &match)
            (if <>
              (when-not (= &match <>)
                (log/tracef "Optimized filter %s to %s" (pr-str &match) (pr-str <>)))
              ;; if for some reason `optimize-filter` doesn't return an optimized filter clause, log and error and use
              ;; the original. `can-optimize-filter?` shouldn't have said we could optimize this filter in the first
              ;; place
              (log/error "Error optimizing temporal filter clause" (pr-str &match)))))
        &match)))

(defn optimize-temporal-filters
  "Middlware that optimizes equality (`=` and `!=`) and comparison (`<`, `between`, etc.) filter clauses against
  bucketed datetime fields. Rewrites those filter clauses as logically equivalent filter clauses that do not use
  bucketing (i.e., their datetime unit is `:default`, meaning no bucketing functions need be applied).

    [:= [:field 1 {:temporal-unit :month}] [:absolute-datetime #t \"2019-09-01\" :month]]
    ->
    [:and
     [:>= [:field 1 {:temporal-unit :default}] [:absolute-datetime #t \"2019-09-01\" :month]]
     [:<  [:field 1 {:temporal-unit :default}] [:absolute-datetime #t \"2019-10-01\" :month]]]

  The equivalent SQL, before and after, looks like:

    -- before
    SELECT ... WHERE date_trunc('month', my_field) = date_trunc('month', timestamp '2019-09-01 00:00:00')

    -- after
    SELECT ... WHERE my_field >= timestamp '2019-09-01 00:00:00' AND my_field < timestamp '2019-10-01 00:00:00'

  The idea here is that by avoiding casts/extraction/truncation operations, databases will be able to make better use
  of indexes on these columns.

  This namespace expects to run *after* the `wrap-value-literals` middleware, meaning datetime literal strings like
  `\"2019-09-24\"` should already have been converted to `:absolute-datetime` clauses."
  [{query-type :type, :as query}]
  (if (not= query-type :query)
    query
    ;; walk query, looking for inner-query forms that have a `:filter` key
    (walk/postwalk
     (fn [form]
       (if-not (and (map? form) (seq (:filter form)))
         form
         ;; optimize the filters in this inner-query form.
         (let [optimized (optimize-temporal-filters* form)]
           ;; if we did some optimizations, we should flatten/deduplicate the filter clauses afterwards.
           (cond-> optimized
             (not= optimized form) (update :filter mbql.u/combine-filter-clauses)))))
     query)))<|MERGE_RESOLUTION|>--- conflicted
+++ resolved
@@ -121,26 +121,17 @@
     (and (field-and-temporal-value-have-compatible-units? field temporal-value-1)
          (field-and-temporal-value-have-compatible-units? field temporal-value-2))))
 
-<<<<<<< HEAD
 (mr/def ::temporal
   (lib.schema.common/instance-of-class java.time.temporal.Temporal))
 
-(mu/defn ^:private temporal-literal-lower-bound
-  [unit t :- ::temporal]
+  (mu/defn ^:private temporal-literal-lower-bound :- ::temporal
+  [unit :- (into [:enum] u.date/add-units)
+   t    :- ::temporal]
   (:start (u.date/range t unit)))
 
-(mu/defn ^:private temporal-literal-upper-bound
-  [unit t :- ::temporal]
-=======
-(mu/defn ^:private temporal-literal-lower-bound :- (ms/InstanceOfClass java.time.temporal.Temporal)
+(mu/defn ^:private temporal-literal-upper-bound :- ::temporal
   [unit :- (into [:enum] u.date/add-units)
-   t    :- (ms/InstanceOfClass java.time.temporal.Temporal)]
-  (:start (u.date/range t unit)))
-
-(mu/defn ^:private temporal-literal-upper-bound :- (ms/InstanceOfClass java.time.temporal.Temporal)
-  [unit :- (into [:enum] u.date/add-units)
-   t    :- (ms/InstanceOfClass java.time.temporal.Temporal)]
->>>>>>> 82dd157a
+   t    :- ::temporal]
   (:end (u.date/range t unit)))
 
 (defn- change-temporal-unit-to-default [field]
