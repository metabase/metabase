--- conflicted
+++ resolved
@@ -11,7 +11,7 @@
   cursor: pointer;
 
   background-color: ${({ isSelected }) =>
-    isSelected ? "var(--mb-color-brand)" : color("white")};
+    isSelected ? color("brand") : color("white")};
 
   color: ${({ isSelected }) =>
     isSelected ? color("white") : color("text-dark")};
@@ -20,13 +20,8 @@
     ${({ isSelected }) =>
       !isSelected &&
       css`
-<<<<<<< HEAD
-        background-color: ${color("brand-lighter")};
+        background-color: var(--mb-color-brand-lighter);
         color: var(--mb-color-text-dark);
-=======
-        background-color: var(--mb-color-brand-lighter);
-        color: ${color("text-dark")};
->>>>>>> 6d0f5e69
       `}
   }
 
