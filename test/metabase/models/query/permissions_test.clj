--- conflicted
+++ resolved
@@ -220,18 +220,10 @@
 
 (deftest ^:parallel invalid-queries-test
   (testing "invalid/legacy queries should return perms for something that doesn't exist so no one gets to see it"
-<<<<<<< HEAD
-    (is (= #{"/db/0/"}
-           (query-perms/perms-set
+    (is (= {:perms/data-access {0 :unrestricted}}
+           (query-perms/required-perms
             (mt/mbql-query venues
               {:filter [:WOW 100 200]}))))))
-=======
-    (binding [qp-test.mlv2/*skip-conversion-tests* true]
-      (is (= {:perms/data-access {0 :unrestricted}}
-             (query-perms/required-perms
-              (mt/mbql-query venues
-                {:filter [:WOW 100 200]})))))))
->>>>>>> e7b238b9
 
 
 ;;; +----------------------------------------------------------------------------------------------------------------+
