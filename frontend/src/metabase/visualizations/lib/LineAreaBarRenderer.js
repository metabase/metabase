/* @flow weak */

import crossfilter from "crossfilter";
import d3 from "d3";
import dc from "dc";
import _ from "underscore";
import { assocIn, updateIn } from "icepick";
import { t } from "ttag";
import { lighten } from "metabase/lib/colors";

import Question from "metabase-lib/lib/Question";

import {
  computeSplit,
  computeMaxDecimalsForValues,
  getFriendlyName,
  colorShades,
} from "./utils";

import {
  applyChartTimeseriesXAxis,
  applyChartQuantitativeXAxis,
  applyChartOrdinalXAxis,
  applyChartYAxis,
  getYValueFormatter,
} from "./apply_axis";

import { setupTooltips } from "./apply_tooltips";
import { getTrendDataPointsFromInsight } from "./trends";

import fillMissingValuesInDatas from "./fill_data";
import { NULL_DIMENSION_WARNING, unaggregatedDataWarning } from "./warnings";

import { keyForSingleSeries } from "metabase/visualizations/lib/settings/series";

import {
  forceSortedGroupsOfGroups,
  initChart, // TODO - probably better named something like `initChartParent`
  makeIndexMap,
  reduceGroup,
  isTimeseries,
  isQuantitative,
  isHistogram,
  isOrdinal,
  isHistogramBar,
  isStacked,
  isNormalized,
  getDatas,
  getFirstNonEmptySeries,
  getXValues,
<<<<<<< HEAD
  syntheticStackedBarsForWaterfallChart,
=======
  getXInterval,
  syntheticStackedBarsForWaterfallChart,
  xValueForWaterfallTotal,
>>>>>>> c457863b
  isDimensionTimeseries,
  isRemappedToString,
  isMultiCardSeries,
  hasClickBehavior,
} from "./renderer_utils";

import lineAndBarOnRender from "./LineAreaBarPostRender";

import { isStructured } from "metabase/meta/Card";

import {
  updateDateTimeFilter,
  updateNumericFilter,
} from "metabase/modes/lib/actions";

import { lineAddons } from "./graph/addons";
import { initBrush } from "./graph/brush";

import type { VisualizationProps } from "metabase-types/types/Visualization";

const BAR_PADDING_RATIO = 0.2;
const DEFAULT_INTERPOLATION = "linear";

const enableBrush = (series, onChangeCardAndRun) =>
  !!(
    onChangeCardAndRun &&
    !isMultiCardSeries(series) &&
    isStructured(series[0].card) &&
    !isRemappedToString(series) &&
    !hasClickBehavior(series)
  );

/************************************************************ SETUP ************************************************************/

function checkSeriesIsValid({ series, maxSeries }) {
  if (getFirstNonEmptySeries(series).data.cols.length < 2) {
    throw new Error(t`This chart type requires at least 2 columns.`);
  }

  if (series.length > maxSeries) {
    throw new Error(
      t`This chart type doesn't support more than ${maxSeries} series of data.`,
    );
  }
}

function getXAxisProps(props, datas, warn) {
  const rawXValues = getXValues(props);
  const isHistogram = isHistogramBar(props);
  const xInterval = getXInterval(props, rawXValues, warn);

  // For histograms we add a fake x value one xInterval to the right
  // This compensates for the barshifting we do align ticks
  const xValues = isHistogram
    ? [...rawXValues, Math.max(...rawXValues) + xInterval]
    : props.chartType === "waterfall" && props.settings["waterfall.show_total"]
<<<<<<< HEAD
    ? [...rawXValues, t`Total`]
=======
    ? [...rawXValues, xValueForWaterfallTotal(props)]
>>>>>>> c457863b
    : rawXValues;

  return {
    isHistogramBar: isHistogram,
    xDomain: d3.extent(xValues),
    xInterval,
    xValues,
  };
}

///------------------------------------------------------------ DIMENSIONS & GROUPS ------------------------------------------------------------///

function getDimensionsAndGroupsForScatterChart(datas) {
  const dataset = crossfilter();
  datas.map(data => dataset.add(data));

  const dimension = dataset.dimension(row => row);
  const groups = datas.map(data => {
    const dim = crossfilter(data).dimension(row => row);
    return [dim.group().reduceSum(d => d[2] || 1)];
  });

  return { dimension, groups };
}

/// Add '% ' in from of the names of the appropriate series. E.g. 'Sum' becomes '% Sum'
function addPercentSignsToDisplayNames(series) {
  return series.map(s =>
    updateIn(s, ["data", "cols", 1], col => ({
      ...col,
      display_name: "% " + getFriendlyName(col),
    })),
  );
}

// Store a "decimals" property on the column that is normalized
function addDecimalsToPercentColumn(series, decimals) {
  return series.map(s => assocIn(s, ["data", "cols", 1, "decimals"], decimals));
}

function getDimensionsAndGroupsAndUpdateSeriesDisplayNamesForStackedChart(
  props,
  datas,
  warn,
) {
  const dataset = crossfilter();

  const normalized = isNormalized(props.settings, datas);
  // get the sum of the metric for each dimension value in order to scale
  const scaleFactors = {};
  if (normalized) {
    for (const data of datas) {
      for (const [d, m] of data) {
        scaleFactors[d] = (scaleFactors[d] || 0) + m;
      }
    }

    props.series = addPercentSignsToDisplayNames(props.series);

    const normalizedValues = datas.flatMap(data =>
      data.map(([d, m]) => m / scaleFactors[d]),
    );
    const decimals = computeMaxDecimalsForValues(normalizedValues, {
      style: "percent",
      maximumSignificantDigits: 2,
    });
    props.series = addDecimalsToPercentColumn(props.series, decimals);
  }

  datas.map((data, i) =>
    dataset.add(
      data.map(d => ({
        [0]: d[0],
        [i + 1]: normalized ? d[1] / scaleFactors[d[0]] : d[1],
      })),
    ),
  );

  const dimension = dataset.dimension(d => d[0]);
  const groups = [
    datas.map((data, seriesIndex) =>
      reduceGroup(dimension.group(), seriesIndex + 1, () =>
        warn(unaggregatedDataWarning(props.series[seriesIndex].data.cols[0])),
      ),
    ),
  ];

  return { dimension, groups };
}

function getDimensionsAndGroupsForOther({ series }, datas, warn) {
  const dataset = crossfilter();
  datas.map(data => dataset.add(data));

  const dimension = dataset.dimension(d => d[0]);
  const groups = datas.map((data, seriesIndex) => {
    // If the value is empty, pass a dummy array to crossfilter
    data = data.length > 0 ? data : [[null, null]];

    const dim = crossfilter(data).dimension(d => d[0]);

    return data[0]
      .slice(1)
      .map((_, metricIndex) =>
        reduceGroup(dim.group(), metricIndex + 1, () =>
          warn(unaggregatedDataWarning(series[seriesIndex].data.cols[0])),
        ),
      );
  });

  return { dimension, groups };
}

function getYExtentsForGroups(groups) {
  return groups.map(group => {
    const sums = new Map();
    for (const g of group) {
      for (const { key, value } of g.all()) {
        const prevValue = sums.get(key) || 0;
        sums.set(key, prevValue + value);
      }
    }
    return d3.extent(Array.from(sums.values()));
  });
}

/// Return an object containing the `dimension` and `groups` for the chart(s).
/// For normalized stacked charts, this also updates the dispaly names to add a percent in front of the name (e.g. 'Sum' becomes '% Sum')
/// This is only exported for testing.
export function getDimensionsAndGroupsAndUpdateSeriesDisplayNames(
  props,
  originalDatas,
  warn,
) {
<<<<<<< HEAD
  const { settings, chartType } = props;
  const datas =
    chartType === "waterfall"
      ? syntheticStackedBarsForWaterfallChart(originalDatas, settings)
=======
  const { settings, chartType, series } = props;
  const datas =
    chartType === "waterfall"
      ? syntheticStackedBarsForWaterfallChart(originalDatas, settings, series)
>>>>>>> c457863b
      : originalDatas;
  const isStackedBar = isStacked(settings, datas) || chartType === "waterfall";

  const { groups, dimension } =
    chartType === "scatter"
      ? getDimensionsAndGroupsForScatterChart(datas)
      : isStackedBar
      ? getDimensionsAndGroupsAndUpdateSeriesDisplayNamesForStackedChart(
          props,
          datas,
          warn,
        )
      : getDimensionsAndGroupsForOther(props, datas, warn);
  const yExtents = getYExtentsForGroups(groups);
  return { groups, dimension, yExtents };
}

///------------------------------------------------------------ Y AXIS PROPS ------------------------------------------------------------///

function getYAxisSplit(
  { settings, chartType, isScalarSeries, series },
  datas,
  yExtents,
) {
  const seriesAxis = series.map(single => settings.series(single)["axis"]);
  const left = [];
  const right = [];
  const auto = [];
  for (const [index, axis] of seriesAxis.entries()) {
    if (axis === "left") {
      left.push(index);
    } else if (axis === "right") {
      right.push(index);
    } else {
      auto.push(index);
    }
  }

  // don't auto-split if the metric columns are all identical, i.e. it's a breakout multiseries
  const hasDifferentYAxisColumns =
    _.uniq(series.map(s => JSON.stringify(s.data.cols[1]))).length > 1;
  if (
    !isScalarSeries &&
    chartType !== "scatter" &&
    !isStacked(settings, datas) &&
    hasDifferentYAxisColumns &&
    settings["graph.y_axis.auto_split"] !== false
  ) {
    // NOTE: this version computes the split after assigning fixed left/right
    // which causes other series to move around when changing the setting
    // return computeSplit(yExtents, left, right);

    // NOTE: this version computes a split with all axis unassigned, then moves
    // assigned ones to their correct axis
    const [autoLeft, autoRight] = computeSplit(yExtents);
    return [
      _.uniq([...left, ...autoLeft.filter(index => !seriesAxis[index])]),
      _.uniq([...right, ...autoRight.filter(index => !seriesAxis[index])]),
    ];
  } else {
    // assign all auto to the left
    return [[...left, ...auto], right];
  }
}

function getYAxisSplitLeftAndRight(series, yAxisSplit, yExtents) {
  return yAxisSplit.map(indexes => ({
    series: indexes.map(index => series[index]),
    extent: d3.extent([].concat(...indexes.map(index => yExtents[index]))),
  }));
}

function getIsSplitYAxis(left, right) {
  return right && right.series.length && (left && left.series.length > 0);
}

function getYAxisProps(props, yExtents, datas) {
  const yAxisSplit = getYAxisSplit(props, datas, yExtents);

  const [yLeftSplit, yRightSplit] = getYAxisSplitLeftAndRight(
    props.series,
    yAxisSplit,
    yExtents,
  );

  return {
    yExtents,
    yAxisSplit,
    yExtent: d3.extent([].concat(...yExtents)),
    yLeftSplit,
    yRightSplit,
    isSplit: getIsSplitYAxis(yLeftSplit, yRightSplit),
  };
}

/// make the `onBrushChange()` and `onBrushEnd()` functions we'll use later, as well as an `isBrushing()` function to check
/// current status.
function makeBrushChangeFunctions({ series, onChangeCardAndRun }) {
  let _isBrushing = false;

  const isBrushing = () => _isBrushing;

  function onBrushChange() {
    _isBrushing = true;
  }

  function onBrushEnd(range) {
    _isBrushing = false;
    if (range) {
      const column = series[0].data.cols[0];
      const card = series[0].card;
      // $FlowFixMe: Question requires Metadata but we don't actually need it in this case
      const query = new Question(card).query();
      const [start, end] = range;
      if (isDimensionTimeseries(series)) {
        onChangeCardAndRun({
          nextCard: updateDateTimeFilter(query, column, start, end)
            .question()
            .card(),
          previousCard: card,
        });
      } else {
        onChangeCardAndRun({
          nextCard: updateNumericFilter(query, column, start, end)
            .question()
            .card(),
          previousCard: card,
        });
      }
    }
  }

  return { isBrushing, onBrushChange, onBrushEnd };
}

/************************************************************ INDIVIDUAL CHART SETUP ************************************************************/

function getDcjsChart(cardType, parent) {
  switch (cardType) {
    case "line":
      return lineAddons(dc.lineChart(parent));
    case "area":
      return lineAddons(dc.lineChart(parent));
    case "bar":
    case "waterfall":
      return dc.barChart(parent);
    case "scatter":
      return dc.bubbleChart(parent);
    default:
      return dc.barChart(parent);
  }
}

function applyChartLineBarSettings(
  chart,
  settings,
  chartType,
  seriesSettings,
  forceCenterBar,
) {
  // LINE/AREA:
  // for chart types that have an 'interpolate' option (line/area charts), enable based on settings
  if (chart.interpolate) {
    chart.interpolate(
      seriesSettings["line.interpolate"] ||
        settings["line.interpolate"] ||
        DEFAULT_INTERPOLATION,
    );
  }

  // AREA:
  if (chart.renderArea) {
    chart.renderArea(chartType === "area");
  }

  // BAR:
  if (chart.barPadding) {
    chart
      .barPadding(BAR_PADDING_RATIO)
      .centerBar(
        forceCenterBar || settings["graph.x_axis.scale"] !== "ordinal",
      );
  }
}

// TODO - give this a good name when I figure out what it does
function doScatterChartStuff(chart, datas, index, { yExtent, yExtents }) {
  chart.keyAccessor(d => d.key[0]).valueAccessor(d => d.key[1]);

  if (chart.radiusValueAccessor) {
    const isBubble = datas[index][0].length > 2;
    if (isBubble) {
      const BUBBLE_SCALE_FACTOR_MAX = 64;
      chart
        .radiusValueAccessor(d => d.value)
        .r(
          d3.scale
            .sqrt()
            .domain([0, yExtent[1] * BUBBLE_SCALE_FACTOR_MAX])
            .range([0, 1]),
        );
    } else {
      chart.radiusValueAccessor(d => 1);
      chart.MIN_RADIUS = 3;
    }
    chart.minRadiusWithLabel(Infinity);
  }
}

/// set the colors for a CHART based on the number of series and type of chart
/// see http://dc-js.github.io/dc.js/docs/html/dc.colorMixin.html
function setChartColor({ series, settings, chartType }, chart, groups, index) {
  const group = groups[index];
  const colorsByKey = settings["series_settings.colors"] || {};
  const key = keyForSingleSeries(series[index]);
  const color = colorsByKey[key] || "black";

  // multiple series
  if (groups.length > 1 || chartType === "scatter") {
    // multiple stacks
    if (group.length > 1) {
      // compute shades of the assigned color
      chart.ordinalColors(colorShades(color, group.length));
    } else {
      chart.colors(color);
    }
  } else {
    chart.ordinalColors(
      series.map(single => colorsByKey[keyForSingleSeries(single)]),
    );
  }

  if (chartType === "waterfall") {
    chart.on("pretransition", function(chart) {
<<<<<<< HEAD
      chart.selectAll("g.stack._0 rect.bar").style("fill", "transparent");
=======
      chart
        .selectAll("g.stack._0 rect.bar")
        .style("fill", "transparent")
        .style("pointer-events", "none");
>>>>>>> c457863b
      chart
        .selectAll("g.stack._3 rect.bar")
        .style("fill", settings["waterfall.total_color"]);
      chart
        .selectAll("g.stack._1 rect.bar")
        .style("fill", settings["waterfall.decrease_color"]);
      chart
        .selectAll("g.stack._2 rect.bar")
        .style("fill", settings["waterfall.increase_color"]);
    });
  }
}

// returns the series "display" type, either from the series settings or stack_display setting
function getSeriesDisplay(settings, single) {
  if (settings["stackable.stack_type"] != null) {
    return settings["stackable.stack_display"];
  } else {
    return settings.series(single).display;
  }
}

/// Return a sequence of little charts for each of the groups.
function getCharts(
  props,
  yAxisProps,
  parent,
  datas,
  groups,
  dimension,
  { onBrushChange, onBrushEnd },
) {
  const { settings, chartType, series, onChangeCardAndRun } = props;
  const { yAxisSplit } = yAxisProps;

  const isHeterogenous =
    _.uniq(series.map(single => getSeriesDisplay(settings, single))).length > 1;
  const isHeterogenousOrdinal =
    settings["graph.x_axis.scale"] === "ordinal" && isHeterogenous;

  if (isHeterogenousOrdinal) {
    // HACK: ordinal + mix of line and bar results in uncentered points, shift by
    // half the width
    parent.on("renderlet.shift", () => {
      // ordinal, so we can get the first two points to determine spacing
      const scale = parent.x();
      const values = scale.domain();
      const spacing = scale(values[1]) - scale(values[0]);
      parent
        .svg()
        // shift bar/line and dots
        .selectAll(".stack, .dc-tooltip")
        .each(function() {
          this.setAttribute("transform", `translate(${spacing / 2}, 0)`);
        });
    });
  }

  return groups.map((group, index) => {
    const single = series[index];
    const seriesSettings = settings.series(single);
    const seriesChartType = getSeriesDisplay(settings, single) || chartType;

    const chart = getDcjsChart(seriesChartType, parent);

    if (enableBrush(series, onChangeCardAndRun)) {
      initBrush(parent, chart, onBrushChange, onBrushEnd);
    }

    // disable clicks
    chart.onClick = () => {};

    chart
      .dimension(dimension)
      .group(group[0])
      .transitionDuration(0)
      .useRightYAxis(yAxisSplit.length > 1 && yAxisSplit[1].includes(index));

    if (chartType === "scatter") {
      doScatterChartStuff(chart, datas, index, yAxisProps);
    }

    if (chart.defined) {
      chart.defined(
        seriesSettings["line.missing"] === "none"
          ? d => d.y != null
          : d => true,
      );
    }

    setChartColor(props, chart, groups, index);

    for (let i = 1; i < group.length; i++) {
      chart.stack(group[i]);
    }

    applyChartLineBarSettings(
      chart,
      settings,
      seriesChartType,
      seriesSettings,
      isHeterogenousOrdinal,
    );

    return chart;
  });
}

/************************************************************ OTHER SETUP ************************************************************/

/// Add a `goalChart` to the end of `charts`, and return an appropriate `onGoalHover` function as needed.
function addGoalChartAndGetOnGoalHover(
  { settings, onHoverChange },
  xDomain,
  parent,
  charts,
) {
  if (!settings["graph.show_goal"]) {
    return () => {};
  }

  const goalValue = settings["graph.goal_value"];
  const goalData = [[xDomain[0], goalValue], [xDomain[1], goalValue]];
  const goalDimension = crossfilter(goalData).dimension(d => d[0]);

  // Take the last point rather than summing in case xDomain[0] === xDomain[1], e.x. when the chart
  // has just a single row / datapoint
  const goalGroup = goalDimension
    .group()
    .reduce((p, d) => d[1], (p, d) => p, () => 0);
  const goalIndex = charts.length;

  const goalChart = dc
    .lineChart(parent)
    .dimension(goalDimension)
    .group(goalGroup)
    .on("renderlet", function(chart) {
      // remove "sub" class so the goal is not used in voronoi computation
      chart
        .select(".sub._" + goalIndex)
        .classed("sub", false)
        .classed("goal", true);
    });
  charts.push(goalChart);

  return element => {
    onHoverChange(
      element && {
        element,
        data: [{ key: settings["graph.goal_label"], value: goalValue }],
      },
    );
  };
}

function findSeriesIndexForColumnName(series, colName) {
  return (
    _.findIndex(series, ({ data: { cols } }) =>
      _.findWhere(cols, { name: colName }),
    ) || 0
  );
}

const TREND_LINE_POINT_SPACING = 25;

function addTrendlineChart(
  { series, settings, onHoverChange },
  { xDomain },
  { yAxisSplit },
  parent,
  charts,
) {
  if (!settings["graph.show_trendline"]) {
    return;
  }

  const rawSeries = series._raw || series;
  const insights = rawSeries[0].data.insights || [];

  for (const insight of insights) {
    if (insight.slope != null && insight.offset != null) {
      const index = findSeriesIndexForColumnName(series, insight.col);
      const seriesSettings = settings.series(series[index]);
      const color = lighten(seriesSettings.color, 0.25);

      const points = Math.round(parent.width() / TREND_LINE_POINT_SPACING);
      const trendData = getTrendDataPointsFromInsight(insight, xDomain, points);
      const trendDimension = crossfilter(trendData).dimension(d => d[0]);

      // Take the last point rather than summing in case xDomain[0] === xDomain[1], e.x. when the chart
      // has just a single row / datapoint
      const trendGroup = trendDimension
        .group()
        .reduce((p, d) => d[1], (p, d) => p, () => 0);
      const trendIndex = charts.length;

      const trendChart = dc
        .lineChart(parent)
        .dimension(trendDimension)
        .group(trendGroup)
        .on("renderlet", function(chart) {
          // remove "sub" class so the trend is not used in voronoi computation
          chart
            .select(".sub._" + trendIndex)
            .classed("sub", false)
            .classed("trend", true);
        })
        .colors([color])
        .useRightYAxis(yAxisSplit.length > 1 && yAxisSplit[1].includes(index))
        .interpolate("cardinal");

      charts.push(trendChart);
    }
  }
}

function applyXAxisSettings(parent, series, xAxisProps) {
  if (isTimeseries(parent.settings)) {
    applyChartTimeseriesXAxis(parent, series, xAxisProps);
  } else if (isQuantitative(parent.settings)) {
    applyChartQuantitativeXAxis(parent, series, xAxisProps);
  } else {
    applyChartOrdinalXAxis(parent, series, xAxisProps);
  }
}

function applyYAxisSettings(parent, { yLeftSplit, yRightSplit }) {
  if (yLeftSplit && yLeftSplit.series.length > 0) {
    applyChartYAxis(parent, yLeftSplit.series, yLeftSplit.extent, "left");
  }
  if (yRightSplit && yRightSplit.series.length > 0) {
    applyChartYAxis(parent, yRightSplit.series, yRightSplit.extent, "right");
  }
}

// TODO - better name
function doGroupedBarStuff(parent) {
  parent.on("renderlet.grouped-bar", function(chart) {
    // HACK: dc.js doesn't support grouped bar charts so we need to manually resize/reposition them
    // https://github.com/dc-js/dc.js/issues/558
    const barCharts = chart
      .selectAll(".sub rect:first-child")[0]
      .map(node => node.parentNode.parentNode.parentNode);
    if (barCharts.length === 0) {
      return;
    }
    const bars = barCharts[0].querySelectorAll("rect");
    if (bars.length < 1) {
      return;
    }
    const oldBarWidth = parseFloat(bars[0].getAttribute("width"));
    const newBarWidthTotal = oldBarWidth / barCharts.length;
    const seriesPadding =
      newBarWidthTotal < 4 ? 0 : newBarWidthTotal < 8 ? 1 : 2;
    const newBarWidth = Math.max(1, newBarWidthTotal - seriesPadding);

    chart.selectAll("g.sub rect").attr("width", newBarWidth);
    barCharts.forEach((barChart, index) => {
      barChart.setAttribute(
        "transform",
        "translate(" + (newBarWidth + seriesPadding) * index + ", 0)",
      );
    });
  });
}

// TODO - better name
function doHistogramBarStuff(parent) {
  parent.on("renderlet.histogram-bar", function(chart) {
    // manually size bars to fill space, minus 1 pixel padding
    const barCharts = chart
      .selectAll(".sub rect:first-child")[0]
      .map(node => node.parentNode.parentNode.parentNode);
    if (barCharts.length === 0) {
      return;
    }
    const bars = barCharts[0].querySelectorAll("rect");
    if (bars.length < 2) {
      return;
    }
    const barWidth = parseFloat(bars[0].getAttribute("width"));
    const newBarWidth =
      parseFloat(bars[1].getAttribute("x")) -
      parseFloat(bars[0].getAttribute("x")) -
      1;
    if (newBarWidth > barWidth) {
      chart.selectAll("g.sub .bar").attr("width", newBarWidth);
    }

    // shift half of bar width so ticks line up with start of each bar
    for (const barChart of barCharts) {
      barChart.setAttribute("transform", `translate(${barWidth / 2}, 0)`);
    }
  });
}

/************************************************************ PUTTING IT ALL TOGETHER ************************************************************/

type LineAreaBarProps = VisualizationProps & {
  chartType: "line" | "area" | "bar" | "waterfall" | "scatter",
  isScalarSeries: boolean,
  maxSeries: number,
};

type DeregisterFunction = () => void;

export default function lineAreaBar(
  element: Element,
  props: LineAreaBarProps,
): DeregisterFunction {
  const { onRender, isScalarSeries, settings, series } = props;

  const warnings = {};
  // `text` is displayed to users, but we deduplicate based on `key`
  // Call `warn` for each row-level issue, but only the first of each type is displayed.
  const warn = ({ key, text }) => {
    warnings[key] = warnings[key] || text;
  };

  checkSeriesIsValid(props);

  // force histogram to be ordinal axis with zero-filled missing points
  settings["graph.x_axis._scale_original"] = settings["graph.x_axis.scale"];
  if (isHistogram(settings)) {
    // FIXME: need to handle this on series settings now
    settings["line.missing"] = "zero";
    settings["graph.x_axis.scale"] = "ordinal";
  }

  let datas = getDatas(props, warn);
  let xAxisProps = getXAxisProps(props, datas, warn);

  datas = fillMissingValuesInDatas(props, xAxisProps, datas);
  xAxisProps = getXAxisProps(props, datas, warn);

  if (isScalarSeries) {
    xAxisProps.xValues = datas.map(data => data[0][0]);
  } // TODO - what is this for?

  const {
    dimension,
    groups,
    yExtents,
  } = getDimensionsAndGroupsAndUpdateSeriesDisplayNames(props, datas, warn);

  const yAxisProps = getYAxisProps(props, yExtents, datas);

  // Don't apply to linear or timeseries X-axis since the points are always plotted in order
  if (!isTimeseries(settings) && !isQuantitative(settings)) {
    forceSortedGroupsOfGroups(groups, makeIndexMap(xAxisProps.xValues));
  }

  const parent = dc.compositeChart(element);
  initChart(parent, element);

  // add these convienence aliases so we don't have to pass a bunch of things around
  parent.props = props;
  parent.settings = settings;
  parent.series = props.series;

  const brushChangeFunctions = makeBrushChangeFunctions(props);

  const charts = getCharts(
    props,
    yAxisProps,
    parent,
    datas,
    groups,
    dimension,
    brushChangeFunctions,
  );
  const onGoalHover = addGoalChartAndGetOnGoalHover(
    props,
    xAxisProps.xDomain,
    parent,
    charts,
  );
  addTrendlineChart(props, xAxisProps, yAxisProps, parent, charts);

  parent.compose(charts);

  if (groups.length > 1 && !props.isScalarSeries) {
    doGroupedBarStuff(parent);
  } else if (isHistogramBar(props)) {
    doHistogramBarStuff(parent);
  }

  // HACK: compositeChart + ordinal X axis shenanigans. See https://github.com/dc-js/dc.js/issues/678 and https://github.com/dc-js/dc.js/issues/662
  if (!isHistogram(props.settings)) {
    const hasBar =
      _.any(series, single => getSeriesDisplay(settings, single) === "bar") ||
      props.chartType === "waterfall";
    parent._rangeBandPadding(hasBar ? BAR_PADDING_RATIO : 1);
  }

  applyXAxisSettings(parent, props.series, xAxisProps);

  applyYAxisSettings(parent, yAxisProps);

  setupTooltips(props, datas, parent, brushChangeFunctions);

  parent.render();

  datas.map(data => {
    data.map(d => {
      if (d._waterfallValue) {
        d[1] = d._waterfallValue;
      }
    });
  });

  // apply any on-rendering functions (this code lives in `LineAreaBarPostRenderer`)
  lineAndBarOnRender(parent, {
    onGoalHover,
    isSplitAxis: yAxisProps.isSplit,
    yAxisSplit: yAxisProps.yAxisSplit,
    xInterval: xAxisProps.xInterval,
    isStacked: isStacked(parent.settings, datas),
    formatYValue: getYValueFormatter(parent, series, yAxisProps.yExtent),
    datas,
  });

  // only ordinal axis can display "null" values
  if (isOrdinal(parent.settings)) {
    delete warnings[NULL_DIMENSION_WARNING];
  }

  if (onRender) {
    onRender({
      yAxisSplit: yAxisProps.yAxisSplit,
      // $FlowFixMe
      warnings: (Object.values(warnings): string[]),
    });
  }

  // return an unregister function
  return () => {
    dc.chartRegistry.deregister(parent);
  };
}

export const lineRenderer = (element, props) =>
  lineAreaBar(element, { ...props, chartType: "line" });
export const areaRenderer = (element, props) =>
  lineAreaBar(element, { ...props, chartType: "area" });
export const barRenderer = (element, props) =>
  lineAreaBar(element, { ...props, chartType: "bar" });
export const waterfallRenderer = (element, props) =>
  lineAreaBar(element, { ...props, chartType: "waterfall" });
export const comboRenderer = (element, props) =>
  lineAreaBar(element, { ...props, chartType: "combo" });
export const scatterRenderer = (element, props) =>
  lineAreaBar(element, { ...props, chartType: "scatter" });<|MERGE_RESOLUTION|>--- conflicted
+++ resolved
@@ -48,13 +48,9 @@
   getDatas,
   getFirstNonEmptySeries,
   getXValues,
-<<<<<<< HEAD
-  syntheticStackedBarsForWaterfallChart,
-=======
   getXInterval,
   syntheticStackedBarsForWaterfallChart,
   xValueForWaterfallTotal,
->>>>>>> c457863b
   isDimensionTimeseries,
   isRemappedToString,
   isMultiCardSeries,
@@ -111,11 +107,7 @@
   const xValues = isHistogram
     ? [...rawXValues, Math.max(...rawXValues) + xInterval]
     : props.chartType === "waterfall" && props.settings["waterfall.show_total"]
-<<<<<<< HEAD
-    ? [...rawXValues, t`Total`]
-=======
     ? [...rawXValues, xValueForWaterfallTotal(props)]
->>>>>>> c457863b
     : rawXValues;
 
   return {
@@ -250,17 +242,10 @@
   originalDatas,
   warn,
 ) {
-<<<<<<< HEAD
-  const { settings, chartType } = props;
-  const datas =
-    chartType === "waterfall"
-      ? syntheticStackedBarsForWaterfallChart(originalDatas, settings)
-=======
   const { settings, chartType, series } = props;
   const datas =
     chartType === "waterfall"
       ? syntheticStackedBarsForWaterfallChart(originalDatas, settings, series)
->>>>>>> c457863b
       : originalDatas;
   const isStackedBar = isStacked(settings, datas) || chartType === "waterfall";
 
@@ -495,14 +480,10 @@
 
   if (chartType === "waterfall") {
     chart.on("pretransition", function(chart) {
-<<<<<<< HEAD
-      chart.selectAll("g.stack._0 rect.bar").style("fill", "transparent");
-=======
       chart
         .selectAll("g.stack._0 rect.bar")
         .style("fill", "transparent")
         .style("pointer-events", "none");
->>>>>>> c457863b
       chart
         .selectAll("g.stack._3 rect.bar")
         .style("fill", settings["waterfall.total_color"]);
