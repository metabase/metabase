import React from "react";
import { fireEvent, render, screen } from "@testing-library/react";
import AccountHeader from "./AccountHeader";
import { PLUGIN_SHOW_CHANGE_PASSWORD_CONDITIONS } from "metabase/plugins";

const getUser = () => ({
  id: 1,
  first_name: "John",
  last_name: "Doe",
  email: "john@metabase.test",
  google_auth: true,
});

describe("AccountHeader", () => {
  const ORIGINAL_SHOW_CHANGE_PASSWORD_CONDITIONS = [
    ...PLUGIN_SHOW_CHANGE_PASSWORD_CONDITIONS,
  ];

  beforeEach(() => {
    PLUGIN_SHOW_CHANGE_PASSWORD_CONDITIONS.splice(0);
  });

  afterEach(() => {
    PLUGIN_SHOW_CHANGE_PASSWORD_CONDITIONS.splice(
      0,
      PLUGIN_SHOW_CHANGE_PASSWORD_CONDITIONS.length,
      ...ORIGINAL_SHOW_CHANGE_PASSWORD_CONDITIONS,
    );
  });

  it("should show all tabs for a regular user", () => {
    const user = getUser();

    render(<AccountHeader user={user} />);

    screen.getByText("Profile");
    screen.getByText("Password");
    screen.getByText("Login History");
  });

<<<<<<< HEAD
    expect(screen.getByText("Profile")).toBeInTheDocument();
    expect(screen.queryByText("Password")).toBeInTheDocument();
    expect(screen.getByText("Login History")).toBeInTheDocument();
    expect(screen.getByText("Notifications")).toBeInTheDocument();
=======
  it("should show the password tab if it is enabled by a plugin", () => {
    const user = getUser();
    PLUGIN_SHOW_CHANGE_PASSWORD_CONDITIONS.push(user => user.google_auth);

    render(<AccountHeader user={user} />);

    screen.getByText("Password");
>>>>>>> c21c7696
  });

  it("should hide the password tab if it is disabled by a plugin", () => {
    const user = getUser();
    PLUGIN_SHOW_CHANGE_PASSWORD_CONDITIONS.push(user => !user.google_auth);

    render(<AccountHeader user={user} />);

    expect(screen.queryByText("Password")).not.toBeInTheDocument();
<<<<<<< HEAD
    expect(screen.getByText("Login History")).toBeInTheDocument();
    expect(screen.getByText("Notifications")).toBeInTheDocument();
=======
>>>>>>> c21c7696
  });

  it("should change location when a tab is selected", () => {
    const user = getUser();
    const onChangeLocation = jest.fn();

    render(<AccountHeader user={user} onChangeLocation={onChangeLocation} />);

    fireEvent.click(screen.getByText("Profile"));
    expect(onChangeLocation).toHaveBeenCalledWith("/account/profile");
  });
});<|MERGE_RESOLUTION|>--- conflicted
+++ resolved
@@ -38,12 +38,6 @@
     screen.getByText("Login History");
   });
 
-<<<<<<< HEAD
-    expect(screen.getByText("Profile")).toBeInTheDocument();
-    expect(screen.queryByText("Password")).toBeInTheDocument();
-    expect(screen.getByText("Login History")).toBeInTheDocument();
-    expect(screen.getByText("Notifications")).toBeInTheDocument();
-=======
   it("should show the password tab if it is enabled by a plugin", () => {
     const user = getUser();
     PLUGIN_SHOW_CHANGE_PASSWORD_CONDITIONS.push(user => user.google_auth);
@@ -51,7 +45,6 @@
     render(<AccountHeader user={user} />);
 
     screen.getByText("Password");
->>>>>>> c21c7696
   });
 
   it("should hide the password tab if it is disabled by a plugin", () => {
@@ -61,11 +54,6 @@
     render(<AccountHeader user={user} />);
 
     expect(screen.queryByText("Password")).not.toBeInTheDocument();
-<<<<<<< HEAD
-    expect(screen.getByText("Login History")).toBeInTheDocument();
-    expect(screen.getByText("Notifications")).toBeInTheDocument();
-=======
->>>>>>> c21c7696
   });
 
   it("should change location when a tab is selected", () => {
