--- conflicted
+++ resolved
@@ -5,27 +5,19 @@
    [clojure.string :as str]
    [metabase.lib.options :as lib.options]
    [metabase.lib.schema :as lib.schema]
-<<<<<<< HEAD
    [metabase.lib.schema.common :as lib.schema.common]
-=======
    [metabase.lib.schema.id :as lib.schema.id]
->>>>>>> 00f4fc72
    [metabase.shared.util.i18n :as i18n]
    [metabase.util.malli :as mu]
    #?@(:clj
        ([potemkin :as p]))
    #?@(:cljs
-<<<<<<< HEAD
        (["crc-32" :as CRC32]
         [goog.string :as gstring]
         [goog.string.format :as gstring.format]))))
 
 #?(:clj
    (set! *warn-on-reflection* true))
-=======
-       ([goog.string :as gstring]
-        [goog.string.format :as gstring.format]))))
->>>>>>> 00f4fc72
 
 ;; The formatting functionality is only loaded if you depend on goog.string.format.
 #?(:cljs (comment gstring.format/keep-me))
@@ -280,7 +272,6 @@
                      update-joins)]
          (f query stage-number stage))))))
 
-<<<<<<< HEAD
 (mu/defn ^:private string-byte-count :- [:int {:min 0}]
   "Number of bytes in a string using UTF-8 encoding."
   [s :- :string]
@@ -357,11 +348,10 @@
      (let [checksum  (crc32-checksum s)
            truncated (truncate-string-to-byte-count s (- max-bytes truncated-alias-hash-suffix-length))]
        (str truncated \_ checksum)))))
-=======
+
 (mu/defn string-table-id->card-id :- [:maybe ::lib.schema.id/card]
   "If `table-id` is a `card__<id>`-style string, parse the `<id>` part to an integer Card ID."
   [table-id]
   (when (string? table-id)
     (when-let [[_match card-id-str] (re-find #"^card__(\d+)$" table-id)]
-      (parse-long card-id-str))))
->>>>>>> 00f4fc72
+      (parse-long card-id-str))))