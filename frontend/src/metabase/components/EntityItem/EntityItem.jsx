--- conflicted
+++ resolved
@@ -247,13 +247,8 @@
 
   return (
     <EntityItemWrapper
-<<<<<<< HEAD
-      className={cx("hover-parent hover--visibility", {
+      className={cx(CS.hoverParent, CS.hoverVisibility, {
         [CS.bgLightHover]: variant === "list",
-=======
-      className={cx(CS.hoverParent, CS.hoverVisibility, {
-        "bg-light-hover": variant === "list",
->>>>>>> 3fbfeddf
       })}
       variant={variant}
       disabled={disabled}
