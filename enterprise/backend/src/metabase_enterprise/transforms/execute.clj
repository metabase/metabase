(ns metabase-enterprise.transforms.execute
  (:require
   [metabase-enterprise.transforms.interface :as transforms.i]))

(set! *warn-on-reflection* true)

(defn execute!
  "Execute a transform.

  For workspace transforms, execution must go through the workspace-specific endpoint.
  Calling this function directly with a workspace transform will throw a 404 error."
<<<<<<< HEAD
  [transform opts]
  (when (:workspace_id transform)
    (throw (ex-info "Workspace transforms must be executed through the workspace API"
                    {:status-code 404
                     :transform-id (:id transform)
                     :workspace-id (:workspace_id transform)})))
  (transforms.i/execute! transform opts))

#_(metabase-enterprise.workspaces.isolation/with-workspace-isolation (toucan2.core/select-one :model/Workspace 3)
    (transforms.i/execute! (toucan2.core/select-one :model/Transform 5) {:run-method :manual}))

#_(toucan2.core/select :model/Transform 5)
=======
  [transform {:keys [start-promise] :as opts}]
  ;; This is used on FE for workspace transform execution until proper API is provided in workspaces module!
  ;; Hence temp enabling that.
  ;; TODO: Cleanup when moving to woskapce transform execution api.
  (if false #_(:workspace_id transform)
      (deliver start-promise
               (ex-info "Workspace transforms must be executed through the workspace API"
                        {:status-code 404
                         :transform-id (:id transform)
                         :workspace-id (:workspace_id transform)}))
      (transforms.i/execute! transform opts)))
>>>>>>> a3c7913b
<|MERGE_RESOLUTION|>--- conflicted
+++ resolved
@@ -9,20 +9,6 @@
 
   For workspace transforms, execution must go through the workspace-specific endpoint.
   Calling this function directly with a workspace transform will throw a 404 error."
-<<<<<<< HEAD
-  [transform opts]
-  (when (:workspace_id transform)
-    (throw (ex-info "Workspace transforms must be executed through the workspace API"
-                    {:status-code 404
-                     :transform-id (:id transform)
-                     :workspace-id (:workspace_id transform)})))
-  (transforms.i/execute! transform opts))
-
-#_(metabase-enterprise.workspaces.isolation/with-workspace-isolation (toucan2.core/select-one :model/Workspace 3)
-    (transforms.i/execute! (toucan2.core/select-one :model/Transform 5) {:run-method :manual}))
-
-#_(toucan2.core/select :model/Transform 5)
-=======
   [transform {:keys [start-promise] :as opts}]
   ;; This is used on FE for workspace transform execution until proper API is provided in workspaces module!
   ;; Hence temp enabling that.
@@ -33,5 +19,4 @@
                         {:status-code 404
                          :transform-id (:id transform)
                          :workspace-id (:workspace_id transform)}))
-      (transforms.i/execute! transform opts)))
->>>>>>> a3c7913b
+      (transforms.i/execute! transform opts)))