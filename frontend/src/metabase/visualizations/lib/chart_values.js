--- conflicted
+++ resolved
@@ -161,13 +161,9 @@
   // Ordinal bar charts and histograms need extra logic to center the label.
   const xShifts = displays.map((display, index) => {
     if (!isBarLike(display)) {
-<<<<<<< HEAD
-      if (displays.some(d => isBarLike(d))) {
-=======
       const shouldCenterValueLabel =
         xScale.rangeBand && displays.some(d => isBarLike(d));
       if (shouldCenterValueLabel) {
->>>>>>> d1f62c92
         // this aligns labels on non-bars with in the center of the bar group
         return ((1 + chart._rangeBandPadding()) * xScale.rangeBand()) / 2;
       }
