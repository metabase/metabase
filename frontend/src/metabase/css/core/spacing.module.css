--- conflicted
+++ resolved
@@ -9,11 +9,6 @@
   --margin-4: 2rem;
 }
 
-<<<<<<< HEAD
-:global(.ml-auto),
-.ml-auto,
-=======
->>>>>>> 6a8f24cc
 .mlAuto {
   margin-left: auto;
 }
@@ -22,10 +17,6 @@
   margin-right: auto;
 }
 
-<<<<<<< HEAD
-:global(.mt-auto),
-=======
->>>>>>> 6a8f24cc
 .mtAuto {
   margin-top: auto;
 }
