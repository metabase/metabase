(ns metabase.driver.bigquery-cloud-sdk.query-processor-test
  (:require
   [clojure.string :as str]
   [clojure.test :refer :all]
   [honey.sql :as sql]
   [java-time.api :as t]
   [metabase.driver :as driver]
   [metabase.driver.bigquery-cloud-sdk :as bigquery]
   [metabase.driver.bigquery-cloud-sdk.query-processor :as bigquery.qp]
   [metabase.driver.bigquery-cloud-sdk.query-processor-test.reconciliation-test-util
    :as bigquery.qp.reconciliation-tu]
   [metabase.driver.sql.query-processor :as sql.qp]
   [metabase.lib.metadata.jvm :as lib.metadata.jvm]
   [metabase.lib.test-metadata :as meta]
   [metabase.lib.test-util :as lib.tu]
   [metabase.models :refer [Database]]
   [metabase.query-processor :as qp]
   [metabase.query-processor.compile :as qp.compile]
   [metabase.query-processor.store :as qp.store]
   [metabase.query-processor.test-util :as qp.test-util]
   [metabase.query-processor.util.add-alias-info :as add]
   [metabase.sync :as sync]
   [metabase.test :as mt]
   [metabase.test.data.bigquery-cloud-sdk :as bigquery.tx]
   [metabase.test.util.random :as tu.random]
   [metabase.test.util.timezone :as test.tz]
   [metabase.util :as u]
   [metabase.util.honey-sql-2 :as h2x]
   [toucan2.tools.with-temp :as t2.with-temp]))

(def ^:private test-db-name (bigquery.tx/test-dataset-id "test_data"))

(defn- with-test-db-name
  "Replaces instances of v4_test_data with the full per-test-run DB name (aka dataset ID)"
  [x]
  (cond
    (string? x) (str/replace x "v4_test_data" test-db-name)
    (map? x)    (update-vals x with-test-db-name)
    (vector? x) (mapv with-test-db-name x)
    (list?   x) (map with-test-db-name x)
    (symbol? x) (-> x str with-test-db-name symbol)
    :else       x))

(deftest ^:parallel native-query-test
  (mt/test-driver :bigquery-cloud-sdk
    (is (= [[100] [99]]
           (mt/rows
             (qp/process-query
              (mt/native-query
                {:query (with-test-db-name
                          (str "SELECT `v4_test_data.venues`.`id` "
                               "FROM `v4_test_data.venues` "
                               "ORDER BY `v4_test_data.venues`.`id` DESC "
                               "LIMIT 2;"))})))))))

(deftest ^:parallel native-query-test-2
  (mt/test-driver :bigquery-cloud-sdk
    (testing (str "make sure that BigQuery native queries maintain the column ordering specified in the SQL -- "
                  "post-processing ordering shouldn't apply (metabase#2821)")
      (is (= [{:name         "venue_id"
               :display_name "venue_id"
               :source       :native
               :base_type    :type/Integer
               :effective_type :type/Integer
               :field_ref    [:field "venue_id" {:base-type :type/Integer}]}
              {:name         "user_id"
               :display_name "user_id"
               :source       :native
               :base_type    :type/Integer
               :effective_type :type/Integer
               :field_ref    [:field "user_id" {:base-type :type/Integer}]}
              {:name         "checkins_id"
               :display_name "checkins_id"
               :source       :native
               :base_type    :type/Integer
               :effective_type :type/Integer
               :field_ref    [:field "checkins_id" {:base-type :type/Integer}]}]
             (mt/cols
               (qp/process-query
                {:native   {:query (with-test-db-name
                                     (str "SELECT `v4_test_data.checkins`.`venue_id` AS `venue_id`, "
                                          "       `v4_test_data.checkins`.`user_id` AS `user_id`, "
                                          "       `v4_test_data.checkins`.`id` AS `checkins_id` "
                                          "FROM `v4_test_data.checkins` "
                                          "LIMIT 2"))}
                 :type     :native
                 :database (mt/id)})))))))

(deftest ^:parallel native-query-test-3
  (mt/test-driver :bigquery-cloud-sdk
    (testing "queries with array result columns deserialize properly (metabase#10275)"
      (is (= [[["foo" "bar"]
               [1 2]
               [3.14159265359 0.5772156649]
               [1234M 5678M]
               [#t "2018-01-01" #t "2018-12-31"]
               [#t "12:34" #t "20:01:13.230"]
               [#t "1957-05-17T03:35" #t "2018-06-01T01:15:34.120"]
               [#t "2014-09-27T20:30:00.450Z[UTC]" #t "2020-09-27T14:57:00.450Z[UTC]"]
               []]]
             (mt/rows
              (qp/process-query
               {:native   {:query (with-test-db-name
                                    (str "SELECT ['foo', 'bar'], "
                                         "[1, 2], "
                                         "[3.14159265359, 0.5772156649], "
                                         "[NUMERIC '1234', NUMERIC '5678'], "
                                         "[DATE '2018-01-01', DATE '2018-12-31'], "
                                         "[TIME '12:34:00.00', TIME '20:01:13.23'], "
                                         "[DATETIME '1957-05-17 03:35:00.00', DATETIME '2018-06-01 01:15:34.12'], "
                                         "[TIMESTAMP '2014-09-27 12:30:00.45-08', TIMESTAMP '2020-09-27 09:57:00.45-05'], "
                                         "[]"))}
                 :type     :native
                 :database (mt/id)})))))))

(deftest ^:parallel aggregations-test
  (mt/test-driver :bigquery-cloud-sdk
    (testing (str "make sure queries with two or more of the same aggregation type still work. Aggregations used to be "
                  "deduplicated here in the BigQuery driver; now they are deduplicated as part of the main QP "
                  "middleware, but no reason not to keep a few of these tests just to be safe")
      (let [{:keys [rows columns]} (mt/rows+column-names
                                    (mt/run-mbql-query checkins
                                      {:aggregation [[:sum $user_id] [:sum $user_id]]}))]
        (is (= ["sum" "sum_2"]
               columns))
        (is (= [[7929 7929]]
               rows)))
      (let [{:keys [rows columns]} (mt/rows+column-names
                                    (mt/run-mbql-query checkins
                                      {:aggregation [[:sum $user_id] [:sum $user_id] [:sum $user_id]]}))]
        (is (= ["sum" "sum_2" "sum_3"]
               columns))
        (is (= [[7929 7929 7929]]
               rows))))))

(deftest ^:parallel aggregations-test-2
  (mt/test-driver :bigquery-cloud-sdk
    (testing "let's make sure we're generating correct HoneySQL + SQL for aggregations"
      (is (= (with-test-db-name
               {:query      ["SELECT"
                             "  `v4_test_data.venues`.`price` AS `price`,"
                             "  AVG("
                             "    `v4_test_data.venues`.`category_id`"
                             "  ) AS `avg`"
                             "FROM"
                             "  `v4_test_data.venues`"
                             "GROUP BY"
                             "  `price`"
                             "ORDER BY"
                             "  `avg` ASC,"
                             "  `price` ASC"]
                :params     nil
                :table-name "venues"
                :mbql?      true})

             (-> (mt/mbql-query venues
                   {:aggregation [[:avg $category_id]]
                    :breakout    [$price]
                    :order-by    [[:asc [:aggregation 0]]]})
                 qp/compile
                 (update :query #(str/split-lines (driver/prettify-native-form :bigquery-cloud-sdk %)))))))))

(deftest ^:parallel join-alias-test
  (mt/test-driver :bigquery-cloud-sdk
    (testing (str "Make sure that BigQuery properly aliases the names generated for Join Tables. It's important to use "
                  "the right alias, e.g. something like `categories__via__category_id`, which is considerably "
                  "different  what other SQL databases do. (#4218)")
      (mt/with-mock-fks-for-drivers-without-fk-constraints
        (let [results (mt/run-mbql-query venues
                        {:aggregation [:count]
                         :breakout    [$category_id->categories.name]})]
          (is (= (with-test-db-name
                   (->> ["SELECT"
                         "  `categories__via__category_id`.`name` AS `categories__via__category_id__name`,"
                         "  COUNT(*) AS `count`"
                         "FROM"
                         "  `v4_test_data.venues`"
                         "  LEFT JOIN `v4_test_data.categories` AS `categories__via__category_id` ON `v4_test_data.venues`.`category_id` = `categories__via__category_id`.`id`"
                         "GROUP BY"
                         "  `categories__via__category_id__name`"
                         "ORDER BY"
                         "  `categories__via__category_id__name` ASC"]
                        ;; reformat the SQL because the formatting may have changed once we change the test DB name.
                        (str/join " ")
                        (driver/prettify-native-form :bigquery-cloud-sdk)
                        str/split-lines))
                 (or (when-let [sql (get-in results [:data :native_form :query])]
                       (str/split-lines (driver/prettify-native-form :bigquery-cloud-sdk sql)))
                     results))))))))

(defn- native-timestamp-query [db-or-db-id timestamp-str timezone-str]
  (-> (qp/process-query
        {:database (u/the-id db-or-db-id)
         :type     :native
         :native   {:query (format "select DATETIME(TIMESTAMP \"%s\", \"%s\")" timestamp-str timezone-str)}})
      :data
      :rows
      ffirst))

(deftest parsed-date-timezone-handling-test
  (mt/test-driver :bigquery-cloud-sdk
    (is (= "2018-08-31T00:00:00Z"
           (native-timestamp-query (mt/id) "2018-08-31 00:00:00" "UTC"))
        "A UTC date is returned, we should read/return it as UTC")

    (test.tz/with-system-timezone-id "America/Chicago"
      (t2.with-temp/with-temp [Database db {:engine  :bigquery-cloud-sdk
                                            :details (assoc (:details (mt/db))
                                                            :use-jvm-timezone true)}]
        (is (= "2018-08-31T00:00:00-05:00"
               (native-timestamp-query db "2018-08-31 00:00:00-05" "America/Chicago"))
            (str "This test includes a `use-jvm-timezone` flag of true that will assume that the date coming from BigQuery "
                 "is already in the JVM's timezone. The test puts the JVM's timezone into America/Chicago an ensures that "
                 "the correct date is compared"))))

    (test.tz/with-system-timezone-id "Asia/Jakarta"
      (t2.with-temp/with-temp [Database db {:engine  :bigquery-cloud-sdk
                                            :details (assoc (:details (mt/db))
                                                            :use-jvm-timezone true)}]
        (is (= "2018-08-31T00:00:00+07:00"
               (native-timestamp-query db "2018-08-31 00:00:00+07" "Asia/Jakarta"))
            "Similar to the above test, but covers a positive offset")))))

;; if I run a BigQuery query, does it get a remark added to it?
(defn- query->native [query]
  (let [native-query   (atom nil)
        done-exception (Exception. "Done.")]
    (binding [bigquery/*process-native* (fn [_respond _database sql _parameters _cancel-chan]
                                          (reset! native-query sql)
                                          (throw done-exception))]
      (try
        (qp/process-query query)
        (catch Throwable e
          (when-not (identical? e done-exception)
            (throw e))))
      @native-query)))

(deftest ^:parallel remark-test
  (mt/test-driver :bigquery-cloud-sdk
    (is (= (with-test-db-name
             (str "-- Metabase:: userID: 1000 queryType: MBQL queryHash: 01020304\n"
                  "SELECT"
                  " `v4_test_data.venues`.`id` AS `id`,"
                  " `v4_test_data.venues`.`name` AS `name`,"
                  " `v4_test_data.venues`.`category_id` AS `category_id`,"
                  " `v4_test_data.venues`.`latitude` AS `latitude`,"
                  " `v4_test_data.venues`.`longitude` AS `longitude`,"
                  " `v4_test_data.venues`.`price` AS `price` "
                  "FROM `v4_test_data.venues` "
                  "LIMIT 1"))
           (query->native
            {:database (mt/id)
             :type     :query
             :query    {:source-table (mt/id :venues)
                        :limit        1}
             :info     {:executed-by 1000
                        :query-hash  (byte-array [1 2 3 4])}}))
        "if I run a BigQuery query, does it get a remark added to it?")))

(deftest ^:parallel remove-remark-test
  (testing "if I run a BigQuery query with include-user-id-and-hash set to false, does it get a remark added to it?"
    (mt/test-driver :bigquery-cloud-sdk
      (qp.store/with-metadata-provider (let [db (merge meta/database
                                                       {:id      1
                                                        :engine  :bigquery-cloud-sdk
                                                        :details (merge (:details (mt/db))
                                                                        {:include-user-id-and-hash false})})]
                                         (lib.tu/mock-metadata-provider
                                          {:database db
                                           :tables   [(merge (meta/table-metadata :venues)
                                                             {:name   "venues"
                                                              :id     1
                                                              :db-id  1
                                                              :schema (get-in db [:details :dataset-filters-patterns])})]
                                           :fields   [(merge (meta/field-metadata :venues :id)
                                                             {:table-id  1
                                                              :name      "id"
                                                              :base-type :type/Integer})
                                                      (merge (meta/field-metadata :venues :name)
                                                             {:table-id  1
                                                              :name      "name"
                                                              :base_type :type/Text})]}))
        (is (= (with-test-db-name
                 (str "SELECT `v4_test_data.venues`.`id` AS `id`,"
                      " `v4_test_data.venues`.`name` AS `name` "
                      "FROM `v4_test_data.venues` "
                      "LIMIT 1"))
               (query->native
                {:database 1
                 :type     :query
                 :query    {:source-table 1
                            :limit        1}
                 :info     {:executed-by 1000
                            :query-hash  (byte-array [1 2 3 4])}})))))))

(deftest ^:parallel unprepare-params-test
  (mt/test-driver :bigquery-cloud-sdk
    (is (= [["Red Medicine"]]
           (mt/rows
             (qp/process-query
              (mt/native-query
                {:query  (with-test-db-name
                           (str "SELECT `v4_test_data.venues`.`name` AS `name` "
                                "FROM `v4_test_data.venues` "
                                "WHERE `v4_test_data.venues`.`name` = ?"))
                 :params ["Red Medicine"]}))))
        (str "Do we properly unprepare, and can we execute, queries that still have parameters for one reason or "
             "another? (EE #277)"))))

(deftest ^:parallel temporal-type-test
  (testing "Make sure we can detect temporal types correctly"
    (are [expr expected-type] (= expected-type
                                 (#'bigquery.qp/temporal-type expr))
      [:field "x" {:base-type :type/DateTime}]                              :datetime
      [:field "x" {:base-type :type/DateTime, :temporal-unit :day-of-week}] nil
      (meta/field-metadata :checkins :date)                                 :date)))

(deftest ^:parallel reconcile-temporal-types-test
  (doseq [test-case (bigquery.qp.reconciliation-tu/test-cases)]
    (testing (str \newline (u/pprint-to-str (list `bigquery.qp.reconciliation-tu/test-temporal-type-reconciliation test-case)))
      (bigquery.qp.reconciliation-tu/test-temporal-type-reconciliation test-case))))

(deftest ^:parallel reconcile-temporal-types-date-extraction-filters-test
  (mt/with-report-timezone-id nil
    (qp.store/with-metadata-provider bigquery.qp.reconciliation-tu/mock-temporal-fields-metadata-provider
      (binding [*print-meta* true]
        (testing "\ndate extraction filters"
          (doseq [[temporal-type field] bigquery.qp.reconciliation-tu/mock-temporal-fields
                  :let                  [identifier          (-> (h2x/identifier :field "ABC" (name temporal-type))
                                                                 (vary-meta assoc ::bigquery.qp/do-not-qualify? true))
                                         expected-identifier (case temporal-type
                                                               :date      (h2x/with-database-type-info identifier "date")
                                                               :datetime  [:timestamp (h2x/with-database-type-info identifier "datetime")]
                                                               :timestamp (h2x/with-database-type-info identifier "timestamp"))]]
            (testing (format "\ntemporal-type = %s" temporal-type)
              (is (= [:=
                      [::bigquery.qp/extract :dayofweek expected-identifier nil]
                      [:inline 1]]
                     (sql.qp/->honeysql :bigquery-cloud-sdk [:= [:field (:id field) {:temporal-unit     :day-of-week
                                                                                     ::add/source-table "ABC"}] 1]))))))))))

(deftest ^:parallel reconcile-unix-timestamps-test
  (testing "temporal type reconciliation should work for UNIX timestamps (#15376)"
    (mt/test-driver :bigquery-cloud-sdk
      (mt/with-report-timezone-id nil
        (mt/dataset test-data
          (qp.store/with-metadata-provider (lib.tu/merged-mock-metadata-provider
                                            (lib.metadata.jvm/application-database-metadata-provider (mt/id))
                                            {:fields [{:id                (mt/id :reviews :rating)
                                                       :coercion-strategy :Coercion/UNIXMilliSeconds->DateTime
                                                       :effective-type    :type/Instant}]})
            (let [query         (mt/mbql-query reviews
                                  {:filter   [:=
                                              [:field %rating {::add/source-table $$reviews}]
                                              [:relative-datetime -30 :day]]
                                   :order-by [[:asc
                                               [:field %id {:add/source-table $$reviews}]]]
                                   :limit    1})
                  filter-clause (get-in query [:query :filter])]
              (is (= [(str (format "TIMESTAMP_MILLIS(%s.reviews.rating)" test-db-name)
                           " = "
                           "TIMESTAMP_TRUNC(TIMESTAMP_ADD(CURRENT_TIMESTAMP(), INTERVAL -30 day), day)")]
                     (sql/format-expr (sql.qp/->honeysql :bigquery-cloud-sdk filter-clause))))
              (is (= :completed
                     (:status (qp/process-query query)))))))))))

(deftest ^:parallel temporal-type-conversion-test
  (mt/with-driver :bigquery-cloud-sdk
    (qp.store/with-metadata-provider (mt/id)
      (mt/with-report-timezone-id "US/Pacific"
        (let [temporal-string "2022-01-01"
              convert         (fn [from-t to-t]
                                (->> (#'bigquery.qp/->temporal-type to-t (#'bigquery.qp/->temporal-type from-t temporal-string))
                                     (sql.qp/format-honeysql :bigquery-cloud-sdk)))]
          (testing "convert from datetime to different temporal types"
            (testing :time
              (is (= ["TIME(DATETIME(?))" temporal-string]
                     (convert :datetime :time))))
            (testing :date
              (is (= ["DATE(DATETIME(?))" temporal-string]
                     (convert :datetime :date))))
            (testing :timestamp
              (is (= ["TIMESTAMP(DATETIME(?), 'US/Pacific')" temporal-string]
                     (convert :datetime :timestamp)))))
          (testing "convert from date to different temporal types"
            (testing :time
              (is (= ["TIME(DATE(?))" temporal-string]
                     (convert :date :time))))
            (testing :datetime
              (is (= ["DATETIME(DATE(?))" temporal-string]
                     (convert :date :datetime))))
            (testing :timestamp
              (is (= ["TIMESTAMP(DATE(?), 'US/Pacific')" temporal-string]
                     (convert :date :timestamp)))))
          (testing "convert from timestamp to different temporal types"
            (doseq [to-t [:time :date :datetime]]
              (testing to-t
                (is (= [(str (u/upper-case-en (name to-t)) "(TIMESTAMP(?, 'US/Pacific'), 'US/Pacific')") temporal-string]
                       (convert :timestamp to-t)))))))))))

(deftest ^:parallel reconcile-relative-datetimes-test-1
  (mt/with-driver :bigquery-cloud-sdk
    (mt/with-report-timezone-id nil
      (qp.store/with-metadata-provider (mt/id)
        (testing "relative-datetime clauses on their own"
          (doseq [[t unit expected-sql]
                  [[:time      :hour "TIME_TRUNC(TIME_ADD(CURRENT_TIME(), INTERVAL -1 hour), hour)"]
                   [:date      :year "DATE_TRUNC(DATE_ADD(CURRENT_DATE(), INTERVAL -1 year), year)"]
                   [:datetime  :year "DATETIME_TRUNC(DATETIME_ADD(CURRENT_DATETIME(), INTERVAL -1 year), year)"]
                   ;; TIMESTAMP_ADD doesn't support `year` so this should cast a datetime instead
                   [:timestamp :year "TIMESTAMP_TRUNC(TIMESTAMP(DATETIME_ADD(CURRENT_DATETIME(), INTERVAL -1 year)), year)"]]]
            (testing t
              (let [hsql (->> (sql.qp/->honeysql :bigquery-cloud-sdk [:relative-datetime -1 unit])
                              (#'bigquery.qp/->temporal-type t))]
                (testing "Should have correct type metadata after reconciliation"
                  (is (= t
                         (#'bigquery.qp/temporal-type hsql))))
                (testing "Should get converted to the correct SQL"
                  (is (= [(str "WHERE " expected-sql)]
                         (sql.qp/format-honeysql :bigquery-cloud-sdk
                                                 {:where hsql}))))))))))))

(deftest ^:parallel reconcile-relative-datetimes-test-2
  (mt/with-driver :bigquery-cloud-sdk
    (qp.store/with-metadata-provider (mt/id)
      (testing "relative-datetime clauses on their own when a reporting timezone is set"
        (doseq [timezone ["UTC" "US/Pacific"]]
          (mt/with-report-timezone-id timezone
            (doseq [[t [unit expected-sql]]
                    {:time      [:hour ["TIME_TRUNC("
                                        "  TIME_ADD(CURRENT_TIME('{{timezone}}'), INTERVAL -1 hour),"
                                        "  hour"
                                        ")"]]
                     :date      [:year ["DATE_TRUNC("
                                        "  DATE_ADD(CURRENT_DATE('{{timezone}}'), INTERVAL -1 year),"
                                        "  year"
                                        ")"]]
                     :datetime  [:year ["DATETIME_TRUNC("
                                        "  DATETIME_ADD(CURRENT_DATETIME('{{timezone}}'), INTERVAL -1 year),"
                                        "  year"
                                        ")"]]
                     ;; TIMESTAMP_ADD doesn't support `year` so this should cast a datetime instead
                     :timestamp [:year ["TIMESTAMP_TRUNC("
                                        "  TIMESTAMP("
                                        "    DATETIME_ADD(CURRENT_DATETIME('{{timezone}}'), INTERVAL -1 year),"
                                        "    '{{timezone}}'"
                                        "  ),"
                                        "  year,"
                                        "  '{{timezone}}'"
                                        ")"]]}
                    :let [expected-sql (for [line expected-sql]
                                         (str/replace line #"\Q{{timezone}}\E" timezone))]]
              (testing t
                (let [hsql (->> (sql.qp/->honeysql :bigquery-cloud-sdk [:relative-datetime -1 unit])
                                (#'bigquery.qp/->temporal-type t))]
                  (testing "Should have correct type metadata after reconciliation"
                    (is (= t
                           (#'bigquery.qp/temporal-type hsql))))
                  (testing "Should get converted to the correct SQL"
                    (is (= expected-sql
                           (->> (sql/format-expr hsql)
                                first
                                (driver/prettify-native-form :bigquery-cloud-sdk)
                                str/split-lines)))))))))))))

(deftest ^:parallel reconcile-relative-datetimes-test-3
  (mt/with-driver :bigquery-cloud-sdk
    (qp.store/with-metadata-provider (mt/id)
      (testing "relative-datetime clauses inside filter clauses"
        (doseq [[expected-type t] {:date      #t "2020-01-31"
                                   :datetime  #t "2020-01-31T20:43:00.000"
                                   :timestamp #t "2020-01-31T20:43:00.000-08:00"}]
          (testing expected-type
            (let [[_ _ relative-datetime :as clause] (sql.qp/->honeysql :bigquery-cloud-sdk
                                                                        [:=
                                                                         t
                                                                         [:relative-datetime -1 :year]])]
              (testing (format "\nclause = %s" (pr-str clause))
                (is (= expected-type
                       (#'bigquery.qp/temporal-type relative-datetime)))))))))))

(deftest field-literal-trunc-form-test
  (testing "`:field` clauses with literal string names should be quoted correctly when doing date truncation (#20806)"
    (mt/with-driver :bigquery-cloud-sdk
      (qp.store/with-metadata-provider (mt/id)
        (mt/with-temporary-setting-values [start-of-week :sunday]
          (is (= ["DATE_TRUNC(`source`.`date`, week(sunday))"]
                 (sql.qp/format-honeysql
                  :bigquery-cloud-sdk
                  (sql.qp/->honeysql
                   :bigquery-cloud-sdk
                   [:field "date" {:temporal-unit      :week
                                   :base-type          :type/Date
                                   ::add/source-table  ::add/source
                                   ::add/source-alias  "date"
                                   ::add/desired-alias "date"
                                   ::add/position      0}])))))))))

(deftest ^:parallel between-test
  (testing "Make sure :between clauses reconcile the temporal types of their args"
    (letfn [(between->sql [clause]
              (sql.qp/format-honeysql :bigquery-cloud-sdk
                                      {:where (sql.qp/->honeysql :bigquery-cloud-sdk clause)}))]
      (testing "Should look for `:bigquery-cloud-sdk/temporal-type` metadata"
        (is (= ["WHERE field BETWEEN ? AND ?"
                (t/local-date-time "2019-11-11T00:00")
                (t/local-date-time "2019-11-12T00:00")]
               (between->sql [:between
                              (with-meta (sql.qp/compiled [:raw "field"]) {:bigquery-cloud-sdk/temporal-type :datetime})
                              (t/local-date "2019-11-11")
                              (t/local-date "2019-11-12")]))))
      (testing "If first arg has no temporal-type info, should look at next arg"
        (is (= ["WHERE DATE(field) BETWEEN ? AND ?"
                (t/local-date "2019-11-11")
                (t/local-date "2019-11-12")]
               (between->sql [:between
                              (sql.qp/compiled [:raw "field"])
                              (t/local-date "2019-11-11")
                              (t/local-date "2019-11-12")]))))
      (testing "No need to cast if args agree on temporal type"
        (is (= ["WHERE field BETWEEN ? AND ?"
                (t/local-date "2019-11-11")
                (t/local-date "2019-11-12")]
               (between->sql [:between
                              (with-meta (sql.qp/compiled [:raw "field"]) {:bigquery-cloud-sdk/temporal-type :date})
                              (t/local-date "2019-11-11")
                              (t/local-date "2019-11-12")]))))
      (mt/test-driver :bigquery-cloud-sdk
        (qp.store/with-metadata-provider (mt/id)
          (let [expected [(with-test-db-name "WHERE `v4_test_data.checkins`.`date` BETWEEN ? AND ?")
                          (t/local-date "2019-11-11")
                          (t/local-date "2019-11-12")]]
            (testing "Should be able to get temporal type from a `:field` with integer ID"
              (is (= expected
                     (between->sql [:between
                                    [:field (mt/id :checkins :date) {::add/source-table (mt/id :checkins)}]
                                    (t/local-date "2019-11-11")
                                    (t/local-date "2019-11-12")]))))
            (testing "Should be able to get temporal type from a `:field` with `:temporal-unit`"
              (is (= (cons (with-test-db-name "WHERE DATE_TRUNC(`v4_test_data.checkins`.`date`, day) BETWEEN ? AND ?")
                           (rest expected))
                     (between->sql [:between
                                    [:field (mt/id :checkins :date) {::add/source-table (mt/id :checkins)
                                                                     :temporal-unit     :day}]
                                    (t/local-date "2019-11-11")
                                    (t/local-date "2019-11-12")]))))
            (testing "Should work with a field literal"
              (is (= ["WHERE `date` BETWEEN ? AND ?" (t/local-date "2019-11-11") (t/local-date "2019-11-12")]
                     (between->sql [:between
                                    [:field "date" {:base-type :type/Date}]
                                    (t/local-date-time "2019-11-11T12:00:00")
                                    (t/local-date-time "2019-11-12T12:00:00")]))))))))))

(defn- do-with-datetime-timestamp-table [f]
  (driver/with-driver :bigquery-cloud-sdk
    (let [table-name (format "table_%s" (tu.random/random-name))]
      (mt/with-temp-copy-of-db
        (try
          (bigquery.tx/execute!
           (with-test-db-name
             (format "CREATE TABLE `v4_test_data.%s` ( ts TIMESTAMP, dt DATETIME )" table-name)))
          (bigquery.tx/execute!
           (with-test-db-name
             (format "INSERT INTO `v4_test_data.%s` (ts, dt) VALUES (TIMESTAMP \"2020-01-01 00:00:00 UTC\", DATETIME \"2020-01-01 00:00:00\")"
                     table-name)))
          (sync/sync-database! (mt/db))
          (f table-name)
          (finally
            (bigquery.tx/execute! (with-test-db-name "DROP TABLE IF EXISTS `v4_test_data.%s`") table-name)))))))

(deftest ^:parallel filter-by-datetime-timestamp-test
  (mt/test-driver :bigquery-cloud-sdk
    (testing "Make sure we can filter against different types of BigQuery temporal columns (#11222)"
      (do-with-datetime-timestamp-table
       (fn [table-name]
         (doseq [column [:ts :dt]]
           (testing (format "Filtering against %s column" column)
             (doseq [s    ["2020-01-01" "2020-01-01T00:00:00"]
                     field [[:field (mt/id table-name column) nil]
                            [:field (mt/id table-name column) {:temporal-unit :default}]
                            [:field (mt/id table-name column) {:temporal-unit :day}]]
                     :let [filter-clause [:= field s]]]
               (testing (format "\nMBQL filter clause = %s" (pr-str filter-clause))
                 (is (= [["2020-01-01T00:00:00Z" "2020-01-01T00:00:00Z"]]
                        (mt/rows
                          (mt/run-mbql-query nil
                            {:source-table (mt/id table-name)
                             :filter       filter-clause})))))))))))))

(deftest ^:parallel datetime-parameterized-sql-test
  (mt/test-driver :bigquery-cloud-sdk
    (testing "Make sure Field filters against temporal fields generates correctly-typed SQL (#11578)"
      (mt/dataset attempted-murders
        (doseq [field              [:datetime
                                    :date
                                    :datetime_tz]
                [value-type value] {:date/relative     "past30days"
                                    :date/range        "2019-12-11~2020-01-09"
                                    :date/single       "2020-01-09"
                                    :date/quarter-year "Q1-2020"
                                    :date/month-year   "2020-01"}]
          (testing (format "\nField filter with %s Field" field)
            (testing (format "\nfiltering against %s value '%s'" value-type value)
              (let [query {:database   (mt/id)
                           :type       :native
                           :native     {:query         (str "SELECT count(*)\n"
                                                            (format "FROM `%s.attempts`\n"
                                                                    (bigquery.tx/test-dataset-id "attempted_murders"))
                                                            "WHERE {{d}}")
                                        :template-tags {"d" {:name         "d"
                                                             :display-name "Date"
                                                             :type         :dimension
                                                             :widget-type  :date/all-options
                                                             :dimension    [:field (mt/id :attempts field) nil]}}}
                           :parameters [{:type   value-type
                                         :name   "d"
                                         :target [:dimension [:template-tag "d"]]
                                         :value  value}]}]
                (mt/with-native-query-testing-context query
                  (is (= [[0]]
                         (mt/rows (qp/process-query query)))))))))))))

(deftest ^:parallel current-datetime-honeysql-form-test
  (mt/test-driver :bigquery-cloud-sdk
    (qp.store/with-metadata-provider (mt/id)
      (testing (str "The object returned by `current-datetime-honeysql-form` should be a magic object that can take on "
                    "whatever temporal type we want.")
        (doseq [report-timezone [nil "UTC"]]
          (mt/with-report-timezone-id report-timezone
            (let [form (sql.qp/current-datetime-honeysql-form :bigquery-cloud-sdk)]
              (is (= nil
                     (#'bigquery.qp/temporal-type form))
                  "When created the temporal type should be unspecified. The world's your oyster!")
              (is (= ["CURRENT_TIMESTAMP()"]
                     (sql/format-expr form))
                  "Should fall back to acting like a timestamp if we don't coerce it to something else first")
              (doseq [[temporal-type expected-sql] {:date      (if report-timezone "CURRENT_DATE('UTC')"     "CURRENT_DATE()")
                                                    :time      (if report-timezone "CURRENT_TIME('UTC')"     "CURRENT_TIME()")
                                                    :datetime  (if report-timezone "CURRENT_DATETIME('UTC')" "CURRENT_DATETIME()")
                                                    :timestamp "CURRENT_TIMESTAMP()"}]
                (testing (format "temporal type = %s" temporal-type)
                  (is (= temporal-type
                         (#'bigquery.qp/temporal-type (#'bigquery.qp/->temporal-type temporal-type form)))
                      "Should be possible to convert to another temporal type/should report its type correctly")
                  (is (= [expected-sql]
                         (sql/format-expr (#'bigquery.qp/->temporal-type temporal-type form)))
                      "Should convert to the correct SQL"))))))))))

(deftest ^:parallel current-datetime-honeysql-form-test-2
  (mt/test-driver :bigquery-cloud-sdk
    (qp.store/with-metadata-provider (mt/id)
      (testing (str "The object returned by `current-datetime-honeysql-form` should use the reporting timezone when set.")
        (doseq [timezone ["UTC" "US/Pacific"]]
          (mt/with-report-timezone-id timezone
            (let [form (sql.qp/current-datetime-honeysql-form :bigquery-cloud-sdk)]
              (is (= ["CURRENT_TIMESTAMP()"]
                     (sql/format-expr form))
                  "Should fall back to acting like a timestamp if we don't coerce it to something else first")
              (doseq [[temporal-type expected-sql] {:date      (str "CURRENT_DATE('" timezone "')")
                                                    :time      (str "CURRENT_TIME('" timezone "')")
                                                    :datetime  (str "CURRENT_DATETIME('" timezone "')")
                                                    :timestamp "CURRENT_TIMESTAMP()"}]
                (testing (format "temporal type = %s" temporal-type)
                  (is (= temporal-type
                         (#'bigquery.qp/temporal-type (#'bigquery.qp/->temporal-type temporal-type form)))
                      "Should be possible to convert to another temporal type/should report its type correctly")
                  (is (= [expected-sql]
                         (sql/format-expr (#'bigquery.qp/->temporal-type temporal-type form)))
                      "Should specify the correct timezone in the SQL for non-timestamp functions"))))))))))

(deftest ^:parallel add-interval-honeysql-form-test
  ;; this doesn't test conversion to/from time because there's no unit we can use that works for all for. So we'll
  ;; just test the 3 that support `:day` and that should be proof the logic is working. (The code that actually uses
  ;; this is tested e2e by [[filter-by-relative-date-ranges-test]] anyway.)
  (mt/test-driver :bigquery-cloud-sdk
    (qp.store/with-metadata-provider (mt/id)
      (mt/with-report-timezone-id nil
        (doseq [initial-type [:date :datetime :timestamp]
                :let         [form (sql.qp/add-interval-honeysql-form
                                    :bigquery-cloud-sdk
                                    (#'bigquery.qp/->temporal-type
                                     initial-type
                                     (sql.qp/current-datetime-honeysql-form :bigquery-cloud-sdk))
                                    -1
                                    :day)]]
          (testing (format "initial form = %s" (pr-str form))
            (is (= initial-type
                   (#'bigquery.qp/temporal-type form))
                "Should have the temporal-type of the form it wraps when created.")
            (doseq [[new-type expected-sql] {:date      "DATE_ADD(CURRENT_DATE(), INTERVAL -1 day)"
                                             :datetime  "DATETIME_ADD(CURRENT_DATETIME(), INTERVAL -1 day)"
                                             :timestamp "TIMESTAMP_ADD(CURRENT_TIMESTAMP(), INTERVAL -1 day)"}]
              (testing (format "\nconvert from %s -> %s" initial-type new-type)
                (is (= new-type
                       (#'bigquery.qp/temporal-type (#'bigquery.qp/->temporal-type new-type form)))
                    "Should be possible to convert to another temporal type/should report its type correctly")
                (is (= [expected-sql]
                       (sql/format-expr (#'bigquery.qp/->temporal-type new-type form)))
                    "Should convert to the correct SQL")))))))))

(deftest ^:parallel filter-by-relative-date-ranges-test
  (mt/with-driver :bigquery-cloud-sdk
    (testing "Make sure the SQL we generate for filters against relative-datetimes is typed correctly"
      (doseq [[field-type [unit expected-sql]]
              {:type/Time                [:hour (str "WHERE TIME_TRUNC(ABC.time, hour)"
                                                     " = TIME_TRUNC(TIME_ADD(CURRENT_TIME(), INTERVAL -1 hour), hour)")]
               :type/Date                [:year (str "WHERE DATE_TRUNC(ABC.date, year)"
                                                     " = DATE_TRUNC(DATE_ADD(CURRENT_DATE(), INTERVAL -1 year), year)")]
               :type/DateTime            [:year (str "WHERE DATETIME_TRUNC(ABC.datetime, year)"
                                                     " = DATETIME_TRUNC(DATETIME_ADD(CURRENT_DATETIME(), INTERVAL -1 year), year)")]
               ;; `TIMESTAMP_ADD` doesn't support `year` so it should do `DATETIME_ADD` first, then cast to `TIMESTAMP`
               ;; later.
               :type/DateTimeWithLocalTZ [:year (str "WHERE TIMESTAMP_TRUNC(ABC.datetimewithlocaltz, year)"
                                                     " = TIMESTAMP_TRUNC(TIMESTAMP(DATETIME_ADD(CURRENT_DATETIME(), INTERVAL -1 year)), year)")]}]
        (qp.store/with-metadata-provider (lib.tu/mock-metadata-provider
                                          meta/metadata-provider
                                          {:fields [(merge (meta/field-metadata :checkins :date)
                                                           {:id             1
                                                            :name           (u/lower-case-en (name field-type))
                                                            :base-type      field-type
                                                            :effective-type field-type
                                                            :database-type  (name (bigquery.tx/base-type->bigquery-type field-type))})]})
          (mt/with-report-timezone-id nil
            (testing (format "%s field" field-type)
              (is (= [expected-sql]
                     (sql/format {:where (sql.qp/->honeysql
                                          :bigquery-cloud-sdk
                                          [:=
                                           [:field 1 {:temporal-unit     unit
                                                      ::add/source-table "ABC"}]
                                           [:relative-datetime -1 unit]])}
                                 {:dialect ::h2x/unquoted-dialect}))))))))))

(deftest ^:parallel filter-by-relative-date-ranges-test-2
  (mt/with-driver :bigquery-cloud-sdk
    (testing "Make sure the SQL we generate for filters against relative-datetimes uses the reporting timezone when set"
      (doseq [timezone ["UTC" "US/Pacific"]]
        (mt/with-report-timezone-id timezone
          (letfn [(mock-metadata-provider [field-type]
                    (lib.tu/mock-metadata-provider
                     meta/metadata-provider
                     {:fields [(merge (meta/field-metadata :checkins :date)
                                      {:id             1
                                       :name           (u/lower-case-en (name field-type))
                                       :base-type      field-type
                                       :effective-type field-type
                                       :database-type  (name (bigquery.tx/base-type->bigquery-type field-type))})]}))
                  (compile-sql [field-type unit]
                    (qp.store/with-metadata-provider (mock-metadata-provider field-type)
                      (let [[sql] (sql/format {:where (sql.qp/->honeysql
                                                       :bigquery-cloud-sdk
                                                       [:=
                                                        [:field 1 {:temporal-unit     unit
                                                                   ::add/source-table "ABC"}]
                                                        [:relative-datetime -1 unit]])}
                                              {:dialect ::h2x/unquoted-dialect})]
                        (str/split-lines (driver/prettify-native-form :bigquery-cloud-sdk sql)))))]
            (are [field-type unit expected-sql] (= (for [line expected-sql]
                                                     (str/replace line #"\Q{{timezone}}\E" timezone))
                                                   (compile-sql field-type unit))
              :type/Time
              :hour
              ["WHERE"
               "  TIME_TRUNC(ABC.time, hour) = TIME_TRUNC("
               "    TIME_ADD(CURRENT_TIME('{{timezone}}'), INTERVAL -1 hour),"
               "    hour"
               "  )"]

              :type/Date
              :year
              ["WHERE"
               "  DATE_TRUNC(ABC.date, year) = DATE_TRUNC("
               "    DATE_ADD(CURRENT_DATE('{{timezone}}'), INTERVAL -1 year),"
               "    year"
               "  )"]

              :type/DateTime
              :year
              ["WHERE"
               "  DATETIME_TRUNC(ABC.datetime, year) = DATETIME_TRUNC("
               "    DATETIME_ADD(CURRENT_DATETIME('{{timezone}}'), INTERVAL -1 year),"
               "    year"
               "  )"]

              ;; `TIMESTAMP_ADD` doesa't support `year` so it should cast a `DATETIME_TRUNC` instead, but when it
              ;; converts to a timestamp it needs to specify the tz
              :type/DateTimeWithLocalTZ
              :year
              ["WHERE"
               "  TIMESTAMP_TRUNC(ABC.datetimewithlocaltz, year, '{{timezone}}') = TIMESTAMP_TRUNC("
               "    TIMESTAMP("
               "      DATETIME_ADD(CURRENT_DATETIME('{{timezone}}'), INTERVAL -1 year),"
               "      '{{timezone}}'"
               "    ),"
               "    year,"
               "    '{{timezone}}'"
               "  )"])))))))

;; This is a table of different BigQuery column types -> temporal units we should be able to bucket them by for
;; filtering purposes against RELATIVE-DATETIMES. `relative-datetime` only supports the unit below -- a subset of all
;; the MBQL date bucketing units.
(def ^:private filter-test-table
  [[nil          :minute :hour :day  :week :month :quarter :year]
   [:time        true    true  false false false  false    false]
   [:datetime    true    true  true  true  true   true     true]
   [:date        false   false true  true  true   true     true]
   [:datetime_tz true    true  true  true  true   true     true]])

(defn- test-table-seq [table]
  (let [col-keys (rest (first table))]
    (for [[row-key & vs]     (rest table)
          [col-key expected] (zipmap col-keys vs)]
      {:row      row-key
       :col      col-key
       :expected expected})))

(defn- can-we-filter-against-relative-datetime? [field unit report-timezone]
  (try
    (mt/test-driver :bigquery-cloud-sdk
      (mt/dataset attempted-murders
        (mt/with-report-timezone-id report-timezone
          (mt/run-mbql-query attempts
            {:aggregation [[:count]]
             :filter      [:time-interval (mt/id :attempts field) :last unit]}))))
    true
    (catch Throwable _
      false)))

(defn- run-filter-test-table-tests-for-field [field report-timezone]
  (testing (str "Make sure filtering against relative date ranges works correctly regardless of underlying column "
                "type (#11725)")
    (doseq [test-case       (test-table-seq filter-test-table)
            :when           (= (:row test-case) field)
            :let            [unit (:col test-case)]]
      (if (:expected test-case)
        (is (can-we-filter-against-relative-datetime? field unit report-timezone))
        (is (not (can-we-filter-against-relative-datetime? field unit report-timezone)))))))

(deftest ^:parallel filter-by-relative-date-ranges-e2e-time-test      (run-filter-test-table-tests-for-field :time nil))
(deftest ^:parallel filter-by-relative-date-ranges-e2e-datetime-test  (run-filter-test-table-tests-for-field :datetime nil))
(deftest ^:parallel filter-by-relative-date-ranges-e2e-date-test      (run-filter-test-table-tests-for-field :date nil))
(deftest ^:parallel filter-by-relative-date-ranges-e2e-timestamp-test (run-filter-test-table-tests-for-field :datetime_tz nil))

(deftest ^:parallel filter-by-relative-date-ranges-e2e-time-report-timezone-test      (run-filter-test-table-tests-for-field :time "UTC"))
(deftest ^:parallel filter-by-relative-date-ranges-e2e-datetime-report-timezone-test  (run-filter-test-table-tests-for-field :datetime "UTC"))
(deftest ^:parallel filter-by-relative-date-ranges-e2e-date-report-timezone-test      (run-filter-test-table-tests-for-field :date "UTC"))
(deftest ^:parallel filter-by-relative-date-ranges-e2e-timestamp-report-timezone-test (run-filter-test-table-tests-for-field :datetime_tz "UTC"))

;; This is a table of different BigQuery column types -> temporal units we should be able to bucket them by for
;; breakout purposes.
(def ^:private breakout-test-table
  [[nil          :default :minute :hour :day  :week :month :quarter :year :minute-of-hour :hour-of-day :day-of-week :day-of-month :day-of-year :week-of-year :month-of-year :quarter-of-year]
   [:time        true     true    true  false false false  false    false true            true         false        false         false        false         false          false]
   [:datetime    true     true    true  true  true  true   true     true  true            true         true         true          true         true          true           true]
   [:date        true     false   false true  true  true   true     true  false           false        true         true          true         true          true           true]
   [:datetime_tz true     true    true  true  true  true   true     true  true            true         true         true          true         true          true           true]])

(defn- can-breakout? [field unit report-timezone]
  (try
    (mt/test-driver :bigquery-cloud-sdk
      (mt/dataset attempted-murders
        (mt/with-report-timezone-id report-timezone
          (mt/run-mbql-query attempts
            {:aggregation [[:count]]
             :breakout    [[:field (mt/id :attempts field) {:temporal-unit unit}]]}))))
    true
    (catch Throwable _
      false)))

(defn- run-breakout-test-table-tests-for-field
  [field report-timezone]
  (testing "Make sure datetime breakouts like :minute-of-hour work correctly for different temporal types"
    (doseq [test-case (test-table-seq breakout-test-table)
            :when     (= (:row test-case) field)
            :let      [unit (:col test-case)]]
      (if (:expected test-case)
        (is (can-breakout? field unit report-timezone))
        (is (not (can-breakout? field unit report-timezone)))))))

(deftest ^:parallel breakout-by-bucketed-datetimes-e2e-time-test      (run-breakout-test-table-tests-for-field :time nil))
(deftest ^:parallel breakout-by-bucketed-datetimes-e2e-datetime-test  (run-breakout-test-table-tests-for-field :datetime nil))
(deftest ^:parallel breakout-by-bucketed-datetimes-e2e-date-test      (run-breakout-test-table-tests-for-field :date nil))
(deftest ^:parallel breakout-by-bucketed-datetimes-e2e-timestamp-test (run-breakout-test-table-tests-for-field :datetime_tz nil))

(deftest ^:parallel breakout-by-bucketed-datetimes-e2e-time-report-timezone-test      (run-breakout-test-table-tests-for-field :time "UTC"))
(deftest ^:parallel breakout-by-bucketed-datetimes-e2e-datetime-report-timezone-test  (run-breakout-test-table-tests-for-field :datetime "UTC"))
(deftest ^:parallel breakout-by-bucketed-datetimes-e2e-date-report-timezone-test      (run-breakout-test-table-tests-for-field :date "UTC"))
(deftest ^:parallel breakout-by-bucketed-datetimes-e2e-timestamp-report-timezone-test (run-breakout-test-table-tests-for-field :datetime_tz "UTC"))

(deftest ^:parallel string-escape-test
  (mt/test-driver :bigquery-cloud-sdk
    (testing "Make sure single quotes in parameters are escaped properly to prevent SQL injection\n"
      (testing "MBQL query"
        (is (= [[0]]
               (mt/formatted-rows [int]
                 (mt/run-mbql-query venues
                   {:aggregation [[:count]]
                    :filter      [:= $name "x\\\\' OR 1 = 1 -- "]})))))

      (testing "native query"
        (is (= [[0]]
               (mt/formatted-rows [int]
                 (qp/process-query
                  (mt/native-query
                    {:query  (with-test-db-name
                               (str "SELECT count(*) AS `count` "
                                    "FROM `v4_test_data.venues` "
                                    "WHERE `v4_test_data.venues`.`name` = ?"))
                     :params ["x\\\\' OR 1 = 1 -- "]})))))))))

(deftest ^:parallel escape-alias-test
  (testing "`escape-alias` should generate valid field identifiers"
    (testing "no need to change anything"
      (is (= "abc"
             (driver/escape-alias :bigquery-cloud-sdk "abc"))))
    (testing "replace spaces with underscores"
      (is (= "A_B_C"
             (driver/escape-alias :bigquery-cloud-sdk "A B C"))))
    (testing "trim spaces"
      (is (= "A_B"
             (driver/escape-alias :bigquery-cloud-sdk " A B "))))
    (testing "diacritical marks"
      (is (= "Organizacao"
             (driver/escape-alias :bigquery-cloud-sdk "Organização"))))
    (testing "cannot start with a number"
      (is (= "_123"
             (driver/escape-alias :bigquery-cloud-sdk "123"))))
    (testing "replace non-letter characters with underscores"
      (is (= "_"
             (driver/escape-alias :bigquery-cloud-sdk "😍"))))
    (testing "trim long strings"
      (is (= "aaaaaaaaaaaaaaaaaaaaaaaaaaaaaaaaaaaaaaaaaaaaaaaaaaa_89971909"
             (driver/escape-alias :bigquery-cloud-sdk (str/join (repeat 300 "a"))))))))

(deftest ^:parallel remove-diacriticals-from-field-aliases-test
  (mt/test-driver :bigquery-cloud-sdk
    (testing "We should remove diacriticals and other disallowed characters from field aliases (#14933)"
      (qp.store/with-metadata-provider (lib.tu/merged-mock-metadata-provider
                                        (lib.metadata.jvm/application-database-metadata-provider (mt/id))
                                        {:tables [{:id (mt/id :venues), :name "Organização"}]})
        (mt/with-mock-fks-for-drivers-without-fk-constraints
          (is qp.test-util/*enable-fk-support-for-disabled-drivers-in-tests*
              "Sanity check for with-mock-fks-for-drivers-without-fk-constraints macro")
          (let [query (mt/mbql-query checkins
                        {:fields [$id $venue-id->venues.name]
                         :limit  1})]
            (is (= (with-test-db-name
                     {:query      ["SELECT"
                                   "  `v4_test_data.checkins`.`id` AS `id`,"
                                   "  `Organizacao__via__venue_id`.`name` AS `Organizacao__via__venue_id__name`"
                                   "FROM"
                                   "  `v4_test_data.checkins`"
                                   "  LEFT JOIN `v4_test_data.Organização` AS `Organizacao__via__venue_id` ON `v4_test_data.checkins`.`venue_id` = `Organizacao__via__venue_id`.`id`"
                                   "LIMIT"
                                   "  1"]
                      :params     nil
                      :table-name "checkins"
                      :mbql?      true})
                   (-> (qp/compile query)
                       (update :query #(str/split-lines (driver/prettify-native-form :bigquery-cloud-sdk %))))))))))))

(deftest ^:parallel multiple-template-parameters-test
  (mt/test-driver :bigquery-cloud-sdk
    (testing "Make sure multiple template parameters can be used in a single query correctly (#15487)"
      (is (= ["foo" "bar"]
             (mt/first-row
               (qp/process-query
                 {:database   (mt/id)
                  :type       :native
                  :native     {:query (str "DECLARE param1 STRING DEFAULT {{p1}};\n"
                                           "DECLARE param2 STRING DEFAULT {{p2}};\n"
                                            "SELECT param1, param2")
                               :template-tags {:p1 {:name         "p1"
                                                    :display_name "p1"
                                                    :type         "text"
                                                    :required     true}
                                               :p2 {:name         "p2"
                                                    :display_name "p2"
                                                    :type         "text"
                                                    :required     true}}}
                  :parameters [{:type   "text"
                                :name   "p1"
                                :target [:variable [:template-tag "p1"]]
                                :value  "foo"}
                               {:type   "text"
                                :name   "p2"
                                :target [:variable [:template-tag "p2"]]
                                :value  "bar"}]})))))))

(deftest ^:parallel multiple-counts-test
  (mt/test-driver :bigquery-cloud-sdk
    (testing "Count of count grouping works (#15074)"
      (let [query (mt/mbql-query checkins
                    {:aggregation  [[:count]]
                     :breakout     [[:field "count" {:base-type :type/Integer}]]
                     :source-query {:source-table (mt/id :checkins)
                                    :aggregation  [[:count]]
                                    :breakout     [!month.date]}
                     :limit        2})]
        (mt/with-native-query-testing-context query
          (is (= (with-test-db-name
                   {:query      ["SELECT"
                                 "  `source`.`count` AS `count`,"
                                 "  COUNT(*) AS `count_2`"
                                 "FROM"
                                 "  ("
                                 "    SELECT"
                                 "      DATE_TRUNC("
                                 "        `v4_test_data.checkins`.`date`,"

                                 "        month"
                                 "      ) AS `date`,"
                                 "      COUNT(*) AS `count`"
                                 "    FROM"
                                 "      `v4_test_data.checkins`"
                                 "    GROUP BY"
                                 "      `date`"
                                 "    ORDER BY"
                                 "      `date` ASC"
                                 "  ) AS `source`"
                                 "GROUP BY"
                                 "  `count`"
                                 "ORDER BY"
                                 "  `count` ASC"
                                 "LIMIT"
                                 "  2"]
                    :params     nil
                    :table-name "source"
                    :mbql?      true})
                 (-> (qp/compile query)
                     (update :query #(str/split-lines (driver/prettify-native-form :bigquery-cloud-sdk %))))))
          (is (= [[7 1] [8 1]]
                 (mt/rows
                  (qp/process-query query)))))))))

(deftest ^:parallel custom-expression-args-quoted
  (mt/test-driver :bigquery-cloud-sdk
    (mt/dataset test-data
      (testing "Arguments to custom aggregation expression functions have backticks applied properly"
        (is (= {:mbql?      true
                :params     nil
                :table-name "orders"
<<<<<<< HEAD
                :query      (format
                             (str "SELECT APPROX_QUANTILES(`%s.orders`.`quantity`, 10)[OFFSET(5)] AS `CE`"
                                  " FROM `%s.orders` LIMIT 10")
                             sample-dataset-name sample-dataset-name)}
               (qp.compile/compile (mt/mbql-query orders
                                     {:aggregation [[:aggregation-options
                                                     [:percentile $orders.quantity 0.5]
                                                     {:name "CE", :display-name "CE"}]]
                                      :limit       10}))))))))
=======
                :query      (for [line ["SELECT"
                                        "  APPROX_QUANTILES("
                                        "    `v4_sample_dataset.orders`.`quantity`,"
                                        "    10"
                                        "  ) [OFFSET(5)] AS `CE`"
                                        "FROM"
                                        "  `v4_sample_dataset.orders`"
                                        "LIMIT"
                                        "  10"]]
                              (str/replace line #"\Qv4_sample_dataset\E" test-db-name))}
               (-> (mt/mbql-query orders
                     {:aggregation [[:aggregation-options
                                     [:percentile $orders.quantity 0.5]
                                     {:name "CE", :display-name "CE"}]]
                      :limit       10})
                   qp/compile
                   (update :query #(str/split-lines (driver/prettify-native-form :bigquery-cloud-sdk %))))))))))
>>>>>>> 56a2ebd4

(deftest ^:parallel no-qualify-breakout-field-name-with-subquery-test
  (mt/test-driver :bigquery-cloud-sdk
    (testing "Make sure columns name `source` in source query work correctly (#18742)"
      (let [query (mt/mbql-query checkins
                    {:aggregation  [[:count]]
                     :breakout     [[:field "source" {:base-type :type/Text}]]
                     :source-query {:native "select 1 as `val`, '2' as `source`"}})]
        (is (= {:query      ["SELECT"
                             "  `source`.`source` AS `source`,"
                             "  COUNT(*) AS `count`"
                             "FROM"
                             "  ("
                             "    select"
                             "      1 as `val`,"
                             "      '2' as `source`"
                             "  ) AS `source`"
                             "GROUP BY"
                             "  `source`"
                             "ORDER BY"
                             "  `source` ASC"]
                :params     nil
                :table-name "source"
                :mbql?      true}
               (-> (qp/compile query)
                   (update :query #(str/split-lines (driver/prettify-native-form :bigquery-cloud-sdk %))))))
        (mt/with-native-query-testing-context query
          (is (= [["2" 1]]
                 (mt/rows (qp/process-query query)))))))))

(deftest ^:parallel cast-timestamp-to-datetime-if-needed-for-temporal-arithmetic-test
  (testing "cast timestamps to datetimes so we can use DATETIME_ADD() if needed for units like month (#21969)"
    (is (= ["DATETIME_ADD(CAST(? AS datetime), INTERVAL 3 month)"
            #t "2022-04-22T18:27-08:00"]
           (let [t         #t "2022-04-22T18:27:00-08:00"
                 hsql-form (sql.qp/add-interval-honeysql-form :bigquery-cloud-sdk t 3 :month)]
             (sql.qp/format-honeysql :bigquery-cloud-sdk hsql-form))))))

(deftest ^:parallel custom-expression-with-space-in-having
  (mt/test-driver :bigquery-cloud-sdk
    (mt/dataset avian-singles
      (testing "Custom expressions with spaces are matched properly (#22310)"
        (let [name-with-spaces "sum id diff"
              sql-query (-> (mt/mbql-query messages
                              {:filter [:> [:field name-with-spaces {:base-type :type/Float}] 5]
                               :source-query {:source-table $$messages
                                              :aggregation [[:aggregation-options
                                                             [:sum [:- $sender_id $receiver_id]]
                                                             {:name name-with-spaces
                                                              :display-name name-with-spaces}]]
                                              :breakout [$text]}
                               :limit 1})
                            qp.compile/compile
                            :query)]
          (is (not (str/includes? sql-query name-with-spaces))
              (format "Query `%s' should not contain `%s'" sql-query name-with-spaces)))))))

(deftest ^:parallel parse-bigquery-bignumeric-correctly-test
  (mt/test-driver :bigquery-cloud-sdk
    (let [query (mt/native-query {:query (str/join \newline
                                                   ["select"
                                                    "  1234.1234567890123456                     as extremely_long_undef"
                                                    ", cast(1234.1234567890123456 as decimal)    as extremely_long_decimal"
                                                    ", cast(1234.1234567890123456 as float64)    as extremely_long_float64"
                                                    ", cast(1234.1234567890123456 as bigdecimal) as extremely_long_BIGdecimal"])})]
      (is (= [[1234.1234567890124
               1234.123456789M
               1234.1234567890124
               1234.1234567890123456M]]
             (mt/rows (mt/process-query query)))))))

(deftest ^:parallel test-bigquery-log
  (testing "correct format of log10 for BigQuery"
    (is (= ["LOG(150, 10)"]
           (sql/format-expr (sql.qp/->honeysql :bigquery-cloud-sdk [:log 150]))))))<|MERGE_RESOLUTION|>--- conflicted
+++ resolved
@@ -157,7 +157,7 @@
                    {:aggregation [[:avg $category_id]]
                     :breakout    [$price]
                     :order-by    [[:asc [:aggregation 0]]]})
-                 qp/compile
+                 qp.compile/compile
                  (update :query #(str/split-lines (driver/prettify-native-form :bigquery-cloud-sdk %)))))))))
 
 (deftest ^:parallel join-alias-test
@@ -956,7 +956,7 @@
                       :params     nil
                       :table-name "checkins"
                       :mbql?      true})
-                   (-> (qp/compile query)
+                   (-> (qp.compile/compile query)
                        (update :query #(str/split-lines (driver/prettify-native-form :bigquery-cloud-sdk %))))))))))))
 
 (deftest ^:parallel multiple-template-parameters-test
@@ -1027,7 +1027,7 @@
                     :params     nil
                     :table-name "source"
                     :mbql?      true})
-                 (-> (qp/compile query)
+                 (-> (qp.compile/compile query)
                      (update :query #(str/split-lines (driver/prettify-native-form :bigquery-cloud-sdk %))))))
           (is (= [[7 1] [8 1]]
                  (mt/rows
@@ -1040,17 +1040,6 @@
         (is (= {:mbql?      true
                 :params     nil
                 :table-name "orders"
-<<<<<<< HEAD
-                :query      (format
-                             (str "SELECT APPROX_QUANTILES(`%s.orders`.`quantity`, 10)[OFFSET(5)] AS `CE`"
-                                  " FROM `%s.orders` LIMIT 10")
-                             sample-dataset-name sample-dataset-name)}
-               (qp.compile/compile (mt/mbql-query orders
-                                     {:aggregation [[:aggregation-options
-                                                     [:percentile $orders.quantity 0.5]
-                                                     {:name "CE", :display-name "CE"}]]
-                                      :limit       10}))))))))
-=======
                 :query      (for [line ["SELECT"
                                         "  APPROX_QUANTILES("
                                         "    `v4_sample_dataset.orders`.`quantity`,"
@@ -1066,9 +1055,8 @@
                                      [:percentile $orders.quantity 0.5]
                                      {:name "CE", :display-name "CE"}]]
                       :limit       10})
-                   qp/compile
+                   qp.compile/compile
                    (update :query #(str/split-lines (driver/prettify-native-form :bigquery-cloud-sdk %))))))))))
->>>>>>> 56a2ebd4
 
 (deftest ^:parallel no-qualify-breakout-field-name-with-subquery-test
   (mt/test-driver :bigquery-cloud-sdk
@@ -1093,7 +1081,7 @@
                 :params     nil
                 :table-name "source"
                 :mbql?      true}
-               (-> (qp/compile query)
+               (-> (qp.compile/compile query)
                    (update :query #(str/split-lines (driver/prettify-native-form :bigquery-cloud-sdk %))))))
         (mt/with-native-query-testing-context query
           (is (= [["2" 1]]
