--- conflicted
+++ resolved
@@ -16,11 +16,8 @@
    [metabase.sync :as sync]
    [metabase.sync.concurrent :as sync.concurrent]
    [metabase.test :as mt]
-<<<<<<< HEAD
    [metabase.test.fixtures :as fixtures]
-=======
    [metabase.upload-test :as upload-test]
->>>>>>> 19e1f98d
    [metabase.util :as u]
    [toucan2.core :as t2]
    [toucan2.tools.with-temp :as t2.with-temp]))
@@ -714,51 +711,27 @@
         (mt/with-empty-db
           (let [conn-spec (sql-jdbc.conn/db->pooled-connection-spec (mt/db))]
           ;; Create not_public schema
-<<<<<<< HEAD
             (jdbc/execute! conn-spec "CREATE SCHEMA \"not_public\"; CREATE TABLE \"not_public\".\"table_name\" (id INTEGER)"))
           (sync/sync-database! (mt/db))
           (let [db-id    (u/the-id (mt/db))
-                table-id (t2/select-one-pk :model/Table :db_id db-id)]
-            (mt/with-temporary-setting-values [uploads-enabled      true
-                                               uploads-database-id  db-id
-                                               uploads-schema-name  "not_public"
-                                               uploads-table-prefix "uploaded_magic_"]
-              (doseq [[schema-perms can-upload?] {:all            true
-                                                  :none           false
-                                                  {table-id :all} false}]
-                (with-all-users-data-perms {db-id {:data {:native :none, :schemas {"public"     :all
-                                                                                   "not_public" schema-perms}}}}
-                  (if can-upload?
-                    (is (some? (api.card-test/upload-example-csv! nil false)))
-                    (is (thrown-with-msg?
-                          clojure.lang.ExceptionInfo
-                          #"You don't have permissions to do that\."
-                          (api.card-test/upload-example-csv! nil false)))))
-                (with-all-users-data-perms {db-id {:data {:native :write, :schemas ["not_public"]}}}
-                  (is (some? (api.card-test/upload-example-csv! nil false))))))))))))
-=======
-          (jdbc/execute! conn-spec "CREATE SCHEMA \"not_public\"; CREATE TABLE \"not_public\".\"table_name\" (id INTEGER)"))
-        (sync/sync-database! (mt/db))
-        (let [db-id    (u/the-id (mt/db))
-              table-id (t2/select-one-pk :model/Table :db_id db-id)
-              upload-csv! (fn []
-                            (upload-test/upload-example-csv! {:grant-permission? false
-                                                              :schema-name       "not_public"
-                                                              :table-prefix      "uploaded_magic_"}))]
-          (doseq [[schema-perms can-upload?] {:all            true
-                                              :none           false
-                                              {table-id :all} false}]
-            (with-all-users-data-perms {db-id {:data {:native :none, :schemas {"public"     :all
-                                                                               "not_public" schema-perms}}}}
-              (if can-upload?
-                (is (some? (upload-csv!)))
-                (is (thrown-with-msg?
-                      clojure.lang.ExceptionInfo
-                      #"You don't have permissions to do that\."
-                      (upload-csv!)))))
-            (with-all-users-data-perms {db-id {:data {:native :write, :schemas ["not_public"]}}}
-              (is (some? (upload-csv!))))))))))
->>>>>>> 19e1f98d
+                table-id (t2/select-one-pk :model/Table :db_id db-id)
+                upload-csv! (fn []
+                              (upload-test/upload-example-csv! {:grant-permission? false
+                                                                :schema-name       "not_public"
+                                                                :table-prefix      "uploaded_magic_"}))]
+            (doseq [[schema-perms can-upload?] {:all            true
+                                                :none           false
+                                                {table-id :all} false}]
+              (with-all-users-data-perms {db-id {:data {:native :none, :schemas {"public"     :all
+                                                                                 "not_public" schema-perms}}}}
+                (if can-upload?
+                  (is (some? (upload-csv!)))
+                  (is (thrown-with-msg?
+                        clojure.lang.ExceptionInfo
+                        #"You don't have permissions to do that\."
+                        (upload-csv!)))))
+              (with-all-users-data-perms {db-id {:data {:native :write, :schemas ["not_public"]}}}
+                (is (some? (upload-csv!)))))))))))
 
 (deftest get-database-can-upload-test
   (mt/test-drivers (disj (mt/normal-drivers-with-feature :uploads) :mysql) ; MySQL doesn't support schemas
