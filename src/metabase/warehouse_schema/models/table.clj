--- conflicted
+++ resolved
@@ -298,11 +298,7 @@
 (defmethod serdes/make-spec "Table" [_model-name _opts]
   {:copy      [:name :description :entity_type :active :display_name :visibility_type :schema
                :points_of_interest :caveats :show_in_getting_started :field_order :initial_sync_status :is_upload
-<<<<<<< HEAD
-               :database_require_filter]
-=======
-               :database_require_filter :entity_id :is_defective_duplicate :unique_table_helper]
->>>>>>> 84af10f4
+               :database_require_filter :is_defective_duplicate :unique_table_helper]
    :skip      [:estimated_row_count :view_count]
    :transform {:created_at (serdes/date)
                :db_id      (serdes/fk :model/Database :name)}})
