--- conflicted
+++ resolved
@@ -9907,21 +9907,6 @@
         - sql:
             sql: UPDATE metabase_database SET engine = 'bigquery-cloud-sdk' WHERE engine = 'bigquery'
 
-<<<<<<< HEAD
-  - changeSet:
-      id: v43.00-021
-      author: noahmoss
-      comment: >-
-        Added 0.43.0 - adds User.settings column to implement User-local Settings
-      changes:
-        - addColumn:
-            tableName: core_user
-            columns:
-              - column:
-                  name: settings
-                  type: ${text.type}
-                  remarks: "Serialized JSON containing User-local Settings for this User"
-=======
   #
   # The following migration replaces metabase.db.migrations/ensure-protocol-specified-in-site-url, added in 0.25.1
   #
@@ -9948,7 +9933,20 @@
               SET value = concat('http://', value)
               WHERE `key` = 'site-url'
                 AND value NOT LIKE 'http%';
->>>>>>> 9f8f810c
+
+  - changeSet:
+      id: v43.00-021
+      author: noahmoss
+      comment: >-
+        Added 0.43.0 - adds User.settings column to implement User-local Settings
+      changes:
+        - addColumn:
+            tableName: core_user
+            columns:
+              - column:
+                  name: settings
+                  type: ${text.type}
+                  remarks: "Serialized JSON containing User-local Settings for this User"
 
 
 # >>>>>>>>>> DO NOT ADD NEW MIGRATIONS BELOW THIS LINE! ADD THEM ABOVE <<<<<<<<<<
