databaseChangeLog:
  - property:
      name: timestamp_type
      value: timestamp with time zone
      dbms: postgresql,h2
  - property:
      name: timestamp_type
      value: timestamp(6)
      dbms: mysql,mariadb
  - property:
      name: blob.type
      value: blob
      dbms: mysql,h2,mariadb
  - property:
      name: blob.type
      value: bytea
      dbms: postgresql
  # In MySQL, use LONGTEXT instead of TEXT (#7006)
  - property:
      name: text.type
      value: text
      dbms: postgresql,h2
  - property:
      name: text.type
      value: longtext
      dbms: mysql,mariadb
  # databasechangelog is uppercase in MySQL and H2 but lower-case in Postgres for reasons
  - property:
      name: databasechangelog.name
      value: DATABASECHANGELOG
      dbms: h2,mysql,mariadb
  - property:
      name: databasechangelog.name
      value: databasechangelog
      dbms: postgresql
  # in MySQL, use bit(1) for booleans instead of tinyint
  - property:
      name: boolean.type
      value: boolean
      dbms: postgresql,h2
  - property:
      name: boolean.type
      value: bit(1)
      dbms: mysql,mariadb

  - objectQuotingStrategy: QUOTE_ALL_OBJECTS

  - changeSet:
      id: v00.00-000
      validCheckSum: 8:a59595109e74e7a2678a1b0dfd25f74a
      author: qnkhuat
      comment: Initialze metabase
      preConditions:
        - onFail: MARK_RAN
        - not:
          - tableExists:
              tableName: core_user
      changes:
        - sqlFile:
            dbms: postgresql
            path: initialization/metabase_postgres.sql
            relativeToChangelogFile: true
        - sqlFile:
            dbms: mysql,mariadb
            path: initialization/metabase_mysql.sql
            relativeToChangelogFile: true
        - sqlFile:
            dbms: h2
            path: initialization/metabase_h2.sql
            relativeToChangelogFile: true

# Note on rollback: migrations for v45 onwards should always include a rollback key unless they are supported
# by Liquibase Auto Rollback. Most common changes are supported. See docs here:
#
#  https://docs.liquibase.com/workflows/liquibase-community/liquibase-auto-rollback.html

  - changeSet:
      id: v45.00-001
      validCheckSum: 8:da99b71a4ac7eb662f6a95e69585935e
      author: snoe
      comment: Added 0.44.0 - writeback
      # This migration was previously numbered v44.00-012 but ultimately was not shipped with 44.
      preConditions:
        - onFail: MARK_RAN
        - or:
            # For some insane reason databasechangelog is upper-case in MySQL and MariaDB.
            - and:
                - dbms:
                    type: postgresql,h2
                - sqlCheck:
                    expectedResult: 0
                    sql: SELECT count(*) FROM databasechangelog WHERE id = 'v44.00-012';
            - and:
                - dbms:
                    type: mysql,mariadb
                - sqlCheck:
                    expectedResult: 0
                    sql: SELECT count(*) FROM `DATABASECHANGELOG` WHERE id = 'v44.00-012';
      changes:
        - createTable:
            tableName: action
            remarks: An action is something you can do, such as run a readwrite query
            columns:
              - column:
                  name: id
                  type: int
                  autoIncrement: true
                  constraints:
                    primaryKey: true
                    nullable: false
              - column:
                  remarks: The timestamp of when the action was created
                  name: created_at
                  type: ${timestamp_type}
                  defaultValueComputed: current_timestamp
                  constraints:
                    nullable: false
              - column:
                  remarks: The timestamp of when the action was updated
                  name: updated_at
                  type: ${timestamp_type}
                  defaultValueComputed: current_timestamp
                  constraints:
                    nullable: false
              - column:
                  remarks: Type of action
                  name: type
                  type: ${text.type}
                  constraints:
                    nullable: false

  - changeSet:
      id: v45.00-002
      validCheckSum: 8:6da7a6285edb138c404de0eeba209570
      author: snoe
      comment: Added 0.44.0 - writeback
      # This migration was previously numbered v44.00-013 but ultimately was not shipped with 44.
      preConditions:
        - onFail: MARK_RAN
        - or:
            # For some insane reason databasechangelog is upper-case in MySQL and MariaDB.
            - and:
                - dbms:
                    type: postgresql,h2
                - sqlCheck:
                    expectedResult: 0
                    sql: SELECT count(*) FROM databasechangelog WHERE id = 'v44.00-013';
            - and:
                - dbms:
                    type: mysql,mariadb
                - sqlCheck:
                    expectedResult: 0
                    sql: SELECT count(*) FROM `DATABASECHANGELOG` WHERE id = 'v44.00-013';
      changes:
        - createTable:
            tableName: query_action
            remarks: A readwrite query type of action
            columns:
              - column:
                  name: action_id
                  type: int
                  remarks: The related action
                  constraints:
                    nullable: false
                    referencedTableName: action
                    referencedColumnNames: id
                    foreignKeyName: fk_query_action_ref_action_id
                    deleteCascade: true
              - column:
                  name: card_id
                  type: int
                  remarks: The related card
                  constraints:
                    nullable: false
                    referencedTableName: report_card
                    referencedColumnNames: id
                    foreignKeyName: fk_query_action_ref_card_id
                    deleteCascade: true

  - changeSet:
      id: v45.00-003
      validCheckSum: 8:512337d6d4af38016aa79585abbe03a1
      author: snoe
      comment: Added 0.44.0 - writeback
      # This migration was previously numbered v44.00-014 but ultimately was not shipped with 44.
      preConditions:
        - onFail: MARK_RAN
        - or:
            # For some insane reason databasechangelog is upper-case in MySQL and MariaDB.
            - and:
                - dbms:
                    type: postgresql,h2
                - sqlCheck:
                    expectedResult: 0
                    sql: SELECT count(*) FROM databasechangelog WHERE id = 'v44.00-014';
            - and:
                - dbms:
                    type: mysql,mariadb
                - sqlCheck:
                    expectedResult: 0
                    sql: SELECT count(*) FROM `DATABASECHANGELOG` WHERE id = 'v44.00-014';
      changes:
        - addPrimaryKey:
            tableName: query_action
            columnNames: action_id, card_id
            constraintName: pk_query_action
      rollback: # will be deleted when table is deleted

  # note: some migrations which only added and deleted tables within v45 were removed, hence an ID gap here

  - changeSet:
      id: v45.00-011
      validCheckSum: 8:dcf1cda9f20dca4b6ff8101b13b98c4a
      author: snoe
      comment: Added 0.44.0 - writeback
      # This migration was previously numbered v44.00-022 but ultimately was not shipped with 44.
      preConditions:
        - onFail: MARK_RAN
        - or:
            # For some insane reason databasechangelog is upper-case in MySQL and MariaDB.
            - and:
                - dbms:
                    type: postgresql,h2
                - sqlCheck:
                    expectedResult: 0
                    sql: SELECT count(*) FROM databasechangelog WHERE id = 'v44.00-022';
            - and:
                - dbms:
                    type: mysql,mariadb
                - sqlCheck:
                    expectedResult: 0
                    sql: SELECT count(*) FROM `DATABASECHANGELOG` WHERE id = 'v44.00-022';
      changes:
        - addColumn:
            columns:
              - column:
                  name: is_write
                  type: boolean
                  defaultValueBoolean: false
                  remarks: Indicates that this query will perform writes to a db
                  constraints:
                    nullable: false
            tableName: report_card

  - changeSet:
      id: v45.00-012
      validCheckSum: 8:aadf28229f585cff7c4b4c1918e558b2
      author: snoe
      comment: Added 0.44.0 - writeback
      # This migration was previously numbered v44.00-031 but ultimately was not shipped with 44.
      preConditions:
        - onFail: MARK_RAN
        - or:
            # For some insane reason databasechangelog is upper-case in MySQL and MariaDB.
            - and:
                - dbms:
                    type: postgresql,h2
                - sqlCheck:
                    expectedResult: 0
                    sql: SELECT count(*) FROM databasechangelog WHERE id = 'v44.00-031';
            - and:
                - dbms:
                    type: mysql,mariadb
                - sqlCheck:
                    expectedResult: 0
                    sql: SELECT count(*) FROM `DATABASECHANGELOG` WHERE id = 'v44.00-031';
      changes:
        - createTable:
            tableName: http_action
            remarks: An http api call type of action
            columns:
              - column:
                  name: action_id
                  type: int
                  remarks: The related action
                  constraints:
                    nullable: false
                    referencedTableName: action
                    referencedColumnNames: id
                    foreignKeyName: fk_http_action_ref_action_id
                    deleteCascade: true
              - column:
                  name: name
                  type: varchar(254)
                  remarks: The name of this action
                  constraints:
                    nullable: false
              - column:
                  name: description
                  type: ${text.type}
                  remarks: An optional description for this action
              - column:
                  name: template
                  type: ${text.type}
                  remarks: A template that defines method,url,body,headers required to make an api call
                  constraints:
                    nullable: false
              - column:
                  name: response_handle
                  type: ${text.type}
                  remarks: A program to take an api response and transform to an appropriate response for emitters
              - column:
                  name: error_handle
                  type: ${text.type}
                  remarks: A program to take an api response to determine if an error occurred

  - changeSet:
      id: v45.00-013
      validCheckSum: 8:26dba276b14255d4346507a1a25d117b
      author: snoe
      comment: Added 0.44.0 - writeback
      # This migration was previously numbered v44.00-032 but ultimately was not shipped with 44.
      preConditions:
        - onFail: MARK_RAN
        - or:
            # For some insane reason databasechangelog is upper-case in MySQL and MariaDB.
            - and:
                - dbms:
                    type: postgresql,h2
                - sqlCheck:
                    expectedResult: 0
                    sql: SELECT count(*) FROM databasechangelog WHERE id = 'v44.00-032';
            - and:
                - dbms:
                    type: mysql,mariadb
                - sqlCheck:
                    expectedResult: 0
                    sql: SELECT count(*) FROM `DATABASECHANGELOG` WHERE id = 'v44.00-032';
      changes:
        - addPrimaryKey:
            tableName: http_action
            columnNames: action_id
            constraintName: pk_http_action
      rollback: # no rollback needed, will be deleted with table


  # note: some migrations which only added and deleted tables within v45 were removed, hence an ID gap here

  - changeSet:
      id: v45.00-022
      validCheckSum: 8:d46fa24e4d75a11b2e92aecbf39c6ee1
      author: snoe
      comment: Added 0.45.0 - add app container
      changes:
        - createTable:
            tableName: app
            remarks: Defines top level concerns for App
            columns:
              - column:
                  name: id
                  type: int
                  autoIncrement: true
                  constraints:
                    primaryKey: true
                    nullable: false
              - column:
                  name: entity_id
                  type: char(21)
                  remarks: Random NanoID tag for unique identity.
                  constraints:
                    nullable: false
                    unique: true
              - column:
                  name: collection_id
                  type: int
                  remarks: The associated collection
                  constraints:
                    nullable: false
                    referencedTableName: collection
                    referencedColumnNames: id
                    foreignKeyName: fk_app_ref_collection_id
                    deleteCascade: true
                    unique: true
              - column:
                  name: dashboard_id
                  type: int
                  remarks: The homepage of the app
              - column:
                  remarks: JSON for the navigation items of the app
                  name: nav_items
                  type: ${text.type}
              - column:
                  remarks: JSON for frontend related additions, such as styling
                  name: options
                  type: ${text.type}
              - column:
                  remarks: The timestamp of when the app was created
                  name: created_at
                  type: ${timestamp_type}
                  defaultValueComputed: current_timestamp
                  constraints:
                    nullable: false
              - column:
                  remarks: The timestamp of when the app was updated
                  name: updated_at
                  type: ${timestamp_type}
                  defaultValueComputed: current_timestamp
                  constraints:
                    nullable: false

  - changeSet:
      id: v45.00-023
      validCheckSum: 8:c6c1ff9ca3b62d4cda3a2d782dd86f2f
      author: snoe
      comment: Added 0.45.0 - add app container
      changes:
        - addForeignKeyConstraint:
            baseTableName: app
            baseColumnNames: dashboard_id
            referencedTableName: report_dashboard
            referencedColumnNames: id
            constraintName: fk_app_ref_dashboard_id
            onDelete: SET NULL

  - changeSet:
      id: v45.00-025
      validCheckSum: 8:50a43cea3123ecdb602123825f5a7dbf
      author: metamben
      comment: Added 0.45.0 - mark app pages
      changes:
        - addColumn:
            columns:
              - column:
                  name: is_app_page
                  type: boolean
                  defaultValueBoolean: false
                  remarks: Indicates that this dashboard serves as a page of an app
                  constraints:
                    nullable: false
            tableName: report_dashboard

  - changeSet:
      id: v45.00-026
      validCheckSum: 8:ae77d4086998911877e3207fcf90c9c7
      author: snoe
      comment: Added 0.45.0 - apps add action_id to report_dashboardcard
      changes:
        - addColumn:
            columns:
              - column:
                  name: action_id
                  type: int
                  remarks: The related action
            tableName: report_dashboardcard

  # FK constraint is added separately because deleteCascade doesn't work in addColumn -- see #14321
  - changeSet:
      id: v45.00-027
      validCheckSum: 8:40c3c8391c1416a3bce09ca3c7237173
      author: snoe
      comment: Added 0.45.0 - apps add fk for action_id to report_dashboardcard
      changes:
        - addForeignKeyConstraint:
            baseTableName: report_dashboardcard
            baseColumnNames: action_id
            referencedTableName: action
            referencedColumnNames: id
            constraintName: fk_report_dashboardcard_ref_action_id
            onDelete: CASCADE

  - changeSet:
      id: v45.00-028
      validCheckSum: 8:f8f68f80627aeb2ef7f28f2af2b5a31b
      author: camsaul
      comment: Added 0.45.0 -- rename DashboardCard sizeX to size_x. See https://github.com/metabase/metabase/issues/16344
      changes:
        - renameColumn:
            tableName: report_dashboardcard
            columnDataType: int
            oldColumnName: sizeX
            newColumnName: size_x

  - changeSet:
      id: v45.00-029
      validCheckSum: 8:579957652133eab3ee023dd911162a1e
      author: camsaul
      comment: Added 0.45.0 -- rename DashboardCard size_y to size_y. See https://github.com/metabase/metabase/issues/16344
      changes:
        - renameColumn:
            tableName: report_dashboardcard
            columnDataType: int
            oldColumnName: sizeY
            newColumnName: size_y

  - changeSet:
      id: v45.00-030
      validCheckSum: 8:41eda097feb034c4d01b2dbda74753c8
      author: camsaul
      comment: Added 0.45.0 -- add default value to DashboardCard size_x -- this was previously done by Toucan
      changes:
        - addDefaultValue:
            tableName: report_dashboardcard
            columnName: size_x
            defaultValue: 2

  - changeSet:
      id: v45.00-031
      validCheckSum: 8:6416e373e335dc1c12c7571af674dede
      author: camsaul
      comment: Added 0.45.0 -- add default value to DashboardCard size_y -- this was previously done by Toucan
      changes:
        - addDefaultValue:
            tableName: report_dashboardcard
            columnName: size_y
            defaultValue: 2

  - changeSet:
      id: v45.00-032
      validCheckSum: 8:d97444fe24a2dca618a2804741335f6d
      author: camsaul
      comment: Added 0.45.0 -- add default value for DashboardCard created_at (Postgres/H2)
      dbms: postgresql,h2
      preConditions:
        - onFail: MARK_RAN
        - dbms:
            type: postgresql,h2
      changes:
        - addDefaultValue:
            tableName: report_dashboardcard
            columnName: created_at
            columnDataType: ${timestamp_type}
            defaultValueComputed: current_timestamp

    # addDefaultValue with defaultValueComputed doesn't work for MySQL/MariaDB so we have to do this the hard way.
  - changeSet:
      id: v45.00-033
      validCheckSum: 8:34df79fc79e086ab05bb2fd79bb4e322
      author: camsaul
      comment: Added 0.45.0 -- add default value for DashboardCard created_at (MySQL/MariaDB)
      preConditions:
        - onFail: MARK_RAN
        - dbms:
            type: mysql,mariadb
      changes:
        - sql:
            sql: >-
              ALTER TABLE report_dashboardcard
              CHANGE created_at
              created_at timestamp(6) NOT NULL DEFAULT current_timestamp(6);
      rollback: # nothing to do, but required for sql

  - changeSet:
      id: v45.00-034
      validCheckSum: 8:ba0505a87ef876026759cdcb4e704f41
      author: camsaul
      comment: Added 0.45.0 -- add default value for DashboardCard updated_at (Postgres/H2)
      dbms: postgresql,h2
      preConditions:
        - onFail: MARK_RAN
        - dbms:
            type: postgresql,h2
      changes:
        - addDefaultValue:
            tableName: report_dashboardcard
            columnName: updated_at
            columnDataType: ${timestamp_type}
            defaultValueComputed: current_timestamp

  - changeSet:
      id: v45.00-035
      validCheckSum: 8:dcee49781d80d9c4be5ad9dd51975a07
      author: camsaul
      comment: Added 0.45.0 -- add default value for DashboardCard updated_at (MySQL/MariaDB)
      preConditions:
        - onFail: MARK_RAN
        - dbms:
            type: mysql,mariadb
      changes:
        - sql:
            sql: >-
              ALTER TABLE report_dashboardcard
              CHANGE updated_at
              updated_at timestamp(6) NOT NULL DEFAULT current_timestamp(6);
      rollback: # nothing to do

  - changeSet:
      id: v45.00-036
      validCheckSum: 8:cd4009254bd2c56aaf281082038c1f0b
      author: snoe
      comment: Added 0.45.0 - add model action table
      changes:
        - createTable:
            tableName: model_action
            remarks: Ties actions to models
            columns:
              - column:
                  name: id
                  type: int
                  autoIncrement: true
                  constraints:
                    primaryKey: true
                    nullable: false
              - column:
                  name: entity_id
                  type: char(21)
                  remarks: Random NanoID tag for unique identity.
                  constraints:
                    nullable: false
                    unique: true
              - column:
                  name: slug
                  type: varchar(254)
                  remarks: The referenceable name for this action
                  constraints:
                    nullable: false
              - column:
                  name: card_id
                  type: int
                  remarks: The associated model
                  constraints:
                    nullable: false
                    referencedTableName: report_card
                    referencedColumnNames: id
                    foreignKeyName: fk_model_action_ref_card_id
                    deleteCascade: true
              - column:
                  name: action_id
                  type: int
                  remarks: The associated action
                  constraints:
                    nullable: true
                    referencedTableName: action
                    referencedColumnNames: id
                    foreignKeyName: fk_model_action_ref_action_id
                    deleteCascade: true
              - column:
                  name: requires_pk
                  remarks: Indicates that the primary key(s) need to be passed in as parameters
                  type: boolean
                  defaultValueBoolean: false
                  constraints:
                    nullable: false
              - column:
                  name: parameter_mappings
                  type: ${text.type}
                  remarks: Mappings for primary keys to action parameters
              - column:
                  name: visualization_settings
                  type: ${text.type}
                  remarks: Settings for rendering the action

  - changeSet:
      id: v45.00-037
      validCheckSum: 8:56f548cc84a53cc6d18302761ee71554
      author: snoe
      comment: Added 0.45.0 - model action
      changes:
        - addUniqueConstraint:
            tableName: model_action
            columnNames: card_id, slug
            constraintName: unique_model_action_card_id_slug
      rollback: # will be deleted with table

  # The next 4 values add default values for Database `created_at` and `updated_at`; previously this was handled by
  # Toucan but it's more convenient to do this at the application database level instead -- it facilitates stuff like
  # schema migration tests that don't use Toucan, or other manual scripting
  - changeSet:
      id: v45.00-038
      validCheckSum: 8:c38ddc295206e807c7254581ed9566c3
      author: camsaul
      comment: Added 0.45.0 -- add default value for Database created_at (Postgres/H2)
      dbms: postgresql,h2
      preConditions:
        - onFail: MARK_RAN
        - dbms:
            type: postgresql,h2
      changes:
        - addDefaultValue:
            tableName: metabase_database
            columnName: created_at
            columnDataType: ${timestamp_type}
            defaultValueComputed: current_timestamp

    # addDefaultValue with defaultValueComputed doesn't work for MySQL/MariaDB so we have to do this the hard way.
  - changeSet:
      id: v45.00-039
      validCheckSum: 8:2c539d76d3aead7f7366b15333132b30
      author: camsaul
      comment: Added 0.45.0 -- add default value for Database created_at (MySQL/MariaDB)
      preConditions:
        - onFail: MARK_RAN
        - dbms:
            type: mysql,mariadb
      changes:
        - sql:
            sql: >-
              ALTER TABLE metabase_database
              CHANGE created_at
              created_at timestamp(6) NOT NULL DEFAULT current_timestamp(6);
      rollback: # nothing to do

  - changeSet:
      id: v45.00-040
      validCheckSum: 8:00ac7c24cfd3e7ea3a21f21f4e45dbcf
      author: camsaul
      comment: Added 0.45.0 -- add default value for Database updated_at (Postgres/H2)
      dbms: postgresql,h2
      preConditions:
        - onFail: MARK_RAN
        - dbms:
            type: postgresql,h2
      changes:
        - addDefaultValue:
            tableName: metabase_database
            columnName: updated_at
            columnDataType: ${timestamp_type}
            defaultValueComputed: current_timestamp

  - changeSet:
      id: v45.00-041
      validCheckSum: 8:82dc368fa3e0163a06929da6e9556fe2
      author: camsaul
      comment: Added 0.45.0 -- add default value for Database updated_at (MySQL/MariaDB)
      preConditions:
        - onFail: MARK_RAN
        - dbms:
            type: mysql,mariadb
      changes:
        - sql:
            sql: >-
              ALTER TABLE metabase_database
              CHANGE updated_at
              updated_at timestamp(6) NOT NULL DEFAULT current_timestamp(6);
      rollback: # nothing to do

  # It was probably an oversight, but while we validated Database `details` in the API layer it was not a required/NOT
  # NULL column in the application Database itself. No problem; let's add it now that we've noticed it.
  #
  # MySQL (at least 5.7) won't let us have nice things:
  #
  # https://dev.mysql.com/doc/refman/5.7/en/data-type-defaults.html
  #
  # The BLOB, TEXT, GEOMETRY, and JSON data types cannot be assigned a default value.
  #
  # Because of this restriction we will just have to update existing NULL values in SQL and then add a NOT NULL
  # restriction separately; we can use Toucan `pre-insert` to set defaults values when saving things.
  - changeSet:
      id: v45.00-042
      validCheckSum: 8:d04207471480e335f14094e9a7a5d293
      author: camsaul
      comment: Added 0.45.0 -- add default value for Database with NULL details
      changes:
        - sql:
            sql: >-
              UPDATE metabase_database SET details = '{}' WHERE details IS NULL;
      rollback: # nothing to do, since a '{}' is okay for v44

  - changeSet:
      id: v45.00-043
      validCheckSum: 8:1d07a5435e51abd0663458d907865a6b
      author: camsaul
      comment: Added 0.45.0 -- make Database details NOT NULL
      changes:
        - addNotNullConstraint:
            columnDataType: ${text.type}
            tableName: metabase_database
            columnName: details

  - changeSet:
      id: v45.00-044
      validCheckSum: 8:0b23976c5d2248d511ac31b244efef22
      author: metamben
      comment: Added 0.45.0 -- create app permission graph revision table
      changes:
        - createTable:
            tableName: app_permission_graph_revision
            remarks: 'Used to keep track of changes made to app permissions.'
            columns:
              - column:
                  name: id
                  type: int
                  autoIncrement: true
                  constraints:
                    primaryKey: true
                    nullable: false
              - column:
                  name: before
                  type: ${text.type}
                  remarks: 'Serialized JSON of the apps graph before the changes.'
                  constraints:
                    nullable: false
              - column:
                  name: after
                  type: ${text.type}
                  remarks: 'Serialized JSON of the apps graph after the changes.'
                  constraints:
                    nullable: false
              - column:
                  name: user_id
                  type: int
                  remarks: 'The ID of the admin who made this set of changes.'
                  constraints:
                    nullable: false
                    referencedTableName: core_user
                    referencedColumnNames: id
                    foreignKeyName: fk_app_permission_graph_revision_user_id
              - column:
                  name: created_at
                  type: ${timestamp_type}
                  remarks: 'The timestamp of when these changes were made.'
                  defaultValueComputed: current_timestamp
                  constraints:
                    nullable: false
              - column:
                  name: remark
                  type: ${text.type}
                  remarks: 'Optional remarks explaining why these changes were made.'

  # note: some migrations which only added and deleted tables within v45 were removed, hence an ID gap here

  # Add created_at to Collection
  - changeSet:
      id: v45.00-048
      validCheckSum: 8:0aca8f157f163e62805b7202f8aa202f
      author: camsaul
      comment: Added 0.45.0 -- add created_at to Collection
      changes:
        - addColumn:
            tableName: collection
            columns:
              - column:
                  name: created_at
                  type: ${timestamp_type}
                  remarks: Timestamp of when this Collection was created.
                  constraints:
                    nullable: false
                  defaultValueComputed: current_timestamp

  # Seed Collection created_at for Personal Collections with the date_joined of the User that owns them.
  - changeSet:
      id: v45.00-049
      author: camsaul
      comment: Added 0.45.0 -- set Collection.created_at to User.date_joined for Personal Collections
      validCheckSum: 8:df2097d176fad99c142c5dd75ce8a3db
      changes:
        - sql:
            dbms: postgresql
            sql: >-
              UPDATE collection c
              SET created_at = u.date_joined
              FROM core_user u
              WHERE c.personal_owner_id = u.id;
        - sql:
            dbms: mysql,mariadb
            sql: >-
              UPDATE collection c
              INNER JOIN core_user u
              ON c.personal_owner_id = u.id
              SET c.created_at = u.date_joined;
        - sql:
            dbms: h2
            sql: >-
              UPDATE collection c
              SET created_at = (
                SELECT u.date_joined
                FROM core_user u
                WHERE c.personal_owner_id = u.id
              )
              WHERE c.personal_owner_id IS NOT NULL;
      rollback: # nothing to roll back, but required for sql change types

  # seed Collection created_at based on the max created at of child objects
  #
  # At the time of this writing, the following Models can appear in a Collection:
  #
  # - App
  # - Card
  # - Dashboard
  # - Pulse
  # - Timeline
  # - NativeQuerySnippet
  - changeSet:
      id: v45.00-050
      author: camsaul
      validCheckSum: ANY
      comment: Added 0.45.0 -- seed Collection.created_at with value of oldest item for non-Personal Collections
      changes:
        - sql:
            dbms: postgresql
            sql: >-
              UPDATE collection c
              SET created_at = created_ats.created_at
              FROM (
                SELECT min(created_at) AS created_at, collection_id
                FROM (
                  SELECT created_at, collection_id FROM app                  UNION ALL
                  SELECT created_at, collection_id FROM report_card          UNION ALL
                  SELECT created_at, collection_id FROM report_dashboard     UNION ALL
                  SELECT created_at, collection_id FROM pulse                UNION ALL
                  SELECT created_at, collection_id FROM timeline             UNION ALL
                  SELECT created_at, collection_id FROM native_query_snippet
                ) created_ats
                GROUP BY collection_id
              ) created_ats
              WHERE c.id = created_ats.collection_id
                AND c.personal_owner_id IS NULL;
        - sql:
            dbms: mysql,mariadb
            sql: >-
              UPDATE collection c
              LEFT JOIN (
                SELECT min(created_at) AS created_at, collection_id
                FROM (
                  SELECT created_at, collection_id FROM app                  UNION ALL
                  SELECT created_at, collection_id FROM report_card          UNION ALL
                  SELECT created_at, collection_id FROM report_dashboard     UNION ALL
                  SELECT created_at, collection_id FROM pulse                UNION ALL
                  SELECT created_at, collection_id FROM timeline             UNION ALL
                  SELECT created_at, collection_id FROM native_query_snippet
                ) created_ats
                GROUP BY collection_id
              ) created_ats
              ON c.id = created_ats.collection_id
              SET c.created_at = created_ats.created_at
              WHERE c.personal_owner_id IS NULL
                AND created_ats.created_at IS NOT NULL;
        - sql:
            dbms: h2
            # I would have preferred using MERGE ... USING instead of WHERE EXISTS ... but it's broken in 1.4.197
            # because of https://github.com/h2database/h2database/issues/1034, which is fixed in 1.4.198. So this will
            # have to do for now, even if it's a little ugly.
            sql: >-
              WITH created_ats AS (
                SELECT min(created_at) AS created_at, collection_id
                FROM (
                  SELECT created_at, collection_id FROM app                  UNION ALL
                  SELECT created_at, collection_id FROM report_card          UNION ALL
                  SELECT created_at, collection_id FROM report_dashboard     UNION ALL
                  SELECT created_at, collection_id FROM pulse                UNION ALL
                  SELECT created_at, collection_id FROM timeline             UNION ALL
                  SELECT created_at, collection_id FROM native_query_snippet
                ) created_ats
                GROUP BY collection_id
              )
              UPDATE collection c
              SET created_at = (
                SELECT created_ats.created_at
                FROM created_ats
                WHERE created_ats.collection_id = c.id
              )
              WHERE EXISTS (
                SELECT created_ats.collection_id
                FROM created_ats
                WHERE c.id = created_ats.collection_id
                  AND c.personal_owner_id IS NULL
              );
      rollback: # rollback is a no-op for most seed migrations, but required for sql change type

  - changeSet:
      id: v45.00-051
      validCheckSum: 8:2378c7031da6871dcf1c737bf323d211
      author: qnkhuat
      comment: >-
        Added 0.45.0 - modify type of collection_permission_graph_revision.after from text to ${text.type}
        on mysql,mariadb
      changes:
        - modifyDataType:
            tableName: collection_permission_graph_revision
            columnName: after
            newDataType: ${text.type}
      rollback:
        - modifyDataType:
            tableName: collection_permission_graph_revision
            columnName: after
            newDataType: text
      preConditions:
        - onFail: MARK_RAN
        - dbms:
            type: mysql,mariadb

  - changeSet:
      id: v45.00-052
      validCheckSum: 8:b7343eb9556c3e636b6f8dd70708c0b3
      author: qnkhuat
      comment: >-
        Added 0.45.0 - modify type of collection_permission_graph_revision.before from text to ${text.type}
        on mysql,mariadb
      changes:
        - modifyDataType:
            tableName: collection_permission_graph_revision
            columnName: before
            newDataType: ${text.type}
      rollback:
        - modifyDataType:
            tableName: collection_permission_graph_revision
            columnName: before
            newDataType: text
      preConditions:
        - onFail: MARK_RAN
        - dbms:
            type: mysql,mariadb

  - changeSet:
      id: v45.00-053
      validCheckSum: 8:fa552605d5a587c4fa74e0c6bd358097
      author: qnkhuat
      comment: >-
        Added 0.45.0 - modify type of collection_permission_graph_revision.remark from text to ${text.type}
        on mysql,mariadb
      changes:
        - modifyDataType:
            tableName: collection_permission_graph_revision
            columnName: remark
            newDataType: ${text.type}
      rollback:
        - modifyDataType:
            tableName: collection_permission_graph_revision
            columnName: remark
            newDataType: text
      preConditions:
        - onFail: MARK_RAN
        - dbms:
            type: mysql,mariadb

  - changeSet:
      id: v45.00-054
      validCheckSum: 8:60862c4ecf505727e839ac5e94f95528
      author: qnkhuat
      comment: >-
        Added 0.45.0 - modify type of permissions_revision.after from text to ${text.type}
        on mysql,mariadb
      changes:
        - modifyDataType:
            tableName: permissions_revision
            columnName: after
            newDataType: ${text.type}
      rollback:
        - modifyDataType:
            tableName: permissions_revision
            columnName: after
            newDataType: text
      preConditions:
        - onFail: MARK_RAN
        - dbms:
            type: mysql,mariadb

  - changeSet:
      id: v45.00-055
      validCheckSum: 8:717f0c266da5768098a2ead6168f3b18
      author: qnkhuat
      comment: >-
        Added 0.45.0 - modify type of permissions_revision.before from text to ${text.type}
        on mysql,mariadb
      changes:
        - modifyDataType:
            tableName: permissions_revision
            columnName: before
            newDataType: ${text.type}
      rollback:
        - modifyDataType:
            tableName: permissions_revision
            columnName: before
            newDataType: text
      preConditions:
        - onFail: MARK_RAN
        - dbms:
            type: mysql,mariadb

  - changeSet:
      id: v45.00-056
      validCheckSum: 8:a1f364d45a922c90b4fac741a22e66b3
      author: qnkhuat
      comment: >-
        Added 0.45.0 - modify type of permissions_revision.remark from text to ${text.type}
        on mysql,mariadb
      changes:
        - modifyDataType:
            tableName: permissions_revision
            columnName: remark
            newDataType: ${text.type}
      rollback:
        - modifyDataType:
            tableName: permissions_revision
            columnName: remark
            newDataType: text
      preConditions:
        - onFail: MARK_RAN
        - dbms:
            type: mysql,mariadb

  - changeSet:
      id: v45.00-057
      validCheckSum: 8:650a5b435f8195765a2ab1e3e4bc7b14
      author: qnkhuat
      comment: >-
        Added 0.45.0 - modify type of secret.value from blob to longblob
        on mysql,mariadb
      changes:
        - modifyDataType:
            tableName: secret
            columnName: value
            newDataType: longblob
      rollback:
        - modifyDataType:
            tableName: secret
            columnName: value
            newDataType: ${blob.type}
      preConditions:
        - onFail: MARK_RAN
        - dbms:
            type: mysql,mariadb

  - changeSet:
      id: v46.00-000
      validCheckSum: 8:97251413292221e51490e990b6f683f2
      author: snoe
      comment: Added 0.46.0 - Unify action representation
      changes:
        - createTable:
            tableName: implicit_action
            remarks: An action with dynamic parameters based on the underlying model
            columns:
              - column:
                  name: action_id
                  type: int
                  remarks: The associated action
                  constraints:
                    nullable: false
                    referencedTableName: action
                    referencedColumnNames: id
                    foreignKeyName: fk_implicit_action_action_id
                    deleteCascade: true
              - column:
                  name: kind
                  type: ${text.type}
                  remarks: The kind of implicit action create/update/delete
                  constraints:
                    nullable: false

  - changeSet:
      id: v46.00-001
      validCheckSum: 8:4a90c7523749aa7e4e4d2ea9dd6db777
      author: snoe
      comment: Added 0.46.0 - Unify action representation
      changes:
        - addColumn:
            tableName: action
            columns:
              - column:
                  name: model_id
                  remarks: The associated model
                  type: int

  - changeSet:
      id: v46.00-002
      validCheckSum: 8:b2b112f0df413692631b75822f658de1
      author: snoe
      comment: Added 0.46.0 - Unify action representation
      changes:
        - addColumn:
            tableName: action
            columns:
              - column:
                  name: name
                  remarks: The name of the action
                  type: varchar(254)

  - changeSet:
      id: v46.00-003
      validCheckSum: 8:45b8358f31811335aaa93032726a042b
      author: snoe
      comment: Added 0.46.0 - Unify action representation
      changes:
        - addColumn:
            tableName: action
            columns:
              - column:
                  name: description
                  remarks: The description of the action
                  type: ${text.type}

  - changeSet:
      id: v46.00-004
      validCheckSum: 8:0ce8ff05beffc5c72e2348bcec581eee
      author: snoe
      comment: Added 0.46.0 - Unify action representation
      changes:
        - addColumn:
            tableName: action
            columns:
              - column:
                  name: parameters
                  remarks: The saved parameters for this action
                  type: ${text.type}

  - changeSet:
      id: v46.00-005
      validCheckSum: 8:84cf1fbf435c7c3f794c973de4d62fad
      author: snoe
      comment: Added 0.46.0 - Unify action representation
      changes:
        - addColumn:
            tableName: action
            columns:
              - column:
                  name: parameter_mappings
                  remarks: The saved parameter mappings for this action
                  type: ${text.type}

  - changeSet:
      id: v46.00-006
      validCheckSum: 8:df43ef08b76c33c5626dbf9b226717b5
      author: snoe
      comment: Added 0.46.0 - Unify action representation
      changes:
        - addColumn:
            tableName: action
            columns:
              - column:
                  name: visualization_settings
                  remarks: The UI visualization_settings for this action
                  type: ${text.type}

  - changeSet:
      id: v46.00-007
      validCheckSum: 8:6830901cccc14ad22cdfd86bd3a2afe7
      author: snoe
      comment: Added 0.46.0 - Unify action representation
      changes:
        - addForeignKeyConstraint:
            baseTableName: action
            baseColumnNames: model_id
            referencedTableName: report_card
            referencedColumnNames: id
            constraintName: fk_action_model_id

  - changeSet:
      id: v46.00-008
      validCheckSum: 8:6e73a8683d1b757c5f9034513ec8a581
      author: snoe
      comment: Added 0.46.0 - Unify action representation
      changes:
        - addColumn:
            tableName: query_action
            columns:
              - column:
                  name: database_id
                  remarks: The associated database
                  type: int

  - changeSet:
      id: v46.00-009
      validCheckSum: 8:2b4fd7cee77d5ed8de22fcc2fba158bc
      author: snoe
      comment: Added 0.46.0 - Unify action representation
      changes:
        - addColumn:
            tableName: query_action
            columns:
              - column:
                  name: dataset_query
                  remarks: The MBQL writeback query
                  type: ${text.type}

  - changeSet:
      id: v46.00-010
      validCheckSum: 8:77ca03e5a0dbe370461295da1c77cf0f
      author: snoe
      comment: Added 0.46.0 - Unify action representation
      changes:
        - addForeignKeyConstraint:
            baseTableName: query_action
            baseColumnNames: database_id
            referencedTableName: metabase_database
            referencedColumnNames: id
            constraintName: fk_query_action_database_id
            onDelete: CASCADE

  - changeSet:
      id: v46.00-011
      author: snoe
      validCheckSum: ANY
      comment: Added 0.46.0 - Unify action representation
      changes:
        - sql:
            dbms: mysql,mariadb
            sql: >-
              ALTER TABLE query_action DROP PRIMARY KEY, ADD PRIMARY KEY pk_query_action (action_id);
        - sql:
            dbms: h2
            sql: >-
              ALTER TABLE query_action DROP PRIMARY KEY;
              ALTER TABLE query_action ADD CONSTRAINT pk_query_action PRIMARY KEY (action_id);
        - sql:
            dbms: postgresql
            sql: >-
              ALTER TABLE query_action DROP CONSTRAINT pk_query_action;
              ALTER TABLE query_action ADD CONSTRAINT pk_query_action PRIMARY KEY (action_id);
      rollback:
        - sql:
            dbms: mysql,mariadb
            sql: >-
              ALTER TABLE query_action DROP PRIMARY KEY, ADD PRIMARY KEY pk_query_action (action_id, card_id);
        - sql:
            dbms: h2
            sql: >-
              ALTER TABLE query_action DROP CONSTRAINT fk_query_action_ref_action_id;
              ALTER TABLE query_action DROP PRIMARY KEY;
              ALTER TABLE query_action ADD CONSTRAINT fk_query_action_ref_action_id FOREIGN KEY (action_id) REFERENCES action(id) ON DELETE CASCADE;
              ALTER TABLE query_action ADD CONSTRAINT pk_query_action PRIMARY KEY (action_id, card_id);
        - sql:
            dbms: postgresql
            sql: >-
              ALTER TABLE query_action DROP CONSTRAINT pk_query_action;
              ALTER TABLE query_action ADD CONSTRAINT pk_query_action PRIMARY KEY (action_id, card_id);

  - changeSet:
      id: v46.00-012
      validCheckSum: 8:7e4dffe8bbbb740207001ead696a8557
      author: snoe
      comment: Added 0.46.0 - Unify action representation
      changes:
        - dropNotNullConstraint:
            tableName: query_action
            columnDataType: int
            columnName: card_id

  # migration for developers and internal use of actions created in 45 during a short period.
  - changeSet:
      id: v46.00-013
      author: snoe
      comment: Added 0.46.0 - Unify action representation
      validCheckSum: ANY
      changes:
        - sql:
            sql: >-
              INSERT INTO action (type, model_id, name)
              SELECT 'implicit', card_id, slug
              FROM model_action
              WHERE action_id is null AND slug in ('insert','update','delete');

              INSERT INTO implicit_action (action_id, kind)
              SELECT
                id,
                case name
                  when 'insert' then 'row/create'
                  when 'update' then 'row/update'
                  when 'delete' then 'row/delete'
                end
              FROM action
              WHERE type = 'implicit';

              UPDATE action
              SET model_id = (SELECT card_id
                              FROM model_action
                              WHERE model_action.action_id = action.id)
              WHERE model_id is null;

              DELETE FROM action WHERE model_id is null;

              UPDATE report_dashboardcard
              SET action_id = (SELECT action.id
                               FROM action
                               LEFT JOIN implicit_action ON implicit_action.action_id = action.id
                               WHERE action.model_id = report_dashboardcard.card_id
                               AND coalesce((
                                  CASE implicit_action.kind
                                     WHEN 'row/create' THEN 'insert'
                                     WHEN 'row/delete' THEN 'delete'
                                     WHEN 'row/update' THEN 'update'
                                  END), ('action_' || action.id)) =
                                  substring(report_dashboardcard.visualization_settings,
                                    position('"action_slug":"' in report_dashboardcard.visualization_settings)+15,
                                    position('"' in
                                      substring(report_dashboardcard.visualization_settings,
                                        position('"action_slug":"' in visualization_settings)+15)) - 1))
              WHERE report_dashboardcard.visualization_settings like '%action_slug%';

              UPDATE query_action SET
                dataset_query = (select dataset_query from report_card where report_card.id = query_action.card_id),
                database_id = (select database_id from report_card where report_card.id = query_action.card_id);

              UPDATE action SET
                name = (
                  select name
                  from query_action
                  inner join report_card on report_card.id = query_action.card_id
                  where query_action.action_id = action.id),
                description = (
                  select description
                  from query_action
                  inner join report_card on report_card.id = query_action.card_id
                  where query_action.action_id = action.id),
                parameters = (
                  select parameters
                  from query_action
                  inner join report_card on report_card.id = query_action.card_id
                  where query_action.action_id = action.id),
                parameter_mappings = (
                  select parameter_mappings
                  from query_action
                  inner join report_card on report_card.id = query_action.card_id
                  where query_action.action_id = action.id),
                visualization_settings = (
                  select visualization_settings
                  from query_action
                  inner join report_card on report_card.id = query_action.card_id
                  where query_action.action_id = action.id)
              WHERE type = 'query';
      rollback: # no-op, we do not care to preserve actions from 46->45

  - changeSet:
      id: v46.00-014
      validCheckSum: 8:585958ee7e90e23a9cc22ebf7e4228cb
      author: snoe
      comment: Added 0.46.0 - Unify action representation
      changes:
        - dropForeignKeyConstraint:
            baseTableName: query_action
            constraintName: fk_query_action_ref_card_id
      rollback:

  - changeSet:
      id: v46.00-015
      validCheckSum: 8:9b57260e146618caff3f468116031008
      author: snoe
      comment: Added 0.46.0 - Unify action representation
      changes:
        - dropColumn:
            tableName: query_action
            columnName: card_id

      rollback:
        - addColumn:
            tableName: query_action
            columns:
              - column:
                  name: card_id
                  type: int
                  remarks: The related card
                  constraints:
                    nullable: false
                    referencedTableName: report_card
                    referencedColumnNames: id
                    foreignKeyName: fk_query_action_ref_card_id
                    deleteCascade: true

  - changeSet:
      id: v46.00-016
      validCheckSum: 8:cb79eef9f483e73b3d9b571f916b8598
      author: snoe
      comment: Added 0.46.0 - Unify action representation
      changes:
        - sql:
            sql: >-
              DELETE FROM report_card
              WHERE is_write = true;

              DELETE FROM model_action;
      rollback: # we do not care to preserve actions from 46->45
        - sql:
            sql: >-
              DELETE FROM report_dashboardcard WHERE action_id is not null;
              DELETE FROM action;

  - changeSet:
      id: v46.00-017
      validCheckSum: 8:90525ade34e7bb883bf75cdf8a2b3340
      author: snoe
      comment: Added 0.46.0 - Unify action representation
      changes:
        - dropColumn:
            tableName: http_action
            columnName: name
      rollback:
        - addColumn:
            tableName: http_action
            columns:
              - column:
                  name: name
                  type: varchar(254)
                  remarks: The name of this action
                  constraints:
                    nullable: false

  - changeSet:
      id: v46.00-018
      validCheckSum: 8:cf3c31a975dc86f1def6ee5d11f5f9dc
      author: snoe
      comment: Added 0.46.0 - Unify action representation
      changes:
        - dropColumn:
            tableName: http_action
            columnName: description
      rollback:
        - addColumn:
            tableName: http_action
            columns:
              - column:
                  name: description
                  type: ${text.type}
                  remarks: An optional description for this action

  - changeSet:
      id: v46.00-019
      validCheckSum: 8:a9f70163707cc7f798bdd0527a55854b
      author: snoe
      comment: Added 0.46.0 - Unify action representation
      changes:
        - dropColumn:
            tableName: report_card
            columnName: is_write
      rollback:
        - addColumn:
            columns:
              - column:
                  name: is_write
                  type: boolean
                  defaultValueBoolean: false
                  remarks: Indicates that this query will perform writes to a db
                  constraints:
                    nullable: false
            tableName: report_card

  - changeSet:
      id: v46.00-020
      validCheckSum: 8:2def45c139267d7424e1187764122669
      author: snoe
      comment: Added 0.46.0 - Unify action representation
      changes:
        - addNotNullConstraint:
            tableName: query_action
            columnName: database_id
            columnDataType: int

  - changeSet:
      id: v46.00-021
      validCheckSum: 8:52c8107f4bcc6e9889b270e0a4954921
      author: snoe
      comment: Added 0.46.0 - Unify action representation
      changes:
        - addNotNullConstraint:
            tableName: query_action
            columnName: dataset_query
            columnDataType: ${text.type}

  - changeSet:
      id: v46.00-022
      validCheckSum: 8:52c8107f4bcc6e9889b270e0a4954921
      author: snoe
      comment: Added 0.46.0 - Unify action representation
      changes:
        - addNotNullConstraint:
            tableName: query_action
            columnName: dataset_query
            columnDataType: ${text.type}

  - changeSet:
      id: v46.00-023
      validCheckSum: 8:33c91db1b039855af8bf1dc8315bd5d2
      author: snoe
      comment: Added 0.46.0 - Unify action representation
      changes:
        - addNotNullConstraint:
            tableName: action
            columnName: model_id
            columnDataType: int

  - changeSet:
      id: v46.00-024
      validCheckSum: 8:080ff435bae61f324535393d9e78de38
      author: snoe
      comment: Added 0.46.0 - Unify action representation
      changes:
        - addNotNullConstraint:
            tableName: action
            columnName: name
            columnDataType: varchar(254)

  - changeSet:
      id: v46.00-025
      validCheckSum: 8:60016f3de98c7382602485f13bc4e04f
      author: snoe
      comment: Added 0.46.0 - Unify action representation
      changes:
        - dropTable:
            tableName: model_action
      rollback:
        - createTable:
            tableName: model_action
            remarks: Ties actions to models
            columns:
              - column:
                  name: id
                  type: int
                  autoIncrement: true
                  constraints:
                    primaryKey: true
                    nullable: false
              - column:
                  name: entity_id
                  type: char(21)
                  remarks: Random NanoID tag for unique identity.
                  constraints:
                    nullable: false
                    unique: true
              - column:
                  name: slug
                  type: varchar(254)
                  remarks: The referenceable name for this action
                  constraints:
                    nullable: false
              - column:
                  name: card_id
                  type: int
                  remarks: The associated model
                  constraints:
                    nullable: false
                    referencedTableName: report_card
                    referencedColumnNames: id
                    foreignKeyName: fk_model_action_ref_card_id
                    deleteCascade: true
              - column:
                  name: action_id
                  type: int
                  remarks: The associated action
                  constraints:
                    nullable: true
                    referencedTableName: action
                    referencedColumnNames: id
                    foreignKeyName: fk_model_action_ref_action_id
                    deleteCascade: true
              - column:
                  name: requires_pk
                  remarks: Indicates that the primary key(s) need to be passed in as parameters
                  type: boolean
                  defaultValueBoolean: false
                  constraints:
                    nullable: false
              - column:
                  name: parameter_mappings
                  type: ${text.type}
                  remarks: Mappings for primary keys to action parameters
              - column:
                  name: visualization_settings
                  type: ${text.type}
                  remarks: Settings for rendering the action

  - changeSet:
      id: v46.00-026
      validCheckSum: 8:948b9653bfbadeb29c847ef41d053dba
      author: metamben
      comment: Added 0.46.0 -- add field for tracking DBMS versions
      changes:
        - addColumn:
            tableName: metabase_database
            columns:
              - column:
                  name: dbms_version
                  type: ${text.type}
                  remarks: 'A JSON object describing the flavor and version of the DBMS.'

  - changeSet:
      id: v46.00-027
      validCheckSum: 8:5f7773b797a3c85a99cd35cb60cfd0b3
      author: snoe
      comment: Added 0.46.0 -- add last_used_at to FieldValues
      changes:
        - addColumn:
            tableName: metabase_fieldvalues
            columns:
              - column:
                  name: last_used_at
                  type: ${timestamp_type}
                  remarks: Timestamp of when these FieldValues were last used.
                  constraints:
                    nullable: false
                  defaultValueComputed: current_timestamp

  - changeSet:
      id: v46.00-028
      validCheckSum: 8:33cc1a038e926acb7dfd7cf29b4fa545
      author: tsmacdonald
      comment: Added 0.46.0 -- Join table connecting cards to dashboards/cards's parameters that need custom filter values from the card
      changes:
        - createTable:
            tableName: parameter_card
            remarks: "Join table connecting cards to entities (dashboards, other cards, etc.) that use the values generated by the card for filter values"
            columns:
              - column:
                  name: id
                  type: int
                  autoIncrement: true
                  constraints:
                    primaryKey: true
                    nullable: false
              - column:
                  name: updated_at
                  type: ${timestamp_type}
                  defaultValueComputed: current_timestamp
                  remarks: "most recent modification time"
                  constraints:
                    nullable: false
              - column:
                  name: created_at
                  type: ${timestamp_type}
                  defaultValueComputed: current_timestamp
                  remarks: "creation time"
                  constraints:
                    nullable: false
              - column:
                  name: card_id
                  type: int
                  remarks: "ID of the card generating the values"
                  constraints:
                    nullable: false
              - column:
                  name: parameterized_object_type
                  type: varchar(32)
                  remarks: "Type of the entity consuming the values (dashboard, card, etc.)"
                  constraints:
                    nullable: false
              - column:
                  name: parameterized_object_id
                  type: int
                  remarks: "ID of the entity consuming the values"
                  constraints:
                    nullable: false
              - column:
                  name: parameter_id
                  type: varchar(32)
                  remarks: "The parameter ID"
                  constraints:
                    nullable: false

  # Make Dimension <=> Field a 1t1 relationship. Replace unique field_id + name with unique field_id.
  # See issue #27054.
  - changeSet:
      id: v46.00-029
      validCheckSum: 8:96336855a4180eaf51d7be4a97f3b1a4
      author: camsaul
      comment: Make Dimension <=> Field a 1t1 relationship. Drop unique constraint on field_id + name. (1/3)
      changes:
        - dropUniqueConstraint:
            tableName: dimension
            constraintName: unique_dimension_field_id_name
      rollback:
        - addUniqueConstraint:
            tableName: dimension
            constraintName: unique_dimension_field_id_name
            columnNames: field_id, name

  - changeSet:
      id: v46.00-030
      validCheckSum: 8:e1f67579cb8dc1102445df299636cb7b
      author: camsaul
      comment: Make Dimension <=> Field a 1t1 relationship. Delete duplicate entries. (2/3)
      changes:
        - sql:
            # Which rows to keep is not 100% clear. I decided to keep newer entries, by ID. I considered keeping new
            # entries by `updated_at` but the SQL for doing that across the three databases was such a hairball and
            # having duplicates in the first place was such an edge case I decided this approach is fine for now. The
            # `row_number()` window function would have made this easier to do but we haven't merged H2 v2 yet.
            #
            # Writing the query with these unnecessary subselects is stupid, but MySQL 5.7 doesn't work without them.
            # See https://metaboat.slack.com/archives/CKZEMT1MJ/p1670624514320419 for more info
            sql: >-
              DELETE FROM dimension
              WHERE field_id IN (
                SELECT field_id
                FROM (
                  SELECT field_id
                  FROM dimension
                  GROUP BY field_id
                  HAVING COUNT(*) > 1
                ) duplicates
              )
              AND id NOT IN (
                SELECT id FROM (
                  SELECT max(id) AS id
                  FROM dimension
                  GROUP BY field_id
                ) most_recents
              );
      rollback: # don't need to roll back anything, deleting duplicate entries doesn't need to be reversed.

  - changeSet:
      id: v46.00-031
      validCheckSum: 8:a9b4c86de880b2bc01e208d8d4d8cf64
      author: camsaul
      comment: Make Dimension <=> Field a 1t1 relationship. Add unique constraint on field_id. (3/3)
      changes:
        - addUniqueConstraint:
            tableName: dimension
            columnNames: field_id
            constraintName: unique_dimension_field_id
        # this change can roll back automatically.

  - changeSet:
      id: v46.00-032
      validCheckSum: 8:2a7de9726282af199737a334395f1068
      author: tsmacdonald
      comment: Added 0.46.0 -- Unique parameter_card
      changes:
        - addUniqueConstraint:
            tableName: parameter_card
            columnNames: parameterized_object_id, parameterized_object_type, parameter_id
            constraintName: unique_parameterized_object_card_parameter

  - changeSet:
      id: v46.00-033
      validCheckSum: 8:25bc5b1a806d4b352d43f5b16e7e6e20
      author: tsmacdonald
      comment: Added 0.46.0 -- parameter_card index on connected object
      changes:
        - createIndex:
            tableName: parameter_card
            columns:
              - column:
                  name: parameterized_object_id
            indexName: idx_parameter_card_parameterized_object_id

  - changeSet:
      id: v46.00-034
      validCheckSum: 8:5a6b5a2cf7160baec4f81f6675de898c
      author: tsmacdonald
      comment: Added 0.46.0 -- parameter_card index on connected card
      changes:
        - createIndex:
            tableName: parameter_card
            columns:
              - column:
                  name: card_id
            indexName: idx_parameter_card_card_id

  - changeSet:
      id: v46.00-035
      validCheckSum: 8:0639e4c0939848b4377792290311f239
      author: tsmacdonald
      comment: Added 0.46.0 - parameter_card.card_id foreign key
      changes:
        - addForeignKeyConstraint:
            baseTableName: parameter_card
            baseColumnNames: card_id
            referencedTableName: report_card
            referencedColumnNames: id
            constraintName: fk_parameter_card_ref_card_id
            onDelete: CASCADE

  - changeSet:
      id: v46.00-036
      validCheckSum: 8:39d440f29a481e9f0915532106079a1a
      author: metamben
      comment: App containers are removed in 0.46.0
      changes:
        - dropTable:
            tableName: app_permission_graph_revision
      rollback:
        - createTable:
            tableName: app_permission_graph_revision
            remarks: 'Used to keep track of changes made to app permissions.'
            columns:
              - column:
                  name: id
                  type: int
                  autoIncrement: true
                  constraints:
                    primaryKey: true
                    nullable: false
              - column:
                  name: before
                  type: ${text.type}
                  remarks: 'Serialized JSON of the apps graph before the changes.'
                  constraints:
                    nullable: false
              - column:
                  name: after
                  type: ${text.type}
                  remarks: 'Serialized JSON of the apps graph after the changes.'
                  constraints:
                    nullable: false
              - column:
                  name: user_id
                  type: int
                  remarks: 'The ID of the admin who made this set of changes.'
                  constraints:
                    nullable: false
                    referencedTableName: core_user
                    referencedColumnNames: id
                    foreignKeyName: fk_app_permission_graph_revision_user_id
              - column:
                  name: created_at
                  type: ${timestamp_type}
                  remarks: 'The timestamp of when these changes were made.'
                  defaultValueComputed: current_timestamp
                  constraints:
                    nullable: false
              - column:
                  name: remark
                  type: ${text.type}
                  remarks: 'Optional remarks explaining why these changes were made.'

  - changeSet:
      id: v46.00-037
      validCheckSum: 8:dbbe898501c554e3ee74c6b9ef9c1575
      author: metamben
      comment: App pages are removed in 0.46.0
      changes:
        - dropColumn:
            tableName: report_dashboard
            columnName: is_app_page
      rollback:
        - addColumn:
            columns:
              - column:
                  name: is_app_page
                  type: boolean
                  defaultValueBoolean: false
                  remarks: Indicates that this dashboard serves as a page of an app
                  constraints:
                    nullable: false
            tableName: report_dashboard

  - changeSet:
      id: v46.00-038
      validCheckSum: 8:220a27bae93423a2c9a76f611f10b87b
      author: metamben
      comment: App containers are removed in 0.46.0
      changes:
        - dropTable:
            tableName: app
      rollback:
        - createTable:
            tableName: app
            remarks: Defines top level concerns for App
            columns:
              - column:
                  name: id
                  type: int
                  autoIncrement: true
                  constraints:
                    primaryKey: true
                    nullable: false
              - column:
                  name: entity_id
                  type: char(21)
                  remarks: Random NanoID tag for unique identity.
                  constraints:
                    nullable: false
                    unique: true
              - column:
                  name: collection_id
                  type: int
                  remarks: The associated collection
                  constraints:
                    nullable: false
                    referencedTableName: collection
                    referencedColumnNames: id
                    foreignKeyName: fk_app_ref_collection_id
                    deleteCascade: true
                    unique: true
              - column:
                  name: dashboard_id
                  type: int
                  remarks: The homepage of the app
              - column:
                  remarks: JSON for the navigation items of the app
                  name: nav_items
                  type: ${text.type}
              - column:
                  remarks: JSON for frontend related additions, such as styling
                  name: options
                  type: ${text.type}
              - column:
                  remarks: The timestamp of when the app was created
                  name: created_at
                  type: ${timestamp_type}
                  defaultValueComputed: current_timestamp
                  constraints:
                    nullable: false
              - column:
                  remarks: The timestamp of when the app was updated
                  name: updated_at
                  type: ${timestamp_type}
                  defaultValueComputed: current_timestamp
                  constraints:
                    nullable: false
        - addForeignKeyConstraint:
            baseTableName: app
            baseColumnNames: dashboard_id
            referencedTableName: report_dashboard
            referencedColumnNames: id
            constraintName: fk_app_ref_dashboard_id
            onDelete: SET NULL

  - changeSet:
      id: v46.00-039
      validCheckSum: 8:7ed32de11fbe8565148d8491f908ad05
      author: qnkhuat
      comment: Added 0.46.0 - add entity_id to parameter_card
      changes:
        - addColumn:
            columns:
            - column:
                remarks: Random NanoID tag for unique identity.
                name: entity_id
                type: char(21)
                constraints:
                  nullable: true
                  unique: true
            tableName: parameter_card

  - changeSet:
      id: v46.00-040
      validCheckSum: 8:7fec881cac598cce34b62c98fcf37563
      author: tsmacdonald
      comment: Added 0.46.0 -- Bump default dashcard size to 4x4
      changes:
        - addDefaultValue:
            tableName: report_dashboardcard
            columnName: size_x
            defaultValue: 4

  - changeSet:
      id: v46.00-041
      validCheckSum: 8:0214a8d0b94a9eb48aad75b1d50dd279
      author: tsmacdonald
      comment: Added 0.46.0 -- Bump default dashcard size to 4x4
      changes:
        - addDefaultValue:
            tableName: report_dashboardcard
            columnName: size_y
            defaultValue: 4

  - changeSet:
      id: v46.00-042
      validCheckSum: 8:7b91ad83569565517c43e9f7b9bfa29a
      author: tsmacdonald
      comment: Added 0.46.0 -- index query_execution.executor_id
      changes:
        - createIndex:
            tableName: query_execution
            columns:
              - column:
                  name: executor_id
            indexName: idx_query_execution_executor_id

  - changeSet:
      id: v46.00-043
      validCheckSum: 8:d9cab29076035068cfc49fb9570832af
      author: tsmacdonald
      comment: Added 0.46.0 -- index query_execution.context
      changes:
        - createIndex:
            tableName: query_execution
            columns:
              - column:
                  name: context
            indexName: idx_query_execution_context

  - changeSet:
      id: v46.00-045
      validCheckSum: 8:7a9cabf1c693de8b0c9555f7deb072a4
      author: calherries
      comment: Added 0.46.0 -- add public_uuid to action.
      changes:
        - addColumn:
            tableName: action
            columns:
              - column:
                  name: public_uuid
                  type: char(36)
                  remarks: 'Unique UUID used to in publically-accessible links to this Action.'
                  constraints:
                    unique: true

  - changeSet:
      id: v46.00-051
      validCheckSum: 8:74e83fc2ee7c1a06a94f07830f361773
      author: calherries
      comment: Added 0.46.0 -- drop defaults for dashcard's position and size
      changes:
        - dropDefaultValue:
            tableName: report_dashboardcard
            columnName: row
      rollback:
        - addDefaultValue:
            tableName: report_dashboardcard
            columnName: row
            defaultValueNumeric: 4

  - changeSet:
      id: v46.00-052
      validCheckSum: 8:948c978fcb2d938d272a05b3e56808d1
      author: calherries
      comment: Added 0.46.0 -- drop defaults for dashcard's position and size
      changes:
        - dropDefaultValue:
            tableName: report_dashboardcard
            columnName: col
      rollback:
        - addDefaultValue:
            tableName: report_dashboardcard
            columnName: col
            defaultValueNumeric: 4

  - changeSet:
      id: v46.00-053
      validCheckSum: 8:04e092dbffdfda13f28b1e3ea38299a7
      author: calherries
      comment: Added 0.46.0 -- drop defaults for dashcard's position and size
      changes:
        - dropDefaultValue:
            tableName: report_dashboardcard
            columnName: size_x
      rollback:
        - addDefaultValue:
            tableName: report_dashboardcard
            columnName: size_x
            defaultValueNumeric: 4

  - changeSet:
      id: v46.00-054
      validCheckSum: 8:bc3abf9ab94199aeaebb2be28dea77aa
      author: calherries
      comment: Added 0.46.0 -- drop defaults for dashcard's position and size
      changes:
        - dropDefaultValue:
            tableName: report_dashboardcard
            columnName: size_y
      rollback:
        - addDefaultValue:
            tableName: report_dashboardcard
            columnName: size_y
            defaultValueNumeric: 4

  - changeSet:
      id: v46.00-055
      validCheckSum: 8:48a516459b84a21e9edbdbfe1bffd671
      author: calherries
      comment: Added 0.46.0 -- add made_public_by_id
      changes:
        - addColumn:
            tableName: action
            columns:
              - column:
                  name: made_public_by_id
                  type: int
                  remarks: 'The ID of the User who first publically shared this Action.'

  - changeSet:
      id: v46.00-056
      validCheckSum: 8:af93ab591b44b5d81d8d8a496600c1bc
      author: calherries
      comment: Added 0.46.0 -- add public_uuid and made_public_by_id to action. public_uuid is indexed
      changes:
        - createIndex:
            tableName: action
            indexName: idx_action_public_uuid
            columns:
              column:
                name: public_uuid

  - changeSet:
      id: v46.00-057
      validCheckSum: 8:aff3b0e15dcfc36a4fd97faade0751c0
      author: dpsutton
      comment: Added 0.46.0 -- parameter_card.parameter_id long enough to hold a uuid
      changes:
        - modifyDataType:
            tableName: parameter_card
            columnName: parameter_id
            newDataType: varchar(36)
      rollback: #nothing to do, char(32) or char(36) are equivalent

  - changeSet:
      id: v46.00-058
      validCheckSum: 8:11440c629413c7231e7f156347353761
      author: calherries
      comment: Added 0.46.0 -- add FK constraint for action.made_public_by_id with core_user.id
      changes:
        - addForeignKeyConstraint:
            baseTableName: action
            baseColumnNames: made_public_by_id
            referencedTableName: core_user
            referencedColumnNames: id
            constraintName: fk_action_made_public_by_id
            onDelete: CASCADE

  - changeSet:
      id: v46.00-059
      validCheckSum: 8:6ddec7d622e9200e36bd5e2e2e0a48c2
      author: tsmacdonald
      comment: Added 0.46.0 -- add actions.creator_id
      changes:
        - addColumn:
            tableName: action
            columns:
              - column:
                  name: creator_id
                  type: int
                  remarks: 'The user who created the action'
      rollback:
        - dropColumn:
            tableName: action
            columnName: creator_id

  - changeSet:
      id: v46.00-060
      validCheckSum: 8:fc1762a930726afb11131acf3a56312b
      author: tsmacdonald
      comment: Added 0.46.0 -- action.creator_id index
      changes:
        - createIndex:
            tableName: action
            columns:
              - column:
                  name: creator_id
            indexName: idx_action_creator_id
      rollback:
        - dropIndex:
            tableName: action
            indexName: idx_action_creator_id

  - changeSet:
      id: v46.00-061
      validCheckSum: 8:d57393ae0e96a9b1a0bd7a66597cb485
      author: tsmacdonald
      comment: Added 0.46.0 -- action.creator_id index
      changes:
        - addForeignKeyConstraint:
            baseTableName: action
            baseColumnNames: creator_id
            referencedTableName: core_user
            referencedColumnNames: id
            constraintName: fk_action_creator_id
            nullable: false

  - changeSet:
      id: v46.00-062
      validCheckSum: 8:20efdbd79df3c76cbf77318d871a9836
      author: tsmacdonald
      comment: Added 0.46.0 -- add actions.archived
      changes:
        - addColumn:
            tableName: action
            columns:
              - column:
                  name: archived
                  type: boolean
                  defaultValueBoolean: false
                  remarks: 'Whether or not the action has been archived'
                  constraints:
                    nullable: false
      rollback:
        - dropColumn:
            tableName: action
            columnName: archived

  - changeSet:
      id: v46.00-064
      validCheckSum: 8:0ac10ca0d82f1bbe39737eb0a8fdcd7d
      author: noahmoss
      comment: Added 0.46.0 -- rename `group_table_access_policy` to `sandboxes`
      changes:
        - renameTable:
            newTableName: sandboxes
            oldTableName: group_table_access_policy

  - changeSet:
      id: v46.00-065
      validCheckSum: 8:5cbb335952dd1ab7a137d80d6c1ab82e
      author: noahmoss
      comment: Added 0.46.0 -- add `permission_id` to `sandboxes`
      changes:
      - addColumn:
          tableName: sandboxes
          columns:
          - column:
              name: permission_id
              type: int
              remarks: The ID of the corresponding permissions path for this sandbox

  - changeSet:
      id: v46.00-070
      validCheckSum: 8:d440a8d0aef0bbfdae24a9c70bd37605
      author: calherries
      comment: Added 0.46.0 - add entity_id column to action
      changes:
        - addColumn:
            columns:
            - column:
                remarks: Random NanoID tag for unique identity.
                name: entity_id
                type: char(21)
                constraints:
                  nullable: true
                  unique: true
            tableName: action

  - changeSet:
      id: v46.00-074
      validCheckSum: 8:c1273a3003d82638a0a5413bf2aa6777
      author: metamben
      comment: Added 0.46.0 -- increase precision of updated_at of report_card
      changes:
        - modifyDataType:
            tableName: report_card
            columnName: updated_at
            newDataType: ${timestamp_type}
      rollback:
        - modifyDataType:
            tableName: report_card
            columnName: updated_at
            newDataType: DATETIME

  - changeSet:
      id: v46.00-079
      validCheckSum: 8:de167f33d3f7670246623466487d2e67
      author: john-metabase
      comment: Added 0.46.0 -- migrates Databases using deprecated and removed presto driver to presto-jdbc
      changes:
        - sql: UPDATE metabase_database SET engine = 'presto-jdbc' WHERE engine = 'presto'
      rollback: # nothing to do, since we don't know which drivers used to be presto

  - changeSet:
      id: v46.00-080
      validCheckSum: 8:022a846feb10103f2e9fe4b58cb792d6
      author: noahmoss
      comment: Migrate data permission paths from v1 to v2 (splitting them into separate data and query permissions)
      changes:
        - customChange:
            class: "metabase.db.custom_migrations.SplitDataPermissions"

  - changeSet:
      id: v46.00-084
      validCheckSum: 8:b4f465ca3be584028e077b907656b804
      author: qnkhuat
      comment: Added 0.46.0 - CASCADE delete for action.model_id
      changes:
        - dropForeignKeyConstraint:
            baseTableName: action
            constraintName: fk_action_model_id
      rollback:
        - addForeignKeyConstraint:
            baseTableName: action
            baseColumnNames: model_id
            referencedTableName: report_card
            referencedColumnNames: id
            constraintName: fk_action_model_id
            onDelete: CASCADE

  - changeSet:
      id: v46.00-085
      validCheckSum: 8:17fe48c56aa457a6a09775099d44d7a5
      author: qnkhuat
      comment: Added 0.46.0 - CASCADE delete for action.model_id
      changes:
        - addForeignKeyConstraint:
            baseTableName: action
            baseColumnNames: model_id
            referencedTableName: report_card
            referencedColumnNames: id
            constraintName: fk_action_model_id
            onDelete: CASCADE

  - changeSet:
      id: v46.00-086
      validCheckSum: 8:677e076d8741275d31a02e97531fd930
      author: calherries
      comment: Added 0.46.0 - Delete the abandonment email task
      changes:
        - customChange:
            class: "metabase.db.custom_migrations.DeleteAbandonmentEmailTask"

  - changeSet:
      id: v46.00-088
      validCheckSum: 8:ff9defc19920960db55ef71e4d32b4ea
      author: noahmoss
      comment: Added 0.46.5 -- backfill `permission_id` values in `sandboxes`. This is a fixed verison of v46.00-066
               which has been removed, since it had a bug that blocked a customer from upgrading.
      changes:
        - sql: >-
            UPDATE sandboxes s
            SET permission_id = (
              SELECT p.id
              FROM permissions p
              WHERE
                p.object = CONCAT('/db/',
                                  (SELECT t.db_id FROM metabase_table t WHERE t.id = s.table_id),
                                  '/schema/',
                                  (SELECT t.schema FROM metabase_table t WHERE t.id = s.table_id),
                                  '/table/',
                                  s.table_id,
                                  '/query/segmented/')
                AND p.group_id = s.group_id
              LIMIT 1
            )
            WHERE permission_id IS NULL;
      rollback:
        # not required, new values added here do not need to be dropped

  - changeSet:
      id: v46.00-089
      validCheckSum: 8:e0fbd2514cc960cc74106204ac65a3ea
      author: noahmoss
      comment: Added 0.46.5 -- remove orphaned entries in `sandboxes`
      changes:
        - sql: >-
            DELETE FROM sandboxes
            WHERE permission_id IS NULL;
      rollback: # not required, orphaned sandboxes should not be re-added to the DB

  - changeSet:
      id: v46.00-090
      validCheckSum: 8:963c0cd3a7bd2858e4dbfd4d4aad95cb
      author: noahmoss
      comment: Add foreign key constraint on sandboxes.permission_id
      preConditions:
        - onFail: MARK_RAN
        - not:
            - foreignKeyConstraintExists:
                - foreignKeyName: fk_sandboxes_ref_permissions
      changes:
        - addForeignKeyConstraint:
            baseTableName: sandboxes
            baseColumnNames: permission_id
            referencedTableName: permissions
            referencedColumnNames: id
            constraintName: fk_sandboxes_ref_permissions
            onDelete: CASCADE

  - changeSet:
      id: v47.00-001
      validCheckSum: 8:14bf2732687c04256e9c036ba142aa93
      author: calherries
      comment: Added 0.47.0 -- set base-type to type/JSON for JSON database-types for postgres and mysql
      changes:
        - sql:
            sql: >-
              UPDATE metabase_field f
              SET base_type = 'type/JSON'
              WHERE EXISTS (
                SELECT *
                FROM metabase_database d
                JOIN metabase_table t ON t.db_id = d.id
                WHERE f.table_id = t.id
                  AND lower(f.database_type) in ('json', 'jsonb')
                  AND d.engine in ('postgres', 'mysql')
              )
      rollback:
        - sql:
            dbms: postgresql
            sql: >-
              UPDATE metabase_field f
              SET base_type = case when d.engine = 'postgres' then 'type/Structured' else 'type/SerializedJSON' end
              FROM metabase_database d
              JOIN metabase_table t ON t.db_id = d.id
              WHERE f.table_id = t.id
                AND lower(f.database_type) in ('json', 'jsonb')
                AND d.engine in ('postgres', 'mysql')
        - sql:
            dbms: mysql,mariadb
            sql: >-
              UPDATE metabase_field f
              JOIN metabase_table t ON f.table_id = t.id
              JOIN metabase_database d ON t.db_id = d.id
              SET base_type = case when d.engine = 'postgres' then 'type/Structured' else 'type/SerializedJSON' end
              WHERE lower(f.database_type) in ('json', 'jsonb')
                AND d.engine in ('postgres', 'mysql')
        - sql:
            dbms: h2
            sql: >-
              MERGE INTO metabase_field f
              USING (
                SELECT f.id, case when d.engine = 'postgres' then 'type/Structured' else 'type/SerializedJSON' end as base_type
                FROM metabase_field f
                JOIN metabase_table t ON f.table_id = t.id
                JOIN metabase_database d ON t.db_id = d.id
                WHERE lower(f.database_type) in ('json', 'jsonb')
                  AND d.engine in ('postgres', 'mysql')
              ) as updates
              ON f.id = updates.id
              WHEN MATCHED THEN
                UPDATE SET f.base_type = updates.base_type;

  - changeSet:
      id: v47.00-002
      validCheckSum: 8:963690f41f487b122464277c627823f6
      author: calherries
      comment: Added 0.47.0 - Add json_unfolding column to metabase_field
      changes:
        - addColumn:
            columns:
            - column:
                remarks: 'Enable/disable JSON unfolding for a field'
                name: json_unfolding
                type: boolean
                defaultValueBoolean: false
                constraints:
                  nullable: false
            tableName: metabase_field

  - changeSet:
      id: v47.00-003
      validCheckSum: 8:97bccdf5e9bcdfacd1c315fa1342c167
      author: calherries
      comment: Added 0.47.0 - Populate metabase_field.json_unfolding based on base_type
      changes:
        - sql:
            sql: >-
              UPDATE metabase_field
              SET json_unfolding = true
              WHERE base_type = 'type/JSON';
      rollback: # nothing to do, since json_unfolding is new in 47

  - changeSet:
      id: v47.00-004
      validCheckSum: 8:58ad79be7de00e413da51fab3c8beea0
      author: qnkhuat
      comment: Added 0.47.0 - Add auto_incremented to metabase_field
      changes:
        - addColumn:
            tableName: metabase_field
            columns:
              - column:
                  name: database_is_auto_increment
                  type: boolean
                  remarks: Indicates this field is auto incremented
                  defaultValueBoolean: false
                  constraints:
                    nullable: false

  - changeSet:
      id: v47.00-005
      validCheckSum: 8:ccf53f27a551fd0799d0103bd65cca99
      author: winlost
      comment: Added 0.47.0 - Add auto_apply_filters to dashboard
      changes:
        - addColumn:
            tableName: report_dashboard
            columns:
              - column:
                  name: auto_apply_filters
                  type: boolean
                  remarks: Whether or not to auto-apply filters on a dashboard
                  defaultValueBoolean: true
                  constraints:
                    nullable: false

  - changeSet:
      id: v47.00-006
      validCheckSum: 8:b63ff10d3d121bed42eece1ae3dbb177
      author: qnkhuat
      comment: Added 0.47.0 - Add dashboard_tab table
      changes:
        - createTable:
            tableName: dashboard_tab
            remarks: "Join table connecting dashboard to dashboardcards"
            columns:
              - column:
                  name: id
                  type: int
                  autoIncrement: true
                  constraints:
                    primaryKey: true
                    nullable: false
              - column:
                  name: dashboard_id
                  type: int
                  remarks: The dashboard that a tab is on
                  constraints:
                    nullable: false
                    referencedTableName: report_dashboard
                    referencedColumnNames: id
                    foreignKeyName: fk_dashboard_tab_ref_dashboard_id
                    deleteCascade: true
              - column:
                  name: name
                  remarks: Displayed name of the tab
                  type: ${text.type}
                  constraints:
                    nullable: false
              - column:
                  name: position
                  remarks: Position of the tab with respect to others tabs in dashboard
                  type: int
                  constraints:
                    nullable: false
              - column:
                  name: entity_id
                  type: char(21)
                  remarks: Random NanoID tag for unique identity.
                  constraints:
                    nullable: false
                    unique: true
              - column:
                  name: created_at
                  remarks: The timestamp at which the tab was created
                  type: ${timestamp_type}
                  defaultValueComputed: current_timestamp
                  constraints:
                    nullable: false
              - column:
                  name: updated_at
                  remarks: The timestamp at which the tab was last updated
                  type: ${timestamp_type}
                  defaultValueComputed: current_timestamp
                  constraints:
                    nullable: false

  - changeSet:
      id: v47.00-007
      validCheckSum: 8:e9f7d6b18d65be6fde07c0b5471b8760
      author: qnkhuat
      comment: Added 0.47.0 -- add report_dashboardcard.dashboard_tab_id
      changes:
        - addColumn:
            tableName: report_dashboardcard
            columns:
              - column:
                  name: dashboard_tab_id
                  type: int
                  remarks: The referenced tab id that dashcard is on, it's nullable for dashboard with no tab
                  constraints:
                    nullable: true

  - changeSet:
      id: v47.00-008
      validCheckSum: 8:e37c88d202007bd3e6a72b6404d1b0e9
      author: qnkhuat
      comment: Added 0.47.0 -- add report_dashboardcard.dashboard_tab_id fk constraint
      changes:
        - addForeignKeyConstraint:
            baseTableName: report_dashboardcard
            baseColumnNames: dashboard_tab_id
            referencedTableName: dashboard_tab
            referencedColumnNames: id
            constraintName: fk_report_dashboardcard_ref_dashboard_tab_id
            deleteCascade: true

  - changeSet:
      id: v47.00-009
      validCheckSum: 8:398124b0dd4dd6e117cdc1378152469b
      author: qwef
      comment: Added 0.47.0 - Replace user google_auth and ldap_auth columns with sso_source values
      changes:
        - sql:
            sql: UPDATE core_user SET sso_source = 'google' WHERE google_auth = true;
      rollback:
        - sql:
            sql: UPDATE core_user SET google_auth = true, sso_source = NULL WHERE sso_source = 'google';

  - changeSet:
      id: v47.00-010
      validCheckSum: 8:3c4f9fc116fbced18c50952def65b3e0
      author: tsmacdonald
      comment: Added 0.47.0 - Make metabase_table.name long enough for H2 names
      changes:
        - modifyDataType:
            tableName: metabase_table
            columnName: name
            newDataType: varchar(256)
      rollback: # no rollback needed, varchar(256) is backwards compatible

  - changeSet:
      id: v47.00-011
      validCheckSum: 8:148b982debddfa511cb45b87179b8c46
      author: tsmacdonald
      comment: Added 0.47.0 - Make metabase_table.display_name long enough for H2 names
      changes:
        - modifyDataType:
            tableName: metabase_table
            columnName: display_name
            newDataType: varchar(256)
      rollback: # no rollback needed, varchar(256) is backwards compatible

  - changeSet:
      id: v47.00-012
      validCheckSum: 8:bf19ef077bc6bc517c515dd78ca46e3b
      author: qwef
      comment: Added 0.47.0 - Replace user google_auth and ldap_auth columns with sso_source values
      changes:
        - dropColumn:
            tableName: core_user
            columnName: google_auth
      rollback:
        - addColumn:
            tableName: core_user
            columns:
              - column:
                  name: google_auth
                  type: boolean
                  defaultValueBoolean: false
                  constraints:
                    nullable: false

  - changeSet:
      id: v47.00-013
      validCheckSum: 8:044aec6d07049e3c5a45830797189ab0
      author: qwef
      comment: Added 0.47.0 - Replace user google_auth and ldap_auth columns with sso_source values
      changes:
        - sql:
            sql: UPDATE core_user SET sso_source = 'ldap' WHERE ldap_auth = true;
      rollback:
        - sql:
            sql: UPDATE core_user SET ldap_auth = true, sso_source = NULL WHERE sso_source = 'ldap';

  - changeSet:
      id: v47.00-014
      validCheckSum: 8:6a973f3198ad4596ecade95e61b35991
      author: qwef
      comment: Added 0.47.0 - Replace user google_auth and ldap_auth columns with sso_source values
      changes:
        - dropColumn:
            tableName: core_user
            columnName: ldap_auth
      rollback:
        - addColumn:
            tableName: core_user
            columns:
              - column:
                  name: ldap_auth
                  type: boolean
                  defaultValueBoolean: false
                  constraints:
                    nullable: false

  - changeSet:
      id: v47.00-015
      validCheckSum: 8:d2d5eea99db75e656709006b3a7749f0
      author: escherize
      comment: added 0.47.0 - Add is_audit to metabase_database
      changes:
        - addColumn:
            tableName: metabase_database
            columns:
              - column:
                  name: is_audit
                  type: boolean
                  defaultValueBoolean: false
                  remarks: 'Only the app db, visible to admins via auditing should have this set true.'
                  constraints:
                    nullable: false

  - changeSet:
      id: v47.00-016
      validCheckSum: 8:62290f0389eb2a17170a9c0351ac8a85
      author: calherres
      comment: Added 0.47.0 - Migrate the report_card.visualization_settings.column_settings field refs from legacy format
      changes:
        - customChange:
            class: "metabase.db.custom_migrations.MigrateLegacyColumnSettingsFieldRefs"

  - changeSet:
      id: v47.00-018
      validCheckSum: 8:7bacd2f60393eebd3bebcfdb0e952ecd
      author: dpsutton
      comment: Indexed Entities information table
      changes:
        - createTable:
            tableName: model_index
            remarks: 'Used to keep track of which models have indexed columns.'
            columns:
              - column:
                  name: id
                  type: int
                  autoIncrement: true
                  constraints:
                    primaryKey: true
                    nullable: false
              - column:
                  name: model_id
                  type: int
                  remarks: 'The ID of the indexed model.'
              - column:
                  name: pk_ref
                  type: ${text.type}
                  remarks: 'Serialized JSON of the primary key field ref.'
                  constraints:
                    nullable: false
              - column:
                  name: value_ref
                  type: ${text.type}
                  remarks: 'Serialized JSON of the label field ref.'
                  constraints:
                    nullable: false
              - column:
                  name: schedule
                  type: ${text.type}
                  remarks: 'The cron schedule for when value syncing should happen.'
                  constraints:
                    nullable: false
              - column:
                  name: state
                  type: ${text.type}
                  remarks: 'The status of the index: initializing, indexed, error, overflow.'
                  constraints:
                    nullable: false
              - column:
                  name: indexed_at
                  type: ${timestamp_type}
                  remarks: 'When the status changed'
                  constraints:
                    nullable: true
              - column:
                  name: error
                  type: ${text.type}
                  remarks: 'The error message if the status is error.'
                  constraints:
                    nullable: true
              - column:
                  name: created_at
                  type: ${timestamp_type}
                  remarks: 'The timestamp of when these changes were made.'
                  defaultValueComputed: current_timestamp
                  constraints:
                    nullable: false
              - column:
                  remarks: 'ID of the user who created the event'
                  name: creator_id
                  type: int
                  constraints:
                    nullable: false
                    references: core_user(id)
                    foreignKeyName: fk_model_index_creator_id
                    deleteCascade: true
      rollback:
        - dropTable:
            tableName: model_index

  - changeSet:
      id: v47.00-019
      validCheckSum: 8:7a5589d70c80b3ffc99a85722f440a91
      author: dpsutton
      comment: Indexed Entities values table
      changes:
        - createTable:
            tableName: model_index_value
            remarks: 'Used to keep track of the values indexed in a model'
            columns:
              - column:
                  name: model_index_id
                  type: int
                  remarks: 'The ID of the indexed model.'
              - column:
                  name: model_pk
                  type: int
                  remarks: 'The primary key of the indexed value'
                  constraints:
                    nullable: false
              - column:
                  name: name
                  type: ${text.type}
                  remarks: 'The label to display identifying the indexed value.'
                  constraints:
                    nullable: false
      rollback:
        - dropTable:
            tableName: model_index_value

  - changeSet:
      id: v47.00-020
      validCheckSum: 8:d32a4cf7b37f012a7db74628cdde48df
      author: dpsutton
      comment: Add unique constraint on index_id and pk
      changes:
        - addUniqueConstraint:
            tableName: model_index_value
            constraintName: unique_model_index_value_model_index_id_model_pk
            columnNames: model_index_id, model_pk
      rollback:
        - dropUniqueConstraint:
            tableName: model_index_value
            constraintName: unique_model_index_value_model_index_id_model_pk

  - changeSet:
      id: v47.00-023
      validCheckSum: 8:5d9e81c3e950afad66cb5e9e823b1f03
      author: dpsutton
      comment: Added 0.47.0 -- model_index index
      changes:
        - createIndex:
            tableName: model_index
            columns:
              - column:
                  name: model_id
            indexName: idx_model_index_model_id

  - changeSet:
      id: v47.00-024
      validCheckSum: 8:3079db8d91e54ff2b41050f7dab27936
      author: dpsutton
      comment: Added 0.47.0 -- model_index foriegn key to report_card
      changes:
        - addForeignKeyConstraint:
            baseTableName: model_index
            baseColumnNames: model_id
            referencedTableName: report_card
            referencedColumnNames: id
            constraintName: fk_model_index_model_id
            nullable: false
            deleteCascade: true

  - changeSet:
      id: v47.00-025
      validCheckSum: 8:6889e314a2016c9bc017a358b81ed24e
      author: dpsutton
      comment: Added 0.47.0 -- model_index_value foriegn key to model_index
      changes:
        - addForeignKeyConstraint:
            baseTableName: model_index_value
            baseColumnNames: model_index_id
            referencedTableName: model_index
            referencedColumnNames: id
            constraintName: fk_model_index_value_model_id
            nullable: false
            deleteCascade: true

  - changeSet:
      id: v47.00-026
      validCheckSum: 8:acf279edf538ee29a4ea9103d809b3da
      author: noahmoss
      comment: Added 0.47.0 - New table for connection impersonation policies
      changes:
        - createTable:
            tableName: connection_impersonations
            remarks: Table for holding connection impersonation policies
            columns:
              - column:
                  name: id
                  type: int
                  autoIncrement: true
                  constraints:
                    primaryKey: true
                    nullable: false
              - column:
                  name: db_id
                  type: int
                  remarks: 'ID of the database this connection impersonation policy affects'
                  constraints:
                    nullable: false
                    referencedTableName: metabase_database
                    referencedColumnNames: id
                    foreignKeyName: fk_conn_impersonation_db_id
                    deleteCascade: true
              - column:
                  name: group_id
                  type: int
                  remarks: 'ID of the permissions group this connection impersonation policy affects'
                  constraints:
                    nullable: false
                    referencedTableName: permissions_group
                    referencedColumnNames: id
                    foreignKeyName: fk_conn_impersonation_group_id
                    deleteCascade: true
              - column:
                  name: attribute
                  type: ${text.type}
                  remarks: 'User attribute associated with the database role to use for this connection impersonation policy'

  - changeSet:
      id: v47.00-027
      validCheckSum: 8:c720f3de8feed35e592c0ca9b9975a18
      author: calherries
      comment: Added 0.47.0 - Migrate field_ref in report_card.result_metadata from legacy format
      changes:
        - customChange:
            class: "metabase.db.custom_migrations.MigrateLegacyResultMetadataFieldRefs"

  - changeSet:
      id: v47.00-028
      validCheckSum: 8:f38598170766acaaa8fd3b20ef683372
      author: calherries
      comment: Added 0.47.0 - Add join-alias to the report_card.visualization_settings.column_settings field refs
      changes:
        - customChange:
            class: "metabase.db.custom_migrations.AddJoinAliasToVisualizationSettingsFieldRefs"

  - changeSet:
      id: v47.00-029
      validCheckSum: 8:c7625e5018087e915e547f9318b2b8f5
      author: qnkhuat
      comment: Added 0.47.0 - Stack cards vertically for dashboard with tabs on downgrade
      changes:
        - customChange:
            class: "metabase.db.custom_migrations.DowngradeDashboardTab"

  - changeSet:
      id: v47.00-030
      validCheckSum: 8:7919d959008457419a09fd3275d3ed00
      author: escherize
      comment: Added 0.47.0 - Type column for collections for instance-analytics
      changes:
        - addColumn:
            tableName: collection
            columns:
              - column:
                  name: type
                  type: varchar(256)
                  defaultValue: null
                  remarks: 'This is used to differentiate instance-analytics collections from all other collections.'

  - changeSet:
      id: v47.00-031
      author: qnkhuat
      comment: Added 0.47.0 - migrate dashboard grid size from 18 to 24
      validCheckSum: 8:ad9bdb62df65cf26a5a9892a82779ea7
      changes:
          # new_size_x = size_x + ((col + size_x + 1) // 3) - ((col + 1) // 3)
          # new_col    = col + ((col + 1) // 3)
          - sql:
              dbms: postgresql
              sql: >-
                  update report_dashboardcard set size_x = size_x + floor(cast(size_x + col + 1  as decimal) / 3) - floor(cast(col + 1 as decimal) / 3);
                  update report_dashboardcard set col    = col + floor(cast(col + 1 as decimal) / 3);
          - sql:
              dbms: mysql,mariadb,h2
              sql: >-
                  update report_dashboardcard set size_x = size_x + floor(cast(size_x + col + 1  as decimal) / 3) - floor(cast(col + 1 as decimal) / 3);
                  update report_dashboardcard set col    = col + floor(cast(col + 1 as decimal) / 3);

      rollback:
          # new_size_x = size_x - ((size_x + col + 1) // 4 - (col + 1) // 4) for size_x > 1
          # new_col    = col - (col + 1) // 4
          # for size_x, we keep it as it is, because it can't be smaller right?
          - sql:
              dbms: postgresql
              sql: >-
                  update report_dashboardcard set size_x = size_x - (floor(cast(size_x + col + 1 as decimal) / 4) - floor(cast(col + 1 as decimal) / 4)) where size_x <> 1;
                  update report_dashboardcard set col    = col - floor(cast(col + 1 as decimal) / 4);

          - sql:
              dbms: mysql,mariadb,h2
              sql: >-
                  update report_dashboardcard set size_x = size_x - (floor(cast(size_x + col + 1 as decimal) / 4) - floor(cast(col + 1 as decimal) / 4)) where size_x <> 1;
                  update report_dashboardcard set col    = col - floor(cast(col + 1 as decimal) / 4);

  - changeSet:
      id: v47.00-032
      author: qnkhuat
      comment: Added 0.47.0 - migrate dashboard grid size from 18 to 24 for revisions
      validCheckSum: ANY
      changes:
        - customChange:
            class: "metabase.db.custom_migrations.RevisionDashboardMigrateGridFrom18To24"

  - changeSet:
      id: v47.00-033
      validCheckSum: 8:c4a38673bf2a702e807a2074c0d0b719
      author: calherries
      comment: Added 0.47.0 - Migrate field refs in visualization_settings.column_settings keys from legacy format
      changes:
        - customChange:
            class: "metabase.db.custom_migrations.RevisionMigrateLegacyColumnSettingsFieldRefs"

  - changeSet:
      id: v47.00-034
      validCheckSum: 8:bb77d686c5c204e480a1da5fcfb518e2
      author: calherries
      comment: Added 0.47.0 - Add join-alias to the visualization_settings.column_settings field refs in card revisions
      changes:
        - customChange:
            class: "metabase.db.custom_migrations.RevisionAddJoinAliasToColumnSettingsFieldRefs"

  - changeSet:
      id: v47.00-035
      validCheckSum: 8:aeafa7ff310f799eb3fb2e14640a9e06
      author: calherries
      comment: Added 0.47.0 - Drop foreign key constraint on implicit_action.action_id
      changes:
        - dropForeignKeyConstraint:
            baseTableName: implicit_action
            constraintName: fk_implicit_action_action_id
      rollback:
        - addForeignKeyConstraint:
            baseTableName: implicit_action
            baseColumnNames: action_id
            referencedTableName: action
            referencedColumnNames: id
            constraintName: fk_implicit_action_action_id
            onDelete: CASCADE

  - changeSet:
      id: v47.00-036
      validCheckSum: 8:e815729b6ebfd4799743b249409558aa
      author: calherries
      comment: Added 0.47.0 - Set primary key to action_id for implicit_action table
      changes:
        - addPrimaryKey:
            tableName: implicit_action
            columnNames: action_id
            constraintName: pk_implicit_action

  - changeSet:
      id: v47.00-037
      validCheckSum: 8:58c705a18bb3441e3ed5d1167ec64fcb
      author: calherries
      comment: Added 0.47.0 - Add foreign key constraint on implicit_action.action_id
      changes:
        - addForeignKeyConstraint:
            baseTableName: implicit_action
            baseColumnNames: action_id
            referencedTableName: action
            referencedColumnNames: id
            constraintName: fk_implicit_action_action_id
            onDelete: CASCADE

  - changeSet:
      id: v47.00-043
      validCheckSum: 8:5e030b73be03e7cd8b19a5a46f9b2a4c
      author: calherres
      comment: Added 0.47.0 - Migrate report_dashboardcard.visualization_settings.column_settings field refs from legacy format
      changes:
        - customChange:
            class: "metabase.db.custom_migrations.MigrateLegacyDashboardCardColumnSettingsFieldRefs"

  - changeSet:
      id: v47.00-044
      validCheckSum: 8:1828d1bd8e2da6eec14ca61e6c01a56f
      author: calherries
      comment: Added 0.47.0 - Add join-alias to the report_dashboardcard.visualization_settings.column_settings field refs
      changes:
        - customChange:
            class: "metabase.db.custom_migrations.AddJoinAliasToDashboardCardColumnSettingsFieldRefs"

  - changeSet:
      id: v47.00-045
      validCheckSum: 8:d7f479a389877010f5af9dc7ec859b51
      author: calherres
      comment: Added 0.47.0 - Migrate dashboard revision dashboard cards' visualization_settings.column_settings field refs from legacy format
      changes:
        - customChange:
            class: "metabase.db.custom_migrations.RevisionMigrateLegacyDashboardCardColumnSettingsFieldRefs"

  - changeSet:
      id: v47.00-046
      validCheckSum: 8:1e43c8712a5b36809a3c3fa9933a523c
      author: calherries
      comment: Added 0.47.0 - Add join-alias to dashboard revision dashboard cards' visualization_settings.column_settings field refs
      changes:
        - customChange:
            class: "metabase.db.custom_migrations.RevisionAddJoinAliasToDashboardCardColumnSettingsFieldRefs"

  - changeSet:
      id: v47.00-050
      validCheckSum: 8:a5d516f2b5ea92f401387646b49a9950
      author: tsmacdonald
      comment: Added 0.47.0 - table.is_upload
      changes:
        - addColumn:
            tableName: metabase_table
            columns:
              - column:
                  name: is_upload
                  type: boolean
                  defaultValueBoolean: false
                  remarks: 'Was the table created from user-uploaded (i.e., from a CSV) data?'
                  constraints:
                    nullable: false

  - changeSet:
      id: v47.00-051
      validCheckSum: 8:83a8b7ad58b2deb0732e671db51fa608
      author: noahmoss
      comment: Added 0.47.0 - Drop foreign key constraint on connection_impersonations.db_id
      changes:
        - dropForeignKeyConstraint:
            baseTableName: connection_impersonations
            constraintName: fk_conn_impersonation_db_id
      rollback:
        - addForeignKeyConstraint:
            baseTableName: connection_impersonations
            baseColumnNames: db_id
            referencedTableName: metabase_database
            referencedColumnNames: id
            constraintName: fk_conn_impersonation_db_id
            onDelete: CASCADE

  - changeSet:
      id: v47.00-052
      validCheckSum: 8:d170bef8f707027360cf08fb55e91452
      author: noahmoss
      comment: Added 0.47.0 - Drop foreign key constraint on connection_impersonations.group_id
      changes:
        - dropForeignKeyConstraint:
            baseTableName: connection_impersonations
            constraintName: fk_conn_impersonation_group_id
      rollback:
        - addForeignKeyConstraint:
            baseTableName: connection_impersonations
            baseColumnNames: group_id
            referencedTableName: permissions_group
            referencedColumnNames: id
            constraintName: fk_conn_impersonation_group_id
            onDelete: CASCADE

  - changeSet:
      id: v47.00-053
      validCheckSum: 8:3b52631c2c82b88043b840391c7d9ef0
      author: noahmoss
      comment: Added 0.47.0 -- connection_impersonations index for db_id column
      changes:
        - createIndex:
            tableName: connection_impersonations
            columns:
              - column:
                  name: db_id
            indexName: idx_conn_impersonations_db_id

  - changeSet:
      id: v47.00-054
      validCheckSum: 8:5404d7e3781f0dfcc984676ea434c842
      author: noahmoss
      comment: Added 0.47.0 -- connection_impersonations index for group_id column
      changes:
        - createIndex:
            tableName: connection_impersonations
            columns:
              - column:
                  name: group_id
            indexName: idx_conn_impersonations_group_id

  - changeSet:
      id: v47.00-055
      validCheckSum: 8:295c4477995058b93eba2857090eb6f6
      author: noahmoss
      comment: Added 0.47.0 - unique constraint for connection impersonations
      changes:
        - addUniqueConstraint:
            tableName: connection_impersonations
            columnNames: group_id, db_id
            constraintName: conn_impersonation_unique_group_id_db_id
      rollback:
        - dropUniqueConstraint:
            tableName: connection_impersonations
            constraintName: conn_impersonation_unique_group_id_db_id

  - changeSet:
      id: v47.00-056
      validCheckSum: 8:bd965141f770a65982ecebab51a565e9
      author: noahmoss
      comment: Added 0.47.0 - re-add foreign key constraint on connection_impersonations.db_id
      changes:
        - addForeignKeyConstraint:
            baseTableName: connection_impersonations
            baseColumnNames: db_id
            referencedTableName: metabase_database
            referencedColumnNames: id
            constraintName: fk_conn_impersonation_db_id
            onDelete: CASCADE

  - changeSet:
      id: v47.00-057
      validCheckSum: 8:fe79acdba9db58709b6fffbb7aac2844
      author: noahmoss
      comment: Added 0.47.0 - re-add foreign key constraint on connection_impersonations.group_id
      changes:
        - addForeignKeyConstraint:
            baseTableName: connection_impersonations
            baseColumnNames: group_id
            referencedTableName: permissions_group
            referencedColumnNames: id
            constraintName: fk_conn_impersonation_group_id
            onDelete: CASCADE

  - changeSet:
      id: v47.00-058
      validCheckSum: 8:05731b3e62deb09c64b60bc10031d206
      author: qnkhuat
      comment: 'Drop parameter_card.entity_id'
      preConditions:
        - onFail: MARK_RAN
        - columnExists:
            tableName: parameter_card
            columnName: entity_id
      changes:
        - dropColumn:
            tableName: parameter_card
            columnName: entity_id
      rollback:
        - addColumn:
            tableName: parameter_card
            columns:
              - column:
                  remarks: Random NanoID tag for unique identity.
                  name: entity_id
                  type: char(21)
                  constraints:
                    nullable: true
                    unique: true

  - changeSet:
      id: v47.00-059
      validCheckSum: 8:123cf42eed168444f88418f071d2730f
      author: piranha
      comment: 'Drops not null from dashboard_tab.entity_id since it breaks drop-entity-ids command'
      changes:
        - dropNotNullConstraint:
            tableName: dashboard_tab
            columnName: entity_id
            columnDataType: char(21)
      rollback: # noop, and 'drop not null' is a noop if it's dropped already

  - changeSet:
      id: v48.00-001
      validCheckSum: 8:c38ceb502af7907aed614f17da6c3f80
      author: qnkhuat
      comment: Added 0.47.0 - Migrate database.options to database.settings
      changes:
        - customChange:
            class: "metabase.db.custom_migrations.MigrateDatabaseOptionsToSettings"

  - changeSet:
      id: v48.00-002
      validCheckSum: 8:deceb81591f51f2d7253976f247e36cc
      author: qnkhuat
      comment: Added 0.47.0 - drop metabase_database.options
      changes:
        - dropColumn:
            tableName: metabase_database
            columnName: options
      rollback:
        - addColumn:
            tableName: metabase_database
            columns:
              - column:
                  name: options
                  type: ${text.type}
                  remarks: "Serialized JSON containing various options like QB behavior."

  - changeSet:
      id: v48.00-003
      validCheckSum: 8:da33cde0f1f93eed56c0f6d9ac2007df
      author: qnkhuat
      comment: Added 0.48.0 - drop computation_job_result table
      preConditions:
        - onFail: MARK_RAN
        - tableExists:
            tableName: computation_job_result
      changes:
          - dropTable:
              tableName: computation_job_result
      rollback: # no rollback needed since this table has been unused since 2018

  - changeSet:
      id: v48.00-004
      validCheckSum: 8:d0b1d7cc179c332b7e31f065325b7275
      author: qnkhuat
      comment: Added 0.48.0 - drop computation_job table
      preConditions:
        - onFail: MARK_RAN
        - tableExists:
            tableName: computation_job
      changes:
          - dropTable:
              tableName: computation_job
      rollback: # no rollback needed since this table has been unused since 2018

  - changeSet:
      id: v48.00-005
      validCheckSum: 8:a570f2e1d90a302bc207c00e3776eaaf
      author: qnkhuat
      comment: Added 0.48.0 - Add query_execution.action_id
      changes:
        - addColumn:
            tableName: query_execution
            columns:
              - column:
                  name: action_id
                  type: integer
                  remarks: 'The ID of the action associated with this query execution, if any.'

  - changeSet:
      id: v48.00-006
      validCheckSum: 8:cf1413241565a186bf98eece35d519bf
      author: qnkhuat
      comment: Added 0.48.0 - Index query_execution.action_id
      changes:
        - createIndex:
            tableName: query_execution
            indexName: idx_query_execution_action_id
            columns:
              column:
                name: action_id

  - changeSet:
      id: v48.00-007
      validCheckSum: 8:15d05ceba05e5b7d25d351fb6ec5b100
      author: qnkhuat
      comment: Added 0.48.0 - Add revision.most_recent
      changes:
        - addColumn:
            tableName: revision
            columns:
              - column:
                  name: most_recent
                  type: boolean
                  defaultValueBoolean: false
                  remarks: 'Whether a revision is the most recent one'
                  constraints:
                    nullable: false

  - changeSet:
      id: v48.00-008
      validCheckSum: 8:c0a512701d6dfd5cc1c4a689919be074
      author: qnkhuat
      comment: Set revision.most_recent = true for latest revisions
      changes:
        - sql:
            dbms: postgresql,h2
            sql: >-
              UPDATE revision r
              SET most_recent = true
              WHERE (model, model_id, timestamp) IN (
                                 SELECT model, model_id, MAX(timestamp)
                                 FROM revision
                                 GROUP BY model, model_id);
          # mysql and mariadb does not allow update on a table that is in the select part
          # so it we join for them
        - sql:
            dbms: mysql,mariadb
            sql: >-
              UPDATE revision r
              JOIN (
                  SELECT model, model_id, MAX(timestamp) AS max_timestamp
                  FROM revision
                  GROUP BY model, model_id
              ) AS subquery
              ON r.model = subquery.model AND r.model_id = subquery.model_id AND r.timestamp = subquery.max_timestamp
              SET r.most_recent = true;
      rollback: # nothing to do since the most_recent will be dropped anyway

  - changeSet:
      id: v48.00-009
      validCheckSum: 8:dfd90256380263274ea7f5cc0c5ed413
      author: calherries
      comment: Added 0.48.0 - Create table_privileges table
      changes:
        - createTable:
            tableName: table_privileges
            remarks: Table for user and role privileges by table
            columns:
              - column:
                  name: table_id
                  type: int
                  remarks: 'Table ID'
                  constraints:
                    foreignKeyName: fk_table_privileges_table_id
                    nullable: false
                    referencedTableName: metabase_table
                    referencedColumnNames: id
                    deleteCascade: true
              - column:
                  name: role
                  type: varchar(255)
                  remarks: 'Role name. NULL indicates the privileges are the current user''s'
              - column:
                  name: select
                  type: boolean
                  remarks: 'Privilege to select from the table'
                  constraints:
                    nullable: false
                  defaultValue: false
              - column:
                  name: update
                  type: boolean
                  remarks: 'Privilege to update records in the table'
                  constraints:
                    nullable: false
                  defaultValue: false
              - column:
                  name: insert
                  type: boolean
                  remarks: 'Privilege to insert records into the table'
                  constraints:
                    nullable: false
                  defaultValue: false
              - column:
                  name: delete
                  type: boolean
                  remarks: 'Privilege to delete records from the table'
                  constraints:
                    nullable: false
                  defaultValue: false
            uniqueConstraints:
              - unique:
                  columnNames: table_id, role
                  name: uq_table_privileges_table_id_role


  - changeSet:
      id: v48.00-010
      validCheckSum: 8:da6117039b6e0249b710cc3160af982d
      author: qnkhuat
      comment: Remove ON UPDATE for revision.timestamp on mysql, mariadb
      preConditions:
          # If preconditions fail (i.e., dbms is not mysql or mariadb) then mark this migration as 'ran'
          - onFail: MARK_RAN
          - dbms:
              type: mysql,mariadb
      changes:
          - sql:
                sql: ALTER TABLE `revision` CHANGE `timestamp` `timestamp` timestamp(6) NOT NULL DEFAULT current_timestamp(6);
      rollback: # no need

  - changeSet:
      id: v48.00-011
      validCheckSum: 8:65ef87949a7e9555fabaf69069806ee0
      author: qnkhuat
      comment: Index revision.most_recent
      changes:
        - createIndex:
            tableName: revision
            indexName: idx_revision_most_recent
            columns:
              column:
                name: most_recent

  - changeSet:
      id: v48.00-013
      validCheckSum: 8:145eb766e2d49e95f31d8a08df8ff776
      author: qnkhuat
      comment: Index unindexed FKs for postgres
      preConditions:
        - onFail: MARK_RAN
        - dbms:
            type: postgresql
      changes:
          - sql:
              sql: >-
                  CREATE INDEX IF NOT EXISTS idx_action_made_public_by_id ON action (made_public_by_id);
                  CREATE INDEX IF NOT EXISTS idx_action_model_id ON action (model_id);
                  CREATE INDEX IF NOT EXISTS idx_application_permissions_revision_user_id ON application_permissions_revision (user_id);
                  CREATE INDEX IF NOT EXISTS idx_collection_permission_graph_revision_user_id ON collection_permission_graph_revision (user_id);
                  CREATE INDEX IF NOT EXISTS idx_core_session_user_id ON core_session (user_id);
                  CREATE INDEX IF NOT EXISTS idx_dashboard_tab_dashboard_id ON dashboard_tab (dashboard_id);
                  CREATE INDEX IF NOT EXISTS idx_dimension_human_readable_field_id ON dimension (human_readable_field_id);
                  CREATE INDEX IF NOT EXISTS idx_metabase_database_creator_id ON metabase_database (creator_id);
                  CREATE INDEX IF NOT EXISTS idx_model_index_creator_id ON model_index (creator_id);
                  CREATE INDEX IF NOT EXISTS idx_native_query_snippet_creator_id ON native_query_snippet (creator_id);
                  CREATE INDEX IF NOT EXISTS idx_permissions_revision_user_id ON permissions_revision (user_id);
                  CREATE INDEX IF NOT EXISTS idx_persisted_info_creator_id ON persisted_info (creator_id);
                  CREATE INDEX IF NOT EXISTS idx_persisted_info_database_id ON persisted_info (database_id);
                  CREATE INDEX IF NOT EXISTS idx_pulse_dashboard_id ON pulse (dashboard_id);
                  CREATE INDEX IF NOT EXISTS idx_pulse_card_dashboard_card_id ON pulse_card (dashboard_card_id);
                  CREATE INDEX IF NOT EXISTS idx_pulse_channel_recipient_pulse_channel_id ON pulse_channel_recipient (pulse_channel_id);
                  CREATE INDEX IF NOT EXISTS idx_pulse_channel_recipient_user_id ON pulse_channel_recipient (user_id);
                  CREATE INDEX IF NOT EXISTS idx_query_action_database_id ON query_action (database_id);
                  CREATE INDEX IF NOT EXISTS idx_report_card_database_id ON report_card (database_id);
                  CREATE INDEX IF NOT EXISTS idx_report_card_made_public_by_id ON report_card (made_public_by_id);
                  CREATE INDEX IF NOT EXISTS idx_report_card_table_id ON report_card (table_id);
                  CREATE INDEX IF NOT EXISTS idx_report_dashboard_made_public_by_id ON report_dashboard (made_public_by_id);
                  CREATE INDEX IF NOT EXISTS idx_report_dashboardcard_action_id ON report_dashboardcard (action_id);
                  CREATE INDEX IF NOT EXISTS idx_report_dashboardcard_dashboard_tab_id ON report_dashboardcard (dashboard_tab_id);
                  CREATE INDEX IF NOT EXISTS idx_revision_user_id ON revision (user_id);
                  CREATE INDEX IF NOT EXISTS idx_sandboxes_card_id ON sandboxes (card_id);
                  CREATE INDEX IF NOT EXISTS idx_sandboxes_permission_id ON sandboxes (permission_id);
                  CREATE INDEX IF NOT EXISTS idx_secret_creator_id ON secret (creator_id);
                  CREATE INDEX IF NOT EXISTS idx_timeline_creator_id ON timeline (creator_id);
                  CREATE INDEX IF NOT EXISTS idx_timeline_event_creator_id ON timeline_event (creator_id);
      rollback: # no need

  - changeSet:
      id: v48.00-014
      validCheckSum: 8:b2c1361f1dc14c2390a1dc25a4a86311
      author: calherries
      comment: Added 0.48.0 - Create table_privileges.table_id index
      preConditions:
        - onFail: MARK_RAN
        - dbms:
            type: postgresql
      changes:
        - createIndex:
            indexName: idx_table_privileges_table_id
            tableName: table_privileges
            columns:
              - column:
                  name: table_id
      rollback: # not needed, it will be removed with the table

  - changeSet:
      id: v48.00-015
      validCheckSum: 8:6f58cf60c8048bb39bbf6128058ff85e
      author: calherries
      comment: Added 0.48.0 - Create table_privileges.role index
      changes:
        - createIndex:
            indexName: idx_table_privileges_role
            tableName: table_privileges
            columns:
              - column:
                  name: role
      rollback: # not needed, it will be removed with the table

  - changeSet:
      id: v48.00-016
      validCheckSum: 8:ea2cb901edad5cf3a1250bdd2a9b0866
      author: calherries
      comment: Added 0.48.0 - Change the type of collection.slug to varchar(510)
      changes:
        - modifyDataType:
            tableName: collection
            columnName: slug
            newDataType: varchar(510)
      rollback:
        - modifyDataType:
            tableName: collection
            columnName: slug
            newDataType: varchar(254)

  - changeSet:
      id: v48.00-018
      validCheckSum: 8:efae52e7403f39c1458f53e885b4393d
      author: noahmoss
      comment: Add new recent_views table
      changes:
        - createTable:
            tableName: recent_views
            remarks: Used to store recently viewed objects for each user
            columns:
              - column:
                  name: id
                  type: int
                  autoIncrement: true
                  constraints:
                    primaryKey: true
                    nullable: false
              - column:
                  name: user_id
                  type: int
                  remarks: The user associated with this view
                  constraints:
                    nullable: false
                    referencedTableName: core_user
                    referencedColumnNames: id
                    foreignKeyName: fk_recent_views_ref_user_id
              - column:
                  name: model
                  type: varchar(16)
                  remarks: The name of the model that was viewed
                  constraints:
                    nullable: false
              - column:
                  name: model_id
                  type: int
                  remarks: The ID of the model that was viewed
                  constraints:
                    nullable: false
              - column:
                  name: timestamp
                  type: DATETIME
                  remarks: The time a view was recorded
                  constraints:
                    nullable: false

  - changeSet:
      id: v48.00-019
      validCheckSum: 8:c3866a4b7cfbb49d4b626dc2fd750935
      author: nemanjaglumac
      comment: 'Collection color is removed in 0.48.0'
      changes:
        - dropColumn:
            tableName: collection
            columnName: color
      rollback:
        - addColumn:
            tableName: collection
            columns:
              - column:
                  name: color
                  type: char(7)
                  remarks: 'Seven-character hex color for this Collection, including the preceding hash sign.'
                  constraints:
                    nullable: false
                  defaultValue: '#31698A'

  - changeSet:
      id: v48.00-020
      validCheckSum: 8:2c410019e1834304131ff57278003d35
      author: noahmoss
      comment: Added 0.48.0 - Create recent_views.user_id index
      changes:
        - createIndex:
            indexName: idx_recent_views_user_id
            tableName: recent_views
            columns:
              - column:
                  name: user_id
      rollback: # not needed, it will be removed with the table

  - changeSet:
      id: v48.00-021
      validCheckSum: 8:a1543239e39c70dc9bab3bbc303242b1
      author: piranha
      comment: 'Cards store Metabase version used to create them'
      changes:
        - addColumn:
            tableName: report_card
            columns:
              - column:
                  name: metabase_version
                  type: varchar(100)
                  remarks: 'Metabase version used to create the card.'

  - changeSet:
      id: v48.00-022
      validCheckSum: 8:0f034d06b1ad5336c3c81b0d22cde259
      author: johnswanson
      comment: Migrate migrate-click-through to a custom migration
      preConditions:
        - onFail: MARK_RAN
        - sqlCheck:
            expectedResult: 0
            sql: SELECT count(*) FROM data_migrations WHERE id = 'migrate-click-through';
      changes:
        - customChange:
            class: "metabase.db.custom_migrations.MigrateClickThrough"

  - changeSet:
      id: v48.00-023
      validCheckSum: 8:f18e5e053b508aab0bdd8c4bf1d7de4b
      author: piranha
      comment: Data migration migrate-remove-admin-from-group-mapping-if-needed
      preConditions:
        - onFail: MARK_RAN
        - sqlCheck:
            expectedResult: 0
            sql: SELECT count(*) FROM data_migrations WHERE id = 'migrate-remove-admin-from-group-mapping-if-needed';
      changes:
        - customChange:
            class: "metabase.db.custom_migrations.MigrateRemoveAdminFromGroupMappingIfNeeded"

  - changeSet:
      id: v48.00-024
      validCheckSum: 8:fab2a51d73c66cea059d55a6fea8bb2f
      author: piranha
      comment: All data migrations were transferred to custom_migrations!
      changes:
        - dropTable:
            tableName: data_migrations
      rollback:
        - sql:
            sql: >-
              CREATE TABLE data_migrations (
                id varchar(254) primary key,
                timestamp ${timestamp_type} not null
              );
              INSERT INTO data_migrations VALUES
                  ('set-card-database-and-table-ids', current_timestamp),
                  ('set-mongodb-databases-ssl-false', current_timestamp),
                  ('set-default-schemas', current_timestamp),
                  ('set-admin-email', current_timestamp),
                  ('remove-database-sync-activity-entries', current_timestamp),
                  ('remove-duplicate-fk-entries', current_timestamp),
                  ('update-dashboards-to-new-grid', current_timestamp),
                  ('migrate-field-visibility-type', current_timestamp),
                  ('fix-dashboard-cards-without-positions', current_timestamp),
                  ('migrate-fk-metadata', current_timestamp),
                  ('create-raw-tables', current_timestamp),
                  ('migrate-base-types', current_timestamp),
                  ('migrate-field-types', current_timestamp),
                  ('fix-invalid-field-types', current_timestamp),
                  ('add-users-to-default-permissions-groups', current_timestamp),
                  ('add-admin-group-root-entry', current_timestamp),
                  ('add-databases-to-magic-permissions-groups', current_timestamp),
                  ('fix-legacy-magic-group-names', current_timestamp),
                  ('remove-trailing-slashes-from-site-url-setting', current_timestamp),
                  ('copy-site-url-setting-and-remove-trailing-slashes', current_timestamp),
                  ('migrate-query-executions', current_timestamp),
                  ('drop-old-query-execution-table', current_timestamp),
                  ('ensure-protocol-specified-in-site-url', current_timestamp),
                  ('populate-card-database-id', current_timestamp),
                  ('migrate-humanization-setting', current_timestamp),
                  ('populate-card-read-permissions', current_timestamp),
                  ('mark-category-fields-as-list', current_timestamp),
                  ('repopulate-card-read-permissions', current_timestamp),
                  ('add-legacy-sql-directive-to-bigquery-sql-cards', current_timestamp),
                  ('clear-ldap-user-local-passwords', current_timestamp),
                  ('add-migrated-collections', current_timestamp),
                  ('migrate-map-regions', current_timestamp),
                  ('migrate-click-through', current_timestamp),
                  ('migrate-remove-admin-from-group-mapping-if-needed', current_timestamp);

  - changeSet:
      id: v48.00-025
      validCheckSum: 8:a2fa9ab0913b9e4b97dff91f973344d6
      author: piranha
      comment: 'Revisions store Metabase version used to create them'
      changes:
        - addColumn:
            tableName: revision
            columns:
              - column:
                  name: metabase_version
                  type: varchar(100)
                  remarks: 'Metabase version used to create the revision.'

  - changeSet:
      id: v48.00-026
      validCheckSum: 8:7c8330e861c16997780a9b0881144b26
      author: lbrdnk
      comment: Set semantic_type with value type/Number to null (#18754)
      changes:
        - update:
            tableName: metabase_field
            columns:
              - column:
                  name: semantic_type
                  value: NULL
            where: semantic_type = 'type/Number'
      rollback:

  # this is a no op, it was previously used to Drop parameter_card.entity_id,
  # now it's moved to v47.00-058
  # this is still here because we want the change set id to be consistent
  # see #35239 for details
  - changeSet:
      id: v48.00-027
      author: qnkhuat
      validCheckSum: ANY
      comment: 'No op migration'
      changes:
        - sql:
          sql: SELECT 1;
      rollback:

  - changeSet:
      id: v48.00-028
      validCheckSum: 8:818119252c2e7877bbf46aec40fab160
      author: noahmoss
      comment: Add new audit_log table
      changes:
        - createTable:
            tableName: audit_log
            remarks: Used to store application events for auditing use cases
            columns:
              - column:
                  name: id
                  type: int
                  autoIncrement: true
                  constraints:
                    primaryKey: true
                    nullable: false
              - column:
                  name: topic
                  type: varchar(32)
                  remarks: The topic of a given audit event
                  constraints:
                    nullable: false
              - column:
                  name: timestamp
                  type: ${timestamp_type}
                  remarks: The time an event was recorded
                  constraints:
                    nullable: false
              - column:
                  name: end_timestamp
                  type: ${timestamp_type}
                  remarks: The time an event ended, if applicable
                  constraints:
                    nullable: true
              - column:
                  name: user_id
                  type: int
                  remarks: The user who performed an action or triggered an event
                  constraints:
                    nullable: true
              - column:
                  name: model
                  type: varchar(32)
                  remarks: The name of the model this event applies to (e.g. Card, Dashboard), if applicable
                  constraints:
                    nullable: true
              - column:
                  name: model_id
                  type: int
                  remarks: The ID of the model this event applies to, if applicable
                  constraints:
                    nullable: true
              - column:
                  name: details
                  type: ${text.type}
                  remarks: A JSON map with metadata about the event
                  constraints:
                    nullable: false

  - changeSet:
      id: v48.00-029
      validCheckSum: 8:1994760ab0950e7f591c40e887295e1a
      author: noahmoss
      comment: Added 0.48.0 - new view v_audit_log
      changes:
        - sqlFile:
            dbms: postgresql
            path: instance_analytics_views/audit_log/v1/postgres-audit_log.sql
            relativeToChangelogFile: true
        - sqlFile:
            dbms: mysql,mariadb
            path: instance_analytics_views/audit_log/v1/mysql-audit_log.sql
            relativeToChangelogFile: true
        - sqlFile:
            dbms: h2
            path: instance_analytics_views/audit_log/v1/h2-audit_log.sql
            relativeToChangelogFile: true
      rollback:
        - sql:
            sql: drop view if exists v_audit_log;

  - changeSet:
      id: v48.00-030
      validCheckSum: 8:965d6479698fe55f2f6799be552b5edb
      author: noahmoss
      comment: Added 0.48.0 - new view v_content
      changes:
        - sqlFile:
            dbms: postgresql
            path: instance_analytics_views/content/v1/postgres-content.sql
            relativeToChangelogFile: true
        - sqlFile:
            dbms: mysql,mariadb
            path: instance_analytics_views/content/v1/mysql-content.sql
            relativeToChangelogFile: true
        - sqlFile:
            dbms: h2
            path: instance_analytics_views/content/v1/h2-content.sql
            relativeToChangelogFile: true
      rollback:
        - sql:
            sql: drop view if exists v_content;

  - changeSet:
      id: v48.00-031
      validCheckSum: 8:721bedb0dd362793a1a216cf3e552f3b
      author: noahmoss
      comment: Added 0.48.0 - new view v_dashboardcard
      changes:
        - sqlFile:
            path: instance_analytics_views/dashboardcard/v1/dashboardcard.sql
            relativeToChangelogFile: true
      rollback:
        - sql:
            sql: drop view if exists v_dashboardcard;

  - changeSet:
      id: v48.00-032
      validCheckSum: 8:64d52462def7bb6981a3b6a40d42e67e
      author: noahmoss
      comment: Added 0.48.0 - new view v_group_members
      changes:
        - sqlFile:
            path: instance_analytics_views/group_members/v1/group_members.sql
            relativeToChangelogFile: true
      rollback:
        - sql:
            sql: drop view if exists v_group_members;

  - changeSet:
      id: v48.00-033
      validCheckSum: 8:7ac57373a0fba4bd9613c242702c863d
      author: noahmoss
      comment: Added 0.48.0 - new view v_subscriptions for postgres
      changes:
        - sqlFile:
            dbms: postgresql
            path: instance_analytics_views/subscriptions/v1/postgres-subscriptions.sql
            relativeToChangelogFile: true
        - sqlFile:
            dbms: mysql,mariadb
            path: instance_analytics_views/subscriptions/v1/mysql-subscriptions.sql
            relativeToChangelogFile: true
        - sqlFile:
            dbms: h2
            path: instance_analytics_views/subscriptions/v1/h2-subscriptions.sql
            relativeToChangelogFile: true
      rollback:
        - sql:
            sql: drop view if exists v_subscriptions;

  - changeSet:
      id: v48.00-034
      validCheckSum: 8:1c268d93ce69eaee11e3ecdf9951449a
      author: noahmoss
      comment: Added 0.48.0 - new view v_users
      changes:
        - sqlFile:
            dbms: postgresql
            path: instance_analytics_views/users/v1/postgres-users.sql
            relativeToChangelogFile: true
        - sqlFile:
            dbms: mysql,mariadb
            path: instance_analytics_views/users/v1/mysql-users.sql
            relativeToChangelogFile: true
        - sqlFile:
            dbms: h2
            path: instance_analytics_views/users/v1/h2-users.sql
            relativeToChangelogFile: true
      rollback:
        - sql:
            sql: drop view if exists v_users;

  - changeSet:
      id: v48.00-035
      validCheckSum: 8:c0276764af3e1b4b5b0c4e5fdc979e60
      author: noahmoss
      comment: Added 0.48.0 - new view v_alerts
      changes:
        - sqlFile:
            dbms: postgresql
            path: instance_analytics_views/alerts/v1/postgres-alerts.sql
            relativeToChangelogFile: true
        - sqlFile:
            dbms: mysql,mariadb
            path: instance_analytics_views/alerts/v1/mysql-alerts.sql
            relativeToChangelogFile: true
        - sqlFile:
            dbms: h2
            path: instance_analytics_views/alerts/v1/h2-alerts.sql
            relativeToChangelogFile: true
      rollback:
        - sql:
            sql: drop view if exists v_alerts;

  - changeSet:
      id: v48.00-036
      validCheckSum: 8:8a35e1bdf0738ccac5da8062d6671dd0
      author: noahmoss
      comment: Added 0.48.0 - new view v_databases
      changes:
        - sqlFile:
            path: instance_analytics_views/databases/v1/databases.sql
            relativeToChangelogFile: true
      rollback:
        - sql:
            sql: drop view if exists v_databases;

  - changeSet:
      id: v48.00-037
      validCheckSum: 8:a4b6ebd594b4663a6a888211f36ce6c3
      author: noahmoss
      comment: Added 0.48.0 - new view v_fields
      changes:
        - sqlFile:
            dbms: postgresql
            path: instance_analytics_views/fields/v1/postgres-fields.sql
            relativeToChangelogFile: true
        - sqlFile:
            dbms: mysql,mariadb
            path: instance_analytics_views/fields/v1/mysql-fields.sql
            relativeToChangelogFile: true
        - sqlFile:
            dbms: h2
            path: instance_analytics_views/fields/v1/h2-fields.sql
            relativeToChangelogFile: true
      rollback:
        - sql:
            sql: drop view if exists v_fields;

  - changeSet:
      id: v48.00-038
      validCheckSum: 8:a24f4bcd3336e79d1c8ef33ab81c0db3
      author: noahmoss
      comment: Added 0.48.0 - new view v_query_log
      changes:
        - sqlFile:
            dbms: postgresql
            path: instance_analytics_views/query_log/v1/postgres-query_log.sql
            relativeToChangelogFile: true
        - sqlFile:
            dbms: mysql,mariadb
            path: instance_analytics_views/query_log/v1/mysql-query_log.sql
            relativeToChangelogFile: true
        - sqlFile:
            dbms: h2
            path: instance_analytics_views/query_log/v1/h2-query_log.sql
            relativeToChangelogFile: true
      rollback:
        - sql:
            sql: drop view if exists v_query_log;

  - changeSet:
      id: v48.00-039
      validCheckSum: 8:b43481a01df86830c4cb1adb8189d400
      author: noahmoss
      comment: Added 0.48.0 - new view v_tables
      changes:
        - sqlFile:
            dbms: postgresql
            path: instance_analytics_views/tables/v1/postgres-tables.sql
            relativeToChangelogFile: true
        - sqlFile:
            dbms: mysql,mariadb
            path: instance_analytics_views/tables/v1/mysql-tables.sql
            relativeToChangelogFile: true
        - sqlFile:
            dbms: h2
            path: instance_analytics_views/tables/v1/h2-tables.sql
            relativeToChangelogFile: true
      rollback:
        - sql:
            sql: drop view if exists v_tables;

  - changeSet:
      id: v48.00-040
      validCheckSum: 8:b8842eac1c7cba6e997d4d288306e36c
      author: noahmoss
      comment: Added 0.48.0 - new view v_view_log
      changes:
        - sqlFile:
            dbms: postgresql
            path: instance_analytics_views/view_log/v1/postgres-view_log.sql
            relativeToChangelogFile: true
        - sqlFile:
            dbms: mysql,mariadb
            path: instance_analytics_views/view_log/v1/mysql-view_log.sql
            relativeToChangelogFile: true
        - sqlFile:
            dbms: h2
            path: instance_analytics_views/view_log/v1/h2-view_log.sql
            relativeToChangelogFile: true
      rollback:
        - sql:
            sql: drop view if exists v_view_log;

  - changeSet:
      id: v48.00-045
      validCheckSum: 8:874f14ae26d742448d8dd2b47dc8aa3d
      author: qwef
      comment: Added 0.48.0 - add is_sandboxed to query_execution
      changes:
        - addColumn:
            tableName: query_execution
            columns:
              - column:
                  name: is_sandboxed
                  type: boolean
                  remarks: "Is query from a sandboxed user"
                  constraints:
                    nullable: true

  - changeSet:
      id: v48.00-046
      validCheckSum: 8:4bb11295621890202e066cd15de93a52
      author: noahmoss
      comment: Added 0.48.0 - new indexes to optimize audit v2 queries
      changes:
        - sqlFile:
            dbms: postgresql
            path: instance_analytics_views/indexes/v1/postgres-indexes.sql
            relativeToChangelogFile: true
        - sqlFile:
            dbms: mysql
            path: instance_analytics_views/indexes/v1/mysql-indexes.sql
            relativeToChangelogFile: true
        - sqlFile:
            dbms: mariadb
            path: instance_analytics_views/indexes/v1/mariadb-indexes.sql
            relativeToChangelogFile: true
        - sqlFile:
            dbms: h2
            path: instance_analytics_views/indexes/v1/h2-indexes.sql
            relativeToChangelogFile: true
      rollback:
        # Only MySQL needes a rollback because all the other DBs support "CREATE INDEX IF NOT EXISTS"
        - sqlFile:
            dbms: mysql
            path: instance_analytics_views/indexes/v1/mysql-rollback.sql
            relativeToChangelogFile: true

  - changeSet:
      id: v48.00-047
      validCheckSum: 8:2b18bed0e1ae18dd7b26a0770dac54c0
      author: noahmoss
      comment: Drop foreign key on recent_views so that it can be recreated with onDelete policy
      changes:
        - dropForeignKeyConstraint:
            baseTableName: recent_views
            constraintName: fk_recent_views_ref_user_id
      rollback:
        - addForeignKeyConstraint:
            baseTableName: recent_views
            constraintName: fk_recent_views_ref_user_id
            referencedTableName: core_user
            baseColumnNames: user_id
            referencedColumnNames: id
            onDelete: CASCADE

  - changeSet:
      id: v48.00-048
      validCheckSum: 8:872e632a8ffa42eb2969f77823e8bfc8
      author: noahmoss
      comment: Add foreign key on recent_views with onDelete CASCADE
      changes:
        - addForeignKeyConstraint:
            baseTableName: recent_views
            constraintName: fk_recent_views_ref_user_id
            referencedTableName: core_user
            baseColumnNames: user_id
            referencedColumnNames: id
            onDelete: CASCADE
      rollback:
        - dropForeignKeyConstraint:
            baseTableName: recent_views
            constraintName: fk_recent_views_ref_user_id

  - changeSet:
      id: v48.00-049
      validCheckSum: 8:853f2a24c53470bf2d9e85b1246bab7b
      author: noahmoss
      comment: Migrate data from activity to audit_log
      changes:
        - sql:
            dbms: postgresql
            sql: >-
              INSERT INTO audit_log (topic, timestamp, user_id, model, model_id, details)
              SELECT
                topic,
                timestamp,
                user_id,
                model,
                model_id,
                details::jsonb || json_strip_nulls(json_build_object('database_id', database_id, 'table_id', table_id))::jsonb
              FROM activity;
        - sql:
            dbms: mysql,mariadb
            sql: >-
              INSERT INTO audit_log (topic, timestamp, user_id, model, model_id, details)
              SELECT
                  topic,
                  timestamp,
                  user_id,
                  model,
                  model_id,
                  JSON_MERGE(
                      details,
                      JSON_OBJECT('database_id', database_id, 'table_id', table_id)
                  )
              FROM activity;
        - sql:
            dbms: h2
            sql: >-
              INSERT INTO audit_log (topic, timestamp, user_id, model, model_id, details)
              SELECT
                  topic,
                  timestamp,
                  user_id,
                  model,
                  model_id,
                  JSON_OBJECT(
                    'database_id': database_id,
                    'table_id': table_id
                    ABSENT ON NULL
                  )
              FROM activity;
      rollback: # not necessary

  - changeSet:
      id: v48.00-050
      validCheckSum: 8:d41d8cd98f00b204e9800998ecf8427e
      author: noahmoss
      comment: Added 0.48.0 - no-op migration to remove audit DB and collection on downgrade
      changes:
        - comment: "No operation performed for this changeset on execution."
      rollback:
        - sql: DELETE FROM metabase_database WHERE is_audit = TRUE;
        - sql: DELETE FROM collection WHERE type = 'instance_analytics';

  - changeSet:
      id: v48.00-051
      validCheckSum: 8:5f5d1fd5b6153a6613511fd8f765737d
      author: calherries
      comment: Migrate metabase_field when the fk target field is inactive
      changes:
        - sql:
            dbms: mariadb,mysql
            sql: >-
              UPDATE metabase_field AS a
              JOIN metabase_field AS b ON b.id = a.fk_target_field_id
              SET a.fk_target_field_id = NULL,
                  a.semantic_type = NULL
              WHERE b.active = FALSE;
        - sql:
            dbms: postgresql,h2
            sql: >-
              UPDATE metabase_field
              SET fk_target_field_id = NULL,
                  semantic_type = NULL
              WHERE fk_target_field_id IN (
                  SELECT id
                  FROM metabase_field
                  WHERE active = FALSE
              );
      rollback: # no change

  - changeSet:
      id: v48.00-053
      validCheckSum: 8:8b41162170f6d712871b2ee9221adc1a
      author: johnswanson
      comment: Increase length of `activity.model` to fit longer model names
      changes:
        - modifyDataType:
            tableName: activity
            columnName: model
            newDataType: VARCHAR(32)
      rollback: # not necessary

  - changeSet:
      id: v48.00-054
      validCheckSum: 8:d41d8cd98f00b204e9800998ecf8427e
      author: escherize
      comment: Added 0.48.0 - no-op migration to remove Internal Metabase User on downgrade
      changes:
        - comment: "No operation performed for this changeset on execution."
      rollback:
        - sql: DELETE FROM core_user WHERE id = 13371338;

  - changeSet:
      id: v48.00-055
      validCheckSum: 8:fd36092d50982fbf31ce16757c16e47e
      author: noahmoss
      comment: Added 0.48.0 - new view v_tasks
      changes:
        - sqlFile:
            dbms: postgresql
            path: instance_analytics_views/tasks/v1/postgres-tasks.sql
            relativeToChangelogFile: true
        - sqlFile:
            dbms: mysql,mariadb
            path: instance_analytics_views/tasks/v1/mysql-tasks.sql
            relativeToChangelogFile: true
        - sqlFile:
            dbms: h2
            path: instance_analytics_views/tasks/v1/h2-tasks.sql
            relativeToChangelogFile: true
      rollback:
        - sql:
            sql: drop view if exists v_tasks;

  - changeSet:
      id: v48.00-056
      validCheckSum: 8:229e8058cc8309053b344bbfdb042405
      author: noahmoss
      comment: 'Adjust view_log schema for Audit Log v2'
      changes:
        - addColumn:
            tableName: view_log
            columns:
              - column:
                  name: has_access
                  type: boolean
                  constraints:
                    nullable: true
                  remarks: 'Whether the user who initiated the view had read access to the item being viewed.'

  - changeSet:
      id: v48.00-057
      validCheckSum: 8:8e32153df1031ea12005d58ce1674873
      author: noahmoss
      comment: 'Adjust view_log schema for Audit Log v2'
      changes:
        - addColumn:
            tableName: view_log
            columns:
              - column:
                  name: context
                  type: varchar(32)
                  constraints:
                    nullable: true
                  remarks: 'The context of the view, can be collection, question, or dashboard. Only for cards.'

  - changeSet:
      id: v48.00-059
      validCheckSum: 8:fd8b5031dbbf69c4588ce2699eb20f33
      author: qwef
      comment: 'Update the namespace of any audit collections that are already loaded'
      changes:
        - sql:
            sql: UPDATE collection SET namespace = 'analytics' WHERE entity_id = 'okNLSZKdSxaoG58JSQY54' OR entity_id = 'vG58R8k-QddHWA7_47umn'
      rollback: # not necessary

  - changeSet:
      id: v48.00-060
      validCheckSum: 8:a59027f5494811033ce77cd0ba05d6bd
      author: noahmoss
      comment: Added 0.48.0 - task_history.started_at
      changes:
        - createIndex:
            indexName: idx_task_history_started_at
            tableName: task_history
            columns:
              - column:
                  name: started_at

  - changeSet:
      id: v48.00-061
      validCheckSum: 8:9b9939aad6ca12f7cf4dfa85dae6eb1c
      author: piranha
      comment: 'Adds query_execution.cache_hash -> query_cache.query_hash'
      changes:
        - addColumn:
            tableName: query_execution
            columns:
              - column:
                  name: cache_hash
                  type: ${blob.type}
                  constraints:
                    nullable: true
                  remarks: 'Hash of normalized query, calculated in middleware.cache'

  # this index was added in migration 95, but during our split migration work in #34400 we didn't include this index
  # in the sql initialization, so we need to recreate one here for new instances running 48+
  - changeSet:
      id: v48.00-067
      validCheckSum: 8:e7cd8168533c58c865dacf320e819218
      author: qnkhuat
      comment: 'Add unique constraint idx_databasechangelog_id_author_filename'
      preConditions:
        - onFail: MARK_RAN
        # If we're dumping the migration as a SQL file or trying to force-migrate we can't check the preconditions
        # so just go ahead and skip the entire thing. This is a non-critical migration
        - onUpdateSQL: IGNORE
        - and:
          - sqlCheck:
              expectedResult: 0
              sql: SELECT count(*) FROM (SELECT count(*) FROM DATABASECHANGELOG GROUP BY ID, AUTHOR, FILENAME HAVING count(*) > 1) t1
          - or:
            - and:
              - dbms:
                  type: postgresql
              - sqlCheck:
                  expectedResult: 0
                  sql: >-
                    SELECT COUNT(*)
                    FROM pg_indexes
                    WHERE tablename = 'databasechangelog' AND
                          indexname = 'idx_databasechangelog_id_author_filename';
            - and:
              - dbms:
                  type: h2
              - sqlCheck:
                  expectedResult: 0
                  sql: >-
                    SELECT COUNT(*)
                    FROM INFORMATION_SCHEMA.INDEXES
                    WHERE TABLE_NAME = 'DATABASECHANGELOG' AND
                          INDEX_NAME = 'IDX_DATABASECHANGELOG_ID_AUTHOR_FILENAME_INDEX_1';
            - and:
              - dbms:
                  type: mysql,mariadb
              - not:
                - indexExists:
                    tableName: ${databasechangelog.name}
                    indexName: idx_databasechangelog_id_author_filename
      changes:
        - addUniqueConstraint:
            constraintName: idx_databasechangelog_id_author_filename
            tableName: ${databasechangelog.name}
            columnNames: id, author, filename
      rollback:
        - dropUniqueConstraint:
            tableName: ${databasechangelog.name}
            constraintName: idx_databasechangelog_id_author_filename

  - changeSet:
      id: v49.00-000
      author: qnkhuat
      comment: Remove leagcy pulses
      changes:
        - sql: DELETE FROM pulse where dashboard_id is null and alert_condition is null;
      # pulse has been deprecated in v38(~2.5 years ago), even the UI to view it is broken
      # so we don't need to worry about recovering it on rollback
      rollback:

  - changeSet:
      id: v49.00-003
      author: johnswanson
      comment: Add a `type` to users
      changes:
        - addColumn:
            columns:
              - column:
                  name: type
                  type: varchar(64)
                  constraints:
                    nullable: false
                  defaultValue: 'personal'
                  remarks: The type of user
            tableName: core_user

  - changeSet:
      id: v49.00-004
      author: johnswanson
      comment: Add a table for API keys
      changes:
        - createTable:
            tableName: api_key
            remarks: An API Key
            columns:
              - column:
                  remarks: The ID of the API Key itself
                  name: id
                  type: int
                  autoIncrement: true
                  constraints:
                    primaryKey: true
                    nullable: false
              - column:
                  name: user_id
                  type: int
                  remarks: The ID of the user who this API Key acts as
                  constraints:
                    nullable: false
                    referencedTableName: core_user
                    referencedColumnNames: id
                    foreignKeyName: fk_api_key_user_id
              - column:
                  remarks: The hashed API key
                  name: key
                  type: varchar(254)
                  constraints:
                    nullable: false
              - column:
                  remarks: The first 7 characters of the unhashed key
                  name: key_prefix
                  type: varchar(7)
                  constraints:
                    nullable: false
                    unique: true
              - column:
                  remarks: The ID of the user that created this API key
                  name: created_by
                  type: integer
                  constraints:
                    nullable: false
                    referencedTableName: core_user
                    referencedColumnNames: id
                    foreignKeyName: fk_api_key_created_by_user_id
              - column:
                  remarks: The timestamp when the key was created
                  name: created_at
                  type: ${timestamp_type}
                  defaultValueComputed: current_timestamp
                  constraints:
                    nullable: false
              - column:
                  remarks: The timestamp when the key was last updated
                  name: updated_at
                  type: ${timestamp_type}
                  defaultValueComputed: current_timestamp
                  constraints:
                    nullable: false

  - changeSet:
      id: v49.00-005
      author: johnswanson
      comment: Add an index on `api_key.created_by`
      rollback: # not necessary, will be removed with the table
      changes:
        - createIndex:
            tableName: api_key
            indexName: idx_api_key_created_by
            columns:
              column:
                name: created_by

  - changeSet:
      id: v49.00-006
      author: johnswanson
      comment: Add an index on `api_key.user_id`
      rollback: # not necessary, will be removed with the table
      changes:
        - createIndex:
            tableName: api_key
            indexName: idx_api_key_user_id
            columns:
              column:
                name: user_id

  - changeSet:
      id: v49.00-007
      author: johnswanson
      comment: Set the `type` of the internal user
      changes:
        - sql:
            sql: UPDATE core_user SET type='internal' WHERE id=13371338;
      rollback: # not necessary

  - changeSet:
      id: v49.00-008
      author: qnkhuat
      comment: Add metabase_field.database_indexed
      changes:
        - addColumn:
            tableName: metabase_field
            columns:
              - column:
                  name: database_indexed
                  type: boolean
                  constraints:
                    nullable: true
                  remarks: 'If the database supports indexing, this column indicate whether or not a field is indexed, or is the 1st column in a composite index'

  - changeSet:
      id: v49.00-009
      author: adam-james
      comment: Migrate pulse_card.include_csv to 'true' when the joined card.display is 'table'
      changes:
        - sql:
            dbms: mariadb,mysql
            sql: >-
              UPDATE pulse_card AS pc
              JOIN report_card AS rc ON rc.id = pc.card_id
              SET pc.include_csv = TRUE
              WHERE rc.display = 'table';
        - sql:
            dbms: postgresql,h2
            sql: >-
              UPDATE pulse_card pc
              SET include_csv = TRUE
              WHERE pc.card_id IN (
                  SELECT rc.id
                  FROM report_card rc
                  WHERE rc.display = 'table'
                  AND rc.id = pc.card_id
              );
      rollback: # no change

  - changeSet:
      id: v49.00-010
      author: johnswanson
      comment: Add a name to API Keys
      changes:
        - addColumn:
            tableName: api_key
            columns:
              - column:
                  name: name
                  type: varchar(254)
                  constraints:
                    nullable: false
                    unique: true
                  remarks: 'The user-defined name of the API key.'

  - changeSet:
      id: v49.00-011
      author: qnkhuat
      comment: Add metabase_table.database_require_filter
      changes:
        - addColumn:
            tableName: metabase_table
            columns:
              - column:
                  name: database_require_filter
                  type: boolean
                  constraints:
                    nullable: true
                  remarks: 'If true, the table requires a filter to be able to query it'

  - changeSet:
      id: v49.00-012
      author: qnkhuat
      comment: Add metabase_field.database_partitioned
      changes:
        - addColumn:
            tableName: metabase_field
            columns:
              - column:
                  name: database_partitioned
                  type: boolean
                  constraints:
                    nullable: true
                  remarks: 'Whether the table is partitioned by this field'

  - changeSet:
      id: v49.00-013
      author: johnswanson
      comment: Add `api_key.updated_by_id`
      rollback: # will be removed with the table
      changes:
        - addColumn:
            tableName: api_key
            columns:
              - column:
                  remarks: The ID of the user that last updated this API key
                  name: updated_by_id
                  type: integer
                  constraints:
                    # no default and nullable: false for a new column? yikes! But this should probably be ok, because
                    # we don't yet have any UI for creating a new API key.
                    nullable: false
                    referencedTableName: core_user
                    referencedColumnNames: id
                    foreignKeyName: fk_api_key_updated_by_id_user_id

  - changeSet:
      id: v49.00-014
      author: johnswanson
      comment: Add an index on `api_key.updated_by_id`
      rollback: # not necessary, will be removed with the table
      changes:
        - createIndex:
            tableName: api_key
            indexName: idx_api_key_updated_by_id
            columns:
              column:
                name: updated_by_id

  - changeSet:
      id: v49.00-015
      author: johnswanson
      comment: Rename `created_by` to `creator_id`
      rollback: # not necessary, will be removed with the table
      changes:
        - renameColumn:
            tableName: api_key
            columnDataType: integer
            oldColumnName: created_by
            newColumnName: creator_id

  - changeSet:
      id: v49.00-016
      author: noahmoss
      comment: >-
        Added 0.49.0 - modify type of action.archived from boolean to
        ${boolean.type} on mysql,mariadb
      dbms: mysql,mariadb
      changes:
        - modifyDataType:
            tableName: action
            columnName: archived
            newDataType: ${boolean.type}
      rollback:
        - modifyDataType:
            tableName: action
            columnName: archived
            newDataType: boolean
      preConditions:
        - onFail: MARK_RAN
        - dbms:
            type: mysql,mariadb

  - changeSet:
      id: v49.00-017
      author: noahmoss
      comment: Add NOT NULL constraint to action.archived
      changes:
        - addNotNullConstraint:
            columnDataType: ${boolean.type}
            tableName: action
            columnName: archived
            defaultNullValue: false
      preConditions:
        - onFail: MARK_RAN
        - dbms:
            type: mysql,mariadb

  - changeSet:
      id: v49.00-018
      author: noahmoss
      comment: Add default value to action.archived
      changes:
        - addDefaultValue:
            defaultValueBoolean: false
            tableName: action
            columnName: archived
      preConditions:
        - onFail: MARK_RAN
        - dbms:
            type: mysql,mariadb

  - changeSet:
      id: v49.00-019
      author: noahmoss
      comment: >-
        Added 0.49.0 - modify type of metabase_field.json_unfolding from
        boolean to ${boolean.type} on mysql,mariadb
      dbms: mysql,mariadb
      changes:
        - modifyDataType:
            tableName: metabase_field
            columnName: json_unfolding
            newDataType: ${boolean.type}
      rollback:
        - modifyDataType:
            tableName: metabase_field
            columnName: json_unfolding
            newDataType: boolean
      preConditions:
        - onFail: MARK_RAN
        - dbms:
            type: mysql,mariadb

  - changeSet:
      id: v49.00-020
      author: noahmoss
      comment: Add NOT NULL constraint to metabase_field.json_unfolding
      changes:
        - addNotNullConstraint:
            columnDataType: ${boolean.type}
            tableName: metabase_field
            columnName: json_unfolding
            defaultNullValue: false
      preConditions:
        - onFail: MARK_RAN
        - dbms:
            type: mysql,mariadb

  - changeSet:
      id: v49.00-021
      author: noahmoss
      comment: Add default value to metabase_field.json_unfolding
      changes:
        - addDefaultValue:
            defaultValueBoolean: false
            tableName: metabase_field
            columnName: json_unfolding
      preConditions:
        - onFail: MARK_RAN
        - dbms:
            type: mysql,mariadb

  - changeSet:
      id: v49.00-022
      author: noahmoss
      comment: >-
        Added 0.49.0 - modify type of metabase_field.database_is_auto_increment
        from boolean to ${boolean.type} on mysql,mariadb
      dbms: mysql,mariadb
      changes:
        - modifyDataType:
            tableName: metabase_field
            columnName: database_is_auto_increment
            newDataType: ${boolean.type}
      rollback:
        - modifyDataType:
            tableName: metabase_field
            columnName: database_is_auto_increment
            newDataType: boolean
      preConditions:
        - onFail: MARK_RAN
        - dbms:
            type: mysql,mariadb

  - changeSet:
      id: v49.00-023
      author: noahmoss
      comment: Add NOT NULL constraint to metabase_field.database_is_auto_increment
      changes:
        - addNotNullConstraint:
            columnDataType: ${boolean.type}
            tableName: metabase_field
            columnName: database_is_auto_increment
            defaultNullValue: false
      preConditions:
        - onFail: MARK_RAN
        - dbms:
            type: mysql,mariadb

  - changeSet:
      id: v49.00-024
      author: noahmoss
      comment: Add default value to metabase_field.database_is_auto_increment
      changes:
        - addDefaultValue:
            defaultValueBoolean: false
            tableName: metabase_field
            columnName: database_is_auto_increment
      preConditions:
        - onFail: MARK_RAN
        - dbms:
            type: mysql,mariadb

  - changeSet:
      id: v49.00-025
      author: noahmoss
      comment: >-
        Added 0.49.0 - modify type of report_dashboard.auto_apply_filters
        from boolean to ${boolean.type} on mysql,mariadb
      dbms: mysql,mariadb
      changes:
        - modifyDataType:
            tableName: report_dashboard
            columnName: auto_apply_filters
            newDataType: ${boolean.type}
      rollback:
        - modifyDataType:
            tableName: report_dashboard
            columnName: auto_apply_filters
            newDataType: boolean
      preConditions:
        - onFail: MARK_RAN
        - dbms:
            type: mysql,mariadb

  - changeSet:
      id: v49.00-026
      author: noahmoss
      comment: Add NOT NULL constraint to report_dashboard.auto_apply_filters
      changes:
        - addNotNullConstraint:
            columnDataType: ${boolean.type}
            tableName: report_dashboard
            columnName: auto_apply_filters
            defaultNullValue: true
      preConditions:
        - onFail: MARK_RAN
        - dbms:
            type: mysql,mariadb

  - changeSet:
      id: v49.00-027
      author: noahmoss
      comment: Add default value to report_dashboard.auto_apply_filters
      changes:
        - addDefaultValue:
            defaultValueBoolean: true
            tableName: report_dashboard
            columnName: auto_apply_filters
      preConditions:
        - onFail: MARK_RAN
        - dbms:
            type: mysql,mariadb

  - changeSet:
      id: v49.00-028
      author: noahmoss
      comment: >-
        Added 0.49.0 - modify type of metabase_database.is_audit
        from boolean to ${boolean.type} on mysql,mariadb
      dbms: mysql,mariadb
      changes:
        - modifyDataType:
            tableName: metabase_database
            columnName: is_audit
            newDataType: ${boolean.type}
      rollback:
        - modifyDataType:
            tableName: metabase_database
            columnName: is_audit
            newDataType: boolean
      preConditions:
        - onFail: MARK_RAN
        - dbms:
            type: mysql,mariadb

  - changeSet:
      id: v49.00-029
      author: noahmoss
      comment: Add NOT NULL constraint to metabase_database.is_audit
      changes:
        - addNotNullConstraint:
            columnDataType: ${boolean.type}
            tableName: metabase_database
            columnName: is_audit
            defaultNullValue: false
      preConditions:
        - onFail: MARK_RAN
        - dbms:
            type: mysql,mariadb

  - changeSet:
      id: v49.00-030
      author: noahmoss
      comment: Add default value to metabase_database.is_audit
      changes:
        - addDefaultValue:
            defaultValueBoolean: false
            tableName: metabase_database
            columnName: is_audit
      preConditions:
        - onFail: MARK_RAN
        - dbms:
            type: mysql,mariadb

  - changeSet:
      id: v49.00-031
      author: noahmoss
      comment: >-
        Added 0.49.0 - modify type of metabase_table.is_upload
        from boolean to ${boolean.type} on mysql,mariadb
      dbms: mysql,mariadb
      changes:
        - modifyDataType:
            tableName: metabase_table
            columnName: is_upload
            newDataType: ${boolean.type}
      rollback:
        - modifyDataType:
            tableName: metabase_table
            columnName: is_upload
            newDataType: boolean
      preConditions:
        - onFail: MARK_RAN
        - dbms:
            type: mysql,mariadb

  - changeSet:
      id: v49.00-032
      author: noahmoss
      comment: Add NOT NULL constraint to metabase_table.is_upload
      changes:
        - addNotNullConstraint:
            columnDataType: ${boolean.type}
            tableName: metabase_table
            columnName: is_upload
            defaultNullValue: false
      preConditions:
        - onFail: MARK_RAN
        - dbms:
            type: mysql,mariadb

  - changeSet:
      id: v49.00-033
      author: noahmoss
      comment: Add default value to metabase_table.is_upload
      changes:
        - addDefaultValue:
            defaultValueBoolean: false
            tableName: metabase_table
            columnName: is_upload
      preConditions:
        - onFail: MARK_RAN
        - dbms:
            type: mysql,mariadb

  - changeSet:
      id: v49.00-034
      author: noahmoss
      comment: >-
        Added 0.49.0 - modify type of revision.most_recent
        from boolean to ${boolean.type} on mysql,mariadb
      dbms: mysql,mariadb
      changes:
        - modifyDataType:
            tableName: revision
            columnName: most_recent
            newDataType: ${boolean.type}
      rollback:
        - modifyDataType:
            tableName: revision
            columnName: most_recent
            newDataType: boolean
      preConditions:
        - onFail: MARK_RAN
        - dbms:
            type: mysql,mariadb

  - changeSet:
      id: v49.00-035
      author: noahmoss
      comment: >-
        Added 0.49.0 - modify type of revision.most_recent
        from boolean to ${boolean.type} on mysql,mariadb
      dbms: mysql,mariadb
      changes:
        - modifyDataType:
            tableName: revision
            columnName: most_recent
            newDataType: ${boolean.type}
      rollback:
        - modifyDataType:
            tableName: revision
            columnName: most_recent
            newDataType: boolean
      preConditions:
        - onFail: MARK_RAN
        - dbms:
            type: mysql,mariadb

  - changeSet:
      id: v49.00-036
      author: noahmoss
      comment: Add NOT NULL constraint to revision.most_recent
      changes:
        - addNotNullConstraint:
            columnDataType: ${boolean.type}
            tableName: revision
            columnName: most_recent
            defaultNullValue: false
      preConditions:
        - onFail: MARK_RAN
        - dbms:
            type: mysql,mariadb

  - changeSet:
      id: v49.00-037
      author: noahmoss
      comment: Add default value to revision.most_recent
      changes:
        - addDefaultValue:
            defaultValueBoolean: false
            tableName: revision
            columnName: most_recent
      preConditions:
        - onFail: MARK_RAN
        - dbms:
            type: mysql,mariadb

  - changeSet:
      id: v49.00-038
      author: noahmoss
      comment: >-
        Added 0.49.0 - modify type of table_privileges.select
        from boolean to ${boolean.type} on mysql,mariadb
      dbms: mysql,mariadb
      changes:
        - modifyDataType:
            tableName: table_privileges
            columnName: select
            newDataType: ${boolean.type}
      rollback:
        - modifyDataType:
            tableName: table_privileges
            columnName: select
            newDataType: boolean
      preConditions:
        - onFail: MARK_RAN
        - dbms:
            type: mysql,mariadb

  - changeSet:
      id: v49.00-039
      author: noahmoss
      comment: Add NOT NULL constraint to table_privileges.select
      changes:
        - addNotNullConstraint:
            columnDataType: ${boolean.type}
            tableName: table_privileges
            columnName: select
            defaultNullValue: false
      preConditions:
        - onFail: MARK_RAN
        - dbms:
            type: mysql,mariadb

  - changeSet:
      id: v49.00-040
      author: noahmoss
      comment: Add default value to table_privileges.select
      changes:
        - addDefaultValue:
            defaultValueBoolean: false
            tableName: table_privileges
            columnName: select
      preConditions:
        - onFail: MARK_RAN
        - dbms:
            type: mysql,mariadb

  - changeSet:
      id: v49.00-041
      author: noahmoss
      comment: >-
        Added 0.49.0 - modify type of table_privileges.update
        from boolean to ${boolean.type} on mysql,mariadb
      dbms: mysql,mariadb
      changes:
        - modifyDataType:
            tableName: table_privileges
            columnName: update
            newDataType: ${boolean.type}
      rollback:
        - modifyDataType:
            tableName: table_privileges
            columnName: update
            newDataType: boolean
      preConditions:
        - onFail: MARK_RAN
        - dbms:
            type: mysql,mariadb

  - changeSet:
      id: v49.00-042
      author: noahmoss
      comment: Add NOT NULL constraint to table_privileges.update
      changes:
        - addNotNullConstraint:
            columnDataType: ${boolean.type}
            tableName: table_privileges
            columnName: update
            defaultNullValue: false
      preConditions:
        - onFail: MARK_RAN
        - dbms:
            type: mysql,mariadb

  - changeSet:
      id: v49.00-043
      author: noahmoss
      comment: Add default value to table_privileges.update
      changes:
        - addDefaultValue:
            defaultValueBoolean: false
            tableName: table_privileges
            columnName: update
      preConditions:
        - onFail: MARK_RAN
        - dbms:
            type: mysql,mariadb

  - changeSet:
      id: v49.00-044
      author: noahmoss
      comment: >-
        Added 0.49.0 - modify type of table_privileges.insert
        from boolean to ${boolean.type} on mysql,mariadb
      dbms: mysql,mariadb
      changes:
        - modifyDataType:
            tableName: table_privileges
            columnName: insert
            newDataType: ${boolean.type}
      rollback:
        - modifyDataType:
            tableName: table_privileges
            columnName: insert
            newDataType: boolean
      preConditions:
        - onFail: MARK_RAN
        - dbms:
            type: mysql,mariadb

  - changeSet:
      id: v49.00-045
      author: noahmoss
      comment: Add NOT NULL constraint to table_privileges.insert
      changes:
        - addNotNullConstraint:
            columnDataType: ${boolean.type}
            tableName: table_privileges
            columnName: insert
            defaultNullValue: false
      preConditions:
        - onFail: MARK_RAN
        - dbms:
            type: mysql,mariadb

  - changeSet:
      id: v49.00-046
      author: noahmoss
      comment: Add default value to table_privileges.insert
      changes:
        - addDefaultValue:
            defaultValueBoolean: false
            tableName: table_privileges
            columnName: insert
      preConditions:
        - onFail: MARK_RAN
        - dbms:
            type: mysql,mariadb

  - changeSet:
      id: v49.00-047
      author: noahmoss
      comment: >-
        Added 0.49.0 - modify type of table_privileges.delete
        from boolean to ${boolean.type} on mysql,mariadb
      dbms: mysql,mariadb
      changes:
        - modifyDataType:
            tableName: table_privileges
            columnName: delete
            newDataType: ${boolean.type}
      rollback:
        - modifyDataType:
            tableName: table_privileges
            columnName: delete
            newDataType: boolean
      preConditions:
        - onFail: MARK_RAN
        - dbms:
            type: mysql,mariadb

  - changeSet:
      id: v49.00-048
      author: noahmoss
      comment: Add NOT NULL constraint to table_privileges.delete
      changes:
        - addNotNullConstraint:
            columnDataType: ${boolean.type}
            tableName: table_privileges
            columnName: delete
            defaultNullValue: false
      preConditions:
        - onFail: MARK_RAN
        - dbms:
            type: mysql,mariadb

  - changeSet:
      id: v49.00-049
      author: noahmoss
      comment: Add default value to table_privileges.delete
      changes:
        - addDefaultValue:
            defaultValueBoolean: false
            tableName: table_privileges
            columnName: delete
      preConditions:
        - onFail: MARK_RAN
        - dbms:
            type: mysql,mariadb

  - changeSet:
      id: v49.00-050
      author: noahmoss
      comment: >-
        Added 0.49.0 - modify type of query_execution.is_sandboxed
        from boolean to ${boolean.type} on mysql,mariadb
      dbms: mysql,mariadb
      changes:
        - modifyDataType:
            tableName: query_execution
            columnName: is_sandboxed
            newDataType: ${boolean.type}
      rollback:
        - modifyDataType:
            tableName: query_execution
            columnName: is_sandboxed
            newDataType: boolean
      preConditions:
        - onFail: MARK_RAN
        - dbms:
            type: mysql,mariadb

  - changeSet:
      id: v49.00-051
      author: noahmoss
      comment: >-
        Added 0.49.0 - modify type of view_log.has_access
        from boolean to ${boolean.type} on mysql,mariadb
      dbms: mysql,mariadb
      changes:
        - modifyDataType:
            tableName: view_log
            columnName: has_access
            newDataType: ${boolean.type}
      rollback:
        - modifyDataType:
            tableName: view_log
            columnName: has_access
            newDataType: boolean
      preConditions:
        - onFail: MARK_RAN
        - dbms:
            type: mysql,mariadb

  - changeSet:
      id: v49.00-052
      author: noahmoss
      comment: >-
        Added 0.49.0 - modify type of metabase_field.database_indexed
        from boolean to ${boolean.type} on mysql,mariadb
      dbms: mysql,mariadb
      changes:
        - modifyDataType:
            tableName: metabase_field
            columnName: database_indexed
            newDataType: ${boolean.type}
      rollback:
        - modifyDataType:
            tableName: metabase_field
            columnName: database_indexed
            newDataType: boolean
      preConditions:
        - onFail: MARK_RAN
        - dbms:
            type: mysql,mariadb

  - changeSet:
      id: v49.00-053
      author: noahmoss
      comment: >-
        Added 0.49.0 - modify type of metabase_table.database_require_filter
        from boolean to ${boolean.type} on mysql,mariadb
      dbms: mysql,mariadb
      changes:
        - modifyDataType:
            tableName: metabase_table
            columnName: database_require_filter
            newDataType: ${boolean.type}
      rollback:
        - modifyDataType:
            tableName: metabase_table
            columnName: database_require_filter
            newDataType: boolean
      preConditions:
        - onFail: MARK_RAN
        - dbms:
            type: mysql,mariadb

  - changeSet:
      id: v49.00-059
      author: qnkhuat
      comment: Added 0.49.0 - unify type of time columns
      changes:
        - customChange:
            class: "metabase.db.custom_migrations.UnifyTimeColumnsType"

  - changeSet:
      id: v49.00-060
      author: qnkhuat
      comment: >-
        Added 0.49.0 - modify type of metabase_field.database_partitioned
        from boolean to ${boolean.type} on mysql,mariadb
      dbms: mysql,mariadb
      changes:
        - modifyDataType:
            tableName: metabase_field
            columnName: database_partitioned
            newDataType: ${boolean.type}
      rollback:
        - modifyDataType:
            tableName: metabase_field
            columnName: database_partitioned
            newDataType: boolean
      preConditions:
        - onFail: MARK_RAN
        - dbms:
            type: mysql,mariadb

  - changeSet:
      id: v49.2023-01-24T12:00:00
      author: piranha
      comment: >-
        This significantly speeds up api.database/autocomplete-fields query
        and is an improvement for issue 30588.
        H2 does not support this: https://github.com/h2database/h2database/issues/3535
        Mariadb does not support this.
        Mysql says it does, but reports an error during migration.
      dbms: postgresql
      changes:
        - createIndex:
            tableName: metabase_field
            indexName: idx_field_name_lower
            columns:
              - column:
                  name: lower(name)
                  computed: true
      rollback:
        - dropIndex:
            tableName: metabase_field
            indexName: idx_field_name_lower

  - changeSet:
      id: v49.2024-01-22T11:50:00
      author: qnkhuat
      comment: Add `report_card.type`
      changes:
        - addColumn:
            tableName: report_card
            columns:
              - column:
                  remarks: The type of card, could be 'question', 'model', 'metric'
                  name: type
                  type: varchar(16)
                  defaultValue: "question"
                  constraints:
                    nullable: false

  - changeSet:
      id: v49.2024-01-22T11:51:00
      author: qnkhuat
      comment: Backfill `report_card.type`
      changes:
        - sql:
            sql: >-
              UPDATE report_card
              SET type = 'model'
              WHERE dataset is true
      rollback: # no need, the column will be dropped

  - changeSet:
      id: v49.2024-01-22T11:52:00
      author: qnkhuat
      comment: Backfill `report_card.type`
      changes:
        - customChange:
            class: "metabase.db.custom_migrations.CardRevisionAddType"

  - changeSet:
      id: v49.2024-01-29T19:26:40
      author: adam-james
      comment: Add width setting to Dashboards
      changes:
        - addColumn:
            tableName: report_dashboard
            columns:
              - column:
                  name: width
                  type: varchar(16)
                  defaultValue: "fixed"
                  remarks: "The value of the dashboard's width setting can be fixed or full. New dashboards will be set to fixed"

  - changeSet:
      id: v49.2024-01-29T19:30:00
      author: adam-james
      comment: Update existing report_dashboard width values to full
      changes:
        - update:
            tableName: report_dashboard
            columns:
              - column:
                  name: width
                  value: "full"
      rollback: []

  - changeSet:
      id: v49.2024-01-29T19:56:40
      author: adam-james
      comment: Dashboard width setting must have a value
      changes:
        - addNotNullConstraint:
            tableName: report_dashboard
            columnName: width
            columnDatatype: varchar(16)
            defaultNullvalue: "full"
            remarks: "If for some reason an existing dashboard has null width value it is set to full"

  - changeSet:
      id: v49.2024-01-29T19:59:12
      author: adam-james
      comment: Add default value to report_dashboard.width for mysql and mariadb
      changes:
        - addDefaultValue:
            defaultValue: "fixed"
            tableName: report_dashboard
            columnName: width
      preConditions:
        - onFail: MARK_RAN
        - dbms:
            type: mysql,mariadb

  - changeSet:
      id: v49.2024-02-02T11:27:49
      author: oisincoveney
      comment: >-
        Add report_card.initially_published_at
      changes:
        - addColumn:
            tableName: report_card
            columns:
              - column:
                  name: initially_published_at
                  type: ${timestamp_type}
                  constraints:
                    nullable: true
                  remarks: The timestamp when the card was first published in a static embed

  - changeSet:
        id: v49.2024-02-02T11:28:36
        author: oisincoveney
        comment: >-
          Add report_dashboard.initially_published_at
        changes:
          - addColumn:
              tableName: report_dashboard
              columns:
                - column:
                    name: initially_published_at
                    type: ${timestamp_type}
                    constraints:
                      nullable: true
                    remarks: The timestamp when the dashboard was first published in a static embed

  - changeSet:
      id: v49.2024-02-07T21:52:01
      author: noahmoss
      comment: Added 0.49.0 - updated view v_view_log
      changes:
        - sqlFile:
            dbms: postgresql
            path: instance_analytics_views/view_log/v2/postgres-view_log.sql
            relativeToChangelogFile: true
        - sqlFile:
            dbms: mysql,mariadb
            path: instance_analytics_views/view_log/v2/mysql-view_log.sql
            relativeToChangelogFile: true
        - sqlFile:
            dbms: h2
            path: instance_analytics_views/view_log/v2/h2-view_log.sql
            relativeToChangelogFile: true
      rollback:
        - sqlFile:
            dbms: postgresql
            path: instance_analytics_views/view_log/v1/postgres-view_log.sql
            relativeToChangelogFile: true
        - sqlFile:
            dbms: mysql,mariadb
            path: instance_analytics_views/view_log/v1/mysql-view_log.sql
            relativeToChangelogFile: true
        - sqlFile:
            dbms: h2
            path: instance_analytics_views/view_log/v1/h2-view_log.sql
            relativeToChangelogFile: true

  - changeSet:
      id: v49.2024-02-07T21:52:02
      author: noahmoss
      comment: Added 0.49.0 - updated view v_audit_log
      changes:
        - sqlFile:
            dbms: postgresql
            path: instance_analytics_views/audit_log/v2/postgres-audit_log.sql
            relativeToChangelogFile: true
        - sqlFile:
            dbms: mysql,mariadb
            path: instance_analytics_views/audit_log/v2/mysql-audit_log.sql
            relativeToChangelogFile: true
        - sqlFile:
            dbms: h2
            path: instance_analytics_views/audit_log/v2/h2-audit_log.sql
            relativeToChangelogFile: true
      rollback:
        - sqlFile:
            dbms: postgresql
            path: instance_analytics_views/audit_log/v1/postgres-audit_log.sql
            relativeToChangelogFile: true
        - sqlFile:
            dbms: mysql,mariadb
            path: instance_analytics_views/audit_log/v1/mysql-audit_log.sql
            relativeToChangelogFile: true
        - sqlFile:
            dbms: h2
            path: instance_analytics_views/audit_log/v1/h2-audit_log.sql
            relativeToChangelogFile: true

  - changeSet:
      id: v49.2024-02-07T21:52:03
      author: noahmoss
      comment: Added 0.49.0 - updated view v_group_members
      changes:
        - sqlFile:
            path: instance_analytics_views/group_members/v2/group_members.sql
            relativeToChangelogFile: true
      rollback:
        - sqlFile:
            dbms: postgresql
            path: instance_analytics_views/group_members/v1/group_members.sql
            relativeToChangelogFile: true

  - changeSet:
      id: v49.2024-02-07T21:52:04
      author: noahmoss
      comment: Added 0.49.0 - updated view v_query_log
      changes:
        - sqlFile:
            dbms: postgresql
            path: instance_analytics_views/query_log/v2/postgres-query_log.sql
            relativeToChangelogFile: true
        - sqlFile:
            dbms: mysql,mariadb
            path: instance_analytics_views/query_log/v2/mysql-query_log.sql
            relativeToChangelogFile: true
        - sqlFile:
            dbms: h2
            path: instance_analytics_views/query_log/v2/h2-query_log.sql
            relativeToChangelogFile: true
      rollback:
        - sqlFile:
            dbms: postgresql
            path: instance_analytics_views/query_log/v1/postgres-query_log.sql
            relativeToChangelogFile: true
        - sqlFile:
            dbms: mysql,mariadb
            path: instance_analytics_views/query_log/v1/mysql-query_log.sql
            relativeToChangelogFile: true
        - sqlFile:
            dbms: h2
            path: instance_analytics_views/query_log/v1/h2-query_log.sql
            relativeToChangelogFile: true

  - changeSet:
      id: v49.2024-02-07T21:52:05
      author: noahmoss
      comment: Added 0.49.0 - updated view v_users
      changes:
        - sqlFile:
            dbms: postgresql
            path: instance_analytics_views/users/v2/postgres-users.sql
            relativeToChangelogFile: true
        - sqlFile:
            dbms: mysql,mariadb
            path: instance_analytics_views/users/v2/mysql-users.sql
            relativeToChangelogFile: true
        - sqlFile:
            dbms: h2
            path: instance_analytics_views/users/v2/h2-users.sql
            relativeToChangelogFile: true
      rollback:
        - sqlFile:
            dbms: postgresql
            path: instance_analytics_views/users/v1/postgres-users.sql
            relativeToChangelogFile: true
        - sqlFile:
            dbms: mysql,mariadb
            path: instance_analytics_views/users/v1/mysql-users.sql
            relativeToChangelogFile: true
        - sqlFile:
            dbms: h2
            path: instance_analytics_views/users/v1/h2-users.sql
            relativeToChangelogFile: true

  - changeSet:
      id: v49.2024-02-09T13:55:26
      author: noahmoss
      comment: Set default value for enable-public-sharing to `false` for existing instances with users, if not already set
      preConditions:
        - onFail: MARK_RAN
        - and:
            - or:
                - and:
                    - dbms:
                        type: postgresql
                    - sqlCheck:
                        expectedResult: 0
                        sql: SELECT count(*) FROM setting WHERE key = 'enable-public-sharing';
                - and:
                    - dbms:
                        type: h2
                    - sqlCheck:
                        expectedResult: 0
                        sql: SELECT count(*) FROM setting WHERE "KEY" = 'enable-public-sharing';
                - and:
                    - dbms:
                        type: mysql,mariadb
                    - sqlCheck:
                        expectedResult: 0
                        sql: SELECT count(*) FROM setting WHERE `key` = 'enable-public-sharing';
            - sqlCheck:
                expectedResult: 1
                sql: >
                  SELECT CASE WHEN COUNT(*) > 0 THEN 1 ELSE 0 END FROM core_user;
      changes:
        - sql:
            dbms: postgresql
            sql: INSERT INTO setting (key, value) VALUES ('enable-public-sharing', 'false');
        - sql:
            dbms: mysql,mariadb
            sql: INSERT INTO setting (`key`, value) VALUES ('enable-public-sharing', 'false');
        - sql:
            dbms: h2
            sql: INSERT INTO setting ("KEY", "VALUE") VALUES ('enable-public-sharing', 'false');
      rollback: # not needed

  - changeSet:
      id: v49.2024-03-26T10:23:12
      author: adam-james
      comment: Add pulse_card.format_rows
      changes:
        - addColumn:
            tableName: pulse_card
            columns:
              - column:
                  name: format_rows
                  type: ${boolean.type}
                  defaultValue: true
                  remarks: Whether or not to apply formatting to the rows of the export

  - changeSet:
      id: v49.2024-04-09T10:00:00
      author: qnkhuat
      comment: Drop not null constraint on metabase_database.cache_field_values_schedule
      changes:
        - dropNotNullConstraint:
            tableName: metabase_database
            columnName: cache_field_values_schedule
            columnDataType: varchar(254)
      # nothing because it should always be like this
      rollback:

  - changeSet:
      id: v49.2024-04-09T10:00:01
      author: qnkhuat
      comment: Drop default value on metabase_database.cache_field_values_schedule
      changes:
        - dropDefaultValue:
            tableName: metabase_database
            columnName: cache_field_values_schedule
      # nothing because it should always be like this
      rollback:

  - changeSet:
      id: v49.2024-04-09T10:00:02
      author: qnkhuat
      comment: Add null as default value for metabase_database.cache_field_values_schedule
      changes:
        - addDefaultValue:
            defaultValue: "null"
            tableName: metabase_database
            columnName: cache_field_values_schedule
      # nothing because it should always be like this
      rollback:

  - changeSet:
      id: v49.2024-04-09T10:00:03
      author: qnkhuat
      comment: This clears the schedule for caching field values for databases with period scanning disabled.
      changes:
        - customChange:
            class: "metabase.db.custom_migrations.DeleteScanFieldValuesTriggerForDBThatTurnItOff"

  - changeSet:
      id: v49.2024-05-07T10:00:00
      author: qnkhuat
      comment: Set revision.most_recent = true to latest revision and false to others. A redo of v48.00-008 for mysql
      preConditions:
        - onFail: MARK_RAN
        - dbms:
            type: mysql,mariadb
      changes:
        - sql:
            dbms: mysql,mariadb
            sql: >-
              UPDATE revision AS r
              JOIN (
                  SELECT inner_revision.id,
                        ROW_NUMBER() OVER (PARTITION BY inner_revision.model, inner_revision.model_id ORDER BY inner_revision.timestamp DESC, inner_revision.id DESC) AS row_num
                    FROM revision AS inner_revision
                    JOIN (
                          SELECT model, model_id
                          FROM revision
                          WHERE most_recent = true
                          GROUP BY model, model_id
                          HAVING count(*) > 1
                        ) AS infected_revision ON inner_revision.model = infected_revision.model AND inner_revision.model_id = infected_revision.model_id
              ) AS n ON r.id = n.id
              SET r.most_recent = (n.row_num = 1);
      rollback: # nothing

  - changeSet:
      id: v49.2024-05-20T19:10:34
      author: johnswanson
      comment: >-
        Modify type of report_card.collection_preview to ${boolean.type} on mysql,mariadb
      dbms: mysql,mariadb
      changes:
        - modifyDataType:
            tableName: report_card
            columnName: collection_preview
            newDataType: ${boolean.type}
      rollback:
        - modifyDataType:
            tableName: report_card
            columnName: collection_preview
            newDataType: boolean
            defaultValueBoolean: true
      preConditions:
        - onFail: MARK_RAN
        - dbms:
            type: mysql,mariadb

  - changeSet:
      id: v49.2024-05-20T20:37:55
      author: johnswanson
      comment: Add NOT NULL constraint to report_card.collection_preview
      changes:
        - addNotNullConstraint:
            columnDataType: ${boolean.type}
            tableName: report_card
            columnName: collection_preview
            defaultNullValue: true
      preConditions:
        - onFail: MARK_RAN
        - dbms:
            type: mysql,mariadb
  - changeSet:
      id: v49.2024-05-20T20:38:34
      author: johnswanson
      comment: Add default value to report_card.collection_preview
      changes:
        - addDefaultValue:
            defaultValueBoolean: true
            tableName: report_card
            columnName: collection_preview
      preConditions:
        - onFail: MARK_RAN
        - dbms:
            type: mysql,mariadb

  - changeSet:
      id: v49.2024-05-29T09:26:20
      author: johnswanson
      comment: >-
        Modify type of report_card.dataset to ${boolean.type} on mysql,mariadb
      dbms: mysql,mariadb
      changes:
        - modifyDataType:
            tableName: report_card
            columnName: dataset
            newDataType: ${boolean.type}
      rollback:
        - modifyDataType:
            tableName: report_card
            columnName: dataset
            newDataType: boolean
            defaultValueBoolean: false
      preConditions:
        - onFail: MARK_RAN
        - dbms:
            type: mysql,mariadb

  - changeSet:
      id: v49.2024-05-29T09:27:15
      author: johnswanson
      dbms: mysql,mariadb
      comment: Add NOT NULL constraint to report_card.dataset
      changes:
        - addNotNullConstraint:
            columnDataType: ${boolean.type}
            tableName: report_card
            columnName: dataset
            defaultNullValue: false
      preConditions:
        - onFail: MARK_RAN
        - dbms:
            type: mysql,mariadb

  - changeSet:
      id: v49.2024-05-29T09:28:25
      author: johnswanson
      dbms: mysql,mariadb
      comment: Add default value to report_card.dataset
      changes:
        - addDefaultValue:
            defaultValueBoolean: false
            tableName: report_card
            columnName: dataset
      preConditions:
        - onFail: MARK_RAN
        - dbms:
            type: mysql,mariadb

  - changeSet:
      id: v49.2024-06-05T09:01:01
      author: johnswanson
      comment: >-
        Modify type of core_user.is_datasetnewb to ${boolean.type} on mysql,mariadb
      dbms: mysql,mariadb
      changes:
        - modifyDataType:
            tableName: core_user
            columnName: is_datasetnewb
            newDataType: ${boolean.type}
      rollback:
        - modifyDataType:
            tableName: core_user
            columnName: is_datasetnewb
            newDataType: boolean
            defaultValueBoolean: true
      preConditions:
        - onFail: MARK_RAN
        - dbms:
            type: mysql,mariadb

  - changeSet:
      id: v49.2024-06-05T09:01:02
      author: johnswanson
      comment: >-
        Add NOT NULL constraint to core_user.is_datasetnewb on mysql,mariadb
      dbms: mysql,mariadb
      changes:
        - addNotNullConstraint:
            tableName: core_user
            columnName: is_datasetnewb
            columnDataType: ${boolean.type}
            defaultNullValue: true
      rollback:
        - dropNotNullConstraint:
            tableName: core_user
            columnName: is_datasetnewb
            columnDataType: boolean
      preConditions:
        - onFail: MARK_RAN
        - dbms:
            type: mysql,mariadb

  - changeSet:
      id: v49.2024-06-05T09:01:03
      author: johnswanson
      comment: >-
        Add default value to core_user.is_datasetnewb on mysql,mariadb
      changes:
        - addDefaultValue:
            tableName: core_user
            columnName: is_datasetnewb
            defaultValueBoolean: true
      dbms: mysql,mariadb
      preConditions:
        - onFail: MARK_RAN
        - dbms:
            type: mysql,mariadb

  - changeSet:
      id: v49.2024-06-05T09:02:01
      author: johnswanson
      comment: >-
        Modify type of metabase_field.database_required to ${boolean.type} on mysql,mariadb
      dbms: mysql,mariadb
      changes:
        - modifyDataType:
            tableName: metabase_field
            columnName: database_required
            newDataType: ${boolean.type}
      rollback:
        - modifyDataType:
            tableName: metabase_field
            columnName: database_required
            newDataType: boolean
            defaultValueBoolean: false
      preConditions:
        - onFail: MARK_RAN
        - dbms:
            type: mysql,mariadb

  - changeSet:
      id: v49.2024-06-05T09:02:02
      author: johnswanson
      comment: >-
        Add NOT NULL constraint to metabase_field.database_required on mysql,mariadb
      dbms: mysql,mariadb
      changes:
        - addNotNullConstraint:
            tableName: metabase_field
            columnName: database_required
            columnDataType: ${boolean.type}
            defaultNullValue: false
      rollback:
        - dropNotNullConstraint:
            tableName: metabase_field
            columnName: database_required
            columnDataType: boolean
      preConditions:
        - onFail: MARK_RAN
        - dbms:
            type: mysql,mariadb

  - changeSet:
      id: v49.2024-06-05T09:02:03
      author: johnswanson
      comment: >-
        Add default value to metabase_field.database_required on mysql,mariadb
      changes:
        - addDefaultValue:
            tableName: metabase_field
            columnName: database_required
            defaultValueBoolean: false
      dbms: mysql,mariadb
      preConditions:
        - onFail: MARK_RAN
        - dbms:
            type: mysql,mariadb

  - changeSet:
      id: v49.2024-06-05T09:03:01
      author: johnswanson
      comment: >-
        Modify type of metabase_fieldvalues.has_more_values to ${boolean.type} on mysql,mariadb
      dbms: mysql,mariadb
      changes:
        - modifyDataType:
            tableName: metabase_fieldvalues
            columnName: has_more_values
            newDataType: ${boolean.type}
      rollback:
        - modifyDataType:
            tableName: metabase_fieldvalues
            columnName: has_more_values
            newDataType: boolean
            defaultValueBoolean: false
      preConditions:
        - onFail: MARK_RAN
        - dbms:
            type: mysql,mariadb

  - changeSet:
      id: v49.2024-06-05T09:03:03
      author: johnswanson
      comment: >-
        Add default value to metabase_fieldvalues.has_more_values on mysql,mariadb
      changes:
        - addDefaultValue:
            tableName: metabase_fieldvalues
            columnName: has_more_values
            defaultValueBoolean: false
      dbms: mysql,mariadb
      preConditions:
        - onFail: MARK_RAN
        - dbms:
            type: mysql,mariadb

  - changeSet:
      id: v49.2024-06-05T09:04:01
      author: johnswanson
      comment: >-
        Modify type of permissions_group_membership.is_group_manager to ${boolean.type} on mysql,mariadb
      dbms: mysql,mariadb
      changes:
        - modifyDataType:
            tableName: permissions_group_membership
            columnName: is_group_manager
            newDataType: ${boolean.type}
      rollback:
        - modifyDataType:
            tableName: permissions_group_membership
            columnName: is_group_manager
            newDataType: boolean
            defaultValueBoolean: false
      preConditions:
        - onFail: MARK_RAN
        - dbms:
            type: mysql,mariadb

  - changeSet:
      id: v49.2024-06-05T09:04:02
      author: johnswanson
      comment: >-
        Add NOT NULL constraint to permissions_group_membership.is_group_manager on mysql,mariadb
      dbms: mysql,mariadb
      changes:
        - addNotNullConstraint:
            tableName: permissions_group_membership
            columnName: is_group_manager
            columnDataType: ${boolean.type}
            defaultNullValue: false
      rollback:
        - dropNotNullConstraint:
            tableName: permissions_group_membership
            columnName: is_group_manager
            columnDataType: boolean
      preConditions:
        - onFail: MARK_RAN
        - dbms:
            type: mysql,mariadb

  - changeSet:
      id: v49.2024-06-05T09:04:03
      author: johnswanson
      comment: >-
        Add default value to permissions_group_membership.is_group_manager on mysql,mariadb
      changes:
        - addDefaultValue:
            tableName: permissions_group_membership
            columnName: is_group_manager
            defaultValueBoolean: false
      dbms: mysql,mariadb
      preConditions:
        - onFail: MARK_RAN
        - dbms:
            type: mysql,mariadb

  - changeSet:
      id: v49.2024-06-05T09:05:01
      author: johnswanson
      comment: >-
        Modify type of persisted_info.active to ${boolean.type} on mysql,mariadb
      dbms: mysql,mariadb
      changes:
        - modifyDataType:
            tableName: persisted_info
            columnName: active
            newDataType: ${boolean.type}
      rollback:
        - modifyDataType:
            tableName: persisted_info
            columnName: active
            newDataType: boolean
            defaultValueBoolean: false
      preConditions:
        - onFail: MARK_RAN
        - dbms:
            type: mysql,mariadb

  - changeSet:
      id: v49.2024-06-05T09:05:02
      author: johnswanson
      comment: >-
        Add NOT NULL constraint to persisted_info.active on mysql,mariadb
      dbms: mysql,mariadb
      changes:
        - addNotNullConstraint:
            tableName: persisted_info
            columnName: active
            columnDataType: ${boolean.type}
            defaultNullValue: false
      rollback:
        - dropNotNullConstraint:
            tableName: persisted_info
            columnName: active
            columnDataType: boolean
      preConditions:
        - onFail: MARK_RAN
        - dbms:
            type: mysql,mariadb

  - changeSet:
      id: v49.2024-06-05T09:05:03
      author: johnswanson
      comment: >-
        Add default value to persisted_info.active on mysql,mariadb
      changes:
        - addDefaultValue:
            tableName: persisted_info
            columnName: active
            defaultValueBoolean: false
      dbms: mysql,mariadb
      preConditions:
        - onFail: MARK_RAN
        - dbms:
            type: mysql,mariadb

  - changeSet:
      id: v49.2024-06-05T09:06:01
      author: johnswanson
      comment: >-
        Modify type of report_card.dataset to ${boolean.type} on mysql,mariadb
      dbms: mysql,mariadb
      changes:
        - modifyDataType:
            tableName: report_card
            columnName: dataset
            newDataType: ${boolean.type}
      rollback:
        - modifyDataType:
            tableName: report_card
            columnName: dataset
            newDataType: boolean
            defaultValueBoolean: false
      preConditions:
        - onFail: MARK_RAN
        - dbms:
            type: mysql,mariadb

  - changeSet:
      id: v49.2024-06-05T09:06:02
      author: johnswanson
      comment: >-
        Add NOT NULL constraint to report_card.dataset on mysql,mariadb
      dbms: mysql,mariadb
      changes:
        - addNotNullConstraint:
            tableName: report_card
            columnName: dataset
            columnDataType: ${boolean.type}
            defaultNullValue: false
      rollback:
        - dropNotNullConstraint:
            tableName: report_card
            columnName: dataset
            columnDataType: boolean
      preConditions:
        - onFail: MARK_RAN
        - dbms:
            type: mysql,mariadb

  - changeSet:
      id: v49.2024-06-05T09:06:03
      author: johnswanson
      comment: >-
        Add default value to report_card.dataset on mysql,mariadb
      changes:
        - addDefaultValue:
            tableName: report_card
            columnName: dataset
            defaultValueBoolean: false
      dbms: mysql,mariadb
      preConditions:
        - onFail: MARK_RAN
        - dbms:
            type: mysql,mariadb

  - changeSet:
      id: v49.2024-06-05T09:07:01
      author: johnswanson
      comment: >-
        Modify type of timeline.archived to ${boolean.type} on mysql,mariadb
      dbms: mysql,mariadb
      changes:
        - modifyDataType:
            tableName: timeline
            columnName: archived
            newDataType: ${boolean.type}
      rollback:
        - modifyDataType:
            tableName: timeline
            columnName: archived
            newDataType: boolean
            defaultValueBoolean: false
      preConditions:
        - onFail: MARK_RAN
        - dbms:
            type: mysql,mariadb

  - changeSet:
      id: v49.2024-06-05T09:07:02
      author: johnswanson
      comment: >-
        Add NOT NULL constraint to timeline.archived on mysql,mariadb
      dbms: mysql,mariadb
      changes:
        - addNotNullConstraint:
            tableName: timeline
            columnName: archived
            columnDataType: ${boolean.type}
            defaultNullValue: false
      rollback:
        - dropNotNullConstraint:
            tableName: timeline
            columnName: archived
            columnDataType: boolean
      preConditions:
        - onFail: MARK_RAN
        - dbms:
            type: mysql,mariadb

  - changeSet:
      id: v49.2024-06-05T09:07:03
      author: johnswanson
      comment: >-
        Add default value to timeline.archived on mysql,mariadb
      changes:
        - addDefaultValue:
            tableName: timeline
            columnName: archived
            defaultValueBoolean: false
      dbms: mysql,mariadb
      preConditions:
        - onFail: MARK_RAN
        - dbms:
            type: mysql,mariadb

  - changeSet:
      id: v49.2024-06-05T09:08:01
      author: johnswanson
      comment: >-
        Modify type of timeline.default to ${boolean.type} on mysql,mariadb
      dbms: mysql,mariadb
      changes:
        - modifyDataType:
            tableName: timeline
            columnName: default
            newDataType: ${boolean.type}
      rollback:
        - modifyDataType:
            tableName: timeline
            columnName: default
            newDataType: boolean
            defaultValueBoolean: false
      preConditions:
        - onFail: MARK_RAN
        - dbms:
            type: mysql,mariadb

  - changeSet:
      id: v49.2024-06-05T09:08:02
      author: johnswanson
      comment: >-
        Add NOT NULL constraint to timeline.default on mysql,mariadb
      dbms: mysql,mariadb
      changes:
        - addNotNullConstraint:
            tableName: timeline
            columnName: default
            columnDataType: ${boolean.type}
            defaultNullValue: false
      rollback:
        - dropNotNullConstraint:
            tableName: timeline
            columnName: default
            columnDataType: boolean
      preConditions:
        - onFail: MARK_RAN
        - dbms:
            type: mysql,mariadb

  - changeSet:
      id: v49.2024-06-05T09:08:03
      author: johnswanson
      comment: >-
        Add default value to timeline.default on mysql,mariadb
      changes:
        - addDefaultValue:
            tableName: timeline
            columnName: default
            defaultValueBoolean: false
      dbms: mysql,mariadb
      preConditions:
        - onFail: MARK_RAN
        - dbms:
            type: mysql,mariadb

  - changeSet:
      id: v49.2024-06-05T09:09:01
      author: johnswanson
      comment: >-
        Modify type of timeline_event.archived to ${boolean.type} on mysql,mariadb
      dbms: mysql,mariadb
      changes:
        - modifyDataType:
            tableName: timeline_event
            columnName: archived
            newDataType: ${boolean.type}
      rollback:
        - modifyDataType:
            tableName: timeline_event
            columnName: archived
            newDataType: boolean
            defaultValueBoolean: false
      preConditions:
        - onFail: MARK_RAN
        - dbms:
            type: mysql,mariadb

  - changeSet:
      id: v49.2024-06-05T09:09:02
      author: johnswanson
      comment: >-
        Add NOT NULL constraint to timeline_event.archived on mysql,mariadb
      dbms: mysql,mariadb
      changes:
        - addNotNullConstraint:
            tableName: timeline_event
            columnName: archived
            columnDataType: ${boolean.type}
            defaultNullValue: false
      rollback:
        - dropNotNullConstraint:
            tableName: timeline_event
            columnName: archived
            columnDataType: boolean
      preConditions:
        - onFail: MARK_RAN
        - dbms:
            type: mysql,mariadb

  - changeSet:
      id: v49.2024-06-05T09:09:03
      author: johnswanson
      comment: >-
        Add default value to timeline_event.archived on mysql,mariadb
      changes:
        - addDefaultValue:
            tableName: timeline_event
            columnName: archived
            defaultValueBoolean: false
      dbms: mysql,mariadb
      preConditions:
        - onFail: MARK_RAN
        - dbms:
            type: mysql,mariadb

  - changeSet:
      id: v49.2024-06-05T09:10:01
      author: johnswanson
      comment: >-
        Modify type of timeline_event.time_matters to ${boolean.type} on mysql,mariadb
      dbms: mysql,mariadb
      changes:
        - modifyDataType:
            tableName: timeline_event
            columnName: time_matters
            newDataType: ${boolean.type}
      rollback:
        - modifyDataType:
            tableName: timeline_event
            columnName: time_matters
            newDataType: boolean
            defaultValueBoolean: NULL
      preConditions:
        - onFail: MARK_RAN
        - dbms:
            type: mysql,mariadb

  - changeSet:
      id: v49.2024-06-05T09:10:02
      author: johnswanson
      comment: >-
        Add NOT NULL constraint to timeline_event.time_matters on mysql,mariadb
      dbms: mysql,mariadb
      changes:
        - addNotNullConstraint:
            tableName: timeline_event
            columnName: time_matters
            columnDataType: ${boolean.type}
            defaultNullValue: false
      rollback:
        - dropNotNullConstraint:
            tableName: timeline_event
            columnName: time_matters
            columnDataType: boolean
      preConditions:
        - onFail: MARK_RAN
        - dbms:
            type: mysql,mariadb

  # The changesets from v49.2024-06-27T00:00:00 to v49.2024-06-27T00:00:08 prevent duplicate fields from being
  # created on MySQL and H2. See #44866 for details. Below is an index of the changesets:
  # - v49.2024-06-27T00:00:00: Make metabase_field.name use case-sensitive collation for MySQL
  # - v49.2024-06-27T00:00:01: Add metabase_field.is_defective_duplicate
  # - v49.2024-06-27T00:00:02: Populate metabase_field.is_defective_duplicate
  # - v49.2024-06-27T00:00:03: Drop fk_field_parent_ref_field_id constraint with ON DELETE CASCADE
  # - v49.2024-06-27T00:00:04: Add fk_field_parent_ref_field_id constraint with ON DELETE RESTRICT
  # - v49.2024-06-27T00:00:05: Remove idx_uniq_field_table_id_parent_id_name because it is redundant with idx_unique_field
  # - v49.2024-06-27T00:00:06: Remove the idx_uniq_field_table_id_parent_id_name_2col unique index because it blocks load-from-h2
  # - v49.2024-06-27T00:00:07: Add unique_field_helper column to metabase_field
  # - v49.2024-06-27T00:00:08: Add unique constraint on metabase_field's (name, table_id, unique_field_helper)

  # This is necessary to make unique indexes using metabase_field.name case-sensitive for MySQL.
  - changeSet:
      id: v49.2024-06-27T00:00:00
      author: calherries
      comment: Make metabase_field.name use case-sensitive collation for MySQL
      changes:
        - sql:
            dbms: mysql,mariadb
            sql: >-
              ALTER TABLE metabase_field MODIFY
              name VARCHAR(254)
              CHARACTER SET utf8mb4
              COLLATE utf8mb4_bin;
      rollback:
        - sql:
            dbms: mysql,mariadb
            sql: >-
              ALTER TABLE metabase_field MODIFY
              name VARCHAR(254)
              CHARACTER SET utf8mb4
              COLLATE utf8mb4_unicode_ci;

  # metabase_field.is_defective_duplicate is a new column that indicates whether a field is a defective duplicate field
  # that should never have been created under Postgres' `idx_uniq_field_table_id_parent_id_name_2col` constraint, but
  # was allowed to be created in MySQL or H2.
  - changeSet:
      id: v49.2024-06-27T00:00:01
      author: calherries
      comment: Add metabase_field.is_defective_duplicate
      changes:
        - addColumn:
            tableName: metabase_field
            columns:
              - column:
                  name: is_defective_duplicate
                  type: ${boolean.type}
                  remarks: "Indicates whether column is a defective duplicate field that should never have been created."
                  constraints:
                    nullable: false
                  defaultValue: false

  - changeSet:
      id: v49.2024-06-27T00:00:02
      author: calherries
      comment: Populate metabase_field.is_defective_duplicate
      changes:
        - sql:
            # idx_uniq_field_table_id_parent_id_name_2col would prevent defective duplicates with Postgres but it
            # can be removed by upgrading from 49 and downgrading again. We need to populate is_defective_duplicate
            # in that case.
            sql: >-
              UPDATE metabase_field mf
              SET is_defective_duplicate = TRUE
              WHERE mf.id IN (
                  SELECT id
                  FROM (
                      SELECT
                          mf.id,
                          ROW_NUMBER() OVER (
                              PARTITION BY mf.table_id, mf.name, mf.parent_id
                              ORDER BY
                                  CASE WHEN mf.active THEN 0 ELSE 1 END,
                                  CASE WHEN mf.nfc_path IS NULL THEN 0 ELSE 1 END,
                                  mf.created_at
                          ) AS rn
                      FROM metabase_field mf
                  ) x
                  WHERE x.rn > 1
              );
      rollback: # No rollback needed since is_defective_duplicate is introduced in 49

  # The next two changesets replace ON DELETE CASCADE with ON DELETE RESTRICT on fk_field_parent_ref_field_id.
  # We need to do this for MySQL because it doesn't support ON DELETE CASCADE in a stored generated column, and we
  # want to use parent_id in the unique_field_helper generated column. Cascading deletes are handled in the
  # application instead.
  - changeSet:
      id: v49.2024-06-27T00:00:03
      author: calherries
      comment: Drop fk_field_parent_ref_field_id constraint with ON DELETE CASCADE
      changes:
        - dropForeignKeyConstraint:
            baseTableName: metabase_field
            constraintName: fk_field_parent_ref_field_id
      rollback:
        - addForeignKeyConstraint:
            baseTableName: metabase_field
            baseColumnNames: parent_id
            referencedTableName: metabase_field
            referencedColumnNames: id
            constraintName: fk_field_parent_ref_field_id
            onDelete: CASCADE

  - changeSet:
      id: v49.2024-06-27T00:00:04
      author: calherries
      comment: Add fk_field_parent_ref_field_id constraint with ON DELETE RESTRICT
      changes:
        - addForeignKeyConstraint:
            baseTableName: metabase_field
            baseColumnNames: parent_id
            referencedTableName: metabase_field
            referencedColumnNames: id
            constraintName: fk_field_parent_ref_field_id
            onDelete: RESTRICT
      rollback:
        - dropForeignKeyConstraint:
            baseTableName: metabase_field
            constraintName: fk_field_parent_ref_field_id

  - changeSet:
      id: v49.2024-06-27T00:00:05
      author: calherries
      comment: Remove idx_uniq_field_table_id_parent_id_name because it is redundant with idx_unique_field
      preConditions:
        - onFail: MARK_RAN
        - or:
            - and:
                - dbms:
                    type: h2,postgresql
                - uniqueConstraintExists:
                    tableName: metabase_field
                    constraintName: idx_uniq_field_table_id_parent_id_name
            - and:
                - dbms:
                    type: mysql,mariadb
                - sqlCheck:
                    expectedResult: 1
                    sql: >-
                      SELECT EXISTS (
                        SELECT *
                        FROM information_schema.statistics
                        WHERE table_schema = DATABASE()
                          AND table_name = 'metabase_field'
                          AND index_name = 'idx_uniq_field_table_id_parent_id_name'
                      )
      changes:
        - dropUniqueConstraint:
            tableName: metabase_field
            constraintName: idx_uniq_field_table_id_parent_id_name
      rollback:
        - addUniqueConstraint:
            tableName: metabase_field
            columnNames: table_id, parent_id, name
            constraintName: idx_uniq_field_table_id_parent_id_name

  - changeSet:
      id: v49.2024-06-27T00:00:06
      author: calherries
      comment: Remove the idx_uniq_field_table_id_parent_id_name_2col unique index because it blocks load-from-h2
      changes:
        - sql:
            dbms: postgresql
            sql: DROP INDEX IF EXISTS idx_uniq_field_table_id_parent_id_name_2col;
      rollback: # We deliberately don't restore this constraint because otherwise it can block downgrading to 48 after load-from-h2

  # Previously we had two unique constraints on metabase_field's name, table_id, and parent_id columns.
  #
  # 1. `idx_uniq_field_table_id_parent_id_name` is a unique constraint on (name, table_id, parent_id)
  #    Since NULL <> NULL, it only applies to fields where parent_id IS NOT NULL.
  #    Worse, the constraint was not case-sensitive for MySQL.
  #
  # 2. `idx_uniq_field_table_id_parent_id_name_2col` is a Postgres-only unique constraint on
  #    `(name, table_id) WHERE parent_id IS NULL`. There was no equivalent constraint for H2 or MySQL because only
  #    Postgres supports partial indexes. The following changesets introduce an equivalent constraint for H2 and
  #    MySQL by adding a constraint that uses a generated column to handle NULL parent_id values.
  #
  # At the same time, we exclude fields where is_defective_duplicate=TRUE from the above constraints.
  #
  # The following two changesets add a new column `unique_field_helper` to `metabase_field` and a unique constraint
  # `idx_unique_field`.
  # The combination of `unique_field_helper` and `idx_unique_field` achieves two things:
  # 1. It enforces the conditional constraints:
  #   - if parent_id IS NULL, then (table_id, name) is unique. (like idx_uniq_field_table_id_parent_id_name_col2)
  #   - if parent_id IS NOT NULL, then (table_id, name, parent_id) is unique. (like idx_uniq_field_table_id_parent_id_name)
  # 2. It only enforces the constraints when is_defective_duplicate = FALSE

  - changeSet:
      id: v49.2024-06-27T00:00:07
      author: calherries
      comment: Add unique_field_helper column to metabase_field
      changes:
        - sql:
            dbms: postgresql
            sql: >-
              ALTER TABLE metabase_field ADD COLUMN unique_field_helper INTEGER GENERATED ALWAYS AS (
                CASE WHEN is_defective_duplicate = TRUE THEN NULL ELSE (CASE WHEN parent_id IS NULL THEN 0 ELSE parent_id END) END
              ) STORED;
        - sql:
            dbms: h2
            sql: >-
              ALTER TABLE metabase_field ADD COLUMN unique_field_helper INTEGER GENERATED ALWAYS AS (
                CASE WHEN is_defective_duplicate = TRUE THEN NULL ELSE (CASE WHEN parent_id IS NULL THEN 0 ELSE parent_id END) END
              );
        - sql:
            dbms: mysql,mariadb
            sql: >-
              ALTER TABLE metabase_field ADD COLUMN unique_field_helper INTEGER GENERATED ALWAYS AS (
                CASE WHEN is_defective_duplicate = TRUE THEN NULL ELSE (CASE WHEN parent_id IS NULL THEN 0 ELSE parent_id END) END
              ) STORED;
      rollback:
        - sql:
            dbms: postgresql,h2,mysql,mariadb
            sql: ALTER TABLE metabase_field DROP COLUMN unique_field_helper;

  - changeSet:
      id: v49.2024-06-27T00:00:08
      author: calherries
      comment: Add unique constraint on metabase_field's (name, table_id, unique_field_helper)
      changes:
        - addUniqueConstraint:
            tableName: metabase_field
            constraintName: idx_unique_field
            columnNames: name, table_id, unique_field_helper
      rollback:
        - dropUniqueConstraint:
            tableName: metabase_field
            constraintName: idx_unique_field

  - changeSet:
      id: v49.2024-06-27T00:00:09
      author: calherries
      comment: Set is_defective_duplicate=TRUE fields that shouldn't exist to have active=FALSE
      changes:
        - sql:
            sql: >-
              UPDATE metabase_field
              SET active = false
              WHERE is_defective_duplicate AND (nfc_path = concat('["', name, '"]') OR nfc_path IS NULL);
      rollback: # No rollback needed since this is backward compatible

  - changeSet:
      id: v49.2024-08-21T08:33:06
      author: johnswanson
      comment: Add permissions.perm_value
      preConditions:
        - onFail: MARK_RAN
        - not:
            - columnExists:
                tableName: permissions
                columnName: perm_value
      changes:
        - addColumn:
            columns:
              - column:
                  name: perm_value
                  type: varchar(64)
                  remarks: The value of the permission
                  constraints:
                    nullable: true
            tableName: permissions

  - changeSet:
      id: v49.2024-08-21T08:33:07
      author: johnswanson
      comment: Add permissions.perm_type
      preConditions:
        - onFail: MARK_RAN
        - not:
            - columnExists:
                tableName: permissions
                columnName: perm_type
      changes:
        - addColumn:
            columns:
              - column:
                  name: perm_type
                  type: varchar(64)
                  remarks: The type of the permission
                  constraints:
                    nullable: true
            tableName: permissions

  - changeSet:
      id: v49.2024-08-21T08:33:08
      author: johnswanson
      comment: Add permissions.collection_id
      preConditions:
        - onFail: MARK_RAN
        - not:
            - columnExists:
                tableName: permissions
                columnName: collection_id
      changes:
        - addColumn:
            tableName: permissions
            columns:
              - column:
                  name: collection_id
                  type: int
                  remarks: The linked collection, if applicable
                  constraints:
                    nullable: true

  # FK constraint is added separately because deleteCascade doesn't work in addColumn -- see #14321
  - changeSet:
      id: v49.2024-08-21T08:33:09
      author: johnswanson
      comment: Add `permissions.collection_id` foreign key constraint
      preConditions:
        - onFail: MARK_RAN
        - not:
            - foreignKeyConstraintExists:
                - foreignKeyName: fk_permissions_ref_collection_id
      changes:
        - addForeignKeyConstraint:
            baseTableName: permissions
            baseColumnNames: collection_id
            referencedTableName: collection
            referencedColumnNames: id
            constraintName: fk_permissions_ref_collection_id
            onDelete: CASCADE

  - changeSet:
      id: v49.2024-08-21T08:33:10
      author: johnswanson
      comment: Populate `perm_value`, `perm_type`, and `collection_id` on permissions
      rollback: # not needed.
      changes:
        - sqlFile:
            dbms: postgresql
            path: permissions/collection-access.sql
            relativeToChangelogFile: true
        - sqlFile:
            dbms: mysql,mariadb
            path: permissions/collection-access-mariadb.sql
            relativeToChangelogFile: true
        - sqlFile:
            dbms: h2
            path: permissions/collection-access-h2.sql
            relativeToChangelogFile: true

  - changeSet:
      id: v49.2024-08-21T08:33:11
      author: johnswanson
      comment: Create index on `permissions.collection_id`
      rollback: # deleted with the column
      preConditions:
        - onFail: MARK_RAN
        - not:
            - indexExists:
                tableName: permissions
                indexName: idx_permissions_collection_id
      changes:
        - createIndex:
            tableName: permissions
            columns:
              - column:
                  name: collection_id
            indexName: idx_permissions_collection_id


  - changeSet:
      id: v49.2024-08-21T08:33:12
      author: johnswanson
      comment: Index on `permissions.perm_type`
      rollback: # deleted with the column
      preConditions:
        - onFail: MARK_RAN
        - not:
            - indexExists:
                tableName: permissions
                indexName: idx_permissions_perm_type
      changes:
        - createIndex:
            tableName: permissions
            columns:
              - column:
                  name: perm_type
            indexName: idx_permissions_perm_type

  - changeSet:
      id: v49.2024-08-21T08:33:13
      author: johnswanson
      comment: Index on `permissions.perm_value`
      rollback: # deleted with the column
      preConditions:
        - onFail: MARK_RAN
        - not:
            - indexExists:
                tableName: permissions
                indexName: idx_permissions_perm_value
      changes:
        - createIndex:
            tableName: permissions
            columns:
              - column:
                  name: perm_value
            indexName: idx_permissions_perm_value

  - changeSet:
      id: v50.2024-01-04T13:52:51
      author: noahmoss
      comment: Data permissions table
      changes:
        - createTable:
            tableName: data_permissions
            remarks: A table to store database and table permissions
            columns:
              - column:
                  remarks: The ID of the permission
                  name: id
                  type: int
                  autoIncrement: true
                  constraints:
                    primaryKey: true
                    nullable: false
              - column:
                  remarks: The ID of the associated permission group
                  name: group_id
                  type: int
                  constraints:
                    nullable: false
                    referencedTableName: permissions_group
                    referencedColumnNames: id
                    foreignKeyName: fk_data_permissions_ref_permissions_group
                    deleteCascade: true
              - column:
                  remarks: The type of the permission (e.g. "data", "collection", "download"...)
                  name: perm_type
                  type: varchar(64)
                  constraints:
                    nullable: false
              - column:
                  remarks: A database ID, for DB and table-level permissions
                  name: db_id
                  type: int
                  constraints:
                    nullable: false
                    referencedTableName: metabase_database
                    referencedColumnNames: id
                    foreignKeyName: fk_data_permissions_ref_db_id
                    deleteCascade: true
              - column:
                  remarks: A schema name, for table-level permissions
                  name: schema_name
                  type: varchar(254)
                  constraints:
                    nullable: true
              - column:
                  remarks: A table ID
                  name: table_id
                  type: int
                  constraints:
                    nullable: true
                    referencedTableName: metabase_table
                    referencedColumnNames: id
                    foreignKeyName: fk_data_permissions_ref_table_id
                    deleteCascade: true
              - column:
                  remarks: The value this permission is set to.
                  name: perm_value
                  type: varchar(64)
                  constraints:
                    nullable: false

  - changeSet:
      id: v50.2024-01-09T13:52:21
      author: noahmoss
      comment: Index on data_permissions.table_id
      rollback: # not necessary, will be removed with the table
      changes:
        - createIndex:
            tableName: data_permissions
            columns:
              - column:
                  name: table_id
            indexName: idx_data_permissions_table_id

  - changeSet:
      id: v50.2024-01-09T13:53:50
      author: noahmoss
      comment: Index on data_permissions.db_id
      rollback: # not necessary, will be removed with the table
      changes:
        - createIndex:
            tableName: data_permissions
            columns:
              - column:
                  name: db_id
            indexName: idx_data_permissions_db_id

  - changeSet:
      id: v50.2024-01-09T13:53:54
      author: noahmoss
      comment: Index on data_permissions.group_id
      rollback: # not necessary, will be removed with the table
      changes:
        - createIndex:
            tableName: data_permissions
            columns:
              - column:
                  name: group_id
            indexName: idx_data_permissions_group_id

  - changeSet:
      id: v50.2024-01-10T03:27:20
      author: noahmoss
      comment: Analyze permissions table in preparation for subsequent migrations
      validCheckSum: ANY
      runInTransaction: false
      changes:
        - sql:
            sql: ANALYZE permissions;
            dbms: postgresql
        - sql:
            sql: ANALYZE TABLE permissions;
            dbms: mysql,mariadb
      rollback: # not needed

  - changeSet:
      id: v50.2024-01-10T03:27:29
      author: noahmoss
      comment: Drop foreign key constraint on sandboxes.permissions_id
      changes:
        - dropForeignKeyConstraint:
            baseTableName: sandboxes
            constraintName: fk_sandboxes_ref_permissions
      rollback:
        - addForeignKeyConstraint:
            baseTableName: sandboxes
            baseColumnNames: permission_id
            referencedTableName: permissions
            referencedColumnNames: id
            constraintName: fk_sandboxes_ref_permissions
            onDelete: CASCADE

  - changeSet:
      id: v50.2024-01-10T03:27:30
      author: noahmoss
      comment: Migrate data-access permissions from `permissions` to `data_permissions`
      validCheckSum: ANY
      runInTransaction: false
      changes:
        - sqlFile:
            dbms: postgresql
            path: permissions/data_access.sql
            relativeToChangelogFile: true
        - sqlFile:
            dbms: h2
            path: permissions/h2_data_access.sql
            relativeToChangelogFile: true
        - sqlFile:
            dbms: mysql,mariadb
            path: permissions/mysql_data_access.sql
            relativeToChangelogFile: true
      rollback:
        - sqlFile:
            dbms: postgresql,h2
            path: permissions/rollback/data_access.sql
            relativeToChangelogFile: true
        - sqlFile:
            dbms: mysql,mariadb
            path: permissions/rollback/mysql_data_access.sql
            relativeToChangelogFile: true

  - changeSet:
      id: v50.2024-01-10T03:27:31
      author: noahmoss
      comment: Migrate native-query-editing permissions from `permissions` to `data_permissions`
      changes:
        - sqlFile:
            path: permissions/native_query_editing.sql
            relativeToChangelogFile: true
      rollback:
        - sqlFile:
            path: permissions/rollback/native_query_editing.sql
            relativeToChangelogFile: true

  - changeSet:
      id: v50.2024-01-10T03:27:32
      author: noahmoss
      comment: Migrate download-results permissions from `permissions` to `data_permissions`
      validCheckSum: ANY
      runInTransaction: false
      changes:
        - sqlFile:
            dbms: postgresql
            path: permissions/download_results.sql
            relativeToChangelogFile: true
        - sqlFile:
            dbms: h2
            path: permissions/h2_download_results.sql
            relativeToChangelogFile: true
        - sqlFile:
            dbms: mysql,mariadb
            path: permissions/mysql_download_results.sql
            relativeToChangelogFile: true
      rollback:
        - sqlFile:
            dbms: postgresql,h2
            path: permissions/rollback/download_results.sql
            relativeToChangelogFile: true
        - sqlFile:
            dbms: mysql,mariadb
            path: permissions/rollback/mysql_download_results.sql
            relativeToChangelogFile: true

  - changeSet:
      id: v50.2024-01-10T03:27:33
      author: noahmoss
      comment: Migrate manage-data-metadata permissions from `permissions` to `data_permissions`
      validCheckSum: ANY
      runInTransaction: false
      changes:
        - sqlFile:
            dbms: postgresql
            path: permissions/manage_table_metadata.sql
            relativeToChangelogFile: true
        - sqlFile:
            dbms: h2
            path: permissions/h2_manage_table_metadata.sql
            relativeToChangelogFile: true
        - sqlFile:
            dbms: mysql,mariadb
            path: permissions/mysql_manage_table_metadata.sql
            relativeToChangelogFile: true
      rollback:
        - sqlFile:
            dbms: postgresql,h2
            path: permissions/rollback/manage_table_metadata.sql
            relativeToChangelogFile: true
        - sqlFile:
            dbms: mysql,mariadb
            path: permissions/rollback/mysql_manage_table_metadata.sql
            relativeToChangelogFile: true

  - changeSet:
      id: v50.2024-01-10T03:27:34
      author: noahmoss
      comment: Migrate manage-database permissions from `permissions` to `data_permissions`
      changes:
        - sqlFile:
            path: permissions/manage_database.sql
            relativeToChangelogFile: true
      rollback:
        - sqlFile:
            path: permissions/rollback/manage_database.sql
            relativeToChangelogFile: true

  - changeSet:
      id: v50.2024-02-19T21:32:04
      author: noahmoss
      comment: Clear data permission paths
      changes:
        - sql: >-
            DELETE FROM permissions WHERE object LIKE '%/db/%';
      rollback: # not needed; handled by the permission migrations above

  - changeSet:
      id: v50.2024-02-20T19:21:04
      author: camsaul
      comment: Drop v1 version of v_content view since it references report_card.dataset which we are dropping in next migration
      changes:
        - sql:
            sql: >
              DROP VIEW IF EXISTS v_content;
      rollback:
        - sqlFile:
            dbms: postgresql
            path: instance_analytics_views/content/v1/postgres-content.sql
            relativeToChangelogFile: true
        - sqlFile:
            dbms: mysql,mariadb
            path: instance_analytics_views/content/v1/mysql-content.sql
            relativeToChangelogFile: true
        - sqlFile:
            dbms: h2
            path: instance_analytics_views/content/v1/h2-content.sql
            relativeToChangelogFile: true

  - changeSet:
      id: v50.2024-02-20T19:25:40
      author: camsaul
      comment: Remove report_card.dataset (indicated whether Card was a Model; migrated to report_card.type in 49)
      changes:
        - dropColumn:
            tableName: report_card
            columnName: dataset
      rollback:
        - addColumn:
            tableName: report_card
            columns:
              - column:
                  name: dataset
                  type: boolean
                  remarks: "Indicate whether question is a model"
                  constraints:
                    nullable: false
                  defaultValue: false
        - sql:
            sql: >-
              UPDATE report_card
              SET dataset = true
              WHERE type = 'model';

  - changeSet:
      id: v50.2024-02-20T19:26:38
      author: camsaul
      comment: Add new v2 version of v_content view which uses report_card.type instead of report_card.dataset (removed in previous migration)
      changes:
        - sqlFile:
            dbms: postgresql
            path: instance_analytics_views/content/v2/postgres-content.sql
            relativeToChangelogFile: true
        - sqlFile:
            dbms: mysql,mariadb
            path: instance_analytics_views/content/v2/mysql-content.sql
            relativeToChangelogFile: true
        - sqlFile:
            dbms: h2
            path: instance_analytics_views/content/v2/h2-content.sql
            relativeToChangelogFile: true
      rollback:
        - sql:
            sql: >-
              DROP VIEW IF EXISTS v_content;

  - changeSet:
      id: v50.2024-02-26T22:15:52
      author: noahmoss
      comment: Add index on data_permissions(group_id, db_id, perm_value)
      preConditions:
        - onFail: MARK_RAN
        - not:
            - indexExists:
                tableName: data_permissions
                indexName: idx_data_permissions_group_id_db_id_perm_value
      changes:
        - createIndex:
            tableName: data_permissions
            indexName: idx_data_permissions_group_id_db_id_perm_value
            columns:
              - column:
                  name: group_id
              - column:
                  name: db_id
              - column:
                  name: perm_value
      rollback: # not needed

  - changeSet:
      id: v50.2024-02-26T22:15:53
      author: noahmoss
      comment: Add index on data_permissions(group_id, db_id, table_id, perm_value)
      preConditions:
        - onFail: MARK_RAN
        - not:
            - indexExists:
                tableName: data_permissions
                indexName: idx_data_permissions_group_id_db_id_table_id_perm_value
      changes:
        - createIndex:
            tableName: data_permissions
            indexName: idx_data_permissions_group_id_db_id_table_id_perm_value
            columns:
              - column:
                  name: group_id
              - column:
                  name: db_id
              - column:
                  name: table_id
              - column:
                  name: perm_value
      rollback: # not needed

  - changeSet:
      id: v50.2024-02-26T22:15:54
      author: noahmoss
      comment: New `view-data` permission
      validCheckSum: ANY
      changes:
        - sqlFile:
            dbms: postgresql,h2
            path: permissions/view_data.sql
            relativeToChangelogFile: true
        - sqlFile:
            dbms: mysql,mariadb
            path: permissions/mysql_view_data.sql
            relativeToChangelogFile: true
      rollback:
        - sqlFile:
            path: permissions/rollback/view_data.sql
            relativeToChangelogFile: true

  - changeSet:
      id: v50.2024-02-26T22:15:55
      author: noahmoss
      comment: New `create_queries` permission
      validCheckSum: 9:7c2bc517b6def4e3278394b0399c3d4b
      changes:
        - sqlFile:
            path: permissions/create_queries.sql
            relativeToChangelogFile: true
      rollback:
        - sqlFile:
            path: permissions/rollback/create_queries.sql
            relativeToChangelogFile: true

  - changeSet:
      id: v50.2024-02-29T15:06:43
      author: tsmacdonald
      comment: Add the query_field join table
      changes:
        - createTable:
            tableName: query_field
            remarks: Fields used by a card's query
            columns:
              - column:
                  name: id
                  remarks: PK
                  type: int
                  autoIncrement: true
                  constraints:
                    primaryKey: true
                    nullable: false
              - column:
                  name: card_id
                  remarks: referenced card
                  type: int
                  constraints:
                    nullable: false
                    referencedTableName: report_card
                    referencedColumnNames: id
                    foreignKeyName: fk_query_field_card_id
                    deleteCascade: true
              - column:
                  name: field_id
                  remarks: referenced field
                  type: int
                  constraints:
                    nullable: false
                    referencedTableName: metabase_field
                    referencedColumnNames: id
                    foreignKeyName: fk_query_field_field_id
                    deleteCascade: true

  - changeSet:
      id: v50.2024-02-29T15:07:43
      author: tsmacdonald
      comment: Index query_field.card_id
      rollback: # not necessary, will be removed with the table
      changes:
        - createIndex:
            tableName: query_field
            columns:
              - column:
                  name: card_id
            indexName: idx_query_field_card_id

  - changeSet:
      id: v50.2024-02-29T15:08:43
      author: tsmacdonald
      comment: Index query_field.field_id
      rollback: # not necessary, will be removed with the table
      changes:
        - createIndex:
            tableName: query_field
            columns:
              - column:
                  name: field_id
            indexName: idx_query_field_field_id

  - changeSet:
      id: v50.2024-03-12T17:16:38
      author: noahmoss
      comment: Drops the `activity` table which is now unused
      changes:
        - dropTable:
            tableName: activity
      rollback:
        - createTable:
            tableName: activity
            columns:
              - column:
                  name: id
                  type: int
                  autoIncrement: true
                  constraints:
                    primaryKey: true
                    nullable: false
              - column:
                  name: topic
                  type: varchar(32)
                  constraints:
                    nullable: false
              - column:
                  name: timestamp
                  type: DATETIME
                  constraints:
                    nullable: false
              - column:
                  name: user_id
                  type: int
                  constraints:
                    nullable: true
                    referencedTableName: core_user
                    referencedColumnNames: id
                    foreignKeyName: fk_activity_ref_user_id
                    deferrable: false
                    initiallyDeferred: false
              - column:
                  name: model
                  type: varchar(16)
                  constraints:
                    nullable: true
              - column:
                  name: model_id
                  type: int
                  constraints:
                    nullable: true
              - column:
                  name: database_id
                  type: int
                  constraints:
                    nullable: true
              - column:
                  name: table_id
                  type: int
                  constraints:
                    nullable: true
              - column:
                  name: custom_id
                  type: varchar(48)
                  constraints:
                    nullable: true
              - column:
                  name: details
                  type: ${text.type}
                  constraints:
                    nullable: false
        - sql:
            dbms: mysql
            sql: >
              CREATE index idx_activity_entity_qualified_id ON activity (
                (
                  CASE
                    WHEN model = 'Dataset' THEN (concat('card_', model_id))
                    WHEN model_id IS NULL THEN NULL
                    ELSE (concat(lower(model), '_', model_id))
                  END
                )
              );

  - changeSet:
      id: v50.2024-03-18T16:00:00
      author: piranha
      comment: 'Effective caching #36847'
      changes:
        - createTable:
            tableName: cache_config
            remarks: Cache Configuration
            columns:
              - column:
                  name: id
                  remarks: Unique ID
                  type: int
                  autoIncrement: true
                  constraints:
                    primaryKey: true
                    nullable: false
              - column:
                  name: model
                  remarks: Name of an entity model
                  type: varchar(32)
                  constraints:
                    nullable: false
              - column:
                  name: model_id
                  remarks: ID of the said entity
                  type: int
                  constraints:
                    nullable: false
              - column:
                  name: created_at
                  remarks: Timestamp when the config was inserted
                  type: ${timestamp_type}
                  defaultValueComputed: current_timestamp
                  constraints:
                    nullable: false
              - column:
                  name: updated_at
                  remarks: Timestamp when the config was updated
                  type: ${timestamp_type}
                  defaultValueComputed: current_timestamp
                  constraints:
                    nullable: false
              - column:
                  name: strategy
                  remarks: caching strategy name
                  type: ${text.type}
                  constraints:
                    nullable: false
              - column:
                  name: config
                  remarks: caching strategy configuration
                  type: ${text.type}
                  constraints:
                    nullable: false
              - column:
                  name: state
                  remarks: state for strategies needing to keep some data between runs
                  type: ${text.type}
                  constraints:
                    nullable: true
              - column:
                  name: invalidated_at
                  remarks: indicates when a cache was invalidated last time for schedule-based strategies
                  type: ${timestamp_type}
                  constraints:
                    nullable: true
              - column:
                  name: next_run_at
                  remarks: keeps next time to run for schedule-based strategies
                  type: ${timestamp_type}
                  constraints:
                    nullable: true

  - changeSet:
      id: v50.2024-03-18T16:00:01
      author: piranha
      comment: 'Effective caching #36847'
      rollback: # will be removed with the table
      changes:
        - addUniqueConstraint:
            remarks: Unique config for cache_config (model, model_id)
            tableName: cache_config
            constraintName: idx_cache_config_unique_model
            columnNames: model, model_id

  - changeSet:
      id: v50.2024-03-21T17:41:00
      author: qnkhuat
      comment: Add metabase_table.estimated_row_count
      changes:
        - addColumn:
            tableName: metabase_table
            columns:
              - column:
                  name: estimated_row_count
                  type: bigint
                  remarks: The estimated row count

  - changeSet:
      id: v50.2024-03-22T00:38:28
      author: qnkhuat
      comment: Add field_usage table
      changes:
        - createTable:
            tableName: field_usage
            remarks: Used to store field usage during query execution
            columns:
              - column:
                  name: id
                  remarks: Unique ID
                  type: int
                  autoIncrement: true
                  constraints:
                    primaryKey: true
                    nullable: false
              - column:
                  name: field_id
                  remarks: ID of the field
                  type: int
                  constraints:
                    nullable: false
                    referencedTableName: metabase_field
                    referencedColumnNames: id
                    foreignKeyName: fk_field_usage_field_id_metabase_field_id
                    deleteCascade: true
              - column:
                  name: query_execution_id
                  remarks: referenced query execution
                  type: int
                  constraints:
                    nullable: false
                    referencedTableName: query_execution
                    referencedColumnNames: id
                    foreignKeyName: fk_field_usage_query_execution_id
                    deleteCascade: true
              - column:
                  name: used_in
                  remarks: which part of the query the field was used in
                  type: varchar(25)
                  constraints:
                    nullable: false
              - column:
                  name: filter_op
                  remarks: filter's operator that applied to the field
                  type: varchar(25)
                  constraints:
                    nullable: true
              - column:
                  name: aggregation_function
                  remarks: the aggregation function that field applied to
                  type: varchar(25)
                  constraints:
                    nullable: true
              - column:
                  name: breakout_temporal_unit
                  remarks: temporal unit options of the breakout
                  type: varchar(25)
                  constraints:
                    nullable: true
              - column:
                  name: breakout_binning_strategy
                  remarks: the strategy of breakout
                  type: varchar(25)
                  constraints:
                    nullable: true
              - column:
                  name: breakout_binning_num_bins
                  remarks: The numbin option of breakout
                  type: int
                  constraints:
                    nullable: true
              - column:
                  name: breakout_binning_bin_width
                  remarks: The numbin option of breakout
                  type: int
                  constraints:
                    nullable: true
              - column:
                  name: created_at
                  type: ${timestamp_type}
                  remarks: The time a field usage was recorded
                  defaultValueComputed: current_timestamp
                  constraints:
                    nullable: false

  - changeSet:
      id: v50.2024-03-22T00:39:28
      author: qnkhuat
      comment: Index field_usage.field_id
      rollback: # not necessary, will be removed with the table
      changes:
        - createIndex:
            tableName: field_usage
            indexName: idx_field_usage_field_id
            columns:
              column:
                name: field_id

  - changeSet:
      id: v50.2024-03-24T19:34:11
      author: noahmoss
      comment: Clean up deprecated view-data and native-query-editing permissions
      rollback: # handled by the rollbacks for `v50.2024-02-26T22:15:54` and `v50.2024-02-26T22:15:55`
      changes:
        - sql:
            sql: >
              DELETE FROM data_permissions where perm_type = 'perms/data-access' OR perm_type = 'perms/native-query-editing';

  - changeSet:
      id: v50.2024-03-25T14:53:00
      author: tsmacdonald
      comment: Add query_field.direct_reference
      changes:
        - addColumn:
            tableName: query_field
            columns:
              - column:
                  name: direct_reference
                  type: ${boolean.type}
                  remarks: "Is the Field referenced directly or via a wildcard"
                  constraints:
                    nullable: false
                  defaultValue: true

  - changeSet:
      id: v50.2024-03-28T16:30:35
      author: calherries
      comment: Create internal user
      changes:
        - customChange:
            class: "metabase.db.custom_migrations.CreateInternalUser"

  - changeSet:
      id: v50.2024-03-29T10:00:00
      author: piranha
      comment: 'Granular cache invalidation'
      changes:
        - addColumn:
            tableName: report_card
            columns:
              - column:
                  name: cache_invalidated_at
                  type: ${timestamp_type}
                  remarks: 'An invalidation time that can supersede cache_config.invalidated_at'
                  constraints:
                    nullable: true

  - changeSet:
      id: v50.2024-04-09T15:55:19
      author: calherries
      comment: Add collection.is_sample column
      changes:
        - addColumn:
            tableName: collection
            columns:
              - column:
                  name: is_sample
                  type: ${boolean.type}
                  remarks: "Is the collection part of the sample content?"
                  constraints:
                    nullable: false
                  defaultValue: false

  - changeSet:
      id: v50.2024-04-15T16:30:35
      author: qnkhuat
      comment: Add report_card.last_used_at
      changes:
        - addColumn:
            tableName: report_card
            columns:
              - column:
                  name: last_used_at
                  type: ${timestamp_type}
                  remarks: The timestamp of when the card is last used
                  constraints:
                    nullable: true

  - changeSet:
      id: v50.2024-04-19T17:04:04
      author: noahmoss
      comment: Clean up deprecated view-data and native-query-editing permissions (again)
      rollback: # handled by the rollbacks for `v50.2024-02-26T22:15:54` and `v50.2024-02-26T22:15:55`
      changes:
        - sql:
            sql: >
              DELETE FROM data_permissions where perm_type = 'perms/data-access' OR perm_type = 'perms/native-query-editing';

  - changeSet:
      id: v50.2024-04-25T01:04:05
      author: qnkhuat
      comment: Delete the old SendPulses job and trigger
      changes:
        - customChange:
            class: "metabase.db.custom_migrations.DeleteSendPulsesTask"

  - changeSet:
      id: v50.2024-04-25T01:04:06
      author: qnkhuat
      comment: Delete SendPulse Job on downgrade
      changes:
        - customChange:
            class: "metabase.db.custom_migrations.DeleteSendPulseTaskOnDowngrade"

  - changeSet:
      id: v50.2024-04-25T01:04:07
      author: qnkhuat
      comment: Delete InitSendPulseTriggers Job on downgrade
      changes:
        - customChange:
            class: "metabase.db.custom_migrations.DeleteInitSendPulseTriggersOnDowngrade"

  - changeSet:
      id: v50.2024-04-25T03:15:01
      author: noahmoss
      comment: Add entity_id to core_user
      changes:
        - addColumn:
            columns:
              - column:
                  remarks: NanoID tag for each user
                  name: entity_id
                  type: char(21)
                  constraints:
                    nullable: true
                    unique: true
            tableName: core_user

  - changeSet:
      id: v50.2024-04-25T03:15:02
      author: noahmoss
      comment: Add entity_id to permissions_group
      changes:
        - addColumn:
            columns:
              - column:
                  remarks: NanoID tag for each user
                  name: entity_id
                  type: char(21)
                  constraints:
                    nullable: true
                    unique: true
            tableName: permissions_group

  - changeSet:
      id: v50.2024-04-25T16:29:31
      author: calherries
      comment: Add report_card.view_count
      changes:
        - addColumn:
            columns:
              - column:
                  name: view_count
                  type: integer
                  defaultValueNumeric: 0
                  remarks: Keeps a running count of card views
                  constraints:
                    nullable: false
            tableName: report_card

  - changeSet:
      id: v50.2024-04-25T16:29:32
      author: calherries
      comment: Populate report_card.view_count
      changes:
        - sql:
            dbms: mysql,mariadb
            sql: >-
              UPDATE report_card c
              SET c.view_count = (
                  SELECT COUNT(*)
                  FROM view_log v
                  WHERE v.model = 'card'
                  AND v.model_id = c.id
              );
        - sql:
            dbms: postgresql,h2
            sql: >-
              UPDATE report_card c
              SET view_count = (
                  SELECT count(*)
                  FROM view_log v
                  WHERE v.model = 'card'
                  AND v.model_id = c.id
              );
      rollback: # nothing to do, since view_count didn't exist in v49

  - changeSet:
      id: v50.2024-04-25T16:29:33
      author: calherries
      comment: Add report_dashboard.view_count
      changes:
        - addColumn:
            columns:
              - column:
                  name: view_count
                  type: integer
                  defaultValueNumeric: 0
                  remarks: Keeps a running count of dashboard views
                  constraints:
                    nullable: false
            tableName: report_dashboard

  - changeSet:
      id: v50.2024-04-25T16:29:34
      author: calherries
      comment: Populate report_dashboard.view_count
      changes:
        - sql:
            dbms: mysql,mariadb
            sql: >-
              UPDATE report_dashboard c
              SET c.view_count = (
                  SELECT COUNT(*)
                  FROM view_log v
                  WHERE v.model = 'dashboard'
                  AND v.model_id = c.id
              );
        - sql:
            dbms: postgresql,h2
            sql: >-
              UPDATE report_dashboard c
              SET view_count = (
                  SELECT count(*)
                  FROM view_log v
                  WHERE v.model = 'dashboard'
                  AND v.model_id = c.id
              );
      rollback: # nothing to do, since view_count didn't exist in v49

  - changeSet:
      id: v50.2024-04-25T16:29:35
      author: calherries
      comment: Add metabase_table.view_count
      changes:
        - addColumn:
            columns:
              - column:
                  name: view_count
                  type: integer
                  defaultValueNumeric: 0
                  remarks: Keeps a running count of card views
                  constraints:
                    nullable: false
            tableName: metabase_table

  - changeSet:
      id: v50.2024-04-25T16:29:36
      author: calherries
      comment: Populate metabase_table.view_count
      changes:
        - sql:
            dbms: mysql,mariadb
            sql: >-
              UPDATE metabase_table t
              SET t.view_count = (
                  SELECT count(*)
                  FROM view_log v
                  WHERE v.model = 'table'
                  AND v.model_id = t.id
              );
        - sql:
            dbms: postgresql,h2
            sql: >-
              UPDATE metabase_table t
              SET view_count = (
                  SELECT count(*)
                  FROM view_log v
                  WHERE v.model = 'table'
                  AND v.model_id = t.id
              );
      rollback: # nothing to do, since view_count didn't exist in v49

  - changeSet:
      id: v50.2024-04-26T09:19:00
      author: adam-james
      comment: Added 0.50.0 - Per-user Dashboard Parameter values table
      changes:
        - createTable:
            tableName: user_parameter_value
            remarks: Table holding last set value of a parameter per user
            columns:
              - column:
                  name: id
                  type: int
                  autoIncrement: true
                  constraints:
                    primaryKey: true
                    nullable: false
              - column:
                  name: user_id
                  type: int
                  remarks: 'ID of the User who has set the parameter value'
                  constraints:
                    nullable: false
                    references: core_user(id)
                    foreignKeyName: fk_user_parameter_value_user_id
                    deleteCascade: true
              - column:
                  name: parameter_id
                  type: varchar(36)
                  remarks: "The parameter ID"
                  constraints:
                    nullable: false
              - column:
                  name: value
                  type: ${text.type}
                  remarks: Value of the parameter
                  constraints:
                    nullable: true

  - changeSet:
      id: v50.2024-04-26T09:25:00
      author: adam-james
      comment: Index user_parameter_value.user_id
      rollback: # not necessary, will be removed with the table
      changes:
        - createIndex:
            tableName: user_parameter_value
            indexName: idx_user_parameter_value_user_id
            columns:
              column:
                name: user_id

  - changeSet:
      id: v50.2024-04-30T23:57:23
      author: noahmoss
      comment: Add `scope` column to api_key to support SCIM authentication
      changes:
        - addColumn:
            columns:
              - column:
                  name: scope
                  type: varchar(64)
                  remarks: The scope of the API key, if applicable
                  constraints:
                    nullable: true
            tableName: api_key

  - changeSet:
      id: v50.2024-04-30T23:58:24
      author: noahmoss
      comment: Drop NOT NULL constraint on api_key.user_id to support SCIM-scoped API keys
      changes:
        - dropNotNullConstraint:
            tableName: api_key
            columnName: user_id
            columnDataType: integer
      rollback: # we can't reliably add back the constraint while downgrading

  - changeSet:
      id: v50.2024-05-08T09:00:00
      author: qnkhuat
      comment: Add task_history.status
      changes:
        - addColumn:
            tableName: task_history
            columns:
              - column:
                  name: status
                  type: varchar(21)
                  remarks: "the status of task history, could be started, failed, success, unknown"
                  constraints:
                    nullable: false
                  defaultValue: "unknown"

  - changeSet:
      id: v50.2024-05-08T09:00:01
      author: qnkhuat
      comment: Drop default value task_history.status
      changes:
        - dropDefaultValue:
            tableName: task_history
            columnName: status
      # the column will be dropped
      rollback:

  - changeSet:
      id: v50.2024-05-08T09:00:02
      author: qnkhuat
      comment: Add "started" as default value for task_history.status, now that backfill is done.
      changes:
        - addDefaultValue:
            defaultValue: "started"
            tableName: task_history
            columnName: status
      # the column will be dropped
      rollback:

  - changeSet:
      id: v50.2024-05-08T09:00:03
      author: qnkhuat
      comment: Drop not null constraint for task_history.ended_at
      changes:
        - dropNotNullConstraint:
            tableName: task_history
            columnDataType: ${timestamp_type}
            columnName: ended_at
      rollback: # we can't reliably add back the constraint while downgrading

  - changeSet:
      id: v50.2024-05-08T09:00:04
      author: qnkhuat
      comment: Drop not null constraint for task_history.duration
      changes:
        - dropNotNullConstraint:
            tableName: task_history
            columnDataType: int
            columnName: duration
      rollback: # we can't reliably add back the constraint while downgrading

  - changeSet:
      id: v50.2024-05-08T09:00:05
      author: qnkhuat
      comment: Drop default value task_history.ended_at
      changes:
        - dropDefaultValue:
            tableName: task_history
            columnName: ended_at
      rollback:
        - addDefaultValue:
            tableName: task_history
            columnName: ended_at
            defaultValueComputed: current_timestamp

  - changeSet:
      id: v50.2024-05-08T09:00:06
      author: qnkhuat
      comment: Add null as default value for task_history.ended_at
      changes:
        - addDefaultValue:
            defaultValue: "null"
            tableName: task_history
            columnName: ended_at
      # the migration above will add one
      rollback:

  - changeSet:
      id: v50.2024-05-13T16:00:00
      author: filipesilva
      comment: Create cloud migration
      changes:
        - createTable:
            tableName: cloud_migration
            remarks: Migrate to cloud directly from Metabase
            columns:
              - column:
                  name: id
                  remarks: Unique ID
                  type: int
                  autoIncrement: true
                  constraints:
                    primaryKey: true
                    nullable: false
              - column:
                  name: external_id
                  remarks: Matching ID in Cloud for this migration
                  type: ${text.type}
                  constraints:
                    nullable: false
              - column:
                  name: upload_url
                  remarks: URL where the backup will be uploaded to
                  type: ${text.type}
                  constraints:
                    nullable: false
              - column:
                  name: state
                  remarks: 'Current state of the migration: init, setup, dump, upload, done, error, cancelled'
                  type: varchar(32)
                  defaultValue: init
                  constraints:
                    nullable: false
              - column:
                  name: progress
                  remarks: Number between 0 to 100 representing progress as a percentage
                  type: int
                  defaultValue: 0
                  constraints:
                    nullable: false
              - column:
                  name: created_at
                  remarks: Timestamp when the config was inserted
                  type: ${timestamp_type}
                  constraints:
                    nullable: false
              - column:
                  name: updated_at
                  remarks: Timestamp when the config was updated
                  type: ${timestamp_type}
                  constraints:
                    nullable: false

  - changeSet:
      id: v50.2024-05-14T12:42:42
      author: johnswanson
      comment: Create the Trash collection
      changes:
        - sql:
            sql: >-
              INSERT INTO collection (name, slug, entity_id, type) VALUES ('Trash', 'trash', 'trashtrashtrashtrasht', 'trash');
              INSERT INTO permissions (object, group_id)
              SELECT CONCAT('/collection/', c.id, '/'), pg.id
              FROM collection c
              CROSS JOIN permissions_group pg
              WHERE c.type = 'trash' AND pg.name != 'Administrators';

      rollback:
        - sql:
            sql: >-
              DELETE
              FROM permissions
              WHERE permissions.object IN (
                SELECT CONCAT('/collection/', collection.id, '/') FROM collection WHERE collection.type = 'trash'
              );
              DELETE FROM collection WHERE type = 'trash';

  - changeSet:
      id: v50.2024-05-15T13:13:13
      author: adam-james
      comment: Fix visualization settings for stacked area/bar/combo displays
      changes:
        - customChange:
            class: "metabase.db.custom_migrations.MigrateStackedAreaBarComboDisplaySettings"

  - changeSet:
      id: v50.2024-05-17T19:54:23
      author: calherries
      comment: Add metabase_database.uploads_enabled column
      changes:
        - addColumn:
            tableName: metabase_database
            columns:
              - column:
                  name: uploads_enabled
                  type: ${boolean.type}
                  defaultValueBoolean: false
                  remarks: Whether uploads are enabled for this database
                  constraints:
                    nullable: false

  - changeSet:
      id: v50.2024-05-17T19:54:24
      author: calherries
      comment: Add metabase_database.uploads_schema_name column
      changes:
        - addColumn:
            tableName: metabase_database
            columns:
              - column:
                  name: uploads_schema_name
                  type: ${text.type}
                  remarks: The schema name for uploads

  - changeSet:
      id: v50.2024-05-17T19:54:25
      author: calherries
      comment: Add metabase_database.uploads_table_prefix column
      changes:
        - addColumn:
            tableName: metabase_database
            columns:
              - column:
                  name: uploads_table_prefix
                  type: ${text.type}
                  remarks: The prefix for upload table names

  - changeSet:
      id: v50.2024-05-17T19:54:26
      author: calherries
      comment: Update metabase_database.uploads_enabled value
      changes:
        - customChange:
            class: "metabase.db.custom_migrations.MigrateUploadsSettings"

  # This migration has been moved.
  - changeSet:
      id: v50.2024-05-27T15:55:22
      author: calherries
      comment: Create sample content
      changes:
        - customChange:
            class: "metabase.db.custom_migrations.CreateSampleContent"

  - changeSet:
      id: v50.2024-05-29T14:04:47
      author: johnswanson
      comment: Add `report_dashboard.archived_directly`
      changes:
        - addColumn:
            tableName: report_dashboard
            columns:
              - column:
                  name: archived_directly
                  type: ${boolean.type}
                  defaultValueBoolean: false
                  remarks: "Was this thing trashed directly"
                  constraints:
                    nullable: false

  - changeSet:
      id: v50.2024-05-29T14:04:53
      author: johnswanson
      comment: Add `report_card.archived_directly`
      changes:
        - addColumn:
            tableName: report_card
            columns:
              - column:
                  name: archived_directly
                  type: ${boolean.type}
                  remarks: "Was this thing trashed directly"
                  defaultValueBoolean: false
                  constraints:
                    nullable: false

  - changeSet:
      id: v50.2024-05-29T14:04:58
      author: johnswanson
      comment: Add `collection.archive_operation_id`
      changes:
        - addColumn:
            tableName: collection
            columns:
              - column:
                  name: archive_operation_id
                  type: char(36)
                  remarks: "The UUID of the trash operation. Each time you trash a collection subtree, you get a unique ID."
                  constraints:
                    nullable: true

  - changeSet:
      id: v50.2024-05-29T14:05:01
      author: johnswanson
      comment: Add `collection.archived_directly`
      changes:
        - addColumn:
            tableName: collection
            columns:
              - column:
                  name: archived_directly
                  type: ${boolean.type}
                  remarks: "Whether the item was trashed independently or as a subcollection"
                  constraints:
                    nullable: true

  - changeSet:
      id: v50.2024-05-29T14:05:03
      author: johnswanson
      comment: Populate `archived_directly` and `archive_operation_id` (Postgres)
      changes:
        - sqlFile:
            dbms: postgresql
            path: trash/postgres.sql
            relativeToChangelogFile: true
      rollback: # not needed, columns will be deleted

  - changeSet:
      id: v50.2024-05-29T18:42:13
      author: johnswanson
      comment: Populate `archived_directly` and `archive_operation_id` (H2)
      changes:
        - sqlFile:
            dbms: h2
            path: trash/h2.sql
            relativeToChangelogFile: true
      rollback: # not needed, columns will be deleted

  - changeSet:
      id: v50.2024-05-29T18:42:14
      author: johnswanson
      comment: Populate `archived_directly` and `archive_operation_id` (MySQL)
      validCheckSum: ANY
      changes:
        - sqlFile:
            dbms: mysql
            path: trash/mysql.sql
            relativeToChangelogFile: true
      rollback: # not needed, columns will be deleted

  - changeSet:
      id: v50.2024-05-29T18:42:15
      author: johnswanson
      comment: Populate `archived_directly` and `archive_operation_id` (MariaDB)
      changes:
        - sqlFile:
            dbms: mariadb
            path: trash/mariadb.sql
            relativeToChangelogFile: true
      rollback: # not needed, columns will be deleted

  - changeSet:
      id: v50.2024-05-30T16:04:20
      author: escherize
      comment: Add context to recent views table
      changes:
        - addColumn:
            tableName: recent_views
            columns:
              - column:
                  name: context
                  remarks: The contextual action that netted a recent view.
                  type: varchar(256)
                  defaultValue: "view"
                  constraints:
                    nullable: false
      preConditions:
        - onFail: MARK_RAN
        - not:
          - columnExists:
              tableName: recent_views
              columnName: context

  - changeSet:
      id: v50.2024-06-12T12:33:07
      author: piranha
      comment: 'Decrypt some settings so the next migration runs well'
      changes:
        - customChange:
            class: "metabase.db.custom_migrations.DecryptCacheSettings"
      rollback: # no rollback necessary, they'll be encrypted if you downgrade and touch them

  - changeSet:
      # this had id `v50.2024-04-12T12:33:09` before #44048
      id: v50.2024-06-12T12:33:08
      author: piranha
      comment: 'Copy old cache configurations to cache_config table'
      validCheckSum: ANY
      changes:
        - sqlFile:
            dbms: postgresql
            path: custom_sql/fill_cache_config.pg.sql
            relativeToChangelogFile: true
        - sqlFile:
            dbms: mysql,mariadb
            path: custom_sql/fill_cache_config.my.sql
            relativeToChangelogFile: true
        - sqlFile:
            dbms: h2
            path: custom_sql/fill_cache_config.h2.sql
            relativeToChangelogFile: true
      rollback: # no rollback necessary, we're not removing the columns yet

  - changeSet:
      id: v50.2024-06-12T12:33:09
      author: piranha
      comment: 'Fix root cache config for mysql if it is wrong'
      dbms: mysql,mariadb
      validCheckSum: ANY
      changes:
        - sqlFile:
            path: custom_sql/fill_cache_config_root_fix.my.sql
            relativeToChangelogFile: true
      rollback: # no rollback necessary here too

  - changeSet:
      id: v50.2024-06-20T13:21:30
      author: noahmoss
      comment: 'Drop permission_id column on sandboxes table to fix down migrations'
      changes:
        - dropColumn:
            tableName: sandboxes
            columnName: permission_id
      rollback:
        - addColumn:
            tableName: sandboxes
            columns:
              - column:
                  name: permission_id
                  type: int
                  remarks: 'The ID of the corresponding permissions path for this sandbox (deprecated)'
                  constraints:
                    nullable: true
                  defaultValue: null

  - changeSet:
      id: v50.2024-06-28T12:35:50
      author: piranha
      comment: 'Clean databasechangelog table of migration that was once deleted'
      changes:
        - sql: "DELETE FROM ${databasechangelog.name} WHERE id = 'v50.2024-04-12T12:33:09'"
      rollback: # nothing to do here

  - changeSet:
      id: v50.2024-07-02T16:48:21
      author: adam-james
      comment: Remove existing user_parameter_value entries as we want to add dashboard_id, and can't easily backfill
      rollback: # none, entries already removed and are non-critical to app functionality
      changes:
        - delete:
           tableName: user_parameter_value

  - changeSet:
      id: v50.2024-07-02T16:49:29
      author: adam-james
      comment: Add dashboard_id column to user_parameter_value to keep values unique per dashboard
      changes:
        - addColumn:
            columns:
              - column:
                  name: dashboard_id
                  type: int
                  remarks: The ID of the dashboard
            tableName: user_parameter_value

  - changeSet:
      id: v50.2024-07-02T16:55:42
      author: adam-james
      comment: Add fk constraint to user_parameter_value.dashboard_id
      changes:
        - addForeignKeyConstraint:
            baseTableName: user_parameter_value
            baseColumnNames: dashboard_id
            referencedTableName: report_dashboard
            referencedColumnNames: id
            constraintName: fk_user_parameter_value_dashboard_id
            nullable: false
            deleteCascade: true

  - changeSet:
      id: v50.2024-07-02T17:07:15
      author: adam-james
      comment: Index user_parameter_value.dashboard_id
      rollback: # not necessary, will be removed with the table
      changes:
        - createIndex:
            tableName: user_parameter_value
            indexName: idx_user_parameter_value_dashboard_id
            columns:
              column:
                name: dashboard_id

  # After this migration, last_used_at becomes the lowest timestamp after which we know that
  # the card has not been used. last_used_at will be used to determine if a report
  # card is stale and should be cleaned up if the card is imported with serialization.
  # Because we weren't collecting last_used_at before, we have to populate all existing cards
  # with the current timestamp to provide a "lower bound" after which the card has not been used.
  - changeSet:
      id: v50.2024-07-09T20:04:00
      author: calherries
      comment: Populate default value for report_card.last_used_at
      changes:
        - sql:
            sql: UPDATE report_card SET last_used_at = current_timestamp
      rollback: # nothing to do, since this is backwards compatible

  - changeSet:
      id: v50.2024-07-09T20:04:02
      author: calherries
      comment: Add not null constraint for report_card.last_used_at
      preConditions:
      changes:
        - addNotNullConstraint:
            tableName: report_card
            columnName: last_used_at
            columnDataType: ${timestamp_type}

  # addDefaultValue with defaultValueComputed doesn't work for MySQL/MariaDB so we have to do this the hard way.
  - changeSet:
      id: v50.2024-07-09T20:04:03
      author: calherries
      comment: Set default for report_card.last_used_at
      preConditions:
      changes:
        - sql:
            dbms: postgresql,h2
            sql: ALTER TABLE report_card ALTER COLUMN last_used_at SET DEFAULT CURRENT_TIMESTAMP;
        - sql:
            dbms: mysql,mariadb
            sql: >-
              ALTER TABLE report_card
              CHANGE last_used_at
              last_used_at timestamp(6) NOT NULL DEFAULT current_timestamp(6);
      rollback: # nothing to do, since this is backwards compatible

  - changeSet:
      id: v50.2024-08-08T20:04:03
      author: qnkhuat
      comment: Added 0.50.0 - Add index on user_parameter_value(user_id, parameter_id, dashboard_id)
      changes:
        - createIndex:
            tableName: user_parameter_value
            indexName: idx_user_parameter_value_user_id_dashboard_id_parameter_id
            columns:
              - column:
                  name: user_id
              - column:
                  name: dashboard_id
              - column:
                  name: parameter_id

  - changeSet:
      id: v50.2024-08-27T00:00:00
      author: devurandom
      comment: Add is_attached_dwh to metabase_database
      preConditions:
        - onFail: MARK_RAN
        - not:
            - columnExists:
                tableName: metabase_database
                columnName: is_attached_dwh
      changes:
        - addColumn:
            tableName: metabase_database
            columns:
              - column:
                  name: is_attached_dwh
                  type: ${boolean.type}
                  defaultValueBoolean: false
                  remarks: 'This is an attached data warehouse, do not serialize it and hide its details from the UI'
                  constraints:
                    nullable: false

  - changeSet:
      id: v51.2024-05-13T15:30:57
      author: metamben
      comment: Backup of dataset_query rewritten by the metrics v2 migration
      changes:
        - addColumn:
            tableName: report_card
            columns:
              - column:
                  name: dataset_query_metrics_v2_migration_backup
                  remarks: The copy of dataset_query before the metrics v2 migration
                  type: ${text.type}
      preConditions:

  - changeSet:
      id: v51.2024-05-13T16:00:00
      author: metamben
      comment: Migrate v1 metrics to v2 metrics
      changes:
        - customChange:
            class: "metabase.db.custom_migrations.MigrateMetricsToV2"

  - changeSet:
      id: v51.2024-06-07T12:37:36
      author: crisptrutski
      comment: Rename query_field.direct_reference to query_field.indirect_reference
      changes:
        - renameColumn:
            tableName: query_field
            columnDataType: ${boolean.type}
            oldColumnName: direct_reference
            newColumnName: explicit_reference

  - changeSet:
      id: v51.2024-06-12T18:53:02
      author: noahmoss
      comment: Drop incorrect index on login_history
      changes:
        - dropIndex:
            tableName: login_history
            indexName: idx_user_id_device_id
      rollback:
        - createIndex:
            tableName: login_history
            indexName: idx_user_id_device_id
            columns:
              - column:
                  name: session_id
              - column:
                  name: device_id
      preConditions:

  - changeSet:
      id: v51.2024-06-12T18:53:03
      author: noahmoss
      comment: Create index on login_history (user_id, device_id)
      changes:
        - createIndex:
            tableName: login_history
            indexName: idx_user_id_device_id
            columns:
              - column:
                  name: user_id
              - column:
                  name: device_id
      rollback:
        - dropIndex:
            tableName: login_history
            indexName: idx_user_id_device_id
      preConditions:

  - changeSet:
      id: v51.2024-07-08T10:00:00
      author: qnkhuat
      comment: Create channel table
      preConditions:
        - onFail: MARK_RAN
        - not:
            - tableExists:
                tableName: channel
      changes:
        - createTable:
            tableName: channel
            remarks: Channel configurations
            columns:
              - column:
                  name: id
                  remarks: Unique ID
                  type: int
                  autoIncrement: true
                  constraints:
                    primaryKey: true
                    nullable: false
              - column:
                  name: name
                  remarks: channel name
                  type: varchar(254)
                  constraints:
                    nullable: false
                    unique: true
              - column:
                  name: description
                  remarks: channel description
                  type: ${text.type}
                  constraints:
                    nullable: true
              - column:
                  name: type
                  remarks: Channel type
                  type: varchar(32)
                  constraints:
                    nullable: false
              - column:
                  name: details
                  remarks: Channel details, used to store authentication information or channel-specific settings
                  type: ${text.type}
                  constraints:
                    nullable: false
              - column:
                  name: active
                  type: ${boolean.type}
                  defaultValueBoolean: true
                  remarks: whether the channel is active
                  constraints:
                    nullable: false
              - column:
                  name: created_at
                  remarks: Timestamp when the channel was inserted
                  type: ${timestamp_type}
                  constraints:
                    nullable: false
              - column:
                  name: updated_at
                  remarks: Timestamp when the channel was updated
                  type: ${timestamp_type}
                  constraints:
                    nullable: false

  - changeSet:
      id: v51.2024-07-08T10:00:01
      author: qnkhuat
      comment: Create pulse_channel.channel_id
      preConditions:
        - onFail: MARK_RAN
        - not:
            - columnExists:
                tableName: pulse_channel
                columnName: channel_id
      changes:
        - addColumn:
            tableName: pulse_channel
            columns:
              - column:
                  name: channel_id
                  type: integer
                  remarks: The channel ID

  - changeSet:
      id: v51.2024-07-08T10:00:02
      author: qnkhuat
      comment: Add fk constraint to pulse_channel.channel_id
      preConditions:
        - onFail: MARK_RAN
        - not:
            - foreignKeyConstraintExists:
                foreignKeyName: fk_pulse_channel_channel_id
                foreignKeyTableName: pulse_channel

      changes:
        - addForeignKeyConstraint:
            baseTableName: pulse_channel
            baseColumnNames: channel_id
            referencedTableName: channel
            referencedColumnNames: id
            constraintName: fk_pulse_channel_channel_id
            nullable: true
            deleteCascade: true

  - changeSet:
      id: v51.2024-07-09T17:15:43
      author: tsmacdonald
      comment: Fix default boolean value for query_field.explicit_reference
      dbms: mysql,mariadb
      changes:
        - addDefaultValue:
            tableName: query_field
            columnName: explicit_reference
            defaultValueBoolean: true

  - changeSet:
      id: v51.2024-07-10T12:28:10
      author: johnswanson
      comment: Add `last_viewed_at` to dashboards
      preConditions:
        - onFail: MARK_RAN
        - not:
          - columnExists:
              tableName: report_dashboard
              columnName: last_viewed_at
      changes:
        - addColumn:
            tableName: report_dashboard
            columns:
              - column:
                  name: last_viewed_at
                  type: ${timestamp_type}
                  remarks: Timestamp of when this dashboard was last viewed
                  defaultValueComputed: current_timestamp
                  constraints:
                    nullable: false

  - changeSet:
      id: v51.2024-07-22T15:49:37
      author: escherize
      comment: Add embedding_client column to query_execution for metabase embedding SDK analytics
      preConditions:
        - onFail: MARK_RAN
        - not:
          - columnExists:
              tableName: query_execution
              columnName: embedding_client
      changes:
        - addColumn:
            tableName: query_execution
            columns:
              - column:
                  name: embedding_client
                  remarks: Used by the embedding team to track SDK usage
                  type: varchar(254)
                  constraints:
                    nullable: true

  - changeSet:
      id: v51.2024-07-22T15:49:38
      author: escherize
      comment: Add embedding_version column to query_execution for metabase embedding SDK analytics
      preConditions:
        - onFail: MARK_RAN
        - not:
          - columnExists:
              tableName: query_execution
              columnName: embedding_version
      changes:
        - addColumn:
            tableName: query_execution
            columns:
              - column:
                  name: embedding_version
                  remarks: Used by the embedding team to track SDK version usage
                  type: varchar(254)
                  constraints:
                    nullable: true

  - changeSet:
      id: v51.2024-07-22T15:49:39
      author: escherize
      comment: Add embedding_client column to view_log for metabase embedding SDK analytics
      preConditions:
        - onFail: MARK_RAN
        - not:
          - columnExists:
              tableName: view_log
              columnName: embedding_client
      changes:
        - addColumn:
            tableName: view_log
            columns:
              - column:
                  name: embedding_client
                  remarks: Used by the embedding team to track SDK usage
                  type: varchar(254)
                  constraints:
                    nullable: true

  - changeSet:
      id: v51.2024-07-22T15:49:40
      author: escherize
      comment: Add embedding_version column to view_log for metabase embedding SDK analytics
      preConditions:
        - onFail: MARK_RAN
        - not:
          - columnExists:
              tableName: view_log
              columnName: embedding_version
      changes:
        - addColumn:
            tableName: view_log
            columns:
              - column:
                  name: embedding_version
                  remarks: Used by the embedding team to track SDK version usage
                  type: varchar(254)
                  constraints:
                    nullable: true

  - changeSet:
      id: v51.2024-07-25T11:56:27
      author: crisptrutski
      comment: Wipe stale query fields, so we can add new non-nullable columns
      rollback: # none, entries will be recreated by sweeper
      changes:
        - delete:
            tableName: query_field
            remarks: remove stale analysis, so the new fields can be non-nullable

  - changeSet:
      id: v51.2024-07-25T11:57:27
      author: crisptrutski
      comment: Add `column` column to query fields
      preConditions:
        - not:
          - columnExists:
              tableName: query_field
              columnName: column
      changes:
        - addColumn:
            tableName: query_field
            columns:
              - column:
                  name: column
                  type: varchar(254) # matching metabase_field.name
                  remarks: name of the table or card being referenced
                  constraints:
                    nullable: false

  - changeSet:
      id: v51.2024-07-25T11:58:27
      author: crisptrutski
      comment: Add `table` column to query fields
      preConditions:
        - not:
          - columnExists:
              tableName: query_field
              columnName: table
      changes:
        - addColumn:
            tableName: query_field
            columns:
              - column:
                  name: table
                  type: varchar(254) # matching metabase_table.name
                  remarks: name of the table or card being referenced
                  constraints:
                    nullable: false

  - changeSet:
      id: v51.2024-07-25T12:02:21
      validCheckSum: ANY
      author: crisptrutski
      comment: Make `field_id` nullable on query fields
      rollback:
        - delete:
            tableName: query_field
            where: query_field.field_id is NULL
            remarks: remove stale analysis, so the fields can be non-nullable
      changes:
        - dropNotNullConstraint:
            tableName: query_field
            columnDataType: int
            columnName: field_id
            remarks: This value is null if the field does not exist, or is created within a model

  - changeSet:
      id: v51.2024-07-26T11:56:27
      author: crisptrutski
      comment: Add `table_id` column to query fields
      preConditions:
        - not:
          - columnExists:
              tableName: query_field
              columnName: table_id
      changes:
        - addColumn:
            tableName: query_field
            columns:
              - column:
                  name: table_id
                  type: int
                  remarks: track the table directly, in case the field does not exist
                  constraints:
                    nullable: true

  - changeSet:
      id: v51.2024-07-29T09:22:12
      author: crisptrutski
      comment: Add the query_analysis table
      preConditions:
        - onFail: MARK_RAN
        - not:
          - tableExists:
              tableName: query_analysis
      changes:
        - createTable:
            tableName: query_analysis
            remarks: Parent node for query analysis records
            columns:
              - column:
                  name: id
                  remarks: PK
                  type: int
                  autoIncrement: true
                  constraints:
                    primaryKey: true
                    nullable: false
              - column:
                  name: card_id
                  remarks: referenced card
                  type: int
                  constraints:
                    nullable: false
                    referencedTableName: report_card
                    referencedColumnNames: id
                    foreignKeyName: fk_query_analysis_card_id
                    deleteCascade: true
              - column:
                  remarks: The timestamp of when the analysis was created
                  name: created_at
                  type: ${timestamp_type}
                  defaultValueComputed: current_timestamp
                  constraints:
                    nullable: false
              - column:
                  remarks: The timestamp of when the analysis was updated
                  name: updated_at
                  type: ${timestamp_type}
                  defaultValueComputed: current_timestamp
                  constraints:
                    nullable: false

  - changeSet:
      id: v51.2024-07-29T09:23:12
      author: crisptrutski
      comment: Index query_analysis.card_id
      rollback: # not necessary, will be removed with the table
      preConditions: # linter made me add this
      changes:
        - createIndex:
            tableName: query_analysis
            indexName: idx_query_analysis_card_id
            columns:
              column:
                name: card_id

  - changeSet:
      id: v51.2024-07-29T09:24:13
      author: crisptrutski
      comment: Add the query_table join table
      preConditions:
        - onFail: MARK_RAN
        - not:
          - tableExists:
              tableName: query_table
      changes:
        - createTable:
            tableName: query_table
            remarks: Tables used by a card's query
            columns:
              - column:
                  name: id
                  remarks: PK
                  type: int
                  autoIncrement: true
                  constraints:
                    primaryKey: true
                    nullable: false
              - column:
                  name: card_id
                  remarks: referenced card
                  type: int
                  constraints:
                    nullable: false
                    referencedTableName: report_card
                    referencedColumnNames: id
                    foreignKeyName: fk_query_table_card_id
                    deleteCascade: true
              - column:
                  name: analysis_id
                  remarks: round of analysis
                  type: int
                  constraints:
                    nullable: false
                    referencedTableName: query_analysis
                    referencedColumnNames: id
                    foreignKeyName: fk_query_table_analysis_id
                    deleteCascade: true
              - column:
                  name: table_id
                  remarks: referenced field
                  type: int
                  constraints:
                    nullable: true
                    referencedTableName: metabase_table
                    referencedColumnNames: id
                    foreignKeyName: fk_query_table_table_id
                    deleteCascade: true
              - column:
                  name: schema
                  type: varchar(254) # matching metabase_table.schema
                  remarks: name of the schema of the table being referenced
                  constraints:
                    nullable: true
              - column:
                  name: table
                  type: varchar(254) # matching metabase_table.name
                  remarks: name of the table or card being referenced
                  constraints:
                    nullable: false

  - changeSet:
      id: v51.2024-07-29T09:25:13
      author: crisptrutski
      comment: Index query_table.card_id
      rollback: # not necessary, will be removed with the table
      preConditions: # linter made me add this
      changes:
        - createIndex:
            tableName: query_table
            indexName: idx_query_table_card_id
            columns:
              column:
                name: card_id

  - changeSet:
      id: v51.2024-07-29T09:25:14
      author: crisptrutski
      comment: Index query_table.analysis_id
      rollback: # not necessary, will be removed with the table
      preConditions: # linter made me add this
      changes:
        - createIndex:
            tableName: query_table
            indexName: idx_query_table_analysis_id
            columns:
              column:
                name: analysis_id

  - changeSet:
      id: v51.2024-07-29T09:25:15
      author: crisptrutski
      comment: Index query_table.table_id
      rollback: # not necessary, will be removed with the table
      preConditions: # linter made me add this
      changes:
        - createIndex:
            tableName: query_table
            indexName: idx_query_table_table_id
            columns:
              column:
                name: table_id

  - changeSet:
      id: v51.2024-07-29T10:03:27
      author: crisptrutski
      comment: Wipe stale query fields, so we can add new non-nullable columns
      rollback: # none, entries will be recreated by sweeper
      changes:
        - delete:
            tableName: query_field
            remarks: remove stale analysis, so the new fields can be non-nullable

  - changeSet:
      id: v51.2024-07-29T10:04:13
      author: crisptrutski
      comment: Put Query Fields under a parent Query Analysis record
      preConditions:
        - not:
          - columnExists:
              tableName: query_field
              columnName: analysis_id
      changes:
        - addColumn:
            tableName: query_field
            columns:
              - column:
                  name: analysis_id
                  remarks: round of analysis
                  type: int
                  constraints:
                    nullable: false
                    referencedTableName: query_analysis
                    referencedColumnNames: id
                    foreignKeyName: fk_query_field_analysis_id
                    deleteCascade: true
                    deleteCascadeForce: true # its safe as we have truncated the table
      rollback:
        - dropForeignKeyConstraint:
            baseTableName: query_field
            constraintName: fk_query_field_analysis_id
        - dropColumn:
            tableName: query_field
            columnName: analysis_id

  - changeSet:
      id: v51.2024-07-29T11:25:13
      author: crisptrutski
      comment: Index query_field.analysis_id
      rollback: # not necessary, will be removed with the table
      preConditions: # linter made me add this
      changes:
        - createIndex:
            tableName: query_field
            indexName: idx_query_field_analysis_id
            columns:
              column:
                name: analysis_id

  - changeSet:
      id: v51.2024-08-02T11:56:27
      author: crisptrutski
      comment: Add `schema` column to query fields
      preConditions:
        - not:
            - columnExists:
                tableName: query_field
                columnName: schema
      changes:
        - addColumn:
            tableName: query_field
            columns:
              - column:
                  name: schema
                  type: varchar(254) # matching metabase_table.schema
                  remarks: name of the schema of the table being referenced
                  constraints:
                    nullable: true

  - changeSet:
      id: v51.2024-08-02T12:02:21
      validCheckSum: ANY
      author: crisptrutski
      comment: Make `table` nullable on query fields
      rollback: # we don't need one, the column will be dropped
      changes:
        - dropNotNullConstraint:
            tableName: query_field
            columnDataType: varchar(254) # matching metabase_table.name
            columnName: table
            remarks: This value is null if the field does not exist, and macaw could not determine the table

  - changeSet:
      id: v51.2024-08-05T16:00:00
      author: metamben
      comment: Add source card reference to report_card to support metrics based models and questions
      preConditions:
        - not:
          - columnExists:
              tableName: report_card
              columnName: source_card_id
      changes:
        - addColumn:
            tableName: report_card
            columns:
              - column:
                  name: source_card_id
                  remarks: The ID of the model or question this card is based on
                  type: int

  - changeSet:
      id: v51.2024-08-05T16:00:01
      author: metamben
      comment: Add FK constraint to report_card.source_card_id
      preConditions:
      changes:
        - addForeignKeyConstraint:
            baseTableName: report_card
            baseColumnNames: source_card_id
            referencedTableName: report_card
            referencedColumnNames: id
            constraintName: fk_report_card_source_card_id_ref_report_card_id
            nullable: true
            deleteCascade: true

  - changeSet:
      id: v51.2024-08-05T16:00:02
      author: metamben
      comment: Index report_card.source_card_id
      rollback: # not necessary, will be removed with the table
      preConditions:
        - not:
            - indexExists:
                tableName: report_card
                indexName: idx_report_card_source_card_id
      changes:
        - createIndex:
            tableName: report_card
            indexName: idx_report_card_source_card_id
            columns:
              column:
                name: source_card_id


  - changeSet:
      id: v51.2024-08-07T10:00:00
      author: ranquild
      comment: Remove field refs from report_card.visualization_settings.column_settings
      changes:
        - customChange:
            class: "metabase.db.custom_migrations.MigrateLegacyColumnKeysInCardVizSettings"

  - changeSet:
      id: v51.2024-08-07T11:00:00
      author: ranquild
      comment: Remove field refs from report_dashboardcard.visualization_settings.column_settings
      changes:
        - customChange:
            class: "metabase.db.custom_migrations.MigrateLegacyColumnKeysInDashboardCardVizSettings"

  - changeSet:
      id: v51.2024-08-26T08:53:46
      author: crisptrutski
      comment: Add a status column to track the progress and outcome of query analysis
      preConditions:
        - not:
          - columnExists:
              tableName: query_analysis
              columnName: status
      changes:
        - addColumn:
            tableName: query_analysis
            columns:
              - column:
                  name: status
                  type: ${text.type}
                  remarks: running, failed, or completed

  - changeSet:
      id: v51.2024-09-03T16:54:18
      author: adam-james
      comment: Add pivot_results to pulse_card
      preConditions:
        - not:
            - columnExists:
                tableName: pulse_card
                columnName: pivot_results
      changes:
        - addColumn:
            tableName: pulse_card
            columns:
              - column:
                  name: pivot_results
                  type: ${boolean.type}
                  defaultValue: false
                  remarks: Whether or not to apply pivot processing to the rows of the export

  - changeSet:
      id: v51.2024-09-09T15:11:16
      author: johnswanson
      comment: add an index for `collection.type`
      preConditions:
        - onFail: MARK_RAN
        - not:
            - indexExists:
                tableName: collection
                indexName: idx_collection_type
      changes:
        - createIndex:
            tableName: collection
            columns:
              - column:
                  name: type
            indexName: idx_collection_type

  - changeSet:
      id: v51.2024-09-26T03:01:00
      author: escherize
      comment: iff enable-embedding is set, copy -> enable-embedding-interactive
      preConditions:
        - onFail: MARK_RAN
        - or:
            - and:
                - dbms:
                    type: postgresql
                - sqlCheck:
                    expectedResult: 1
                    sql: SELECT count(*) FROM setting WHERE key = 'enable-embedding';
            - and:
                - dbms:
                    type: mysql,mariadb
                - sqlCheck:
                    expectedResult: 1
                    sql: SELECT count(*) FROM setting WHERE `key` = 'enable-embedding';
            - and:
                - dbms:
                    type: h2
                - sqlCheck:
                    expectedResult: 1
                    sql: SELECT count(*) FROM setting WHERE "KEY" = 'enable-embedding';
      changes:
        - sql:
            dbms: postgresql
            sql: >-
              INSERT INTO setting (key, value)
              SELECT 'enable-embedding-interactive', value
              FROM setting
              WHERE key = 'enable-embedding';
        - sql:
            dbms: mysql,mariadb
            sql: >-
              INSERT INTO setting (`key`, `value`)
              SELECT 'enable-embedding-interactive', value
              FROM setting
              WHERE `key` = 'enable-embedding';
        - sql:
            dbms: h2
            sql: >-
              INSERT INTO setting ("KEY", "VALUE")
              SELECT 'enable-embedding-interactive', "VALUE"
              FROM setting
              WHERE "KEY" = 'enable-embedding';
      rollback: # not needed

  - changeSet:
      id: v51.2024-09-26T03:02:00
      author: escherize
      comment: iff enable-embedding is set, copy -> enable-embedding-static
      preConditions:
        - onFail: MARK_RAN
        - or:
            - and:
                - dbms:
                    type: postgresql
                - sqlCheck:
                    expectedResult: 1
                    sql: SELECT count(*) FROM setting WHERE key = 'enable-embedding';
            - and:
                - dbms:
                    type: mysql,mariadb
                - sqlCheck:
                    expectedResult: 1
                    sql: SELECT count(*) FROM setting WHERE `key` = 'enable-embedding';
            - and:
                - dbms:
                    type: h2
                - sqlCheck:
                    expectedResult: 1
                    sql: SELECT count(*) FROM setting WHERE "KEY" = 'enable-embedding';
      changes:
        - sql:
            dbms: postgresql
            sql: >-
              INSERT INTO setting (key, value)
              SELECT 'enable-embedding-static', value
              FROM setting
              WHERE key = 'enable-embedding';
        - sql:
            dbms: mysql,mariadb
            sql: >-
              INSERT INTO setting (`key`, `value`)
              SELECT 'enable-embedding-static', value
              FROM setting
              WHERE `key` = 'enable-embedding';
        - sql:
            dbms: h2
            sql: >-
              INSERT INTO setting ("KEY", "VALUE")
              SELECT 'enable-embedding-static', "VALUE"
              FROM setting
              WHERE "KEY" = 'enable-embedding';
      rollback: # not needed

  - changeSet:
      id: v51.2024-09-26T03:03:00
      author: escherize
      comment: iff enable-embedding is set, copy -> enable-embedding-sdk
      preConditions:
        - onFail: MARK_RAN
        - or:
            - and:
                - dbms:
                    type: postgresql
                - sqlCheck:
                    expectedResult: 1
                    sql: SELECT count(*) FROM setting WHERE key = 'enable-embedding';
            - and:
                - dbms:
                    type: mysql,mariadb
                - sqlCheck:
                    expectedResult: 1
                    sql: SELECT count(*) FROM setting WHERE `key` = 'enable-embedding';
            - and:
                - dbms:
                    type: h2
                - sqlCheck:
                    expectedResult: 1
                    sql: SELECT count(*) FROM setting WHERE "KEY" = 'enable-embedding';
      changes:
        - sql:
            dbms: postgresql
            sql: >-
              INSERT INTO setting (key, value)
              SELECT 'enable-embedding-sdk', value
              FROM setting
              WHERE key = 'enable-embedding';
        - sql:
            dbms: mysql,mariadb
            sql: >-
              INSERT INTO setting (`key`, `value`)
              SELECT 'enable-embedding-sdk', value
              FROM setting
              WHERE `key` = 'enable-embedding';
        - sql:
            dbms: h2
            sql: >-
              INSERT INTO setting ("KEY", "VALUE")
              SELECT 'enable-embedding-sdk', "VALUE"
              FROM setting
              WHERE "KEY" = 'enable-embedding';
      rollback: # not needed

  - changeSet:
      id: v51.2024-09-26T03:04:00
      author: escherize
      comment: iff embedding-app-origin is set, copy -> embedding-app-origins-interactive
      preConditions:
        - onFail: MARK_RAN
        - or:
            - and:
                - dbms:
                    type: postgresql
                - sqlCheck:
                    expectedResult: 1
                    sql: SELECT count(*) FROM setting WHERE key = 'embedding-app-origin';
            - and:
                - dbms:
                    type: mysql,mariadb
                - sqlCheck:
                    expectedResult: 1
                    sql: SELECT count(*) FROM setting WHERE `key` = 'embedding-app-origin';
            - and:
                - dbms:
                    type: h2
                - sqlCheck:
                    expectedResult: 1
                    sql: SELECT count(*) FROM setting WHERE "KEY" = 'embedding-app-origin';
      changes:
        - sql:
            dbms: postgresql
            sql: >-
              INSERT INTO setting (key, value)
              SELECT 'embedding-app-origins-interactive', value
              FROM setting
              WHERE key = 'embedding-app-origin';
        - sql:
            dbms: mysql,mariadb
            sql: >-
              INSERT INTO setting (`key`, `value`)
              SELECT 'embedding-app-origins-interactive', value
              FROM setting
              WHERE `key` = 'embedding-app-origin';
        - sql:
            dbms: h2
            sql: >-
              INSERT INTO setting ("KEY", "VALUE")
              SELECT 'embedding-app-origins-interactive', "VALUE"
              FROM setting
              WHERE "KEY" = 'embedding-app-origin';
      rollback: # not needed

  - changeSet:
      id: v51.2024-10-24T14:23:58
      author: noahmoss
      comment: Drop not null constraint on persisted_info.card_id
      changes:
        - dropNotNullConstraint:
            tableName: persisted_info
            columnName: card_id
            columnDataType: int
      rollback:
        - addNotNullConstraint:
            tableName: persisted_info
            columnName: card_id
            columnDataType: int

  - changeSet:
      id: v51.2024-10-24T14:24:59
      author: noahmoss
      comment: Drop foreign key constraint on persisted_info.card_id
      preConditions:
        - foreignKeyConstraintExists:
            foreignKeyName: fk_persisted_info_card_id
            foreignKeyTableName: persisted_info
      changes:
        - dropForeignKeyConstraint:
            constraintName: fk_persisted_info_card_id
            baseTableName: persisted_info
      rollback:
        - addForeignKeyConstraint:
            baseTableName: persisted_info
            baseColumnNames: card_id
            referencedTableName: report_card
            referencedColumnNames: id
            constraintName: fk_persisted_info_card_id
            onDelete: CASCADE

  - changeSet:
      id: v51.2024-10-24T14:25:01
      author: noahmoss
      comment: Re-add nullable foreign key constraint on persisted_info.card_id
      preConditions:
        - not:
            - foreignKeyConstraintExists:
              foreignKeyName: fk_persisted_info_card_id
              foreignKeyTableName: persisted_info
      changes:
        - addForeignKeyConstraint:
            baseTableName: persisted_info
            baseColumnNames: card_id
            referencedTableName: report_card
            referencedColumnNames: id
            constraintName: fk_persisted_info_card_id
            onDelete: SET NULL
      rollback:
        - dropForeignKeyConstraint:
            constraintName: fk_persisted_info_card_id
            baseTableName: persisted_info

  - changeSet:
      id: v52.2024-09-05T08:00:00
      author: qnkhuat
      comment: Create the notification table
      preConditions:
        - not:
          - tableExists:
              tableName: notification
      changes:
        - createTable:
            tableName: notification
            remarks: join table that connect notification subscriptions and notification handlers
            columns:
              - column:
                  name: id
                  type: int
                  autoIncrement: true
                  constraints:
                    primaryKey: true
                    nullable: false
              - column:
                  name: payload_type
                  remarks: the type of the payload
                  type: varchar(64)
                  constraints:
                    nullable: false
              - column:
                  name: active
                  remarks: whether the notification is active
                  type: ${boolean.type}
                  constraints:
                    nullable: false
                  defaultValueBoolean: true
              - column:
                  remarks: The timestamp of when the notification was created
                  name: created_at
                  type: ${timestamp_type}
                  constraints:
                    nullable: false
              - column:
                  name: updated_at
                  remarks: The timestamp of when the notification was updated
                  type: ${timestamp_type}
                  constraints:
                    nullable: false

  - changeSet:
      id: v52.2024-09-05T08:00:01
      author: qnkhuat
      comment: Create the notification_subscription table
      preConditions:
        - not:
          - tableExists:
              tableName: notification_subscription
      changes:
        - createTable:
            remarks: which type of trigger a notification is subscribed to
            tableName: notification_subscription
            columns:
              - column:
                  name: id
                  type: int
                  autoIncrement: true
                  constraints:
                    primaryKey: true
                    nullable: false
              - column:
                  name: notification_id
                  remarks: the notification that the subscription is connected to
                  type: int
                  constraints:
                    nullable: false
                    referencedTableName: notification
                    referencedColumnNames: id
                    foreignKeyName: fk_notification_subscription_notification_id
                    deleteCascade: true
              - column:
                  name: type
                  remarks: the type of the subscription
                  type: varchar(64)
                  constraints:
                    nullable: false
              - column:
                  name: event_name
                  remarks: the event name of subscriptions with type :notification-subscription/system-event
                  type: varchar(64)
                  constraints:
                    nullable: true
              - column:
                  name: created_at
                  remarks: The timestamp of when the subscription was created
                  type: ${timestamp_type}
                  constraints:
                    nullable: false

  - changeSet:
      id: v52.2024-09-05T08:00:02
      author: qnkhuat
      comment: index on notification_subscription.notification_id
      rollback: # no need, will be dropped with the table
      preConditions:
        - not:
            - indexExists:
                tableName: notification_subscription
                indexName: idx_notification_subscription_notification_id
      changes:
        - createIndex:
            tableName: notification_subscription
            columns:
              - column:
                  name: notification_id
            indexName: idx_notification_subscription_notification_id

  - changeSet:
      id: v52.2024-09-05T08:00:03
      author: qnkhuat
      comment: Create the channel_template table
      preConditions:
        - not:
          - tableExists:
              tableName: channel_template
      changes:
        - createTable:
            tableName: channel_template
            remarks: custom template for the channel
            columns:
              - column:
                  name: id
                  type: int
                  autoIncrement: true
                  constraints:
                    primaryKey: true
                    nullable: false
              - column:
                  name: name
                  type: varchar(64)
                  remarks: the name of the template
                  constraints:
                    nullable: false
              - column:
                  name: channel_type
                  type: varchar(64)
                  remarks: the channel type of the template
                  constraints:
                    nullable: false
              - column:
                  name: details
                  type: ${text.type}
                  remarks: the details of the template
                  constraints:
                    nullable: true
              - column:
                  name: entity_id
                  type: char(21)
                  remarks: Random NanoID tag for unique identity.
                  constraints:
                    nullable: true
                    unique: true
              - column:
                  name: created_at
                  type: ${timestamp_type}
                  remarks: The timestamp of when the template was created
                  constraints:
                    nullable: false
              - column:
                  name: updated_at
                  type: ${timestamp_type}
                  remarks: The timestamp of when the template was last updated
                  constraints:
                    nullable: false

  - changeSet:
      id: v52.2024-09-05T08:00:04
      author: qnkhuat
      comment: Create the notification_handler table
      validCheckSum: ANY
      preConditions:
        - not:
          - tableExists:
              tableName: notification_handler
      changes:
        - createTable:
            tableName: notification_handler
            remarks: which channel to send the notification to
            columns:
              - column:
                  name: id
                  type: int
                  autoIncrement: true
                  constraints:
                    primaryKey: true
                    nullable: false
              # TODO: can be removed once emails and slack configuration are fully migrated to be stored in channel table.
              - column:
                  name: channel_type
                  type: varchar(64)
                  remarks: the type of the channel, like :channel/email, :channel/slack
                  constraints:
                    nullable: false
              - column:
                  name: notification_id
                  type: int
                  remarks: the notification that the handler is connected to
                  constraints:
                    nullable: false
                    referencedTableName: notification
                    referencedColumnNames: id
                    foreignKeyName: fk_notification_handler_notification_id
                    deleteCascade: true
              - column:
                  name: channel_id
                  type: int
                  remarks: the channel that the handler is connected to
                  constraints:
                    nullable: true # temporarily nullable, because we need to support email and slack channels as global configuration
                    referencedTableName: channel
                    referencedColumnNames: id
                    foreignKeyName: fk_notification_handler_channel_id
                    deleteCascade: true
              - column:
                  name: template_id
                  type: int
                  remarks: the template that the handler is connected to
                  constraints:
                    nullable: true
              - column:
                  name: active
                  type: ${boolean.type}
                  remarks: whether the handler is active
                  defaultValueBoolean: true
                  constraints:
                    nullable: false
              - column:
                  name: created_at
                  type: ${timestamp_type}
                  remarks: The timestamp of when the handler was created
                  defaultValueComputed: current_timestamp
                  constraints:
                    nullable: false
              - column:
                  name: updated_at
                  type: ${timestamp_type}
                  remarks: The timestamp of when the handler was updated
                  defaultValueComputed: current_timestamp
                  constraints:
                    nullable: false
  - changeSet:
      id: v52.2024-09-05T08:00:05
      author: qnkhuat
      comment: Add fk constraint to notification_handler.template_id
      preConditions:
        - not:
          - foreignKeyConstraintExists:
              foreignKeyName: fk_notification_handler_template_id
              foreignKeyTableName: notification_handler
      changes:
        - addForeignKeyConstraint:
            baseTableName: notification_handler
            baseColumnNames: template_id
            referencedTableName: channel_template
            referencedColumnNames: id
            constraintName: fk_notification_handler_template_id
            onDelete: SET NULL

  - changeSet:
      id: v52.2024-09-05T08:00:06
      author: qnkhuat
      comment: index on notification_handler.notification_id
      rollback: # not necessary, will be removed with the table
      preConditions:
        - not:
            - indexExists:
                tableName: notification_handler
                indexName: idx_notification_handler_notification_id
      changes:
        - createIndex:
            tableName: notification_handler
            columns:
              - column:
                  name: notification_id
            indexName: idx_notification_handler_notification_id

  - changeSet:
      id: v52.2024-09-05T08:00:07
      author: qnkhuat
      comment: index on notification_handler.channel_id
      rollback: # not necessary, will be removed with the table
      preConditions:
        - not:
            - indexExists:
                tableName: notification_handler
                indexName: idx_notification_handler_channel_id
      changes:
        - createIndex:
            tableName: notification_handler
            columns:
              - column:
                  name: channel_id
            indexName: idx_notification_handler_channel_id

  - changeSet:
      id: v52.2024-09-05T08:00:08
      author: qnkhuat
      comment: index on notification_handler.template_id
      rollback: # not necessary, will be removed with the table
      preConditions:
        - not:
            - indexExists:
                tableName: notification_handler
                indexName: idx_notification_handler_template_id
      changes:
        - createIndex:
            tableName: notification_handler
            columns:
              - column:
                  name: template_id
            indexName: idx_notification_handler_template_id

  - changeSet:
      id: v52.2024-09-05T08:00:09
      author: qnkhuat
      comment: Create the notification_recipient table
      preConditions:
        - not:
          - tableExists:
              tableName: notification_recipient
      changes:
        - createTable:
            tableName: notification_recipient
            remarks: who should receive the notification
            columns:
              - column:
                  name: id
                  type: int
                  autoIncrement: true
                  constraints:
                    primaryKey: true
                    nullable: false
              - column:
                  name: notification_handler_id
                  type: int
                  remarks: the handler that the recipient is connected to
                  constraints:
                    nullable: false
                    referencedTableName: notification_handler
                    referencedColumnNames: id
                    foreignKeyName: fk_notification_recipient_notification_handler_id
                    deleteCascade: true
              - column:
                  name: type
                  type: varchar(64)
                  remarks: the type of the recipient
                  constraints:
                    nullable: false
              - column:
                  name: user_id
                  type: int
                  remarks: a user if the recipient has type user
                  constraints:
                    nullable: true
                    referencedTableName: core_user
                    referencedColumnNames: id
                    foreignKeyName: fk_notification_recipient_user_id
                    deleteCascade: true
              - column:
                  name: permissions_group_id
                  type: int
                  remarks: a permissions group if the recipient has type permissions_group
                  constraints:
                    nullable: true
                    referencedTableName: permissions_group
                    referencedColumnNames: id
                    foreignKeyName: fk_notification_recipient_permissions_group_id
                    deleteCascade: true
              - column:
                  name: details
                  type: ${text.type}
                  remarks: custom details for the recipient
                  constraints:
                    nullable: true
              - column:
                  name: created_at
                  type: ${timestamp_type}
                  remarks: The timestamp of when the recipient was created
                  defaultValueComputed: current_timestamp
                  constraints:
                    nullable: false
              - column:
                  name: updated_at
                  type: ${timestamp_type}
                  remarks: The timestamp of when the recipient was updated
                  defaultValueComputed: current_timestamp
                  constraints:
                    nullable: false

  - changeSet:
      id: v52.2024-09-05T08:00:10
      author: qnkhuat
      comment: index on notification_recipient.notification_handler_id
      rollback: # not necessary, will be removed with the table
      preConditions:
        - not:
            - indexExists:
                tableName: notification_recipient
                indexName: idx_notification_recipient_notification_handler_id
      changes:
        - createIndex:
            tableName: notification_recipient
            columns:
              - column:
                  name: notification_handler_id
            indexName: idx_notification_recipient_notification_handler_id

  - changeSet:
      id: v52.2024-09-05T08:00:11
      author: qnkhuat
      comment: index on notification_recipient.user_id
      rollback: # not necessary, will be removed with the table
      preConditions:
        - not:
            - indexExists:
                tableName: notification_recipient
                indexName: idx_notification_recipient_user_id
      changes:
        - createIndex:
            tableName: notification_recipient
            columns:
              - column:
                  name: user_id
            indexName: idx_notification_recipient_user_id

  - changeSet:
      id: v52.2024-09-05T08:00:12
      author: qnkhuat
      comment: index on notification_recipient.permissions_group_id
      rollback: # not necessary, will be removed with the table
      preConditions:
        - not:
            - indexExists:
                tableName: notification_recipient
                indexName: idx_notification_recipient_permissions_group_id
      changes:
        - createIndex:
            tableName: notification_recipient
            columns:
              - column:
                  name: permissions_group_id
            indexName: idx_notification_recipient_permissions_group_id

  - changeSet:
      id: v52.2024-09-05T08:00:13
      author: qnkhuat
      comment: Drop the channel_template.entity_id column
      preConditions:
        - onFail: MARK_RAN
        - columnExists:
            tableName: metabase_database
            columnName: is_attached_dwh
      changes:
        - dropColumn:
            tableName: channel_template
            columnName: entity_id
      rollback: # not necessary, will be removed with the table

  - changeSet:
      id: v52.2024-10-15T08:00:00
      author: qnkhuat
      comment: add notification_subscription.cron_schedule
      preConditions:
        - not:
          - columnExists:
              tableName: notification_subscription
              columnName: cron_schedule
      changes:
        - addColumn:
            tableName: notification_subscription
            columns:
              - column:
                  name: cron_schedule
                  type: varchar(128)
                  remarks: the cron schedule for the subscription
                  constraints:
                    nullable: true

  - changeSet:
      id: v52.2024-10-26T18:42:42
      author: metamben
      comment: Add stage-number to dimension targets in parameter_mappings
      changes:
        - customChange:
            class: "metabase.db.custom_migrations.AddStageNumberToParameterMappingTargets"

  - changeSet:
      id: v52.2024-11-12T15:13:18
      author: metamben
      comment: Add stage-number to dimension targets in visualization_settings
      changes:
        - customChange:
            class: "metabase.db.custom_migrations.AddStageNumberToVizSettingsParameterMappingTargets"

  # This migration should be changed to a no-op and a new migration inserted that does the load from edn whenever the
  # sample content is updated, so that it matches when the version that the sample content was updated from. See
  # metabase#50829 for an example where the content was updated.
  - changeSet:
      id: v52.2024-12-03T15:55:22
      author: escherize
      comment: Create New and improved Sample Content
      changes:
        - customChange:
            class: "metabase.db.custom_migrations.CreateSampleContentV2"

  - changeSet:
      id: v52.2024-12-10T10:28:16
      author: johnswanson
      comment: Add `report_card.dashboard_id`
      preConditions:
        - onFail: MARK_RAN
        - not:
          - columnExists:
              tableName: report_card
              columnName: dashboard_id
      changes:
        - addColumn:
            tableName: report_card
            columns:
              - column:
                  name: dashboard_id
                  type: int
                  remarks: The dashboard that owns the card, if it is a dashboard-internal card.
                  constraints:
                    nullable: true

  - changeSet:
      id: v52.2024-12-10T10:28:21
      author: johnswanson
      comment: Make `report_card.dashboard_id` a foreign key
      preConditions:
        - onFail: MARK_RAN
        - not:
          - foreignKeyConstraintExists:
            - foreignKeyName: fk_report_card_ref_dashboard_id
      changes:
        - addForeignKeyConstraint:
            baseTableName: report_card
            baseColumnNames: dashboard_id
            referencedTableName: report_dashboard
            referencedColumnNames: id
            constraintName: fk_report_card_ref_dashboard_id
            onDelete: CASCADE

  - changeSet:
      id: v52.2024-12-10T10:28:24
      author: johnswanson
      comment: Add an index for `report_card.dashboard_id`
      rollback: # will be removed with the column
      preConditions:
        - onFail: MARK_RAN
        - not:
            - indexExists:
                tableName: report_card
                indexName: idx_report_card_dashboard_id
      changes:
        - createIndex:
            indexName: idx_report_card_dashboard_id
            tableName: report_card
            columns:
              - column:
                  name: dashboard_id

  - changeSet:
      id: v52.2024-12-16T09:19:00
      author: crisptrutski
      comment: Metadata about search indexes
      preConditions:
        - onFail: MARK_RAN
        - not:
            - tableExists:
                tableName: search_index_metadata
      changes:
        - createTable:
            tableName: search_index_metadata
            remarks: Each entry corresponds to some queryable index, and contains metadata about it.
            columns:
              - column:
                  name: id
                  type: int
                  autoIncrement: true
                  constraints:
                    primaryKey: true
                    nullable: false
              - column:
                  name: engine
                  type: varchar(64)
                  remarks: 'The kind of search engine which this index belongs to.'
                  constraints:
                    nullable: false
              - column:
                  name: version
                  type: varchar(254)
                  remarks: 'Used to determine metabase compatibility. Format may depend on engine in future.'
                  constraints:
                    nullable: false
              - column:
                  name: index_name
                  type: varchar(254)
                  remarks: "The name by which the given engine refers to this particular index, e.g. table name."
                  constraints:
                    nullable: false
                    unique: true
              - column:
                  name: status
                  type: varchar(32)
                  remarks: One of 'pending', 'active', or 'retired'
                  constraints:
                    nullable: true
              - column:
                  remarks: The timestamp of when the index was created
                  name: created_at
                  type: ${timestamp_type}
                  defaultValueComputed: current_timestamp
                  constraints:
                    nullable: false
              - column:
                  remarks: The timestamp of when the index status was updated
                  name: updated_at
                  type: ${timestamp_type}
                  defaultValueComputed: current_timestamp
                  constraints:
                    nullable: false

  - changeSet:
      id: v52.2024-12-16T09:20:00
      author: crisptrutski
      comment: 'Protection against concurrent creation or promotion of indexes.'
      rollback: # will be removed with the table
      preConditions:
        - onFail: MARK_RAN
        - not:
            - indexExists:
                tableName: search_index_metadata
                indexName: idx_search_index_metadata_unique_status
      changes:
        - addUniqueConstraint:
            remarks: Unique entry for each status, from any given metabase instance's perspective.
            tableName: search_index_metadata
            constraintName: idx_search_index_metadata_unique_status
            columnNames: engine, version, status

  - changeSet:
      id: v52.2025-01-05T00:00:01
      author: escherize
      comment: set enable-embedding-sdk false when embedding-app-origins-sdk value exists
      preConditions:
        - onFail: MARK_RAN
        - or:
            - and:
                - dbms:
                    type: postgresql
                - sqlCheck:
                    expectedResult: 0
                    sql: SELECT count(*) FROM setting WHERE key = 'embedding-app-origins-sdk';
            - and:
                - dbms:
                    type: mysql,mariadb
                - sqlCheck:
                    expectedResult: 0
                    sql: SELECT count(*) FROM setting WHERE `key` = 'embedding-app-origins-sdk';
            - and:
                - dbms:
                    type: h2
                - sqlCheck:
                    expectedResult: 0
                    sql: SELECT count(*) FROM setting WHERE "KEY" = 'embedding-app-origins-sdk';
      changes:
        - sql:
            dbms: postgresql
            sql: >-
              update setting set value = 'false' where key = 'enable-embedding-sdk';
        - sql:
            dbms: mysql,mariadb
            sql: >-
              UPDATE setting set `value` = 'false' where `key` = 'enable-embedding-sdk';
        - sql:
            dbms: h2
            sql: >-
              UPDATE setting set "VALUE" = 'false' where "KEY" = 'enable-embedding-sdk';
      rollback: # not needed

  - changeSet:
      id: v53.2024-12-02T16:21:15
      author: noahmoss
      comment: Add cache_config.refresh_automatically column
      preConditions:
        - not:
            - columnExists:
                tableName: cache_config
                columnName: refresh_automatically
      changes:
        - addColumn:
            tableName: cache_config
            columns:
              - column:
                  name: refresh_automatically
                  type: ${boolean.type}
                  remarks: Whether or not we should automatically refresh cache results when a cache expires
                  defaultValueBoolean: false
                  constraints:
                    nullable: false

  - changeSet:
      id: v53.2024-12-02T17:21:16
      validCheckSum:
        - 9:209a494b250a08f022114249697cbc1b
        - 9:8adcf08936200cc74153d0c306452e0c
      author: noahmoss
      comment: Add query_execution.parameterized column
      preConditions:
        - not:
            - columnExists:
                tableName: query_execution
                columnName: parameterized
      changes:
        - addColumn:
            tableName: query_execution
            columns:
              - column:
                  name: parameterized
                  type: ${boolean.type}
                  remarks: Whether or not the query has parameters with non-nil values
                  constraints:
                    nullable: true

  - changeSet:
      id: v53.2024-12-10T10:00:00
      author: qnkhuat
      comment: add notification.internal_id
      preConditions:
        - onFail: MARK_RAN
        - not:
          - columnExists:
              tableName: notification
              columnName: internal_id
      changes:
        - addColumn:
            tableName: notification
            columns:
              - column:
                  name: internal_id
                  type: varchar(254)
                  remarks: the internal id of the notification
                  constraints:
                    nullable: true
                    unique: true

  # Prior to this, we used to truncate then insert notifications on startup (#50127)
  # But we can't do that anymore because pulses are migated to notification, so moving forward
  # we'll insert/replace notifications on startup (see metabase.notification.seed)
  # We need to do another truncate here so we have a clean slate for the new notifications
  - changeSet:
      id: v53.2024-12-10T10:00:10
      author: qnkhuat
      comment: Truncate the notification tables
      rollback: # not needed
      changes:
        - sql:
            dbms: postgresql
            sql: >-
              TRUNCATE TABLE notification RESTART IDENTITY CASCADE;
              TRUNCATE TABLE notification_handler RESTART IDENTITY CASCADE;
              TRUNCATE TABLE notification_subscription RESTART IDENTITY CASCADE;
              TRUNCATE TABLE notification_recipient RESTART IDENTITY CASCADE;
              TRUNCATE TABLE channel_template RESTART IDENTITY CASCADE;
        - sql:
            dbms: mysql,mariadb
            sql: >-
              DELETE FROM notification;
              ALTER TABLE notification AUTO_INCREMENT = 1;
              DELETE FROM notification_handler;
              ALTER TABLE notification_handler AUTO_INCREMENT = 1;
              DELETE FROM notification_subscription;
              ALTER TABLE notification_subscription AUTO_INCREMENT = 1;
              DELETE FROM notification_recipient;
              ALTER TABLE notification_recipient AUTO_INCREMENT = 1;
              DELETE FROM channel_template;
              ALTER TABLE channel_template AUTO_INCREMENT = 1;

        - sql:
            dbms: h2
            sql: >-
              DELETE FROM notification;
              DELETE FROM notification_handler;
              DELETE FROM notification_subscription;
              DELETE FROM notification_recipient;
              DELETE FROM channel_template;
              ALTER TABLE notification ALTER COLUMN id RESTART WITH 1;
              ALTER TABLE notification_handler ALTER COLUMN id RESTART WITH 1;
              ALTER TABLE notification_subscription ALTER COLUMN id RESTART WITH 1;
              ALTER TABLE notification_recipient ALTER COLUMN id RESTART WITH 1;
              ALTER TABLE channel_template ALTER COLUMN id RESTART WITH 1;

  - changeSet:
      id: v53.2024-12-20T19:53:50
      author: johnswanson
      comment: >
        add a table for user-level KV. This is intended for use as a lightweight mechanism for the frontend to be able
        to mark things as seen, unseen, dismissed, etc
      preConditions:
        - onFail: MARK_RAN
        - not:
            - tableExists:
                tableName: user_key_value
      changes:
        - createTable:
            tableName: user_key_value
            remarks: A simple key value store for each user.
            columns:
              - column:
                  name: id
                  type: int
                  autoIncrement: true
                  constraints:
                    primaryKey: true
                    nullable: false
              - column:
                  name: user_id
                  type: int
                  remarks: 'The ID of the user this KV-pair is for'
                  constraints:
                    nullable: false
                    referencedTableName: core_user
                    referencedColumnNames: id
                    foreignKeyName: fk_user_key_value_user_id
              - column:
                  name: namespace
                  type: varchar(254)
                  remarks: 'The namespace for this KV, e.g. "dashboard-filters" or "nobody-knows"'
                  constraints:
                    nullable: false
              - column:
                  name: key
                  remarks: 'The key'
                  type: varchar(254)
                  constraints:
                    nullable: false
              - column:
                  name: value
                  remarks: 'The value, serialized JSON'
                  type: ${text.type}
                  constraints:
                    nullable: true
              - column:
                  name: created_at
                  remarks: 'When this row was created'
                  type: ${timestamp_type}
                  defaultValueComputed: current_timestamp
                  constraints:
                    nullable: false
              - column:
                  name: updated_at
                  remarks: 'When this row was last updated'
                  type: ${timestamp_type}
                  defaultValueComputed: current_timestamp
                  constraints:
                    nullable: false
              - column:
                  name: expires_at
                  remarks: 'If set, when this row expires'
                  type: ${timestamp_type}
                  defaultValue: null

  - changeSet:
      id: v53.2024-12-20T19:53:59
      author: johnswanson
      comment: Add a unique constraint for user_id,namespace,key
      changes:
        - addUniqueConstraint:
            tableName: user_key_value
            columnNames: user_id, namespace, key
            constraintName: unique_user_key_value_user_id_namespace_key
      rollback: # will be deleted with table

  - changeSet:
      id: v53.2024-12-27T17:33:54
      author: nvoxland
      comment: Adds encryption-check setting to encryption management
      changes:
        - insert:
            tableName: setting
            columns:
              - column:
                  name: key
                  value: encryption-check
              - column:
                  name: value
                  value: "unencrypted"
      rollback:
        - sql:
            sql: "delete from setting where \"key\"='encryption-check'"
            dbms: postgresql
        - sql:
            sql: "delete from setting where `key`='encryption-check'"
            dbms: mysql,mariadb
        - sql:
            sql: "delete from setting where \"KEY\"='encryption-check'"
            dbms: h2

  - changeSet:
      id: v53.2024-12-27T20:17:23
      author: noahmoss
      comment: Drop unnecessary NOT NULL constraint from cache_config.refresh_automatically column
      changes:
        - dropNotNullConstraint:
            tableName: cache_config
            columnName: refresh_automatically
            columnDataType: ${boolean.type}
      rollback:
        - addNotNullConstraint:
            tableName: cache_config
            columnName: refresh_automatically
            columnDataType: ${boolean.type}
            defaultNullValue: false

  - changeSet:
      id: v53.2025-01-03T19:07:39
      author: noahmoss
      comment: Add `deactivated_at` column to the `core_user` table
      preConditions:
        - onFail: MARK_RAN
        - not:
            - columnExists:
                tableName: core_user
                columnName: deactivated_at
      changes:
        - addColumn:
            tableName: core_user
            columns:
              - column:
                  name: deactivated_at
                  type: ${timestamp_type}
                  remarks: The timestamp at which a user was deactivated

  - changeSet:
      id: v53.2025-02-20T04:49:39
      author: johnswanson
      comment: remove unused cards in usage analytics
      changes:
        - sql: |
            DELETE FROM report_card WHERE entity_id IN (
              'Y0ZykgQ64HHwAW_MYx-dW',
              '3CtVT_JDxNvMM5aFLtEHR',
              'hFpp3c-7Y-CtMOrs3zeyn',
              'PkIueKBME3DfRFwBsYjuE',
              '4DlO-I7ry2OaVQy7-RGPU',
              'lh0sbjKcm9BhiiHPpPxRa',
              '9shJ0y29V5o1lOSDL4ImJ',
              'WoQnk12nwOaJ1pcb1wsr4',
              '-_XgVaPuz7MY8jlG0wSEC',
              'LXu_IZa1EDg3QOhlwunGy',
              'Fnu5Kh0gYPN6P8A_fvICu'
            );
      rollback: # not needed, these are created on startup using deserialization

  - changeSet:
      id: v53.2025-04-02T15:25:04
      author: edpaget
      comment: create new cluster lock table for instance coordination
      preConditions:
        - onFail: MARK_RAN
        - not:
            - tableExists:
                tableName: metabase_cluster_lock
      changes:
        - createTable:
            tableName: metabase_cluster_lock
            remarks: A table to allow metabase instances to take locks across a cluster
            columns:
              - column:
                  name: lock_name
                  type: varchar(254)
                  remarks: a single column that can be used to a lock across a cluster
                  constraints:
                    primaryKey: true
                    nullable: false

  - changeSet:
      id: v53.2025-05-06T16:03:19
      author: nvoxland
      comment: Support indexing of values with bigint ids
      preConditions:
      changes:
        - modifyDataType:
            tableName: model_index_value
            columnName: model_pk
            newDataType: bigint
      rollback:
        - modifyDataType:
            tableName: model_index_value
            columnName: model_pk
            newDataType: int

  - changeSet:
      id: v54.2025-01-30T16:10:55
      author: bshepherdson
      comment: Add `entity_id` column to the `metabase_database` table
      preConditions:
        - onFail: MARK_RAN
        - not:
            - columnExists:
                tableName: metabase_database
                columnName: entity_id
      changes:
        - addColumn:
            tableName: metabase_database
            columns:
              - column:
                  remarks: Random NanoID tag for unique identity.
                  name: entity_id
                  type: char(21)
                  constraints:
                    nullable: true
                    unique: true

  - changeSet:
      id: v54.2025-01-30T16:13:20
      author: bshepherdson
      comment: Add `entity_id` column to the `metabase_table` table
      preConditions:
        - onFail: MARK_RAN
        - not:
            - columnExists:
                tableName: metabase_table
                columnName: entity_id
      changes:
        - addColumn:
            tableName: metabase_table
            columns:
              - column:
                  remarks: Random NanoID tag for unique identity.
                  name: entity_id
                  type: char(21)
                  constraints:
                    nullable: true
                    unique: true

  - changeSet:
      id: v54.2025-01-30T16:14:02
      author: bshepherdson
      comment: Add `entity_id` column to the `metabase_field` table
      preConditions:
        - onFail: MARK_RAN
        - not:
            - columnExists:
                tableName: metabase_field
                columnName: entity_id
      changes:
        - addColumn:
            tableName: metabase_field
            columns:
              - column:
                  remarks: Random NanoID tag for unique identity.
                  name: entity_id
                  type: char(21)
                  constraints:
                    nullable: true
                    unique: true

  - changeSet:
      id: v54.2025-02-14T08:00:00
      author: qnkhuat
      comment: add notification.payload_id
      preConditions:
        - not:
          - columnExists:
              tableName: notification
              columnName: payload_id
      changes:
        - addColumn:
            tableName: notification
            columns:
              - column:
                  name: payload_id
                  type: int
                  remarks: the internal id of the notification
                  constraints:
                    nullable: true

  - changeSet:
      id: v54.2025-02-14T08:01:00
      author: qnkhuat
      comment: create the notification_card table
      preConditions:
        - not:
          - tableExists:
              tableName: notification_card
      changes:
        - createTable:
            tableName: notification_card
            remarks: Card related notifications
            columns:
              - column:
                  name: id
                  type: int
                  autoIncrement: true
                  constraints:
                    primaryKey: true
                    nullable: false
              - column:
                  name: card_id
                  type: int
                  remarks: the card that the alert is connected to
                  constraints:
                    nullable: true
                    referencedTableName: report_card
                    referencedColumnNames: id
                    foreignKeyName: fk_notification_card_card_id
                    deleteCascade: true
              - column:
                  name: send_once
                  type: ${boolean.type}
                  remarks: whether the alert should only run once
                  defaultValueBoolean: false
                  constraints:
                    nullable: false
              - column:
                  name: send_condition
                  type: varchar(32)
                  remarks: the condition of the alert
                  constraints:
                    nullable: false
              - column:
                  name: created_at
                  type: ${timestamp_type}
                  remarks: The timestamp of when the recipient was created
                  defaultValueComputed: current_timestamp
                  constraints:
                    nullable: false
              - column:
                  name: updated_at
                  type: ${timestamp_type}
                  remarks: The timestamp of when the recipient was updated
                  defaultValueComputed: current_timestamp
                  constraints:
                    nullable: false

  - changeSet:
      id: v54.2025-02-14T08:03:00
      author: qnkhuat
      comment: add notification.creator_id
      preConditions:
        - not:
          - columnExists:
              tableName: notification
              columnName: creator_id
      changes:
        - addColumn:
            tableName: notification
            columns:
              - column:
                  name: creator_id
                  type: int
                  remarks: the id of the creator
                  constraints:
                    nullable: true

  - changeSet:
      id: v54.2025-02-14T08:04:00
      author: qnkhuat
      comment: add fk constraint to notification.creator_id
      preConditions:
        - not:
          - foreignKeyConstraintExists:
              foreignKeyName: fk_notification_creator_id
              foreignKeyTableName: notification
      changes:
        - addForeignKeyConstraint:
            baseTableName: notification
            baseColumnNames: creator_id
            referencedTableName: core_user
            referencedColumnNames: id
            constraintName: fk_notification_creator_id
            onDelete: CASCADE
            nullable: true

  - changeSet:
      id: v54.2025-02-14T08:04:01
      author: qnkhuat
      comment: Add an index for `notification.creator_id`
      rollback: # will be removed with the column
      preConditions:
        - onFail: MARK_RAN
        - not:
            - indexExists:
                tableName: notification
                indexName: idx_notification_creator_id
      changes:
        - createIndex:
            indexName: idx_notification_creator_id
            tableName: notification
            columns:
              - column:
                  name: creator_id

  - changeSet:
      id: v54.2025-02-14T08:04:02
      author: qnkhuat
      comment: Add an index for `notification_card.card_id`
      rollback: # will be removed with the column
      preConditions:
        - onFail: MARK_RAN
        - not:
            - indexExists:
                tableName: notification_card
                indexName: idx_notification_card_card_id
      changes:
        - createIndex:
            indexName: idx_notification_card_card_id
            tableName: notification_card
            columns:
              - column:
                  name: card_id

  - changeSet:
      id: v54.2025-02-14T08:05:00
      author: qnkhuat
      comment: Migrate alert to notification
      changes:
        - customChange:
            class: "metabase.db.custom_migrations.MigrateAlertToNotification"

  - changeSet:
      id: v54.2025-02-14T08:06:00
      author: qnkhuat
      comment: Delete all the migrated alerts from notification table
      changes:
        - sql: select 1;
      rollback:
        # delete all migrated notification on rollback so we can re-run the migration
        # no need to delete notification_card because the table will be dropped
        - sql:
            sql: >-
              DELETE FROM notification WHERE payload_type = 'notification/card';

  - changeSet:
      id: v54.2025-02-14T08:07:00
      author: qnkhuat
      comment: Update view v_alerts to read from notification tables
      changes:
        - sqlFile:
            dbms: postgresql
            path: instance_analytics_views/alerts/v2/postgres-alerts.sql
            relativeToChangelogFile: true
        - sqlFile:
            dbms: mysql,mariadb
            path: instance_analytics_views/alerts/v2/mysql-alerts.sql
            relativeToChangelogFile: true
        - sqlFile:
            dbms: h2
            path: instance_analytics_views/alerts/v2/h2-alerts.sql
            relativeToChangelogFile: true
      rollback:
        - sqlFile:
            dbms: postgresql
            path: instance_analytics_views/alerts/v1/postgres-alerts.sql
            relativeToChangelogFile: true
        - sqlFile:
            dbms: mysql,mariadb
            path: instance_analytics_views/alerts/v1/mysql-alerts.sql
            relativeToChangelogFile: true
        - sqlFile:
            dbms: h2
            path: instance_analytics_views/alerts/v1/h2-alerts.sql
            relativeToChangelogFile: true

  - changeSet:
      id: v54.2025-03-06T16:55:15
      author: nvoxland
      comment: Replacing storing the session key in the "id" column in favor of storing a new hashed version
      preConditions:
      changes:
        - addColumn:
            tableName: core_session
            columns:
              - column:
                  name: key_hashed
                  type: varchar(254)
                  value: "upgrade placeholder"
                  remarks: Hashed version of the session key
                  constraints:
                    nullable: false

  - changeSet:
      id: v54.2025-03-06T16:55:16
      author: nvoxland
      comment: Creating index on the hashed session key
      preConditions:
      changes:
        - createIndex:
            tableName: core_session
            columns:
              - column:
                  name: key_hashed
            indexName: idx_core_session_key_hashed

  - changeSet:
      id: v54.2025-03-11T16:00:00
      author: qnkhuat
      comment: add notification_subscription.ui_display_type
      preConditions:
        - not:
          - columnExists:
              tableName: notification_subscription
              columnName: ui_display_type
      changes:
        - addColumn:
            tableName: notification_subscription
            columns:
              - column:
                  name: ui_display_type
                  type: varchar(32)
                  remarks: the display of the subscription, used for the UI only
                  constraints:
                    nullable: true

  - changeSet:
      id: v54.2025-03-17T18:52:44
      author: noahmoss
      comment: Migrating zh site locales to zh_CN
      preConditions:
      changes:
        - sql:
            dbms: postgresql
            sql: >-
              UPDATE setting SET value = 'zh_CN' where key = 'site-locale' AND value = 'zh';
        - sql:
            dbms: mysql,mariadb
            sql: >-
              UPDATE setting SET `value` = 'zh_CN' where `key` = 'site-locale' AND `value` = 'zh';
        - sql:
            dbms: h2
            sql: >-
              UPDATE setting SET "VALUE" = 'zh_CN' where "KEY" = 'site-locale' AND "VALUE" = 'zh';
      rollback: # nothing to do; zh_CN is backwards compatible

  - changeSet:
      id: v54.2025-03-17T18:52:59
      author: noahmoss
      comment: Migrating zh user locales to zh_CN
      preConditions:
      changes:
        - sql:
            sql: >-
              UPDATE core_user SET locale = 'zh_CN' WHERE locale = 'zh';
      rollback: # nothing to do; zh_CN is backwards compatible

  - changeSet:
      id: v54.2025-03-25T16:34:12
      author: edpaget
      comment: Add index to field_usage query_execution_id column to support faster deletes
      rollback: # cannot rollback an index on a fk in mysql
      preConditions:
        - onFail: MARK_RAN
        - not:
            - indexExists:
                tableName: field_usage
                indexName: idx_field_usage_query_execution_id
      changes:
        - createIndex:
            tableName: field_usage
            columns:
              - column:
                  name: query_execution_id
            indexName: idx_field_usage_query_execution_id

  - changeSet:
      id: v54.2025-03-27T17:52:01
      author: luizarakaki
      comment: updating v_tasks to add new `status` field
      changes:
        - sqlFile:
            dbms: postgresql
            path: instance_analytics_views/tasks/v2/postgres-tasks.sql
            relativeToChangelogFile: true
        - sqlFile:
            dbms: mysql,mariadb
            path: instance_analytics_views/tasks/v2/mysql-tasks.sql
            relativeToChangelogFile: true
        - sqlFile:
            dbms: h2
            path: instance_analytics_views/tasks/v2/h2-tasks.sql
            relativeToChangelogFile: true
      rollback:
        - sqlFile:
            dbms: postgresql
            path: instance_analytics_views/tasks/v1/postgres-tasks.sql
            relativeToChangelogFile: true
        - sqlFile:
            dbms: mysql,mariadb
            path: instance_analytics_views/tasks/v1/mysql-tasks.sql
            relativeToChangelogFile: true
        - sqlFile:
            dbms: h2
            path: instance_analytics_views/tasks/v1/h2-tasks.sql
            relativeToChangelogFile: true

  - changeSet:
      id: v54.2025-03-28T11:22:01
      author: luizarakaki
      comment: updating v_content to add new `is_verified` field
      changes:
        - sqlFile:
            dbms: postgresql
            path: instance_analytics_views/content/v3/postgres-content.sql
            relativeToChangelogFile: true
        - sqlFile:
            dbms: mysql,mariadb
            path: instance_analytics_views/content/v3/mysql-content.sql
            relativeToChangelogFile: true
        - sqlFile:
            dbms: h2
            path: instance_analytics_views/content/v3/h2-content.sql
            relativeToChangelogFile: true
      rollback:
        - sqlFile:
            dbms: postgresql
            path: instance_analytics_views/content/v2/postgres-content.sql
            relativeToChangelogFile: true
        - sqlFile:
            dbms: mysql,mariadb
            path: instance_analytics_views/content/v2/mysql-content.sql
            relativeToChangelogFile: true
        - sqlFile:
            dbms: h2
            path: instance_analytics_views/content/v2/h2-content.sql
            relativeToChangelogFile: true

  - changeSet:
      id: v55.2025-03-24T16:28:41
      author: bshepherdson
      comment: Add report_card.card_schema
      preConditions:
        - not:
          - columnExists:
              tableName: report_card
              columnName: card_schema
      changes:
        - addColumn:
            tableName: report_card
            columns:
              - column:
                  name: card_schema
                  type: int
                  remarks: Arbitrary revision number for how we store queries in report_card
                  defaultValue: 20
                  constraints:
                    nullable: false

  - changeSet:
      id: v55.2025-03-24T16:36:19
      author: bshepherdson
      comment: Creating index on the card_schema
      preConditions:
      changes:
        - createIndex:
            tableName: report_card
            columns:
              - column:
                  name: card_schema
            indexName: idx_report_card_card_schema

  - changeSet:
      id: v55.2025-04-01T07:17:52
      author: johnswanson
      comment: Add `db_router` table
      preConditions:
        - onFail: MARK_RAN
        - not:
            - tableExists:
                tableName: db_router
      changes:
        - createTable:
            tableName: db_router
            remarks: |
              Configuration for Database Routers. Currently just holds which user attribute each
              configured router database should use to choose a mirror database to route to.
            columns:
              - column:
                  name: id
                  type: int
                  autoIncrement: true
                  constraints:
                    primaryKey: true
                    nullable: false
              - column:
                  name: database_id
                  type: int
                  remarks: 'The ID of the database this is for.'
                  constraints:
                    unique: true
                    nullable: false
                    referencedTableName: metabase_database
                    referencedColumnNames: id
                    foreignKeyName: fk_db_router_database_id
              - column:
                  name: user_attribute
                  type: varchar(254)
                  remarks: 'The user attribute used to redirect users to a different database.'
                  constraints:
                    nullable: false


  - changeSet:
      id: v55.2025-04-01T07:18:02
      author: johnswanson
      comment: Add self-referential foreign key `router_database_id` to metabase_database
      preConditions:
        - onFail: MARK_RAN
        - not:
            - columnExists:
                tableName: metabase_database
                columnName: router_database_id
      changes:
        - addColumn:
            tableName: metabase_database
            columns:
              - column:
                  name: router_database_id
                  type: int
                  remarks: The ID of the primary database for this mirror database.
                  constraints:
                    unique: false
                    nullable: true

  - changeSet:
      id: v55.2025-04-01T07:18:47
      author: johnswanson
      comment: add an index for `metabase_database.router_database_id`
      preConditions:
        - onFail: MARK_RAN
        - not:
            - indexExists:
                tableName: metabase_database
                indexName: idx_unique_metabase_database_router_database_id_name
      changes:
        - addUniqueConstraint:
            tableName: metabase_database
            constraintName: idx_unique_metabase_database_router_database_id_name
            columnNames: router_database_id, name

  - changeSet:
      id: v55.2025-04-01T07:18:52
      author: johnswanson
      comment: Add foreign key for `router_database_id`
      preConditions:
        - onFail: MARK_RAN
        - not:
          - foreignKeyConstraintExists:
            - foreignKeyName: fk_metabase_database_metabase_database_id
      changes:
        - addForeignKeyConstraint:
            baseTableName: metabase_database
            baseColumnNames: router_database_id
            referencedTableName: metabase_database
            referencedColumnNames: id
            constraintName: fk_metabase_database_metabase_database_id
            onDelete: RESTRICT


  - changeSet:
      id: v55.2025-04-17T08:44:39
      author: johnswanson
      comment: Add permissions_group.magic_group_type
      preConditions: # Not required
      changes:
        - addColumn:
            tableName: permissions_group
            columns:
              - column:
                  name: magic_group_type
                  type: varchar(254)
                  remarks: The magic_group_type of the permissions_group
                  constraints:
                    unique: true
                    nullable: true

  - changeSet:
      id: v55.2025-04-17T08:47:19
      author: johnswanson
      comment: Set type on existing permissions groups
      rollback: #
      changes:
        - sql:
            sql: |
              UPDATE permissions_group SET magic_group_type='all-internal-users' WHERE name='All Users';
              UPDATE permissions_group SET magic_group_type='admin' WHERE name='Administrators';

  - changeSet:
      id: v55.2025-04-22T05:42:48
      author: johnswanson
      comment: Add `permissions_group.is_tenant_group`
      preConditions: # Not required
      changes:
        - addColumn:
            tableName: permissions_group
            columns:
              - column:
                  name: is_tenant_group
                  type: ${boolean.type}
                  defaultValueBoolean: false
                  remarks: "true iff this is a Tenant Group"
                  constraints:
                    nullable: false

  - changeSet:
      id: v55.2025-04-22T05:54:51
      author: johnswanson
      comment: Add `core_user.tenant_id`
      preConditions: #
      changes:
        - addColumn:
            tableName: core_user
            columns:
              - column:
                  name: tenant_id
                  type: int
                  remarks: The ID of the tenant for this user
                  constraints:
                    unique: false
                    nullable: true

  - changeSet:
      id: v55.2025-05-02T08:21:44
      author: lbrdnk
      comment: Migrate hacked semantic types
      rollback:
        - update:
            tableName: metabase_field
            # set columns to NULL
            columns:
              - column:
                  name: coercion_strategy
              - column:
                  name: effective_type
            where: coercion_strategy = 'Coercion/String->Float'
      changes:
        - update:
            tableName: metabase_field
            columns:
              - column:
                  name: coercion_strategy
                  value: 'Coercion/String->Float'
              - column:
                  name: effective_type
                  value: 'type/Float'
            where: |
              (
                select metabase_database.engine
                from metabase_table
                join metabase_database on metabase_table.db_id = metabase_database.id
                where metabase_field.table_id = metabase_table.id
              ) in (
                'mysql',
                'sqlite',
                'sqlserver',
                'snowflake',
                'h2',
                'oracle'
              )
              AND base_type = 'type/Text'
              AND semantic_type in (
                'type/Longitude',
                'type/Discount',
                'type/Currency',
                'type/Cost',
                'type/Quantity',
                'type/Duration',
                'type/Latitude',
                'type/Coordinate',
                'type/GrossMargin',
                'type/Percentage',
                'type/Share',
                'type/Price',
                'type/Income',
                'type/Score',
                'type/Number'
              )

<<<<<<< HEAD
  - changeSet:
      id: v55.2025-05-16T01:00:00
      validCheckSum: 9:262d7291fe73fbe78d721b2dda7cc49d
      author: ranquild
      comment: Add a column to be able to roll back metabase_database(name, engine) deduplication
      preConditions:
        - onFail: MARK_RAN
        - not:
            - columnExists:
                tableName: metabase_database
                columnName: name_before_deduplication
      changes:
        - addColumn:
            tableName: metabase_database
            columns:
              - column:
                  name: name_before_deduplication
                  remarks: The name of the database before deduplication
                  type: ${text.type}

  - changeSet:
      id: v55.2025-05-16T02:00:00
      validCheckSum: 9:c3aaa9dfe9bb6d95d08671be3c007d35
      author: ranquild
      comment: Set the database name before deduplication to be able to roll back
      changes:
        - sql: >-
            UPDATE metabase_database
            SET name_before_deduplication = name;
      rollback:
        - sql: >-
            UPDATE metabase_database
            SET name_before_deduplication = NULL;

  # Try to deduplicate based on row_number() first. It would cover cases like ["a", "a", "b"] -> ["a", "a 2", "b"], but
  # not ["a", "a", "b", "a 2"] -> ["a", "a 2", "b", "a 2"]. If there are still duplicates after the initial attempt, add
  # the db id to every name to ensure uniqueness, e.g. ["a", "a", "b", "a 2"] -> ["a 1", "a 2", "b 3", "a 2 4"]. We do
  # not expect it to happen, but the migration should cover all cases, even theoretical.
  - changeSet:
      id: v55.2025-05-16T03:00:00
      validCheckSum: ANY
      author: ranquild
      comment: Deduplicate metabase_database on (name, engine)
      changes:
        - sql:
            dbms: postgresql
            sql: >-
              UPDATE metabase_database AS d1
              SET name = CONCAT(d1.name, ' ', d2.row_num)
              FROM (
                SELECT id, ROW_NUMBER() OVER (PARTITION BY name, engine ORDER BY created_at) AS row_num
                FROM metabase_database
              ) AS d2
              WHERE d1.id = d2.id AND d2.row_num > 1;

              UPDATE metabase_database
              SET name = CONCAT(name_before_deduplication, ' ', id)
              WHERE EXISTS (
                SELECT d.row_num
                FROM (
                  SELECT ROW_NUMBER() OVER (PARTITION BY name, engine) AS row_num
                  FROM metabase_database
                ) AS d
                WHERE d.row_num > 1
              );
        - sql:
            dbms: mysql,mariadb
            sql: >-
              UPDATE metabase_database AS d1
              INNER JOIN (
                SELECT id, ROW_NUMBER() OVER (PARTITION BY name, engine ORDER BY created_at) AS row_num
                FROM metabase_database
              ) AS d2 ON d1.id = d2.id
              SET name = CONCAT(d1.name, ' ', d2.row_num)
              WHERE d2.row_num > 1;

              UPDATE metabase_database
              SET name = CONCAT(name_before_deduplication, ' ', id)
              WHERE EXISTS (
                SELECT d.row_num
                FROM (
                  SELECT ROW_NUMBER() OVER (PARTITION BY name, engine) AS row_num
                  FROM metabase_database
                ) AS d
                WHERE d.row_num > 1
              );
        - sql:
            dbms: h2
            sql: >-
              UPDATE metabase_database AS d1
              SET name = (
                SELECT CASE WHEN d2.row_num > 1 THEN CONCAT(d1.name, ' ', d2.row_num) ELSE d1.name END
                FROM (
                  SELECT id, ROW_NUMBER() OVER (PARTITION BY name, engine ORDER BY created_at) AS row_num
                  FROM metabase_database
                ) AS d2
                WHERE d1.id = d2.id
              );

              UPDATE metabase_database
              SET name = CONCAT(name_before_deduplication, ' ', id)
              WHERE EXISTS (
                SELECT d.row_num
                FROM (
                  SELECT ROW_NUMBER() OVER (PARTITION BY name, engine) AS row_num
                  FROM metabase_database
                ) AS d
                WHERE d.row_num > 1
              );
      rollback:
        - sql: >-
            UPDATE metabase_database
            SET name = name_before_deduplication
            WHERE name_before_deduplication IS NOT NULL;

  - changeSet:
      id: v55.2025-05-16T04:00:00
      validCheckSum: 9:16d65c55fbc032157bedfd9038b6c039
      author: ranquild
      comment: Add unique constraint on metabase_database(name, engine)
      changes:
        - addUniqueConstraint:
            tableName: metabase_database
            constraintName: idx_unique_database
            columnNames: name, engine
      rollback:
        - dropUniqueConstraint:
            tableName: metabase_database
            constraintName: idx_unique_database

  # Add a unique constraint on metabase_table(db_id, schema, name). Before, there was no constraint, so we need to
  # handle potential duplicates.
  # v55.2025-05-16T05:00:00 - Make metabase_table.name and schema case-sensitive for MySQL
  # v55.2025-05-16T06:00:00 - Add is_defective_duplicate, FALSE by default
  # v55.2025-05-16T07:00:00 - Compute is_defective_duplicate based on (db_id, schema, name) uniqueness. Active tables
  # take priority over inactive ones.
  # v55.2025-05-16T08:00:00 - Add unique_table_helper to create an index that ignores EXISTING duplicates. We need to
  # handle 3 cases - H2 doesn't support WHERE in indexes, metabase_table.schema is a nullable field and needs to
  # be coalesced to an empty string, ignore duplicate tables.
  # v55.2025-05-16T09:00:00 - Add a unique constraint (db_id, name, unique_table_helper)

  # This is necessary to make unique indexes using metabase_table.name and schema case-sensitive for MySQL.
  - changeSet:
      id: v55.2025-05-16T05:00:00
      validCheckSum: ANY
      author: ranquild
      comment: Make metabase_table.name and schema use case-sensitive collation for MySQL
      changes:
        - sql:
            dbms: mysql,mariadb
            sql: >-
              ALTER TABLE metabase_table MODIFY
              `name` varchar(254)
              CHARACTER SET utf8mb4
              COLLATE utf8mb4_bin;

              ALTER TABLE metabase_table MODIFY
              `schema` varchar(254)
              CHARACTER SET utf8mb4
              COLLATE utf8mb4_bin;
      rollback:
        - sql:
            dbms: mysql,mariadb
            sql: >-
              ALTER TABLE metabase_table MODIFY
              `name` VARCHAR(254)
              CHARACTER SET utf8mb4
              COLLATE utf8mb4_unicode_ci;

              ALTER TABLE metabase_table MODIFY
              `schema` varchar(254)
              CHARACTER SET utf8mb4
              COLLATE utf8mb4_unicode_ci;

  - changeSet:
      id: v55.2025-05-16T06:00:00
      validCheckSum: 9:85e9ad7b60db0cd795254ca52d6dd5a7
      author: ranquild
      comment: Add metabase_table.is_defective_duplicate
      preConditions:
        - onFail: MARK_RAN
        - not:
            - columnExists:
                tableName: metabase_table
                columnName: is_defective_duplicate
      changes:
        - addColumn:
            tableName: metabase_table
            columns:
              - column:
                  name: is_defective_duplicate
                  type: ${boolean.type}
                  remarks: "Indicates whether the table is a defective duplicate that should never have been created."
                  constraints:
                    nullable: false
                  defaultValue: false

  # metabase_table.schema is nullable
  - changeSet:
      id: v55.2025-05-16T07:00:00
      validCheckSum: 9:bece48e1dd30c59d4dae56346363f5b4
      author: ranquild
      comment: Compute metabase_table.is_defective_duplicate based on (db_id, schema, name) uniqueness
      changes:
        - sql:
            UPDATE metabase_table mt
            SET is_defective_duplicate = TRUE
            WHERE mt.id IN (
                SELECT id
                FROM (
                    SELECT
                        mt.id,
                        ROW_NUMBER() OVER (
                            PARTITION BY mt.db_id, COALESCE(mt.schema, ''), mt.name
                            ORDER BY
                                CASE WHEN mt.active THEN 0 ELSE 1 END,
                                mt.created_at
                        ) AS row_num
                    FROM metabase_table mt
                ) x
                WHERE x.row_num > 1
            );
      rollback:
        - sql:
            sql: >-
              UPDATE metabase_table
              SET is_defective_duplicate = FALSE;

  - changeSet:
      id: v55.2025-05-16T08:00:00
      validCheckSum: ANY
      author: ranquild
      comment: Add metabase_table.unique_table_helper to create an index that ignores EXISTING duplicates
      preConditions:
        - onFail: MARK_RAN
        - not:
            - columnExists:
                tableName: metabase_table
                columnName: unique_table_helper
      changes:
        - sql:
            dbms: postgresql
            sql: >-
              ALTER TABLE metabase_table ADD COLUMN unique_table_helper CHARACTER VARYING(254) GENERATED ALWAYS AS (
                CASE WHEN is_defective_duplicate = TRUE THEN NULL ELSE COALESCE(schema, '') END
              ) STORED;
        - sql:
            dbms: mysql,mariadb
            sql: >-
              ALTER TABLE metabase_table ADD COLUMN unique_table_helper VARCHAR(254) GENERATED ALWAYS AS (
                CASE WHEN is_defective_duplicate = TRUE THEN NULL ELSE COALESCE(`schema`, '') END
              ) STORED;
        - sql:
            dbms: h2
            sql: >-
              ALTER TABLE metabase_table ADD COLUMN unique_table_helper CHARACTER VARYING(254) GENERATED ALWAYS AS (
                CASE WHEN is_defective_duplicate = TRUE THEN NULL ELSE COALESCE(schema, '') END
              );
      rollback:
        - sql:
            sql: ALTER TABLE metabase_table DROP COLUMN unique_table_helper;

  - changeSet:
      id: v55.2025-05-16T09:00:00
      validCheckSum: 9:848d1cb748064b5de423139fbbbc2876
      author: ranquild
      comment: Add unique constraint on metabase_table(db_id, name, unique_table_helper)
      preConditions:
        - onFail: MARK_RAN
        - not:
            - uniqueConstraintExists:
                tableName: metabase_table
                constraintName: idx_unique_table
      changes:
        - addUniqueConstraint:
            tableName: metabase_table
            constraintName: idx_unique_table
            columnNames: db_id, name, unique_table_helper
      rollback:
        - dropUniqueConstraint:
            tableName: metabase_table
            constraintName: idx_unique_table
=======
>>>>>>> 02596269

  # >>>>>>>>>> DO NOT ADD NEW MIGRATIONS BELOW THIS LINE! ADD THEM ABOVE <<<<<<<<<<

########################################################################################################################
#
# ADVICE:
#
# 1) Think through some of these points when writing a migration, learn from our past mistakes:
#    - Do you really need a migration? Could the feature work without it? Prefer not to if possible.
#      Data in the wild can be vastly different from what you expect, and it's hard to get right.
#    - Make sure your migration is backward compatible: it might not be possible to add a constraint back
#      if you drop it in a migration.
#    - Postgres, MySQL and H2 have their differences. Make sure your migration works for all.
#    - Database encryption is a major issue:
#      - Fields like `metabase_database.details` or `setting.value` can be encrypted, so you need to decrypt them in
#        your migration. See #42617, #44048.
#      - Database could be partially encrypted, see https://www.notion.so/72575933ef2a446bafd16909e05a7387
#    - Custom migrations:
#      - Prefer SQL migrations when possible.
#      - Never use application code: it can change and *will* break your migration.
#      - Do not use Toucan models - refer table names directly.
#      - If it's a big change, consider using Quartz, see #42279
#      - More in `metabase.db.custom_migrations` namespace doc.
#    - Never delete a migration: users won't be able to downgrade. If you really need to, see #44908
#    - Migration id (`vXX.<date>`) must match its earliest released version:
#      - Do not backport `v51....` to version 50, Metabase will try to downgrade it.
#      - Instead, write a migration with an oldest target you plan to backport to in mind.
#
# 2) Run ./bin/lint-migrations-file.sh to run core.spec checks against any changes you make here. Liquibase is pretty
#    forgiving and won't complain if you accidentally mix up things like deleteCascade and onDelete: CASCADE. CI runs
#    this check but it's nicer to know now instead of waiting for CI.
#
# 3) Migration IDs should follow the format
#
#    vMM.TIMESTAMP
#
#    Where
#
#    M         = major version
#    TIMESTAMP = the current timestamp with format `yyyy-MM-dd'T'HH:mm:ss`
#                To get this timestamp, evaluate this in your REPL: `(dev/migration-timestamp)`
#
#    E.g: You're adding a new migration for version 49, And it's 10:30:00AM on April 1, 2023 (UTC),
#    your migration id should be: `v49.2023-04-01T10:30:00`.
#
# PLEASE KEEP THIS MESSAGE AT THE BOTTOM OF THIS FILE!!!!! Add new migrations above the message.
#
########################################################################################################################<|MERGE_RESOLUTION|>--- conflicted
+++ resolved
@@ -11254,151 +11254,20 @@
                 'type/Number'
               )
 
-<<<<<<< HEAD
-  - changeSet:
-      id: v55.2025-05-16T01:00:00
-      validCheckSum: 9:262d7291fe73fbe78d721b2dda7cc49d
-      author: ranquild
-      comment: Add a column to be able to roll back metabase_database(name, engine) deduplication
-      preConditions:
-        - onFail: MARK_RAN
-        - not:
-            - columnExists:
-                tableName: metabase_database
-                columnName: name_before_deduplication
-      changes:
-        - addColumn:
-            tableName: metabase_database
-            columns:
-              - column:
-                  name: name_before_deduplication
-                  remarks: The name of the database before deduplication
-                  type: ${text.type}
-
-  - changeSet:
-      id: v55.2025-05-16T02:00:00
-      validCheckSum: 9:c3aaa9dfe9bb6d95d08671be3c007d35
-      author: ranquild
-      comment: Set the database name before deduplication to be able to roll back
-      changes:
-        - sql: >-
-            UPDATE metabase_database
-            SET name_before_deduplication = name;
-      rollback:
-        - sql: >-
-            UPDATE metabase_database
-            SET name_before_deduplication = NULL;
-
-  # Try to deduplicate based on row_number() first. It would cover cases like ["a", "a", "b"] -> ["a", "a 2", "b"], but
-  # not ["a", "a", "b", "a 2"] -> ["a", "a 2", "b", "a 2"]. If there are still duplicates after the initial attempt, add
-  # the db id to every name to ensure uniqueness, e.g. ["a", "a", "b", "a 2"] -> ["a 1", "a 2", "b 3", "a 2 4"]. We do
-  # not expect it to happen, but the migration should cover all cases, even theoretical.
-  - changeSet:
-      id: v55.2025-05-16T03:00:00
-      validCheckSum: ANY
-      author: ranquild
-      comment: Deduplicate metabase_database on (name, engine)
-      changes:
-        - sql:
-            dbms: postgresql
-            sql: >-
-              UPDATE metabase_database AS d1
-              SET name = CONCAT(d1.name, ' ', d2.row_num)
-              FROM (
-                SELECT id, ROW_NUMBER() OVER (PARTITION BY name, engine ORDER BY created_at) AS row_num
-                FROM metabase_database
-              ) AS d2
-              WHERE d1.id = d2.id AND d2.row_num > 1;
-
-              UPDATE metabase_database
-              SET name = CONCAT(name_before_deduplication, ' ', id)
-              WHERE EXISTS (
-                SELECT d.row_num
-                FROM (
-                  SELECT ROW_NUMBER() OVER (PARTITION BY name, engine) AS row_num
-                  FROM metabase_database
-                ) AS d
-                WHERE d.row_num > 1
-              );
-        - sql:
-            dbms: mysql,mariadb
-            sql: >-
-              UPDATE metabase_database AS d1
-              INNER JOIN (
-                SELECT id, ROW_NUMBER() OVER (PARTITION BY name, engine ORDER BY created_at) AS row_num
-                FROM metabase_database
-              ) AS d2 ON d1.id = d2.id
-              SET name = CONCAT(d1.name, ' ', d2.row_num)
-              WHERE d2.row_num > 1;
-
-              UPDATE metabase_database
-              SET name = CONCAT(name_before_deduplication, ' ', id)
-              WHERE EXISTS (
-                SELECT d.row_num
-                FROM (
-                  SELECT ROW_NUMBER() OVER (PARTITION BY name, engine) AS row_num
-                  FROM metabase_database
-                ) AS d
-                WHERE d.row_num > 1
-              );
-        - sql:
-            dbms: h2
-            sql: >-
-              UPDATE metabase_database AS d1
-              SET name = (
-                SELECT CASE WHEN d2.row_num > 1 THEN CONCAT(d1.name, ' ', d2.row_num) ELSE d1.name END
-                FROM (
-                  SELECT id, ROW_NUMBER() OVER (PARTITION BY name, engine ORDER BY created_at) AS row_num
-                  FROM metabase_database
-                ) AS d2
-                WHERE d1.id = d2.id
-              );
-
-              UPDATE metabase_database
-              SET name = CONCAT(name_before_deduplication, ' ', id)
-              WHERE EXISTS (
-                SELECT d.row_num
-                FROM (
-                  SELECT ROW_NUMBER() OVER (PARTITION BY name, engine) AS row_num
-                  FROM metabase_database
-                ) AS d
-                WHERE d.row_num > 1
-              );
-      rollback:
-        - sql: >-
-            UPDATE metabase_database
-            SET name = name_before_deduplication
-            WHERE name_before_deduplication IS NOT NULL;
-
-  - changeSet:
-      id: v55.2025-05-16T04:00:00
-      validCheckSum: 9:16d65c55fbc032157bedfd9038b6c039
-      author: ranquild
-      comment: Add unique constraint on metabase_database(name, engine)
-      changes:
-        - addUniqueConstraint:
-            tableName: metabase_database
-            constraintName: idx_unique_database
-            columnNames: name, engine
-      rollback:
-        - dropUniqueConstraint:
-            tableName: metabase_database
-            constraintName: idx_unique_database
-
   # Add a unique constraint on metabase_table(db_id, schema, name). Before, there was no constraint, so we need to
   # handle potential duplicates.
-  # v55.2025-05-16T05:00:00 - Make metabase_table.name and schema case-sensitive for MySQL
-  # v55.2025-05-16T06:00:00 - Add is_defective_duplicate, FALSE by default
-  # v55.2025-05-16T07:00:00 - Compute is_defective_duplicate based on (db_id, schema, name) uniqueness. Active tables
+  # v55.2025-05-19T01:00:00 - Make metabase_table.name and schema case-sensitive for MySQL
+  # v55.2025-05-19T02:00:00 - Add is_defective_duplicate, FALSE by default
+  # v55.2025-05-19T03:00:00 - Compute is_defective_duplicate based on (db_id, schema, name) uniqueness. Active tables
   # take priority over inactive ones.
-  # v55.2025-05-16T08:00:00 - Add unique_table_helper to create an index that ignores EXISTING duplicates. We need to
+  # v55.2025-05-19T04:00:00 - Add unique_table_helper to create an index that ignores EXISTING duplicates. We need to
   # handle 3 cases - H2 doesn't support WHERE in indexes, metabase_table.schema is a nullable field and needs to
   # be coalesced to an empty string, ignore duplicate tables.
-  # v55.2025-05-16T09:00:00 - Add a unique constraint (db_id, name, unique_table_helper)
+  # v55.2025-05-19T05:00:00 - Add a unique constraint (db_id, name, unique_table_helper)
 
   # This is necessary to make unique indexes using metabase_table.name and schema case-sensitive for MySQL.
   - changeSet:
-      id: v55.2025-05-16T05:00:00
+      id: v55.2025-05-19T01:00:00
       validCheckSum: ANY
       author: ranquild
       comment: Make metabase_table.name and schema use case-sensitive collation for MySQL
@@ -11430,7 +11299,7 @@
               COLLATE utf8mb4_unicode_ci;
 
   - changeSet:
-      id: v55.2025-05-16T06:00:00
+      id: v55.2025-05-19T02:00:00
       validCheckSum: 9:85e9ad7b60db0cd795254ca52d6dd5a7
       author: ranquild
       comment: Add metabase_table.is_defective_duplicate
@@ -11454,7 +11323,7 @@
 
   # metabase_table.schema is nullable
   - changeSet:
-      id: v55.2025-05-16T07:00:00
+      id: v55.2025-05-19T03:00:00
       validCheckSum: 9:bece48e1dd30c59d4dae56346363f5b4
       author: ranquild
       comment: Compute metabase_table.is_defective_duplicate based on (db_id, schema, name) uniqueness
@@ -11484,7 +11353,7 @@
               SET is_defective_duplicate = FALSE;
 
   - changeSet:
-      id: v55.2025-05-16T08:00:00
+      id: v55.2025-05-19T04:00:00
       validCheckSum: ANY
       author: ranquild
       comment: Add metabase_table.unique_table_helper to create an index that ignores EXISTING duplicates
@@ -11518,7 +11387,7 @@
             sql: ALTER TABLE metabase_table DROP COLUMN unique_table_helper;
 
   - changeSet:
-      id: v55.2025-05-16T09:00:00
+      id: v55.2025-05-19T05:00:00
       validCheckSum: 9:848d1cb748064b5de423139fbbbc2876
       author: ranquild
       comment: Add unique constraint on metabase_table(db_id, name, unique_table_helper)
@@ -11537,8 +11406,6 @@
         - dropUniqueConstraint:
             tableName: metabase_table
             constraintName: idx_unique_table
-=======
->>>>>>> 02596269
 
   # >>>>>>>>>> DO NOT ADD NEW MIGRATIONS BELOW THIS LINE! ADD THEM ABOVE <<<<<<<<<<
 
