--- conflicted
+++ resolved
@@ -10,14 +10,9 @@
 import * as Lib from "metabase-lib";
 import type Question from "metabase-lib/v1/Question";
 import type {
-<<<<<<< HEAD
-  DatasetQuery,
-  NativeQuerySnippet,
-  Transform,
-=======
   NativeQuerySnippet,
   QueryTransformSource,
->>>>>>> a67c48a0
+  Transform,
 } from "metabase-types/api";
 
 import { useQueryMetadata } from "../../hooks/use-query-metadata";
@@ -41,33 +36,22 @@
 } from "./utils";
 
 type QueryEditorProps = {
-<<<<<<< HEAD
   transform?: Pick<Transform, "name">;
-  initialQuery: DatasetQuery;
-  proposedQuery?: DatasetQuery;
-  isNew?: boolean;
-  isSaving?: boolean;
-  onSave: (newQuery: DatasetQuery) => void;
-  onChange?: (newQuery: DatasetQuery) => void;
-=======
   initialSource: QueryTransformSource;
+  proposedSource?: QueryTransformSource;
   isNew?: boolean;
   isSaving?: boolean;
   onSave: (source: QueryTransformSource) => void;
->>>>>>> a67c48a0
+  onChange?: (source: QueryTransformSource) => void;
   onCancel: () => void;
   onRejectProposed?: () => void;
-  onAcceptProposed?: (query: DatasetQuery) => void;
+  onAcceptProposed?: (query: QueryTransformSource) => void;
 };
 
 export function QueryEditor({
-<<<<<<< HEAD
-  initialQuery,
-  proposedQuery,
   transform,
-=======
   initialSource,
->>>>>>> a67c48a0
+  proposedSource,
   isNew = true,
   isSaving = false,
   onSave,
@@ -76,14 +60,8 @@
   onRejectProposed,
   onAcceptProposed,
 }: QueryEditorProps) {
-<<<<<<< HEAD
   const { question, proposedQuestion, isQueryDirty, setQuestion } =
-    useQueryState(initialQuery, proposedQuery);
-=======
-  const { question, isQueryDirty, setQuestion } = useQueryState(
-    initialSource.query,
-  );
->>>>>>> a67c48a0
+    useQueryState(initialSource.query, proposedSource?.query);
   const { isInitiallyLoaded } = useQueryMetadata(question);
   const {
     result,
@@ -101,7 +79,7 @@
 
   const handleChange = async (newQuestion: Question) => {
     setQuestion(newQuestion);
-    onChange?.(newQuestion.datasetQuery());
+    onChange?.({ type: "query", query: question.datasetQuery() });
   };
 
   const handleSave = () => {
@@ -168,61 +146,6 @@
   }
 
   return (
-<<<<<<< HEAD
-    <Stack
-      className={S.root}
-      pos="relative"
-      w="100%"
-      h="100%"
-      bg="bg-white"
-      data-testid="transform-query-editor"
-      gap={0}
-    >
-      <EditorHeader
-        validationResult={validationResult}
-        name={transform?.name}
-        isNew={isNew}
-        isSaving={isSaving}
-        isQueryDirty={isQueryDirty}
-        onSave={handleSave}
-        onCancel={onCancel}
-      />
-      <Flex h="100%" w="100%" mih="0">
-        <Stack flex="2 1 100%" pos="relative">
-          <EditorBody
-            question={question}
-            proposedQuestion={proposedQuestion}
-            isNative={isNative}
-            isRunnable={isRunnable}
-            isRunning={isRunning}
-            isResultDirty={isResultDirty}
-            isShowingDataReference={isDataReferenceOpen}
-            isShowingSnippetSidebar={isSnippetSidebarOpen}
-            onChange={handleChange}
-            onRunQuery={runQuery}
-            onCancelQuery={cancelQuery}
-            onRejectProposed={onRejectProposed}
-            onAcceptProposed={onAcceptProposed}
-            databases={databases?.data ?? []}
-            onToggleDataReference={handleToggleDataReference}
-            onToggleSnippetSidebar={handleToggleSnippetSidebar}
-            modalSnippet={modalSnippet}
-            onChangeModalSnippet={setModalSnippet}
-            onChangeNativeEditorSelection={setSelectionRange}
-            nativeEditorSelectedText={selectedText}
-          />
-          <EditorVisualization
-            question={question}
-            result={result}
-            rawSeries={rawSeries}
-            isNative={isNative}
-            isRunnable={isRunnable}
-            isRunning={isRunning}
-            isResultDirty={isResultDirty}
-            onRunQuery={runQuery}
-            onCancelQuery={() => undefined}
-          />
-=======
     <>
       <Stack
         className={S.root}
@@ -235,6 +158,7 @@
       >
         <EditorHeader
           validationResult={validationResult}
+          name={transform?.name}
           isNew={isNew}
           isSaving={isSaving}
           isQueryDirty={isQueryDirty}
@@ -245,6 +169,7 @@
           <Stack flex="2 1 100%" pos="relative">
             <EditorBody
               question={question}
+              proposedQuestion={proposedQuestion}
               isNative={isNative}
               isRunnable={isRunnable}
               isRunning={isRunning}
@@ -254,6 +179,12 @@
               onChange={handleChange}
               onRunQuery={runQuery}
               onCancelQuery={cancelQuery}
+              onRejectProposed={onRejectProposed}
+              onAcceptProposed={
+                proposedSource
+                  ? () => onAcceptProposed?.(proposedSource)
+                  : undefined
+              }
               databases={databases?.data ?? []}
               onToggleDataReference={handleToggleDataReference}
               onToggleSnippetSidebar={handleToggleSnippetSidebar}
@@ -274,8 +205,6 @@
               onRunQuery={runQuery}
               onCancelQuery={() => undefined}
             />
->>>>>>> a67c48a0
-
             {!isNative && (
               <NativeQuerySidebarToggle
                 isShowingNativeQueryPreview={isShowingNativeQueryPreview}
