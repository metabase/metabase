import {
  popover,
  restore,
  selectDashboardFilter,
  expectedRouteCalls,
<<<<<<< HEAD
  showDashboardCardActions,
=======
  modal,
>>>>>>> b0d9436a
} from "__support__/e2e/cypress";

import { SAMPLE_DATASET } from "__support__/e2e/cypress_sample_dataset";

const {
  ORDERS,
  ORDERS_ID,
  PRODUCTS,
  PRODUCTS_ID,
  PEOPLE,
  PEOPLE_ID,
} = SAMPLE_DATASET;

function saveDashboard() {
  cy.findByText("Save").click();
  cy.findByText("You're editing this dashboard.").should("not.exist");
}

describe("scenarios > dashboard", () => {
  beforeEach(() => {
    restore();
    cy.signInAsAdmin();
  });

  it("should create new dashboard", () => {
    // Create dashboard
    cy.visit("/");
    cy.icon("add").click();
    cy.findByText("New dashboard").click();
    cy.findByLabelText("Name").type("Test Dash");
    cy.findByLabelText("Description").type("Desc");
    cy.findByText("Create").click();
    cy.findByText("This dashboard is looking empty.");

    // See it as a listed dashboard
    cy.visit("/collection/root?type=dashboard");
    cy.findByText("This dashboard is looking empty.").should("not.exist");
    cy.findByText("Test Dash");
  });

  it("should add a filter", () => {
    cy.visit("/dashboard/1");
    cy.icon("pencil").click();
    cy.icon("filter").click();
    // Adding location/state doesn't make much sense for this case,
    // but we're testing just that the filter is added to the dashboard
    cy.findByText("Location").click();
    cy.findByText("Dropdown").click();
    cy.findByText("Select…").click();

    popover().within(() => {
      cy.findByText("State").click();
    });
    cy.icon("close");
    cy.get(".Button--primary")
      .contains("Done")
      .click();

    saveDashboard();

    cy.log("Assert that the selected filter is present in the dashboard");
    cy.icon("location");
    cy.findByText("Location");
  });

  it("should add a question", () => {
    cy.visit("/dashboard/1");
    cy.icon("pencil").click();
    cy.get(".QueryBuilder-section .Icon-add").click();
    cy.findByText("Orders, Count").click();
    saveDashboard();

    cy.findByText("Orders, Count");
  });

  it("should link filters to custom question with filtered aggregate data (metabase#11007)", () => {
    // programatically create and save a question as per repro instructions in #11007
    cy.request("POST", "/api/card", {
      name: "11007",
      dataset_query: {
        database: 1,
        filter: [">", ["field", "sum", { "base-type": "type/Float" }], 100],
        query: {
          "source-table": ORDERS_ID,
          aggregation: [["sum", ["field", ORDERS.TOTAL, null]]],
          breakout: [
            ["field", ORDERS.CREATED_AT, { "temporal-unit": "day" }],
            ["field", PRODUCTS.ID, { "source-field": ORDERS.PRODUCT_ID }],
            ["field", PRODUCTS.CATEGORY, { "source-field": ORDERS.PRODUCT_ID }],
          ],
          filter: ["=", ["field", ORDERS.USER_ID, null], 1],
        },
        type: "query",
      },
      display: "table",
      visualization_settings: {},
    });

    cy.createDashboard("dash:11007");

    cy.visit("/collection/root");
    // enter newly created dashboard
    cy.findByText("dash:11007").click();
    cy.findByText("This dashboard is looking empty.");
    // add previously created question to it
    cy.icon("pencil").click();
    cy.icon("add")
      .last()
      .click();
    cy.findByText("11007").click();

    // add first filter
    cy.icon("filter").click();
    popover().within(() => {
      cy.findByText("Time").click();
      cy.findByText("All Options").click();
    });
    // and connect it to the card
    selectDashboardFilter(cy.get(".DashCard"), "Created At");

    // add second filter
    cy.icon("filter").click();
    popover().within(() => {
      cy.findByText("ID").click();
    });
    // and connect it to the card
    selectDashboardFilter(cy.get(".DashCard"), "Product ID");

    // add third filter
    cy.icon("filter").click();
    popover().within(() => {
      cy.findByText("Text or Category").click();
      cy.findByText("Starts with").click();
    });
    // and connect it to the card
    selectDashboardFilter(cy.get(".DashCard"), "Category");

    cy.findByText("Save").click();
    cy.findByText("You're editing this dashboard.").should("not.exist");
  });

  it.skip("should update a dashboard filter by clicking on a map pin (metabase#13597)", () => {
    cy.createQuestion({
      name: "13597",
      query: {
        "source-table": PEOPLE_ID,
        limit: 2,
      },
      display: "map",
    }).then(({ body: { id: questionId } }) => {
      cy.createDashboard("13597D").then(({ body: { id: dashboardId } }) => {
        // add filter (ID) to the dashboard
        cy.request("PUT", `/api/dashboard/${dashboardId}`, {
          parameters: [
            {
              id: "92eb69ea",
              name: "ID",
              slug: "id",
              type: "id",
            },
          ],
        });

        // add previously created question to the dashboard
        cy.request("POST", `/api/dashboard/${dashboardId}/cards`, {
          cardId: questionId,
        }).then(({ body: { id: dashCardId } }) => {
          // connect filter to that question
          cy.request("PUT", `/api/dashboard/${dashboardId}/cards`, {
            cards: [
              {
                id: dashCardId,
                card_id: questionId,
                row: 0,
                col: 0,
                sizeX: 10,
                sizeY: 8,
                parameter_mappings: [
                  {
                    parameter_id: "92eb69ea",
                    card_id: questionId,
                    target: ["dimension", ["field", PEOPLE.ID, null]],
                  },
                ],
                visualization_settings: {
                  // set click behavior to update filter (ID)
                  click_behavior: {
                    type: "crossfilter",
                    parameterMapping: {
                      id: "92eb69ea",
                      source: { id: "ID", name: "ID", type: "column" },
                      target: {
                        id: "92eb69ea",
                        type: "parameter",
                      },
                    },
                  },
                },
              },
            ],
          });
        });

        cy.visit(`/dashboard/${dashboardId}`);
        cy.get(".leaflet-marker-icon") // pin icon
          .eq(0)
          .click({ force: true });
        cy.url().should("include", `/dashboard/${dashboardId}?id=1`);
        cy.contains("Hudson Borer - 1");
      });
    });
  });

  it("should display column options for cross-filter (metabase#14473)", () => {
    cy.createNativeQuestion({
      name: "14473",
      native: { query: "SELECT COUNT(*) FROM PRODUCTS", "template-tags": {} },
    }).then(({ body: { id: QUESTION_ID } }) => {
      cy.createDashboard("14473D").then(({ body: { id: DASHBOARD_ID } }) => {
        cy.log("Add 4 filters to the dashboard");

        cy.request("PUT", `/api/dashboard/${DASHBOARD_ID}`, {
          parameters: [
            { name: "ID", slug: "id", id: "729b6456", type: "id" },
            { name: "ID 1", slug: "id_1", id: "bb20f59e", type: "id" },
            {
              name: "Category",
              slug: "category",
              id: "89873480",
              type: "category",
            },
            {
              name: "Category 1",
              slug: "category_1",
              id: "cbc045f2",
              type: "category",
            },
          ],
        });

        cy.log("Add previously created question to the dashboard");
        cy.request("POST", `/api/dashboard/${DASHBOARD_ID}/cards`, {
          cardId: QUESTION_ID,
        });

        cy.visit(`/dashboard/${DASHBOARD_ID}`);
      });
    });

    // Add cross-filter click behavior manually
    cy.icon("pencil").click();
    showDashboardCardActions();
    cy.icon("click").click();
    cy.findByText("COUNT(*)").click();
    cy.findByText("Update a dashboard filter").click();

    checkOptionsForFilter("ID");
    checkOptionsForFilter("Category");
  });

  it.skip("should show QB question on a dashboard with filter connected to card without data-permission (metabase#12720)", () => {
    // In this test we're using already present question ("Orders") and the dashboard with that question ("Orders in a dashboard")
    cy.log(
      "Add filter to the dashboard with the default value (after January 1st, 2020)",
    );
    cy.request("PUT", "/api/dashboard/1", {
      parameters: [
        {
          default: "2020-01-01~",
          id: "d3b78b27",
          name: "Date Filter",
          slug: "date_filter",
          type: "date/all-options",
        },
      ],
    });

    cy.createNativeQuestion({
      name: "12720_SQL",
      native: {
        query: "SELECT * FROM ORDERS WHERE {{filter}}",
        "template-tags": {
          filter: {
            id: "1d006bb7-045f-6c57-e41b-2661a7648276",
            name: "filter",
            "display-name": "Filter",
            type: "dimension",
            dimension: ["field", ORDERS.CREATED_AT, null],
            "widget-type": "date/month-year",
            default: null,
          },
        },
      },
    }).then(({ body: { id: SQL_ID } }) => {
      cy.log("Add SQL question to the dashboard");

      cy.request("POST", "/api/dashboard/1/cards", {
        cardId: SQL_ID,
      }).then(({ body: { id: SQL_DASH_CARD_ID } }) => {
        cy.log(
          "Edit both cards (adjust their size and connect them to the filter)",
        );

        cy.request("PUT", "/api/dashboard/1/cards", {
          cards: [
            {
              id: 1,
              card_id: 1,
              row: 0,
              col: 0,
              sizeX: 5,
              sizeY: 5,
              parameter_mappings: [
                {
                  parameter_id: "d3b78b27",
                  card_id: 1,
                  target: ["dimension", ["field", ORDERS.CREATED_AT, null]],
                },
              ],
              visualization_settings: {},
            },
            {
              id: SQL_DASH_CARD_ID,
              card_id: SQL_ID,
              row: 0,
              col: 6, // previous card's sizeX + 1 (making sure they don't overlap)
              sizeX: 5,
              sizeY: 5,
              parameter_mappings: [
                {
                  parameter_id: "d3b78b27",
                  card_id: SQL_ID,
                  target: ["dimension", ["template-tag", "filter"]],
                },
              ],
              visualization_settings: {},
            },
          ],
        });
      });
    });
    cy.server();
    cy.route("POST", "/api/card/*/query").as("cardQuery");

    cy.signIn("nodata");

    clickThrough("12720_SQL");
    clickThrough("Orders");

    /**
     * Helper function related to this test only
     */
    function clickThrough(title) {
      cy.visit("/dashboard/1");
      cy.wait("@cardQuery.all");
      cy.get(".LegendItem")
        .contains(title)
        .click();
      cy.findByText(/^January 17, 2020/);
    }
  });

  it.skip("should cache filter results after the first DB call (metabase#13832)", () => {
    // In this test we're using already present dashboard ("Orders in a dashboard")
    const FILTER_ID = "d7988e02";

    cy.log("Add filter to the dashboard");
    cy.request("PUT", "/api/dashboard/1", {
      parameters: [
        {
          id: FILTER_ID,
          name: "Category",
          slug: "category",
          type: "category",
        },
      ],
    });

    cy.log("Connect filter to the existing card");
    cy.request("PUT", "/api/dashboard/1/cards", {
      cards: [
        {
          id: 1,
          card_id: 1,
          row: 0,
          col: 0,
          sizeX: 12,
          sizeY: 8,
          parameter_mappings: [
            {
              parameter_id: FILTER_ID,
              card_id: 1,
              target: [
                "dimension",
                [
                  "field",
                  PRODUCTS.CATEGORY,
                  { "source-field": ORDERS.PRODUCT_ID },
                ],
              ],
            },
          ],
          visualization_settings: {},
        },
      ],
    });

    cy.server();
    cy.route(`/api/dashboard/1/params/${FILTER_ID}/values`).as("fetchFromDB");

    cy.visit("/dashboard/1");

    cy.get("fieldset")
      .as("filterWidget")
      .click();
    expectedRouteCalls({ route_alias: "fetchFromDB", calls: 1 });

    // Make sure all filters were fetched (should be cached after this)
    ["Doohickey", "Gadget", "Gizmo", "Widget"].forEach(category => {
      cy.findByText(category);
    });

    // Get rid of the popover
    cy.findByText("Orders in a dashboard").click();

    cy.log(
      "Clicking on the filter again should NOT send another query to the source DB again! Results should have been cached by now.",
    );
    cy.get("@filterWidget").click();
    expectedRouteCalls({ route_alias: "fetchFromDB", calls: 1 });
  });

  it.skip("should not send additional card queries for all filters (metabase#13150)", () => {
    cy.createQuestion({
      name: "13150 (Products)",
      query: { "source-table": PRODUCTS_ID },
    }).then(({ body: { id: QUESTION_ID } }) => {
      cy.createDashboard("13150D").then(({ body: { id: DASHBOARD_ID } }) => {
        cy.log("Add 3 filters to the dashboard");

        cy.request("PUT", `/api/dashboard/${DASHBOARD_ID}`, {
          parameters: [
            { name: "Title", slug: "title", id: "9f20a0d5", type: "category" },
            {
              name: "Category",
              slug: "category",
              id: "719fe1c2",
              type: "category",
            },
            { name: "Vendor", slug: "vendor", id: "a73b7c9", type: "category" },
          ],
        });

        cy.log("Add previously created qeustion to the dashboard");

        cy.request("POST", `/api/dashboard/${DASHBOARD_ID}/cards`, {
          cardId: QUESTION_ID,
        }).then(({ body: { id: DASH_CARD_ID } }) => {
          cy.log("Connect all filters to the card");

          cy.request("PUT", `/api/dashboard/${DASHBOARD_ID}/cards`, {
            cards: [
              {
                id: DASH_CARD_ID,
                card_id: QUESTION_ID,
                row: 0,
                col: 0,
                sizeX: 14,
                sizeY: 12,
                parameter_mappings: [
                  {
                    parameter_id: "9f20a0d5",
                    card_id: QUESTION_ID,
                    target: ["dimension", ["field", PRODUCTS.TITLE, null]],
                  },
                  {
                    parameter_id: "719fe1c2",
                    card_id: QUESTION_ID,
                    target: ["dimension", ["field", PRODUCTS.CATEGORY, null]],
                  },
                  {
                    parameter_id: "a73b7c9",
                    card_id: QUESTION_ID,
                    target: ["dimension", ["field", PRODUCTS.VENDOR, null]],
                  },
                ],
                visualization_settings: {},
              },
            ],
          });
          cy.server();
          cy.route("POST", `/api/card/${QUESTION_ID}/query`).as("cardQuery");

          cy.visit(
            `/dashboard/${DASHBOARD_ID}?title=Awesome Concrete Shoes&category=Widget&vendor=McClure-Lockman`,
          );

          cy.wait("@cardQuery.all");
          expectedRouteCalls({ route_alias: "cardQuery", calls: 1 });
        });
      });
    });
  });

  it("should show sub-day resolutions in relative date filter (metabase#6660)", () => {
    cy.visit("/dashboard/1");
    cy.icon("pencil").click();
    cy.icon("filter").click();
    popover().within(() => {
      cy.findByText("Time").click();
      cy.findByText("All Options").click();
    });
    cy.findByText("No default").click();
    // click on Previous, to expand the relative date filter type dropdown
    cy.findByText("Previous").click();
    // choose Next, under which the new options should be available
    cy.findByText("Next").click();
    // click on Days (the default value), which should open the resolution dropdown
    cy.findByText("Days").click();
    // Hours should appear in the selection box (don't click it)
    cy.findByText("Hours");
    // Minutes should appear in the selection box; click it
    cy.findByText("Minutes").click();
    // also check the "Include this minute" checkbox
    // which is actually "Include" followed by "this minute" wrapped in <strong>, so has to be clicked this way
    cy.contains("Include this minute").click();
    // make sure the checkbox was checked
    cy.findByRole("checkbox").should("have.attr", "aria-checked", "true");
  });

  it.skip("user without data permissions should be able to use dashboard filter (metabase#15119)", () => {
    cy.createQuestion({
      name: "15119",
      query: { "source-table": 1 },
    }).then(({ body: { id: QUESTION_ID } }) => {
      cy.createDashboard("15119D").then(({ body: { id: DASHBOARD_ID } }) => {
        // Add filter to the dashboard
        cy.request("PUT", `/api/dashboard/${DASHBOARD_ID}`, {
          parameters: [
            {
              name: "Category",
              slug: "category",
              id: "ad1c877e",
              type: "category",
            },
          ],
        });
        // Add card to the dashboard
        cy.request("POST", `/api/dashboard/${DASHBOARD_ID}/cards`, {
          cardId: QUESTION_ID,
        }).then(({ body: { id: DASH_CARD_ID } }) => {
          // Connect filter to the card
          cy.request("PUT", `/api/dashboard/${DASHBOARD_ID}/cards`, {
            cards: [
              {
                id: DASH_CARD_ID,
                card_id: QUESTION_ID,
                row: 0,
                col: 0,
                sizeX: 12,
                sizeY: 9,
                visualization_settings: {},
                parameter_mappings: [
                  {
                    parameter_id: "ad1c877e",
                    card_id: QUESTION_ID,
                    target: ["dimension", ["field-id", PRODUCTS.CATEGORY]],
                  },
                ],
              },
            ],
          });
        });

        cy.signIn("nodata");
        cy.visit(`/dashboard/${DASHBOARD_ID}`);

        cy.get("fieldset")
          .contains("Category")
          .click();

        cy.findByPlaceholderText("Enter some text")
          .click()
          .type("Gizmo", { delay: 10 });
        cy.button("Add filter")
          .should("not.be.disabled")
          .click();
        cy.contains("Rustic Paper Wallet");
      });
    });
  });

  it.skip("should be possible to visit a dashboard with click-behavior linked to the dashboard without permissions (metabase#15368)", () => {
    cy.request("GET", "/api/user/current").then(
      ({ body: { personal_collection_id } }) => {
        // Save new dashboard in admin's personal collection
        cy.request("POST", "/api/dashboard", {
          name: "15368D",
          collection_id: personal_collection_id,
        }).then(({ body: { id: NEW_DASHBOARD_ID } }) => {
          const COLUMN_REF = `["ref",["field-id",${ORDERS.ID}]]`;
          // Add click behavior to the existing "Orders in a dashboard" dashboard
          cy.request("PUT", "/api/dashboard/1/cards", {
            cards: [
              {
                id: 1,
                card_id: 1,
                row: 0,
                col: 0,
                sizeX: 12,
                sizeY: 8,
                series: [],
                visualization_settings: {
                  column_settings: {
                    [COLUMN_REF]: {
                      click_behavior: {
                        type: "link",
                        linkType: "dashboard",
                        parameterMapping: {},
                        targetId: NEW_DASHBOARD_ID,
                      },
                    },
                  },
                },
                parameter_mappings: [],
              },
            ],
          });

          cy.server();
          cy.route("GET", `/api/dashboard/${NEW_DASHBOARD_ID}`).as(
            "loadDashboard",
          );
        });
      },
    );
    cy.signInAsNormalUser();
    cy.visit("/dashboard/1");

    cy.wait("@loadDashboard");
    cy.findByText("Orders in a dashboard");
    cy.contains("37.65");
  });

  ["normal", "corrupted"].forEach(test => {
    it(`${test.toUpperCase()} version:\n filters should work even if one of them is corrupted (metabase #15279)`, () => {
      cy.skipOn(test === "corrupted"); // Remove this line when the issue is fixed
      cy.createQuestion({
        name: "15279",
        query: { "source-table": PEOPLE_ID },
      }).then(({ body: { id: QUESTION_ID } }) => {
        cy.createDashboard("15279D").then(({ body: { id: DASHBOARD_ID } }) => {
          const parameters = [
            {
              name: "List",
              slug: "list",
              id: "6fe14171",
              type: "category",
            },
            {
              name: "Search",
              slug: "search",
              id: "4db4913a",
              type: "category",
            },
          ];

          if (test === "corrupted") {
            // This filter is corrupted because it's missing `name` and the `slug`
            parameters.push({
              name: "",
              slug: "",
              id: "af72ce9c",
              type: "category",
            });
          }
          // Add filters to the dashboard
          cy.request("PUT", `/api/dashboard/${DASHBOARD_ID}`, {
            parameters,
          });

          // Add previously created question to the dashboard
          cy.request("POST", `/api/dashboard/${DASHBOARD_ID}/cards`, {
            cardId: QUESTION_ID,
          }).then(({ body: { id: DASH_CARD_ID } }) => {
            // Connect filters to that question
            cy.request("PUT", `/api/dashboard/${DASHBOARD_ID}/cards`, {
              cards: [
                {
                  id: DASH_CARD_ID,
                  card_id: QUESTION_ID,
                  row: 0,
                  col: 0,
                  sizeX: 18,
                  sizeY: 8,
                  series: [],
                  visualization_settings: {},
                  parameter_mappings: [
                    {
                      parameter_id: "6fe14171",
                      card_id: QUESTION_ID,
                      target: ["dimension", ["field-id", PEOPLE.SOURCE]],
                    },
                    {
                      parameter_id: "4db4913a",
                      card_id: QUESTION_ID,
                      target: ["dimension", ["field-id", PEOPLE.NAME]],
                    },
                  ],
                },
              ],
            });
          });

          cy.visit(`/dashboard/${DASHBOARD_ID}`);
        });
      });
      // Check that dropdown list works
      cy.get("fieldset")
        .contains("List")
        .click();
      popover()
        .findByText("Organic")
        .click();
      cy.button("Add filter").click();
      // Check that the search works
      cy.get("fieldset")
        .contains("Search")
        .click();
      cy.findByPlaceholderText("Search by Name")
        .click()
        .type("Lor", { delay: 50 });
      popover().within(() => {
        cy.get(".LoadingSpinner").should("not.exist");
        cy.findByText("Lora Cronin");
      });
    });
  });

  it("should be possible to scroll vertically after fullscreen layer is closed (metabase#15596)", () => {
    // Make this dashboard card extremely tall so that it spans outside of visible viewport
    cy.request("PUT", "/api/dashboard/1/cards", {
      cards: [
        {
          id: 1,
          card_id: 1,
          row: 0,
          col: 0,
          sizeX: 12,
          sizeY: 20,
          series: [],
          visualization_settings: {},
          parameter_mappings: [],
        },
      ],
    });

    cy.visit("/dashboard/1");
    cy.contains("37.65");
    assertScrollBarExists();
    cy.icon("share").click();
    cy.findByText("Sharing and embedding").click();
    // Fullscreen modal opens - close it now
    cy.icon("close").click();
    cy.get(".Modal--full").should("not.exist");
    assertScrollBarExists();
  });

  it("dashboard filters should allow multiple selections (metabase#15689)", () => {
    cy.createQuestion({
      name: "15689",
      query: { "source-table": PEOPLE_ID },
    }).then(({ body: { id: QUESTION_ID } }) => {
      cy.createDashboard("15689D").then(({ body: { id: DASHBOARD_ID } }) => {
        // Add filter to the dashboard
        cy.request("PUT", `/api/dashboard/${DASHBOARD_ID}`, {
          parameters: [
            {
              name: "Location",
              slug: "location",
              id: "5aefc725",
              type: "string/=",
              sectionId: "location",
            },
          ],
        });
        // Add card to the dashboard
        cy.request("POST", `/api/dashboard/${DASHBOARD_ID}/cards`, {
          cardId: QUESTION_ID,
        }).then(({ body: { id: DASH_CARD_ID } }) => {
          // Connect filter to the card
          cy.request("PUT", `/api/dashboard/${DASHBOARD_ID}/cards`, {
            cards: [
              {
                id: DASH_CARD_ID,
                card_id: QUESTION_ID,
                row: 0,
                col: 0,
                sizeX: 12,
                sizeY: 9,
                visualization_settings: {},
                parameter_mappings: [
                  {
                    parameter_id: "5aefc725",
                    card_id: QUESTION_ID,
                    target: ["dimension", ["field", PEOPLE.STATE, null]],
                  },
                ],
              },
            ],
          });
        });

        cy.visit(`/dashboard/${DASHBOARD_ID}`);
      });
    });

    cy.get("fieldset").click();
    cy.findByText("AK").click();
    cy.findByText("CA").click();
    cy.icon("close")
      .as("close")
      .should("have.length", 2);
    cy.get("@close")
      .first()
      .closest("li")
      .contains("AK");
    cy.get("@close")
      .last()
      .closest("li")
      .contains("CA");
  });

  it.skip("dashboard filters should not limit the number of search results (metabase#15695)", () => {
    // Change filtering on this field to "a list of all values"
    cy.request("PUT", `/api/field/${PRODUCTS.TITLE}`, {
      has_field_values: "list",
    });

    cy.createQuestion({
      name: "15695",
      query: { "source-table": PRODUCTS_ID },
    }).then(({ body: { id: QUESTION_ID } }) => {
      cy.createDashboard("15695D").then(({ body: { id: DASHBOARD_ID } }) => {
        // Add filter to the dashboard
        cy.request("PUT", `/api/dashboard/${DASHBOARD_ID}`, {
          parameters: [
            {
              name: "Text",
              slug: "text",
              id: "de9f36f0",
              type: "string/=",
              sectionId: "string",
            },
          ],
        });
        // Add card to the dashboard
        cy.request("POST", `/api/dashboard/${DASHBOARD_ID}/cards`, {
          cardId: QUESTION_ID,
        }).then(({ body: { id: DASH_CARD_ID } }) => {
          // Connect filter to the card
          cy.request("PUT", `/api/dashboard/${DASHBOARD_ID}/cards`, {
            cards: [
              {
                id: DASH_CARD_ID,
                card_id: QUESTION_ID,
                row: 0,
                col: 0,
                sizeX: 12,
                sizeY: 9,
                visualization_settings: {},
                parameter_mappings: [
                  {
                    parameter_id: "de9f36f0",
                    card_id: QUESTION_ID,
                    target: ["dimension", ["field", PRODUCTS.TITLE, null]],
                  },
                ],
              },
            ],
          });
        });
        cy.visit(`/dashboard/${DASHBOARD_ID}`);
      });
    });
    cy.get("fieldset").click();
    cy.findByPlaceholderText("Search the list").type("Syner");
    cy.findByText("Synergistic Wool Coat");
  });

  it.skip("should show values of added dashboard card via search immediately (metabase#15959)", () => {
    /**
     * For the reason I don't udnerstand, I could reproduce this issue ONLY if I use these specific functions in this order:
     *  1. realType()
     *  2. type()
     */
    cy.visit("/dashboard/1");
    cy.icon("pencil").click();
    cy.icon("add")
      .last()
      .as("addQuestion")
      .click();
    cy.icon("search")
      .last()
      .as("searchModal")
      .click();
    cy.findByPlaceholderText("Search").realType("Orders{enter}"); /* [1] */
    modal()
      .findByText("Orders, Count")
      .realClick();
    cy.get("@addQuestion").click();
    cy.get("@searchModal").click();
    cy.findByPlaceholderText("Search").type("Orders{enter}"); /* [2] */
    modal()
      .findByText("Orders, Count")
      .realClick();
    cy.get(".LoadingSpinner").should("not.exist");
    cy.findAllByText("18,760").should("have.length", 2);
  });
});

function checkOptionsForFilter(filter) {
  cy.findByText("Available filters")
    .parent()
    .contains(filter)
    .click();
  popover()
    .should("contain", "Columns")
    .and("contain", "COUNT(*)")
    .and("not.contain", "Dashboard filters");

  // Get rid of the open popover to be able to select another filter
  cy.findByText("Pick one or more filters to update").click();
}

function assertScrollBarExists() {
  cy.get("body").then($body => {
    const bodyWidth = $body[0].getBoundingClientRect().width;
    cy.window()
      .its("innerWidth")
      .should("be.gt", bodyWidth);
  });
}<|MERGE_RESOLUTION|>--- conflicted
+++ resolved
@@ -3,11 +3,8 @@
   restore,
   selectDashboardFilter,
   expectedRouteCalls,
-<<<<<<< HEAD
   showDashboardCardActions,
-=======
   modal,
->>>>>>> b0d9436a
 } from "__support__/e2e/cypress";
 
 import { SAMPLE_DATASET } from "__support__/e2e/cypress_sample_dataset";
