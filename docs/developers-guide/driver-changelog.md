---
title: Driver interface changelog
---

# Driver Interface Changelog

## Metabase 0.51.0

<<<<<<< HEAD
- Prior to 0.51.0, to generate SQL queries with inline parameters, Metabase would generate a parameterized SQL string,
  then attempt to parse the SQL replace and replace `?` placeholders with inline values from the driver method
  `metabase.driver.sql.util.unprepare/unprepare-value`. In 0.51.0+, Metabase instead generates these queries using
  Honey SQL 2's `:inline` option, eliminating the need to parse and replace `?` placeholders. As such, the
  `metabase.driver.sql.util.unprepare` namespace has been deprecated; you should remove all usages of it in your driver.

  - The `metabase.driver.sql.util.unprepare/unprepare-value` method has been replaced by the new method
    `metabase.driver.sql.query-processor/inline-value`. The signatures of these two functions are the same, and you
    should be able to simply change the all of your `unprepare-value` implementations to `inline-value` instead.

    For the time being, implementations of `unprepare-value` are used as implementations of `inline-value`
    automatically, but `unprepare-value` is slated for removal in 0.54.0.

  - The dynamic variable `metabase.driver/*compile-with-inline-parameters*` (default `false`) has been added; drivers
    that can generate parameterized queries should look at its value in their implementation of
    `metabase.driver/mbql->native` and adjust their output accordingly. For `:sql`-based drivers, this is handled in
    the shared `metabase.driver.sql.query-processor` code, so you shouldn't need to adjust anything here. For `:sql`
    drivers that do not support JDBC-style parameterized queries you can implement `mbql->native`, bind
    `*compile-with-inline-parameters*` to something truthy, then call the default `:sql` implementation.

  - `metabase.driver.sql.util.unprepare/unprepare`, which took a parameterized SQL string and de-parameterized or
    "unprepared" it, has been removed. Instead, if you need a query with parameters spliced directly into the SQL,
    bind `metabase.driver/*compile-with-inline-parameters*` as discussed above.

  - Similarly, the driver method `metabase.driver/splice-parameters-into-native-query` has been marked deprecated, and
    the default implementation will throw an Exception if called. Rework code that generates parameterized queries and
    then calls `unprepare` or `splice-parameters-into-native-query` with code that generates queries with inlined
    parameters in the first place as discussed above. Tests can use
    `metabase.query-processor.compile/compile-with-inline-parameters` if needed.

   - `metabase.query-processor.compile/compile-and-splice-parameters` has been removed; replace usages with
     `metabase.query-processor.compile/compile-with-inline-parameters`.

- The three-arity of `metabase.driver.sql.query-processor/format-honeysql` (which had an additional parameter for
  Honey SQL version) has been removed; replace all usages with the two-arity version. Honey SQL 2 has been the only
  supported version since Metabase 0.49.0.
=======
- New optional method `metabase.driver/query-result-metadata` has been added for efficiently calculating metadata for
  queries without actually running them. `:sql-jdbc` has been given a default implementation; drivers not based on
  this that can determine result metadata without actually running queries should add their implementations as well
  for better performance when saving Questions. Refer to the method docstring for more information and where to find
  an example implementation.
>>>>>>> ee59ece9

## Metabase 0.50.0

- The Metabase `metabase.mbql.*` namespaces have been moved to `metabase.legacy-mbql.*`. You probably didn't need to
  use these namespaces in your driver, but if you did, please update them.

- The multimethod `metabase.driver/truncate!` has been added. This method is used to delete a table's rows in the most
  efficient way possible. This is currently only required for drivers that support the `:uploads` feature, and has
  a default implementation for JDBC-based drivers.

- New feature `:window-functions/cumulative` has been added. Drivers that implement this method are expected to
  implement the cumulative sum (`:cum-sum`) and cumulative count (`:cum-count`) aggregation clauses in their native
  query language. For non-SQL drivers (drivers not based on our `:sql` or `:sql-jdbc` drivers), this feature flag is
  set to `false` by default; the old (broken) post-processing implementations of cumulative aggregations will continue
  to be used. (See issues [#13634](https://github.com/metabase/metabase/issues/13634) and
  [#15118](https://github.com/metabase/metabase/issues/15118) for more information on why the old implementation is
  broken.)

  Non-SQL drivers should be updated to implement cumulative aggregations natively if possible.

  The SQL implementation uses `OVER (...)` expressions. It will automatically move `GROUP BY` expressions like
  `date_trunc()` into a `SUBSELECT` so fussy databases like BigQuery can reference plain column identifiers. The
  actual SQL generated will look something like

  ```sql
  SELECT
    created_at_month,
    sum(sum(total) OVER (ORDER BY created_at_month ROWS UNBOUNDED PRECEDING) AS cumulative_sum
  FROM (
    SELECT
      date_trunc('month', created_at) AS created_at_month,
      total
    FROM
      my_table
    ) source
  GROUP BY
    created_at_month
  ORDER BY
    created_at_month
  ```

  Non-SQL drivers can use
  `metabase.query-processor.util.transformations.nest-breakouts/nest-breakouts-in-stages-with-window-aggregation`
  if they want to leverage the same query transformation. See the default `:sql` implementation of
  `metabase.driver.sql.query-processor/preprocess` for an example of using this transformation when needed.

  You can run the new tests in `metabase.query-processor-test.cumulative-aggregation-test` to verify that your driver
  implementation is working correctly.

- `metabase.driver.common/class->base-type` no longer supports Joda Time classes. They have been deprecated since 2019.

- New feature `:window-functions/offset` has been added to signify that a driver supports the new MBQL `:offset`
  clause (equivalent of SQL `lead` and `lag` functions). This is enabled by default for `:sql` and `:sql-jdbc`-based
  drivers. Other drivers should add an implementation for this clause and enable the feature flag.

- `:type/field-values-unsupported` was added in `metabase.types` namespace. It is used in field values computation
  logic, to determine whether a specific field should have its field values computed or not. At the time of writing
  that is performed in `metabase.models.field-values/field-should-have-field-values?`. Deriving from it, driver
  developers have a way to out of field values computation for fields that are incompatible with the query used for
  computation. Example could be Druid's `COMPLEX<JSON>` database type fields. See the `:druid-jdbc` implementation
  of `sql-jdbc.sync/database-type->base-type` in the `metabase.driver.druid-jdbc` and derivations in the
  `metabase.types` namespace for an example.

- New feature `:metadata/key-constraints` has been added to signify that a driver support defining and enforcing foreign
  key constraints at the schema level. This is a different, stronger condition than `:foreign-keys`. Some databases
  (Presto, Athena, etc.) support *querying* over foreign key relationships (`:foreign-keys`) but do not track or enforce
  those relationships in the schema. Defaults to `true` in `:sql` and `:sql-jdbc` drivers; set to `false` in the
  first-party SparkSQL, Presto and Athena drivers.

- New feature `:connection/multiple-databases` has been added to indicate whether a *connection* to this driver
  corresponds to multiple databases or just one. The default is `false`, where a connection specifies a single database.
  This is the common case for classic relational DBs like Postgres, and some cloud databases. In contrast, a driver like
  Athena sets this to `true` because it connects to an S3 bucket and treats each file within it as a database.

## Metabase 0.49.9

- Another driver feature has been added: `upload-with-auto-pk`. It only affects drivers that support `uploads`, and
  is optional to support. Drivers support this feature by default, and can choose not to support it if there is no way
  to create a table with an auto-incrementing integer column. The driver can override the default using
  `driver/database-supports?`.

## Metabase 0.49.1

- Another driver feature has been added: `describe-fields`. If a driver opts-in to supporting this feature, The
  multimethod `metabase.driver/describe-fields` must be implemented, as a replacement for
  `metabase.driver/describe-table`.

- The multimethod `metabase.driver.sql-jdbc.sync.describe-table/describe-fields-sql` has been added. The method needs
  to be implemented if the driver supports `describe-fields` and you want to use the default JDBC implementation of
  `metabase.driver/describe-fields`.

## Metabase 0.49.0

- The multimethod `metabase.driver/describe-table-fks` has been deprecated in favor of `metabase.driver/describe-fks`.
  `metabase.driver/describe-table-fks` will be removed in 0.52.0.

- The multimethod `metabase.driver/describe-fks` has been added. The method needs to be implemented if the database
  supports the `:foreign-keys` and `:describe-fks` features. It replaces the `metabase.driver/describe-table-fks`
  method, which is now deprecated.

- The multimethod `metabase.driver.sql-jdbc.sync.describe-table/describe-fks-sql` has been added. The method needs
  to be implemented if you want to use the default JDBC implementation of `metabase.driver/describe-fks`.

- The multimethod `metabase.driver/alter-columns!` has been added. This method is used to alter a table's columns in the
  database. This is currently only required for drivers that support the `:uploads` feature, and has a default
  implementation for JDBC-based drivers.

- The multimethod `metabase.driver.sql-jdbc.sync.interface/alter-columns-sql` has been added. The method
  allows you to customize the query used by the default JDBC implementation of `metabase.driver/alter-columns!`.

- The multimethod `metabase.driver.sql-jdbc.sync.interface/current-user-table-privileges` has been added.
  JDBC-based drivers can implement this to improve the performance of the default SQL JDBC implementation of
  `metabase.driver/describe-database`. It needs to be implemented if the database supports the `:table-privileges`
  feature and the driver is JDBC-based.

- The multimethod `metabase.driver/create-table!` can take an additional optional map with an optional key `primary-key`.
  `metabase.driver/upload-type->database-type` must also be changed, so that if
  `:metabase.upload/auto-incrementing-int-pk` is provided as the `upload-type` argument, the function should return a
  type without the primary-key constraint included. See PR [#22166](https://github.com/metabase/metabase/pull/37505/)
  for more information. These changes only need to be implemented if the database supports the `:uploads` feature.

- The multimethod `metabase.driver/create-auto-pk-with-append-csv?` has been added. The method only needs to be
  implemented if the database supported the `:uploads` feature in 47 or earlier, and should return true if so.

- The multimethod `metabase.driver/add-columns!` has been added. This method is used to add columns to a table in the
  database. It only needs to be implemented if the database supported the `:uploads` feature in 47 or earlier.

- A new driver method has been added `metabase.driver/describe-table-indexes` along with a new feature `:index-info`.
  This method is used to get a set of column names that are indexed or are the first columns in a composite index.

- `metabase.util.honeysql-extensions`, deprecated in 0.46.0, has been removed. SQL-based drivers using Honey SQL 1
  are no longer supported. See 0.46.0 notes for more information.
  `metabase.driver.sql.query-processor/honey-sql-version` is now deprecated and no longer called. All drivers are
  assumed to use Honey SQL 2.

- The method `metabase.driver.sql.parameters.substitution/align-temporal-unit-with-param-type` is now deprecated.
  Use `metabase.driver.sql.parameters.substitution/align-temporal-unit-with-param-type-and-value` instead,
  which has access to `value` and therefore provides more flexibility for choosing the right conversion unit.

## Metabase 0.48.0
- The MBQL schema in `metabase.mbql.schema` now uses [Malli](https://github.com/metosin/malli) instead of
  [Schema](https://github.com/plumatic/schema). If you were using this namespace in combination with Schema, you'll
  want to update your code to use Malli instead.

- Another driver feature has been added: `:table-privileges`. This feature signals whether we can store
  the table-level privileges for the database on database sync.

- The multimethod `metabase.driver/current-user-table-privileges` has been added. This method is used to get
  the set of privileges the database connection's current user has. It needs to be implemented if the database
  supports the `:table-privileges` feature.

- The following functions in `metabase.query-processor.store` (`qp.store`) are now deprecated

  * `qp.store/database`
  * `qp.store/table`
  * `qp.store/field`

  Update usages of the to the corresponding functions in `metabase.lib.metadata` (`lib.metadata`):

  ```clj
  (qp.store/database)       => (lib.metadata/database (qp.store/metadata-provider))
  (qp.store/table table-id) => (lib.metadata/table (qp.store/metadata-provider) table-id)
  (qp.store/field field-id) => (lib.metadata/field (qp.store/metadata-provider) field-id)
  ```

  Note that the new methods return keys as `kebab-case` rather than `snake_case`.

- Similarly, drivers should NOT access the application database directly (via `toucan` functions or otherwise); use
  `lib.metadata` functions instead. This access may be blocked in a future release.

- SQL drivers that implement `metabase.driver.sql.query-processor/->honeysql` for
  `metabase.models.table/Table`/`:model/Table` should be updated to implement it for `:metadata/table` instead. As
  with the changes above, the main difference is that the new metadata maps use `kebab-case` keys rather than
  `snake_case` keys.

* `metabase.driver.sql.query-processor/cast-field-if-needed` now expects a `kebab-case`d field as returned by
  `lib.metadata/field`.

- `metabase.query-processor.store/fetch-and-store-database!`,
  `metabase.query-processor.store/fetch-and-store-tables!`, and
  `metabase.query-processor.store/fetch-and-store-fields!` have been removed. Things are now fetched automatically as
  needed and these calls are no longer necessary.

- `metabase.models.field/json-field?` has been removed, use `metabase.lib.field/json-field?` instead. Note that the
  new function takes a Field as returned by `lib.metadata/field`, i.e. a `kebab-case` map.

- Tests should try to avoid using any of the `with-temp` helpers or application database objects; instead, use the
  metadata functions above and and the helper *metadata providers* in `metabase.lib`, `metabase.lib.test-util`, and
  `metabase.query-processor.test-util` for mocking them, such as `mock-metadata-provider`,
  `metabase-provider-with-cards-for-queries`, `remap-metadata-provider`, and `merged-mock-metadata-provider`.

- `metabase.query-processor.util.add-alias-info/field-reference` is now deprecated. If your driver implemented it,
  implement `metabase.query-processor.util.add-alias-info/field-reference-mlv2` instead. The only difference between
  the two is that the latter is passed Field metadata with `kebab-case` keys while the former is passed legacy
  metadata with `snake_case` keys.

- `metabase.driver/current-db-time`, deprecated in 0.34, and related methods and helper functions, have been removed.
  Implement `metabase.driver/db-default-timezone` instead.

- `metabase.driver.sql-jdbc.sync.interface/db-default-timezone`, a helper for writing
  `metabase.driver/db-default-timezone` implementations for JDBC-based drivers, has been deprecated, and will be
  removed in 0.51.0 or later. You can easily implement `metabase.driver/db-default-timezone` directly, and use
  `metabase.driver.sql-jdbc.execute/do-with-connection-with-options` to get a `java.sql.Connection` for a Database.

- Added a new multimethod `metabase.driver.sql.parameters.substitution/align-temporal-unit-with-param-type`, which returns
  a suitable temporal unit conversion keyword for `field`, `param-type` and the given driver. The resulting keyword
  will be used to call the corresponding `metabase.driver.sql.query-processor/date` implementation to convert the `field`.
  Returns `nil` if the conversion is not necessary for this `field` and `param-type` combination.

- The multimethod `metabase.driver.sql-jdbc.execute/inject-remark` has been added. It allows JDBC-based drivers to
  override the default behavior of how SQL query remarks are added to queries (prepending them as a comment).

- The arity of multimethod `metabase.driver.sql-jdbc.sync.interface/fallback-metadata-query` has been updated from 3 to 4,
  it now takes an additional `db` argument. The new function arguments are: `[driver db-name-or-nil schema table]`.

## Metabase 0.47.0

- A new driver feature has been added: `:schemas`. This feature signals whether the database organizes tables in
  schemas (also known as namespaces) or not. Most databases have schemas so this feature is on by default.
  An implementation of the multimethod `metabase.driver/database-supports?` for `:schemas` is required only if the
  database doesn't store tables in schemas.

- Another driver feature has been added: `:uploads`. The `:uploads` feature signals whether the database supports
  uploading CSV files to tables in the database. To support the uploads feature, implement the following new
  multimethods: `metabase.driver/create-table!` (creates a table), `metabase.driver/drop-table!` (drops
  a table), and `metabase.driver/insert-into!` (inserts values into a table).

- The multimethod `metabase.driver/syncable-schemas` has been added. This method is used to list schemas to upload
  CSVs to, and it should include all schemas that can be synced. Currently it only needs to be implemented
  if the database has schema, and the database supports the `:uploads` feature.

- The multimethod `metabase.driver/supports?` has been deprecated in favor of `metabase.driver/database-supports?`.
  The existing default implementation of `database-supports?` currently calls `supports?`, but it will be removed in
  0.50.0.

- `metabase.driver.sql-jdbc.execute/connection-with-timezone` has been marked deprecated and is scheduled for removal
  in Metabase 0.50.0. The new method `metabase.driver.sql-jdbc.execute/do-with-connection-with-options` replaces it.
  Migration to the new method is straightforward. See PR [#22166](https://github.com/metabase/metabase/pull/22166) for
  more information. You should use `metabase.driver.sql-jdbc.execute/do-with-connection-with-options` instead of
  `clojure.java.jdbc/with-db-connection` or `clojure.java.jdbc/get-connection` going forward.

- The multimethods `set-role!`, `set-role-statement`, and `default-database-role` have been added. These methods are
  used to enable connection impersonation, which is a new feature added in 0.47.0. Connection impersonation allows users
  to be assigned to specific database roles which are set before any queries are executed, so that access to tables can
  be restricted at the database level instead of (or in conjunction with) Metabase's built-in permissions system.

- The multimethod `metabase.driver.sql-jdbc.sync.describe-table/get-table-pks` is changed to return a vector instea
  of a set.

- The function `metabase.query-processor.timezone/report-timezone-id-if-supported` has been updated to take an additional
  `database` argument for the arity which previously had one argument. This function might be used in the implementation
  of a driver's multimethods.

- `metabase.driver/prettify-native-form` was added to enable driver developers use native form formatting
  specific to their driver. For details see the PR [#34991](https://github.com/metabase/metabase/pull/34991).

## Metabase 0.46.0

- The process for building a driver has changed slightly in Metabase 0.46.0. Your build command should now look
  something like this:

  ```sh
  # Example for building the driver with bash or similar

  # switch to the local checkout of the Metabase repo
  cd /path/to/metabase/repo

  # get absolute path to the driver project directory
  DRIVER_PATH=`readlink -f ~/sudoku-driver`

  # Build driver. See explanation in sample Sudoku driver README
  clojure \
    -Sdeps "{:aliases {:sudoku {:extra-deps {com.metabase/sudoku-driver {:local/root \"$DRIVER_PATH\"}}}}}"  \
    -X:build:sudoku \
    build-drivers.build-driver/build-driver! \
    "{:driver :sudoku, :project-dir \"$DRIVER_PATH\", :target-dir \"$DRIVER_PATH/target\"}"
  ```

  Take a look at our [build instructions for the sample Sudoku
  driver](https://github.com/metabase/sudoku-driver#build-it-updated-for-build-script-changes-in-metabase-0460)
  for an explanation of the command.

  Note that while this command itself is quite a lot to type, you no longer need to specify a `:build` alias in your
  driver's `deps.edn` file.

  Please upvote https://ask.clojure.org/index.php/7843/allow-specifying-aliases-coordinates-that-point-projects ,
  which will allow us to simplify the driver build command in the future.

- The multimethod `metabase.driver/table-rows-sample` has been added. This method is used in situations where Metabase
  needs a limited sample from a table, like when fingerprinting. The default implementation defined in the
  `metabase.db.metadata-queries` namespace runs an MBQL query using the regular query processor to produce the sample
  rows. This is good enough in most cases, so this multimethod should not be implemented unless really
  necessary. Currently, the only case when a special implementation is used is for BigQuery, which does not respect
  limit clauses.

- The multimethod `metabase.driver.sql.query-processor/datetime-diff` has been added. This method is used by
  implementations of `->honeysql` for the `:datetime-diff` clause. It is recommended to implement this if you want to
  use the default SQL implementation of `->honeysql` for the `:datetime-diff`, which includes validation of argument
  types across all units.

- The multimethod `metabase.query-processor.util.add-alias-info/field-reference` has been added. This method is used
  to produce a reference to a field by the `add-alias-info` middleware. (Note that this middleware is optional,
  currently it is only used by the SQL and MongoDB drivers.) The default implementation returns the name of the field
  instance. It should be overridden if just the name is not a valid a valid reference. For example, MongoDB supports
  nested documents and references to nested fields should contain the whole path. See the namespace
  `metabase.driver.mongo.query-processor` for an alternative implementation.

- The multimethod `metabase.driver.sql-jdbc.sync.interface/syncable-schemas` (aliased as
  `metabase.driver.sql-jdbc.sync/syncable-schemas`), which was deprecated in 0.43.0, has been removed. Implement
  `metabase.driver.sql-jdbc.sync.interface/filtered-syncable-schemas` instead. See 0.43.0 notes below for more
  details.

- The multimethod `metabase.driver/format-custom-field-name`, which was deprecated in 0.42.0, has been removed.
  Implement `metabase.driver/escape-alias` instead. See 0.42.0 notes below for more information.

- The multimethod `metabase.driver.sql-jdbc.execute/read-column`, which was deprecated in 0.35.0, has been removed.
  Implement `metabase.driver.sql-jdbc.execute/read-column-thunk` instead. See 0.35.0 notes below for more information.

### Honey SQL 2

The following only applies to SQL drivers; you can ignore it for non-SQL drivers.

Prior to Metabase 0.46.0, SQL drivers used Honey SQL 1 as an intermediate target when compiling queries. In 0.46.0 we
have began the process of migrating to Honey SQL 2 as our new intermediate target.

We plan to continue to support use of Honey SQL 1 until Metabase 0.49.0. Please be sure to migrate your drivers before
then.

In Metabase 0.46.x, 0.47.x, and 0.48.x, you can specify which version of Honey SQL you driver should use by
implementing the `metabase.driver.sql.query-processor/honey-sql-version` multimethod:

```clj
(require '[metabase.driver.sql.query-processor :as sql.qp])

;;; use Honey SQL 2 for :my-driver
(defmethod sql.qp/honey-sql-version :my-driver
  [_driver]
  2)
```

This method must return either `1` or `2`. Currently, the default implementation returns `1`. Effectively this means
you currently have to opt-in to Honey SQL 2 compilation. It's a good idea to do this sooner rather than later so your
driver is prepared for 0.49.0 well in advance.

In Metabase 0.47.x or 0.48.x we will likely change the default Honey SQL version to `2` to ensure everyone is aware of
the upcoming breaking changes in 0.49.0 and give them one or two release cycles to update their drivers to target
Honey SQL 2. You will still be able to opt-in to using Honey SQL 1 until 0.49.0 by implementing
`sql.qp/honey-sql-version` and returning `1`.

#### What You Need to Change

Our Honey SQL utility namespace, `metabase.util.honeysql-extensions`, commonly aliased as `hx`, has been updated to
generate forms appropriate for either Honey SQL 1 or Honey SQL 2. This is done automatically based on your driver's
`honey-sql-version`. `metabase.driver.sql.query-processor` itself also supports both targets in the same way.

The actual changes you will need to make to your driver code will probably be fairly small. The most important things
to note when porting your driver:

1. Avoid use of things from Honey SQL 1 namespaces like `honeysql.core` or `honeysql.format`. If you must, use Honey
   SQL `honey.sql` instead; you may not need either.

2. While you can continue to use `metabase.util.honeysql-extensions` in the short term, since it can target either
   version of Honey SQL, we will probably remove this namespace at some point in the future. Update your code to use
   `metabase.util.honey-sql-2` instead. The namespaces implement an almost identical set of helper functions, so all
   you should need to switch is which one you `:require` in your `ns` form.

3. `honeysql.core/call` no longer exists; instead of a form like `(hsql/call :my_function 1 2)`, you simply return a
   plain vector like `[:my_function 1 2]`. `(hsql/raw "x")` is now`[:raw "x"]`. New handlers can be registered with
   Honey SQL 2 with `honey.sql/register-fn!`. There is no equivalent of the Honey SQL 1 `honeysql.format./ToSql`
   protocol, so you should no longer define one-off types to implement custom SQL compilation rules. Use
   `honey.sql/register-fn!` instead.

4. In Honey SQL 1 you were able to register functions to a more limited extent by implementing the multimethod
   `honeysql.format/fn-handler`. Metabase registered the functions `:extract`, `:distinct-count`, and
   `:percentile-cont` in this way. For Honey SQL 2, we've registered these functions as qualified keywords in the
   `metabase.util.honey-sql-2` namespace, to prevent confusion as to where they're defined. Thus you'll need to update
   the keyword if you're using these functions.

   ```clj
   ;;; Honey SQL 1
   (hsql/call :distinct-count expr)
   ```

   becomes

   ```clj
   ;;; Honey SQL 2
   (require '[metabase.util.honey-sql-2 :as h2x])

   [::h2x/distinct-count expr]
   ```

5. Because custom expressions are now just plain vectors like `[:my_function 1]`, you may need to wrap expressions in
   an additional vector if they appear inside `:select`, `:from`, or other places where a vector could be interpreted
   as `[expression alias]`. e.g.

   ```clj
   ;; Honey SQL 1
   (honeysql.core/format {:select [[:my_function 1]]})
   ;; => ["SELECT my_function AS 1"]

   ;; Honey SQL 2
   ;;
   ;; WRONG
   (honey.sql/format {:select [[:my_function 1]]})
   ;; => ["SELECT my_function AS ?" 1]

   ;; CORRECT
   (honey.sql/format {:select [[[:my_function 1]]]})
   ;; => ["SELECT MY_FUNCTION(?)" 1]
   ```

   The SQL query processor does this automatically for forms it generates, so you only need to worry about this if
   you're overriding the way it generates `:select` or other top-level clauses.

6. Numbers are parameterized by default, e.g. `{:select [1]}` becomes `SELECT ?` rather than `SELECT 1`. You can use
   `:inline` to force the SQL to be generated inline instead: `{:select [[[:inline 1]]]}` becomes `SELECT 1`. Numbers
   generated by the SQL query processor code should automatically be inlined, but you may need to make sure any
   numbers you generate are wrapped in `:inline` if they can end up as expressions inside a `GROUP BY` clause. Some
   databases can recognize expressions as being the same thing only when they are *not* parameterized:

   ```sql
   -- This is okay
   SELECT x + 1
   FROM table
   GROUP BY x + 1

   -- Bad: DB doesn't know whether the two x + ? expressions are the same thing
   SELECT x + ?
   FROM table
   GROUP BY x + ?
   ```

  Exercise caution when `:inline`ing things -- take care not to use it on untrusted strings or other avenues for SQL
  injection. Only inlining things that are a `number?` is a safe bet.

Please read [Differences between Honey SQL 1.x and
2.x](https://github.com/seancorfield/honeysql/blob/develop/doc/differences-from-1-x.md) for more information on the
differences between the library versions.

#### Breaking Changes in 0.46.0 related to the Honey SQL 2 transition

**Note: these breaking changes will hopefully be fixed before 0.46.0 ships. This will be updated if they are.**

The classes `metabase.util.honeysql_extensions.Identifer` and `metabase.util.honeysql_extensions.TypedHoneySQLForm`
have been moved to `metabase.util.honey_sql_1.Identifer` and `metabase.util.honey_sql_1.TypedHoneySQLForm`,
respectively. On the off chance that your driver directly referencing these class names, you may need to update things
to use the new class names.

Similarly, `metabase.util.honeysql-extensions/->AtTimeZone` has been removed; use
`metabase.util.honeysql-extensions/at-time-zone` instead.

## Metabase 0.45.0

- `metabase.driver.sql-jdbc.connection/details->connection-spec-for-testing-connection` has been removed in Metabase
  0.45.0, because it leaked SSH tunnels. See [#24445](https://github.com/metabase/metabase/issues/24445). If you are
  using this function, please update your code to use
  `metabase.driver.sql-jdbc.connection/with-connection-spec-for-testing-connection` instead, which properly cleans up
  after itself.

### New methods

- `metabase.driver.sql-jdbc.sync.describe-table-fields` has been added. Implement this method if you want to override
  the default behavior for fetching field metadata (such as types) for a table.

- `metabase.driver.sql-jdbc.sync.describe-table/get-table-pks` has been added. This methods is used to get a set of pks
  given a table.

- `->honeysql [<driver> :convert-timezone]` has been added. Implement this method if you want your driver to support
  the `convertTimezone` expression. This method takes 2 or 3 arguments and returns a `timestamp without time zone` column.

## Metabase 0.43.0

- The `:expressions` map in an MBQL query now uses strings as keys rather than keywords (see
  [#14647](https://github.com/metabase/metabase/issues/14647)). You only need to be concerned with this if you are
  accessing or manipulating this map directly. Drivers deriving from `:sql` implementing `->honeysql` for `[<driver>
  :expression]` may need to be updated. A utility function, `metabase.mbql.util/expression-with-name`, has been
  available since at least Metabase 0.35.0 and handles both types of keys. It is highly recommended that you use this
  function rather than accessing `:expressions` directly, as doing so can make your driver compatible with both 0.42.0
  and with 0.43.0 and newer.

- There is now a `describe-nested-field-columns` method under `sql-jdbc.sync` namespace which returns an instance of
  NestedFCMetadata. This is in order to allow JSON columns in Postgres and eventually other DB's which are usually
  ordinary RDBMS's but then sometimes they have a denormalized column with JSON or some other semantics. Given a table
  with denormalized columns which have nested field semantics (so, typed sub-fields which are still denormalized but
  stable in type between rows), return value should be a NestedFCMetadata, a map of flattened key paths to the
  detected sub-field. Field detection in syncing will then be enriched with those nested types. This is materially
  different from the way we do it for mongo because every kind of JSON column is different, but it's going to run
  every sync so it can't be too slow, even on enormous tables and enormous denormalized columns on those enormous tables.

## Metabase 0.42.0

Changes in Metabase 0.42.0 affect drivers that derive from `:sql` (including `:sql-jdbc`).
Non-SQL drivers likely will require no changes.

0.42.0 introduces several significant changes to the way the SQL query processor compiles and determines aliases for
MBQL `:field` clauses. For more background, see pull request
[#19384](https://github.com/metabase/metabase/pull/19384).

If you were manipulating Field or Table aliases, we consolidated a lot of overlapping vars and methods, which means you may need to delete deprecated method implementations.

### Significant changes

- The `metabase.driver.sql.query-processor/->honeysql` method for Field instances, e.g.

  ```clj
  (defmethod sql.qp/->honeysql [:my-driver (class Field)]
    [driver field]
    ...)
  ```

  is no longer invoked. All compilation is now handled by the MBQL `:field` clause method, e.g.

  ```clj
  (defmethod sql.qp/->honeysql [:my-driver :field]
    [driver field-clause]
    ...)
  ```

  If you were doing something special here, you'll need to move that special login into `[<driver> :field]` instead.
  (You may no longer need this special logic, however -- see below.)

- `:field`, `:expression`, and `:aggregation-options` clauses now contain information about what aliases you should
  use to refer to them on both the left-hand side and right-hand side of SQL `AS` or elsewhere in a query. See PR
  [#19610](https://github.com/metabase/metabase/pull/19610) for a detailed discussion about the new information,
  hereafter referred to as the /[#19610 information](https://github.com/metabase/metabase/pull/19610)/.

- If you have a custom implementation of `->honeysql` for `:field` or `(class Field)`: `->honeysql` methods for `:field` should use or replace the
  [#19610 information](https://github.com/metabase/metabase/pull/19610) rather than attempting to determine or
  override it in some other fashion.

### New methods

- `metabase.driver/escape-alias` (moved from `metabase.driver.sql.query-processor/escape-alias`, which was introduced
  in 0.41.0) is now used to generate the [#19610 information](https://github.com/metabase/metabase/pull/19610) and
  used consistently across the SQL QP code. If you need to transform generated Field aliases for any reason (such as
  escaping disallowed characters), implement this method.

- `metabase.driver.sql-jdbc.sync.interface/filtered-syncable-schemas` has been added, and will eventually replace
  `metabase.driver.sql-jdbc.sync.interface/syncable-schemas`.  It serves a similar purpose, except that it's also
  passed the inclusion and exclusion patterns (ex: `auth*,data*`) to further filter schemas that will be synced.

### Deprecated methods and vars

The following methods and vars are slated for removal in Metabase 0.45.0 unless otherwise noted.

- `metabase.driver/format-custom-field-name` is now unused. Implement `metabase.driver/escape-alias` instead.

- `metabase.driver.sql.query-processor/escape-alias` has been renamed to `metabase.driver/escape-alias`. Everything
  else is the same.

- `metabase.driver.sql.query-processor/field-clause->alias` no longer uses the optional parameter `unique-name-fn`.
  Aliases are now made unique automatically, after escaping them; implement `metabase.driver/escape-alias` if you need
  to do something special before they are made unique. (Unique aliases are also escaped a second time if you need to
  do something /really/ special.)

- `metabase.driver.sql.query-processor/field->alias`, which was deprecated in 0.41.0, is now unused in 0.42.0.
  Implementing this method no longer has any effect. Implement `metabase.driver/escape-alias` instead if you need to
  do something special; use the [#19610 information](https://github.com/metabase/metabase/pull/19610) if you need to escape the alias
  for one reason or another. This method is still slated for removal in Metabase 0.44.0.

- `metabase.driver.sql.query-processor/*field-options*` is now unused and is no longer bound automatically.  If you need field options for some reason, see our SQL Server driver for an example on how to create it.

- `metabase.driver.sql.query-processor/*table-alias*` is now unused and is no longer bound automatically. Use or
  override `:metabase.query-processor.util.add-alias-info/source-table` from the [#19610
  information](https://github.com/metabase/metabase/pull/19610) instead.

- `metabase.driver.sql.query-processor/*source-query*` is now unused and is no longer bound automatically. Use
  `metabase.driver.sql.query-processor/*inner-query*` instead, which is always bound, even if we aren't inside of a
  source query.

- `metabase.driver.sql.query-processor/field->identifier` is now unused. Implementing this method should no longer be
  necessary under any circumstances. Override `->honeysql` for `[<driver> :field]` and manipulate the [#19610
  information](https://github.com/metabase/metabase/pull/19610) if you need to do something special here.

- `metabase.driver.sql.query-processor/prefix-field-alias` is no longer used. Previously, it was made available to
  give drivers a chance to escape automatically generated aliases for joined Fields. This is no longer necessary,
  because `metabase.driver/escape-alias` is called on automatically generates aliases. Implement
  `metabase.driver/escape-alias` if you need to do something special.
- `metabase.driver.sql-jdbc.sync.interface/syncable-schemas` has been deprecated in favor of
  `metabase.driver.sql-jdbc.sync.interface/filtered-syncable-schemas` (see above). The existing default implementation
  of `syncable-schemas` currently calls `filtered-syncable-schemas` (with `nil` filters, i.e. the filtering operation
  is actually a no-op), but it will eventually be removed.

#### Removed Methods and Vars

- `metabase.mbql.schema/DatetimeFieldUnit`, deprecated in 0.39.0, is now removed.

## Older versions

Before 0.42.0, this information was tracked in our Wiki. You can find changes for versions before 0.42.0 in the
table below:

| Version | Wiki page |
|---------|-----------|
| 0.41.0 | [changes](https://github.com/metabase/metabase/wiki/What's-new-in-0.41.0-for-Metabase-driver-authors) |
| 0.40.0 | No changes. |
| 0.39.0 | No changes. |
| 0.38.0 | [changes](https://github.com/metabase/metabase/wiki/What's-new-in-0.38.0-for-Metabase-driver-authors) |
| 0.37.0 | [changes](https://github.com/metabase/metabase/wiki/What's-new-in-0.37.0-for-Metabase-driver-authors) |
| 0.36.0 | [changes](https://github.com/metabase/metabase/wiki/What's-new-in-0.36.0-for-Metabase-driver-authors) |
| 0.35.0 | [changes](https://github.com/metabase/metabase/wiki/What's-new-in-0.35.0-for-Metabase-driver-authors) |<|MERGE_RESOLUTION|>--- conflicted
+++ resolved
@@ -6,7 +6,12 @@
 
 ## Metabase 0.51.0
 
-<<<<<<< HEAD
+- New optional method `metabase.driver/query-result-metadata` has been added for efficiently calculating metadata for
+  queries without actually running them. `:sql-jdbc` has been given a default implementation; drivers not based on
+  this that can determine result metadata without actually running queries should add their implementations as well
+  for better performance when saving Questions. Refer to the method docstring for more information and where to find
+  an example implementation.
+
 - Prior to 0.51.0, to generate SQL queries with inline parameters, Metabase would generate a parameterized SQL string,
   then attempt to parse the SQL replace and replace `?` placeholders with inline values from the driver method
   `metabase.driver.sql.util.unprepare/unprepare-value`. In 0.51.0+, Metabase instead generates these queries using
@@ -43,13 +48,6 @@
 - The three-arity of `metabase.driver.sql.query-processor/format-honeysql` (which had an additional parameter for
   Honey SQL version) has been removed; replace all usages with the two-arity version. Honey SQL 2 has been the only
   supported version since Metabase 0.49.0.
-=======
-- New optional method `metabase.driver/query-result-metadata` has been added for efficiently calculating metadata for
-  queries without actually running them. `:sql-jdbc` has been given a default implementation; drivers not based on
-  this that can determine result metadata without actually running queries should add their implementations as well
-  for better performance when saving Questions. Refer to the method docstring for more information and where to find
-  an example implementation.
->>>>>>> ee59ece9
 
 ## Metabase 0.50.0
 
