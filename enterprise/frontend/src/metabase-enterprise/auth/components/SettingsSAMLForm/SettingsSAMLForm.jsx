--- conflicted
+++ resolved
@@ -103,14 +103,10 @@
             />
           </Stack>
           <SAMLFormSection>
-<<<<<<< HEAD
-            <h3 className="mb0">{t`Configure your identity provider (IdP)`}</h3>
-
-=======
             <h3
               className={CS.mb0}
             >{t`Configure your identity provider (IdP)`}</h3>
->>>>>>> 6a8f24cc
+
             <p className={cx(CS.mb4, CS.mt1, CS.textMedium)}>
               {/* eslint-disable-next-line no-literal-metabase-strings -- Metabase settings */}
               {t`Your identity provider will need the following info about Metabase.`}
@@ -124,11 +120,7 @@
               label={t`URL the IdP should redirect back to`}
             />
 
-<<<<<<< HEAD
-            <h4 className="pt2">{t`SAML attributes`}</h4>
-=======
             <h4 className={CS.pt2}>{t`SAML attributes`}</h4>
->>>>>>> 6a8f24cc
             <p
               className={cx(CS.mb3, CS.mt1, CS.textMedium)}
             >{t`In most IdPs, you'll need to put each of these in an input box labeled
@@ -154,15 +146,10 @@
           </SAMLFormSection>
 
           <SAMLFormSection>
-<<<<<<< HEAD
-            {/* eslint-disable-next-line no-literal-metabase-strings -- Metabase settings */}
-            <h3 className="mb0">{t`Tell Metabase about your identity provider`}</h3>
-=======
             <h3 className={CS.mb0}>
               {/* eslint-disable-next-line no-literal-metabase-strings -- Metabase settings */}
               {t`Tell Metabase about your identity provider`}
             </h3>
->>>>>>> 6a8f24cc
             <p className={cx(CS.mb4, CS.mt1, CS.textMedium)}>
               {/* eslint-disable-next-line no-literal-metabase-strings -- Metabase settings */}
               {t`Metabase will need the following info about your provider.`}
@@ -213,13 +200,9 @@
           </SAMLFormSection>
 
           <SAMLFormSection wide>
-<<<<<<< HEAD
-            <h3 className="mb0">{t`Synchronize group membership with your SSO`}</h3>
-=======
             <h3
               className={CS.mb0}
             >{t`Synchronize group membership with your SSO`}</h3>
->>>>>>> 6a8f24cc
             <p className={cx(CS.mb4, CS.mt1, CS.textMedium)}>
               {/* eslint-disable-next-line no-literal-metabase-strings -- Metabase settings */}
               {t`To enable this, you'll need to create mappings to tell Metabase which group(s) your users should
