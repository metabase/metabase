--- conflicted
+++ resolved
@@ -14,20 +14,11 @@
   padding: 1rem 2rem;
   margin-bottom: 1.75rem;
   background-color: ${props =>
-<<<<<<< HEAD
     color(props.isCompleted ? "bg-white" : "bg-medium")};
-=======
-    props.isCompleted ? color("white") : "var(--mb-color-bg-medium)"};
->>>>>>> 2bfaab28
 `;
 
 export const StepTitle = styled.div<Props>`
-  color: ${props =>
-<<<<<<< HEAD
-    props.isCompleted ? "var(--mb-color-success)" : color("brand")};
-=======
-    props.isCompleted ? color("success") : "var(--mb-color-brand)"};
->>>>>>> 2bfaab28
+  color: ${props => (props.isCompleted ? color("success") : color("brand"))};
   font-size: 1rem;
   font-weight: 700;
   margin: 0.5rem 0;
@@ -44,18 +35,10 @@
   width: 2.625rem;
   height: 2.625rem;
   border: 1px solid
-    ${props =>
-<<<<<<< HEAD
-      props.isCompleted ? "var(--mb-color-success)" : color("border")};
+    ${props => (props.isCompleted ? color("success") : color("border"))};
   border-radius: 50%;
   background-color: ${props =>
-    props.isCompleted ? "var(--mb-color-success)" : color("bg-white")};
-=======
-      props.isCompleted ? color("success") : "var(--mb-color-border)"};
-  border-radius: 50%;
-  background-color: ${props =>
-    props.isCompleted ? color("success") : color("white")};
->>>>>>> 2bfaab28
+    props.isCompleted ? color("success") : color("bg-white")};
 `;
 
 export const StepLabelText = styled.span`
