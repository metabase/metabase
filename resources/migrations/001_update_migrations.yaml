databaseChangeLog:
  - property:
      name: timestamp_type
      value: timestamp with time zone
      dbms: postgresql,h2
  - property:
      name: timestamp_type
      value: timestamp(6)
      dbms: mysql,mariadb
  - property:
      name: blob.type
      value: blob
      dbms: mysql,h2,mariadb
  - property:
      name: blob.type
      value: bytea
      dbms: postgresql
  # In MySQL, use LONGTEXT instead of TEXT (#7006)
  - property:
      name: text.type
      value: text
      dbms: postgresql,h2
  - property:
      name: text.type
      value: longtext
      dbms: mysql,mariadb
  # databasechangelog is uppercase in MySQL and H2 but lower-case in Postgres for reasons
  - property:
      name: databasechangelog.name
      value: DATABASECHANGELOG
      dbms: h2,mysql,mariadb
  - property:
      name: databasechangelog.name
      value: databasechangelog
      dbms: postgresql
  # in MySQL, use bit(1) for booleans instead of tinyint
  - property:
      name: boolean.type
      value: boolean
      dbms: postgresql,h2
  - property:
      name: boolean.type
      value: bit(1)
      dbms: mysql,mariadb

  - objectQuotingStrategy: QUOTE_ALL_OBJECTS

  - changeSet:
      id: v00.00-000
      validCheckSum: 8:a59595109e74e7a2678a1b0dfd25f74a
      author: qnkhuat
      comment: Initialze metabase
      preConditions:
        - onFail: MARK_RAN
        - not:
          - tableExists:
              tableName: core_user
      changes:
        - sqlFile:
            dbms: postgresql
            path: initialization/metabase_postgres.sql
            relativeToChangelogFile: true
        - sqlFile:
            dbms: mysql,mariadb
            path: initialization/metabase_mysql.sql
            relativeToChangelogFile: true
        - sqlFile:
            dbms: h2
            path: initialization/metabase_h2.sql
            relativeToChangelogFile: true

# Note on rollback: migrations for v45 onwards should always include a rollback key unless they are supported
# by Liquibase Auto Rollback. Most common changes are supported. See docs here:
#
#  https://docs.liquibase.com/workflows/liquibase-community/liquibase-auto-rollback.html

  - changeSet:
      id: v45.00-001
      validCheckSum: 8:da99b71a4ac7eb662f6a95e69585935e
      author: snoe
      comment: Added 0.44.0 - writeback
      # This migration was previously numbered v44.00-012 but ultimately was not shipped with 44.
      preConditions:
        - onFail: MARK_RAN
        - or:
            # For some insane reason databasechangelog is upper-case in MySQL and MariaDB.
            - and:
                - dbms:
                    type: postgresql,h2
                - sqlCheck:
                    expectedResult: 0
                    sql: SELECT count(*) FROM databasechangelog WHERE id = 'v44.00-012';
            - and:
                - dbms:
                    type: mysql,mariadb
                - sqlCheck:
                    expectedResult: 0
                    sql: SELECT count(*) FROM `DATABASECHANGELOG` WHERE id = 'v44.00-012';
      changes:
        - createTable:
            tableName: action
            remarks: An action is something you can do, such as run a readwrite query
            columns:
              - column:
                  name: id
                  type: int
                  autoIncrement: true
                  constraints:
                    primaryKey: true
                    nullable: false
              - column:
                  remarks: The timestamp of when the action was created
                  name: created_at
                  type: ${timestamp_type}
                  defaultValueComputed: current_timestamp
                  constraints:
                    nullable: false
              - column:
                  remarks: The timestamp of when the action was updated
                  name: updated_at
                  type: ${timestamp_type}
                  defaultValueComputed: current_timestamp
                  constraints:
                    nullable: false
              - column:
                  remarks: Type of action
                  name: type
                  type: ${text.type}
                  constraints:
                    nullable: false

  - changeSet:
      id: v45.00-002
      validCheckSum: 8:6da7a6285edb138c404de0eeba209570
      author: snoe
      comment: Added 0.44.0 - writeback
      # This migration was previously numbered v44.00-013 but ultimately was not shipped with 44.
      preConditions:
        - onFail: MARK_RAN
        - or:
            # For some insane reason databasechangelog is upper-case in MySQL and MariaDB.
            - and:
                - dbms:
                    type: postgresql,h2
                - sqlCheck:
                    expectedResult: 0
                    sql: SELECT count(*) FROM databasechangelog WHERE id = 'v44.00-013';
            - and:
                - dbms:
                    type: mysql,mariadb
                - sqlCheck:
                    expectedResult: 0
                    sql: SELECT count(*) FROM `DATABASECHANGELOG` WHERE id = 'v44.00-013';
      changes:
        - createTable:
            tableName: query_action
            remarks: A readwrite query type of action
            columns:
              - column:
                  name: action_id
                  type: int
                  remarks: The related action
                  constraints:
                    nullable: false
                    referencedTableName: action
                    referencedColumnNames: id
                    foreignKeyName: fk_query_action_ref_action_id
                    deleteCascade: true
              - column:
                  name: card_id
                  type: int
                  remarks: The related card
                  constraints:
                    nullable: false
                    referencedTableName: report_card
                    referencedColumnNames: id
                    foreignKeyName: fk_query_action_ref_card_id
                    deleteCascade: true

  - changeSet:
      id: v45.00-003
      validCheckSum: 8:512337d6d4af38016aa79585abbe03a1
      author: snoe
      comment: Added 0.44.0 - writeback
      # This migration was previously numbered v44.00-014 but ultimately was not shipped with 44.
      preConditions:
        - onFail: MARK_RAN
        - or:
            # For some insane reason databasechangelog is upper-case in MySQL and MariaDB.
            - and:
                - dbms:
                    type: postgresql,h2
                - sqlCheck:
                    expectedResult: 0
                    sql: SELECT count(*) FROM databasechangelog WHERE id = 'v44.00-014';
            - and:
                - dbms:
                    type: mysql,mariadb
                - sqlCheck:
                    expectedResult: 0
                    sql: SELECT count(*) FROM `DATABASECHANGELOG` WHERE id = 'v44.00-014';
      changes:
        - addPrimaryKey:
            tableName: query_action
            columnNames: action_id, card_id
            constraintName: pk_query_action
      rollback: # will be deleted when table is deleted

  # note: some migrations which only added and deleted tables within v45 were removed, hence an ID gap here

  - changeSet:
      id: v45.00-011
      validCheckSum: 8:dcf1cda9f20dca4b6ff8101b13b98c4a
      author: snoe
      comment: Added 0.44.0 - writeback
      # This migration was previously numbered v44.00-022 but ultimately was not shipped with 44.
      preConditions:
        - onFail: MARK_RAN
        - or:
            # For some insane reason databasechangelog is upper-case in MySQL and MariaDB.
            - and:
                - dbms:
                    type: postgresql,h2
                - sqlCheck:
                    expectedResult: 0
                    sql: SELECT count(*) FROM databasechangelog WHERE id = 'v44.00-022';
            - and:
                - dbms:
                    type: mysql,mariadb
                - sqlCheck:
                    expectedResult: 0
                    sql: SELECT count(*) FROM `DATABASECHANGELOG` WHERE id = 'v44.00-022';
      changes:
        - addColumn:
            columns:
              - column:
                  name: is_write
                  type: boolean
                  defaultValueBoolean: false
                  remarks: Indicates that this query will perform writes to a db
                  constraints:
                    nullable: false
            tableName: report_card

  - changeSet:
      id: v45.00-012
      validCheckSum: 8:aadf28229f585cff7c4b4c1918e558b2
      author: snoe
      comment: Added 0.44.0 - writeback
      # This migration was previously numbered v44.00-031 but ultimately was not shipped with 44.
      preConditions:
        - onFail: MARK_RAN
        - or:
            # For some insane reason databasechangelog is upper-case in MySQL and MariaDB.
            - and:
                - dbms:
                    type: postgresql,h2
                - sqlCheck:
                    expectedResult: 0
                    sql: SELECT count(*) FROM databasechangelog WHERE id = 'v44.00-031';
            - and:
                - dbms:
                    type: mysql,mariadb
                - sqlCheck:
                    expectedResult: 0
                    sql: SELECT count(*) FROM `DATABASECHANGELOG` WHERE id = 'v44.00-031';
      changes:
        - createTable:
            tableName: http_action
            remarks: An http api call type of action
            columns:
              - column:
                  name: action_id
                  type: int
                  remarks: The related action
                  constraints:
                    nullable: false
                    referencedTableName: action
                    referencedColumnNames: id
                    foreignKeyName: fk_http_action_ref_action_id
                    deleteCascade: true
              - column:
                  name: name
                  type: varchar(254)
                  remarks: The name of this action
                  constraints:
                    nullable: false
              - column:
                  name: description
                  type: ${text.type}
                  remarks: An optional description for this action
              - column:
                  name: template
                  type: ${text.type}
                  remarks: A template that defines method,url,body,headers required to make an api call
                  constraints:
                    nullable: false
              - column:
                  name: response_handle
                  type: ${text.type}
                  remarks: A program to take an api response and transform to an appropriate response for emitters
              - column:
                  name: error_handle
                  type: ${text.type}
                  remarks: A program to take an api response to determine if an error occurred

  - changeSet:
      id: v45.00-013
      validCheckSum: 8:26dba276b14255d4346507a1a25d117b
      author: snoe
      comment: Added 0.44.0 - writeback
      # This migration was previously numbered v44.00-032 but ultimately was not shipped with 44.
      preConditions:
        - onFail: MARK_RAN
        - or:
            # For some insane reason databasechangelog is upper-case in MySQL and MariaDB.
            - and:
                - dbms:
                    type: postgresql,h2
                - sqlCheck:
                    expectedResult: 0
                    sql: SELECT count(*) FROM databasechangelog WHERE id = 'v44.00-032';
            - and:
                - dbms:
                    type: mysql,mariadb
                - sqlCheck:
                    expectedResult: 0
                    sql: SELECT count(*) FROM `DATABASECHANGELOG` WHERE id = 'v44.00-032';
      changes:
        - addPrimaryKey:
            tableName: http_action
            columnNames: action_id
            constraintName: pk_http_action
      rollback: # no rollback needed, will be deleted with table


  # note: some migrations which only added and deleted tables within v45 were removed, hence an ID gap here

  - changeSet:
      id: v45.00-022
      validCheckSum: 8:d46fa24e4d75a11b2e92aecbf39c6ee1
      author: snoe
      comment: Added 0.45.0 - add app container
      changes:
        - createTable:
            tableName: app
            remarks: Defines top level concerns for App
            columns:
              - column:
                  name: id
                  type: int
                  autoIncrement: true
                  constraints:
                    primaryKey: true
                    nullable: false
              - column:
                  name: entity_id
                  type: char(21)
                  remarks: Random NanoID tag for unique identity.
                  constraints:
                    nullable: false
                    unique: true
              - column:
                  name: collection_id
                  type: int
                  remarks: The associated collection
                  constraints:
                    nullable: false
                    referencedTableName: collection
                    referencedColumnNames: id
                    foreignKeyName: fk_app_ref_collection_id
                    deleteCascade: true
                    unique: true
              - column:
                  name: dashboard_id
                  type: int
                  remarks: The homepage of the app
              - column:
                  remarks: JSON for the navigation items of the app
                  name: nav_items
                  type: ${text.type}
              - column:
                  remarks: JSON for frontend related additions, such as styling
                  name: options
                  type: ${text.type}
              - column:
                  remarks: The timestamp of when the app was created
                  name: created_at
                  type: ${timestamp_type}
                  defaultValueComputed: current_timestamp
                  constraints:
                    nullable: false
              - column:
                  remarks: The timestamp of when the app was updated
                  name: updated_at
                  type: ${timestamp_type}
                  defaultValueComputed: current_timestamp
                  constraints:
                    nullable: false

  - changeSet:
      id: v45.00-023
      validCheckSum: 8:c6c1ff9ca3b62d4cda3a2d782dd86f2f
      author: snoe
      comment: Added 0.45.0 - add app container
      changes:
        - addForeignKeyConstraint:
            baseTableName: app
            baseColumnNames: dashboard_id
            referencedTableName: report_dashboard
            referencedColumnNames: id
            constraintName: fk_app_ref_dashboard_id
            onDelete: SET NULL

  - changeSet:
      id: v45.00-025
      validCheckSum: 8:50a43cea3123ecdb602123825f5a7dbf
      author: metamben
      comment: Added 0.45.0 - mark app pages
      changes:
        - addColumn:
            columns:
              - column:
                  name: is_app_page
                  type: boolean
                  defaultValueBoolean: false
                  remarks: Indicates that this dashboard serves as a page of an app
                  constraints:
                    nullable: false
            tableName: report_dashboard

  - changeSet:
      id: v45.00-026
      validCheckSum: 8:ae77d4086998911877e3207fcf90c9c7
      author: snoe
      comment: Added 0.45.0 - apps add action_id to report_dashboardcard
      changes:
        - addColumn:
            columns:
              - column:
                  name: action_id
                  type: int
                  remarks: The related action
            tableName: report_dashboardcard

  # FK constraint is added separately because deleteCascade doesn't work in addColumn -- see #14321
  - changeSet:
      id: v45.00-027
      validCheckSum: 8:40c3c8391c1416a3bce09ca3c7237173
      author: snoe
      comment: Added 0.45.0 - apps add fk for action_id to report_dashboardcard
      changes:
        - addForeignKeyConstraint:
            baseTableName: report_dashboardcard
            baseColumnNames: action_id
            referencedTableName: action
            referencedColumnNames: id
            constraintName: fk_report_dashboardcard_ref_action_id
            onDelete: CASCADE

  - changeSet:
      id: v45.00-028
      validCheckSum: 8:f8f68f80627aeb2ef7f28f2af2b5a31b
      author: camsaul
      comment: Added 0.45.0 -- rename DashboardCard sizeX to size_x. See https://github.com/metabase/metabase/issues/16344
      changes:
        - renameColumn:
            tableName: report_dashboardcard
            columnDataType: int
            oldColumnName: sizeX
            newColumnName: size_x

  - changeSet:
      id: v45.00-029
      validCheckSum: 8:579957652133eab3ee023dd911162a1e
      author: camsaul
      comment: Added 0.45.0 -- rename DashboardCard size_y to size_y. See https://github.com/metabase/metabase/issues/16344
      changes:
        - renameColumn:
            tableName: report_dashboardcard
            columnDataType: int
            oldColumnName: sizeY
            newColumnName: size_y

  - changeSet:
      id: v45.00-030
      validCheckSum: 8:41eda097feb034c4d01b2dbda74753c8
      author: camsaul
      comment: Added 0.45.0 -- add default value to DashboardCard size_x -- this was previously done by Toucan
      changes:
        - addDefaultValue:
            tableName: report_dashboardcard
            columnName: size_x
            defaultValue: 2

  - changeSet:
      id: v45.00-031
      validCheckSum: 8:6416e373e335dc1c12c7571af674dede
      author: camsaul
      comment: Added 0.45.0 -- add default value to DashboardCard size_y -- this was previously done by Toucan
      changes:
        - addDefaultValue:
            tableName: report_dashboardcard
            columnName: size_y
            defaultValue: 2

  - changeSet:
      id: v45.00-032
      validCheckSum: 8:d97444fe24a2dca618a2804741335f6d
      author: camsaul
      comment: Added 0.45.0 -- add default value for DashboardCard created_at (Postgres/H2)
      dbms: postgresql,h2
      preConditions:
        - onFail: MARK_RAN
        - dbms:
            type: postgresql,h2
      changes:
        - addDefaultValue:
            tableName: report_dashboardcard
            columnName: created_at
            columnDataType: ${timestamp_type}
            defaultValueComputed: current_timestamp

    # addDefaultValue with defaultValueComputed doesn't work for MySQL/MariaDB so we have to do this the hard way.
  - changeSet:
      id: v45.00-033
      validCheckSum: 8:34df79fc79e086ab05bb2fd79bb4e322
      author: camsaul
      comment: Added 0.45.0 -- add default value for DashboardCard created_at (MySQL/MariaDB)
      preConditions:
        - onFail: MARK_RAN
        - dbms:
            type: mysql,mariadb
      changes:
        - sql:
            sql: >-
              ALTER TABLE report_dashboardcard
              CHANGE created_at
              created_at timestamp(6) NOT NULL DEFAULT current_timestamp(6);
      rollback: # nothing to do, but required for sql

  - changeSet:
      id: v45.00-034
      validCheckSum: 8:ba0505a87ef876026759cdcb4e704f41
      author: camsaul
      comment: Added 0.45.0 -- add default value for DashboardCard updated_at (Postgres/H2)
      dbms: postgresql,h2
      preConditions:
        - onFail: MARK_RAN
        - dbms:
            type: postgresql,h2
      changes:
        - addDefaultValue:
            tableName: report_dashboardcard
            columnName: updated_at
            columnDataType: ${timestamp_type}
            defaultValueComputed: current_timestamp

  - changeSet:
      id: v45.00-035
      validCheckSum: 8:dcee49781d80d9c4be5ad9dd51975a07
      author: camsaul
      comment: Added 0.45.0 -- add default value for DashboardCard updated_at (MySQL/MariaDB)
      preConditions:
        - onFail: MARK_RAN
        - dbms:
            type: mysql,mariadb
      changes:
        - sql:
            sql: >-
              ALTER TABLE report_dashboardcard
              CHANGE updated_at
              updated_at timestamp(6) NOT NULL DEFAULT current_timestamp(6);
      rollback: # nothing to do

  - changeSet:
      id: v45.00-036
      validCheckSum: 8:cd4009254bd2c56aaf281082038c1f0b
      author: snoe
      comment: Added 0.45.0 - add model action table
      changes:
        - createTable:
            tableName: model_action
            remarks: Ties actions to models
            columns:
              - column:
                  name: id
                  type: int
                  autoIncrement: true
                  constraints:
                    primaryKey: true
                    nullable: false
              - column:
                  name: entity_id
                  type: char(21)
                  remarks: Random NanoID tag for unique identity.
                  constraints:
                    nullable: false
                    unique: true
              - column:
                  name: slug
                  type: varchar(254)
                  remarks: The referenceable name for this action
                  constraints:
                    nullable: false
              - column:
                  name: card_id
                  type: int
                  remarks: The associated model
                  constraints:
                    nullable: false
                    referencedTableName: report_card
                    referencedColumnNames: id
                    foreignKeyName: fk_model_action_ref_card_id
                    deleteCascade: true
              - column:
                  name: action_id
                  type: int
                  remarks: The associated action
                  constraints:
                    nullable: true
                    referencedTableName: action
                    referencedColumnNames: id
                    foreignKeyName: fk_model_action_ref_action_id
                    deleteCascade: true
              - column:
                  name: requires_pk
                  remarks: Indicates that the primary key(s) need to be passed in as parameters
                  type: boolean
                  defaultValueBoolean: false
                  constraints:
                    nullable: false
              - column:
                  name: parameter_mappings
                  type: ${text.type}
                  remarks: Mappings for primary keys to action parameters
              - column:
                  name: visualization_settings
                  type: ${text.type}
                  remarks: Settings for rendering the action

  - changeSet:
      id: v45.00-037
      validCheckSum: 8:56f548cc84a53cc6d18302761ee71554
      author: snoe
      comment: Added 0.45.0 - model action
      changes:
        - addUniqueConstraint:
            tableName: model_action
            columnNames: card_id, slug
            constraintName: unique_model_action_card_id_slug
      rollback: # will be deleted with table

  # The next 4 values add default values for Database `created_at` and `updated_at`; previously this was handled by
  # Toucan but it's more convenient to do this at the application database level instead -- it facilitates stuff like
  # schema migration tests that don't use Toucan, or other manual scripting
  - changeSet:
      id: v45.00-038
      validCheckSum: 8:c38ddc295206e807c7254581ed9566c3
      author: camsaul
      comment: Added 0.45.0 -- add default value for Database created_at (Postgres/H2)
      dbms: postgresql,h2
      preConditions:
        - onFail: MARK_RAN
        - dbms:
            type: postgresql,h2
      changes:
        - addDefaultValue:
            tableName: metabase_database
            columnName: created_at
            columnDataType: ${timestamp_type}
            defaultValueComputed: current_timestamp

    # addDefaultValue with defaultValueComputed doesn't work for MySQL/MariaDB so we have to do this the hard way.
  - changeSet:
      id: v45.00-039
      validCheckSum: 8:2c539d76d3aead7f7366b15333132b30
      author: camsaul
      comment: Added 0.45.0 -- add default value for Database created_at (MySQL/MariaDB)
      preConditions:
        - onFail: MARK_RAN
        - dbms:
            type: mysql,mariadb
      changes:
        - sql:
            sql: >-
              ALTER TABLE metabase_database
              CHANGE created_at
              created_at timestamp(6) NOT NULL DEFAULT current_timestamp(6);
      rollback: # nothing to do

  - changeSet:
      id: v45.00-040
      validCheckSum: 8:00ac7c24cfd3e7ea3a21f21f4e45dbcf
      author: camsaul
      comment: Added 0.45.0 -- add default value for Database updated_at (Postgres/H2)
      dbms: postgresql,h2
      preConditions:
        - onFail: MARK_RAN
        - dbms:
            type: postgresql,h2
      changes:
        - addDefaultValue:
            tableName: metabase_database
            columnName: updated_at
            columnDataType: ${timestamp_type}
            defaultValueComputed: current_timestamp

  - changeSet:
      id: v45.00-041
      validCheckSum: 8:82dc368fa3e0163a06929da6e9556fe2
      author: camsaul
      comment: Added 0.45.0 -- add default value for Database updated_at (MySQL/MariaDB)
      preConditions:
        - onFail: MARK_RAN
        - dbms:
            type: mysql,mariadb
      changes:
        - sql:
            sql: >-
              ALTER TABLE metabase_database
              CHANGE updated_at
              updated_at timestamp(6) NOT NULL DEFAULT current_timestamp(6);
      rollback: # nothing to do

  # It was probably an oversight, but while we validated Database `details` in the API layer it was not a required/NOT
  # NULL column in the application Database itself. No problem; let's add it now that we've noticed it.
  #
  # MySQL (at least 5.7) won't let us have nice things:
  #
  # https://dev.mysql.com/doc/refman/5.7/en/data-type-defaults.html
  #
  # The BLOB, TEXT, GEOMETRY, and JSON data types cannot be assigned a default value.
  #
  # Because of this restriction we will just have to update existing NULL values in SQL and then add a NOT NULL
  # restriction separately; we can use Toucan `pre-insert` to set defaults values when saving things.
  - changeSet:
      id: v45.00-042
      validCheckSum: 8:d04207471480e335f14094e9a7a5d293
      author: camsaul
      comment: Added 0.45.0 -- add default value for Database with NULL details
      changes:
        - sql:
            sql: >-
              UPDATE metabase_database SET details = '{}' WHERE details IS NULL;
      rollback: # nothing to do, since a '{}' is okay for v44

  - changeSet:
      id: v45.00-043
      validCheckSum: 8:1d07a5435e51abd0663458d907865a6b
      author: camsaul
      comment: Added 0.45.0 -- make Database details NOT NULL
      changes:
        - addNotNullConstraint:
            columnDataType: ${text.type}
            tableName: metabase_database
            columnName: details

  - changeSet:
      id: v45.00-044
      validCheckSum: 8:0b23976c5d2248d511ac31b244efef22
      author: metamben
      comment: Added 0.45.0 -- create app permission graph revision table
      changes:
        - createTable:
            tableName: app_permission_graph_revision
            remarks: 'Used to keep track of changes made to app permissions.'
            columns:
              - column:
                  name: id
                  type: int
                  autoIncrement: true
                  constraints:
                    primaryKey: true
                    nullable: false
              - column:
                  name: before
                  type: ${text.type}
                  remarks: 'Serialized JSON of the apps graph before the changes.'
                  constraints:
                    nullable: false
              - column:
                  name: after
                  type: ${text.type}
                  remarks: 'Serialized JSON of the apps graph after the changes.'
                  constraints:
                    nullable: false
              - column:
                  name: user_id
                  type: int
                  remarks: 'The ID of the admin who made this set of changes.'
                  constraints:
                    nullable: false
                    referencedTableName: core_user
                    referencedColumnNames: id
                    foreignKeyName: fk_app_permission_graph_revision_user_id
              - column:
                  name: created_at
                  type: ${timestamp_type}
                  remarks: 'The timestamp of when these changes were made.'
                  defaultValueComputed: current_timestamp
                  constraints:
                    nullable: false
              - column:
                  name: remark
                  type: ${text.type}
                  remarks: 'Optional remarks explaining why these changes were made.'

  # note: some migrations which only added and deleted tables within v45 were removed, hence an ID gap here

  # Add created_at to Collection
  - changeSet:
      id: v45.00-048
      validCheckSum: 8:0aca8f157f163e62805b7202f8aa202f
      author: camsaul
      comment: Added 0.45.0 -- add created_at to Collection
      changes:
        - addColumn:
            tableName: collection
            columns:
              - column:
                  name: created_at
                  type: ${timestamp_type}
                  remarks: Timestamp of when this Collection was created.
                  constraints:
                    nullable: false
                  defaultValueComputed: current_timestamp

  # Seed Collection created_at for Personal Collections with the date_joined of the User that owns them.
  - changeSet:
      id: v45.00-049
      author: camsaul
      comment: Added 0.45.0 -- set Collection.created_at to User.date_joined for Personal Collections
      validCheckSum: 8:df2097d176fad99c142c5dd75ce8a3db
      changes:
        - sql:
            dbms: postgresql
            sql: >-
              UPDATE collection c
              SET created_at = u.date_joined
              FROM core_user u
              WHERE c.personal_owner_id = u.id;
        - sql:
            dbms: mysql,mariadb
            sql: >-
              UPDATE collection c
              INNER JOIN core_user u
              ON c.personal_owner_id = u.id
              SET c.created_at = u.date_joined;
        - sql:
            dbms: h2
            sql: >-
              UPDATE collection c
              SET created_at = (
                SELECT u.date_joined
                FROM core_user u
                WHERE c.personal_owner_id = u.id
              )
              WHERE c.personal_owner_id IS NOT NULL;
      rollback: # nothing to roll back, but required for sql change types

  # seed Collection created_at based on the max created at of child objects
  #
  # At the time of this writing, the following Models can appear in a Collection:
  #
  # - App
  # - Card
  # - Dashboard
  # - Pulse
  # - Timeline
  # - NativeQuerySnippet
  - changeSet:
      id: v45.00-050
      author: camsaul
      validCheckSum: ANY
      comment: Added 0.45.0 -- seed Collection.created_at with value of oldest item for non-Personal Collections
      changes:
        - sql:
            dbms: postgresql
            sql: >-
              UPDATE collection c
              SET created_at = created_ats.created_at
              FROM (
                SELECT min(created_at) AS created_at, collection_id
                FROM (
                  SELECT created_at, collection_id FROM app                  UNION ALL
                  SELECT created_at, collection_id FROM report_card          UNION ALL
                  SELECT created_at, collection_id FROM report_dashboard     UNION ALL
                  SELECT created_at, collection_id FROM pulse                UNION ALL
                  SELECT created_at, collection_id FROM timeline             UNION ALL
                  SELECT created_at, collection_id FROM native_query_snippet
                ) created_ats
                GROUP BY collection_id
              ) created_ats
              WHERE c.id = created_ats.collection_id
                AND c.personal_owner_id IS NULL;
        - sql:
            dbms: mysql,mariadb
            sql: >-
              UPDATE collection c
              LEFT JOIN (
                SELECT min(created_at) AS created_at, collection_id
                FROM (
                  SELECT created_at, collection_id FROM app                  UNION ALL
                  SELECT created_at, collection_id FROM report_card          UNION ALL
                  SELECT created_at, collection_id FROM report_dashboard     UNION ALL
                  SELECT created_at, collection_id FROM pulse                UNION ALL
                  SELECT created_at, collection_id FROM timeline             UNION ALL
                  SELECT created_at, collection_id FROM native_query_snippet
                ) created_ats
                GROUP BY collection_id
              ) created_ats
              ON c.id = created_ats.collection_id
              SET c.created_at = created_ats.created_at
              WHERE c.personal_owner_id IS NULL
                AND created_ats.created_at IS NOT NULL;
        - sql:
            dbms: h2
            # I would have preferred using MERGE ... USING instead of WHERE EXISTS ... but it's broken in 1.4.197
            # because of https://github.com/h2database/h2database/issues/1034, which is fixed in 1.4.198. So this will
            # have to do for now, even if it's a little ugly.
            sql: >-
              WITH created_ats AS (
                SELECT min(created_at) AS created_at, collection_id
                FROM (
                  SELECT created_at, collection_id FROM app                  UNION ALL
                  SELECT created_at, collection_id FROM report_card          UNION ALL
                  SELECT created_at, collection_id FROM report_dashboard     UNION ALL
                  SELECT created_at, collection_id FROM pulse                UNION ALL
                  SELECT created_at, collection_id FROM timeline             UNION ALL
                  SELECT created_at, collection_id FROM native_query_snippet
                ) created_ats
                GROUP BY collection_id
              )
              UPDATE collection c
              SET created_at = (
                SELECT created_ats.created_at
                FROM created_ats
                WHERE created_ats.collection_id = c.id
              )
              WHERE EXISTS (
                SELECT created_ats.collection_id
                FROM created_ats
                WHERE c.id = created_ats.collection_id
                  AND c.personal_owner_id IS NULL
              );
      rollback: # rollback is a no-op for most seed migrations, but required for sql change type

  - changeSet:
      id: v45.00-051
      validCheckSum: 8:2378c7031da6871dcf1c737bf323d211
      author: qnkhuat
      comment: >-
        Added 0.45.0 - modify type of collection_permission_graph_revision.after from text to ${text.type}
        on mysql,mariadb
      changes:
        - modifyDataType:
            tableName: collection_permission_graph_revision
            columnName: after
            newDataType: ${text.type}
      rollback:
        - modifyDataType:
            tableName: collection_permission_graph_revision
            columnName: after
            newDataType: text
      preConditions:
        - onFail: MARK_RAN
        - dbms:
            type: mysql,mariadb

  - changeSet:
      id: v45.00-052
      validCheckSum: 8:b7343eb9556c3e636b6f8dd70708c0b3
      author: qnkhuat
      comment: >-
        Added 0.45.0 - modify type of collection_permission_graph_revision.before from text to ${text.type}
        on mysql,mariadb
      changes:
        - modifyDataType:
            tableName: collection_permission_graph_revision
            columnName: before
            newDataType: ${text.type}
      rollback:
        - modifyDataType:
            tableName: collection_permission_graph_revision
            columnName: before
            newDataType: text
      preConditions:
        - onFail: MARK_RAN
        - dbms:
            type: mysql,mariadb

  - changeSet:
      id: v45.00-053
      validCheckSum: 8:fa552605d5a587c4fa74e0c6bd358097
      author: qnkhuat
      comment: >-
        Added 0.45.0 - modify type of collection_permission_graph_revision.remark from text to ${text.type}
        on mysql,mariadb
      changes:
        - modifyDataType:
            tableName: collection_permission_graph_revision
            columnName: remark
            newDataType: ${text.type}
      rollback:
        - modifyDataType:
            tableName: collection_permission_graph_revision
            columnName: remark
            newDataType: text
      preConditions:
        - onFail: MARK_RAN
        - dbms:
            type: mysql,mariadb

  - changeSet:
      id: v45.00-054
      validCheckSum: 8:60862c4ecf505727e839ac5e94f95528
      author: qnkhuat
      comment: >-
        Added 0.45.0 - modify type of permissions_revision.after from text to ${text.type}
        on mysql,mariadb
      changes:
        - modifyDataType:
            tableName: permissions_revision
            columnName: after
            newDataType: ${text.type}
      rollback:
        - modifyDataType:
            tableName: permissions_revision
            columnName: after
            newDataType: text
      preConditions:
        - onFail: MARK_RAN
        - dbms:
            type: mysql,mariadb

  - changeSet:
      id: v45.00-055
      validCheckSum: 8:717f0c266da5768098a2ead6168f3b18
      author: qnkhuat
      comment: >-
        Added 0.45.0 - modify type of permissions_revision.before from text to ${text.type}
        on mysql,mariadb
      changes:
        - modifyDataType:
            tableName: permissions_revision
            columnName: before
            newDataType: ${text.type}
      rollback:
        - modifyDataType:
            tableName: permissions_revision
            columnName: before
            newDataType: text
      preConditions:
        - onFail: MARK_RAN
        - dbms:
            type: mysql,mariadb

  - changeSet:
      id: v45.00-056
      validCheckSum: 8:a1f364d45a922c90b4fac741a22e66b3
      author: qnkhuat
      comment: >-
        Added 0.45.0 - modify type of permissions_revision.remark from text to ${text.type}
        on mysql,mariadb
      changes:
        - modifyDataType:
            tableName: permissions_revision
            columnName: remark
            newDataType: ${text.type}
      rollback:
        - modifyDataType:
            tableName: permissions_revision
            columnName: remark
            newDataType: text
      preConditions:
        - onFail: MARK_RAN
        - dbms:
            type: mysql,mariadb

  - changeSet:
      id: v45.00-057
      validCheckSum: 8:650a5b435f8195765a2ab1e3e4bc7b14
      author: qnkhuat
      comment: >-
        Added 0.45.0 - modify type of secret.value from blob to longblob
        on mysql,mariadb
      changes:
        - modifyDataType:
            tableName: secret
            columnName: value
            newDataType: longblob
      rollback:
        - modifyDataType:
            tableName: secret
            columnName: value
            newDataType: ${blob.type}
      preConditions:
        - onFail: MARK_RAN
        - dbms:
            type: mysql,mariadb

  - changeSet:
      id: v46.00-000
      validCheckSum: 8:97251413292221e51490e990b6f683f2
      author: snoe
      comment: Added 0.46.0 - Unify action representation
      changes:
        - createTable:
            tableName: implicit_action
            remarks: An action with dynamic parameters based on the underlying model
            columns:
              - column:
                  name: action_id
                  type: int
                  remarks: The associated action
                  constraints:
                    nullable: false
                    referencedTableName: action
                    referencedColumnNames: id
                    foreignKeyName: fk_implicit_action_action_id
                    deleteCascade: true
              - column:
                  name: kind
                  type: ${text.type}
                  remarks: The kind of implicit action create/update/delete
                  constraints:
                    nullable: false

  - changeSet:
      id: v46.00-001
      validCheckSum: 8:4a90c7523749aa7e4e4d2ea9dd6db777
      author: snoe
      comment: Added 0.46.0 - Unify action representation
      changes:
        - addColumn:
            tableName: action
            columns:
              - column:
                  name: model_id
                  remarks: The associated model
                  type: int

  - changeSet:
      id: v46.00-002
      validCheckSum: 8:b2b112f0df413692631b75822f658de1
      author: snoe
      comment: Added 0.46.0 - Unify action representation
      changes:
        - addColumn:
            tableName: action
            columns:
              - column:
                  name: name
                  remarks: The name of the action
                  type: varchar(254)

  - changeSet:
      id: v46.00-003
      validCheckSum: 8:45b8358f31811335aaa93032726a042b
      author: snoe
      comment: Added 0.46.0 - Unify action representation
      changes:
        - addColumn:
            tableName: action
            columns:
              - column:
                  name: description
                  remarks: The description of the action
                  type: ${text.type}

  - changeSet:
      id: v46.00-004
      validCheckSum: 8:0ce8ff05beffc5c72e2348bcec581eee
      author: snoe
      comment: Added 0.46.0 - Unify action representation
      changes:
        - addColumn:
            tableName: action
            columns:
              - column:
                  name: parameters
                  remarks: The saved parameters for this action
                  type: ${text.type}

  - changeSet:
      id: v46.00-005
      validCheckSum: 8:84cf1fbf435c7c3f794c973de4d62fad
      author: snoe
      comment: Added 0.46.0 - Unify action representation
      changes:
        - addColumn:
            tableName: action
            columns:
              - column:
                  name: parameter_mappings
                  remarks: The saved parameter mappings for this action
                  type: ${text.type}

  - changeSet:
      id: v46.00-006
      validCheckSum: 8:df43ef08b76c33c5626dbf9b226717b5
      author: snoe
      comment: Added 0.46.0 - Unify action representation
      changes:
        - addColumn:
            tableName: action
            columns:
              - column:
                  name: visualization_settings
                  remarks: The UI visualization_settings for this action
                  type: ${text.type}

  - changeSet:
      id: v46.00-007
      validCheckSum: 8:6830901cccc14ad22cdfd86bd3a2afe7
      author: snoe
      comment: Added 0.46.0 - Unify action representation
      changes:
        - addForeignKeyConstraint:
            baseTableName: action
            baseColumnNames: model_id
            referencedTableName: report_card
            referencedColumnNames: id
            constraintName: fk_action_model_id

  - changeSet:
      id: v46.00-008
      validCheckSum: 8:6e73a8683d1b757c5f9034513ec8a581
      author: snoe
      comment: Added 0.46.0 - Unify action representation
      changes:
        - addColumn:
            tableName: query_action
            columns:
              - column:
                  name: database_id
                  remarks: The associated database
                  type: int

  - changeSet:
      id: v46.00-009
      validCheckSum: 8:2b4fd7cee77d5ed8de22fcc2fba158bc
      author: snoe
      comment: Added 0.46.0 - Unify action representation
      changes:
        - addColumn:
            tableName: query_action
            columns:
              - column:
                  name: dataset_query
                  remarks: The MBQL writeback query
                  type: ${text.type}

  - changeSet:
      id: v46.00-010
      validCheckSum: 8:77ca03e5a0dbe370461295da1c77cf0f
      author: snoe
      comment: Added 0.46.0 - Unify action representation
      changes:
        - addForeignKeyConstraint:
            baseTableName: query_action
            baseColumnNames: database_id
            referencedTableName: metabase_database
            referencedColumnNames: id
            constraintName: fk_query_action_database_id
            onDelete: CASCADE

  - changeSet:
      id: v46.00-011
      author: snoe
      validCheckSum: ANY
      comment: Added 0.46.0 - Unify action representation
      changes:
        - sql:
            dbms: mysql,mariadb
            sql: >-
              ALTER TABLE query_action DROP PRIMARY KEY, ADD PRIMARY KEY pk_query_action (action_id);
        - sql:
            dbms: h2
            sql: >-
              ALTER TABLE query_action DROP PRIMARY KEY;
              ALTER TABLE query_action ADD CONSTRAINT pk_query_action PRIMARY KEY (action_id);
        - sql:
            dbms: postgresql
            sql: >-
              ALTER TABLE query_action DROP CONSTRAINT pk_query_action;
              ALTER TABLE query_action ADD CONSTRAINT pk_query_action PRIMARY KEY (action_id);
      rollback:
        - sql:
            dbms: mysql,mariadb
            sql: >-
              ALTER TABLE query_action DROP PRIMARY KEY, ADD PRIMARY KEY pk_query_action (action_id, card_id);
        - sql:
            dbms: h2
            sql: >-
              ALTER TABLE query_action DROP CONSTRAINT fk_query_action_ref_action_id;
              ALTER TABLE query_action DROP PRIMARY KEY;
              ALTER TABLE query_action ADD CONSTRAINT fk_query_action_ref_action_id FOREIGN KEY (action_id) REFERENCES action(id) ON DELETE CASCADE;
              ALTER TABLE query_action ADD CONSTRAINT pk_query_action PRIMARY KEY (action_id, card_id);
        - sql:
            dbms: postgresql
            sql: >-
              ALTER TABLE query_action DROP CONSTRAINT pk_query_action;
              ALTER TABLE query_action ADD CONSTRAINT pk_query_action PRIMARY KEY (action_id, card_id);

  - changeSet:
      id: v46.00-012
      validCheckSum: 8:7e4dffe8bbbb740207001ead696a8557
      author: snoe
      comment: Added 0.46.0 - Unify action representation
      changes:
        - dropNotNullConstraint:
            tableName: query_action
            columnDataType: int
            columnName: card_id

  # migration for developers and internal use of actions created in 45 during a short period.
  - changeSet:
      id: v46.00-013
      author: snoe
      comment: Added 0.46.0 - Unify action representation
      validCheckSum: ANY
      changes:
        - sql:
            sql: >-
              INSERT INTO action (type, model_id, name)
              SELECT 'implicit', card_id, slug
              FROM model_action
              WHERE action_id is null AND slug in ('insert','update','delete');

              INSERT INTO implicit_action (action_id, kind)
              SELECT
                id,
                case name
                  when 'insert' then 'row/create'
                  when 'update' then 'row/update'
                  when 'delete' then 'row/delete'
                end
              FROM action
              WHERE type = 'implicit';

              UPDATE action
              SET model_id = (SELECT card_id
                              FROM model_action
                              WHERE model_action.action_id = action.id)
              WHERE model_id is null;

              DELETE FROM action WHERE model_id is null;

              UPDATE report_dashboardcard
              SET action_id = (SELECT action.id
                               FROM action
                               LEFT JOIN implicit_action ON implicit_action.action_id = action.id
                               WHERE action.model_id = report_dashboardcard.card_id
                               AND coalesce((
                                  CASE implicit_action.kind
                                     WHEN 'row/create' THEN 'insert'
                                     WHEN 'row/delete' THEN 'delete'
                                     WHEN 'row/update' THEN 'update'
                                  END), ('action_' || action.id)) =
                                  substring(report_dashboardcard.visualization_settings,
                                    position('"action_slug":"' in report_dashboardcard.visualization_settings)+15,
                                    position('"' in
                                      substring(report_dashboardcard.visualization_settings,
                                        position('"action_slug":"' in visualization_settings)+15)) - 1))
              WHERE report_dashboardcard.visualization_settings like '%action_slug%';

              UPDATE query_action SET
                dataset_query = (select dataset_query from report_card where report_card.id = query_action.card_id),
                database_id = (select database_id from report_card where report_card.id = query_action.card_id);

              UPDATE action SET
                name = (
                  select name
                  from query_action
                  inner join report_card on report_card.id = query_action.card_id
                  where query_action.action_id = action.id),
                description = (
                  select description
                  from query_action
                  inner join report_card on report_card.id = query_action.card_id
                  where query_action.action_id = action.id),
                parameters = (
                  select parameters
                  from query_action
                  inner join report_card on report_card.id = query_action.card_id
                  where query_action.action_id = action.id),
                parameter_mappings = (
                  select parameter_mappings
                  from query_action
                  inner join report_card on report_card.id = query_action.card_id
                  where query_action.action_id = action.id),
                visualization_settings = (
                  select visualization_settings
                  from query_action
                  inner join report_card on report_card.id = query_action.card_id
                  where query_action.action_id = action.id)
              WHERE type = 'query';
      rollback: # no-op, we do not care to preserve actions from 46->45

  - changeSet:
      id: v46.00-014
      validCheckSum: 8:585958ee7e90e23a9cc22ebf7e4228cb
      author: snoe
      comment: Added 0.46.0 - Unify action representation
      changes:
        - dropForeignKeyConstraint:
            baseTableName: query_action
            constraintName: fk_query_action_ref_card_id
      rollback:

  - changeSet:
      id: v46.00-015
      validCheckSum: 8:9b57260e146618caff3f468116031008
      author: snoe
      comment: Added 0.46.0 - Unify action representation
      changes:
        - dropColumn:
            tableName: query_action
            columnName: card_id

      rollback:
        - addColumn:
            tableName: query_action
            columns:
              - column:
                  name: card_id
                  type: int
                  remarks: The related card
                  constraints:
                    nullable: false
                    referencedTableName: report_card
                    referencedColumnNames: id
                    foreignKeyName: fk_query_action_ref_card_id
                    deleteCascade: true

  - changeSet:
      id: v46.00-016
      validCheckSum: 8:cb79eef9f483e73b3d9b571f916b8598
      author: snoe
      comment: Added 0.46.0 - Unify action representation
      changes:
        - sql:
            sql: >-
              DELETE FROM report_card
              WHERE is_write = true;

              DELETE FROM model_action;
      rollback: # we do not care to preserve actions from 46->45
        - sql:
            sql: >-
              DELETE FROM report_dashboardcard WHERE action_id is not null;
              DELETE FROM action;

  - changeSet:
      id: v46.00-017
      validCheckSum: 8:90525ade34e7bb883bf75cdf8a2b3340
      author: snoe
      comment: Added 0.46.0 - Unify action representation
      changes:
        - dropColumn:
            tableName: http_action
            columnName: name
      rollback:
        - addColumn:
            tableName: http_action
            columns:
              - column:
                  name: name
                  type: varchar(254)
                  remarks: The name of this action
                  constraints:
                    nullable: false

  - changeSet:
      id: v46.00-018
      validCheckSum: 8:cf3c31a975dc86f1def6ee5d11f5f9dc
      author: snoe
      comment: Added 0.46.0 - Unify action representation
      changes:
        - dropColumn:
            tableName: http_action
            columnName: description
      rollback:
        - addColumn:
            tableName: http_action
            columns:
              - column:
                  name: description
                  type: ${text.type}
                  remarks: An optional description for this action

  - changeSet:
      id: v46.00-019
      validCheckSum: 8:a9f70163707cc7f798bdd0527a55854b
      author: snoe
      comment: Added 0.46.0 - Unify action representation
      changes:
        - dropColumn:
            tableName: report_card
            columnName: is_write
      rollback:
        - addColumn:
            columns:
              - column:
                  name: is_write
                  type: boolean
                  defaultValueBoolean: false
                  remarks: Indicates that this query will perform writes to a db
                  constraints:
                    nullable: false
            tableName: report_card

  - changeSet:
      id: v46.00-020
      validCheckSum: 8:2def45c139267d7424e1187764122669
      author: snoe
      comment: Added 0.46.0 - Unify action representation
      changes:
        - addNotNullConstraint:
            tableName: query_action
            columnName: database_id
            columnDataType: int

  - changeSet:
      id: v46.00-021
      validCheckSum: 8:52c8107f4bcc6e9889b270e0a4954921
      author: snoe
      comment: Added 0.46.0 - Unify action representation
      changes:
        - addNotNullConstraint:
            tableName: query_action
            columnName: dataset_query
            columnDataType: ${text.type}

  - changeSet:
      id: v46.00-022
      validCheckSum: 8:52c8107f4bcc6e9889b270e0a4954921
      author: snoe
      comment: Added 0.46.0 - Unify action representation
      changes:
        - addNotNullConstraint:
            tableName: query_action
            columnName: dataset_query
            columnDataType: ${text.type}

  - changeSet:
      id: v46.00-023
      validCheckSum: 8:33c91db1b039855af8bf1dc8315bd5d2
      author: snoe
      comment: Added 0.46.0 - Unify action representation
      changes:
        - addNotNullConstraint:
            tableName: action
            columnName: model_id
            columnDataType: int

  - changeSet:
      id: v46.00-024
      validCheckSum: 8:080ff435bae61f324535393d9e78de38
      author: snoe
      comment: Added 0.46.0 - Unify action representation
      changes:
        - addNotNullConstraint:
            tableName: action
            columnName: name
            columnDataType: varchar(254)

  - changeSet:
      id: v46.00-025
      validCheckSum: 8:60016f3de98c7382602485f13bc4e04f
      author: snoe
      comment: Added 0.46.0 - Unify action representation
      changes:
        - dropTable:
            tableName: model_action
      rollback:
        - createTable:
            tableName: model_action
            remarks: Ties actions to models
            columns:
              - column:
                  name: id
                  type: int
                  autoIncrement: true
                  constraints:
                    primaryKey: true
                    nullable: false
              - column:
                  name: entity_id
                  type: char(21)
                  remarks: Random NanoID tag for unique identity.
                  constraints:
                    nullable: false
                    unique: true
              - column:
                  name: slug
                  type: varchar(254)
                  remarks: The referenceable name for this action
                  constraints:
                    nullable: false
              - column:
                  name: card_id
                  type: int
                  remarks: The associated model
                  constraints:
                    nullable: false
                    referencedTableName: report_card
                    referencedColumnNames: id
                    foreignKeyName: fk_model_action_ref_card_id
                    deleteCascade: true
              - column:
                  name: action_id
                  type: int
                  remarks: The associated action
                  constraints:
                    nullable: true
                    referencedTableName: action
                    referencedColumnNames: id
                    foreignKeyName: fk_model_action_ref_action_id
                    deleteCascade: true
              - column:
                  name: requires_pk
                  remarks: Indicates that the primary key(s) need to be passed in as parameters
                  type: boolean
                  defaultValueBoolean: false
                  constraints:
                    nullable: false
              - column:
                  name: parameter_mappings
                  type: ${text.type}
                  remarks: Mappings for primary keys to action parameters
              - column:
                  name: visualization_settings
                  type: ${text.type}
                  remarks: Settings for rendering the action

  - changeSet:
      id: v46.00-026
      validCheckSum: 8:948b9653bfbadeb29c847ef41d053dba
      author: metamben
      comment: Added 0.46.0 -- add field for tracking DBMS versions
      changes:
        - addColumn:
            tableName: metabase_database
            columns:
              - column:
                  name: dbms_version
                  type: ${text.type}
                  remarks: 'A JSON object describing the flavor and version of the DBMS.'

  - changeSet:
      id: v46.00-027
      validCheckSum: 8:5f7773b797a3c85a99cd35cb60cfd0b3
      author: snoe
      comment: Added 0.46.0 -- add last_used_at to FieldValues
      changes:
        - addColumn:
            tableName: metabase_fieldvalues
            columns:
              - column:
                  name: last_used_at
                  type: ${timestamp_type}
                  remarks: Timestamp of when these FieldValues were last used.
                  constraints:
                    nullable: false
                  defaultValueComputed: current_timestamp

  - changeSet:
      id: v46.00-028
      validCheckSum: 8:33cc1a038e926acb7dfd7cf29b4fa545
      author: tsmacdonald
      comment: Added 0.46.0 -- Join table connecting cards to dashboards/cards's parameters that need custom filter values from the card
      changes:
        - createTable:
            tableName: parameter_card
            remarks: "Join table connecting cards to entities (dashboards, other cards, etc.) that use the values generated by the card for filter values"
            columns:
              - column:
                  name: id
                  type: int
                  autoIncrement: true
                  constraints:
                    primaryKey: true
                    nullable: false
              - column:
                  name: updated_at
                  type: ${timestamp_type}
                  defaultValueComputed: current_timestamp
                  remarks: "most recent modification time"
                  constraints:
                    nullable: false
              - column:
                  name: created_at
                  type: ${timestamp_type}
                  defaultValueComputed: current_timestamp
                  remarks: "creation time"
                  constraints:
                    nullable: false
              - column:
                  name: card_id
                  type: int
                  remarks: "ID of the card generating the values"
                  constraints:
                    nullable: false
              - column:
                  name: parameterized_object_type
                  type: varchar(32)
                  remarks: "Type of the entity consuming the values (dashboard, card, etc.)"
                  constraints:
                    nullable: false
              - column:
                  name: parameterized_object_id
                  type: int
                  remarks: "ID of the entity consuming the values"
                  constraints:
                    nullable: false
              - column:
                  name: parameter_id
                  type: varchar(32)
                  remarks: "The parameter ID"
                  constraints:
                    nullable: false

  # Make Dimension <=> Field a 1t1 relationship. Replace unique field_id + name with unique field_id.
  # See issue #27054.
  - changeSet:
      id: v46.00-029
      validCheckSum: 8:96336855a4180eaf51d7be4a97f3b1a4
      author: camsaul
      comment: Make Dimension <=> Field a 1t1 relationship. Drop unique constraint on field_id + name. (1/3)
      changes:
        - dropUniqueConstraint:
            tableName: dimension
            constraintName: unique_dimension_field_id_name
      rollback:
        - addUniqueConstraint:
            tableName: dimension
            constraintName: unique_dimension_field_id_name
            columnNames: field_id, name

  - changeSet:
      id: v46.00-030
      validCheckSum: 8:e1f67579cb8dc1102445df299636cb7b
      author: camsaul
      comment: Make Dimension <=> Field a 1t1 relationship. Delete duplicate entries. (2/3)
      changes:
        - sql:
            # Which rows to keep is not 100% clear. I decided to keep newer entries, by ID. I considered keeping new
            # entries by `updated_at` but the SQL for doing that across the three databases was such a hairball and
            # having duplicates in the first place was such an edge case I decided this approach is fine for now. The
            # `row_number()` window function would have made this easier to do but we haven't merged H2 v2 yet.
            #
            # Writing the query with these unnecessary subselects is stupid, but MySQL 5.7 doesn't work without them.
            # See https://metaboat.slack.com/archives/CKZEMT1MJ/p1670624514320419 for more info
            sql: >-
              DELETE FROM dimension
              WHERE field_id IN (
                SELECT field_id
                FROM (
                  SELECT field_id
                  FROM dimension
                  GROUP BY field_id
                  HAVING COUNT(*) > 1
                ) duplicates
              )
              AND id NOT IN (
                SELECT id FROM (
                  SELECT max(id) AS id
                  FROM dimension
                  GROUP BY field_id
                ) most_recents
              );
      rollback: # don't need to roll back anything, deleting duplicate entries doesn't need to be reversed.

  - changeSet:
      id: v46.00-031
      validCheckSum: 8:a9b4c86de880b2bc01e208d8d4d8cf64
      author: camsaul
      comment: Make Dimension <=> Field a 1t1 relationship. Add unique constraint on field_id. (3/3)
      changes:
        - addUniqueConstraint:
            tableName: dimension
            columnNames: field_id
            constraintName: unique_dimension_field_id
        # this change can roll back automatically.

  - changeSet:
      id: v46.00-032
      validCheckSum: 8:2a7de9726282af199737a334395f1068
      author: tsmacdonald
      comment: Added 0.46.0 -- Unique parameter_card
      changes:
        - addUniqueConstraint:
            tableName: parameter_card
            columnNames: parameterized_object_id, parameterized_object_type, parameter_id
            constraintName: unique_parameterized_object_card_parameter

  - changeSet:
      id: v46.00-033
      validCheckSum: 8:25bc5b1a806d4b352d43f5b16e7e6e20
      author: tsmacdonald
      comment: Added 0.46.0 -- parameter_card index on connected object
      changes:
        - createIndex:
            tableName: parameter_card
            columns:
              - column:
                  name: parameterized_object_id
            indexName: idx_parameter_card_parameterized_object_id

  - changeSet:
      id: v46.00-034
      validCheckSum: 8:5a6b5a2cf7160baec4f81f6675de898c
      author: tsmacdonald
      comment: Added 0.46.0 -- parameter_card index on connected card
      changes:
        - createIndex:
            tableName: parameter_card
            columns:
              - column:
                  name: card_id
            indexName: idx_parameter_card_card_id

  - changeSet:
      id: v46.00-035
      validCheckSum: 8:0639e4c0939848b4377792290311f239
      author: tsmacdonald
      comment: Added 0.46.0 - parameter_card.card_id foreign key
      changes:
        - addForeignKeyConstraint:
            baseTableName: parameter_card
            baseColumnNames: card_id
            referencedTableName: report_card
            referencedColumnNames: id
            constraintName: fk_parameter_card_ref_card_id
            onDelete: CASCADE

  - changeSet:
      id: v46.00-036
      validCheckSum: 8:39d440f29a481e9f0915532106079a1a
      author: metamben
      comment: App containers are removed in 0.46.0
      changes:
        - dropTable:
            tableName: app_permission_graph_revision
      rollback:
        - createTable:
            tableName: app_permission_graph_revision
            remarks: 'Used to keep track of changes made to app permissions.'
            columns:
              - column:
                  name: id
                  type: int
                  autoIncrement: true
                  constraints:
                    primaryKey: true
                    nullable: false
              - column:
                  name: before
                  type: ${text.type}
                  remarks: 'Serialized JSON of the apps graph before the changes.'
                  constraints:
                    nullable: false
              - column:
                  name: after
                  type: ${text.type}
                  remarks: 'Serialized JSON of the apps graph after the changes.'
                  constraints:
                    nullable: false
              - column:
                  name: user_id
                  type: int
                  remarks: 'The ID of the admin who made this set of changes.'
                  constraints:
                    nullable: false
                    referencedTableName: core_user
                    referencedColumnNames: id
                    foreignKeyName: fk_app_permission_graph_revision_user_id
              - column:
                  name: created_at
                  type: ${timestamp_type}
                  remarks: 'The timestamp of when these changes were made.'
                  defaultValueComputed: current_timestamp
                  constraints:
                    nullable: false
              - column:
                  name: remark
                  type: ${text.type}
                  remarks: 'Optional remarks explaining why these changes were made.'

  - changeSet:
      id: v46.00-037
      validCheckSum: 8:dbbe898501c554e3ee74c6b9ef9c1575
      author: metamben
      comment: App pages are removed in 0.46.0
      changes:
        - dropColumn:
            tableName: report_dashboard
            columnName: is_app_page
      rollback:
        - addColumn:
            columns:
              - column:
                  name: is_app_page
                  type: boolean
                  defaultValueBoolean: false
                  remarks: Indicates that this dashboard serves as a page of an app
                  constraints:
                    nullable: false
            tableName: report_dashboard

  - changeSet:
      id: v46.00-038
      validCheckSum: 8:220a27bae93423a2c9a76f611f10b87b
      author: metamben
      comment: App containers are removed in 0.46.0
      changes:
        - dropTable:
            tableName: app
      rollback:
        - createTable:
            tableName: app
            remarks: Defines top level concerns for App
            columns:
              - column:
                  name: id
                  type: int
                  autoIncrement: true
                  constraints:
                    primaryKey: true
                    nullable: false
              - column:
                  name: entity_id
                  type: char(21)
                  remarks: Random NanoID tag for unique identity.
                  constraints:
                    nullable: false
                    unique: true
              - column:
                  name: collection_id
                  type: int
                  remarks: The associated collection
                  constraints:
                    nullable: false
                    referencedTableName: collection
                    referencedColumnNames: id
                    foreignKeyName: fk_app_ref_collection_id
                    deleteCascade: true
                    unique: true
              - column:
                  name: dashboard_id
                  type: int
                  remarks: The homepage of the app
              - column:
                  remarks: JSON for the navigation items of the app
                  name: nav_items
                  type: ${text.type}
              - column:
                  remarks: JSON for frontend related additions, such as styling
                  name: options
                  type: ${text.type}
              - column:
                  remarks: The timestamp of when the app was created
                  name: created_at
                  type: ${timestamp_type}
                  defaultValueComputed: current_timestamp
                  constraints:
                    nullable: false
              - column:
                  remarks: The timestamp of when the app was updated
                  name: updated_at
                  type: ${timestamp_type}
                  defaultValueComputed: current_timestamp
                  constraints:
                    nullable: false
        - addForeignKeyConstraint:
            baseTableName: app
            baseColumnNames: dashboard_id
            referencedTableName: report_dashboard
            referencedColumnNames: id
            constraintName: fk_app_ref_dashboard_id
            onDelete: SET NULL

  - changeSet:
      id: v46.00-039
      validCheckSum: 8:7ed32de11fbe8565148d8491f908ad05
      author: qnkhuat
      comment: Added 0.46.0 - add entity_id to parameter_card
      changes:
        - addColumn:
            columns:
            - column:
                remarks: Random NanoID tag for unique identity.
                name: entity_id
                type: char(21)
                constraints:
                  nullable: true
                  unique: true
            tableName: parameter_card

  - changeSet:
      id: v46.00-040
      validCheckSum: 8:7fec881cac598cce34b62c98fcf37563
      author: tsmacdonald
      comment: Added 0.46.0 -- Bump default dashcard size to 4x4
      changes:
        - addDefaultValue:
            tableName: report_dashboardcard
            columnName: size_x
            defaultValue: 4

  - changeSet:
      id: v46.00-041
      validCheckSum: 8:0214a8d0b94a9eb48aad75b1d50dd279
      author: tsmacdonald
      comment: Added 0.46.0 -- Bump default dashcard size to 4x4
      changes:
        - addDefaultValue:
            tableName: report_dashboardcard
            columnName: size_y
            defaultValue: 4

  - changeSet:
      id: v46.00-042
      validCheckSum: 8:7b91ad83569565517c43e9f7b9bfa29a
      author: tsmacdonald
      comment: Added 0.46.0 -- index query_execution.executor_id
      changes:
        - createIndex:
            tableName: query_execution
            columns:
              - column:
                  name: executor_id
            indexName: idx_query_execution_executor_id

  - changeSet:
      id: v46.00-043
      validCheckSum: 8:d9cab29076035068cfc49fb9570832af
      author: tsmacdonald
      comment: Added 0.46.0 -- index query_execution.context
      changes:
        - createIndex:
            tableName: query_execution
            columns:
              - column:
                  name: context
            indexName: idx_query_execution_context

  - changeSet:
      id: v46.00-045
      validCheckSum: 8:7a9cabf1c693de8b0c9555f7deb072a4
      author: calherries
      comment: Added 0.46.0 -- add public_uuid to action.
      changes:
        - addColumn:
            tableName: action
            columns:
              - column:
                  name: public_uuid
                  type: char(36)
                  remarks: 'Unique UUID used to in publically-accessible links to this Action.'
                  constraints:
                    unique: true

  - changeSet:
      id: v46.00-051
      validCheckSum: 8:74e83fc2ee7c1a06a94f07830f361773
      author: calherries
      comment: Added 0.46.0 -- drop defaults for dashcard's position and size
      changes:
        - dropDefaultValue:
            tableName: report_dashboardcard
            columnName: row
      rollback:
        - addDefaultValue:
            tableName: report_dashboardcard
            columnName: row
            defaultValueNumeric: 4

  - changeSet:
      id: v46.00-052
      validCheckSum: 8:948c978fcb2d938d272a05b3e56808d1
      author: calherries
      comment: Added 0.46.0 -- drop defaults for dashcard's position and size
      changes:
        - dropDefaultValue:
            tableName: report_dashboardcard
            columnName: col
      rollback:
        - addDefaultValue:
            tableName: report_dashboardcard
            columnName: col
            defaultValueNumeric: 4

  - changeSet:
      id: v46.00-053
      validCheckSum: 8:04e092dbffdfda13f28b1e3ea38299a7
      author: calherries
      comment: Added 0.46.0 -- drop defaults for dashcard's position and size
      changes:
        - dropDefaultValue:
            tableName: report_dashboardcard
            columnName: size_x
      rollback:
        - addDefaultValue:
            tableName: report_dashboardcard
            columnName: size_x
            defaultValueNumeric: 4

  - changeSet:
      id: v46.00-054
      validCheckSum: 8:bc3abf9ab94199aeaebb2be28dea77aa
      author: calherries
      comment: Added 0.46.0 -- drop defaults for dashcard's position and size
      changes:
        - dropDefaultValue:
            tableName: report_dashboardcard
            columnName: size_y
      rollback:
        - addDefaultValue:
            tableName: report_dashboardcard
            columnName: size_y
            defaultValueNumeric: 4

  - changeSet:
      id: v46.00-055
      validCheckSum: 8:48a516459b84a21e9edbdbfe1bffd671
      author: calherries
      comment: Added 0.46.0 -- add made_public_by_id
      changes:
        - addColumn:
            tableName: action
            columns:
              - column:
                  name: made_public_by_id
                  type: int
                  remarks: 'The ID of the User who first publically shared this Action.'

  - changeSet:
      id: v46.00-056
      validCheckSum: 8:af93ab591b44b5d81d8d8a496600c1bc
      author: calherries
      comment: Added 0.46.0 -- add public_uuid and made_public_by_id to action. public_uuid is indexed
      changes:
        - createIndex:
            tableName: action
            indexName: idx_action_public_uuid
            columns:
              column:
                name: public_uuid

  - changeSet:
      id: v46.00-057
      validCheckSum: 8:aff3b0e15dcfc36a4fd97faade0751c0
      author: dpsutton
      comment: Added 0.46.0 -- parameter_card.parameter_id long enough to hold a uuid
      changes:
        - modifyDataType:
            tableName: parameter_card
            columnName: parameter_id
            newDataType: varchar(36)
      rollback: #nothing to do, char(32) or char(36) are equivalent

  - changeSet:
      id: v46.00-058
      validCheckSum: 8:11440c629413c7231e7f156347353761
      author: calherries
      comment: Added 0.46.0 -- add FK constraint for action.made_public_by_id with core_user.id
      changes:
        - addForeignKeyConstraint:
            baseTableName: action
            baseColumnNames: made_public_by_id
            referencedTableName: core_user
            referencedColumnNames: id
            constraintName: fk_action_made_public_by_id
            onDelete: CASCADE

  - changeSet:
      id: v46.00-059
      validCheckSum: 8:6ddec7d622e9200e36bd5e2e2e0a48c2
      author: tsmacdonald
      comment: Added 0.46.0 -- add actions.creator_id
      changes:
        - addColumn:
            tableName: action
            columns:
              - column:
                  name: creator_id
                  type: int
                  remarks: 'The user who created the action'
      rollback:
        - dropColumn:
            tableName: action
            columnName: creator_id

  - changeSet:
      id: v46.00-060
      validCheckSum: 8:fc1762a930726afb11131acf3a56312b
      author: tsmacdonald
      comment: Added 0.46.0 -- action.creator_id index
      changes:
        - createIndex:
            tableName: action
            columns:
              - column:
                  name: creator_id
            indexName: idx_action_creator_id
      rollback:
        - dropIndex:
            tableName: action
            indexName: idx_action_creator_id

  - changeSet:
      id: v46.00-061
      validCheckSum: 8:d57393ae0e96a9b1a0bd7a66597cb485
      author: tsmacdonald
      comment: Added 0.46.0 -- action.creator_id index
      changes:
        - addForeignKeyConstraint:
            baseTableName: action
            baseColumnNames: creator_id
            referencedTableName: core_user
            referencedColumnNames: id
            constraintName: fk_action_creator_id
            nullable: false

  - changeSet:
      id: v46.00-062
      validCheckSum: 8:20efdbd79df3c76cbf77318d871a9836
      author: tsmacdonald
      comment: Added 0.46.0 -- add actions.archived
      changes:
        - addColumn:
            tableName: action
            columns:
              - column:
                  name: archived
                  type: boolean
                  defaultValueBoolean: false
                  remarks: 'Whether or not the action has been archived'
                  constraints:
                    nullable: false
      rollback:
        - dropColumn:
            tableName: action
            columnName: archived

  - changeSet:
      id: v46.00-064
      validCheckSum: 8:0ac10ca0d82f1bbe39737eb0a8fdcd7d
      author: noahmoss
      comment: Added 0.46.0 -- rename `group_table_access_policy` to `sandboxes`
      changes:
        - renameTable:
            newTableName: sandboxes
            oldTableName: group_table_access_policy

  - changeSet:
      id: v46.00-065
      validCheckSum: 8:5cbb335952dd1ab7a137d80d6c1ab82e
      author: noahmoss
      comment: Added 0.46.0 -- add `permission_id` to `sandboxes`
      changes:
      - addColumn:
          tableName: sandboxes
          columns:
          - column:
              name: permission_id
              type: int
              remarks: The ID of the corresponding permissions path for this sandbox

  - changeSet:
      id: v46.00-070
      validCheckSum: 8:d440a8d0aef0bbfdae24a9c70bd37605
      author: calherries
      comment: Added 0.46.0 - add entity_id column to action
      changes:
        - addColumn:
            columns:
            - column:
                remarks: Random NanoID tag for unique identity.
                name: entity_id
                type: char(21)
                constraints:
                  nullable: true
                  unique: true
            tableName: action

  - changeSet:
      id: v46.00-074
      validCheckSum: 8:c1273a3003d82638a0a5413bf2aa6777
      author: metamben
      comment: Added 0.46.0 -- increase precision of updated_at of report_card
      changes:
        - modifyDataType:
            tableName: report_card
            columnName: updated_at
            newDataType: ${timestamp_type}
      rollback:
        - modifyDataType:
            tableName: report_card
            columnName: updated_at
            newDataType: DATETIME

  - changeSet:
      id: v46.00-079
      validCheckSum: 8:de167f33d3f7670246623466487d2e67
      author: john-metabase
      comment: Added 0.46.0 -- migrates Databases using deprecated and removed presto driver to presto-jdbc
      changes:
        - sql: UPDATE metabase_database SET engine = 'presto-jdbc' WHERE engine = 'presto'
      rollback: # nothing to do, since we don't know which drivers used to be presto

  - changeSet:
      id: v46.00-080
      validCheckSum: ANY
      author: noahmoss
      comment: Migrate data permission paths from v1 to v2 (splitting them into separate data and query permissions)
      changes:
        - customChange:
            class: "metabase.app_db.custom_migrations.SplitDataPermissions"

  - changeSet:
      id: v46.00-084
      validCheckSum: 8:b4f465ca3be584028e077b907656b804
      author: qnkhuat
      comment: Added 0.46.0 - CASCADE delete for action.model_id
      changes:
        - dropForeignKeyConstraint:
            baseTableName: action
            constraintName: fk_action_model_id
      rollback:
        - addForeignKeyConstraint:
            baseTableName: action
            baseColumnNames: model_id
            referencedTableName: report_card
            referencedColumnNames: id
            constraintName: fk_action_model_id
            onDelete: CASCADE

  - changeSet:
      id: v46.00-085
      validCheckSum: 8:17fe48c56aa457a6a09775099d44d7a5
      author: qnkhuat
      comment: Added 0.46.0 - CASCADE delete for action.model_id
      changes:
        - addForeignKeyConstraint:
            baseTableName: action
            baseColumnNames: model_id
            referencedTableName: report_card
            referencedColumnNames: id
            constraintName: fk_action_model_id
            onDelete: CASCADE

  - changeSet:
      id: v46.00-086
      validCheckSum: ANY
      author: calherries
      comment: Added 0.46.0 - Delete the abandonment email task
      changes:
        - customChange:
            class: "metabase.app_db.custom_migrations.DeleteAbandonmentEmailTask"

  - changeSet:
      id: v46.00-088
      validCheckSum: 8:ff9defc19920960db55ef71e4d32b4ea
      author: noahmoss
      comment: Added 0.46.5 -- backfill `permission_id` values in `sandboxes`. This is a fixed verison of v46.00-066
               which has been removed, since it had a bug that blocked a customer from upgrading.
      changes:
        - sql: >-
            UPDATE sandboxes s
            SET permission_id = (
              SELECT p.id
              FROM permissions p
              WHERE
                p.object = CONCAT('/db/',
                                  (SELECT t.db_id FROM metabase_table t WHERE t.id = s.table_id),
                                  '/schema/',
                                  (SELECT t.schema FROM metabase_table t WHERE t.id = s.table_id),
                                  '/table/',
                                  s.table_id,
                                  '/query/segmented/')
                AND p.group_id = s.group_id
              LIMIT 1
            )
            WHERE permission_id IS NULL;
      rollback:
        # not required, new values added here do not need to be dropped

  - changeSet:
      id: v46.00-089
      validCheckSum: 8:e0fbd2514cc960cc74106204ac65a3ea
      author: noahmoss
      comment: Added 0.46.5 -- remove orphaned entries in `sandboxes`
      changes:
        - sql: >-
            DELETE FROM sandboxes
            WHERE permission_id IS NULL;
      rollback: # not required, orphaned sandboxes should not be re-added to the DB

  - changeSet:
      id: v46.00-090
      validCheckSum: 8:963c0cd3a7bd2858e4dbfd4d4aad95cb
      author: noahmoss
      comment: Add foreign key constraint on sandboxes.permission_id
      preConditions:
        - onFail: MARK_RAN
        - not:
            - foreignKeyConstraintExists:
                - foreignKeyName: fk_sandboxes_ref_permissions
      changes:
        - addForeignKeyConstraint:
            baseTableName: sandboxes
            baseColumnNames: permission_id
            referencedTableName: permissions
            referencedColumnNames: id
            constraintName: fk_sandboxes_ref_permissions
            onDelete: CASCADE

  - changeSet:
      id: v47.00-001
      validCheckSum: 8:14bf2732687c04256e9c036ba142aa93
      author: calherries
      comment: Added 0.47.0 -- set base-type to type/JSON for JSON database-types for postgres and mysql
      changes:
        - sql:
            sql: >-
              UPDATE metabase_field f
              SET base_type = 'type/JSON'
              WHERE EXISTS (
                SELECT *
                FROM metabase_database d
                JOIN metabase_table t ON t.db_id = d.id
                WHERE f.table_id = t.id
                  AND lower(f.database_type) in ('json', 'jsonb')
                  AND d.engine in ('postgres', 'mysql')
              )
      rollback:
        - sql:
            dbms: postgresql
            sql: >-
              UPDATE metabase_field f
              SET base_type = case when d.engine = 'postgres' then 'type/Structured' else 'type/SerializedJSON' end
              FROM metabase_database d
              JOIN metabase_table t ON t.db_id = d.id
              WHERE f.table_id = t.id
                AND lower(f.database_type) in ('json', 'jsonb')
                AND d.engine in ('postgres', 'mysql')
        - sql:
            dbms: mysql,mariadb
            sql: >-
              UPDATE metabase_field f
              JOIN metabase_table t ON f.table_id = t.id
              JOIN metabase_database d ON t.db_id = d.id
              SET base_type = case when d.engine = 'postgres' then 'type/Structured' else 'type/SerializedJSON' end
              WHERE lower(f.database_type) in ('json', 'jsonb')
                AND d.engine in ('postgres', 'mysql')
        - sql:
            dbms: h2
            sql: >-
              MERGE INTO metabase_field f
              USING (
                SELECT f.id, case when d.engine = 'postgres' then 'type/Structured' else 'type/SerializedJSON' end as base_type
                FROM metabase_field f
                JOIN metabase_table t ON f.table_id = t.id
                JOIN metabase_database d ON t.db_id = d.id
                WHERE lower(f.database_type) in ('json', 'jsonb')
                  AND d.engine in ('postgres', 'mysql')
              ) as updates
              ON f.id = updates.id
              WHEN MATCHED THEN
                UPDATE SET f.base_type = updates.base_type;

  - changeSet:
      id: v47.00-002
      validCheckSum: 8:963690f41f487b122464277c627823f6
      author: calherries
      comment: Added 0.47.0 - Add json_unfolding column to metabase_field
      changes:
        - addColumn:
            columns:
            - column:
                remarks: 'Enable/disable JSON unfolding for a field'
                name: json_unfolding
                type: boolean
                defaultValueBoolean: false
                constraints:
                  nullable: false
            tableName: metabase_field

  - changeSet:
      id: v47.00-003
      validCheckSum: 8:97bccdf5e9bcdfacd1c315fa1342c167
      author: calherries
      comment: Added 0.47.0 - Populate metabase_field.json_unfolding based on base_type
      changes:
        - sql:
            sql: >-
              UPDATE metabase_field
              SET json_unfolding = true
              WHERE base_type = 'type/JSON';
      rollback: # nothing to do, since json_unfolding is new in 47

  - changeSet:
      id: v47.00-004
      validCheckSum: 8:58ad79be7de00e413da51fab3c8beea0
      author: qnkhuat
      comment: Added 0.47.0 - Add auto_incremented to metabase_field
      changes:
        - addColumn:
            tableName: metabase_field
            columns:
              - column:
                  name: database_is_auto_increment
                  type: boolean
                  remarks: Indicates this field is auto incremented
                  defaultValueBoolean: false
                  constraints:
                    nullable: false

  - changeSet:
      id: v47.00-005
      validCheckSum: 8:ccf53f27a551fd0799d0103bd65cca99
      author: winlost
      comment: Added 0.47.0 - Add auto_apply_filters to dashboard
      changes:
        - addColumn:
            tableName: report_dashboard
            columns:
              - column:
                  name: auto_apply_filters
                  type: boolean
                  remarks: Whether or not to auto-apply filters on a dashboard
                  defaultValueBoolean: true
                  constraints:
                    nullable: false

  - changeSet:
      id: v47.00-006
      validCheckSum: 8:b63ff10d3d121bed42eece1ae3dbb177
      author: qnkhuat
      comment: Added 0.47.0 - Add dashboard_tab table
      changes:
        - createTable:
            tableName: dashboard_tab
            remarks: "Join table connecting dashboard to dashboardcards"
            columns:
              - column:
                  name: id
                  type: int
                  autoIncrement: true
                  constraints:
                    primaryKey: true
                    nullable: false
              - column:
                  name: dashboard_id
                  type: int
                  remarks: The dashboard that a tab is on
                  constraints:
                    nullable: false
                    referencedTableName: report_dashboard
                    referencedColumnNames: id
                    foreignKeyName: fk_dashboard_tab_ref_dashboard_id
                    deleteCascade: true
              - column:
                  name: name
                  remarks: Displayed name of the tab
                  type: ${text.type}
                  constraints:
                    nullable: false
              - column:
                  name: position
                  remarks: Position of the tab with respect to others tabs in dashboard
                  type: int
                  constraints:
                    nullable: false
              - column:
                  name: entity_id
                  type: char(21)
                  remarks: Random NanoID tag for unique identity.
                  constraints:
                    nullable: false
                    unique: true
              - column:
                  name: created_at
                  remarks: The timestamp at which the tab was created
                  type: ${timestamp_type}
                  defaultValueComputed: current_timestamp
                  constraints:
                    nullable: false
              - column:
                  name: updated_at
                  remarks: The timestamp at which the tab was last updated
                  type: ${timestamp_type}
                  defaultValueComputed: current_timestamp
                  constraints:
                    nullable: false

  - changeSet:
      id: v47.00-007
      validCheckSum: 8:e9f7d6b18d65be6fde07c0b5471b8760
      author: qnkhuat
      comment: Added 0.47.0 -- add report_dashboardcard.dashboard_tab_id
      changes:
        - addColumn:
            tableName: report_dashboardcard
            columns:
              - column:
                  name: dashboard_tab_id
                  type: int
                  remarks: The referenced tab id that dashcard is on, it's nullable for dashboard with no tab
                  constraints:
                    nullable: true

  - changeSet:
      id: v47.00-008
      validCheckSum: 8:e37c88d202007bd3e6a72b6404d1b0e9
      author: qnkhuat
      comment: Added 0.47.0 -- add report_dashboardcard.dashboard_tab_id fk constraint
      changes:
        - addForeignKeyConstraint:
            baseTableName: report_dashboardcard
            baseColumnNames: dashboard_tab_id
            referencedTableName: dashboard_tab
            referencedColumnNames: id
            constraintName: fk_report_dashboardcard_ref_dashboard_tab_id
            deleteCascade: true

  - changeSet:
      id: v47.00-009
      validCheckSum: 8:398124b0dd4dd6e117cdc1378152469b
      author: qwef
      comment: Added 0.47.0 - Replace user google_auth and ldap_auth columns with sso_source values
      changes:
        - sql:
            sql: UPDATE core_user SET sso_source = 'google' WHERE google_auth = true;
      rollback:
        - sql:
            sql: UPDATE core_user SET google_auth = true, sso_source = NULL WHERE sso_source = 'google';

  - changeSet:
      id: v47.00-010
      validCheckSum: 8:3c4f9fc116fbced18c50952def65b3e0
      author: tsmacdonald
      comment: Added 0.47.0 - Make metabase_table.name long enough for H2 names
      changes:
        - modifyDataType:
            tableName: metabase_table
            columnName: name
            newDataType: varchar(256)
      rollback: # no rollback needed, varchar(256) is backwards compatible

  - changeSet:
      id: v47.00-011
      validCheckSum: 8:148b982debddfa511cb45b87179b8c46
      author: tsmacdonald
      comment: Added 0.47.0 - Make metabase_table.display_name long enough for H2 names
      changes:
        - modifyDataType:
            tableName: metabase_table
            columnName: display_name
            newDataType: varchar(256)
      rollback: # no rollback needed, varchar(256) is backwards compatible

  - changeSet:
      id: v47.00-012
      validCheckSum: 8:bf19ef077bc6bc517c515dd78ca46e3b
      author: qwef
      comment: Added 0.47.0 - Replace user google_auth and ldap_auth columns with sso_source values
      changes:
        - dropColumn:
            tableName: core_user
            columnName: google_auth
      rollback:
        - addColumn:
            tableName: core_user
            columns:
              - column:
                  name: google_auth
                  type: boolean
                  defaultValueBoolean: false
                  constraints:
                    nullable: false

  - changeSet:
      id: v47.00-013
      validCheckSum: 8:044aec6d07049e3c5a45830797189ab0
      author: qwef
      comment: Added 0.47.0 - Replace user google_auth and ldap_auth columns with sso_source values
      changes:
        - sql:
            sql: UPDATE core_user SET sso_source = 'ldap' WHERE ldap_auth = true;
      rollback:
        - sql:
            sql: UPDATE core_user SET ldap_auth = true, sso_source = NULL WHERE sso_source = 'ldap';

  - changeSet:
      id: v47.00-014
      validCheckSum: 8:6a973f3198ad4596ecade95e61b35991
      author: qwef
      comment: Added 0.47.0 - Replace user google_auth and ldap_auth columns with sso_source values
      changes:
        - dropColumn:
            tableName: core_user
            columnName: ldap_auth
      rollback:
        - addColumn:
            tableName: core_user
            columns:
              - column:
                  name: ldap_auth
                  type: boolean
                  defaultValueBoolean: false
                  constraints:
                    nullable: false

  - changeSet:
      id: v47.00-015
      validCheckSum: 8:d2d5eea99db75e656709006b3a7749f0
      author: escherize
      comment: added 0.47.0 - Add is_audit to metabase_database
      changes:
        - addColumn:
            tableName: metabase_database
            columns:
              - column:
                  name: is_audit
                  type: boolean
                  defaultValueBoolean: false
                  remarks: 'Only the app db, visible to admins via auditing should have this set true.'
                  constraints:
                    nullable: false

  - changeSet:
      id: v47.00-016
      validCheckSum: ANY
      author: calherres
      comment: Added 0.47.0 - Migrate the report_card.visualization_settings.column_settings field refs from legacy format
      changes:
        - customChange:
            class: "metabase.app_db.custom_migrations.MigrateLegacyColumnSettingsFieldRefs"

  - changeSet:
      id: v47.00-018
      validCheckSum: 8:7bacd2f60393eebd3bebcfdb0e952ecd
      author: dpsutton
      comment: Indexed Entities information table
      changes:
        - createTable:
            tableName: model_index
            remarks: 'Used to keep track of which models have indexed columns.'
            columns:
              - column:
                  name: id
                  type: int
                  autoIncrement: true
                  constraints:
                    primaryKey: true
                    nullable: false
              - column:
                  name: model_id
                  type: int
                  remarks: 'The ID of the indexed model.'
              - column:
                  name: pk_ref
                  type: ${text.type}
                  remarks: 'Serialized JSON of the primary key field ref.'
                  constraints:
                    nullable: false
              - column:
                  name: value_ref
                  type: ${text.type}
                  remarks: 'Serialized JSON of the label field ref.'
                  constraints:
                    nullable: false
              - column:
                  name: schedule
                  type: ${text.type}
                  remarks: 'The cron schedule for when value syncing should happen.'
                  constraints:
                    nullable: false
              - column:
                  name: state
                  type: ${text.type}
                  remarks: 'The status of the index: initializing, indexed, error, overflow.'
                  constraints:
                    nullable: false
              - column:
                  name: indexed_at
                  type: ${timestamp_type}
                  remarks: 'When the status changed'
                  constraints:
                    nullable: true
              - column:
                  name: error
                  type: ${text.type}
                  remarks: 'The error message if the status is error.'
                  constraints:
                    nullable: true
              - column:
                  name: created_at
                  type: ${timestamp_type}
                  remarks: 'The timestamp of when these changes were made.'
                  defaultValueComputed: current_timestamp
                  constraints:
                    nullable: false
              - column:
                  remarks: 'ID of the user who created the event'
                  name: creator_id
                  type: int
                  constraints:
                    nullable: false
                    references: core_user(id)
                    foreignKeyName: fk_model_index_creator_id
                    deleteCascade: true
      rollback:
        - dropTable:
            tableName: model_index

  - changeSet:
      id: v47.00-019
      validCheckSum: 8:7a5589d70c80b3ffc99a85722f440a91
      author: dpsutton
      comment: Indexed Entities values table
      changes:
        - createTable:
            tableName: model_index_value
            remarks: 'Used to keep track of the values indexed in a model'
            columns:
              - column:
                  name: model_index_id
                  type: int
                  remarks: 'The ID of the indexed model.'
              - column:
                  name: model_pk
                  type: int
                  remarks: 'The primary key of the indexed value'
                  constraints:
                    nullable: false
              - column:
                  name: name
                  type: ${text.type}
                  remarks: 'The label to display identifying the indexed value.'
                  constraints:
                    nullable: false
      rollback:
        - dropTable:
            tableName: model_index_value

  - changeSet:
      id: v47.00-020
      validCheckSum: 8:d32a4cf7b37f012a7db74628cdde48df
      author: dpsutton
      comment: Add unique constraint on index_id and pk
      changes:
        - addUniqueConstraint:
            tableName: model_index_value
            constraintName: unique_model_index_value_model_index_id_model_pk
            columnNames: model_index_id, model_pk
      rollback:
        - dropUniqueConstraint:
            tableName: model_index_value
            constraintName: unique_model_index_value_model_index_id_model_pk

  - changeSet:
      id: v47.00-023
      validCheckSum: 8:5d9e81c3e950afad66cb5e9e823b1f03
      author: dpsutton
      comment: Added 0.47.0 -- model_index index
      changes:
        - createIndex:
            tableName: model_index
            columns:
              - column:
                  name: model_id
            indexName: idx_model_index_model_id

  - changeSet:
      id: v47.00-024
      validCheckSum: 8:3079db8d91e54ff2b41050f7dab27936
      author: dpsutton
      comment: Added 0.47.0 -- model_index foriegn key to report_card
      changes:
        - addForeignKeyConstraint:
            baseTableName: model_index
            baseColumnNames: model_id
            referencedTableName: report_card
            referencedColumnNames: id
            constraintName: fk_model_index_model_id
            nullable: false
            deleteCascade: true

  - changeSet:
      id: v47.00-025
      validCheckSum: 8:6889e314a2016c9bc017a358b81ed24e
      author: dpsutton
      comment: Added 0.47.0 -- model_index_value foriegn key to model_index
      changes:
        - addForeignKeyConstraint:
            baseTableName: model_index_value
            baseColumnNames: model_index_id
            referencedTableName: model_index
            referencedColumnNames: id
            constraintName: fk_model_index_value_model_id
            nullable: false
            deleteCascade: true

  - changeSet:
      id: v47.00-026
      validCheckSum: 8:acf279edf538ee29a4ea9103d809b3da
      author: noahmoss
      comment: Added 0.47.0 - New table for connection impersonation policies
      changes:
        - createTable:
            tableName: connection_impersonations
            remarks: Table for holding connection impersonation policies
            columns:
              - column:
                  name: id
                  type: int
                  autoIncrement: true
                  constraints:
                    primaryKey: true
                    nullable: false
              - column:
                  name: db_id
                  type: int
                  remarks: 'ID of the database this connection impersonation policy affects'
                  constraints:
                    nullable: false
                    referencedTableName: metabase_database
                    referencedColumnNames: id
                    foreignKeyName: fk_conn_impersonation_db_id
                    deleteCascade: true
              - column:
                  name: group_id
                  type: int
                  remarks: 'ID of the permissions group this connection impersonation policy affects'
                  constraints:
                    nullable: false
                    referencedTableName: permissions_group
                    referencedColumnNames: id
                    foreignKeyName: fk_conn_impersonation_group_id
                    deleteCascade: true
              - column:
                  name: attribute
                  type: ${text.type}
                  remarks: 'User attribute associated with the database role to use for this connection impersonation policy'

  - changeSet:
      id: v47.00-027
      validCheckSum: ANY
      author: calherries
      comment: Added 0.47.0 - Migrate field_ref in report_card.result_metadata from legacy format
      changes:
        - customChange:
            class: "metabase.app_db.custom_migrations.MigrateLegacyResultMetadataFieldRefs"

  - changeSet:
      id: v47.00-028
      validCheckSum: ANY
      author: calherries
      comment: Added 0.47.0 - Add join-alias to the report_card.visualization_settings.column_settings field refs
      changes:
        - customChange:
            class: "metabase.app_db.custom_migrations.AddJoinAliasToVisualizationSettingsFieldRefs"

  - changeSet:
      id: v47.00-029
      validCheckSum: ANY
      author: qnkhuat
      comment: Added 0.47.0 - Stack cards vertically for dashboard with tabs on downgrade
      changes:
        - customChange:
            class: "metabase.app_db.custom_migrations.DowngradeDashboardTab"

  - changeSet:
      id: v47.00-030
      validCheckSum: 8:7919d959008457419a09fd3275d3ed00
      author: escherize
      comment: Added 0.47.0 - Type column for collections for instance-analytics
      changes:
        - addColumn:
            tableName: collection
            columns:
              - column:
                  name: type
                  type: varchar(256)
                  defaultValue: null
                  remarks: 'This is used to differentiate instance-analytics collections from all other collections.'

  - changeSet:
      id: v47.00-031
      author: qnkhuat
      comment: Added 0.47.0 - migrate dashboard grid size from 18 to 24
      validCheckSum: 8:ad9bdb62df65cf26a5a9892a82779ea7
      changes:
          # new_size_x = size_x + ((col + size_x + 1) // 3) - ((col + 1) // 3)
          # new_col    = col + ((col + 1) // 3)
          - sql:
              dbms: postgresql
              sql: >-
                  update report_dashboardcard set size_x = size_x + floor(cast(size_x + col + 1  as decimal) / 3) - floor(cast(col + 1 as decimal) / 3);
                  update report_dashboardcard set col    = col + floor(cast(col + 1 as decimal) / 3);
          - sql:
              dbms: mysql,mariadb,h2
              sql: >-
                  update report_dashboardcard set size_x = size_x + floor(cast(size_x + col + 1  as decimal) / 3) - floor(cast(col + 1 as decimal) / 3);
                  update report_dashboardcard set col    = col + floor(cast(col + 1 as decimal) / 3);

      rollback:
          # new_size_x = size_x - ((size_x + col + 1) // 4 - (col + 1) // 4) for size_x > 1
          # new_col    = col - (col + 1) // 4
          # for size_x, we keep it as it is, because it can't be smaller right?
          - sql:
              dbms: postgresql
              sql: >-
                  update report_dashboardcard set size_x = size_x - (floor(cast(size_x + col + 1 as decimal) / 4) - floor(cast(col + 1 as decimal) / 4)) where size_x <> 1;
                  update report_dashboardcard set col    = col - floor(cast(col + 1 as decimal) / 4);

          - sql:
              dbms: mysql,mariadb,h2
              sql: >-
                  update report_dashboardcard set size_x = size_x - (floor(cast(size_x + col + 1 as decimal) / 4) - floor(cast(col + 1 as decimal) / 4)) where size_x <> 1;
                  update report_dashboardcard set col    = col - floor(cast(col + 1 as decimal) / 4);

  - changeSet:
      id: v47.00-032
      author: qnkhuat
      comment: Added 0.47.0 - migrate dashboard grid size from 18 to 24 for revisions
      validCheckSum: ANY
      changes:
        - customChange:
            class: "metabase.app_db.custom_migrations.RevisionDashboardMigrateGridFrom18To24"

  - changeSet:
      id: v47.00-033
      validCheckSum: ANY
      author: calherries
      comment: Added 0.47.0 - Migrate field refs in visualization_settings.column_settings keys from legacy format
      changes:
        - customChange:
            class: "metabase.app_db.custom_migrations.RevisionMigrateLegacyColumnSettingsFieldRefs"

  - changeSet:
      id: v47.00-034
      validCheckSum: ANY
      author: calherries
      comment: Added 0.47.0 - Add join-alias to the visualization_settings.column_settings field refs in card revisions
      changes:
        - customChange:
            class: "metabase.app_db.custom_migrations.RevisionAddJoinAliasToColumnSettingsFieldRefs"

  - changeSet:
      id: v47.00-035
      validCheckSum: 8:aeafa7ff310f799eb3fb2e14640a9e06
      author: calherries
      comment: Added 0.47.0 - Drop foreign key constraint on implicit_action.action_id
      changes:
        - dropForeignKeyConstraint:
            baseTableName: implicit_action
            constraintName: fk_implicit_action_action_id
      rollback:
        - addForeignKeyConstraint:
            baseTableName: implicit_action
            baseColumnNames: action_id
            referencedTableName: action
            referencedColumnNames: id
            constraintName: fk_implicit_action_action_id
            onDelete: CASCADE

  - changeSet:
      id: v47.00-036
      validCheckSum: 8:e815729b6ebfd4799743b249409558aa
      author: calherries
      comment: Added 0.47.0 - Set primary key to action_id for implicit_action table
      changes:
        - addPrimaryKey:
            tableName: implicit_action
            columnNames: action_id
            constraintName: pk_implicit_action

  - changeSet:
      id: v47.00-037
      validCheckSum: 8:58c705a18bb3441e3ed5d1167ec64fcb
      author: calherries
      comment: Added 0.47.0 - Add foreign key constraint on implicit_action.action_id
      changes:
        - addForeignKeyConstraint:
            baseTableName: implicit_action
            baseColumnNames: action_id
            referencedTableName: action
            referencedColumnNames: id
            constraintName: fk_implicit_action_action_id
            onDelete: CASCADE

  - changeSet:
      id: v47.00-043
      validCheckSum: ANY
      author: calherres
      comment: Added 0.47.0 - Migrate report_dashboardcard.visualization_settings.column_settings field refs from legacy format
      changes:
        - customChange:
            class: "metabase.app_db.custom_migrations.MigrateLegacyDashboardCardColumnSettingsFieldRefs"

  - changeSet:
      id: v47.00-044
      validCheckSum: ANY
      author: calherries
      comment: Added 0.47.0 - Add join-alias to the report_dashboardcard.visualization_settings.column_settings field refs
      changes:
        - customChange:
            class: "metabase.app_db.custom_migrations.AddJoinAliasToDashboardCardColumnSettingsFieldRefs"

  - changeSet:
      id: v47.00-045
      validCheckSum: ANY
      author: calherres
      comment: Added 0.47.0 - Migrate dashboard revision dashboard cards' visualization_settings.column_settings field refs from legacy format
      changes:
        - customChange:
            class: "metabase.app_db.custom_migrations.RevisionMigrateLegacyDashboardCardColumnSettingsFieldRefs"

  - changeSet:
      id: v47.00-046
      validCheckSum: ANY
      author: calherries
      comment: Added 0.47.0 - Add join-alias to dashboard revision dashboard cards' visualization_settings.column_settings field refs
      changes:
        - customChange:
            class: "metabase.app_db.custom_migrations.RevisionAddJoinAliasToDashboardCardColumnSettingsFieldRefs"

  - changeSet:
      id: v47.00-050
      validCheckSum: 8:a5d516f2b5ea92f401387646b49a9950
      author: tsmacdonald
      comment: Added 0.47.0 - table.is_upload
      changes:
        - addColumn:
            tableName: metabase_table
            columns:
              - column:
                  name: is_upload
                  type: boolean
                  defaultValueBoolean: false
                  remarks: 'Was the table created from user-uploaded (i.e., from a CSV) data?'
                  constraints:
                    nullable: false

  - changeSet:
      id: v47.00-051
      validCheckSum: 8:83a8b7ad58b2deb0732e671db51fa608
      author: noahmoss
      comment: Added 0.47.0 - Drop foreign key constraint on connection_impersonations.db_id
      changes:
        - dropForeignKeyConstraint:
            baseTableName: connection_impersonations
            constraintName: fk_conn_impersonation_db_id
      rollback:
        - addForeignKeyConstraint:
            baseTableName: connection_impersonations
            baseColumnNames: db_id
            referencedTableName: metabase_database
            referencedColumnNames: id
            constraintName: fk_conn_impersonation_db_id
            onDelete: CASCADE

  - changeSet:
      id: v47.00-052
      validCheckSum: 8:d170bef8f707027360cf08fb55e91452
      author: noahmoss
      comment: Added 0.47.0 - Drop foreign key constraint on connection_impersonations.group_id
      changes:
        - dropForeignKeyConstraint:
            baseTableName: connection_impersonations
            constraintName: fk_conn_impersonation_group_id
      rollback:
        - addForeignKeyConstraint:
            baseTableName: connection_impersonations
            baseColumnNames: group_id
            referencedTableName: permissions_group
            referencedColumnNames: id
            constraintName: fk_conn_impersonation_group_id
            onDelete: CASCADE

  - changeSet:
      id: v47.00-053
      validCheckSum: 8:3b52631c2c82b88043b840391c7d9ef0
      author: noahmoss
      comment: Added 0.47.0 -- connection_impersonations index for db_id column
      changes:
        - createIndex:
            tableName: connection_impersonations
            columns:
              - column:
                  name: db_id
            indexName: idx_conn_impersonations_db_id

  - changeSet:
      id: v47.00-054
      validCheckSum: 8:5404d7e3781f0dfcc984676ea434c842
      author: noahmoss
      comment: Added 0.47.0 -- connection_impersonations index for group_id column
      changes:
        - createIndex:
            tableName: connection_impersonations
            columns:
              - column:
                  name: group_id
            indexName: idx_conn_impersonations_group_id

  - changeSet:
      id: v47.00-055
      validCheckSum: 8:295c4477995058b93eba2857090eb6f6
      author: noahmoss
      comment: Added 0.47.0 - unique constraint for connection impersonations
      changes:
        - addUniqueConstraint:
            tableName: connection_impersonations
            columnNames: group_id, db_id
            constraintName: conn_impersonation_unique_group_id_db_id
      rollback:
        - dropUniqueConstraint:
            tableName: connection_impersonations
            constraintName: conn_impersonation_unique_group_id_db_id

  - changeSet:
      id: v47.00-056
      validCheckSum: 8:bd965141f770a65982ecebab51a565e9
      author: noahmoss
      comment: Added 0.47.0 - re-add foreign key constraint on connection_impersonations.db_id
      changes:
        - addForeignKeyConstraint:
            baseTableName: connection_impersonations
            baseColumnNames: db_id
            referencedTableName: metabase_database
            referencedColumnNames: id
            constraintName: fk_conn_impersonation_db_id
            onDelete: CASCADE

  - changeSet:
      id: v47.00-057
      validCheckSum: 8:fe79acdba9db58709b6fffbb7aac2844
      author: noahmoss
      comment: Added 0.47.0 - re-add foreign key constraint on connection_impersonations.group_id
      changes:
        - addForeignKeyConstraint:
            baseTableName: connection_impersonations
            baseColumnNames: group_id
            referencedTableName: permissions_group
            referencedColumnNames: id
            constraintName: fk_conn_impersonation_group_id
            onDelete: CASCADE

  - changeSet:
      id: v47.00-058
      validCheckSum: 8:05731b3e62deb09c64b60bc10031d206
      author: qnkhuat
      comment: 'Drop parameter_card.entity_id'
      preConditions:
        - onFail: MARK_RAN
        - columnExists:
            tableName: parameter_card
            columnName: entity_id
      changes:
        - dropColumn:
            tableName: parameter_card
            columnName: entity_id
      rollback:
        - addColumn:
            tableName: parameter_card
            columns:
              - column:
                  remarks: Random NanoID tag for unique identity.
                  name: entity_id
                  type: char(21)
                  constraints:
                    nullable: true
                    unique: true

  - changeSet:
      id: v47.00-059
      validCheckSum: 8:123cf42eed168444f88418f071d2730f
      author: piranha
      comment: 'Drops not null from dashboard_tab.entity_id since it breaks drop-entity-ids command'
      changes:
        - dropNotNullConstraint:
            tableName: dashboard_tab
            columnName: entity_id
            columnDataType: char(21)
      rollback: # noop, and 'drop not null' is a noop if it's dropped already

  - changeSet:
      id: v48.00-001
      validCheckSum: ANY
      author: qnkhuat
      comment: Added 0.47.0 - Migrate database.options to database.settings
      changes:
        - customChange:
            class: "metabase.app_db.custom_migrations.MigrateDatabaseOptionsToSettings"

  - changeSet:
      id: v48.00-002
      validCheckSum: 8:deceb81591f51f2d7253976f247e36cc
      author: qnkhuat
      comment: Added 0.47.0 - drop metabase_database.options
      changes:
        - dropColumn:
            tableName: metabase_database
            columnName: options
      rollback:
        - addColumn:
            tableName: metabase_database
            columns:
              - column:
                  name: options
                  type: ${text.type}
                  remarks: "Serialized JSON containing various options like QB behavior."

  - changeSet:
      id: v48.00-003
      validCheckSum: 8:da33cde0f1f93eed56c0f6d9ac2007df
      author: qnkhuat
      comment: Added 0.48.0 - drop computation_job_result table
      preConditions:
        - onFail: MARK_RAN
        - tableExists:
            tableName: computation_job_result
      changes:
          - dropTable:
              tableName: computation_job_result
      rollback: # no rollback needed since this table has been unused since 2018

  - changeSet:
      id: v48.00-004
      validCheckSum: 8:d0b1d7cc179c332b7e31f065325b7275
      author: qnkhuat
      comment: Added 0.48.0 - drop computation_job table
      preConditions:
        - onFail: MARK_RAN
        - tableExists:
            tableName: computation_job
      changes:
          - dropTable:
              tableName: computation_job
      rollback: # no rollback needed since this table has been unused since 2018

  - changeSet:
      id: v48.00-005
      validCheckSum: 8:a570f2e1d90a302bc207c00e3776eaaf
      author: qnkhuat
      comment: Added 0.48.0 - Add query_execution.action_id
      changes:
        - addColumn:
            tableName: query_execution
            columns:
              - column:
                  name: action_id
                  type: integer
                  remarks: 'The ID of the action associated with this query execution, if any.'

  - changeSet:
      id: v48.00-006
      validCheckSum: 8:cf1413241565a186bf98eece35d519bf
      author: qnkhuat
      comment: Added 0.48.0 - Index query_execution.action_id
      changes:
        - createIndex:
            tableName: query_execution
            indexName: idx_query_execution_action_id
            columns:
              column:
                name: action_id

  - changeSet:
      id: v48.00-007
      validCheckSum: 8:15d05ceba05e5b7d25d351fb6ec5b100
      author: qnkhuat
      comment: Added 0.48.0 - Add revision.most_recent
      changes:
        - addColumn:
            tableName: revision
            columns:
              - column:
                  name: most_recent
                  type: boolean
                  defaultValueBoolean: false
                  remarks: 'Whether a revision is the most recent one'
                  constraints:
                    nullable: false

  - changeSet:
      id: v48.00-008
      validCheckSum: 8:c0a512701d6dfd5cc1c4a689919be074
      author: qnkhuat
      comment: Set revision.most_recent = true for latest revisions
      changes:
        - sql:
            dbms: postgresql,h2
            sql: >-
              UPDATE revision r
              SET most_recent = true
              WHERE (model, model_id, timestamp) IN (
                                 SELECT model, model_id, MAX(timestamp)
                                 FROM revision
                                 GROUP BY model, model_id);
          # mysql and mariadb does not allow update on a table that is in the select part
          # so it we join for them
        - sql:
            dbms: mysql,mariadb
            sql: >-
              UPDATE revision r
              JOIN (
                  SELECT model, model_id, MAX(timestamp) AS max_timestamp
                  FROM revision
                  GROUP BY model, model_id
              ) AS subquery
              ON r.model = subquery.model AND r.model_id = subquery.model_id AND r.timestamp = subquery.max_timestamp
              SET r.most_recent = true;
      rollback: # nothing to do since the most_recent will be dropped anyway

  - changeSet:
      id: v48.00-009
      validCheckSum: 8:dfd90256380263274ea7f5cc0c5ed413
      author: calherries
      comment: Added 0.48.0 - Create table_privileges table
      changes:
        - createTable:
            tableName: table_privileges
            remarks: Table for user and role privileges by table
            columns:
              - column:
                  name: table_id
                  type: int
                  remarks: 'Table ID'
                  constraints:
                    foreignKeyName: fk_table_privileges_table_id
                    nullable: false
                    referencedTableName: metabase_table
                    referencedColumnNames: id
                    deleteCascade: true
              - column:
                  name: role
                  type: varchar(255)
                  remarks: 'Role name. NULL indicates the privileges are the current user''s'
              - column:
                  name: select
                  type: boolean
                  remarks: 'Privilege to select from the table'
                  constraints:
                    nullable: false
                  defaultValue: false
              - column:
                  name: update
                  type: boolean
                  remarks: 'Privilege to update records in the table'
                  constraints:
                    nullable: false
                  defaultValue: false
              - column:
                  name: insert
                  type: boolean
                  remarks: 'Privilege to insert records into the table'
                  constraints:
                    nullable: false
                  defaultValue: false
              - column:
                  name: delete
                  type: boolean
                  remarks: 'Privilege to delete records from the table'
                  constraints:
                    nullable: false
                  defaultValue: false
            uniqueConstraints:
              - unique:
                  columnNames: table_id, role
                  name: uq_table_privileges_table_id_role


  - changeSet:
      id: v48.00-010
      validCheckSum: 8:da6117039b6e0249b710cc3160af982d
      author: qnkhuat
      comment: Remove ON UPDATE for revision.timestamp on mysql, mariadb
      preConditions:
          # If preconditions fail (i.e., dbms is not mysql or mariadb) then mark this migration as 'ran'
          - onFail: MARK_RAN
          - dbms:
              type: mysql,mariadb
      changes:
          - sql:
                sql: ALTER TABLE `revision` CHANGE `timestamp` `timestamp` timestamp(6) NOT NULL DEFAULT current_timestamp(6);
      rollback: # no need

  - changeSet:
      id: v48.00-011
      validCheckSum: 8:65ef87949a7e9555fabaf69069806ee0
      author: qnkhuat
      comment: Index revision.most_recent
      changes:
        - createIndex:
            tableName: revision
            indexName: idx_revision_most_recent
            columns:
              column:
                name: most_recent

  - changeSet:
      id: v48.00-013
      validCheckSum: 8:145eb766e2d49e95f31d8a08df8ff776
      author: qnkhuat
      comment: Index unindexed FKs for postgres
      preConditions:
        - onFail: MARK_RAN
        - dbms:
            type: postgresql
      changes:
          - sql:
              sql: >-
                  CREATE INDEX IF NOT EXISTS idx_action_made_public_by_id ON action (made_public_by_id);
                  CREATE INDEX IF NOT EXISTS idx_action_model_id ON action (model_id);
                  CREATE INDEX IF NOT EXISTS idx_application_permissions_revision_user_id ON application_permissions_revision (user_id);
                  CREATE INDEX IF NOT EXISTS idx_collection_permission_graph_revision_user_id ON collection_permission_graph_revision (user_id);
                  CREATE INDEX IF NOT EXISTS idx_core_session_user_id ON core_session (user_id);
                  CREATE INDEX IF NOT EXISTS idx_dashboard_tab_dashboard_id ON dashboard_tab (dashboard_id);
                  CREATE INDEX IF NOT EXISTS idx_dimension_human_readable_field_id ON dimension (human_readable_field_id);
                  CREATE INDEX IF NOT EXISTS idx_metabase_database_creator_id ON metabase_database (creator_id);
                  CREATE INDEX IF NOT EXISTS idx_model_index_creator_id ON model_index (creator_id);
                  CREATE INDEX IF NOT EXISTS idx_native_query_snippet_creator_id ON native_query_snippet (creator_id);
                  CREATE INDEX IF NOT EXISTS idx_permissions_revision_user_id ON permissions_revision (user_id);
                  CREATE INDEX IF NOT EXISTS idx_persisted_info_creator_id ON persisted_info (creator_id);
                  CREATE INDEX IF NOT EXISTS idx_persisted_info_database_id ON persisted_info (database_id);
                  CREATE INDEX IF NOT EXISTS idx_pulse_dashboard_id ON pulse (dashboard_id);
                  CREATE INDEX IF NOT EXISTS idx_pulse_card_dashboard_card_id ON pulse_card (dashboard_card_id);
                  CREATE INDEX IF NOT EXISTS idx_pulse_channel_recipient_pulse_channel_id ON pulse_channel_recipient (pulse_channel_id);
                  CREATE INDEX IF NOT EXISTS idx_pulse_channel_recipient_user_id ON pulse_channel_recipient (user_id);
                  CREATE INDEX IF NOT EXISTS idx_query_action_database_id ON query_action (database_id);
                  CREATE INDEX IF NOT EXISTS idx_report_card_database_id ON report_card (database_id);
                  CREATE INDEX IF NOT EXISTS idx_report_card_made_public_by_id ON report_card (made_public_by_id);
                  CREATE INDEX IF NOT EXISTS idx_report_card_table_id ON report_card (table_id);
                  CREATE INDEX IF NOT EXISTS idx_report_dashboard_made_public_by_id ON report_dashboard (made_public_by_id);
                  CREATE INDEX IF NOT EXISTS idx_report_dashboardcard_action_id ON report_dashboardcard (action_id);
                  CREATE INDEX IF NOT EXISTS idx_report_dashboardcard_dashboard_tab_id ON report_dashboardcard (dashboard_tab_id);
                  CREATE INDEX IF NOT EXISTS idx_revision_user_id ON revision (user_id);
                  CREATE INDEX IF NOT EXISTS idx_sandboxes_card_id ON sandboxes (card_id);
                  CREATE INDEX IF NOT EXISTS idx_sandboxes_permission_id ON sandboxes (permission_id);
                  CREATE INDEX IF NOT EXISTS idx_secret_creator_id ON secret (creator_id);
                  CREATE INDEX IF NOT EXISTS idx_timeline_creator_id ON timeline (creator_id);
                  CREATE INDEX IF NOT EXISTS idx_timeline_event_creator_id ON timeline_event (creator_id);
      rollback: # no need

  - changeSet:
      id: v48.00-014
      validCheckSum: 8:b2c1361f1dc14c2390a1dc25a4a86311
      author: calherries
      comment: Added 0.48.0 - Create table_privileges.table_id index
      preConditions:
        - onFail: MARK_RAN
        - dbms:
            type: postgresql
      changes:
        - createIndex:
            indexName: idx_table_privileges_table_id
            tableName: table_privileges
            columns:
              - column:
                  name: table_id
      rollback: # not needed, it will be removed with the table

  - changeSet:
      id: v48.00-015
      validCheckSum: 8:6f58cf60c8048bb39bbf6128058ff85e
      author: calherries
      comment: Added 0.48.0 - Create table_privileges.role index
      changes:
        - createIndex:
            indexName: idx_table_privileges_role
            tableName: table_privileges
            columns:
              - column:
                  name: role
      rollback: # not needed, it will be removed with the table

  - changeSet:
      id: v48.00-016
      validCheckSum: 8:ea2cb901edad5cf3a1250bdd2a9b0866
      author: calherries
      comment: Added 0.48.0 - Change the type of collection.slug to varchar(510)
      changes:
        - modifyDataType:
            tableName: collection
            columnName: slug
            newDataType: varchar(510)
      rollback:
        - modifyDataType:
            tableName: collection
            columnName: slug
            newDataType: varchar(254)

  - changeSet:
      id: v48.00-018
      validCheckSum: 8:efae52e7403f39c1458f53e885b4393d
      author: noahmoss
      comment: Add new recent_views table
      changes:
        - createTable:
            tableName: recent_views
            remarks: Used to store recently viewed objects for each user
            columns:
              - column:
                  name: id
                  type: int
                  autoIncrement: true
                  constraints:
                    primaryKey: true
                    nullable: false
              - column:
                  name: user_id
                  type: int
                  remarks: The user associated with this view
                  constraints:
                    nullable: false
                    referencedTableName: core_user
                    referencedColumnNames: id
                    foreignKeyName: fk_recent_views_ref_user_id
              - column:
                  name: model
                  type: varchar(16)
                  remarks: The name of the model that was viewed
                  constraints:
                    nullable: false
              - column:
                  name: model_id
                  type: int
                  remarks: The ID of the model that was viewed
                  constraints:
                    nullable: false
              - column:
                  name: timestamp
                  type: DATETIME
                  remarks: The time a view was recorded
                  constraints:
                    nullable: false

  - changeSet:
      id: v48.00-019
      validCheckSum: 8:c3866a4b7cfbb49d4b626dc2fd750935
      author: nemanjaglumac
      comment: 'Collection color is removed in 0.48.0'
      changes:
        - dropColumn:
            tableName: collection
            columnName: color
      rollback:
        - addColumn:
            tableName: collection
            columns:
              - column:
                  name: color
                  type: char(7)
                  remarks: 'Seven-character hex color for this Collection, including the preceding hash sign.'
                  constraints:
                    nullable: false
                  defaultValue: '#31698A'

  - changeSet:
      id: v48.00-020
      validCheckSum: 8:2c410019e1834304131ff57278003d35
      author: noahmoss
      comment: Added 0.48.0 - Create recent_views.user_id index
      changes:
        - createIndex:
            indexName: idx_recent_views_user_id
            tableName: recent_views
            columns:
              - column:
                  name: user_id
      rollback: # not needed, it will be removed with the table

  - changeSet:
      id: v48.00-021
      validCheckSum: 8:a1543239e39c70dc9bab3bbc303242b1
      author: piranha
      comment: 'Cards store Metabase version used to create them'
      changes:
        - addColumn:
            tableName: report_card
            columns:
              - column:
                  name: metabase_version
                  type: varchar(100)
                  remarks: 'Metabase version used to create the card.'

  - changeSet:
      id: v48.00-022
      validCheckSum: ANY
      author: johnswanson
      comment: Migrate migrate-click-through to a custom migration
      preConditions:
        - onFail: MARK_RAN
        - sqlCheck:
            expectedResult: 0
            sql: SELECT count(*) FROM data_migrations WHERE id = 'migrate-click-through';
      changes:
        - customChange:
            class: "metabase.app_db.custom_migrations.MigrateClickThrough"

  - changeSet:
      id: v48.00-023
      validCheckSum: ANY
      author: piranha
      comment: Data migration migrate-remove-admin-from-group-mapping-if-needed
      preConditions:
        - onFail: MARK_RAN
        - sqlCheck:
            expectedResult: 0
            sql: SELECT count(*) FROM data_migrations WHERE id = 'migrate-remove-admin-from-group-mapping-if-needed';
      changes:
        - customChange:
            class: "metabase.app_db.custom_migrations.MigrateRemoveAdminFromGroupMappingIfNeeded"

  - changeSet:
      id: v48.00-024
      validCheckSum: 8:fab2a51d73c66cea059d55a6fea8bb2f
      author: piranha
      comment: All data migrations were transferred to custom_migrations!
      changes:
        - dropTable:
            tableName: data_migrations
      rollback:
        - sql:
            sql: >-
              CREATE TABLE data_migrations (
                id varchar(254) primary key,
                timestamp ${timestamp_type} not null
              );
              INSERT INTO data_migrations VALUES
                  ('set-card-database-and-table-ids', current_timestamp),
                  ('set-mongodb-databases-ssl-false', current_timestamp),
                  ('set-default-schemas', current_timestamp),
                  ('set-admin-email', current_timestamp),
                  ('remove-database-sync-activity-entries', current_timestamp),
                  ('remove-duplicate-fk-entries', current_timestamp),
                  ('update-dashboards-to-new-grid', current_timestamp),
                  ('migrate-field-visibility-type', current_timestamp),
                  ('fix-dashboard-cards-without-positions', current_timestamp),
                  ('migrate-fk-metadata', current_timestamp),
                  ('create-raw-tables', current_timestamp),
                  ('migrate-base-types', current_timestamp),
                  ('migrate-field-types', current_timestamp),
                  ('fix-invalid-field-types', current_timestamp),
                  ('add-users-to-default-permissions-groups', current_timestamp),
                  ('add-admin-group-root-entry', current_timestamp),
                  ('add-databases-to-magic-permissions-groups', current_timestamp),
                  ('fix-legacy-magic-group-names', current_timestamp),
                  ('remove-trailing-slashes-from-site-url-setting', current_timestamp),
                  ('copy-site-url-setting-and-remove-trailing-slashes', current_timestamp),
                  ('migrate-query-executions', current_timestamp),
                  ('drop-old-query-execution-table', current_timestamp),
                  ('ensure-protocol-specified-in-site-url', current_timestamp),
                  ('populate-card-database-id', current_timestamp),
                  ('migrate-humanization-setting', current_timestamp),
                  ('populate-card-read-permissions', current_timestamp),
                  ('mark-category-fields-as-list', current_timestamp),
                  ('repopulate-card-read-permissions', current_timestamp),
                  ('add-legacy-sql-directive-to-bigquery-sql-cards', current_timestamp),
                  ('clear-ldap-user-local-passwords', current_timestamp),
                  ('add-migrated-collections', current_timestamp),
                  ('migrate-map-regions', current_timestamp),
                  ('migrate-click-through', current_timestamp),
                  ('migrate-remove-admin-from-group-mapping-if-needed', current_timestamp);

  - changeSet:
      id: v48.00-025
      validCheckSum: 8:a2fa9ab0913b9e4b97dff91f973344d6
      author: piranha
      comment: 'Revisions store Metabase version used to create them'
      changes:
        - addColumn:
            tableName: revision
            columns:
              - column:
                  name: metabase_version
                  type: varchar(100)
                  remarks: 'Metabase version used to create the revision.'

  - changeSet:
      id: v48.00-026
      validCheckSum: 8:7c8330e861c16997780a9b0881144b26
      author: lbrdnk
      comment: Set semantic_type with value type/Number to null (#18754)
      changes:
        - update:
            tableName: metabase_field
            columns:
              - column:
                  name: semantic_type
                  value: NULL
            where: semantic_type = 'type/Number'
      rollback:

  # this is a no op, it was previously used to Drop parameter_card.entity_id,
  # now it's moved to v47.00-058
  # this is still here because we want the change set id to be consistent
  # see #35239 for details
  - changeSet:
      id: v48.00-027
      author: qnkhuat
      validCheckSum: ANY
      comment: 'No op migration'
      changes:
        - sql:
          sql: SELECT 1;
      rollback:

  - changeSet:
      id: v48.00-028
      validCheckSum: 8:818119252c2e7877bbf46aec40fab160
      author: noahmoss
      comment: Add new audit_log table
      changes:
        - createTable:
            tableName: audit_log
            remarks: Used to store application events for auditing use cases
            columns:
              - column:
                  name: id
                  type: int
                  autoIncrement: true
                  constraints:
                    primaryKey: true
                    nullable: false
              - column:
                  name: topic
                  type: varchar(32)
                  remarks: The topic of a given audit event
                  constraints:
                    nullable: false
              - column:
                  name: timestamp
                  type: ${timestamp_type}
                  remarks: The time an event was recorded
                  constraints:
                    nullable: false
              - column:
                  name: end_timestamp
                  type: ${timestamp_type}
                  remarks: The time an event ended, if applicable
                  constraints:
                    nullable: true
              - column:
                  name: user_id
                  type: int
                  remarks: The user who performed an action or triggered an event
                  constraints:
                    nullable: true
              - column:
                  name: model
                  type: varchar(32)
                  remarks: The name of the model this event applies to (e.g. Card, Dashboard), if applicable
                  constraints:
                    nullable: true
              - column:
                  name: model_id
                  type: int
                  remarks: The ID of the model this event applies to, if applicable
                  constraints:
                    nullable: true
              - column:
                  name: details
                  type: ${text.type}
                  remarks: A JSON map with metadata about the event
                  constraints:
                    nullable: false

  - changeSet:
      id: v48.00-029
      validCheckSum: 8:1994760ab0950e7f591c40e887295e1a
      author: noahmoss
      comment: Added 0.48.0 - new view v_audit_log
      changes:
        - sqlFile:
            dbms: postgresql
            path: instance_analytics_views/audit_log/v1/postgres-audit_log.sql
            relativeToChangelogFile: true
        - sqlFile:
            dbms: mysql,mariadb
            path: instance_analytics_views/audit_log/v1/mysql-audit_log.sql
            relativeToChangelogFile: true
        - sqlFile:
            dbms: h2
            path: instance_analytics_views/audit_log/v1/h2-audit_log.sql
            relativeToChangelogFile: true
      rollback:
        - sql:
            sql: drop view if exists v_audit_log;

  - changeSet:
      id: v48.00-030
      validCheckSum: 8:965d6479698fe55f2f6799be552b5edb
      author: noahmoss
      comment: Added 0.48.0 - new view v_content
      changes:
        - sqlFile:
            dbms: postgresql
            path: instance_analytics_views/content/v1/postgres-content.sql
            relativeToChangelogFile: true
        - sqlFile:
            dbms: mysql,mariadb
            path: instance_analytics_views/content/v1/mysql-content.sql
            relativeToChangelogFile: true
        - sqlFile:
            dbms: h2
            path: instance_analytics_views/content/v1/h2-content.sql
            relativeToChangelogFile: true
      rollback:
        - sql:
            sql: drop view if exists v_content;

  - changeSet:
      id: v48.00-031
      validCheckSum: 8:721bedb0dd362793a1a216cf3e552f3b
      author: noahmoss
      comment: Added 0.48.0 - new view v_dashboardcard
      changes:
        - sqlFile:
            path: instance_analytics_views/dashboardcard/v1/dashboardcard.sql
            relativeToChangelogFile: true
      rollback:
        - sql:
            sql: drop view if exists v_dashboardcard;

  - changeSet:
      id: v48.00-032
      validCheckSum: 8:64d52462def7bb6981a3b6a40d42e67e
      author: noahmoss
      comment: Added 0.48.0 - new view v_group_members
      changes:
        - sqlFile:
            path: instance_analytics_views/group_members/v1/group_members.sql
            relativeToChangelogFile: true
      rollback:
        - sql:
            sql: drop view if exists v_group_members;

  - changeSet:
      id: v48.00-033
      validCheckSum: 8:7ac57373a0fba4bd9613c242702c863d
      author: noahmoss
      comment: Added 0.48.0 - new view v_subscriptions for postgres
      changes:
        - sqlFile:
            dbms: postgresql
            path: instance_analytics_views/subscriptions/v1/postgres-subscriptions.sql
            relativeToChangelogFile: true
        - sqlFile:
            dbms: mysql,mariadb
            path: instance_analytics_views/subscriptions/v1/mysql-subscriptions.sql
            relativeToChangelogFile: true
        - sqlFile:
            dbms: h2
            path: instance_analytics_views/subscriptions/v1/h2-subscriptions.sql
            relativeToChangelogFile: true
      rollback:
        - sql:
            sql: drop view if exists v_subscriptions;

  - changeSet:
      id: v48.00-034
      validCheckSum: 8:1c268d93ce69eaee11e3ecdf9951449a
      author: noahmoss
      comment: Added 0.48.0 - new view v_users
      changes:
        - sqlFile:
            dbms: postgresql
            path: instance_analytics_views/users/v1/postgres-users.sql
            relativeToChangelogFile: true
        - sqlFile:
            dbms: mysql,mariadb
            path: instance_analytics_views/users/v1/mysql-users.sql
            relativeToChangelogFile: true
        - sqlFile:
            dbms: h2
            path: instance_analytics_views/users/v1/h2-users.sql
            relativeToChangelogFile: true
      rollback:
        - sql:
            sql: drop view if exists v_users;

  - changeSet:
      id: v48.00-035
      validCheckSum: 8:c0276764af3e1b4b5b0c4e5fdc979e60
      author: noahmoss
      comment: Added 0.48.0 - new view v_alerts
      changes:
        - sqlFile:
            dbms: postgresql
            path: instance_analytics_views/alerts/v1/postgres-alerts.sql
            relativeToChangelogFile: true
        - sqlFile:
            dbms: mysql,mariadb
            path: instance_analytics_views/alerts/v1/mysql-alerts.sql
            relativeToChangelogFile: true
        - sqlFile:
            dbms: h2
            path: instance_analytics_views/alerts/v1/h2-alerts.sql
            relativeToChangelogFile: true
      rollback:
        - sql:
            sql: drop view if exists v_alerts;

  - changeSet:
      id: v48.00-036
      validCheckSum: 8:8a35e1bdf0738ccac5da8062d6671dd0
      author: noahmoss
      comment: Added 0.48.0 - new view v_databases
      changes:
        - sqlFile:
            path: instance_analytics_views/databases/v1/databases.sql
            relativeToChangelogFile: true
      rollback:
        - sql:
            sql: drop view if exists v_databases;

  - changeSet:
      id: v48.00-037
      validCheckSum: 8:a4b6ebd594b4663a6a888211f36ce6c3
      author: noahmoss
      comment: Added 0.48.0 - new view v_fields
      changes:
        - sqlFile:
            dbms: postgresql
            path: instance_analytics_views/fields/v1/postgres-fields.sql
            relativeToChangelogFile: true
        - sqlFile:
            dbms: mysql,mariadb
            path: instance_analytics_views/fields/v1/mysql-fields.sql
            relativeToChangelogFile: true
        - sqlFile:
            dbms: h2
            path: instance_analytics_views/fields/v1/h2-fields.sql
            relativeToChangelogFile: true
      rollback:
        - sql:
            sql: drop view if exists v_fields;

  - changeSet:
      id: v48.00-038
      validCheckSum: 8:a24f4bcd3336e79d1c8ef33ab81c0db3
      author: noahmoss
      comment: Added 0.48.0 - new view v_query_log
      changes:
        - sqlFile:
            dbms: postgresql
            path: instance_analytics_views/query_log/v1/postgres-query_log.sql
            relativeToChangelogFile: true
        - sqlFile:
            dbms: mysql,mariadb
            path: instance_analytics_views/query_log/v1/mysql-query_log.sql
            relativeToChangelogFile: true
        - sqlFile:
            dbms: h2
            path: instance_analytics_views/query_log/v1/h2-query_log.sql
            relativeToChangelogFile: true
      rollback:
        - sql:
            sql: drop view if exists v_query_log;

  - changeSet:
      id: v48.00-039
      validCheckSum: 8:b43481a01df86830c4cb1adb8189d400
      author: noahmoss
      comment: Added 0.48.0 - new view v_tables
      changes:
        - sqlFile:
            dbms: postgresql
            path: instance_analytics_views/tables/v1/postgres-tables.sql
            relativeToChangelogFile: true
        - sqlFile:
            dbms: mysql,mariadb
            path: instance_analytics_views/tables/v1/mysql-tables.sql
            relativeToChangelogFile: true
        - sqlFile:
            dbms: h2
            path: instance_analytics_views/tables/v1/h2-tables.sql
            relativeToChangelogFile: true
      rollback:
        - sql:
            sql: drop view if exists v_tables;

  - changeSet:
      id: v48.00-040
      validCheckSum: 8:b8842eac1c7cba6e997d4d288306e36c
      author: noahmoss
      comment: Added 0.48.0 - new view v_view_log
      changes:
        - sqlFile:
            dbms: postgresql
            path: instance_analytics_views/view_log/v1/postgres-view_log.sql
            relativeToChangelogFile: true
        - sqlFile:
            dbms: mysql,mariadb
            path: instance_analytics_views/view_log/v1/mysql-view_log.sql
            relativeToChangelogFile: true
        - sqlFile:
            dbms: h2
            path: instance_analytics_views/view_log/v1/h2-view_log.sql
            relativeToChangelogFile: true
      rollback:
        - sql:
            sql: drop view if exists v_view_log;

  - changeSet:
      id: v48.00-045
      validCheckSum: 8:874f14ae26d742448d8dd2b47dc8aa3d
      author: qwef
      comment: Added 0.48.0 - add is_sandboxed to query_execution
      changes:
        - addColumn:
            tableName: query_execution
            columns:
              - column:
                  name: is_sandboxed
                  type: boolean
                  remarks: "Is query from a sandboxed user"
                  constraints:
                    nullable: true

  - changeSet:
      id: v48.00-046
      validCheckSum: 8:4bb11295621890202e066cd15de93a52
      author: noahmoss
      comment: Added 0.48.0 - new indexes to optimize audit v2 queries
      changes:
        - sqlFile:
            dbms: postgresql
            path: instance_analytics_views/indexes/v1/postgres-indexes.sql
            relativeToChangelogFile: true
        - sqlFile:
            dbms: mysql
            path: instance_analytics_views/indexes/v1/mysql-indexes.sql
            relativeToChangelogFile: true
        - sqlFile:
            dbms: mariadb
            path: instance_analytics_views/indexes/v1/mariadb-indexes.sql
            relativeToChangelogFile: true
        - sqlFile:
            dbms: h2
            path: instance_analytics_views/indexes/v1/h2-indexes.sql
            relativeToChangelogFile: true
      rollback:
        # Only MySQL needes a rollback because all the other DBs support "CREATE INDEX IF NOT EXISTS"
        - sqlFile:
            dbms: mysql
            path: instance_analytics_views/indexes/v1/mysql-rollback.sql
            relativeToChangelogFile: true

  - changeSet:
      id: v48.00-047
      validCheckSum: 8:2b18bed0e1ae18dd7b26a0770dac54c0
      author: noahmoss
      comment: Drop foreign key on recent_views so that it can be recreated with onDelete policy
      changes:
        - dropForeignKeyConstraint:
            baseTableName: recent_views
            constraintName: fk_recent_views_ref_user_id
      rollback:
        - addForeignKeyConstraint:
            baseTableName: recent_views
            constraintName: fk_recent_views_ref_user_id
            referencedTableName: core_user
            baseColumnNames: user_id
            referencedColumnNames: id
            onDelete: CASCADE

  - changeSet:
      id: v48.00-048
      validCheckSum: 8:872e632a8ffa42eb2969f77823e8bfc8
      author: noahmoss
      comment: Add foreign key on recent_views with onDelete CASCADE
      changes:
        - addForeignKeyConstraint:
            baseTableName: recent_views
            constraintName: fk_recent_views_ref_user_id
            referencedTableName: core_user
            baseColumnNames: user_id
            referencedColumnNames: id
            onDelete: CASCADE
      rollback:
        - dropForeignKeyConstraint:
            baseTableName: recent_views
            constraintName: fk_recent_views_ref_user_id

  - changeSet:
      id: v48.00-049
      validCheckSum: 8:853f2a24c53470bf2d9e85b1246bab7b
      author: noahmoss
      comment: Migrate data from activity to audit_log
      changes:
        - sql:
            dbms: postgresql
            sql: >-
              INSERT INTO audit_log (topic, timestamp, user_id, model, model_id, details)
              SELECT
                topic,
                timestamp,
                user_id,
                model,
                model_id,
                details::jsonb || json_strip_nulls(json_build_object('database_id', database_id, 'table_id', table_id))::jsonb
              FROM activity;
        - sql:
            dbms: mysql,mariadb
            sql: >-
              INSERT INTO audit_log (topic, timestamp, user_id, model, model_id, details)
              SELECT
                  topic,
                  timestamp,
                  user_id,
                  model,
                  model_id,
                  JSON_MERGE(
                      details,
                      JSON_OBJECT('database_id', database_id, 'table_id', table_id)
                  )
              FROM activity;
        - sql:
            dbms: h2
            sql: >-
              INSERT INTO audit_log (topic, timestamp, user_id, model, model_id, details)
              SELECT
                  topic,
                  timestamp,
                  user_id,
                  model,
                  model_id,
                  JSON_OBJECT(
                    'database_id': database_id,
                    'table_id': table_id
                    ABSENT ON NULL
                  )
              FROM activity;
      rollback: # not necessary

  - changeSet:
      id: v48.00-050
      validCheckSum: 8:d41d8cd98f00b204e9800998ecf8427e
      author: noahmoss
      comment: Added 0.48.0 - no-op migration to remove audit DB and collection on downgrade
      changes:
        - comment: "No operation performed for this changeset on execution."
      rollback:
        - sql: DELETE FROM metabase_database WHERE is_audit = TRUE;
        - sql: DELETE FROM collection WHERE type = 'instance_analytics';

  - changeSet:
      id: v48.00-051
      validCheckSum: 8:5f5d1fd5b6153a6613511fd8f765737d
      author: calherries
      comment: Migrate metabase_field when the fk target field is inactive
      changes:
        - sql:
            dbms: mariadb,mysql
            sql: >-
              UPDATE metabase_field AS a
              JOIN metabase_field AS b ON b.id = a.fk_target_field_id
              SET a.fk_target_field_id = NULL,
                  a.semantic_type = NULL
              WHERE b.active = FALSE;
        - sql:
            dbms: postgresql,h2
            sql: >-
              UPDATE metabase_field
              SET fk_target_field_id = NULL,
                  semantic_type = NULL
              WHERE fk_target_field_id IN (
                  SELECT id
                  FROM metabase_field
                  WHERE active = FALSE
              );
      rollback: # no change

  - changeSet:
      id: v48.00-053
      validCheckSum: 8:8b41162170f6d712871b2ee9221adc1a
      author: johnswanson
      comment: Increase length of `activity.model` to fit longer model names
      changes:
        - modifyDataType:
            tableName: activity
            columnName: model
            newDataType: VARCHAR(32)
      rollback: # not necessary

  - changeSet:
      id: v48.00-054
      validCheckSum: 8:d41d8cd98f00b204e9800998ecf8427e
      author: escherize
      comment: Added 0.48.0 - no-op migration to remove Internal Metabase User on downgrade
      changes:
        - comment: "No operation performed for this changeset on execution."
      rollback:
        - sql: DELETE FROM core_user WHERE id = 13371338;

  - changeSet:
      id: v48.00-055
      validCheckSum: 8:fd36092d50982fbf31ce16757c16e47e
      author: noahmoss
      comment: Added 0.48.0 - new view v_tasks
      changes:
        - sqlFile:
            dbms: postgresql
            path: instance_analytics_views/tasks/v1/postgres-tasks.sql
            relativeToChangelogFile: true
        - sqlFile:
            dbms: mysql,mariadb
            path: instance_analytics_views/tasks/v1/mysql-tasks.sql
            relativeToChangelogFile: true
        - sqlFile:
            dbms: h2
            path: instance_analytics_views/tasks/v1/h2-tasks.sql
            relativeToChangelogFile: true
      rollback:
        - sql:
            sql: drop view if exists v_tasks;

  - changeSet:
      id: v48.00-056
      validCheckSum: 8:229e8058cc8309053b344bbfdb042405
      author: noahmoss
      comment: 'Adjust view_log schema for Audit Log v2'
      changes:
        - addColumn:
            tableName: view_log
            columns:
              - column:
                  name: has_access
                  type: boolean
                  constraints:
                    nullable: true
                  remarks: 'Whether the user who initiated the view had read access to the item being viewed.'

  - changeSet:
      id: v48.00-057
      validCheckSum: 8:8e32153df1031ea12005d58ce1674873
      author: noahmoss
      comment: 'Adjust view_log schema for Audit Log v2'
      changes:
        - addColumn:
            tableName: view_log
            columns:
              - column:
                  name: context
                  type: varchar(32)
                  constraints:
                    nullable: true
                  remarks: 'The context of the view, can be collection, question, or dashboard. Only for cards.'

  - changeSet:
      id: v48.00-059
      validCheckSum: 8:fd8b5031dbbf69c4588ce2699eb20f33
      author: qwef
      comment: 'Update the namespace of any audit collections that are already loaded'
      changes:
        - sql:
            sql: UPDATE collection SET namespace = 'analytics' WHERE entity_id = 'okNLSZKdSxaoG58JSQY54' OR entity_id = 'vG58R8k-QddHWA7_47umn'
      rollback: # not necessary

  - changeSet:
      id: v48.00-060
      validCheckSum: 8:a59027f5494811033ce77cd0ba05d6bd
      author: noahmoss
      comment: Added 0.48.0 - task_history.started_at
      changes:
        - createIndex:
            indexName: idx_task_history_started_at
            tableName: task_history
            columns:
              - column:
                  name: started_at

  - changeSet:
      id: v48.00-061
      validCheckSum: 8:9b9939aad6ca12f7cf4dfa85dae6eb1c
      author: piranha
      comment: 'Adds query_execution.cache_hash -> query_cache.query_hash'
      changes:
        - addColumn:
            tableName: query_execution
            columns:
              - column:
                  name: cache_hash
                  type: ${blob.type}
                  constraints:
                    nullable: true
                  remarks: 'Hash of normalized query, calculated in middleware.cache'

  # this index was added in migration 95, but during our split migration work in #34400 we didn't include this index
  # in the sql initialization, so we need to recreate one here for new instances running 48+
  - changeSet:
      id: v48.00-067
      validCheckSum: 8:e7cd8168533c58c865dacf320e819218
      author: qnkhuat
      comment: 'Add unique constraint idx_databasechangelog_id_author_filename'
      preConditions:
        - onFail: MARK_RAN
        # If we're dumping the migration as a SQL file or trying to force-migrate we can't check the preconditions
        # so just go ahead and skip the entire thing. This is a non-critical migration
        - onUpdateSQL: IGNORE
        - and:
          - sqlCheck:
              expectedResult: 0
              sql: SELECT count(*) FROM (SELECT count(*) FROM DATABASECHANGELOG GROUP BY ID, AUTHOR, FILENAME HAVING count(*) > 1) t1
          - or:
            - and:
              - dbms:
                  type: postgresql
              - sqlCheck:
                  expectedResult: 0
                  sql: >-
                    SELECT COUNT(*)
                    FROM pg_indexes
                    WHERE tablename = 'databasechangelog' AND
                          indexname = 'idx_databasechangelog_id_author_filename';
            - and:
              - dbms:
                  type: h2
              - sqlCheck:
                  expectedResult: 0
                  sql: >-
                    SELECT COUNT(*)
                    FROM INFORMATION_SCHEMA.INDEXES
                    WHERE TABLE_NAME = 'DATABASECHANGELOG' AND
                          INDEX_NAME = 'IDX_DATABASECHANGELOG_ID_AUTHOR_FILENAME_INDEX_1';
            - and:
              - dbms:
                  type: mysql,mariadb
              - not:
                - indexExists:
                    tableName: ${databasechangelog.name}
                    indexName: idx_databasechangelog_id_author_filename
      changes:
        - addUniqueConstraint:
            constraintName: idx_databasechangelog_id_author_filename
            tableName: ${databasechangelog.name}
            columnNames: id, author, filename
      rollback:
        - dropUniqueConstraint:
            tableName: ${databasechangelog.name}
            constraintName: idx_databasechangelog_id_author_filename

  - changeSet:
      id: v49.00-000
      author: qnkhuat
      comment: Remove leagcy pulses
      changes:
        - sql: DELETE FROM pulse where dashboard_id is null and alert_condition is null;
      # pulse has been deprecated in v38(~2.5 years ago), even the UI to view it is broken
      # so we don't need to worry about recovering it on rollback
      rollback:

  - changeSet:
      id: v49.00-003
      author: johnswanson
      comment: Add a `type` to users
      changes:
        - addColumn:
            columns:
              - column:
                  name: type
                  type: varchar(64)
                  constraints:
                    nullable: false
                  defaultValue: 'personal'
                  remarks: The type of user
            tableName: core_user

  - changeSet:
      id: v49.00-004
      author: johnswanson
      comment: Add a table for API keys
      changes:
        - createTable:
            tableName: api_key
            remarks: An API Key
            columns:
              - column:
                  remarks: The ID of the API Key itself
                  name: id
                  type: int
                  autoIncrement: true
                  constraints:
                    primaryKey: true
                    nullable: false
              - column:
                  name: user_id
                  type: int
                  remarks: The ID of the user who this API Key acts as
                  constraints:
                    nullable: false
                    referencedTableName: core_user
                    referencedColumnNames: id
                    foreignKeyName: fk_api_key_user_id
              - column:
                  remarks: The hashed API key
                  name: key
                  type: varchar(254)
                  constraints:
                    nullable: false
              - column:
                  remarks: The first 7 characters of the unhashed key
                  name: key_prefix
                  type: varchar(7)
                  constraints:
                    nullable: false
                    unique: true
              - column:
                  remarks: The ID of the user that created this API key
                  name: created_by
                  type: integer
                  constraints:
                    nullable: false
                    referencedTableName: core_user
                    referencedColumnNames: id
                    foreignKeyName: fk_api_key_created_by_user_id
              - column:
                  remarks: The timestamp when the key was created
                  name: created_at
                  type: ${timestamp_type}
                  defaultValueComputed: current_timestamp
                  constraints:
                    nullable: false
              - column:
                  remarks: The timestamp when the key was last updated
                  name: updated_at
                  type: ${timestamp_type}
                  defaultValueComputed: current_timestamp
                  constraints:
                    nullable: false

  - changeSet:
      id: v49.00-005
      author: johnswanson
      comment: Add an index on `api_key.created_by`
      rollback: # not necessary, will be removed with the table
      changes:
        - createIndex:
            tableName: api_key
            indexName: idx_api_key_created_by
            columns:
              column:
                name: created_by

  - changeSet:
      id: v49.00-006
      author: johnswanson
      comment: Add an index on `api_key.user_id`
      rollback: # not necessary, will be removed with the table
      changes:
        - createIndex:
            tableName: api_key
            indexName: idx_api_key_user_id
            columns:
              column:
                name: user_id

  - changeSet:
      id: v49.00-007
      author: johnswanson
      comment: Set the `type` of the internal user
      changes:
        - sql:
            sql: UPDATE core_user SET type='internal' WHERE id=13371338;
      rollback: # not necessary

  - changeSet:
      id: v49.00-008
      author: qnkhuat
      comment: Add metabase_field.database_indexed
      changes:
        - addColumn:
            tableName: metabase_field
            columns:
              - column:
                  name: database_indexed
                  type: boolean
                  constraints:
                    nullable: true
                  remarks: 'If the database supports indexing, this column indicate whether or not a field is indexed, or is the 1st column in a composite index'

  - changeSet:
      id: v49.00-009
      author: adam-james
      comment: Migrate pulse_card.include_csv to 'true' when the joined card.display is 'table'
      changes:
        - sql:
            dbms: mariadb,mysql
            sql: >-
              UPDATE pulse_card AS pc
              JOIN report_card AS rc ON rc.id = pc.card_id
              SET pc.include_csv = TRUE
              WHERE rc.display = 'table';
        - sql:
            dbms: postgresql,h2
            sql: >-
              UPDATE pulse_card pc
              SET include_csv = TRUE
              WHERE pc.card_id IN (
                  SELECT rc.id
                  FROM report_card rc
                  WHERE rc.display = 'table'
                  AND rc.id = pc.card_id
              );
      rollback: # no change

  - changeSet:
      id: v49.00-010
      author: johnswanson
      comment: Add a name to API Keys
      changes:
        - addColumn:
            tableName: api_key
            columns:
              - column:
                  name: name
                  type: varchar(254)
                  constraints:
                    nullable: false
                    unique: true
                  remarks: 'The user-defined name of the API key.'

  - changeSet:
      id: v49.00-011
      author: qnkhuat
      comment: Add metabase_table.database_require_filter
      changes:
        - addColumn:
            tableName: metabase_table
            columns:
              - column:
                  name: database_require_filter
                  type: boolean
                  constraints:
                    nullable: true
                  remarks: 'If true, the table requires a filter to be able to query it'

  - changeSet:
      id: v49.00-012
      author: qnkhuat
      comment: Add metabase_field.database_partitioned
      changes:
        - addColumn:
            tableName: metabase_field
            columns:
              - column:
                  name: database_partitioned
                  type: boolean
                  constraints:
                    nullable: true
                  remarks: 'Whether the table is partitioned by this field'

  - changeSet:
      id: v49.00-013
      author: johnswanson
      comment: Add `api_key.updated_by_id`
      rollback: # will be removed with the table
      changes:
        - addColumn:
            tableName: api_key
            columns:
              - column:
                  remarks: The ID of the user that last updated this API key
                  name: updated_by_id
                  type: integer
                  constraints:
                    # no default and nullable: false for a new column? yikes! But this should probably be ok, because
                    # we don't yet have any UI for creating a new API key.
                    nullable: false
                    referencedTableName: core_user
                    referencedColumnNames: id
                    foreignKeyName: fk_api_key_updated_by_id_user_id

  - changeSet:
      id: v49.00-014
      author: johnswanson
      comment: Add an index on `api_key.updated_by_id`
      rollback: # not necessary, will be removed with the table
      changes:
        - createIndex:
            tableName: api_key
            indexName: idx_api_key_updated_by_id
            columns:
              column:
                name: updated_by_id

  - changeSet:
      id: v49.00-015
      author: johnswanson
      comment: Rename `created_by` to `creator_id`
      rollback: # not necessary, will be removed with the table
      changes:
        - renameColumn:
            tableName: api_key
            columnDataType: integer
            oldColumnName: created_by
            newColumnName: creator_id

  - changeSet:
      id: v49.00-016
      author: noahmoss
      comment: >-
        Added 0.49.0 - modify type of action.archived from boolean to
        ${boolean.type} on mysql,mariadb
      dbms: mysql,mariadb
      changes:
        - modifyDataType:
            tableName: action
            columnName: archived
            newDataType: ${boolean.type}
      rollback:
        - modifyDataType:
            tableName: action
            columnName: archived
            newDataType: boolean
      preConditions:
        - onFail: MARK_RAN
        - dbms:
            type: mysql,mariadb

  - changeSet:
      id: v49.00-017
      author: noahmoss
      comment: Add NOT NULL constraint to action.archived
      changes:
        - addNotNullConstraint:
            columnDataType: ${boolean.type}
            tableName: action
            columnName: archived
            defaultNullValue: false
      preConditions:
        - onFail: MARK_RAN
        - dbms:
            type: mysql,mariadb

  - changeSet:
      id: v49.00-018
      author: noahmoss
      comment: Add default value to action.archived
      changes:
        - addDefaultValue:
            defaultValueBoolean: false
            tableName: action
            columnName: archived
      preConditions:
        - onFail: MARK_RAN
        - dbms:
            type: mysql,mariadb

  - changeSet:
      id: v49.00-019
      author: noahmoss
      comment: >-
        Added 0.49.0 - modify type of metabase_field.json_unfolding from
        boolean to ${boolean.type} on mysql,mariadb
      dbms: mysql,mariadb
      changes:
        - modifyDataType:
            tableName: metabase_field
            columnName: json_unfolding
            newDataType: ${boolean.type}
      rollback:
        - modifyDataType:
            tableName: metabase_field
            columnName: json_unfolding
            newDataType: boolean
      preConditions:
        - onFail: MARK_RAN
        - dbms:
            type: mysql,mariadb

  - changeSet:
      id: v49.00-020
      author: noahmoss
      comment: Add NOT NULL constraint to metabase_field.json_unfolding
      changes:
        - addNotNullConstraint:
            columnDataType: ${boolean.type}
            tableName: metabase_field
            columnName: json_unfolding
            defaultNullValue: false
      preConditions:
        - onFail: MARK_RAN
        - dbms:
            type: mysql,mariadb

  - changeSet:
      id: v49.00-021
      author: noahmoss
      comment: Add default value to metabase_field.json_unfolding
      changes:
        - addDefaultValue:
            defaultValueBoolean: false
            tableName: metabase_field
            columnName: json_unfolding
      preConditions:
        - onFail: MARK_RAN
        - dbms:
            type: mysql,mariadb

  - changeSet:
      id: v49.00-022
      author: noahmoss
      comment: >-
        Added 0.49.0 - modify type of metabase_field.database_is_auto_increment
        from boolean to ${boolean.type} on mysql,mariadb
      dbms: mysql,mariadb
      changes:
        - modifyDataType:
            tableName: metabase_field
            columnName: database_is_auto_increment
            newDataType: ${boolean.type}
      rollback:
        - modifyDataType:
            tableName: metabase_field
            columnName: database_is_auto_increment
            newDataType: boolean
      preConditions:
        - onFail: MARK_RAN
        - dbms:
            type: mysql,mariadb

  - changeSet:
      id: v49.00-023
      author: noahmoss
      comment: Add NOT NULL constraint to metabase_field.database_is_auto_increment
      changes:
        - addNotNullConstraint:
            columnDataType: ${boolean.type}
            tableName: metabase_field
            columnName: database_is_auto_increment
            defaultNullValue: false
      preConditions:
        - onFail: MARK_RAN
        - dbms:
            type: mysql,mariadb

  - changeSet:
      id: v49.00-024
      author: noahmoss
      comment: Add default value to metabase_field.database_is_auto_increment
      changes:
        - addDefaultValue:
            defaultValueBoolean: false
            tableName: metabase_field
            columnName: database_is_auto_increment
      preConditions:
        - onFail: MARK_RAN
        - dbms:
            type: mysql,mariadb

  - changeSet:
      id: v49.00-025
      author: noahmoss
      comment: >-
        Added 0.49.0 - modify type of report_dashboard.auto_apply_filters
        from boolean to ${boolean.type} on mysql,mariadb
      dbms: mysql,mariadb
      changes:
        - modifyDataType:
            tableName: report_dashboard
            columnName: auto_apply_filters
            newDataType: ${boolean.type}
      rollback:
        - modifyDataType:
            tableName: report_dashboard
            columnName: auto_apply_filters
            newDataType: boolean
      preConditions:
        - onFail: MARK_RAN
        - dbms:
            type: mysql,mariadb

  - changeSet:
      id: v49.00-026
      author: noahmoss
      comment: Add NOT NULL constraint to report_dashboard.auto_apply_filters
      changes:
        - addNotNullConstraint:
            columnDataType: ${boolean.type}
            tableName: report_dashboard
            columnName: auto_apply_filters
            defaultNullValue: true
      preConditions:
        - onFail: MARK_RAN
        - dbms:
            type: mysql,mariadb

  - changeSet:
      id: v49.00-027
      author: noahmoss
      comment: Add default value to report_dashboard.auto_apply_filters
      changes:
        - addDefaultValue:
            defaultValueBoolean: true
            tableName: report_dashboard
            columnName: auto_apply_filters
      preConditions:
        - onFail: MARK_RAN
        - dbms:
            type: mysql,mariadb

  - changeSet:
      id: v49.00-028
      author: noahmoss
      comment: >-
        Added 0.49.0 - modify type of metabase_database.is_audit
        from boolean to ${boolean.type} on mysql,mariadb
      dbms: mysql,mariadb
      changes:
        - modifyDataType:
            tableName: metabase_database
            columnName: is_audit
            newDataType: ${boolean.type}
      rollback:
        - modifyDataType:
            tableName: metabase_database
            columnName: is_audit
            newDataType: boolean
      preConditions:
        - onFail: MARK_RAN
        - dbms:
            type: mysql,mariadb

  - changeSet:
      id: v49.00-029
      author: noahmoss
      comment: Add NOT NULL constraint to metabase_database.is_audit
      changes:
        - addNotNullConstraint:
            columnDataType: ${boolean.type}
            tableName: metabase_database
            columnName: is_audit
            defaultNullValue: false
      preConditions:
        - onFail: MARK_RAN
        - dbms:
            type: mysql,mariadb

  - changeSet:
      id: v49.00-030
      author: noahmoss
      comment: Add default value to metabase_database.is_audit
      changes:
        - addDefaultValue:
            defaultValueBoolean: false
            tableName: metabase_database
            columnName: is_audit
      preConditions:
        - onFail: MARK_RAN
        - dbms:
            type: mysql,mariadb

  - changeSet:
      id: v49.00-031
      author: noahmoss
      comment: >-
        Added 0.49.0 - modify type of metabase_table.is_upload
        from boolean to ${boolean.type} on mysql,mariadb
      dbms: mysql,mariadb
      changes:
        - modifyDataType:
            tableName: metabase_table
            columnName: is_upload
            newDataType: ${boolean.type}
      rollback:
        - modifyDataType:
            tableName: metabase_table
            columnName: is_upload
            newDataType: boolean
      preConditions:
        - onFail: MARK_RAN
        - dbms:
            type: mysql,mariadb

  - changeSet:
      id: v49.00-032
      author: noahmoss
      comment: Add NOT NULL constraint to metabase_table.is_upload
      changes:
        - addNotNullConstraint:
            columnDataType: ${boolean.type}
            tableName: metabase_table
            columnName: is_upload
            defaultNullValue: false
      preConditions:
        - onFail: MARK_RAN
        - dbms:
            type: mysql,mariadb

  - changeSet:
      id: v49.00-033
      author: noahmoss
      comment: Add default value to metabase_table.is_upload
      changes:
        - addDefaultValue:
            defaultValueBoolean: false
            tableName: metabase_table
            columnName: is_upload
      preConditions:
        - onFail: MARK_RAN
        - dbms:
            type: mysql,mariadb

  - changeSet:
      id: v49.00-034
      author: noahmoss
      comment: >-
        Added 0.49.0 - modify type of revision.most_recent
        from boolean to ${boolean.type} on mysql,mariadb
      dbms: mysql,mariadb
      changes:
        - modifyDataType:
            tableName: revision
            columnName: most_recent
            newDataType: ${boolean.type}
      rollback:
        - modifyDataType:
            tableName: revision
            columnName: most_recent
            newDataType: boolean
      preConditions:
        - onFail: MARK_RAN
        - dbms:
            type: mysql,mariadb

  - changeSet:
      id: v49.00-035
      author: noahmoss
      comment: >-
        Added 0.49.0 - modify type of revision.most_recent
        from boolean to ${boolean.type} on mysql,mariadb
      dbms: mysql,mariadb
      changes:
        - modifyDataType:
            tableName: revision
            columnName: most_recent
            newDataType: ${boolean.type}
      rollback:
        - modifyDataType:
            tableName: revision
            columnName: most_recent
            newDataType: boolean
      preConditions:
        - onFail: MARK_RAN
        - dbms:
            type: mysql,mariadb

  - changeSet:
      id: v49.00-036
      author: noahmoss
      comment: Add NOT NULL constraint to revision.most_recent
      changes:
        - addNotNullConstraint:
            columnDataType: ${boolean.type}
            tableName: revision
            columnName: most_recent
            defaultNullValue: false
      preConditions:
        - onFail: MARK_RAN
        - dbms:
            type: mysql,mariadb

  - changeSet:
      id: v49.00-037
      author: noahmoss
      comment: Add default value to revision.most_recent
      changes:
        - addDefaultValue:
            defaultValueBoolean: false
            tableName: revision
            columnName: most_recent
      preConditions:
        - onFail: MARK_RAN
        - dbms:
            type: mysql,mariadb

  - changeSet:
      id: v49.00-038
      author: noahmoss
      comment: >-
        Added 0.49.0 - modify type of table_privileges.select
        from boolean to ${boolean.type} on mysql,mariadb
      dbms: mysql,mariadb
      changes:
        - modifyDataType:
            tableName: table_privileges
            columnName: select
            newDataType: ${boolean.type}
      rollback:
        - modifyDataType:
            tableName: table_privileges
            columnName: select
            newDataType: boolean
      preConditions:
        - onFail: MARK_RAN
        - dbms:
            type: mysql,mariadb

  - changeSet:
      id: v49.00-039
      author: noahmoss
      comment: Add NOT NULL constraint to table_privileges.select
      changes:
        - addNotNullConstraint:
            columnDataType: ${boolean.type}
            tableName: table_privileges
            columnName: select
            defaultNullValue: false
      preConditions:
        - onFail: MARK_RAN
        - dbms:
            type: mysql,mariadb

  - changeSet:
      id: v49.00-040
      author: noahmoss
      comment: Add default value to table_privileges.select
      changes:
        - addDefaultValue:
            defaultValueBoolean: false
            tableName: table_privileges
            columnName: select
      preConditions:
        - onFail: MARK_RAN
        - dbms:
            type: mysql,mariadb

  - changeSet:
      id: v49.00-041
      author: noahmoss
      comment: >-
        Added 0.49.0 - modify type of table_privileges.update
        from boolean to ${boolean.type} on mysql,mariadb
      dbms: mysql,mariadb
      changes:
        - modifyDataType:
            tableName: table_privileges
            columnName: update
            newDataType: ${boolean.type}
      rollback:
        - modifyDataType:
            tableName: table_privileges
            columnName: update
            newDataType: boolean
      preConditions:
        - onFail: MARK_RAN
        - dbms:
            type: mysql,mariadb

  - changeSet:
      id: v49.00-042
      author: noahmoss
      comment: Add NOT NULL constraint to table_privileges.update
      changes:
        - addNotNullConstraint:
            columnDataType: ${boolean.type}
            tableName: table_privileges
            columnName: update
            defaultNullValue: false
      preConditions:
        - onFail: MARK_RAN
        - dbms:
            type: mysql,mariadb

  - changeSet:
      id: v49.00-043
      author: noahmoss
      comment: Add default value to table_privileges.update
      changes:
        - addDefaultValue:
            defaultValueBoolean: false
            tableName: table_privileges
            columnName: update
      preConditions:
        - onFail: MARK_RAN
        - dbms:
            type: mysql,mariadb

  - changeSet:
      id: v49.00-044
      author: noahmoss
      comment: >-
        Added 0.49.0 - modify type of table_privileges.insert
        from boolean to ${boolean.type} on mysql,mariadb
      dbms: mysql,mariadb
      changes:
        - modifyDataType:
            tableName: table_privileges
            columnName: insert
            newDataType: ${boolean.type}
      rollback:
        - modifyDataType:
            tableName: table_privileges
            columnName: insert
            newDataType: boolean
      preConditions:
        - onFail: MARK_RAN
        - dbms:
            type: mysql,mariadb

  - changeSet:
      id: v49.00-045
      author: noahmoss
      comment: Add NOT NULL constraint to table_privileges.insert
      changes:
        - addNotNullConstraint:
            columnDataType: ${boolean.type}
            tableName: table_privileges
            columnName: insert
            defaultNullValue: false
      preConditions:
        - onFail: MARK_RAN
        - dbms:
            type: mysql,mariadb

  - changeSet:
      id: v49.00-046
      author: noahmoss
      comment: Add default value to table_privileges.insert
      changes:
        - addDefaultValue:
            defaultValueBoolean: false
            tableName: table_privileges
            columnName: insert
      preConditions:
        - onFail: MARK_RAN
        - dbms:
            type: mysql,mariadb

  - changeSet:
      id: v49.00-047
      author: noahmoss
      comment: >-
        Added 0.49.0 - modify type of table_privileges.delete
        from boolean to ${boolean.type} on mysql,mariadb
      dbms: mysql,mariadb
      changes:
        - modifyDataType:
            tableName: table_privileges
            columnName: delete
            newDataType: ${boolean.type}
      rollback:
        - modifyDataType:
            tableName: table_privileges
            columnName: delete
            newDataType: boolean
      preConditions:
        - onFail: MARK_RAN
        - dbms:
            type: mysql,mariadb

  - changeSet:
      id: v49.00-048
      author: noahmoss
      comment: Add NOT NULL constraint to table_privileges.delete
      changes:
        - addNotNullConstraint:
            columnDataType: ${boolean.type}
            tableName: table_privileges
            columnName: delete
            defaultNullValue: false
      preConditions:
        - onFail: MARK_RAN
        - dbms:
            type: mysql,mariadb

  - changeSet:
      id: v49.00-049
      author: noahmoss
      comment: Add default value to table_privileges.delete
      changes:
        - addDefaultValue:
            defaultValueBoolean: false
            tableName: table_privileges
            columnName: delete
      preConditions:
        - onFail: MARK_RAN
        - dbms:
            type: mysql,mariadb

  - changeSet:
      id: v49.00-050
      author: noahmoss
      comment: >-
        Added 0.49.0 - modify type of query_execution.is_sandboxed
        from boolean to ${boolean.type} on mysql,mariadb
      dbms: mysql,mariadb
      changes:
        - modifyDataType:
            tableName: query_execution
            columnName: is_sandboxed
            newDataType: ${boolean.type}
      rollback:
        - modifyDataType:
            tableName: query_execution
            columnName: is_sandboxed
            newDataType: boolean
      preConditions:
        - onFail: MARK_RAN
        - dbms:
            type: mysql,mariadb

  - changeSet:
      id: v49.00-051
      author: noahmoss
      comment: >-
        Added 0.49.0 - modify type of view_log.has_access
        from boolean to ${boolean.type} on mysql,mariadb
      dbms: mysql,mariadb
      changes:
        - modifyDataType:
            tableName: view_log
            columnName: has_access
            newDataType: ${boolean.type}
      rollback:
        - modifyDataType:
            tableName: view_log
            columnName: has_access
            newDataType: boolean
      preConditions:
        - onFail: MARK_RAN
        - dbms:
            type: mysql,mariadb

  - changeSet:
      id: v49.00-052
      author: noahmoss
      comment: >-
        Added 0.49.0 - modify type of metabase_field.database_indexed
        from boolean to ${boolean.type} on mysql,mariadb
      dbms: mysql,mariadb
      changes:
        - modifyDataType:
            tableName: metabase_field
            columnName: database_indexed
            newDataType: ${boolean.type}
      rollback:
        - modifyDataType:
            tableName: metabase_field
            columnName: database_indexed
            newDataType: boolean
      preConditions:
        - onFail: MARK_RAN
        - dbms:
            type: mysql,mariadb

  - changeSet:
      id: v49.00-053
      author: noahmoss
      comment: >-
        Added 0.49.0 - modify type of metabase_table.database_require_filter
        from boolean to ${boolean.type} on mysql,mariadb
      dbms: mysql,mariadb
      changes:
        - modifyDataType:
            tableName: metabase_table
            columnName: database_require_filter
            newDataType: ${boolean.type}
      rollback:
        - modifyDataType:
            tableName: metabase_table
            columnName: database_require_filter
            newDataType: boolean
      preConditions:
        - onFail: MARK_RAN
        - dbms:
            type: mysql,mariadb

  - changeSet:
      id: v49.00-059
      author: qnkhuat
      comment: Added 0.49.0 - unify type of time columns
      validCheckSum: ANY
      changes:
        - customChange:
            class: "metabase.app_db.custom_migrations.UnifyTimeColumnsType"

  - changeSet:
      id: v49.00-060
      author: qnkhuat
      comment: >-
        Added 0.49.0 - modify type of metabase_field.database_partitioned
        from boolean to ${boolean.type} on mysql,mariadb
      dbms: mysql,mariadb
      changes:
        - modifyDataType:
            tableName: metabase_field
            columnName: database_partitioned
            newDataType: ${boolean.type}
      rollback:
        - modifyDataType:
            tableName: metabase_field
            columnName: database_partitioned
            newDataType: boolean
      preConditions:
        - onFail: MARK_RAN
        - dbms:
            type: mysql,mariadb

  - changeSet:
      id: v49.2023-01-24T12:00:00
      author: piranha
      comment: >-
        This significantly speeds up api.database/autocomplete-fields query
        and is an improvement for issue 30588.
        H2 does not support this: https://github.com/h2database/h2database/issues/3535
        Mariadb does not support this.
        Mysql says it does, but reports an error during migration.
      dbms: postgresql
      changes:
        - createIndex:
            tableName: metabase_field
            indexName: idx_field_name_lower
            columns:
              - column:
                  name: lower(name)
                  computed: true
      rollback:
        - dropIndex:
            tableName: metabase_field
            indexName: idx_field_name_lower

  - changeSet:
      id: v49.2024-01-22T11:50:00
      author: qnkhuat
      comment: Add `report_card.type`
      changes:
        - addColumn:
            tableName: report_card
            columns:
              - column:
                  remarks: The type of card, could be 'question', 'model', 'metric'
                  name: type
                  type: varchar(16)
                  defaultValue: "question"
                  constraints:
                    nullable: false

  - changeSet:
      id: v49.2024-01-22T11:51:00
      author: qnkhuat
      comment: Backfill `report_card.type`
      changes:
        - sql:
            sql: >-
              UPDATE report_card
              SET type = 'model'
              WHERE dataset is true
      rollback: # no need, the column will be dropped

  - changeSet:
      id: v49.2024-01-22T11:52:00
      author: qnkhuat
      comment: Backfill `report_card.type`
      validCheckSum: ANY
      changes:
        - customChange:
            class: "metabase.app_db.custom_migrations.CardRevisionAddType"

  - changeSet:
      id: v49.2024-01-29T19:26:40
      author: adam-james
      comment: Add width setting to Dashboards
      changes:
        - addColumn:
            tableName: report_dashboard
            columns:
              - column:
                  name: width
                  type: varchar(16)
                  defaultValue: "fixed"
                  remarks: "The value of the dashboard's width setting can be fixed or full. New dashboards will be set to fixed"

  - changeSet:
      id: v49.2024-01-29T19:30:00
      author: adam-james
      comment: Update existing report_dashboard width values to full
      changes:
        - update:
            tableName: report_dashboard
            columns:
              - column:
                  name: width
                  value: "full"
      rollback: []

  - changeSet:
      id: v49.2024-01-29T19:56:40
      author: adam-james
      comment: Dashboard width setting must have a value
      changes:
        - addNotNullConstraint:
            tableName: report_dashboard
            columnName: width
            columnDatatype: varchar(16)
            defaultNullvalue: "full"
            remarks: "If for some reason an existing dashboard has null width value it is set to full"

  - changeSet:
      id: v49.2024-01-29T19:59:12
      author: adam-james
      comment: Add default value to report_dashboard.width for mysql and mariadb
      changes:
        - addDefaultValue:
            defaultValue: "fixed"
            tableName: report_dashboard
            columnName: width
      preConditions:
        - onFail: MARK_RAN
        - dbms:
            type: mysql,mariadb

  - changeSet:
      id: v49.2024-02-02T11:27:49
      author: oisincoveney
      comment: >-
        Add report_card.initially_published_at
      changes:
        - addColumn:
            tableName: report_card
            columns:
              - column:
                  name: initially_published_at
                  type: ${timestamp_type}
                  constraints:
                    nullable: true
                  remarks: The timestamp when the card was first published in a static embed

  - changeSet:
        id: v49.2024-02-02T11:28:36
        author: oisincoveney
        comment: >-
          Add report_dashboard.initially_published_at
        changes:
          - addColumn:
              tableName: report_dashboard
              columns:
                - column:
                    name: initially_published_at
                    type: ${timestamp_type}
                    constraints:
                      nullable: true
                    remarks: The timestamp when the dashboard was first published in a static embed

  - changeSet:
      id: v49.2024-02-07T21:52:01
      author: noahmoss
      comment: Added 0.49.0 - updated view v_view_log
      changes:
        - sqlFile:
            dbms: postgresql
            path: instance_analytics_views/view_log/v2/postgres-view_log.sql
            relativeToChangelogFile: true
        - sqlFile:
            dbms: mysql,mariadb
            path: instance_analytics_views/view_log/v2/mysql-view_log.sql
            relativeToChangelogFile: true
        - sqlFile:
            dbms: h2
            path: instance_analytics_views/view_log/v2/h2-view_log.sql
            relativeToChangelogFile: true
      rollback:
        - sqlFile:
            dbms: postgresql
            path: instance_analytics_views/view_log/v1/postgres-view_log.sql
            relativeToChangelogFile: true
        - sqlFile:
            dbms: mysql,mariadb
            path: instance_analytics_views/view_log/v1/mysql-view_log.sql
            relativeToChangelogFile: true
        - sqlFile:
            dbms: h2
            path: instance_analytics_views/view_log/v1/h2-view_log.sql
            relativeToChangelogFile: true

  - changeSet:
      id: v49.2024-02-07T21:52:02
      author: noahmoss
      comment: Added 0.49.0 - updated view v_audit_log
      changes:
        - sqlFile:
            dbms: postgresql
            path: instance_analytics_views/audit_log/v2/postgres-audit_log.sql
            relativeToChangelogFile: true
        - sqlFile:
            dbms: mysql,mariadb
            path: instance_analytics_views/audit_log/v2/mysql-audit_log.sql
            relativeToChangelogFile: true
        - sqlFile:
            dbms: h2
            path: instance_analytics_views/audit_log/v2/h2-audit_log.sql
            relativeToChangelogFile: true
      rollback:
        - sqlFile:
            dbms: postgresql
            path: instance_analytics_views/audit_log/v1/postgres-audit_log.sql
            relativeToChangelogFile: true
        - sqlFile:
            dbms: mysql,mariadb
            path: instance_analytics_views/audit_log/v1/mysql-audit_log.sql
            relativeToChangelogFile: true
        - sqlFile:
            dbms: h2
            path: instance_analytics_views/audit_log/v1/h2-audit_log.sql
            relativeToChangelogFile: true

  - changeSet:
      id: v49.2024-02-07T21:52:03
      author: noahmoss
      comment: Added 0.49.0 - updated view v_group_members
      changes:
        - sqlFile:
            path: instance_analytics_views/group_members/v2/group_members.sql
            relativeToChangelogFile: true
      rollback:
        - sqlFile:
            dbms: postgresql
            path: instance_analytics_views/group_members/v1/group_members.sql
            relativeToChangelogFile: true

  - changeSet:
      id: v49.2024-02-07T21:52:04
      author: noahmoss
      comment: Added 0.49.0 - updated view v_query_log
      changes:
        - sqlFile:
            dbms: postgresql
            path: instance_analytics_views/query_log/v2/postgres-query_log.sql
            relativeToChangelogFile: true
        - sqlFile:
            dbms: mysql,mariadb
            path: instance_analytics_views/query_log/v2/mysql-query_log.sql
            relativeToChangelogFile: true
        - sqlFile:
            dbms: h2
            path: instance_analytics_views/query_log/v2/h2-query_log.sql
            relativeToChangelogFile: true
      rollback:
        - sqlFile:
            dbms: postgresql
            path: instance_analytics_views/query_log/v1/postgres-query_log.sql
            relativeToChangelogFile: true
        - sqlFile:
            dbms: mysql,mariadb
            path: instance_analytics_views/query_log/v1/mysql-query_log.sql
            relativeToChangelogFile: true
        - sqlFile:
            dbms: h2
            path: instance_analytics_views/query_log/v1/h2-query_log.sql
            relativeToChangelogFile: true

  - changeSet:
      id: v49.2024-02-07T21:52:05
      author: noahmoss
      comment: Added 0.49.0 - updated view v_users
      changes:
        - sqlFile:
            dbms: postgresql
            path: instance_analytics_views/users/v2/postgres-users.sql
            relativeToChangelogFile: true
        - sqlFile:
            dbms: mysql,mariadb
            path: instance_analytics_views/users/v2/mysql-users.sql
            relativeToChangelogFile: true
        - sqlFile:
            dbms: h2
            path: instance_analytics_views/users/v2/h2-users.sql
            relativeToChangelogFile: true
      rollback:
        - sqlFile:
            dbms: postgresql
            path: instance_analytics_views/users/v1/postgres-users.sql
            relativeToChangelogFile: true
        - sqlFile:
            dbms: mysql,mariadb
            path: instance_analytics_views/users/v1/mysql-users.sql
            relativeToChangelogFile: true
        - sqlFile:
            dbms: h2
            path: instance_analytics_views/users/v1/h2-users.sql
            relativeToChangelogFile: true

  - changeSet:
      id: v49.2024-02-09T13:55:26
      author: noahmoss
      comment: Set default value for enable-public-sharing to `false` for existing instances with users, if not already set
      preConditions:
        - onFail: MARK_RAN
        - and:
            - or:
                - and:
                    - dbms:
                        type: postgresql
                    - sqlCheck:
                        expectedResult: 0
                        sql: SELECT count(*) FROM setting WHERE key = 'enable-public-sharing';
                - and:
                    - dbms:
                        type: h2
                    - sqlCheck:
                        expectedResult: 0
                        sql: SELECT count(*) FROM setting WHERE "KEY" = 'enable-public-sharing';
                - and:
                    - dbms:
                        type: mysql,mariadb
                    - sqlCheck:
                        expectedResult: 0
                        sql: SELECT count(*) FROM setting WHERE `key` = 'enable-public-sharing';
            - sqlCheck:
                expectedResult: 1
                sql: >
                  SELECT CASE WHEN COUNT(*) > 0 THEN 1 ELSE 0 END FROM core_user;
      changes:
        - sql:
            dbms: postgresql
            sql: INSERT INTO setting (key, value) VALUES ('enable-public-sharing', 'false');
        - sql:
            dbms: mysql,mariadb
            sql: INSERT INTO setting (`key`, value) VALUES ('enable-public-sharing', 'false');
        - sql:
            dbms: h2
            sql: INSERT INTO setting ("KEY", "VALUE") VALUES ('enable-public-sharing', 'false');
      rollback: # not needed

  - changeSet:
      id: v49.2024-03-26T10:23:12
      author: adam-james
      comment: Add pulse_card.format_rows
      changes:
        - addColumn:
            tableName: pulse_card
            columns:
              - column:
                  name: format_rows
                  type: ${boolean.type}
                  defaultValue: true
                  remarks: Whether or not to apply formatting to the rows of the export

  - changeSet:
      id: v49.2024-04-09T10:00:00
      author: qnkhuat
      comment: Drop not null constraint on metabase_database.cache_field_values_schedule
      changes:
        - dropNotNullConstraint:
            tableName: metabase_database
            columnName: cache_field_values_schedule
            columnDataType: varchar(254)
      # nothing because it should always be like this
      rollback:

  - changeSet:
      id: v49.2024-04-09T10:00:01
      author: qnkhuat
      comment: Drop default value on metabase_database.cache_field_values_schedule
      changes:
        - dropDefaultValue:
            tableName: metabase_database
            columnName: cache_field_values_schedule
      # nothing because it should always be like this
      rollback:

  - changeSet:
      id: v49.2024-04-09T10:00:02
      author: qnkhuat
      comment: Add null as default value for metabase_database.cache_field_values_schedule
      changes:
        - addDefaultValue:
            defaultValue: "null"
            tableName: metabase_database
            columnName: cache_field_values_schedule
      # nothing because it should always be like this
      rollback:

  - changeSet:
      id: v49.2024-04-09T10:00:03
      author: qnkhuat
      comment: This clears the schedule for caching field values for databases with period scanning disabled.
      validCheckSum: ANY
      changes:
        - customChange:
            class: "metabase.app_db.custom_migrations.DeleteScanFieldValuesTriggerForDBThatTurnItOff"

  - changeSet:
      id: v49.2024-05-07T10:00:00
      author: qnkhuat
      comment: Set revision.most_recent = true to latest revision and false to others. A redo of v48.00-008 for mysql
      preConditions:
        - onFail: MARK_RAN
        - dbms:
            type: mysql,mariadb
      changes:
        - sql:
            dbms: mysql,mariadb
            sql: >-
              UPDATE revision AS r
              JOIN (
                  SELECT inner_revision.id,
                        ROW_NUMBER() OVER (PARTITION BY inner_revision.model, inner_revision.model_id ORDER BY inner_revision.timestamp DESC, inner_revision.id DESC) AS row_num
                    FROM revision AS inner_revision
                    JOIN (
                          SELECT model, model_id
                          FROM revision
                          WHERE most_recent = true
                          GROUP BY model, model_id
                          HAVING count(*) > 1
                        ) AS infected_revision ON inner_revision.model = infected_revision.model AND inner_revision.model_id = infected_revision.model_id
              ) AS n ON r.id = n.id
              SET r.most_recent = (n.row_num = 1);
      rollback: # nothing

  - changeSet:
      id: v49.2024-05-20T19:10:34
      author: johnswanson
      comment: >-
        Modify type of report_card.collection_preview to ${boolean.type} on mysql,mariadb
      dbms: mysql,mariadb
      changes:
        - modifyDataType:
            tableName: report_card
            columnName: collection_preview
            newDataType: ${boolean.type}
      rollback:
        - modifyDataType:
            tableName: report_card
            columnName: collection_preview
            newDataType: boolean
            defaultValueBoolean: true
      preConditions:
        - onFail: MARK_RAN
        - dbms:
            type: mysql,mariadb

  - changeSet:
      id: v49.2024-05-20T20:37:55
      author: johnswanson
      comment: Add NOT NULL constraint to report_card.collection_preview
      changes:
        - addNotNullConstraint:
            columnDataType: ${boolean.type}
            tableName: report_card
            columnName: collection_preview
            defaultNullValue: true
      preConditions:
        - onFail: MARK_RAN
        - dbms:
            type: mysql,mariadb
  - changeSet:
      id: v49.2024-05-20T20:38:34
      author: johnswanson
      comment: Add default value to report_card.collection_preview
      changes:
        - addDefaultValue:
            defaultValueBoolean: true
            tableName: report_card
            columnName: collection_preview
      preConditions:
        - onFail: MARK_RAN
        - dbms:
            type: mysql,mariadb

  - changeSet:
      id: v49.2024-05-29T09:26:20
      author: johnswanson
      comment: >-
        Modify type of report_card.dataset to ${boolean.type} on mysql,mariadb
      dbms: mysql,mariadb
      changes:
        - modifyDataType:
            tableName: report_card
            columnName: dataset
            newDataType: ${boolean.type}
      rollback:
        - modifyDataType:
            tableName: report_card
            columnName: dataset
            newDataType: boolean
            defaultValueBoolean: false
      preConditions:
        - onFail: MARK_RAN
        - dbms:
            type: mysql,mariadb

  - changeSet:
      id: v49.2024-05-29T09:27:15
      author: johnswanson
      dbms: mysql,mariadb
      comment: Add NOT NULL constraint to report_card.dataset
      changes:
        - addNotNullConstraint:
            columnDataType: ${boolean.type}
            tableName: report_card
            columnName: dataset
            defaultNullValue: false
      preConditions:
        - onFail: MARK_RAN
        - dbms:
            type: mysql,mariadb

  - changeSet:
      id: v49.2024-05-29T09:28:25
      author: johnswanson
      dbms: mysql,mariadb
      comment: Add default value to report_card.dataset
      changes:
        - addDefaultValue:
            defaultValueBoolean: false
            tableName: report_card
            columnName: dataset
      preConditions:
        - onFail: MARK_RAN
        - dbms:
            type: mysql,mariadb

  - changeSet:
      id: v49.2024-06-05T09:01:01
      author: johnswanson
      comment: >-
        Modify type of core_user.is_datasetnewb to ${boolean.type} on mysql,mariadb
      dbms: mysql,mariadb
      changes:
        - modifyDataType:
            tableName: core_user
            columnName: is_datasetnewb
            newDataType: ${boolean.type}
      rollback:
        - modifyDataType:
            tableName: core_user
            columnName: is_datasetnewb
            newDataType: boolean
            defaultValueBoolean: true
      preConditions:
        - onFail: MARK_RAN
        - dbms:
            type: mysql,mariadb

  - changeSet:
      id: v49.2024-06-05T09:01:02
      author: johnswanson
      comment: >-
        Add NOT NULL constraint to core_user.is_datasetnewb on mysql,mariadb
      dbms: mysql,mariadb
      changes:
        - addNotNullConstraint:
            tableName: core_user
            columnName: is_datasetnewb
            columnDataType: ${boolean.type}
            defaultNullValue: true
      rollback:
        - dropNotNullConstraint:
            tableName: core_user
            columnName: is_datasetnewb
            columnDataType: boolean
      preConditions:
        - onFail: MARK_RAN
        - dbms:
            type: mysql,mariadb

  - changeSet:
      id: v49.2024-06-05T09:01:03
      author: johnswanson
      comment: >-
        Add default value to core_user.is_datasetnewb on mysql,mariadb
      changes:
        - addDefaultValue:
            tableName: core_user
            columnName: is_datasetnewb
            defaultValueBoolean: true
      dbms: mysql,mariadb
      preConditions:
        - onFail: MARK_RAN
        - dbms:
            type: mysql,mariadb

  - changeSet:
      id: v49.2024-06-05T09:02:01
      author: johnswanson
      comment: >-
        Modify type of metabase_field.database_required to ${boolean.type} on mysql,mariadb
      dbms: mysql,mariadb
      changes:
        - modifyDataType:
            tableName: metabase_field
            columnName: database_required
            newDataType: ${boolean.type}
      rollback:
        - modifyDataType:
            tableName: metabase_field
            columnName: database_required
            newDataType: boolean
            defaultValueBoolean: false
      preConditions:
        - onFail: MARK_RAN
        - dbms:
            type: mysql,mariadb

  - changeSet:
      id: v49.2024-06-05T09:02:02
      author: johnswanson
      comment: >-
        Add NOT NULL constraint to metabase_field.database_required on mysql,mariadb
      dbms: mysql,mariadb
      changes:
        - addNotNullConstraint:
            tableName: metabase_field
            columnName: database_required
            columnDataType: ${boolean.type}
            defaultNullValue: false
      rollback:
        - dropNotNullConstraint:
            tableName: metabase_field
            columnName: database_required
            columnDataType: boolean
      preConditions:
        - onFail: MARK_RAN
        - dbms:
            type: mysql,mariadb

  - changeSet:
      id: v49.2024-06-05T09:02:03
      author: johnswanson
      comment: >-
        Add default value to metabase_field.database_required on mysql,mariadb
      changes:
        - addDefaultValue:
            tableName: metabase_field
            columnName: database_required
            defaultValueBoolean: false
      dbms: mysql,mariadb
      preConditions:
        - onFail: MARK_RAN
        - dbms:
            type: mysql,mariadb

  - changeSet:
      id: v49.2024-06-05T09:03:01
      author: johnswanson
      comment: >-
        Modify type of metabase_fieldvalues.has_more_values to ${boolean.type} on mysql,mariadb
      dbms: mysql,mariadb
      changes:
        - modifyDataType:
            tableName: metabase_fieldvalues
            columnName: has_more_values
            newDataType: ${boolean.type}
      rollback:
        - modifyDataType:
            tableName: metabase_fieldvalues
            columnName: has_more_values
            newDataType: boolean
            defaultValueBoolean: false
      preConditions:
        - onFail: MARK_RAN
        - dbms:
            type: mysql,mariadb

  - changeSet:
      id: v49.2024-06-05T09:03:03
      author: johnswanson
      comment: >-
        Add default value to metabase_fieldvalues.has_more_values on mysql,mariadb
      changes:
        - addDefaultValue:
            tableName: metabase_fieldvalues
            columnName: has_more_values
            defaultValueBoolean: false
      dbms: mysql,mariadb
      preConditions:
        - onFail: MARK_RAN
        - dbms:
            type: mysql,mariadb

  - changeSet:
      id: v49.2024-06-05T09:04:01
      author: johnswanson
      comment: >-
        Modify type of permissions_group_membership.is_group_manager to ${boolean.type} on mysql,mariadb
      dbms: mysql,mariadb
      changes:
        - modifyDataType:
            tableName: permissions_group_membership
            columnName: is_group_manager
            newDataType: ${boolean.type}
      rollback:
        - modifyDataType:
            tableName: permissions_group_membership
            columnName: is_group_manager
            newDataType: boolean
            defaultValueBoolean: false
      preConditions:
        - onFail: MARK_RAN
        - dbms:
            type: mysql,mariadb

  - changeSet:
      id: v49.2024-06-05T09:04:02
      author: johnswanson
      comment: >-
        Add NOT NULL constraint to permissions_group_membership.is_group_manager on mysql,mariadb
      dbms: mysql,mariadb
      changes:
        - addNotNullConstraint:
            tableName: permissions_group_membership
            columnName: is_group_manager
            columnDataType: ${boolean.type}
            defaultNullValue: false
      rollback:
        - dropNotNullConstraint:
            tableName: permissions_group_membership
            columnName: is_group_manager
            columnDataType: boolean
      preConditions:
        - onFail: MARK_RAN
        - dbms:
            type: mysql,mariadb

  - changeSet:
      id: v49.2024-06-05T09:04:03
      author: johnswanson
      comment: >-
        Add default value to permissions_group_membership.is_group_manager on mysql,mariadb
      changes:
        - addDefaultValue:
            tableName: permissions_group_membership
            columnName: is_group_manager
            defaultValueBoolean: false
      dbms: mysql,mariadb
      preConditions:
        - onFail: MARK_RAN
        - dbms:
            type: mysql,mariadb

  - changeSet:
      id: v49.2024-06-05T09:05:01
      author: johnswanson
      comment: >-
        Modify type of persisted_info.active to ${boolean.type} on mysql,mariadb
      dbms: mysql,mariadb
      changes:
        - modifyDataType:
            tableName: persisted_info
            columnName: active
            newDataType: ${boolean.type}
      rollback:
        - modifyDataType:
            tableName: persisted_info
            columnName: active
            newDataType: boolean
            defaultValueBoolean: false
      preConditions:
        - onFail: MARK_RAN
        - dbms:
            type: mysql,mariadb

  - changeSet:
      id: v49.2024-06-05T09:05:02
      author: johnswanson
      comment: >-
        Add NOT NULL constraint to persisted_info.active on mysql,mariadb
      dbms: mysql,mariadb
      changes:
        - addNotNullConstraint:
            tableName: persisted_info
            columnName: active
            columnDataType: ${boolean.type}
            defaultNullValue: false
      rollback:
        - dropNotNullConstraint:
            tableName: persisted_info
            columnName: active
            columnDataType: boolean
      preConditions:
        - onFail: MARK_RAN
        - dbms:
            type: mysql,mariadb

  - changeSet:
      id: v49.2024-06-05T09:05:03
      author: johnswanson
      comment: >-
        Add default value to persisted_info.active on mysql,mariadb
      changes:
        - addDefaultValue:
            tableName: persisted_info
            columnName: active
            defaultValueBoolean: false
      dbms: mysql,mariadb
      preConditions:
        - onFail: MARK_RAN
        - dbms:
            type: mysql,mariadb

  - changeSet:
      id: v49.2024-06-05T09:06:01
      author: johnswanson
      comment: >-
        Modify type of report_card.dataset to ${boolean.type} on mysql,mariadb
      dbms: mysql,mariadb
      changes:
        - modifyDataType:
            tableName: report_card
            columnName: dataset
            newDataType: ${boolean.type}
      rollback:
        - modifyDataType:
            tableName: report_card
            columnName: dataset
            newDataType: boolean
            defaultValueBoolean: false
      preConditions:
        - onFail: MARK_RAN
        - dbms:
            type: mysql,mariadb

  - changeSet:
      id: v49.2024-06-05T09:06:02
      author: johnswanson
      comment: >-
        Add NOT NULL constraint to report_card.dataset on mysql,mariadb
      dbms: mysql,mariadb
      changes:
        - addNotNullConstraint:
            tableName: report_card
            columnName: dataset
            columnDataType: ${boolean.type}
            defaultNullValue: false
      rollback:
        - dropNotNullConstraint:
            tableName: report_card
            columnName: dataset
            columnDataType: boolean
      preConditions:
        - onFail: MARK_RAN
        - dbms:
            type: mysql,mariadb

  - changeSet:
      id: v49.2024-06-05T09:06:03
      author: johnswanson
      comment: >-
        Add default value to report_card.dataset on mysql,mariadb
      changes:
        - addDefaultValue:
            tableName: report_card
            columnName: dataset
            defaultValueBoolean: false
      dbms: mysql,mariadb
      preConditions:
        - onFail: MARK_RAN
        - dbms:
            type: mysql,mariadb

  - changeSet:
      id: v49.2024-06-05T09:07:01
      author: johnswanson
      comment: >-
        Modify type of timeline.archived to ${boolean.type} on mysql,mariadb
      dbms: mysql,mariadb
      changes:
        - modifyDataType:
            tableName: timeline
            columnName: archived
            newDataType: ${boolean.type}
      rollback:
        - modifyDataType:
            tableName: timeline
            columnName: archived
            newDataType: boolean
            defaultValueBoolean: false
      preConditions:
        - onFail: MARK_RAN
        - dbms:
            type: mysql,mariadb

  - changeSet:
      id: v49.2024-06-05T09:07:02
      author: johnswanson
      comment: >-
        Add NOT NULL constraint to timeline.archived on mysql,mariadb
      dbms: mysql,mariadb
      changes:
        - addNotNullConstraint:
            tableName: timeline
            columnName: archived
            columnDataType: ${boolean.type}
            defaultNullValue: false
      rollback:
        - dropNotNullConstraint:
            tableName: timeline
            columnName: archived
            columnDataType: boolean
      preConditions:
        - onFail: MARK_RAN
        - dbms:
            type: mysql,mariadb

  - changeSet:
      id: v49.2024-06-05T09:07:03
      author: johnswanson
      comment: >-
        Add default value to timeline.archived on mysql,mariadb
      changes:
        - addDefaultValue:
            tableName: timeline
            columnName: archived
            defaultValueBoolean: false
      dbms: mysql,mariadb
      preConditions:
        - onFail: MARK_RAN
        - dbms:
            type: mysql,mariadb

  - changeSet:
      id: v49.2024-06-05T09:08:01
      author: johnswanson
      comment: >-
        Modify type of timeline.default to ${boolean.type} on mysql,mariadb
      dbms: mysql,mariadb
      changes:
        - modifyDataType:
            tableName: timeline
            columnName: default
            newDataType: ${boolean.type}
      rollback:
        - modifyDataType:
            tableName: timeline
            columnName: default
            newDataType: boolean
            defaultValueBoolean: false
      preConditions:
        - onFail: MARK_RAN
        - dbms:
            type: mysql,mariadb

  - changeSet:
      id: v49.2024-06-05T09:08:02
      author: johnswanson
      comment: >-
        Add NOT NULL constraint to timeline.default on mysql,mariadb
      dbms: mysql,mariadb
      changes:
        - addNotNullConstraint:
            tableName: timeline
            columnName: default
            columnDataType: ${boolean.type}
            defaultNullValue: false
      rollback:
        - dropNotNullConstraint:
            tableName: timeline
            columnName: default
            columnDataType: boolean
      preConditions:
        - onFail: MARK_RAN
        - dbms:
            type: mysql,mariadb

  - changeSet:
      id: v49.2024-06-05T09:08:03
      author: johnswanson
      comment: >-
        Add default value to timeline.default on mysql,mariadb
      changes:
        - addDefaultValue:
            tableName: timeline
            columnName: default
            defaultValueBoolean: false
      dbms: mysql,mariadb
      preConditions:
        - onFail: MARK_RAN
        - dbms:
            type: mysql,mariadb

  - changeSet:
      id: v49.2024-06-05T09:09:01
      author: johnswanson
      comment: >-
        Modify type of timeline_event.archived to ${boolean.type} on mysql,mariadb
      dbms: mysql,mariadb
      changes:
        - modifyDataType:
            tableName: timeline_event
            columnName: archived
            newDataType: ${boolean.type}
      rollback:
        - modifyDataType:
            tableName: timeline_event
            columnName: archived
            newDataType: boolean
            defaultValueBoolean: false
      preConditions:
        - onFail: MARK_RAN
        - dbms:
            type: mysql,mariadb

  - changeSet:
      id: v49.2024-06-05T09:09:02
      author: johnswanson
      comment: >-
        Add NOT NULL constraint to timeline_event.archived on mysql,mariadb
      dbms: mysql,mariadb
      changes:
        - addNotNullConstraint:
            tableName: timeline_event
            columnName: archived
            columnDataType: ${boolean.type}
            defaultNullValue: false
      rollback:
        - dropNotNullConstraint:
            tableName: timeline_event
            columnName: archived
            columnDataType: boolean
      preConditions:
        - onFail: MARK_RAN
        - dbms:
            type: mysql,mariadb

  - changeSet:
      id: v49.2024-06-05T09:09:03
      author: johnswanson
      comment: >-
        Add default value to timeline_event.archived on mysql,mariadb
      changes:
        - addDefaultValue:
            tableName: timeline_event
            columnName: archived
            defaultValueBoolean: false
      dbms: mysql,mariadb
      preConditions:
        - onFail: MARK_RAN
        - dbms:
            type: mysql,mariadb

  - changeSet:
      id: v49.2024-06-05T09:10:01
      author: johnswanson
      comment: >-
        Modify type of timeline_event.time_matters to ${boolean.type} on mysql,mariadb
      dbms: mysql,mariadb
      changes:
        - modifyDataType:
            tableName: timeline_event
            columnName: time_matters
            newDataType: ${boolean.type}
      rollback:
        - modifyDataType:
            tableName: timeline_event
            columnName: time_matters
            newDataType: boolean
            defaultValueBoolean: NULL
      preConditions:
        - onFail: MARK_RAN
        - dbms:
            type: mysql,mariadb

  - changeSet:
      id: v49.2024-06-05T09:10:02
      author: johnswanson
      comment: >-
        Add NOT NULL constraint to timeline_event.time_matters on mysql,mariadb
      dbms: mysql,mariadb
      changes:
        - addNotNullConstraint:
            tableName: timeline_event
            columnName: time_matters
            columnDataType: ${boolean.type}
            defaultNullValue: false
      rollback:
        - dropNotNullConstraint:
            tableName: timeline_event
            columnName: time_matters
            columnDataType: boolean
      preConditions:
        - onFail: MARK_RAN
        - dbms:
            type: mysql,mariadb

  # The changesets from v49.2024-06-27T00:00:00 to v49.2024-06-27T00:00:08 prevent duplicate fields from being
  # created on MySQL and H2. See #44866 for details. Below is an index of the changesets:
  # - v49.2024-06-27T00:00:00: Make metabase_field.name use case-sensitive collation for MySQL
  # - v49.2024-06-27T00:00:01: Add metabase_field.is_defective_duplicate
  # - v49.2024-06-27T00:00:02: Populate metabase_field.is_defective_duplicate
  # - v49.2024-06-27T00:00:03: Drop fk_field_parent_ref_field_id constraint with ON DELETE CASCADE
  # - v49.2024-06-27T00:00:04: Add fk_field_parent_ref_field_id constraint with ON DELETE RESTRICT
  # - v49.2024-06-27T00:00:05: Remove idx_uniq_field_table_id_parent_id_name because it is redundant with idx_unique_field
  # - v49.2024-06-27T00:00:06: Remove the idx_uniq_field_table_id_parent_id_name_2col unique index because it blocks load-from-h2
  # - v49.2024-06-27T00:00:07: Add unique_field_helper column to metabase_field
  # - v49.2024-06-27T00:00:08: Add unique constraint on metabase_field's (name, table_id, unique_field_helper)

  # This is necessary to make unique indexes using metabase_field.name case-sensitive for MySQL.
  - changeSet:
      id: v49.2024-06-27T00:00:00
      author: calherries
      comment: Make metabase_field.name use case-sensitive collation for MySQL
      changes:
        - sql:
            dbms: mysql,mariadb
            sql: >-
              ALTER TABLE metabase_field MODIFY
              name VARCHAR(254)
              CHARACTER SET utf8mb4
              COLLATE utf8mb4_bin;
      rollback:
        - sql:
            dbms: mysql,mariadb
            sql: >-
              ALTER TABLE metabase_field MODIFY
              name VARCHAR(254)
              CHARACTER SET utf8mb4
              COLLATE utf8mb4_unicode_ci;

  # metabase_field.is_defective_duplicate is a new column that indicates whether a field is a defective duplicate field
  # that should never have been created under Postgres' `idx_uniq_field_table_id_parent_id_name_2col` constraint, but
  # was allowed to be created in MySQL or H2.
  - changeSet:
      id: v49.2024-06-27T00:00:01
      author: calherries
      comment: Add metabase_field.is_defective_duplicate
      changes:
        - addColumn:
            tableName: metabase_field
            columns:
              - column:
                  name: is_defective_duplicate
                  type: ${boolean.type}
                  remarks: "Indicates whether column is a defective duplicate field that should never have been created."
                  constraints:
                    nullable: false
                  defaultValue: false

  - changeSet:
      id: v49.2024-06-27T00:00:02
      author: calherries
      comment: Populate metabase_field.is_defective_duplicate
      changes:
        - sql:
            # idx_uniq_field_table_id_parent_id_name_2col would prevent defective duplicates with Postgres but it
            # can be removed by upgrading from 49 and downgrading again. We need to populate is_defective_duplicate
            # in that case.
            sql: >-
              UPDATE metabase_field mf
              SET is_defective_duplicate = TRUE
              WHERE mf.id IN (
                  SELECT id
                  FROM (
                      SELECT
                          mf.id,
                          ROW_NUMBER() OVER (
                              PARTITION BY mf.table_id, mf.name, mf.parent_id
                              ORDER BY
                                  CASE WHEN mf.active THEN 0 ELSE 1 END,
                                  CASE WHEN mf.nfc_path IS NULL THEN 0 ELSE 1 END,
                                  mf.created_at
                          ) AS rn
                      FROM metabase_field mf
                  ) x
                  WHERE x.rn > 1
              );
      rollback: # No rollback needed since is_defective_duplicate is introduced in 49

  # The next two changesets replace ON DELETE CASCADE with ON DELETE RESTRICT on fk_field_parent_ref_field_id.
  # We need to do this for MySQL because it doesn't support ON DELETE CASCADE in a stored generated column, and we
  # want to use parent_id in the unique_field_helper generated column. Cascading deletes are handled in the
  # application instead.
  - changeSet:
      id: v49.2024-06-27T00:00:03
      author: calherries
      comment: Drop fk_field_parent_ref_field_id constraint with ON DELETE CASCADE
      changes:
        - dropForeignKeyConstraint:
            baseTableName: metabase_field
            constraintName: fk_field_parent_ref_field_id
      rollback:
        - addForeignKeyConstraint:
            baseTableName: metabase_field
            baseColumnNames: parent_id
            referencedTableName: metabase_field
            referencedColumnNames: id
            constraintName: fk_field_parent_ref_field_id
            onDelete: CASCADE

  - changeSet:
      id: v49.2024-06-27T00:00:04
      author: calherries
      comment: Add fk_field_parent_ref_field_id constraint with ON DELETE RESTRICT
      changes:
        - addForeignKeyConstraint:
            baseTableName: metabase_field
            baseColumnNames: parent_id
            referencedTableName: metabase_field
            referencedColumnNames: id
            constraintName: fk_field_parent_ref_field_id
            onDelete: RESTRICT
      rollback:
        - dropForeignKeyConstraint:
            baseTableName: metabase_field
            constraintName: fk_field_parent_ref_field_id

  - changeSet:
      id: v49.2024-06-27T00:00:05
      author: calherries
      comment: Remove idx_uniq_field_table_id_parent_id_name because it is redundant with idx_unique_field
      preConditions:
        - onFail: MARK_RAN
        - or:
            - and:
                - dbms:
                    type: h2,postgresql
                - uniqueConstraintExists:
                    tableName: metabase_field
                    constraintName: idx_uniq_field_table_id_parent_id_name
            - and:
                - dbms:
                    type: mysql,mariadb
                - sqlCheck:
                    expectedResult: 1
                    sql: >-
                      SELECT EXISTS (
                        SELECT *
                        FROM information_schema.statistics
                        WHERE table_schema = DATABASE()
                          AND table_name = 'metabase_field'
                          AND index_name = 'idx_uniq_field_table_id_parent_id_name'
                      )
      changes:
        - dropUniqueConstraint:
            tableName: metabase_field
            constraintName: idx_uniq_field_table_id_parent_id_name
      rollback:
        - addUniqueConstraint:
            tableName: metabase_field
            columnNames: table_id, parent_id, name
            constraintName: idx_uniq_field_table_id_parent_id_name

  - changeSet:
      id: v49.2024-06-27T00:00:06
      author: calherries
      comment: Remove the idx_uniq_field_table_id_parent_id_name_2col unique index because it blocks load-from-h2
      changes:
        - sql:
            dbms: postgresql
            sql: DROP INDEX IF EXISTS idx_uniq_field_table_id_parent_id_name_2col;
      rollback: # We deliberately don't restore this constraint because otherwise it can block downgrading to 48 after load-from-h2

  # Previously we had two unique constraints on metabase_field's name, table_id, and parent_id columns.
  #
  # 1. `idx_uniq_field_table_id_parent_id_name` is a unique constraint on (name, table_id, parent_id)
  #    Since NULL <> NULL, it only applies to fields where parent_id IS NOT NULL.
  #    Worse, the constraint was not case-sensitive for MySQL.
  #
  # 2. `idx_uniq_field_table_id_parent_id_name_2col` is a Postgres-only unique constraint on
  #    `(name, table_id) WHERE parent_id IS NULL`. There was no equivalent constraint for H2 or MySQL because only
  #    Postgres supports partial indexes. The following changesets introduce an equivalent constraint for H2 and
  #    MySQL by adding a constraint that uses a generated column to handle NULL parent_id values.
  #
  # At the same time, we exclude fields where is_defective_duplicate=TRUE from the above constraints.
  #
  # The following two changesets add a new column `unique_field_helper` to `metabase_field` and a unique constraint
  # `idx_unique_field`.
  # The combination of `unique_field_helper` and `idx_unique_field` achieves two things:
  # 1. It enforces the conditional constraints:
  #   - if parent_id IS NULL, then (table_id, name) is unique. (like idx_uniq_field_table_id_parent_id_name_col2)
  #   - if parent_id IS NOT NULL, then (table_id, name, parent_id) is unique. (like idx_uniq_field_table_id_parent_id_name)
  # 2. It only enforces the constraints when is_defective_duplicate = FALSE

  - changeSet:
      id: v49.2024-06-27T00:00:07
      author: calherries
      comment: Add unique_field_helper column to metabase_field
      changes:
        - sql:
            dbms: postgresql
            sql: >-
              ALTER TABLE metabase_field ADD COLUMN unique_field_helper INTEGER GENERATED ALWAYS AS (
                CASE WHEN is_defective_duplicate = TRUE THEN NULL ELSE (CASE WHEN parent_id IS NULL THEN 0 ELSE parent_id END) END
              ) STORED;
        - sql:
            dbms: h2
            sql: >-
              ALTER TABLE metabase_field ADD COLUMN unique_field_helper INTEGER GENERATED ALWAYS AS (
                CASE WHEN is_defective_duplicate = TRUE THEN NULL ELSE (CASE WHEN parent_id IS NULL THEN 0 ELSE parent_id END) END
              );
        - sql:
            dbms: mysql,mariadb
            sql: >-
              ALTER TABLE metabase_field ADD COLUMN unique_field_helper INTEGER GENERATED ALWAYS AS (
                CASE WHEN is_defective_duplicate = TRUE THEN NULL ELSE (CASE WHEN parent_id IS NULL THEN 0 ELSE parent_id END) END
              ) STORED;
      rollback:
        - sql:
            dbms: postgresql,h2,mysql,mariadb
            sql: ALTER TABLE metabase_field DROP COLUMN unique_field_helper;

  - changeSet:
      id: v49.2024-06-27T00:00:08
      author: calherries
      comment: Add unique constraint on metabase_field's (name, table_id, unique_field_helper)
      changes:
        - addUniqueConstraint:
            tableName: metabase_field
            constraintName: idx_unique_field
            columnNames: name, table_id, unique_field_helper
      rollback:
        - dropUniqueConstraint:
            tableName: metabase_field
            constraintName: idx_unique_field

  - changeSet:
      id: v49.2024-06-27T00:00:09
      author: calherries
      comment: Set is_defective_duplicate=TRUE fields that shouldn't exist to have active=FALSE
      changes:
        - sql:
            sql: >-
              UPDATE metabase_field
              SET active = false
              WHERE is_defective_duplicate AND (nfc_path = concat('["', name, '"]') OR nfc_path IS NULL);
      rollback: # No rollback needed since this is backward compatible

  - changeSet:
      id: v49.2024-08-21T08:33:06
      author: johnswanson
      comment: Add permissions.perm_value
      preConditions:
        - onFail: MARK_RAN
        - not:
            - columnExists:
                tableName: permissions
                columnName: perm_value
      changes:
        - addColumn:
            columns:
              - column:
                  name: perm_value
                  type: varchar(64)
                  remarks: The value of the permission
                  constraints:
                    nullable: true
            tableName: permissions

  - changeSet:
      id: v49.2024-08-21T08:33:07
      author: johnswanson
      comment: Add permissions.perm_type
      preConditions:
        - onFail: MARK_RAN
        - not:
            - columnExists:
                tableName: permissions
                columnName: perm_type
      changes:
        - addColumn:
            columns:
              - column:
                  name: perm_type
                  type: varchar(64)
                  remarks: The type of the permission
                  constraints:
                    nullable: true
            tableName: permissions

  - changeSet:
      id: v49.2024-08-21T08:33:08
      author: johnswanson
      comment: Add permissions.collection_id
      preConditions:
        - onFail: MARK_RAN
        - not:
            - columnExists:
                tableName: permissions
                columnName: collection_id
      changes:
        - addColumn:
            tableName: permissions
            columns:
              - column:
                  name: collection_id
                  type: int
                  remarks: The linked collection, if applicable
                  constraints:
                    nullable: true

  # FK constraint is added separately because deleteCascade doesn't work in addColumn -- see #14321
  - changeSet:
      id: v49.2024-08-21T08:33:09
      author: johnswanson
      comment: Add `permissions.collection_id` foreign key constraint
      preConditions:
        - onFail: MARK_RAN
        - not:
            - foreignKeyConstraintExists:
                - foreignKeyName: fk_permissions_ref_collection_id
      changes:
        - addForeignKeyConstraint:
            baseTableName: permissions
            baseColumnNames: collection_id
            referencedTableName: collection
            referencedColumnNames: id
            constraintName: fk_permissions_ref_collection_id
            onDelete: CASCADE

  - changeSet:
      id: v49.2024-08-21T08:33:10
      author: johnswanson
      comment: Populate `perm_value`, `perm_type`, and `collection_id` on permissions
      rollback: # not needed.
      changes:
        - sqlFile:
            dbms: postgresql
            path: permissions/collection-access.sql
            relativeToChangelogFile: true
        - sqlFile:
            dbms: mysql,mariadb
            path: permissions/collection-access-mariadb.sql
            relativeToChangelogFile: true
        - sqlFile:
            dbms: h2
            path: permissions/collection-access-h2.sql
            relativeToChangelogFile: true

  - changeSet:
      id: v49.2024-08-21T08:33:11
      author: johnswanson
      comment: Create index on `permissions.collection_id`
      rollback: # deleted with the column
      preConditions:
        - onFail: MARK_RAN
        - not:
            - indexExists:
                tableName: permissions
                indexName: idx_permissions_collection_id
      changes:
        - createIndex:
            tableName: permissions
            columns:
              - column:
                  name: collection_id
            indexName: idx_permissions_collection_id


  - changeSet:
      id: v49.2024-08-21T08:33:12
      author: johnswanson
      comment: Index on `permissions.perm_type`
      rollback: # deleted with the column
      preConditions:
        - onFail: MARK_RAN
        - not:
            - indexExists:
                tableName: permissions
                indexName: idx_permissions_perm_type
      changes:
        - createIndex:
            tableName: permissions
            columns:
              - column:
                  name: perm_type
            indexName: idx_permissions_perm_type

  - changeSet:
      id: v49.2024-08-21T08:33:13
      author: johnswanson
      comment: Index on `permissions.perm_value`
      rollback: # deleted with the column
      preConditions:
        - onFail: MARK_RAN
        - not:
            - indexExists:
                tableName: permissions
                indexName: idx_permissions_perm_value
      changes:
        - createIndex:
            tableName: permissions
            columns:
              - column:
                  name: perm_value
            indexName: idx_permissions_perm_value

  - changeSet:
      id: v50.2024-01-04T13:52:51
      author: noahmoss
      comment: Data permissions table
      changes:
        - createTable:
            tableName: data_permissions
            remarks: A table to store database and table permissions
            columns:
              - column:
                  remarks: The ID of the permission
                  name: id
                  type: int
                  autoIncrement: true
                  constraints:
                    primaryKey: true
                    nullable: false
              - column:
                  remarks: The ID of the associated permission group
                  name: group_id
                  type: int
                  constraints:
                    nullable: false
                    referencedTableName: permissions_group
                    referencedColumnNames: id
                    foreignKeyName: fk_data_permissions_ref_permissions_group
                    deleteCascade: true
              - column:
                  remarks: The type of the permission (e.g. "data", "collection", "download"...)
                  name: perm_type
                  type: varchar(64)
                  constraints:
                    nullable: false
              - column:
                  remarks: A database ID, for DB and table-level permissions
                  name: db_id
                  type: int
                  constraints:
                    nullable: false
                    referencedTableName: metabase_database
                    referencedColumnNames: id
                    foreignKeyName: fk_data_permissions_ref_db_id
                    deleteCascade: true
              - column:
                  remarks: A schema name, for table-level permissions
                  name: schema_name
                  type: varchar(254)
                  constraints:
                    nullable: true
              - column:
                  remarks: A table ID
                  name: table_id
                  type: int
                  constraints:
                    nullable: true
                    referencedTableName: metabase_table
                    referencedColumnNames: id
                    foreignKeyName: fk_data_permissions_ref_table_id
                    deleteCascade: true
              - column:
                  remarks: The value this permission is set to.
                  name: perm_value
                  type: varchar(64)
                  constraints:
                    nullable: false

  - changeSet:
      id: v50.2024-01-09T13:52:21
      author: noahmoss
      comment: Index on data_permissions.table_id
      rollback: # not necessary, will be removed with the table
      changes:
        - createIndex:
            tableName: data_permissions
            columns:
              - column:
                  name: table_id
            indexName: idx_data_permissions_table_id

  - changeSet:
      id: v50.2024-01-09T13:53:50
      author: noahmoss
      comment: Index on data_permissions.db_id
      rollback: # not necessary, will be removed with the table
      changes:
        - createIndex:
            tableName: data_permissions
            columns:
              - column:
                  name: db_id
            indexName: idx_data_permissions_db_id

  - changeSet:
      id: v50.2024-01-09T13:53:54
      author: noahmoss
      comment: Index on data_permissions.group_id
      rollback: # not necessary, will be removed with the table
      changes:
        - createIndex:
            tableName: data_permissions
            columns:
              - column:
                  name: group_id
            indexName: idx_data_permissions_group_id

  - changeSet:
      id: v50.2024-01-10T03:27:20
      author: noahmoss
      comment: Analyze permissions table in preparation for subsequent migrations
      validCheckSum: ANY
      runInTransaction: false
      changes:
        - sql:
            sql: ANALYZE permissions;
            dbms: postgresql
        - sql:
            sql: ANALYZE TABLE permissions;
            dbms: mysql,mariadb
      rollback: # not needed

  - changeSet:
      id: v50.2024-01-10T03:27:29
      author: noahmoss
      comment: Drop foreign key constraint on sandboxes.permissions_id
      changes:
        - dropForeignKeyConstraint:
            baseTableName: sandboxes
            constraintName: fk_sandboxes_ref_permissions
      rollback:
        - addForeignKeyConstraint:
            baseTableName: sandboxes
            baseColumnNames: permission_id
            referencedTableName: permissions
            referencedColumnNames: id
            constraintName: fk_sandboxes_ref_permissions
            onDelete: CASCADE

  - changeSet:
      id: v50.2024-01-10T03:27:30
      author: noahmoss
      comment: Migrate data-access permissions from `permissions` to `data_permissions`
      validCheckSum: ANY
      runInTransaction: false
      changes:
        - sqlFile:
            dbms: postgresql
            path: permissions/data_access.sql
            relativeToChangelogFile: true
        - sqlFile:
            dbms: h2
            path: permissions/h2_data_access.sql
            relativeToChangelogFile: true
        - sqlFile:
            dbms: mysql,mariadb
            path: permissions/mysql_data_access.sql
            relativeToChangelogFile: true
      rollback:
        - sqlFile:
            dbms: postgresql,h2
            path: permissions/rollback/data_access.sql
            relativeToChangelogFile: true
        - sqlFile:
            dbms: mysql,mariadb
            path: permissions/rollback/mysql_data_access.sql
            relativeToChangelogFile: true

  - changeSet:
      id: v50.2024-01-10T03:27:31
      author: noahmoss
      comment: Migrate native-query-editing permissions from `permissions` to `data_permissions`
      changes:
        - sqlFile:
            path: permissions/native_query_editing.sql
            relativeToChangelogFile: true
      rollback:
        - sqlFile:
            path: permissions/rollback/native_query_editing.sql
            relativeToChangelogFile: true

  - changeSet:
      id: v50.2024-01-10T03:27:32
      author: noahmoss
      comment: Migrate download-results permissions from `permissions` to `data_permissions`
      validCheckSum: ANY
      runInTransaction: false
      changes:
        - sqlFile:
            dbms: postgresql
            path: permissions/download_results.sql
            relativeToChangelogFile: true
        - sqlFile:
            dbms: h2
            path: permissions/h2_download_results.sql
            relativeToChangelogFile: true
        - sqlFile:
            dbms: mysql,mariadb
            path: permissions/mysql_download_results.sql
            relativeToChangelogFile: true
      rollback:
        - sqlFile:
            dbms: postgresql,h2
            path: permissions/rollback/download_results.sql
            relativeToChangelogFile: true
        - sqlFile:
            dbms: mysql,mariadb
            path: permissions/rollback/mysql_download_results.sql
            relativeToChangelogFile: true

  - changeSet:
      id: v50.2024-01-10T03:27:33
      author: noahmoss
      comment: Migrate manage-data-metadata permissions from `permissions` to `data_permissions`
      validCheckSum: ANY
      runInTransaction: false
      changes:
        - sqlFile:
            dbms: postgresql
            path: permissions/manage_table_metadata.sql
            relativeToChangelogFile: true
        - sqlFile:
            dbms: h2
            path: permissions/h2_manage_table_metadata.sql
            relativeToChangelogFile: true
        - sqlFile:
            dbms: mysql,mariadb
            path: permissions/mysql_manage_table_metadata.sql
            relativeToChangelogFile: true
      rollback:
        - sqlFile:
            dbms: postgresql,h2
            path: permissions/rollback/manage_table_metadata.sql
            relativeToChangelogFile: true
        - sqlFile:
            dbms: mysql,mariadb
            path: permissions/rollback/mysql_manage_table_metadata.sql
            relativeToChangelogFile: true

  - changeSet:
      id: v50.2024-01-10T03:27:34
      author: noahmoss
      comment: Migrate manage-database permissions from `permissions` to `data_permissions`
      changes:
        - sqlFile:
            path: permissions/manage_database.sql
            relativeToChangelogFile: true
      rollback:
        - sqlFile:
            path: permissions/rollback/manage_database.sql
            relativeToChangelogFile: true

  - changeSet:
      id: v50.2024-02-19T21:32:04
      author: noahmoss
      comment: Clear data permission paths
      changes:
        - sql: >-
            DELETE FROM permissions WHERE object LIKE '%/db/%';
      rollback: # not needed; handled by the permission migrations above

  - changeSet:
      id: v50.2024-02-20T19:21:04
      author: camsaul
      comment: Drop v1 version of v_content view since it references report_card.dataset which we are dropping in next migration
      changes:
        - sql:
            sql: >
              DROP VIEW IF EXISTS v_content;
      rollback:
        - sqlFile:
            dbms: postgresql
            path: instance_analytics_views/content/v1/postgres-content.sql
            relativeToChangelogFile: true
        - sqlFile:
            dbms: mysql,mariadb
            path: instance_analytics_views/content/v1/mysql-content.sql
            relativeToChangelogFile: true
        - sqlFile:
            dbms: h2
            path: instance_analytics_views/content/v1/h2-content.sql
            relativeToChangelogFile: true

  - changeSet:
      id: v50.2024-02-20T19:25:40
      author: camsaul
      comment: Remove report_card.dataset (indicated whether Card was a Model; migrated to report_card.type in 49)
      changes:
        - dropColumn:
            tableName: report_card
            columnName: dataset
      rollback:
        - addColumn:
            tableName: report_card
            columns:
              - column:
                  name: dataset
                  type: boolean
                  remarks: "Indicate whether question is a model"
                  constraints:
                    nullable: false
                  defaultValue: false
        - sql:
            sql: >-
              UPDATE report_card
              SET dataset = true
              WHERE type = 'model';

  - changeSet:
      id: v50.2024-02-20T19:26:38
      author: camsaul
      comment: Add new v2 version of v_content view which uses report_card.type instead of report_card.dataset (removed in previous migration)
      changes:
        - sqlFile:
            dbms: postgresql
            path: instance_analytics_views/content/v2/postgres-content.sql
            relativeToChangelogFile: true
        - sqlFile:
            dbms: mysql,mariadb
            path: instance_analytics_views/content/v2/mysql-content.sql
            relativeToChangelogFile: true
        - sqlFile:
            dbms: h2
            path: instance_analytics_views/content/v2/h2-content.sql
            relativeToChangelogFile: true
      rollback:
        - sql:
            sql: >-
              DROP VIEW IF EXISTS v_content;

  - changeSet:
      id: v50.2024-02-26T22:15:52
      author: noahmoss
      comment: Add index on data_permissions(group_id, db_id, perm_value)
      preConditions:
        - onFail: MARK_RAN
        - not:
            - indexExists:
                tableName: data_permissions
                indexName: idx_data_permissions_group_id_db_id_perm_value
      changes:
        - createIndex:
            tableName: data_permissions
            indexName: idx_data_permissions_group_id_db_id_perm_value
            columns:
              - column:
                  name: group_id
              - column:
                  name: db_id
              - column:
                  name: perm_value
      rollback: # not needed

  - changeSet:
      id: v50.2024-02-26T22:15:53
      author: noahmoss
      comment: Add index on data_permissions(group_id, db_id, table_id, perm_value)
      preConditions:
        - onFail: MARK_RAN
        - not:
            - indexExists:
                tableName: data_permissions
                indexName: idx_data_permissions_group_id_db_id_table_id_perm_value
      changes:
        - createIndex:
            tableName: data_permissions
            indexName: idx_data_permissions_group_id_db_id_table_id_perm_value
            columns:
              - column:
                  name: group_id
              - column:
                  name: db_id
              - column:
                  name: table_id
              - column:
                  name: perm_value
      rollback: # not needed

  - changeSet:
      id: v50.2024-02-26T22:15:54
      author: noahmoss
      comment: New `view-data` permission
      validCheckSum: ANY
      changes:
        - sqlFile:
            dbms: postgresql,h2
            path: permissions/view_data.sql
            relativeToChangelogFile: true
        - sqlFile:
            dbms: mysql,mariadb
            path: permissions/mysql_view_data.sql
            relativeToChangelogFile: true
      rollback:
        - sqlFile:
            path: permissions/rollback/view_data.sql
            relativeToChangelogFile: true

  - changeSet:
      id: v50.2024-02-26T22:15:55
      author: noahmoss
      comment: New `create_queries` permission
      validCheckSum: 9:7c2bc517b6def4e3278394b0399c3d4b
      changes:
        - sqlFile:
            path: permissions/create_queries.sql
            relativeToChangelogFile: true
      rollback:
        - sqlFile:
            path: permissions/rollback/create_queries.sql
            relativeToChangelogFile: true

  - changeSet:
      id: v50.2024-02-29T15:06:43
      author: tsmacdonald
      comment: Add the query_field join table
      changes:
        - createTable:
            tableName: query_field
            remarks: Fields used by a card's query
            columns:
              - column:
                  name: id
                  remarks: PK
                  type: int
                  autoIncrement: true
                  constraints:
                    primaryKey: true
                    nullable: false
              - column:
                  name: card_id
                  remarks: referenced card
                  type: int
                  constraints:
                    nullable: false
                    referencedTableName: report_card
                    referencedColumnNames: id
                    foreignKeyName: fk_query_field_card_id
                    deleteCascade: true
              - column:
                  name: field_id
                  remarks: referenced field
                  type: int
                  constraints:
                    nullable: false
                    referencedTableName: metabase_field
                    referencedColumnNames: id
                    foreignKeyName: fk_query_field_field_id
                    deleteCascade: true

  - changeSet:
      id: v50.2024-02-29T15:07:43
      author: tsmacdonald
      comment: Index query_field.card_id
      rollback: # not necessary, will be removed with the table
      changes:
        - createIndex:
            tableName: query_field
            columns:
              - column:
                  name: card_id
            indexName: idx_query_field_card_id

  - changeSet:
      id: v50.2024-02-29T15:08:43
      author: tsmacdonald
      comment: Index query_field.field_id
      rollback: # not necessary, will be removed with the table
      changes:
        - createIndex:
            tableName: query_field
            columns:
              - column:
                  name: field_id
            indexName: idx_query_field_field_id

  - changeSet:
      id: v50.2024-03-12T17:16:38
      author: noahmoss
      comment: Drops the `activity` table which is now unused
      changes:
        - dropTable:
            tableName: activity
      rollback:
        - createTable:
            tableName: activity
            columns:
              - column:
                  name: id
                  type: int
                  autoIncrement: true
                  constraints:
                    primaryKey: true
                    nullable: false
              - column:
                  name: topic
                  type: varchar(32)
                  constraints:
                    nullable: false
              - column:
                  name: timestamp
                  type: DATETIME
                  constraints:
                    nullable: false
              - column:
                  name: user_id
                  type: int
                  constraints:
                    nullable: true
                    referencedTableName: core_user
                    referencedColumnNames: id
                    foreignKeyName: fk_activity_ref_user_id
                    deferrable: false
                    initiallyDeferred: false
              - column:
                  name: model
                  type: varchar(16)
                  constraints:
                    nullable: true
              - column:
                  name: model_id
                  type: int
                  constraints:
                    nullable: true
              - column:
                  name: database_id
                  type: int
                  constraints:
                    nullable: true
              - column:
                  name: table_id
                  type: int
                  constraints:
                    nullable: true
              - column:
                  name: custom_id
                  type: varchar(48)
                  constraints:
                    nullable: true
              - column:
                  name: details
                  type: ${text.type}
                  constraints:
                    nullable: false
        - sql:
            dbms: mysql
            sql: >
              CREATE index idx_activity_entity_qualified_id ON activity (
                (
                  CASE
                    WHEN model = 'Dataset' THEN (concat('card_', model_id))
                    WHEN model_id IS NULL THEN NULL
                    ELSE (concat(lower(model), '_', model_id))
                  END
                )
              );

  - changeSet:
      id: v50.2024-03-18T16:00:00
      author: piranha
      comment: 'Effective caching #36847'
      changes:
        - createTable:
            tableName: cache_config
            remarks: Cache Configuration
            columns:
              - column:
                  name: id
                  remarks: Unique ID
                  type: int
                  autoIncrement: true
                  constraints:
                    primaryKey: true
                    nullable: false
              - column:
                  name: model
                  remarks: Name of an entity model
                  type: varchar(32)
                  constraints:
                    nullable: false
              - column:
                  name: model_id
                  remarks: ID of the said entity
                  type: int
                  constraints:
                    nullable: false
              - column:
                  name: created_at
                  remarks: Timestamp when the config was inserted
                  type: ${timestamp_type}
                  defaultValueComputed: current_timestamp
                  constraints:
                    nullable: false
              - column:
                  name: updated_at
                  remarks: Timestamp when the config was updated
                  type: ${timestamp_type}
                  defaultValueComputed: current_timestamp
                  constraints:
                    nullable: false
              - column:
                  name: strategy
                  remarks: caching strategy name
                  type: ${text.type}
                  constraints:
                    nullable: false
              - column:
                  name: config
                  remarks: caching strategy configuration
                  type: ${text.type}
                  constraints:
                    nullable: false
              - column:
                  name: state
                  remarks: state for strategies needing to keep some data between runs
                  type: ${text.type}
                  constraints:
                    nullable: true
              - column:
                  name: invalidated_at
                  remarks: indicates when a cache was invalidated last time for schedule-based strategies
                  type: ${timestamp_type}
                  constraints:
                    nullable: true
              - column:
                  name: next_run_at
                  remarks: keeps next time to run for schedule-based strategies
                  type: ${timestamp_type}
                  constraints:
                    nullable: true

  - changeSet:
      id: v50.2024-03-18T16:00:01
      author: piranha
      comment: 'Effective caching #36847'
      rollback: # will be removed with the table
      changes:
        - addUniqueConstraint:
            remarks: Unique config for cache_config (model, model_id)
            tableName: cache_config
            constraintName: idx_cache_config_unique_model
            columnNames: model, model_id

  - changeSet:
      id: v50.2024-03-21T17:41:00
      author: qnkhuat
      comment: Add metabase_table.estimated_row_count
      changes:
        - addColumn:
            tableName: metabase_table
            columns:
              - column:
                  name: estimated_row_count
                  type: bigint
                  remarks: The estimated row count

  - changeSet:
      id: v50.2024-03-22T00:38:28
      author: qnkhuat
      comment: Add field_usage table
      changes:
        - createTable:
            tableName: field_usage
            remarks: Used to store field usage during query execution
            columns:
              - column:
                  name: id
                  remarks: Unique ID
                  type: int
                  autoIncrement: true
                  constraints:
                    primaryKey: true
                    nullable: false
              - column:
                  name: field_id
                  remarks: ID of the field
                  type: int
                  constraints:
                    nullable: false
                    referencedTableName: metabase_field
                    referencedColumnNames: id
                    foreignKeyName: fk_field_usage_field_id_metabase_field_id
                    deleteCascade: true
              - column:
                  name: query_execution_id
                  remarks: referenced query execution
                  type: int
                  constraints:
                    nullable: false
                    referencedTableName: query_execution
                    referencedColumnNames: id
                    foreignKeyName: fk_field_usage_query_execution_id
                    deleteCascade: true
              - column:
                  name: used_in
                  remarks: which part of the query the field was used in
                  type: varchar(25)
                  constraints:
                    nullable: false
              - column:
                  name: filter_op
                  remarks: filter's operator that applied to the field
                  type: varchar(25)
                  constraints:
                    nullable: true
              - column:
                  name: aggregation_function
                  remarks: the aggregation function that field applied to
                  type: varchar(25)
                  constraints:
                    nullable: true
              - column:
                  name: breakout_temporal_unit
                  remarks: temporal unit options of the breakout
                  type: varchar(25)
                  constraints:
                    nullable: true
              - column:
                  name: breakout_binning_strategy
                  remarks: the strategy of breakout
                  type: varchar(25)
                  constraints:
                    nullable: true
              - column:
                  name: breakout_binning_num_bins
                  remarks: The numbin option of breakout
                  type: int
                  constraints:
                    nullable: true
              - column:
                  name: breakout_binning_bin_width
                  remarks: The numbin option of breakout
                  type: int
                  constraints:
                    nullable: true
              - column:
                  name: created_at
                  type: ${timestamp_type}
                  remarks: The time a field usage was recorded
                  defaultValueComputed: current_timestamp
                  constraints:
                    nullable: false

  - changeSet:
      id: v50.2024-03-22T00:39:28
      author: qnkhuat
      comment: Index field_usage.field_id
      rollback: # not necessary, will be removed with the table
      changes:
        - createIndex:
            tableName: field_usage
            indexName: idx_field_usage_field_id
            columns:
              column:
                name: field_id

  - changeSet:
      id: v50.2024-03-24T19:34:11
      author: noahmoss
      comment: Clean up deprecated view-data and native-query-editing permissions
      rollback: # handled by the rollbacks for `v50.2024-02-26T22:15:54` and `v50.2024-02-26T22:15:55`
      changes:
        - sql:
            sql: >
              DELETE FROM data_permissions where perm_type = 'perms/data-access' OR perm_type = 'perms/native-query-editing';

  - changeSet:
      id: v50.2024-03-25T14:53:00
      author: tsmacdonald
      comment: Add query_field.direct_reference
      changes:
        - addColumn:
            tableName: query_field
            columns:
              - column:
                  name: direct_reference
                  type: ${boolean.type}
                  remarks: "Is the Field referenced directly or via a wildcard"
                  constraints:
                    nullable: false
                  defaultValue: true

  - changeSet:
      id: v50.2024-03-28T16:30:35
      author: calherries
      comment: Create internal user
      validCheckSum: ANY
      changes:
        - customChange:
            class: "metabase.app_db.custom_migrations.CreateInternalUser"

  - changeSet:
      id: v50.2024-03-29T10:00:00
      author: piranha
      comment: 'Granular cache invalidation'
      changes:
        - addColumn:
            tableName: report_card
            columns:
              - column:
                  name: cache_invalidated_at
                  type: ${timestamp_type}
                  remarks: 'An invalidation time that can supersede cache_config.invalidated_at'
                  constraints:
                    nullable: true

  - changeSet:
      id: v50.2024-04-09T15:55:19
      author: calherries
      comment: Add collection.is_sample column
      changes:
        - addColumn:
            tableName: collection
            columns:
              - column:
                  name: is_sample
                  type: ${boolean.type}
                  remarks: "Is the collection part of the sample content?"
                  constraints:
                    nullable: false
                  defaultValue: false

  - changeSet:
      id: v50.2024-04-15T16:30:35
      author: qnkhuat
      comment: Add report_card.last_used_at
      changes:
        - addColumn:
            tableName: report_card
            columns:
              - column:
                  name: last_used_at
                  type: ${timestamp_type}
                  remarks: The timestamp of when the card is last used
                  constraints:
                    nullable: true

  - changeSet:
      id: v50.2024-04-19T17:04:04
      author: noahmoss
      comment: Clean up deprecated view-data and native-query-editing permissions (again)
      rollback: # handled by the rollbacks for `v50.2024-02-26T22:15:54` and `v50.2024-02-26T22:15:55`
      changes:
        - sql:
            sql: >
              DELETE FROM data_permissions where perm_type = 'perms/data-access' OR perm_type = 'perms/native-query-editing';

  - changeSet:
      id: v50.2024-04-25T01:04:05
      author: qnkhuat
      comment: Delete the old SendPulses job and trigger
      validCheckSum: ANY
      changes:
        - customChange:
            class: "metabase.app_db.custom_migrations.DeleteSendPulsesTask"

  - changeSet:
      id: v50.2024-04-25T01:04:06
      author: qnkhuat
      comment: Delete SendPulse Job on downgrade
      validCheckSum: ANY
      changes:
        - customChange:
            class: "metabase.app_db.custom_migrations.DeleteSendPulseTaskOnDowngrade"

  - changeSet:
      id: v50.2024-04-25T01:04:07
      author: qnkhuat
      comment: Delete InitSendPulseTriggers Job on downgrade
      validCheckSum: ANY
      changes:
        - customChange:
            class: "metabase.app_db.custom_migrations.DeleteInitSendPulseTriggersOnDowngrade"

  - changeSet:
      id: v50.2024-04-25T03:15:01
      author: noahmoss
      comment: Add entity_id to core_user
      changes:
        - addColumn:
            columns:
              - column:
                  remarks: NanoID tag for each user
                  name: entity_id
                  type: char(21)
                  constraints:
                    nullable: true
                    unique: true
            tableName: core_user

  - changeSet:
      id: v50.2024-04-25T03:15:02
      author: noahmoss
      comment: Add entity_id to permissions_group
      changes:
        - addColumn:
            columns:
              - column:
                  remarks: NanoID tag for each user
                  name: entity_id
                  type: char(21)
                  constraints:
                    nullable: true
                    unique: true
            tableName: permissions_group

  - changeSet:
      id: v50.2024-04-25T16:29:31
      author: calherries
      comment: Add report_card.view_count
      changes:
        - addColumn:
            columns:
              - column:
                  name: view_count
                  type: integer
                  defaultValueNumeric: 0
                  remarks: Keeps a running count of card views
                  constraints:
                    nullable: false
            tableName: report_card

  - changeSet:
      id: v50.2024-04-25T16:29:32
      author: calherries
      comment: Populate report_card.view_count
      changes:
        - sql:
            dbms: mysql,mariadb
            sql: >-
              UPDATE report_card c
              SET c.view_count = (
                  SELECT COUNT(*)
                  FROM view_log v
                  WHERE v.model = 'card'
                  AND v.model_id = c.id
              );
        - sql:
            dbms: postgresql,h2
            sql: >-
              UPDATE report_card c
              SET view_count = (
                  SELECT count(*)
                  FROM view_log v
                  WHERE v.model = 'card'
                  AND v.model_id = c.id
              );
      rollback: # nothing to do, since view_count didn't exist in v49

  - changeSet:
      id: v50.2024-04-25T16:29:33
      author: calherries
      comment: Add report_dashboard.view_count
      changes:
        - addColumn:
            columns:
              - column:
                  name: view_count
                  type: integer
                  defaultValueNumeric: 0
                  remarks: Keeps a running count of dashboard views
                  constraints:
                    nullable: false
            tableName: report_dashboard

  - changeSet:
      id: v50.2024-04-25T16:29:34
      author: calherries
      comment: Populate report_dashboard.view_count
      changes:
        - sql:
            dbms: mysql,mariadb
            sql: >-
              UPDATE report_dashboard c
              SET c.view_count = (
                  SELECT COUNT(*)
                  FROM view_log v
                  WHERE v.model = 'dashboard'
                  AND v.model_id = c.id
              );
        - sql:
            dbms: postgresql,h2
            sql: >-
              UPDATE report_dashboard c
              SET view_count = (
                  SELECT count(*)
                  FROM view_log v
                  WHERE v.model = 'dashboard'
                  AND v.model_id = c.id
              );
      rollback: # nothing to do, since view_count didn't exist in v49

  - changeSet:
      id: v50.2024-04-25T16:29:35
      author: calherries
      comment: Add metabase_table.view_count
      changes:
        - addColumn:
            columns:
              - column:
                  name: view_count
                  type: integer
                  defaultValueNumeric: 0
                  remarks: Keeps a running count of card views
                  constraints:
                    nullable: false
            tableName: metabase_table

  - changeSet:
      id: v50.2024-04-25T16:29:36
      author: calherries
      comment: Populate metabase_table.view_count
      changes:
        - sql:
            dbms: mysql,mariadb
            sql: >-
              UPDATE metabase_table t
              SET t.view_count = (
                  SELECT count(*)
                  FROM view_log v
                  WHERE v.model = 'table'
                  AND v.model_id = t.id
              );
        - sql:
            dbms: postgresql,h2
            sql: >-
              UPDATE metabase_table t
              SET view_count = (
                  SELECT count(*)
                  FROM view_log v
                  WHERE v.model = 'table'
                  AND v.model_id = t.id
              );
      rollback: # nothing to do, since view_count didn't exist in v49

  - changeSet:
      id: v50.2024-04-26T09:19:00
      author: adam-james
      comment: Added 0.50.0 - Per-user Dashboard Parameter values table
      changes:
        - createTable:
            tableName: user_parameter_value
            remarks: Table holding last set value of a parameter per user
            columns:
              - column:
                  name: id
                  type: int
                  autoIncrement: true
                  constraints:
                    primaryKey: true
                    nullable: false
              - column:
                  name: user_id
                  type: int
                  remarks: 'ID of the User who has set the parameter value'
                  constraints:
                    nullable: false
                    references: core_user(id)
                    foreignKeyName: fk_user_parameter_value_user_id
                    deleteCascade: true
              - column:
                  name: parameter_id
                  type: varchar(36)
                  remarks: "The parameter ID"
                  constraints:
                    nullable: false
              - column:
                  name: value
                  type: ${text.type}
                  remarks: Value of the parameter
                  constraints:
                    nullable: true

  - changeSet:
      id: v50.2024-04-26T09:25:00
      author: adam-james
      comment: Index user_parameter_value.user_id
      rollback: # not necessary, will be removed with the table
      changes:
        - createIndex:
            tableName: user_parameter_value
            indexName: idx_user_parameter_value_user_id
            columns:
              column:
                name: user_id

  - changeSet:
      id: v50.2024-04-30T23:57:23
      author: noahmoss
      comment: Add `scope` column to api_key to support SCIM authentication
      changes:
        - addColumn:
            columns:
              - column:
                  name: scope
                  type: varchar(64)
                  remarks: The scope of the API key, if applicable
                  constraints:
                    nullable: true
            tableName: api_key

  - changeSet:
      id: v50.2024-04-30T23:58:24
      author: noahmoss
      comment: Drop NOT NULL constraint on api_key.user_id to support SCIM-scoped API keys
      changes:
        - dropNotNullConstraint:
            tableName: api_key
            columnName: user_id
            columnDataType: integer
      rollback: # we can't reliably add back the constraint while downgrading

  - changeSet:
      id: v50.2024-05-08T09:00:00
      author: qnkhuat
      comment: Add task_history.status
      changes:
        - addColumn:
            tableName: task_history
            columns:
              - column:
                  name: status
                  type: varchar(21)
                  remarks: "the status of task history, could be started, failed, success, unknown"
                  constraints:
                    nullable: false
                  defaultValue: "unknown"

  - changeSet:
      id: v50.2024-05-08T09:00:01
      author: qnkhuat
      comment: Drop default value task_history.status
      changes:
        - dropDefaultValue:
            tableName: task_history
            columnName: status
      # the column will be dropped
      rollback:

  - changeSet:
      id: v50.2024-05-08T09:00:02
      author: qnkhuat
      comment: Add "started" as default value for task_history.status, now that backfill is done.
      changes:
        - addDefaultValue:
            defaultValue: "started"
            tableName: task_history
            columnName: status
      # the column will be dropped
      rollback:

  - changeSet:
      id: v50.2024-05-08T09:00:03
      author: qnkhuat
      comment: Drop not null constraint for task_history.ended_at
      changes:
        - dropNotNullConstraint:
            tableName: task_history
            columnDataType: ${timestamp_type}
            columnName: ended_at
      rollback: # we can't reliably add back the constraint while downgrading

  - changeSet:
      id: v50.2024-05-08T09:00:04
      author: qnkhuat
      comment: Drop not null constraint for task_history.duration
      changes:
        - dropNotNullConstraint:
            tableName: task_history
            columnDataType: int
            columnName: duration
      rollback: # we can't reliably add back the constraint while downgrading

  - changeSet:
      id: v50.2024-05-08T09:00:05
      author: qnkhuat
      comment: Drop default value task_history.ended_at
      changes:
        - dropDefaultValue:
            tableName: task_history
            columnName: ended_at
      rollback:
        - addDefaultValue:
            tableName: task_history
            columnName: ended_at
            defaultValueComputed: current_timestamp

  - changeSet:
      id: v50.2024-05-08T09:00:06
      author: qnkhuat
      comment: Add null as default value for task_history.ended_at
      changes:
        - addDefaultValue:
            defaultValue: "null"
            tableName: task_history
            columnName: ended_at
      # the migration above will add one
      rollback:

  - changeSet:
      id: v50.2024-05-13T16:00:00
      author: filipesilva
      comment: Create cloud migration
      changes:
        - createTable:
            tableName: cloud_migration
            remarks: Migrate to cloud directly from Metabase
            columns:
              - column:
                  name: id
                  remarks: Unique ID
                  type: int
                  autoIncrement: true
                  constraints:
                    primaryKey: true
                    nullable: false
              - column:
                  name: external_id
                  remarks: Matching ID in Cloud for this migration
                  type: ${text.type}
                  constraints:
                    nullable: false
              - column:
                  name: upload_url
                  remarks: URL where the backup will be uploaded to
                  type: ${text.type}
                  constraints:
                    nullable: false
              - column:
                  name: state
                  remarks: 'Current state of the migration: init, setup, dump, upload, done, error, cancelled'
                  type: varchar(32)
                  defaultValue: init
                  constraints:
                    nullable: false
              - column:
                  name: progress
                  remarks: Number between 0 to 100 representing progress as a percentage
                  type: int
                  defaultValue: 0
                  constraints:
                    nullable: false
              - column:
                  name: created_at
                  remarks: Timestamp when the config was inserted
                  type: ${timestamp_type}
                  constraints:
                    nullable: false
              - column:
                  name: updated_at
                  remarks: Timestamp when the config was updated
                  type: ${timestamp_type}
                  constraints:
                    nullable: false

  - changeSet:
      id: v50.2024-05-14T12:42:42
      author: johnswanson
      comment: Create the Trash collection
      changes:
        - sql:
            sql: >-
              INSERT INTO collection (name, slug, entity_id, type) VALUES ('Trash', 'trash', 'trashtrashtrashtrasht', 'trash');
              INSERT INTO permissions (object, group_id)
              SELECT CONCAT('/collection/', c.id, '/'), pg.id
              FROM collection c
              CROSS JOIN permissions_group pg
              WHERE c.type = 'trash' AND pg.name != 'Administrators';

      rollback:
        - sql:
            sql: >-
              DELETE
              FROM permissions
              WHERE permissions.object IN (
                SELECT CONCAT('/collection/', collection.id, '/') FROM collection WHERE collection.type = 'trash'
              );
              DELETE FROM collection WHERE type = 'trash';

  - changeSet:
      id: v50.2024-05-15T13:13:13
      author: adam-james
      comment: Fix visualization settings for stacked area/bar/combo displays
      validCheckSum: ANY
      changes:
        - customChange:
            class: "metabase.app_db.custom_migrations.MigrateStackedAreaBarComboDisplaySettings"

  - changeSet:
      id: v50.2024-05-17T19:54:23
      author: calherries
      comment: Add metabase_database.uploads_enabled column
      changes:
        - addColumn:
            tableName: metabase_database
            columns:
              - column:
                  name: uploads_enabled
                  type: ${boolean.type}
                  defaultValueBoolean: false
                  remarks: Whether uploads are enabled for this database
                  constraints:
                    nullable: false

  - changeSet:
      id: v50.2024-05-17T19:54:24
      author: calherries
      comment: Add metabase_database.uploads_schema_name column
      changes:
        - addColumn:
            tableName: metabase_database
            columns:
              - column:
                  name: uploads_schema_name
                  type: ${text.type}
                  remarks: The schema name for uploads

  - changeSet:
      id: v50.2024-05-17T19:54:25
      author: calherries
      comment: Add metabase_database.uploads_table_prefix column
      changes:
        - addColumn:
            tableName: metabase_database
            columns:
              - column:
                  name: uploads_table_prefix
                  type: ${text.type}
                  remarks: The prefix for upload table names

  - changeSet:
      id: v50.2024-05-17T19:54:26
      author: calherries
      comment: Update metabase_database.uploads_enabled value
      validCheckSum: ANY
      changes:
        - customChange:
            class: "metabase.app_db.custom_migrations.MigrateUploadsSettings"

  # This migration has been moved.
  - changeSet:
      id: v50.2024-05-27T15:55:22
      author: calherries
      comment: Create sample content
      validCheckSum: ANY
      changes:
        - customChange:
            class: "metabase.app_db.custom_migrations.CreateSampleContent"

  - changeSet:
      id: v50.2024-05-29T14:04:47
      author: johnswanson
      comment: Add `report_dashboard.archived_directly`
      changes:
        - addColumn:
            tableName: report_dashboard
            columns:
              - column:
                  name: archived_directly
                  type: ${boolean.type}
                  defaultValueBoolean: false
                  remarks: "Was this thing trashed directly"
                  constraints:
                    nullable: false

  - changeSet:
      id: v50.2024-05-29T14:04:53
      author: johnswanson
      comment: Add `report_card.archived_directly`
      changes:
        - addColumn:
            tableName: report_card
            columns:
              - column:
                  name: archived_directly
                  type: ${boolean.type}
                  remarks: "Was this thing trashed directly"
                  defaultValueBoolean: false
                  constraints:
                    nullable: false

  - changeSet:
      id: v50.2024-05-29T14:04:58
      author: johnswanson
      comment: Add `collection.archive_operation_id`
      changes:
        - addColumn:
            tableName: collection
            columns:
              - column:
                  name: archive_operation_id
                  type: char(36)
                  remarks: "The UUID of the trash operation. Each time you trash a collection subtree, you get a unique ID."
                  constraints:
                    nullable: true

  - changeSet:
      id: v50.2024-05-29T14:05:01
      author: johnswanson
      comment: Add `collection.archived_directly`
      changes:
        - addColumn:
            tableName: collection
            columns:
              - column:
                  name: archived_directly
                  type: ${boolean.type}
                  remarks: "Whether the item was trashed independently or as a subcollection"
                  constraints:
                    nullable: true

  - changeSet:
      id: v50.2024-05-29T14:05:03
      author: johnswanson
      comment: Populate `archived_directly` and `archive_operation_id` (Postgres)
      changes:
        - sqlFile:
            dbms: postgresql
            path: trash/postgres.sql
            relativeToChangelogFile: true
      rollback: # not needed, columns will be deleted

  - changeSet:
      id: v50.2024-05-29T18:42:13
      author: johnswanson
      comment: Populate `archived_directly` and `archive_operation_id` (H2)
      changes:
        - sqlFile:
            dbms: h2
            path: trash/h2.sql
            relativeToChangelogFile: true
      rollback: # not needed, columns will be deleted

  - changeSet:
      id: v50.2024-05-29T18:42:14
      author: johnswanson
      comment: Populate `archived_directly` and `archive_operation_id` (MySQL)
      validCheckSum: ANY
      changes:
        - sqlFile:
            dbms: mysql
            path: trash/mysql.sql
            relativeToChangelogFile: true
      rollback: # not needed, columns will be deleted

  - changeSet:
      id: v50.2024-05-29T18:42:15
      author: johnswanson
      comment: Populate `archived_directly` and `archive_operation_id` (MariaDB)
      changes:
        - sqlFile:
            dbms: mariadb
            path: trash/mariadb.sql
            relativeToChangelogFile: true
      rollback: # not needed, columns will be deleted

  - changeSet:
      id: v50.2024-05-30T16:04:20
      author: escherize
      comment: Add context to recent views table
      changes:
        - addColumn:
            tableName: recent_views
            columns:
              - column:
                  name: context
                  remarks: The contextual action that netted a recent view.
                  type: varchar(256)
                  defaultValue: "view"
                  constraints:
                    nullable: false
      preConditions:
        - onFail: MARK_RAN
        - not:
          - columnExists:
              tableName: recent_views
              columnName: context

  - changeSet:
      id: v50.2024-06-12T12:33:07
      author: piranha
      comment: 'Decrypt some settings so the next migration runs well'
      validCheckSum: ANY
      changes:
        - customChange:
            class: "metabase.app_db.custom_migrations.DecryptCacheSettings"
      rollback: # no rollback necessary, they'll be encrypted if you downgrade and touch them

  - changeSet:
      # this had id `v50.2024-04-12T12:33:09` before #44048
      id: v50.2024-06-12T12:33:08
      author: piranha
      comment: 'Copy old cache configurations to cache_config table'
      validCheckSum: ANY
      changes:
        - sqlFile:
            dbms: postgresql
            path: custom_sql/fill_cache_config.pg.sql
            relativeToChangelogFile: true
        - sqlFile:
            dbms: mysql,mariadb
            path: custom_sql/fill_cache_config.my.sql
            relativeToChangelogFile: true
        - sqlFile:
            dbms: h2
            path: custom_sql/fill_cache_config.h2.sql
            relativeToChangelogFile: true
      rollback: # no rollback necessary, we're not removing the columns yet

  - changeSet:
      id: v50.2024-06-12T12:33:09
      author: piranha
      comment: 'Fix root cache config for mysql if it is wrong'
      dbms: mysql,mariadb
      validCheckSum: ANY
      changes:
        - sqlFile:
            path: custom_sql/fill_cache_config_root_fix.my.sql
            relativeToChangelogFile: true
      rollback: # no rollback necessary here too

  - changeSet:
      id: v50.2024-06-20T13:21:30
      author: noahmoss
      comment: 'Drop permission_id column on sandboxes table to fix down migrations'
      changes:
        - dropColumn:
            tableName: sandboxes
            columnName: permission_id
      rollback:
        - addColumn:
            tableName: sandboxes
            columns:
              - column:
                  name: permission_id
                  type: int
                  remarks: 'The ID of the corresponding permissions path for this sandbox (deprecated)'
                  constraints:
                    nullable: true
                  defaultValue: null

  - changeSet:
      id: v50.2024-06-28T12:35:50
      author: piranha
      comment: 'Clean databasechangelog table of migration that was once deleted'
      changes:
        - sql: "DELETE FROM ${databasechangelog.name} WHERE id = 'v50.2024-04-12T12:33:09'"
      rollback: # nothing to do here

  - changeSet:
      id: v50.2024-07-02T16:48:21
      author: adam-james
      comment: Remove existing user_parameter_value entries as we want to add dashboard_id, and can't easily backfill
      rollback: # none, entries already removed and are non-critical to app functionality
      changes:
        - delete:
           tableName: user_parameter_value

  - changeSet:
      id: v50.2024-07-02T16:49:29
      author: adam-james
      comment: Add dashboard_id column to user_parameter_value to keep values unique per dashboard
      changes:
        - addColumn:
            columns:
              - column:
                  name: dashboard_id
                  type: int
                  remarks: The ID of the dashboard
            tableName: user_parameter_value

  - changeSet:
      id: v50.2024-07-02T16:55:42
      author: adam-james
      comment: Add fk constraint to user_parameter_value.dashboard_id
      changes:
        - addForeignKeyConstraint:
            baseTableName: user_parameter_value
            baseColumnNames: dashboard_id
            referencedTableName: report_dashboard
            referencedColumnNames: id
            constraintName: fk_user_parameter_value_dashboard_id
            nullable: false
            deleteCascade: true

  - changeSet:
      id: v50.2024-07-02T17:07:15
      author: adam-james
      comment: Index user_parameter_value.dashboard_id
      rollback: # not necessary, will be removed with the table
      changes:
        - createIndex:
            tableName: user_parameter_value
            indexName: idx_user_parameter_value_dashboard_id
            columns:
              column:
                name: dashboard_id

  # After this migration, last_used_at becomes the lowest timestamp after which we know that
  # the card has not been used. last_used_at will be used to determine if a report
  # card is stale and should be cleaned up if the card is imported with serialization.
  # Because we weren't collecting last_used_at before, we have to populate all existing cards
  # with the current timestamp to provide a "lower bound" after which the card has not been used.
  - changeSet:
      id: v50.2024-07-09T20:04:00
      author: calherries
      comment: Populate default value for report_card.last_used_at
      changes:
        - sql:
            sql: UPDATE report_card SET last_used_at = current_timestamp
      rollback: # nothing to do, since this is backwards compatible

  - changeSet:
      id: v50.2024-07-09T20:04:02
      author: calherries
      comment: Add not null constraint for report_card.last_used_at
      preConditions:
      changes:
        - addNotNullConstraint:
            tableName: report_card
            columnName: last_used_at
            columnDataType: ${timestamp_type}

  # addDefaultValue with defaultValueComputed doesn't work for MySQL/MariaDB so we have to do this the hard way.
  - changeSet:
      id: v50.2024-07-09T20:04:03
      author: calherries
      comment: Set default for report_card.last_used_at
      preConditions:
      changes:
        - sql:
            dbms: postgresql,h2
            sql: ALTER TABLE report_card ALTER COLUMN last_used_at SET DEFAULT CURRENT_TIMESTAMP;
        - sql:
            dbms: mysql,mariadb
            sql: >-
              ALTER TABLE report_card
              CHANGE last_used_at
              last_used_at timestamp(6) NOT NULL DEFAULT current_timestamp(6);
      rollback: # nothing to do, since this is backwards compatible

  - changeSet:
      id: v50.2024-08-08T20:04:03
      author: qnkhuat
      comment: Added 0.50.0 - Add index on user_parameter_value(user_id, parameter_id, dashboard_id)
      changes:
        - createIndex:
            tableName: user_parameter_value
            indexName: idx_user_parameter_value_user_id_dashboard_id_parameter_id
            columns:
              - column:
                  name: user_id
              - column:
                  name: dashboard_id
              - column:
                  name: parameter_id

  - changeSet:
      id: v50.2024-08-27T00:00:00
      author: devurandom
      comment: Add is_attached_dwh to metabase_database
      preConditions:
        - onFail: MARK_RAN
        - not:
            - columnExists:
                tableName: metabase_database
                columnName: is_attached_dwh
      changes:
        - addColumn:
            tableName: metabase_database
            columns:
              - column:
                  name: is_attached_dwh
                  type: ${boolean.type}
                  defaultValueBoolean: false
                  remarks: 'This is an attached data warehouse, do not serialize it and hide its details from the UI'
                  constraints:
                    nullable: false

  - changeSet:
      id: v51.2024-05-13T15:30:57
      author: metamben
      comment: Backup of dataset_query rewritten by the metrics v2 migration
      changes:
        - addColumn:
            tableName: report_card
            columns:
              - column:
                  name: dataset_query_metrics_v2_migration_backup
                  remarks: The copy of dataset_query before the metrics v2 migration
                  type: ${text.type}
      preConditions:

  - changeSet:
      id: v51.2024-05-13T16:00:00
      author: metamben
      comment: Migrate v1 metrics to v2 metrics
      validCheckSum: ANY
      changes:
        - customChange:
            class: "metabase.app_db.custom_migrations.MigrateMetricsToV2"

  - changeSet:
      id: v51.2024-06-07T12:37:36
      author: crisptrutski
      comment: Rename query_field.direct_reference to query_field.indirect_reference
      changes:
        - renameColumn:
            tableName: query_field
            columnDataType: ${boolean.type}
            oldColumnName: direct_reference
            newColumnName: explicit_reference

  - changeSet:
      id: v51.2024-06-12T18:53:02
      author: noahmoss
      comment: Drop incorrect index on login_history
      changes:
        - dropIndex:
            tableName: login_history
            indexName: idx_user_id_device_id
      rollback:
        - createIndex:
            tableName: login_history
            indexName: idx_user_id_device_id
            columns:
              - column:
                  name: session_id
              - column:
                  name: device_id
      preConditions:

  - changeSet:
      id: v51.2024-06-12T18:53:03
      author: noahmoss
      comment: Create index on login_history (user_id, device_id)
      changes:
        - createIndex:
            tableName: login_history
            indexName: idx_user_id_device_id
            columns:
              - column:
                  name: user_id
              - column:
                  name: device_id
      rollback:
        - dropIndex:
            tableName: login_history
            indexName: idx_user_id_device_id
      preConditions:

  - changeSet:
      id: v51.2024-07-08T10:00:00
      author: qnkhuat
      comment: Create channel table
      preConditions:
        - onFail: MARK_RAN
        - not:
            - tableExists:
                tableName: channel
      changes:
        - createTable:
            tableName: channel
            remarks: Channel configurations
            columns:
              - column:
                  name: id
                  remarks: Unique ID
                  type: int
                  autoIncrement: true
                  constraints:
                    primaryKey: true
                    nullable: false
              - column:
                  name: name
                  remarks: channel name
                  type: varchar(254)
                  constraints:
                    nullable: false
                    unique: true
              - column:
                  name: description
                  remarks: channel description
                  type: ${text.type}
                  constraints:
                    nullable: true
              - column:
                  name: type
                  remarks: Channel type
                  type: varchar(32)
                  constraints:
                    nullable: false
              - column:
                  name: details
                  remarks: Channel details, used to store authentication information or channel-specific settings
                  type: ${text.type}
                  constraints:
                    nullable: false
              - column:
                  name: active
                  type: ${boolean.type}
                  defaultValueBoolean: true
                  remarks: whether the channel is active
                  constraints:
                    nullable: false
              - column:
                  name: created_at
                  remarks: Timestamp when the channel was inserted
                  type: ${timestamp_type}
                  constraints:
                    nullable: false
              - column:
                  name: updated_at
                  remarks: Timestamp when the channel was updated
                  type: ${timestamp_type}
                  constraints:
                    nullable: false

  - changeSet:
      id: v51.2024-07-08T10:00:01
      author: qnkhuat
      comment: Create pulse_channel.channel_id
      preConditions:
        - onFail: MARK_RAN
        - not:
            - columnExists:
                tableName: pulse_channel
                columnName: channel_id
      changes:
        - addColumn:
            tableName: pulse_channel
            columns:
              - column:
                  name: channel_id
                  type: integer
                  remarks: The channel ID

  - changeSet:
      id: v51.2024-07-08T10:00:02
      author: qnkhuat
      comment: Add fk constraint to pulse_channel.channel_id
      preConditions:
        - onFail: MARK_RAN
        - not:
            - foreignKeyConstraintExists:
                foreignKeyName: fk_pulse_channel_channel_id
                foreignKeyTableName: pulse_channel

      changes:
        - addForeignKeyConstraint:
            baseTableName: pulse_channel
            baseColumnNames: channel_id
            referencedTableName: channel
            referencedColumnNames: id
            constraintName: fk_pulse_channel_channel_id
            nullable: true
            deleteCascade: true

  - changeSet:
      id: v51.2024-07-09T17:15:43
      author: tsmacdonald
      comment: Fix default boolean value for query_field.explicit_reference
      dbms: mysql,mariadb
      changes:
        - addDefaultValue:
            tableName: query_field
            columnName: explicit_reference
            defaultValueBoolean: true

  - changeSet:
      id: v51.2024-07-10T12:28:10
      author: johnswanson
      comment: Add `last_viewed_at` to dashboards
      preConditions:
        - onFail: MARK_RAN
        - not:
          - columnExists:
              tableName: report_dashboard
              columnName: last_viewed_at
      changes:
        - addColumn:
            tableName: report_dashboard
            columns:
              - column:
                  name: last_viewed_at
                  type: ${timestamp_type}
                  remarks: Timestamp of when this dashboard was last viewed
                  defaultValueComputed: current_timestamp
                  constraints:
                    nullable: false

  - changeSet:
      id: v51.2024-07-22T15:49:37
      author: escherize
      comment: Add embedding_client column to query_execution for metabase embedding SDK analytics
      preConditions:
        - onFail: MARK_RAN
        - not:
          - columnExists:
              tableName: query_execution
              columnName: embedding_client
      changes:
        - addColumn:
            tableName: query_execution
            columns:
              - column:
                  name: embedding_client
                  remarks: Used by the embedding team to track SDK usage
                  type: varchar(254)
                  constraints:
                    nullable: true

  - changeSet:
      id: v51.2024-07-22T15:49:38
      author: escherize
      comment: Add embedding_version column to query_execution for metabase embedding SDK analytics
      preConditions:
        - onFail: MARK_RAN
        - not:
          - columnExists:
              tableName: query_execution
              columnName: embedding_version
      changes:
        - addColumn:
            tableName: query_execution
            columns:
              - column:
                  name: embedding_version
                  remarks: Used by the embedding team to track SDK version usage
                  type: varchar(254)
                  constraints:
                    nullable: true

  - changeSet:
      id: v51.2024-07-22T15:49:39
      author: escherize
      comment: Add embedding_client column to view_log for metabase embedding SDK analytics
      preConditions:
        - onFail: MARK_RAN
        - not:
          - columnExists:
              tableName: view_log
              columnName: embedding_client
      changes:
        - addColumn:
            tableName: view_log
            columns:
              - column:
                  name: embedding_client
                  remarks: Used by the embedding team to track SDK usage
                  type: varchar(254)
                  constraints:
                    nullable: true

  - changeSet:
      id: v51.2024-07-22T15:49:40
      author: escherize
      comment: Add embedding_version column to view_log for metabase embedding SDK analytics
      preConditions:
        - onFail: MARK_RAN
        - not:
          - columnExists:
              tableName: view_log
              columnName: embedding_version
      changes:
        - addColumn:
            tableName: view_log
            columns:
              - column:
                  name: embedding_version
                  remarks: Used by the embedding team to track SDK version usage
                  type: varchar(254)
                  constraints:
                    nullable: true

  - changeSet:
      id: v51.2024-07-25T11:56:27
      author: crisptrutski
      comment: Wipe stale query fields, so we can add new non-nullable columns
      rollback: # none, entries will be recreated by sweeper
      changes:
        - delete:
            tableName: query_field
            remarks: remove stale analysis, so the new fields can be non-nullable

  - changeSet:
      id: v51.2024-07-25T11:57:27
      author: crisptrutski
      comment: Add `column` column to query fields
      preConditions:
        - not:
          - columnExists:
              tableName: query_field
              columnName: column
      changes:
        - addColumn:
            tableName: query_field
            columns:
              - column:
                  name: column
                  type: varchar(254) # matching metabase_field.name
                  remarks: name of the table or card being referenced
                  constraints:
                    nullable: false

  - changeSet:
      id: v51.2024-07-25T11:58:27
      author: crisptrutski
      comment: Add `table` column to query fields
      preConditions:
        - not:
          - columnExists:
              tableName: query_field
              columnName: table
      changes:
        - addColumn:
            tableName: query_field
            columns:
              - column:
                  name: table
                  type: varchar(254) # matching metabase_table.name
                  remarks: name of the table or card being referenced
                  constraints:
                    nullable: false

  - changeSet:
      id: v51.2024-07-25T12:02:21
      validCheckSum: ANY
      author: crisptrutski
      comment: Make `field_id` nullable on query fields
      rollback:
        - delete:
            tableName: query_field
            where: query_field.field_id is NULL
            remarks: remove stale analysis, so the fields can be non-nullable
      changes:
        - dropNotNullConstraint:
            tableName: query_field
            columnDataType: int
            columnName: field_id
            remarks: This value is null if the field does not exist, or is created within a model

  - changeSet:
      id: v51.2024-07-26T11:56:27
      author: crisptrutski
      comment: Add `table_id` column to query fields
      preConditions:
        - not:
          - columnExists:
              tableName: query_field
              columnName: table_id
      changes:
        - addColumn:
            tableName: query_field
            columns:
              - column:
                  name: table_id
                  type: int
                  remarks: track the table directly, in case the field does not exist
                  constraints:
                    nullable: true

  - changeSet:
      id: v51.2024-07-29T09:22:12
      author: crisptrutski
      comment: Add the query_analysis table
      preConditions:
        - onFail: MARK_RAN
        - not:
          - tableExists:
              tableName: query_analysis
      changes:
        - createTable:
            tableName: query_analysis
            remarks: Parent node for query analysis records
            columns:
              - column:
                  name: id
                  remarks: PK
                  type: int
                  autoIncrement: true
                  constraints:
                    primaryKey: true
                    nullable: false
              - column:
                  name: card_id
                  remarks: referenced card
                  type: int
                  constraints:
                    nullable: false
                    referencedTableName: report_card
                    referencedColumnNames: id
                    foreignKeyName: fk_query_analysis_card_id
                    deleteCascade: true
              - column:
                  remarks: The timestamp of when the analysis was created
                  name: created_at
                  type: ${timestamp_type}
                  defaultValueComputed: current_timestamp
                  constraints:
                    nullable: false
              - column:
                  remarks: The timestamp of when the analysis was updated
                  name: updated_at
                  type: ${timestamp_type}
                  defaultValueComputed: current_timestamp
                  constraints:
                    nullable: false

  - changeSet:
      id: v51.2024-07-29T09:23:12
      author: crisptrutski
      comment: Index query_analysis.card_id
      rollback: # not necessary, will be removed with the table
      preConditions: # linter made me add this
      changes:
        - createIndex:
            tableName: query_analysis
            indexName: idx_query_analysis_card_id
            columns:
              column:
                name: card_id

  - changeSet:
      id: v51.2024-07-29T09:24:13
      author: crisptrutski
      comment: Add the query_table join table
      preConditions:
        - onFail: MARK_RAN
        - not:
          - tableExists:
              tableName: query_table
      changes:
        - createTable:
            tableName: query_table
            remarks: Tables used by a card's query
            columns:
              - column:
                  name: id
                  remarks: PK
                  type: int
                  autoIncrement: true
                  constraints:
                    primaryKey: true
                    nullable: false
              - column:
                  name: card_id
                  remarks: referenced card
                  type: int
                  constraints:
                    nullable: false
                    referencedTableName: report_card
                    referencedColumnNames: id
                    foreignKeyName: fk_query_table_card_id
                    deleteCascade: true
              - column:
                  name: analysis_id
                  remarks: round of analysis
                  type: int
                  constraints:
                    nullable: false
                    referencedTableName: query_analysis
                    referencedColumnNames: id
                    foreignKeyName: fk_query_table_analysis_id
                    deleteCascade: true
              - column:
                  name: table_id
                  remarks: referenced field
                  type: int
                  constraints:
                    nullable: true
                    referencedTableName: metabase_table
                    referencedColumnNames: id
                    foreignKeyName: fk_query_table_table_id
                    deleteCascade: true
              - column:
                  name: schema
                  type: varchar(254) # matching metabase_table.schema
                  remarks: name of the schema of the table being referenced
                  constraints:
                    nullable: true
              - column:
                  name: table
                  type: varchar(254) # matching metabase_table.name
                  remarks: name of the table or card being referenced
                  constraints:
                    nullable: false

  - changeSet:
      id: v51.2024-07-29T09:25:13
      author: crisptrutski
      comment: Index query_table.card_id
      rollback: # not necessary, will be removed with the table
      preConditions: # linter made me add this
      changes:
        - createIndex:
            tableName: query_table
            indexName: idx_query_table_card_id
            columns:
              column:
                name: card_id

  - changeSet:
      id: v51.2024-07-29T09:25:14
      author: crisptrutski
      comment: Index query_table.analysis_id
      rollback: # not necessary, will be removed with the table
      preConditions: # linter made me add this
      changes:
        - createIndex:
            tableName: query_table
            indexName: idx_query_table_analysis_id
            columns:
              column:
                name: analysis_id

  - changeSet:
      id: v51.2024-07-29T09:25:15
      author: crisptrutski
      comment: Index query_table.table_id
      rollback: # not necessary, will be removed with the table
      preConditions: # linter made me add this
      changes:
        - createIndex:
            tableName: query_table
            indexName: idx_query_table_table_id
            columns:
              column:
                name: table_id

  - changeSet:
      id: v51.2024-07-29T10:03:27
      author: crisptrutski
      comment: Wipe stale query fields, so we can add new non-nullable columns
      rollback: # none, entries will be recreated by sweeper
      changes:
        - delete:
            tableName: query_field
            remarks: remove stale analysis, so the new fields can be non-nullable

  - changeSet:
      id: v51.2024-07-29T10:04:13
      author: crisptrutski
      comment: Put Query Fields under a parent Query Analysis record
      preConditions:
        - not:
          - columnExists:
              tableName: query_field
              columnName: analysis_id
      changes:
        - addColumn:
            tableName: query_field
            columns:
              - column:
                  name: analysis_id
                  remarks: round of analysis
                  type: int
                  constraints:
                    nullable: false
                    referencedTableName: query_analysis
                    referencedColumnNames: id
                    foreignKeyName: fk_query_field_analysis_id
                    deleteCascade: true
                    deleteCascadeForce: true # its safe as we have truncated the table
      rollback:
        - dropForeignKeyConstraint:
            baseTableName: query_field
            constraintName: fk_query_field_analysis_id
        - dropColumn:
            tableName: query_field
            columnName: analysis_id

  - changeSet:
      id: v51.2024-07-29T11:25:13
      author: crisptrutski
      comment: Index query_field.analysis_id
      rollback: # not necessary, will be removed with the table
      preConditions: # linter made me add this
      changes:
        - createIndex:
            tableName: query_field
            indexName: idx_query_field_analysis_id
            columns:
              column:
                name: analysis_id

  - changeSet:
      id: v51.2024-08-02T11:56:27
      author: crisptrutski
      comment: Add `schema` column to query fields
      preConditions:
        - not:
            - columnExists:
                tableName: query_field
                columnName: schema
      changes:
        - addColumn:
            tableName: query_field
            columns:
              - column:
                  name: schema
                  type: varchar(254) # matching metabase_table.schema
                  remarks: name of the schema of the table being referenced
                  constraints:
                    nullable: true

  - changeSet:
      id: v51.2024-08-02T12:02:21
      validCheckSum: ANY
      author: crisptrutski
      comment: Make `table` nullable on query fields
      rollback: # we don't need one, the column will be dropped
      changes:
        - dropNotNullConstraint:
            tableName: query_field
            columnDataType: varchar(254) # matching metabase_table.name
            columnName: table
            remarks: This value is null if the field does not exist, and macaw could not determine the table

  - changeSet:
      id: v51.2024-08-05T16:00:00
      author: metamben
      comment: Add source card reference to report_card to support metrics based models and questions
      preConditions:
        - not:
          - columnExists:
              tableName: report_card
              columnName: source_card_id
      changes:
        - addColumn:
            tableName: report_card
            columns:
              - column:
                  name: source_card_id
                  remarks: The ID of the model or question this card is based on
                  type: int

  - changeSet:
      id: v51.2024-08-05T16:00:01
      author: metamben
      comment: Add FK constraint to report_card.source_card_id
      preConditions:
      changes:
        - addForeignKeyConstraint:
            baseTableName: report_card
            baseColumnNames: source_card_id
            referencedTableName: report_card
            referencedColumnNames: id
            constraintName: fk_report_card_source_card_id_ref_report_card_id
            nullable: true
            deleteCascade: true

  - changeSet:
      id: v51.2024-08-05T16:00:02
      author: metamben
      comment: Index report_card.source_card_id
      rollback: # not necessary, will be removed with the table
      preConditions:
        - not:
            - indexExists:
                tableName: report_card
                indexName: idx_report_card_source_card_id
      changes:
        - createIndex:
            tableName: report_card
            indexName: idx_report_card_source_card_id
            columns:
              column:
                name: source_card_id


  - changeSet:
      id: v51.2024-08-07T10:00:00
      author: ranquild
      comment: Remove field refs from report_card.visualization_settings.column_settings
      validCheckSum: ANY
      changes:
        - customChange:
            class: "metabase.app_db.custom_migrations.MigrateLegacyColumnKeysInCardVizSettings"

  - changeSet:
      id: v51.2024-08-07T11:00:00
      author: ranquild
      comment: Remove field refs from report_dashboardcard.visualization_settings.column_settings
      validCheckSum: ANY
      changes:
        - customChange:
            class: "metabase.app_db.custom_migrations.MigrateLegacyColumnKeysInDashboardCardVizSettings"

  - changeSet:
      id: v51.2024-08-26T08:53:46
      author: crisptrutski
      comment: Add a status column to track the progress and outcome of query analysis
      preConditions:
        - not:
          - columnExists:
              tableName: query_analysis
              columnName: status
      changes:
        - addColumn:
            tableName: query_analysis
            columns:
              - column:
                  name: status
                  type: ${text.type}
                  remarks: running, failed, or completed

  - changeSet:
      id: v51.2024-09-03T16:54:18
      author: adam-james
      comment: Add pivot_results to pulse_card
      preConditions:
        - not:
            - columnExists:
                tableName: pulse_card
                columnName: pivot_results
      changes:
        - addColumn:
            tableName: pulse_card
            columns:
              - column:
                  name: pivot_results
                  type: ${boolean.type}
                  defaultValue: false
                  remarks: Whether or not to apply pivot processing to the rows of the export

  - changeSet:
      id: v51.2024-09-09T15:11:16
      author: johnswanson
      comment: add an index for `collection.type`
      preConditions:
        - onFail: MARK_RAN
        - not:
            - indexExists:
                tableName: collection
                indexName: idx_collection_type
      changes:
        - createIndex:
            tableName: collection
            columns:
              - column:
                  name: type
            indexName: idx_collection_type

  - changeSet:
      id: v51.2024-09-26T03:01:00
      author: escherize
      comment: iff enable-embedding is set, copy -> enable-embedding-interactive
      preConditions:
        - onFail: MARK_RAN
        - or:
            - and:
                - dbms:
                    type: postgresql
                - sqlCheck:
                    expectedResult: 1
                    sql: SELECT count(*) FROM setting WHERE key = 'enable-embedding';
            - and:
                - dbms:
                    type: mysql,mariadb
                - sqlCheck:
                    expectedResult: 1
                    sql: SELECT count(*) FROM setting WHERE `key` = 'enable-embedding';
            - and:
                - dbms:
                    type: h2
                - sqlCheck:
                    expectedResult: 1
                    sql: SELECT count(*) FROM setting WHERE "KEY" = 'enable-embedding';
      changes:
        - sql:
            dbms: postgresql
            sql: >-
              INSERT INTO setting (key, value)
              SELECT 'enable-embedding-interactive', value
              FROM setting
              WHERE key = 'enable-embedding';
        - sql:
            dbms: mysql,mariadb
            sql: >-
              INSERT INTO setting (`key`, `value`)
              SELECT 'enable-embedding-interactive', value
              FROM setting
              WHERE `key` = 'enable-embedding';
        - sql:
            dbms: h2
            sql: >-
              INSERT INTO setting ("KEY", "VALUE")
              SELECT 'enable-embedding-interactive', "VALUE"
              FROM setting
              WHERE "KEY" = 'enable-embedding';
      rollback: # not needed

  - changeSet:
      id: v51.2024-09-26T03:02:00
      author: escherize
      comment: iff enable-embedding is set, copy -> enable-embedding-static
      preConditions:
        - onFail: MARK_RAN
        - or:
            - and:
                - dbms:
                    type: postgresql
                - sqlCheck:
                    expectedResult: 1
                    sql: SELECT count(*) FROM setting WHERE key = 'enable-embedding';
            - and:
                - dbms:
                    type: mysql,mariadb
                - sqlCheck:
                    expectedResult: 1
                    sql: SELECT count(*) FROM setting WHERE `key` = 'enable-embedding';
            - and:
                - dbms:
                    type: h2
                - sqlCheck:
                    expectedResult: 1
                    sql: SELECT count(*) FROM setting WHERE "KEY" = 'enable-embedding';
      changes:
        - sql:
            dbms: postgresql
            sql: >-
              INSERT INTO setting (key, value)
              SELECT 'enable-embedding-static', value
              FROM setting
              WHERE key = 'enable-embedding';
        - sql:
            dbms: mysql,mariadb
            sql: >-
              INSERT INTO setting (`key`, `value`)
              SELECT 'enable-embedding-static', value
              FROM setting
              WHERE `key` = 'enable-embedding';
        - sql:
            dbms: h2
            sql: >-
              INSERT INTO setting ("KEY", "VALUE")
              SELECT 'enable-embedding-static', "VALUE"
              FROM setting
              WHERE "KEY" = 'enable-embedding';
      rollback: # not needed

  - changeSet:
      id: v51.2024-09-26T03:03:00
      author: escherize
      comment: iff enable-embedding is set, copy -> enable-embedding-sdk
      preConditions:
        - onFail: MARK_RAN
        - or:
            - and:
                - dbms:
                    type: postgresql
                - sqlCheck:
                    expectedResult: 1
                    sql: SELECT count(*) FROM setting WHERE key = 'enable-embedding';
            - and:
                - dbms:
                    type: mysql,mariadb
                - sqlCheck:
                    expectedResult: 1
                    sql: SELECT count(*) FROM setting WHERE `key` = 'enable-embedding';
            - and:
                - dbms:
                    type: h2
                - sqlCheck:
                    expectedResult: 1
                    sql: SELECT count(*) FROM setting WHERE "KEY" = 'enable-embedding';
      changes:
        - sql:
            dbms: postgresql
            sql: >-
              INSERT INTO setting (key, value)
              SELECT 'enable-embedding-sdk', value
              FROM setting
              WHERE key = 'enable-embedding';
        - sql:
            dbms: mysql,mariadb
            sql: >-
              INSERT INTO setting (`key`, `value`)
              SELECT 'enable-embedding-sdk', value
              FROM setting
              WHERE `key` = 'enable-embedding';
        - sql:
            dbms: h2
            sql: >-
              INSERT INTO setting ("KEY", "VALUE")
              SELECT 'enable-embedding-sdk', "VALUE"
              FROM setting
              WHERE "KEY" = 'enable-embedding';
      rollback: # not needed

  - changeSet:
      id: v51.2024-09-26T03:04:00
      author: escherize
      comment: iff embedding-app-origin is set, copy -> embedding-app-origins-interactive
      preConditions:
        - onFail: MARK_RAN
        - or:
            - and:
                - dbms:
                    type: postgresql
                - sqlCheck:
                    expectedResult: 1
                    sql: SELECT count(*) FROM setting WHERE key = 'embedding-app-origin';
            - and:
                - dbms:
                    type: mysql,mariadb
                - sqlCheck:
                    expectedResult: 1
                    sql: SELECT count(*) FROM setting WHERE `key` = 'embedding-app-origin';
            - and:
                - dbms:
                    type: h2
                - sqlCheck:
                    expectedResult: 1
                    sql: SELECT count(*) FROM setting WHERE "KEY" = 'embedding-app-origin';
      changes:
        - sql:
            dbms: postgresql
            sql: >-
              INSERT INTO setting (key, value)
              SELECT 'embedding-app-origins-interactive', value
              FROM setting
              WHERE key = 'embedding-app-origin';
        - sql:
            dbms: mysql,mariadb
            sql: >-
              INSERT INTO setting (`key`, `value`)
              SELECT 'embedding-app-origins-interactive', value
              FROM setting
              WHERE `key` = 'embedding-app-origin';
        - sql:
            dbms: h2
            sql: >-
              INSERT INTO setting ("KEY", "VALUE")
              SELECT 'embedding-app-origins-interactive', "VALUE"
              FROM setting
              WHERE "KEY" = 'embedding-app-origin';
      rollback: # not needed

  - changeSet:
      id: v51.2024-10-24T14:23:58
      author: noahmoss
      comment: Drop not null constraint on persisted_info.card_id
      changes:
        - dropNotNullConstraint:
            tableName: persisted_info
            columnName: card_id
            columnDataType: int
      rollback:
        - addNotNullConstraint:
            tableName: persisted_info
            columnName: card_id
            columnDataType: int

  - changeSet:
      id: v51.2024-10-24T14:24:59
      author: noahmoss
      comment: Drop foreign key constraint on persisted_info.card_id
      preConditions:
        - foreignKeyConstraintExists:
            foreignKeyName: fk_persisted_info_card_id
            foreignKeyTableName: persisted_info
      changes:
        - dropForeignKeyConstraint:
            constraintName: fk_persisted_info_card_id
            baseTableName: persisted_info
      rollback:
        - addForeignKeyConstraint:
            baseTableName: persisted_info
            baseColumnNames: card_id
            referencedTableName: report_card
            referencedColumnNames: id
            constraintName: fk_persisted_info_card_id
            onDelete: CASCADE

  - changeSet:
      id: v51.2024-10-24T14:25:01
      author: noahmoss
      comment: Re-add nullable foreign key constraint on persisted_info.card_id
      preConditions:
        - not:
            - foreignKeyConstraintExists:
              foreignKeyName: fk_persisted_info_card_id
              foreignKeyTableName: persisted_info
      changes:
        - addForeignKeyConstraint:
            baseTableName: persisted_info
            baseColumnNames: card_id
            referencedTableName: report_card
            referencedColumnNames: id
            constraintName: fk_persisted_info_card_id
            onDelete: SET NULL
      rollback:
        - dropForeignKeyConstraint:
            constraintName: fk_persisted_info_card_id
            baseTableName: persisted_info

  - changeSet:
      id: v52.2024-09-05T08:00:00
      author: qnkhuat
      comment: Create the notification table
      preConditions:
        - not:
          - tableExists:
              tableName: notification
      changes:
        - createTable:
            tableName: notification
            remarks: join table that connect notification subscriptions and notification handlers
            columns:
              - column:
                  name: id
                  type: int
                  autoIncrement: true
                  constraints:
                    primaryKey: true
                    nullable: false
              - column:
                  name: payload_type
                  remarks: the type of the payload
                  type: varchar(64)
                  constraints:
                    nullable: false
              - column:
                  name: active
                  remarks: whether the notification is active
                  type: ${boolean.type}
                  constraints:
                    nullable: false
                  defaultValueBoolean: true
              - column:
                  remarks: The timestamp of when the notification was created
                  name: created_at
                  type: ${timestamp_type}
                  constraints:
                    nullable: false
              - column:
                  name: updated_at
                  remarks: The timestamp of when the notification was updated
                  type: ${timestamp_type}
                  constraints:
                    nullable: false

  - changeSet:
      id: v52.2024-09-05T08:00:01
      author: qnkhuat
      comment: Create the notification_subscription table
      preConditions:
        - not:
          - tableExists:
              tableName: notification_subscription
      changes:
        - createTable:
            remarks: which type of trigger a notification is subscribed to
            tableName: notification_subscription
            columns:
              - column:
                  name: id
                  type: int
                  autoIncrement: true
                  constraints:
                    primaryKey: true
                    nullable: false
              - column:
                  name: notification_id
                  remarks: the notification that the subscription is connected to
                  type: int
                  constraints:
                    nullable: false
                    referencedTableName: notification
                    referencedColumnNames: id
                    foreignKeyName: fk_notification_subscription_notification_id
                    deleteCascade: true
              - column:
                  name: type
                  remarks: the type of the subscription
                  type: varchar(64)
                  constraints:
                    nullable: false
              - column:
                  name: event_name
                  remarks: the event name of subscriptions with type :notification-subscription/system-event
                  type: varchar(64)
                  constraints:
                    nullable: true
              - column:
                  name: created_at
                  remarks: The timestamp of when the subscription was created
                  type: ${timestamp_type}
                  constraints:
                    nullable: false

  - changeSet:
      id: v52.2024-09-05T08:00:02
      author: qnkhuat
      comment: index on notification_subscription.notification_id
      rollback: # no need, will be dropped with the table
      preConditions:
        - not:
            - indexExists:
                tableName: notification_subscription
                indexName: idx_notification_subscription_notification_id
      changes:
        - createIndex:
            tableName: notification_subscription
            columns:
              - column:
                  name: notification_id
            indexName: idx_notification_subscription_notification_id

  - changeSet:
      id: v52.2024-09-05T08:00:03
      author: qnkhuat
      comment: Create the channel_template table
      preConditions:
        - not:
          - tableExists:
              tableName: channel_template
      changes:
        - createTable:
            tableName: channel_template
            remarks: custom template for the channel
            columns:
              - column:
                  name: id
                  type: int
                  autoIncrement: true
                  constraints:
                    primaryKey: true
                    nullable: false
              - column:
                  name: name
                  type: varchar(64)
                  remarks: the name of the template
                  constraints:
                    nullable: false
              - column:
                  name: channel_type
                  type: varchar(64)
                  remarks: the channel type of the template
                  constraints:
                    nullable: false
              - column:
                  name: details
                  type: ${text.type}
                  remarks: the details of the template
                  constraints:
                    nullable: true
              - column:
                  name: entity_id
                  type: char(21)
                  remarks: Random NanoID tag for unique identity.
                  constraints:
                    nullable: true
                    unique: true
              - column:
                  name: created_at
                  type: ${timestamp_type}
                  remarks: The timestamp of when the template was created
                  constraints:
                    nullable: false
              - column:
                  name: updated_at
                  type: ${timestamp_type}
                  remarks: The timestamp of when the template was last updated
                  constraints:
                    nullable: false

  - changeSet:
      id: v52.2024-09-05T08:00:04
      author: qnkhuat
      comment: Create the notification_handler table
      validCheckSum: ANY
      preConditions:
        - not:
          - tableExists:
              tableName: notification_handler
      changes:
        - createTable:
            tableName: notification_handler
            remarks: which channel to send the notification to
            columns:
              - column:
                  name: id
                  type: int
                  autoIncrement: true
                  constraints:
                    primaryKey: true
                    nullable: false
              # TODO: can be removed once emails and slack configuration are fully migrated to be stored in channel table.
              - column:
                  name: channel_type
                  type: varchar(64)
                  remarks: the type of the channel, like :channel/email, :channel/slack
                  constraints:
                    nullable: false
              - column:
                  name: notification_id
                  type: int
                  remarks: the notification that the handler is connected to
                  constraints:
                    nullable: false
                    referencedTableName: notification
                    referencedColumnNames: id
                    foreignKeyName: fk_notification_handler_notification_id
                    deleteCascade: true
              - column:
                  name: channel_id
                  type: int
                  remarks: the channel that the handler is connected to
                  constraints:
                    nullable: true # temporarily nullable, because we need to support email and slack channels as global configuration
                    referencedTableName: channel
                    referencedColumnNames: id
                    foreignKeyName: fk_notification_handler_channel_id
                    deleteCascade: true
              - column:
                  name: template_id
                  type: int
                  remarks: the template that the handler is connected to
                  constraints:
                    nullable: true
              - column:
                  name: active
                  type: ${boolean.type}
                  remarks: whether the handler is active
                  defaultValueBoolean: true
                  constraints:
                    nullable: false
              - column:
                  name: created_at
                  type: ${timestamp_type}
                  remarks: The timestamp of when the handler was created
                  defaultValueComputed: current_timestamp
                  constraints:
                    nullable: false
              - column:
                  name: updated_at
                  type: ${timestamp_type}
                  remarks: The timestamp of when the handler was updated
                  defaultValueComputed: current_timestamp
                  constraints:
                    nullable: false
  - changeSet:
      id: v52.2024-09-05T08:00:05
      author: qnkhuat
      comment: Add fk constraint to notification_handler.template_id
      preConditions:
        - not:
          - foreignKeyConstraintExists:
              foreignKeyName: fk_notification_handler_template_id
              foreignKeyTableName: notification_handler
      changes:
        - addForeignKeyConstraint:
            baseTableName: notification_handler
            baseColumnNames: template_id
            referencedTableName: channel_template
            referencedColumnNames: id
            constraintName: fk_notification_handler_template_id
            onDelete: SET NULL

  - changeSet:
      id: v52.2024-09-05T08:00:06
      author: qnkhuat
      comment: index on notification_handler.notification_id
      rollback: # not necessary, will be removed with the table
      preConditions:
        - not:
            - indexExists:
                tableName: notification_handler
                indexName: idx_notification_handler_notification_id
      changes:
        - createIndex:
            tableName: notification_handler
            columns:
              - column:
                  name: notification_id
            indexName: idx_notification_handler_notification_id

  - changeSet:
      id: v52.2024-09-05T08:00:07
      author: qnkhuat
      comment: index on notification_handler.channel_id
      rollback: # not necessary, will be removed with the table
      preConditions:
        - not:
            - indexExists:
                tableName: notification_handler
                indexName: idx_notification_handler_channel_id
      changes:
        - createIndex:
            tableName: notification_handler
            columns:
              - column:
                  name: channel_id
            indexName: idx_notification_handler_channel_id

  - changeSet:
      id: v52.2024-09-05T08:00:08
      author: qnkhuat
      comment: index on notification_handler.template_id
      rollback: # not necessary, will be removed with the table
      preConditions:
        - not:
            - indexExists:
                tableName: notification_handler
                indexName: idx_notification_handler_template_id
      changes:
        - createIndex:
            tableName: notification_handler
            columns:
              - column:
                  name: template_id
            indexName: idx_notification_handler_template_id

  - changeSet:
      id: v52.2024-09-05T08:00:09
      author: qnkhuat
      comment: Create the notification_recipient table
      preConditions:
        - not:
          - tableExists:
              tableName: notification_recipient
      changes:
        - createTable:
            tableName: notification_recipient
            remarks: who should receive the notification
            columns:
              - column:
                  name: id
                  type: int
                  autoIncrement: true
                  constraints:
                    primaryKey: true
                    nullable: false
              - column:
                  name: notification_handler_id
                  type: int
                  remarks: the handler that the recipient is connected to
                  constraints:
                    nullable: false
                    referencedTableName: notification_handler
                    referencedColumnNames: id
                    foreignKeyName: fk_notification_recipient_notification_handler_id
                    deleteCascade: true
              - column:
                  name: type
                  type: varchar(64)
                  remarks: the type of the recipient
                  constraints:
                    nullable: false
              - column:
                  name: user_id
                  type: int
                  remarks: a user if the recipient has type user
                  constraints:
                    nullable: true
                    referencedTableName: core_user
                    referencedColumnNames: id
                    foreignKeyName: fk_notification_recipient_user_id
                    deleteCascade: true
              - column:
                  name: permissions_group_id
                  type: int
                  remarks: a permissions group if the recipient has type permissions_group
                  constraints:
                    nullable: true
                    referencedTableName: permissions_group
                    referencedColumnNames: id
                    foreignKeyName: fk_notification_recipient_permissions_group_id
                    deleteCascade: true
              - column:
                  name: details
                  type: ${text.type}
                  remarks: custom details for the recipient
                  constraints:
                    nullable: true
              - column:
                  name: created_at
                  type: ${timestamp_type}
                  remarks: The timestamp of when the recipient was created
                  defaultValueComputed: current_timestamp
                  constraints:
                    nullable: false
              - column:
                  name: updated_at
                  type: ${timestamp_type}
                  remarks: The timestamp of when the recipient was updated
                  defaultValueComputed: current_timestamp
                  constraints:
                    nullable: false

  - changeSet:
      id: v52.2024-09-05T08:00:10
      author: qnkhuat
      comment: index on notification_recipient.notification_handler_id
      rollback: # not necessary, will be removed with the table
      preConditions:
        - not:
            - indexExists:
                tableName: notification_recipient
                indexName: idx_notification_recipient_notification_handler_id
      changes:
        - createIndex:
            tableName: notification_recipient
            columns:
              - column:
                  name: notification_handler_id
            indexName: idx_notification_recipient_notification_handler_id

  - changeSet:
      id: v52.2024-09-05T08:00:11
      author: qnkhuat
      comment: index on notification_recipient.user_id
      rollback: # not necessary, will be removed with the table
      preConditions:
        - not:
            - indexExists:
                tableName: notification_recipient
                indexName: idx_notification_recipient_user_id
      changes:
        - createIndex:
            tableName: notification_recipient
            columns:
              - column:
                  name: user_id
            indexName: idx_notification_recipient_user_id

  - changeSet:
      id: v52.2024-09-05T08:00:12
      author: qnkhuat
      comment: index on notification_recipient.permissions_group_id
      rollback: # not necessary, will be removed with the table
      preConditions:
        - not:
            - indexExists:
                tableName: notification_recipient
                indexName: idx_notification_recipient_permissions_group_id
      changes:
        - createIndex:
            tableName: notification_recipient
            columns:
              - column:
                  name: permissions_group_id
            indexName: idx_notification_recipient_permissions_group_id

  - changeSet:
      id: v52.2024-09-05T08:00:13
      author: qnkhuat
      comment: Drop the channel_template.entity_id column
      preConditions:
        - onFail: MARK_RAN
        - columnExists:
            tableName: metabase_database
            columnName: is_attached_dwh
      changes:
        - dropColumn:
            tableName: channel_template
            columnName: entity_id
      rollback: # not necessary, will be removed with the table

  - changeSet:
      id: v52.2024-10-15T08:00:00
      author: qnkhuat
      comment: add notification_subscription.cron_schedule
      preConditions:
        - not:
          - columnExists:
              tableName: notification_subscription
              columnName: cron_schedule
      changes:
        - addColumn:
            tableName: notification_subscription
            columns:
              - column:
                  name: cron_schedule
                  type: varchar(128)
                  remarks: the cron schedule for the subscription
                  constraints:
                    nullable: true

  - changeSet:
      id: v52.2024-10-26T18:42:42
      author: metamben
      comment: Add stage-number to dimension targets in parameter_mappings
      validCheckSum: ANY
      changes:
        - customChange:
            class: "metabase.app_db.custom_migrations.AddStageNumberToParameterMappingTargets"

  - changeSet:
      id: v52.2024-11-12T15:13:18
      author: metamben
      comment: Add stage-number to dimension targets in visualization_settings
      validCheckSum: ANY
      changes:
        - customChange:
            class: "metabase.app_db.custom_migrations.AddStageNumberToVizSettingsParameterMappingTargets"

  # This migration should be changed to a no-op and a new migration inserted that does the load from edn whenever the
  # sample content is updated, so that it matches when the version that the sample content was updated from. See
  # metabase#50829 for an example where the content was updated.
  - changeSet:
      id: v52.2024-12-03T15:55:22
      author: escherize
      comment: Create New and improved Sample Content
      validCheckSum: ANY
      changes:
        - customChange:
            class: "metabase.app_db.custom_migrations.CreateSampleContentV2"

  - changeSet:
      id: v52.2024-12-10T10:28:16
      author: johnswanson
      comment: Add `report_card.dashboard_id`
      preConditions:
        - onFail: MARK_RAN
        - not:
          - columnExists:
              tableName: report_card
              columnName: dashboard_id
      changes:
        - addColumn:
            tableName: report_card
            columns:
              - column:
                  name: dashboard_id
                  type: int
                  remarks: The dashboard that owns the card, if it is a dashboard-internal card.
                  constraints:
                    nullable: true

  - changeSet:
      id: v52.2024-12-10T10:28:21
      author: johnswanson
      comment: Make `report_card.dashboard_id` a foreign key
      preConditions:
        - onFail: MARK_RAN
        - not:
          - foreignKeyConstraintExists:
            - foreignKeyName: fk_report_card_ref_dashboard_id
      changes:
        - addForeignKeyConstraint:
            baseTableName: report_card
            baseColumnNames: dashboard_id
            referencedTableName: report_dashboard
            referencedColumnNames: id
            constraintName: fk_report_card_ref_dashboard_id
            onDelete: CASCADE

  - changeSet:
      id: v52.2024-12-10T10:28:24
      author: johnswanson
      comment: Add an index for `report_card.dashboard_id`
      rollback: # will be removed with the column
      preConditions:
        - onFail: MARK_RAN
        - not:
            - indexExists:
                tableName: report_card
                indexName: idx_report_card_dashboard_id
      changes:
        - createIndex:
            indexName: idx_report_card_dashboard_id
            tableName: report_card
            columns:
              - column:
                  name: dashboard_id

  - changeSet:
      id: v52.2024-12-16T09:19:00
      author: crisptrutski
      comment: Metadata about search indexes
      preConditions:
        - onFail: MARK_RAN
        - not:
            - tableExists:
                tableName: search_index_metadata
      changes:
        - createTable:
            tableName: search_index_metadata
            remarks: Each entry corresponds to some queryable index, and contains metadata about it.
            columns:
              - column:
                  name: id
                  type: int
                  autoIncrement: true
                  constraints:
                    primaryKey: true
                    nullable: false
              - column:
                  name: engine
                  type: varchar(64)
                  remarks: 'The kind of search engine which this index belongs to.'
                  constraints:
                    nullable: false
              - column:
                  name: version
                  type: varchar(254)
                  remarks: 'Used to determine metabase compatibility. Format may depend on engine in future.'
                  constraints:
                    nullable: false
              - column:
                  name: index_name
                  type: varchar(254)
                  remarks: "The name by which the given engine refers to this particular index, e.g. table name."
                  constraints:
                    nullable: false
                    unique: true
              - column:
                  name: status
                  type: varchar(32)
                  remarks: One of 'pending', 'active', or 'retired'
                  constraints:
                    nullable: true
              - column:
                  remarks: The timestamp of when the index was created
                  name: created_at
                  type: ${timestamp_type}
                  defaultValueComputed: current_timestamp
                  constraints:
                    nullable: false
              - column:
                  remarks: The timestamp of when the index status was updated
                  name: updated_at
                  type: ${timestamp_type}
                  defaultValueComputed: current_timestamp
                  constraints:
                    nullable: false

  - changeSet:
      id: v52.2024-12-16T09:20:00
      author: crisptrutski
      comment: 'Protection against concurrent creation or promotion of indexes.'
      rollback: # will be removed with the table
      preConditions:
        - onFail: MARK_RAN
        - not:
            - indexExists:
                tableName: search_index_metadata
                indexName: idx_search_index_metadata_unique_status
      changes:
        - addUniqueConstraint:
            remarks: Unique entry for each status, from any given metabase instance's perspective.
            tableName: search_index_metadata
            constraintName: idx_search_index_metadata_unique_status
            columnNames: engine, version, status

  - changeSet:
      id: v52.2025-01-05T00:00:01
      author: escherize
      comment: set enable-embedding-sdk false when embedding-app-origins-sdk value exists
      preConditions:
        - onFail: MARK_RAN
        - or:
            - and:
                - dbms:
                    type: postgresql
                - sqlCheck:
                    expectedResult: 0
                    sql: SELECT count(*) FROM setting WHERE key = 'embedding-app-origins-sdk';
            - and:
                - dbms:
                    type: mysql,mariadb
                - sqlCheck:
                    expectedResult: 0
                    sql: SELECT count(*) FROM setting WHERE `key` = 'embedding-app-origins-sdk';
            - and:
                - dbms:
                    type: h2
                - sqlCheck:
                    expectedResult: 0
                    sql: SELECT count(*) FROM setting WHERE "KEY" = 'embedding-app-origins-sdk';
      changes:
        - sql:
            dbms: postgresql
            sql: >-
              update setting set value = 'false' where key = 'enable-embedding-sdk';
        - sql:
            dbms: mysql,mariadb
            sql: >-
              UPDATE setting set `value` = 'false' where `key` = 'enable-embedding-sdk';
        - sql:
            dbms: h2
            sql: >-
              UPDATE setting set "VALUE" = 'false' where "KEY" = 'enable-embedding-sdk';
      rollback: # not needed

  - changeSet:
      id: v53.2024-12-02T16:21:15
      author: noahmoss
      comment: Add cache_config.refresh_automatically column
      preConditions:
        - not:
            - columnExists:
                tableName: cache_config
                columnName: refresh_automatically
      changes:
        - addColumn:
            tableName: cache_config
            columns:
              - column:
                  name: refresh_automatically
                  type: ${boolean.type}
                  remarks: Whether or not we should automatically refresh cache results when a cache expires
                  defaultValueBoolean: false
                  constraints:
                    nullable: false

  - changeSet:
      id: v53.2024-12-02T17:21:16
      validCheckSum:
        - 9:209a494b250a08f022114249697cbc1b
        - 9:8adcf08936200cc74153d0c306452e0c
      author: noahmoss
      comment: Add query_execution.parameterized column
      preConditions:
        - not:
            - columnExists:
                tableName: query_execution
                columnName: parameterized
      changes:
        - addColumn:
            tableName: query_execution
            columns:
              - column:
                  name: parameterized
                  type: ${boolean.type}
                  remarks: Whether or not the query has parameters with non-nil values
                  constraints:
                    nullable: true

  - changeSet:
      id: v53.2024-12-10T10:00:00
      author: qnkhuat
      comment: add notification.internal_id
      preConditions:
        - onFail: MARK_RAN
        - not:
          - columnExists:
              tableName: notification
              columnName: internal_id
      changes:
        - addColumn:
            tableName: notification
            columns:
              - column:
                  name: internal_id
                  type: varchar(254)
                  remarks: the internal id of the notification
                  constraints:
                    nullable: true
                    unique: true

  # Prior to this, we used to truncate then insert notifications on startup (#50127)
  # But we can't do that anymore because pulses are migated to notification, so moving forward
  # we'll insert/replace notifications on startup (see metabase.notification.seed)
  # We need to do another truncate here so we have a clean slate for the new notifications
  - changeSet:
      id: v53.2024-12-10T10:00:10
      author: qnkhuat
      comment: Truncate the notification tables
      rollback: # not needed
      changes:
        - sql:
            dbms: postgresql
            sql: >-
              TRUNCATE TABLE notification RESTART IDENTITY CASCADE;
              TRUNCATE TABLE notification_handler RESTART IDENTITY CASCADE;
              TRUNCATE TABLE notification_subscription RESTART IDENTITY CASCADE;
              TRUNCATE TABLE notification_recipient RESTART IDENTITY CASCADE;
              TRUNCATE TABLE channel_template RESTART IDENTITY CASCADE;
        - sql:
            dbms: mysql,mariadb
            sql: >-
              DELETE FROM notification;
              ALTER TABLE notification AUTO_INCREMENT = 1;
              DELETE FROM notification_handler;
              ALTER TABLE notification_handler AUTO_INCREMENT = 1;
              DELETE FROM notification_subscription;
              ALTER TABLE notification_subscription AUTO_INCREMENT = 1;
              DELETE FROM notification_recipient;
              ALTER TABLE notification_recipient AUTO_INCREMENT = 1;
              DELETE FROM channel_template;
              ALTER TABLE channel_template AUTO_INCREMENT = 1;

        - sql:
            dbms: h2
            sql: >-
              DELETE FROM notification;
              DELETE FROM notification_handler;
              DELETE FROM notification_subscription;
              DELETE FROM notification_recipient;
              DELETE FROM channel_template;
              ALTER TABLE notification ALTER COLUMN id RESTART WITH 1;
              ALTER TABLE notification_handler ALTER COLUMN id RESTART WITH 1;
              ALTER TABLE notification_subscription ALTER COLUMN id RESTART WITH 1;
              ALTER TABLE notification_recipient ALTER COLUMN id RESTART WITH 1;
              ALTER TABLE channel_template ALTER COLUMN id RESTART WITH 1;

  - changeSet:
      id: v53.2024-12-20T19:53:50
      author: johnswanson
      comment: >
        add a table for user-level KV. This is intended for use as a lightweight mechanism for the frontend to be able
        to mark things as seen, unseen, dismissed, etc
      preConditions:
        - onFail: MARK_RAN
        - not:
            - tableExists:
                tableName: user_key_value
      changes:
        - createTable:
            tableName: user_key_value
            remarks: A simple key value store for each user.
            columns:
              - column:
                  name: id
                  type: int
                  autoIncrement: true
                  constraints:
                    primaryKey: true
                    nullable: false
              - column:
                  name: user_id
                  type: int
                  remarks: 'The ID of the user this KV-pair is for'
                  constraints:
                    nullable: false
                    referencedTableName: core_user
                    referencedColumnNames: id
                    foreignKeyName: fk_user_key_value_user_id
              - column:
                  name: namespace
                  type: varchar(254)
                  remarks: 'The namespace for this KV, e.g. "dashboard-filters" or "nobody-knows"'
                  constraints:
                    nullable: false
              - column:
                  name: key
                  remarks: 'The key'
                  type: varchar(254)
                  constraints:
                    nullable: false
              - column:
                  name: value
                  remarks: 'The value, serialized JSON'
                  type: ${text.type}
                  constraints:
                    nullable: true
              - column:
                  name: created_at
                  remarks: 'When this row was created'
                  type: ${timestamp_type}
                  defaultValueComputed: current_timestamp
                  constraints:
                    nullable: false
              - column:
                  name: updated_at
                  remarks: 'When this row was last updated'
                  type: ${timestamp_type}
                  defaultValueComputed: current_timestamp
                  constraints:
                    nullable: false
              - column:
                  name: expires_at
                  remarks: 'If set, when this row expires'
                  type: ${timestamp_type}
                  defaultValue: null

  - changeSet:
      id: v53.2024-12-20T19:53:59
      author: johnswanson
      comment: Add a unique constraint for user_id,namespace,key
      changes:
        - addUniqueConstraint:
            tableName: user_key_value
            columnNames: user_id, namespace, key
            constraintName: unique_user_key_value_user_id_namespace_key
      rollback: # will be deleted with table

  - changeSet:
      id: v53.2024-12-27T17:33:54
      author: nvoxland
      comment: Adds encryption-check setting to encryption management
      changes:
        - insert:
            tableName: setting
            columns:
              - column:
                  name: key
                  value: encryption-check
              - column:
                  name: value
                  value: "unencrypted"
      rollback:
        - sql:
            sql: "delete from setting where \"key\"='encryption-check'"
            dbms: postgresql
        - sql:
            sql: "delete from setting where `key`='encryption-check'"
            dbms: mysql,mariadb
        - sql:
            sql: "delete from setting where \"KEY\"='encryption-check'"
            dbms: h2

  - changeSet:
      id: v53.2024-12-27T20:17:23
      author: noahmoss
      comment: Drop unnecessary NOT NULL constraint from cache_config.refresh_automatically column
      changes:
        - dropNotNullConstraint:
            tableName: cache_config
            columnName: refresh_automatically
            columnDataType: ${boolean.type}
      rollback:
        - addNotNullConstraint:
            tableName: cache_config
            columnName: refresh_automatically
            columnDataType: ${boolean.type}
            defaultNullValue: false

  - changeSet:
      id: v53.2025-01-03T19:07:39
      author: noahmoss
      comment: Add `deactivated_at` column to the `core_user` table
      preConditions:
        - onFail: MARK_RAN
        - not:
            - columnExists:
                tableName: core_user
                columnName: deactivated_at
      changes:
        - addColumn:
            tableName: core_user
            columns:
              - column:
                  name: deactivated_at
                  type: ${timestamp_type}
                  remarks: The timestamp at which a user was deactivated

  - changeSet:
      id: v53.2025-02-20T04:49:39
      author: johnswanson
      comment: remove unused cards in usage analytics
      changes:
        - sql: |
            DELETE FROM report_card WHERE entity_id IN (
              'Y0ZykgQ64HHwAW_MYx-dW',
              '3CtVT_JDxNvMM5aFLtEHR',
              'hFpp3c-7Y-CtMOrs3zeyn',
              'PkIueKBME3DfRFwBsYjuE',
              '4DlO-I7ry2OaVQy7-RGPU',
              'lh0sbjKcm9BhiiHPpPxRa',
              '9shJ0y29V5o1lOSDL4ImJ',
              'WoQnk12nwOaJ1pcb1wsr4',
              '-_XgVaPuz7MY8jlG0wSEC',
              'LXu_IZa1EDg3QOhlwunGy',
              'Fnu5Kh0gYPN6P8A_fvICu'
            );
      rollback: # not needed, these are created on startup using deserialization

  - changeSet:
      id: v53.2025-04-02T15:25:04
      author: edpaget
      comment: create new cluster lock table for instance coordination
      preConditions:
        - onFail: MARK_RAN
        - not:
            - tableExists:
                tableName: metabase_cluster_lock
      changes:
        - createTable:
            tableName: metabase_cluster_lock
            remarks: A table to allow metabase instances to take locks across a cluster
            columns:
              - column:
                  name: lock_name
                  type: varchar(254)
                  remarks: a single column that can be used to a lock across a cluster
                  constraints:
                    primaryKey: true
                    nullable: false

  - changeSet:
      id: v53.2025-05-06T16:03:19
      author: nvoxland
      comment: Support indexing of values with bigint ids
      preConditions:
      changes:
        - modifyDataType:
            tableName: model_index_value
            columnName: model_pk
            newDataType: bigint
      rollback:
        - modifyDataType:
            tableName: model_index_value
            columnName: model_pk
            newDataType: int

  - changeSet:
      id: v54.2025-01-30T16:10:55
      author: bshepherdson
      comment: Add `entity_id` column to the `metabase_database` table
      preConditions:
        - onFail: MARK_RAN
        - not:
            - columnExists:
                tableName: metabase_database
                columnName: entity_id
      changes:
        - addColumn:
            tableName: metabase_database
            columns:
              - column:
                  remarks: Random NanoID tag for unique identity.
                  name: entity_id
                  type: char(21)
                  constraints:
                    nullable: true
                    unique: true

  - changeSet:
      id: v54.2025-01-30T16:13:20
      author: bshepherdson
      comment: Add `entity_id` column to the `metabase_table` table
      preConditions:
        - onFail: MARK_RAN
        - not:
            - columnExists:
                tableName: metabase_table
                columnName: entity_id
      changes:
        - addColumn:
            tableName: metabase_table
            columns:
              - column:
                  remarks: Random NanoID tag for unique identity.
                  name: entity_id
                  type: char(21)
                  constraints:
                    nullable: true
                    unique: true

  - changeSet:
      id: v54.2025-01-30T16:14:02
      author: bshepherdson
      comment: Add `entity_id` column to the `metabase_field` table
      preConditions:
        - onFail: MARK_RAN
        - not:
            - columnExists:
                tableName: metabase_field
                columnName: entity_id
      changes:
        - addColumn:
            tableName: metabase_field
            columns:
              - column:
                  remarks: Random NanoID tag for unique identity.
                  name: entity_id
                  type: char(21)
                  constraints:
                    nullable: true
                    unique: true

  - changeSet:
      id: v54.2025-02-14T08:00:00
      author: qnkhuat
      comment: add notification.payload_id
      preConditions:
        - not:
          - columnExists:
              tableName: notification
              columnName: payload_id
      changes:
        - addColumn:
            tableName: notification
            columns:
              - column:
                  name: payload_id
                  type: int
                  remarks: the internal id of the notification
                  constraints:
                    nullable: true

  - changeSet:
      id: v54.2025-02-14T08:01:00
      author: qnkhuat
      comment: create the notification_card table
      preConditions:
        - not:
          - tableExists:
              tableName: notification_card
      changes:
        - createTable:
            tableName: notification_card
            remarks: Card related notifications
            columns:
              - column:
                  name: id
                  type: int
                  autoIncrement: true
                  constraints:
                    primaryKey: true
                    nullable: false
              - column:
                  name: card_id
                  type: int
                  remarks: the card that the alert is connected to
                  constraints:
                    nullable: true
                    referencedTableName: report_card
                    referencedColumnNames: id
                    foreignKeyName: fk_notification_card_card_id
                    deleteCascade: true
              - column:
                  name: send_once
                  type: ${boolean.type}
                  remarks: whether the alert should only run once
                  defaultValueBoolean: false
                  constraints:
                    nullable: false
              - column:
                  name: send_condition
                  type: varchar(32)
                  remarks: the condition of the alert
                  constraints:
                    nullable: false
              - column:
                  name: created_at
                  type: ${timestamp_type}
                  remarks: The timestamp of when the recipient was created
                  defaultValueComputed: current_timestamp
                  constraints:
                    nullable: false
              - column:
                  name: updated_at
                  type: ${timestamp_type}
                  remarks: The timestamp of when the recipient was updated
                  defaultValueComputed: current_timestamp
                  constraints:
                    nullable: false

  - changeSet:
      id: v54.2025-02-14T08:03:00
      author: qnkhuat
      comment: add notification.creator_id
      preConditions:
        - not:
          - columnExists:
              tableName: notification
              columnName: creator_id
      changes:
        - addColumn:
            tableName: notification
            columns:
              - column:
                  name: creator_id
                  type: int
                  remarks: the id of the creator
                  constraints:
                    nullable: true

  - changeSet:
      id: v54.2025-02-14T08:04:00
      author: qnkhuat
      comment: add fk constraint to notification.creator_id
      preConditions:
        - not:
          - foreignKeyConstraintExists:
              foreignKeyName: fk_notification_creator_id
              foreignKeyTableName: notification
      changes:
        - addForeignKeyConstraint:
            baseTableName: notification
            baseColumnNames: creator_id
            referencedTableName: core_user
            referencedColumnNames: id
            constraintName: fk_notification_creator_id
            onDelete: CASCADE
            nullable: true

  - changeSet:
      id: v54.2025-02-14T08:04:01
      author: qnkhuat
      comment: Add an index for `notification.creator_id`
      rollback: # will be removed with the column
      preConditions:
        - onFail: MARK_RAN
        - not:
            - indexExists:
                tableName: notification
                indexName: idx_notification_creator_id
      changes:
        - createIndex:
            indexName: idx_notification_creator_id
            tableName: notification
            columns:
              - column:
                  name: creator_id

  - changeSet:
      id: v54.2025-02-14T08:04:02
      author: qnkhuat
      comment: Add an index for `notification_card.card_id`
      rollback: # will be removed with the column
      preConditions:
        - onFail: MARK_RAN
        - not:
            - indexExists:
                tableName: notification_card
                indexName: idx_notification_card_card_id
      changes:
        - createIndex:
            indexName: idx_notification_card_card_id
            tableName: notification_card
            columns:
              - column:
                  name: card_id

  - changeSet:
      id: v54.2025-02-14T08:05:00
      author: qnkhuat
      comment: Migrate alert to notification
      validCheckSum: ANY
      changes:
        - customChange:
            class: "metabase.app_db.custom_migrations.MigrateAlertToNotification"

  - changeSet:
      id: v54.2025-02-14T08:06:00
      author: qnkhuat
      comment: Delete all the migrated alerts from notification table
      changes:
        - sql: select 1;
      rollback:
        # delete all migrated notification on rollback so we can re-run the migration
        # no need to delete notification_card because the table will be dropped
        - sql:
            sql: >-
              DELETE FROM notification WHERE payload_type = 'notification/card';

  - changeSet:
      id: v54.2025-02-14T08:07:00
      author: qnkhuat
      comment: Update view v_alerts to read from notification tables
      changes:
        - sqlFile:
            dbms: postgresql
            path: instance_analytics_views/alerts/v2/postgres-alerts.sql
            relativeToChangelogFile: true
        - sqlFile:
            dbms: mysql,mariadb
            path: instance_analytics_views/alerts/v2/mysql-alerts.sql
            relativeToChangelogFile: true
        - sqlFile:
            dbms: h2
            path: instance_analytics_views/alerts/v2/h2-alerts.sql
            relativeToChangelogFile: true
      rollback:
        - sqlFile:
            dbms: postgresql
            path: instance_analytics_views/alerts/v1/postgres-alerts.sql
            relativeToChangelogFile: true
        - sqlFile:
            dbms: mysql,mariadb
            path: instance_analytics_views/alerts/v1/mysql-alerts.sql
            relativeToChangelogFile: true
        - sqlFile:
            dbms: h2
            path: instance_analytics_views/alerts/v1/h2-alerts.sql
            relativeToChangelogFile: true

  - changeSet:
      id: v54.2025-03-06T16:55:15
      author: nvoxland
      comment: Replacing storing the session key in the "id" column in favor of storing a new hashed version
      preConditions:
      changes:
        - addColumn:
            tableName: core_session
            columns:
              - column:
                  name: key_hashed
                  type: varchar(254)
                  value: "upgrade placeholder"
                  remarks: Hashed version of the session key
                  constraints:
                    nullable: false

  - changeSet:
      id: v54.2025-03-06T16:55:16
      author: nvoxland
      comment: Creating index on the hashed session key
      preConditions:
      changes:
        - createIndex:
            tableName: core_session
            columns:
              - column:
                  name: key_hashed
            indexName: idx_core_session_key_hashed

  - changeSet:
      id: v54.2025-03-11T16:00:00
      author: qnkhuat
      comment: add notification_subscription.ui_display_type
      preConditions:
        - not:
          - columnExists:
              tableName: notification_subscription
              columnName: ui_display_type
      changes:
        - addColumn:
            tableName: notification_subscription
            columns:
              - column:
                  name: ui_display_type
                  type: varchar(32)
                  remarks: the display of the subscription, used for the UI only
                  constraints:
                    nullable: true

  - changeSet:
      id: v54.2025-03-17T18:52:44
      author: noahmoss
      comment: Migrating zh site locales to zh_CN
      preConditions:
      changes:
        - sql:
            dbms: postgresql
            sql: >-
              UPDATE setting SET value = 'zh_CN' where key = 'site-locale' AND value = 'zh';
        - sql:
            dbms: mysql,mariadb
            sql: >-
              UPDATE setting SET `value` = 'zh_CN' where `key` = 'site-locale' AND `value` = 'zh';
        - sql:
            dbms: h2
            sql: >-
              UPDATE setting SET "VALUE" = 'zh_CN' where "KEY" = 'site-locale' AND "VALUE" = 'zh';
      rollback: # nothing to do; zh_CN is backwards compatible

  - changeSet:
      id: v54.2025-03-17T18:52:59
      author: noahmoss
      comment: Migrating zh user locales to zh_CN
      preConditions:
      changes:
        - sql:
            sql: >-
              UPDATE core_user SET locale = 'zh_CN' WHERE locale = 'zh';
      rollback: # nothing to do; zh_CN is backwards compatible

  - changeSet:
      id: v54.2025-03-25T16:34:12
      author: edpaget
      comment: Add index to field_usage query_execution_id column to support faster deletes
      rollback: # cannot rollback an index on a fk in mysql
      preConditions:
        - onFail: MARK_RAN
        - not:
            - indexExists:
                tableName: field_usage
                indexName: idx_field_usage_query_execution_id
      changes:
        - createIndex:
            tableName: field_usage
            columns:
              - column:
                  name: query_execution_id
            indexName: idx_field_usage_query_execution_id

  - changeSet:
      id: v54.2025-03-27T17:52:01
      author: luizarakaki
      comment: updating v_tasks to add new `status` field
      changes:
        - sqlFile:
            dbms: postgresql
            path: instance_analytics_views/tasks/v2/postgres-tasks.sql
            relativeToChangelogFile: true
        - sqlFile:
            dbms: mysql,mariadb
            path: instance_analytics_views/tasks/v2/mysql-tasks.sql
            relativeToChangelogFile: true
        - sqlFile:
            dbms: h2
            path: instance_analytics_views/tasks/v2/h2-tasks.sql
            relativeToChangelogFile: true
      rollback:
        - sqlFile:
            dbms: postgresql
            path: instance_analytics_views/tasks/v1/postgres-tasks.sql
            relativeToChangelogFile: true
        - sqlFile:
            dbms: mysql,mariadb
            path: instance_analytics_views/tasks/v1/mysql-tasks.sql
            relativeToChangelogFile: true
        - sqlFile:
            dbms: h2
            path: instance_analytics_views/tasks/v1/h2-tasks.sql
            relativeToChangelogFile: true

  - changeSet:
      id: v54.2025-03-28T11:22:01
      author: luizarakaki
      comment: updating v_content to add new `is_verified` field
      changes:
        - sqlFile:
            dbms: postgresql
            path: instance_analytics_views/content/v3/postgres-content.sql
            relativeToChangelogFile: true
        - sqlFile:
            dbms: mysql,mariadb
            path: instance_analytics_views/content/v3/mysql-content.sql
            relativeToChangelogFile: true
        - sqlFile:
            dbms: h2
            path: instance_analytics_views/content/v3/h2-content.sql
            relativeToChangelogFile: true
      rollback:
        - sqlFile:
            dbms: postgresql
            path: instance_analytics_views/content/v2/postgres-content.sql
            relativeToChangelogFile: true
        - sqlFile:
            dbms: mysql,mariadb
            path: instance_analytics_views/content/v2/mysql-content.sql
            relativeToChangelogFile: true
        - sqlFile:
            dbms: h2
            path: instance_analytics_views/content/v2/h2-content.sql
            relativeToChangelogFile: true

  - changeSet:
      id: v54.2025-05-13T21:46:53
      author: nvoxland
      comment: Add language to index metadata
      preConditions:
      changes:
        - addColumn:
            tableName: search_index_metadata
            columns:
              - column:
                  name: lang_code
                  type: varchar(10)
                  remarks: Language code the data in the index is in
                  defaultValue: en
                  constraints:
                    nullable: false


  - changeSet:
      id: v54.2025-05-13T21:46:54
      author: nvoxland
      comment: Preparing to replace index
      preConditions:
      changes:
        - dropUniqueConstraint:
            tableName: search_index_metadata
            constraintName: idx_search_index_metadata_unique_status
      rollback:
        - addUniqueConstraint:
            remarks: Unique entry for each status, from any given metabase instance's perspective.
            tableName: search_index_metadata
            constraintName: idx_search_index_metadata_unique_status
            columnNames: engine, version, status

  - changeSet:
      id: v54.2025-05-13T21:46:55
      author: nvoxland
      comment: 'Protection against concurrent creation or promotion of indexes.'
      preConditions:
        - onFail: MARK_RAN
        - not:
            - indexExists:
                tableName: search_index_metadata
                indexName: idx_search_index_metadata_unique_status
      changes:
        - addUniqueConstraint:
            remarks: Unique entry for each status, from any given metabase instance's perspective.
            tableName: search_index_metadata
            constraintName: idx_search_index_metadata_unique_status
            columnNames: engine, version, lang_code, status

  - changeSet:
      id: v55.2025-03-24T16:28:41
      author: bshepherdson
      comment: Add report_card.card_schema
      preConditions:
        - not:
          - columnExists:
              tableName: report_card
              columnName: card_schema
      changes:
        - addColumn:
            tableName: report_card
            columns:
              - column:
                  name: card_schema
                  type: int
                  remarks: Arbitrary revision number for how we store queries in report_card
                  defaultValue: 20
                  constraints:
                    nullable: false

  - changeSet:
      id: v55.2025-03-24T16:36:19
      author: bshepherdson
      comment: Creating index on the card_schema
      preConditions:
      changes:
        - createIndex:
            tableName: report_card
            columns:
              - column:
                  name: card_schema
            indexName: idx_report_card_card_schema

  - changeSet:
      id: v55.2025-04-01T07:17:52
      author: johnswanson
      comment: Add `db_router` table
      preConditions:
        - onFail: MARK_RAN
        - not:
            - tableExists:
                tableName: db_router
      changes:
        - createTable:
            tableName: db_router
            remarks: |
              Configuration for Database Routers. Currently just holds which user attribute each
              configured router database should use to choose a mirror database to route to.
            columns:
              - column:
                  name: id
                  type: int
                  autoIncrement: true
                  constraints:
                    primaryKey: true
                    nullable: false
              - column:
                  name: database_id
                  type: int
                  remarks: 'The ID of the database this is for.'
                  constraints:
                    unique: true
                    nullable: false
                    referencedTableName: metabase_database
                    referencedColumnNames: id
                    foreignKeyName: fk_db_router_database_id
              - column:
                  name: user_attribute
                  type: varchar(254)
                  remarks: 'The user attribute used to redirect users to a different database.'
                  constraints:
                    nullable: false


  - changeSet:
      id: v55.2025-04-01T07:18:02
      author: johnswanson
      comment: Add self-referential foreign key `router_database_id` to metabase_database
      preConditions:
        - onFail: MARK_RAN
        - not:
            - columnExists:
                tableName: metabase_database
                columnName: router_database_id
      changes:
        - addColumn:
            tableName: metabase_database
            columns:
              - column:
                  name: router_database_id
                  type: int
                  remarks: The ID of the primary database for this mirror database.
                  constraints:
                    unique: false
                    nullable: true

  - changeSet:
      id: v55.2025-04-01T07:18:47
      author: johnswanson
      comment: add an index for `metabase_database.router_database_id`
      preConditions:
        - onFail: MARK_RAN
        - not:
            - indexExists:
                tableName: metabase_database
                indexName: idx_unique_metabase_database_router_database_id_name
      changes:
        - addUniqueConstraint:
            tableName: metabase_database
            constraintName: idx_unique_metabase_database_router_database_id_name
            columnNames: router_database_id, name

  - changeSet:
      id: v55.2025-04-01T07:18:52
      author: johnswanson
      comment: Add foreign key for `router_database_id`
      preConditions:
        - onFail: MARK_RAN
        - not:
          - foreignKeyConstraintExists:
            - foreignKeyName: fk_metabase_database_metabase_database_id
      changes:
        - addForeignKeyConstraint:
            baseTableName: metabase_database
            baseColumnNames: router_database_id
            referencedTableName: metabase_database
            referencedColumnNames: id
            constraintName: fk_metabase_database_metabase_database_id
            onDelete: RESTRICT


  - changeSet:
      id: v55.2025-04-17T08:44:39
      author: johnswanson
      comment: Add permissions_group.magic_group_type
      preConditions: # Not required
      changes:
        - addColumn:
            tableName: permissions_group
            columns:
              - column:
                  name: magic_group_type
                  type: varchar(254)
                  remarks: The magic_group_type of the permissions_group
                  constraints:
                    unique: true
                    nullable: true

  - changeSet:
      id: v55.2025-04-17T08:47:19
      author: johnswanson
      comment: Set type on existing permissions groups
      rollback: #
      changes:
        - sql:
            sql: |
              UPDATE permissions_group SET magic_group_type='all-internal-users' WHERE name='All Users';
              UPDATE permissions_group SET magic_group_type='admin' WHERE name='Administrators';

  - changeSet:
      id: v55.2025-04-22T05:42:48
      author: johnswanson
      comment: Add `permissions_group.is_tenant_group`
      preConditions: # Not required
      changes:
        - addColumn:
            tableName: permissions_group
            columns:
              - column:
                  name: is_tenant_group
                  type: ${boolean.type}
                  defaultValueBoolean: false
                  remarks: "true iff this is a Tenant Group"
                  constraints:
                    nullable: false

  - changeSet:
      id: v55.2025-04-22T05:54:51
      author: johnswanson
      comment: Add `core_user.tenant_id`
      preConditions: #
      changes:
        - addColumn:
            tableName: core_user
            columns:
              - column:
                  name: tenant_id
                  type: int
                  remarks: The ID of the tenant for this user
                  constraints:
                    unique: false
                    nullable: true

  - changeSet:
      id: v55.2025-05-02T08:21:44
      author: lbrdnk
      comment: Migrate hacked semantic types
      rollback:
        - update:
            tableName: metabase_field
            # set columns to NULL
            columns:
              - column:
                  name: coercion_strategy
              - column:
                  name: effective_type
            where: coercion_strategy = 'Coercion/String->Float'
      changes:
        - update:
            tableName: metabase_field
            columns:
              - column:
                  name: coercion_strategy
                  value: 'Coercion/String->Float'
              - column:
                  name: effective_type
                  value: 'type/Float'
            where: |
              (
                select metabase_database.engine
                from metabase_table
                join metabase_database on metabase_table.db_id = metabase_database.id
                where metabase_field.table_id = metabase_table.id
              ) in (
                'mysql',
                'sqlite',
                'sqlserver',
                'snowflake',
                'h2',
                'oracle'
              )
              AND base_type = 'type/Text'
              AND semantic_type in (
                'type/Longitude',
                'type/Discount',
                'type/Currency',
                'type/Cost',
                'type/Quantity',
                'type/Duration',
                'type/Latitude',
                'type/Coordinate',
                'type/GrossMargin',
                'type/Percentage',
                'type/Share',
                'type/Price',
                'type/Income',
                'type/Score',
                'type/Number'
              )

<<<<<<< HEAD
  - changeSet:
      id: v55.2025-05-20T10:00:00
      validCheckSum: 9:1ed306a6b2573b7b140275e5319fae2c
      author: ranquild
      comment: Drop metabase_database.entity_id
      preConditions:
        - onFail: MARK_RAN
        - columnExists:
            tableName: metabase_database
            columnName: entity_id
      changes:
        - dropColumn:
            tableName: metabase_database
            columnName: entity_id
      rollback:
        - addColumn:
            tableName: metabase_database
            columns:
              - column:
                  remarks: Random NanoID tag for unique identity.
                  name: entity_id
                  type: char(21)
                  constraints:
                    nullable: true
                    unique: true

  - changeSet:
      id: v55.2025-05-20T11:00:00
      validCheckSum: 9:b03020b86a754abc46edca465f91eb6f
      author: ranquild
      comment: Drop metabase_table.entity_id
      preConditions:
        - onFail: MARK_RAN
        - columnExists:
            tableName: metabase_table
            columnName: entity_id
      changes:
        - dropColumn:
            tableName: metabase_table
            columnName: entity_id
      rollback:
        - addColumn:
            tableName: metabase_table
            columns:
              - column:
                  remarks: Random NanoID tag for unique identity.
                  name: entity_id
                  type: char(21)
                  constraints:
                    nullable: true
                    unique: true

  - changeSet:
      id: v55.2025-05-20T12:00:00
      validCheckSum: 9:70285cb34c7e9e4dd25f322a46e21c04
      author: ranquild
      comment: Drop metabase_field.entity_id
      preConditions:
        - onFail: MARK_RAN
        - columnExists:
            tableName: metabase_field
            columnName: entity_id
      changes:
        - dropColumn:
            tableName: metabase_field
            columnName: entity_id
      rollback:
        - addColumn:
            tableName: metabase_field
            columns:
              - column:
                  remarks: Random NanoID tag for unique identity.
                  name: entity_id
                  type: char(21)
                  constraints:
                    nullable: true
                    unique: true
=======
  # Add a unique constraint on metabase_table(db_id, schema, name). Before, there was no constraint, so we need to
  # handle potential duplicates.
  # v55.2025-05-19T01:00:00 - Make metabase_table.name and schema case-sensitive for MySQL
  # v55.2025-05-19T02:00:00 - Add is_defective_duplicate, FALSE by default
  # v55.2025-05-19T03:00:00 - Compute is_defective_duplicate based on (db_id, schema, name) uniqueness. Active tables
  # take priority over inactive ones.
  # v55.2025-05-19T04:00:00 - Add unique_table_helper to create an index that ignores EXISTING duplicates. We need to
  # handle 3 cases - H2 doesn't support WHERE in indexes, metabase_table.schema is a nullable field and needs to
  # be coalesced to an empty string, ignore duplicate tables.
  # v55.2025-05-19T05:00:00 - Add a unique constraint (db_id, name, unique_table_helper)

  # This is necessary to make unique indexes using metabase_table.name and schema case-sensitive for MySQL.
  - changeSet:
      id: v55.2025-05-19T01:00:00
      validCheckSum: ANY
      author: ranquild
      comment: Make metabase_table.name and schema use case-sensitive collation for MySQL
      changes:
        - sql:
            dbms: mysql,mariadb
            sql: >-
              ALTER TABLE metabase_table MODIFY
              `name` varchar(254)
              CHARACTER SET utf8mb4
              COLLATE utf8mb4_bin;

              ALTER TABLE metabase_table MODIFY
              `schema` varchar(254)
              CHARACTER SET utf8mb4
              COLLATE utf8mb4_bin;
      rollback:
        - sql:
            dbms: mysql,mariadb
            sql: >-
              ALTER TABLE metabase_table MODIFY
              `name` VARCHAR(254)
              CHARACTER SET utf8mb4
              COLLATE utf8mb4_unicode_ci;

              ALTER TABLE metabase_table MODIFY
              `schema` varchar(254)
              CHARACTER SET utf8mb4
              COLLATE utf8mb4_unicode_ci;

  - changeSet:
      id: v55.2025-05-19T02:00:00
      validCheckSum: 9:85e9ad7b60db0cd795254ca52d6dd5a7
      author: ranquild
      comment: Add metabase_table.is_defective_duplicate
      preConditions:
        - onFail: MARK_RAN
        - not:
            - columnExists:
                tableName: metabase_table
                columnName: is_defective_duplicate
      changes:
        - addColumn:
            tableName: metabase_table
            columns:
              - column:
                  name: is_defective_duplicate
                  type: ${boolean.type}
                  remarks: "Indicates whether the table is a defective duplicate that should never have been created."
                  constraints:
                    nullable: false
                  defaultValue: false

  # metabase_table.schema is nullable
  - changeSet:
      id: v55.2025-05-19T03:00:00
      validCheckSum: 9:bece48e1dd30c59d4dae56346363f5b4
      author: ranquild
      comment: Compute metabase_table.is_defective_duplicate based on (db_id, schema, name) uniqueness
      changes:
        - sql:
            UPDATE metabase_table mt
            SET is_defective_duplicate = TRUE
            WHERE mt.id IN (
                SELECT id
                FROM (
                    SELECT
                        mt.id,
                        ROW_NUMBER() OVER (
                            PARTITION BY mt.db_id, COALESCE(mt.schema, ''), mt.name
                            ORDER BY
                                CASE WHEN mt.active THEN 0 ELSE 1 END,
                                mt.created_at
                        ) AS row_num
                    FROM metabase_table mt
                ) x
                WHERE x.row_num > 1
            );
      rollback:
        - sql:
            sql: >-
              UPDATE metabase_table
              SET is_defective_duplicate = FALSE;

  - changeSet:
      id: v55.2025-05-19T04:00:00
      validCheckSum: ANY
      author: ranquild
      comment: Add metabase_table.unique_table_helper to create an index that ignores EXISTING duplicates
      preConditions:
        - onFail: MARK_RAN
        - not:
            - columnExists:
                tableName: metabase_table
                columnName: unique_table_helper
      changes:
        - sql:
            dbms: postgresql
            sql: >-
              ALTER TABLE metabase_table ADD COLUMN unique_table_helper CHARACTER VARYING(254) GENERATED ALWAYS AS (
                CASE WHEN is_defective_duplicate = TRUE THEN NULL ELSE COALESCE(schema, '') END
              ) STORED;
        - sql:
            dbms: mysql,mariadb
            sql: >-
              ALTER TABLE metabase_table ADD COLUMN unique_table_helper VARCHAR(254) GENERATED ALWAYS AS (
                CASE WHEN is_defective_duplicate = TRUE THEN NULL ELSE COALESCE(`schema`, '') END
              ) STORED;
        - sql:
            dbms: h2
            sql: >-
              ALTER TABLE metabase_table ADD COLUMN unique_table_helper CHARACTER VARYING(254) GENERATED ALWAYS AS (
                CASE WHEN is_defective_duplicate = TRUE THEN NULL ELSE COALESCE(schema, '') END
              );
      rollback:
        - sql:
            sql: ALTER TABLE metabase_table DROP COLUMN unique_table_helper;

  - changeSet:
      id: v55.2025-05-19T05:00:00
      validCheckSum: 9:848d1cb748064b5de423139fbbbc2876
      author: ranquild
      comment: Add unique constraint on metabase_table(db_id, name, unique_table_helper)
      preConditions:
        - onFail: MARK_RAN
        - not:
            - uniqueConstraintExists:
                tableName: metabase_table
                constraintName: idx_unique_table
      changes:
        - addUniqueConstraint:
            tableName: metabase_table
            constraintName: idx_unique_table
            columnNames: db_id, name, unique_table_helper
      rollback:
        - dropUniqueConstraint:
            tableName: metabase_table
            constraintName: idx_unique_table
>>>>>>> 84af10f4

  # >>>>>>>>>> DO NOT ADD NEW MIGRATIONS BELOW THIS LINE! ADD THEM ABOVE <<<<<<<<<<

########################################################################################################################
#
# ADVICE:
#
# 1) Think through some of these points when writing a migration, learn from our past mistakes:
#    - Do you really need a migration? Could the feature work without it? Prefer not to if possible.
#      Data in the wild can be vastly different from what you expect, and it's hard to get right.
#    - Make sure your migration is backward compatible: it might not be possible to add a constraint back
#      if you drop it in a migration.
#    - Postgres, MySQL and H2 have their differences. Make sure your migration works for all.
#    - Database encryption is a major issue:
#      - Fields like `metabase_database.details` or `setting.value` can be encrypted, so you need to decrypt them in
#        your migration. See #42617, #44048.
#      - Database could be partially encrypted, see https://www.notion.so/72575933ef2a446bafd16909e05a7387
#    - Custom migrations:
#      - Prefer SQL migrations when possible.
#      - Never use application code: it can change and *will* break your migration.
#      - Do not use Toucan models - refer table names directly.
#      - If it's a big change, consider using Quartz, see #42279
#      - More in `metabase.app_db.custom_migrations` namespace doc.
#    - Never delete a migration: users won't be able to downgrade. If you really need to, see #44908
#    - Migration id (`vXX.<date>`) must match its earliest released version:
#      - Do not backport `v51....` to version 50, Metabase will try to downgrade it.
#      - Instead, write a migration with an oldest target you plan to backport to in mind.
#
# 2) Run ./bin/lint-migrations-file.sh to run core.spec checks against any changes you make here. Liquibase is pretty
#    forgiving and won't complain if you accidentally mix up things like deleteCascade and onDelete: CASCADE. CI runs
#    this check but it's nicer to know now instead of waiting for CI.
#
# 3) Migration IDs should follow the format
#
#    vMM.TIMESTAMP
#
#    Where
#
#    M         = major version
#    TIMESTAMP = the current timestamp with format `yyyy-MM-dd'T'HH:mm:ss`
#                To get this timestamp, evaluate this in your REPL: `(dev/migration-timestamp)`
#
#    E.g: You're adding a new migration for version 49, And it's 10:30:00AM on April 1, 2023 (UTC),
#    your migration id should be: `v49.2023-04-01T10:30:00`.
#
# PLEASE KEEP THIS MESSAGE AT THE BOTTOM OF THIS FILE!!!!! Add new migrations above the message.
#
########################################################################################################################<|MERGE_RESOLUTION|>--- conflicted
+++ resolved
@@ -11323,85 +11323,6 @@
                 'type/Number'
               )
 
-<<<<<<< HEAD
-  - changeSet:
-      id: v55.2025-05-20T10:00:00
-      validCheckSum: 9:1ed306a6b2573b7b140275e5319fae2c
-      author: ranquild
-      comment: Drop metabase_database.entity_id
-      preConditions:
-        - onFail: MARK_RAN
-        - columnExists:
-            tableName: metabase_database
-            columnName: entity_id
-      changes:
-        - dropColumn:
-            tableName: metabase_database
-            columnName: entity_id
-      rollback:
-        - addColumn:
-            tableName: metabase_database
-            columns:
-              - column:
-                  remarks: Random NanoID tag for unique identity.
-                  name: entity_id
-                  type: char(21)
-                  constraints:
-                    nullable: true
-                    unique: true
-
-  - changeSet:
-      id: v55.2025-05-20T11:00:00
-      validCheckSum: 9:b03020b86a754abc46edca465f91eb6f
-      author: ranquild
-      comment: Drop metabase_table.entity_id
-      preConditions:
-        - onFail: MARK_RAN
-        - columnExists:
-            tableName: metabase_table
-            columnName: entity_id
-      changes:
-        - dropColumn:
-            tableName: metabase_table
-            columnName: entity_id
-      rollback:
-        - addColumn:
-            tableName: metabase_table
-            columns:
-              - column:
-                  remarks: Random NanoID tag for unique identity.
-                  name: entity_id
-                  type: char(21)
-                  constraints:
-                    nullable: true
-                    unique: true
-
-  - changeSet:
-      id: v55.2025-05-20T12:00:00
-      validCheckSum: 9:70285cb34c7e9e4dd25f322a46e21c04
-      author: ranquild
-      comment: Drop metabase_field.entity_id
-      preConditions:
-        - onFail: MARK_RAN
-        - columnExists:
-            tableName: metabase_field
-            columnName: entity_id
-      changes:
-        - dropColumn:
-            tableName: metabase_field
-            columnName: entity_id
-      rollback:
-        - addColumn:
-            tableName: metabase_field
-            columns:
-              - column:
-                  remarks: Random NanoID tag for unique identity.
-                  name: entity_id
-                  type: char(21)
-                  constraints:
-                    nullable: true
-                    unique: true
-=======
   # Add a unique constraint on metabase_table(db_id, schema, name). Before, there was no constraint, so we need to
   # handle potential duplicates.
   # v55.2025-05-19T01:00:00 - Make metabase_table.name and schema case-sensitive for MySQL
@@ -11554,7 +11475,83 @@
         - dropUniqueConstraint:
             tableName: metabase_table
             constraintName: idx_unique_table
->>>>>>> 84af10f4
+  - changeSet:
+      id: v55.2025-05-20T10:00:00
+      validCheckSum: 9:1ed306a6b2573b7b140275e5319fae2c
+      author: ranquild
+      comment: Drop metabase_database.entity_id
+      preConditions:
+        - onFail: MARK_RAN
+        - columnExists:
+            tableName: metabase_database
+            columnName: entity_id
+      changes:
+        - dropColumn:
+            tableName: metabase_database
+            columnName: entity_id
+      rollback:
+        - addColumn:
+            tableName: metabase_database
+            columns:
+              - column:
+                  remarks: Random NanoID tag for unique identity.
+                  name: entity_id
+                  type: char(21)
+                  constraints:
+                    nullable: true
+                    unique: true
+
+  - changeSet:
+      id: v55.2025-05-20T11:00:00
+      validCheckSum: 9:b03020b86a754abc46edca465f91eb6f
+      author: ranquild
+      comment: Drop metabase_table.entity_id
+      preConditions:
+        - onFail: MARK_RAN
+        - columnExists:
+            tableName: metabase_table
+            columnName: entity_id
+      changes:
+        - dropColumn:
+            tableName: metabase_table
+            columnName: entity_id
+      rollback:
+        - addColumn:
+            tableName: metabase_table
+            columns:
+              - column:
+                  remarks: Random NanoID tag for unique identity.
+                  name: entity_id
+                  type: char(21)
+                  constraints:
+                    nullable: true
+                    unique: true
+
+  - changeSet:
+      id: v55.2025-05-20T12:00:00
+      validCheckSum: 9:70285cb34c7e9e4dd25f322a46e21c04
+      author: ranquild
+      comment: Drop metabase_field.entity_id
+      preConditions:
+        - onFail: MARK_RAN
+        - columnExists:
+            tableName: metabase_field
+            columnName: entity_id
+      changes:
+        - dropColumn:
+            tableName: metabase_field
+            columnName: entity_id
+      rollback:
+        - addColumn:
+            tableName: metabase_field
+            columns:
+              - column:
+                  remarks: Random NanoID tag for unique identity.
+                  name: entity_id
+                  type: char(21)
+                  constraints:
+                    nullable: true
+                    unique: true
 
   # >>>>>>>>>> DO NOT ADD NEW MIGRATIONS BELOW THIS LINE! ADD THEM ABOVE <<<<<<<<<<
 
