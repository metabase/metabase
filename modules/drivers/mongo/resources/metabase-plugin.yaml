--- conflicted
+++ resolved
@@ -32,15 +32,7 @@
         - display-name: Additional connection string options (optional)
           placeholder: 'retryWrites=true&w=majority&authSource=admin&readPreference=nearest&replicaSet=test'
     - cloud-ip-address-info
-<<<<<<< HEAD
-    - merge:
-        - ssl
-=======
-    - name: use-srv
-      type: boolean
-      default: false
     - ssl
->>>>>>> 4bf404fb
     - name: ssl-cert
       type: string
       display-name: Server SSL certificate chain
