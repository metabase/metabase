(ns lint-migrations-file-test
  (:require
   [clojure.spec.alpha :as s]
   [clojure.test :refer :all]
   [lint-migrations-file :as lint-migrations-file]))

(defn- mock-change-set
  [& keyvals]
  {:changeSet
   (merge
    {:id      "v49.2024-01-01T10:30:00"
     :author  "camsaul"
     :comment "Added x.49.0"
     :changes [{:whatever {}}]
     :rollback []}
    (apply array-map keyvals))})

(defn mock-column [& keyvals]
  {:column (merge {:name "bird_count", :type "integer", :remarks "Whatever"}
                  (apply array-map keyvals))})

(defn- mock-add-column-changes [& keyvals]
  {:addColumn (merge {:tableName "my_table"
                      :columns   [(mock-column)]}
                     (apply array-map keyvals))})

(defn- mock-create-table-changes [& keyvals]
  {:createTable (merge {:tableName "my_table"
                        :columns   [(mock-column)]
                        :remarks   "Wow"}
                       (apply array-map keyvals))})

(defn- validate [& changes]
  (#'lint-migrations-file/validate-migrations
   {:databaseChangeLog changes}))

(defn- validate-ex-info [& changes]
  (try (#'lint-migrations-file/validate-migrations {:databaseChangeLog changes})
       (catch Exception e (ex-data e))))

(deftest require-unique-ids-test
  (testing "Make sure all migration IDs are unique"
    (is (thrown-with-msg?
         clojure.lang.ExceptionInfo
         #"distinct-change-set-ids"
         (validate
          (mock-change-set :id "v49.2024-01-01T10:30:00")
          (mock-change-set :id "v49.2024-01-01T10:30:00"))))))

(deftest require-migrations-in-order-test
  (testing "Migrations must be in order"
    (is (thrown-with-msg?
         clojure.lang.ExceptionInfo
         #"change-set-ids-in-order"
         (validate
          (mock-change-set :id "v45.00-002")
          (mock-change-set :id "v45.00-001"))))

    (is (thrown-with-msg?
         clojure.lang.ExceptionInfo
         #"change-set-ids-in-order"
         (validate
          (mock-change-set :id "v49.2023-12-14T08:54:54")
          (mock-change-set :id "v49.2023-12-14T08:54:53"))))))

(deftest only-one-column-per-add-column-test
  (testing "we should only allow one column per addColumn change"
    (doseq [id [1 200]]
      (is (= :ok
             (validate
              (mock-change-set
               :id (format "v45.00-%03d" id)
               :changes [(mock-add-column-changes)]))))
      (is (thrown-with-msg?
           clojure.lang.ExceptionInfo
           #"Extra input"
           (validate
            (mock-change-set
             :id id
             :changes [(mock-add-column-changes :columns [(mock-column :name "A")
                                                          (mock-column :name "B")])])))))))

(deftest one-change-per-change-set-test
  (testing "only allow one change per change set"
    (is (thrown-with-msg?
         clojure.lang.ExceptionInfo
         #"Extra input"
         (validate
          (mock-change-set :changes [(mock-add-column-changes) (mock-add-column-changes)]))))))

(deftest require-comment-test
  (testing "require a comment for a change set"
    (is (thrown-with-msg?
         clojure.lang.ExceptionInfo
         #"Validation failed:"
         (validate (update (mock-change-set) :changeSet dissoc :comment))))
    (is (= :ok
           (validate (mock-change-set :id "v49.2024-01-01T10:30:00", :comment "Added x.45.0"))))))

(deftest no-on-delete-in-constraints-test
  (testing "Make sure we don't use onDelete in constraints"
    (doseq [id         [1 200]
            change-set [(mock-change-set
                         :id id
                         :changes [(mock-add-column-changes
                                    :columns [(mock-column :constraints {:onDelete "CASCADE"})])])
                        (mock-change-set
                         :id id
                         :changes [(mock-create-table-changes
                                    :columns [(mock-column :constraints {:onDelete "CASCADE"})])])]]
      (testing (format "Change set =\n%s" (pr-str change-set))
        (is (thrown-with-msg?
             clojure.lang.ExceptionInfo
             #"onDelete is only for addForeignKeyConstraints"
             (validate change-set)))))))

(deftest require-remarks-for-create-table-test
  (testing "require remarks for newly created tables"
    (is (thrown-with-msg?
         clojure.lang.ExceptionInfo
         #":remarks"
         (validate
          (mock-change-set
           :id 200
           :changes [(update (mock-create-table-changes) :createTable dissoc :remarks)]))))))

(deftest allow-multiple-sql-changes-if-dbmses-are-different
  (testing "Allow multiple SQL changes if DBMSes are different"
    (is (= :ok
           (validate
            (mock-change-set
             :changes
             [{:sql {:dbms "h2", :sql "1"}}
              {:sql {:dbms "postgresql", :sql "2"}}
              {:sql {:dbms "mysql,mariadb", :sql "3"}}])))))

  (testing "should fail if *any* change is missing dbms"
    (is (thrown-with-msg?
         clojure.lang.ExceptionInfo
         #":dbms"
         (validate
          (mock-change-set
           :changes
           [{:sql {:dbms "h2", :sql "1"}}
            {:sql {:sql "2"}}])))))

  (testing "should fail if a DBMS is repeated"
    (is (thrown-with-msg?
         clojure.lang.ExceptionInfo
         #":changes"
         (validate
          (mock-change-set
           :changes
           [{:sql {:dbms "h2", :sql "1"}}
            {:sql {:dbms "postgresql,h2", :sql "2"}}]))))))

(deftest validate-id-test
  (letfn [(validate-id [id]
            (validate (mock-change-set :id id)))]
    (testing "Valid old-style ID"
      (is (= :ok
             (validate-id "v42.00-000"))))
    (testing "Valid new-style ID"
      (is (= :ok
             (validate-id "v49.2024-01-01T10:30:00"))))

    (testing "invalid date components should throw an error"
      (are [msg id]
        (thrown-with-msg?
         clojure.lang.ExceptionInfo
         #"Validation failed"
         (validate-id "v49.2024-30-01T10:30:00")
         msg)
        "invalid month"  "v49.2024-13-01T10:30:00"
        "invalid day"    "v49.2024-01-32T10:30:00"
        "invalid hour"   "v49.2024-01-01T25:30:00"
        "invalid minute" "v49.2024-01-01T10:60:00"
        "invalid second" "v49.2024-01-01T10:30:60"))))

(deftest prevent-text-types-test
  (testing "should allow \"${text.type}\" columns from being added"
    (is (= :ok
          (validate
           (mock-change-set
<<<<<<< HEAD
             :id "v49.2024-01-01T10:30:00"
             :changes [(mock-add-column-changes :columns [(mock-column :type "${text.type")])]))))
=======
             :id "v42.00-001"
             :changes [(mock-add-column-changes :columns [(mock-column :type "${text.type}")])]))))
>>>>>>> 39769b6a
    (doseq [problem-type ["blob" "text"]]
      (testing (format "should prevent \"%s\" columns from being added after ID 320" problem-type)
        (is (thrown-with-msg?
              clojure.lang.ExceptionInfo
              #"(?s)^.*no-bare-blob-or-text-types\\?.*$"
              (validate
                (mock-change-set
                  :id "v49.2024-01-01T10:30:00"
                  :changes [(mock-add-column-changes :columns [(mock-column :type problem-type)])]))))))))

(deftest prevent-bare-boolean-type-test
  (testing "should allow adding \"${boolean.type}\" columns"
    (is (= :ok
          (validate
           (mock-change-set
             :id "v49.00-033"
             :changes [(mock-add-column-changes :columns [(mock-column :type "${boolean.type}")])]))))
    (testing (format "should prevent \"boolean\" columns from being added after ID v49.00-033")
      (is (thrown-with-msg?
            clojure.lang.ExceptionInfo
            #"(?s)^.*no-bare-boolean-types\\?.*$"
            (validate
              (mock-change-set
                :id "v49.00-033"
                :changes [(mock-add-column-changes :columns [(mock-column :type "boolean")])])))))))

(deftest require-rollback-test
  (testing "change types with no automatic rollback support"
    (testing "missing rollback key fails"
      (is (thrown-with-msg?
           clojure.lang.ExceptionInfo
           #"rollback-present-when-required"
           (validate (update (mock-change-set :id "v49.2024-01-01T10:30:00" :changes [{:sql {:sql "select 1"}}])
                             :changeSet dissoc :rollback)))))
    (testing "nil rollback is allowed"
      (is (= :ok (validate (mock-change-set :id "v49.2024-01-01T10:30:00"
                                            :changes [{:sql {:sql "select 1"}}]
                                            :rollback nil)))))
    (testing "rollback values are allowed"
      (is (= :ok (validate (mock-change-set :id "v49.2024-01-01T10:30:00"
                                            :changes [{:sql {:sql "select 1"}}]
                                            :rollback {:sql {:sql "select 1"}}))))))
  (testing "change types with automatic rollback support are allowed"
    (is (= :ok (validate (mock-change-set :id "v49.2024-01-01T10:30:00" :changes [(mock-add-column-changes)]))))))

(deftest disallow-deletecascade-in-addcolumn-test
  (testing "addColumn with deleteCascade fails"
    (is (thrown-with-msg?
         clojure.lang.ExceptionInfo
         #"disallow-delete-cascade"
         (validate (mock-change-set :id "v49.2024-01-01T10:30:00"
                                    :changes [(mock-add-column-changes
                                               :columns [(mock-column :constraints {:deleteCascade true})])]))))))

(deftest custom-changes-test
  (let [change-set (mock-change-set
                    :changes
                    [{:customChange {:class "metabase.db.custom_migrations.ReversibleUppercaseCards"}}])]
    (is (= :ok
           (validate change-set))))
  (testing "missing value"
    (let [change-set (mock-change-set
                      :changes
                      [{:customChange {}}])
          ex-info    (validate-ex-info change-set)]
      (is (not= :ok ex-info))))
  (testing "invalid values"
    (doseq [bad-value [nil 3 ""]]
      (let [change-set (mock-change-set
                        :changes
                        [{:customChange {:class bad-value}}])
            ex-info    (validate-ex-info change-set)
            specific   (->> ex-info
                            ::s/problems
                            (some (fn [problem]
                                    (when (= (:val problem) bad-value)
                                      problem))))]
        (is (not= :ok ex-info))
        (is (= (take-last 2 (:via specific))
               [:change.strict/customChange :custom-change/class]))))))<|MERGE_RESOLUTION|>--- conflicted
+++ resolved
@@ -182,13 +182,8 @@
     (is (= :ok
           (validate
            (mock-change-set
-<<<<<<< HEAD
              :id "v49.2024-01-01T10:30:00"
-             :changes [(mock-add-column-changes :columns [(mock-column :type "${text.type")])]))))
-=======
-             :id "v42.00-001"
              :changes [(mock-add-column-changes :columns [(mock-column :type "${text.type}")])]))))
->>>>>>> 39769b6a
     (doseq [problem-type ["blob" "text"]]
       (testing (format "should prevent \"%s\" columns from being added after ID 320" problem-type)
         (is (thrown-with-msg?
