(ns metabase.query-processor
  "Preprocessor that does simple transformations to all incoming queries, simplifing the driver-specific
  implementations."
  (:require [medley.core :as m]
            [metabase
             [config :as config]
             [driver :as driver]]
            [metabase.driver.util :as driver.u]
            [metabase.mbql.schema :as mbql.s]
            [metabase.query-processor
             [debug :as debug]
             [store :as qp.store]]
            [metabase.query-processor.middleware
             [add-dimension-projections :as add-dim]
             [add-implicit-clauses :as implicit-clauses]
             [add-implicit-joins :as add-implicit-joins]
             [add-row-count-and-status :as row-count-and-status]
             [add-settings :as add-settings]
             [add-source-metadata :as add-source-metadata]
             [annotate :as annotate]
             [async :as async]
             [async-wait :as async-wait]
             [auto-bucket-datetimes :as bucket-datetime]
             [bind-effective-timezone :as bind-timezone]
             [binning :as binning]
             [cache :as cache]
             [catch-exceptions :as catch-exceptions]
             [check-features :as check-features]
             [constraints :as constraints]
             [cumulative-aggregations :as cumulative-ags]
             [desugar :as desugar]
             [dev :as dev]
             [driver-specific :as driver-specific]
             [expand-macros :as expand-macros]
             [fetch-source-query :as fetch-source-query]
             [format-rows :as format-rows]
             [limit :as limit]
             [log :as log-query]
             [mbql-to-native :as mbql-to-native]
             [normalize-query :as normalize]
             [parameters :as parameters]
             [permissions :as perms]
             [pre-alias-aggregations :as pre-alias-ags]
             [process-userland-query :as process-userland-query]
             [reconcile-breakout-and-order-by-bucketing :as reconcile-bucketing]
             [resolve-database :as resolve-database]
             [resolve-driver :as resolve-driver]
             [resolve-fields :as resolve-fields]
             [resolve-joins :as resolve-joins]
             [resolve-source-table :as resolve-source-table]
             [results-metadata :as results-metadata]
             [splice-params-in-response :as splice-params-in-response]
             [store :as store]
             [validate :as validate]
             [wrap-value-literals :as wrap-value-literals]]
            [metabase.util.i18n :refer [tru]]
            [schema.core :as s])
  (:import clojure.core.async.impl.channels.ManyToManyChannel))

;;; +----------------------------------------------------------------------------------------------------------------+
;;; |                                                QUERY PROCESSOR                                                 |
;;; +----------------------------------------------------------------------------------------------------------------+

(s/defn ^:private execute-query
  "The pivotal stage of the `process-query` pipeline where the query is actually executed by the driver's Query
  Processor methods. This function takes the fully pre-processed query, runs it, and returns the results, which then
  run through the various post-processing steps."
  [query :- {:driver   s/Keyword
             s/Keyword s/Any}]
  (driver/execute-query (:driver query) query))

;; The way these functions are applied is actually straight-forward; it matches the middleware pattern used by
;; Ring.
;;
;;    (defn- qp-middleware-fn [qp]
;;      (fn [query]
;;        (do-some-postprocessing (qp (do-some-preprocessing query)))))
;;
;; (For most of the middleware.) We are currently in the process to converting all middleware to an async pattern,
;; which is similar to async Ring, with an added `canceled-chan` param:
;;
;;    (defn- async-qp-middleware-fn [qp]
;;      (fn [query respond raise canceled-chan]
;;        (qp (do-some-preprocessing query)
;;            (fn [results]
;;              (respond (do-some-post-processing results)))
;;            raise
;;            canceled-chan)))
;;
;; `canceled-chan` is a core.async promise channel that will recieve a single message if the connection or thread
;; waiting for the query result is canceled before the QP returns a response; middleware can listen for this message
;; to cancel pending queries if supported by the database. This channel will also close whenever the QP finishes, so
;; you can use it in core.async go blocks to schedule other async actions as well.
;;
;;
;; The majority of middleware functions do only pre-processing, fewer still do only post-processing, and even fewer
;; still do a combination of both. The middleware pattern allows individual pieces of middleware to return closures
;; that maintain some sort of internal state. For example, `cumulative-sum` can determine if it needs to perform
;; cumulative summing, and, if so, modify the query before passing it to QP; once the query is processed, it can use
;; modify the results as needed.
;;
;; PRE-PROCESSING fns are applied from bottom to top, and POST-PROCESSING from top to bottom;
;; the easiest way to wrap your head around this is picturing a the query as a ball being thrown in the air
;; (up through the preprocessing fns, back down through the post-processing ones)
(def ^:private pipeline
  ;; ▼▼▼ POST-PROCESSING ▼▼▼  happens from TOP-TO-BOTTOM, e.g. the results of `f` are (eventually) passed to `limit`
  [#'mbql-to-native/mbql->native
   #'annotate/result-rows-maps->vectors
   #'check-features/check-features
   #'wrap-value-literals/wrap-value-literals
   #'annotate/add-column-info
   #'perms/check-query-permissions
   #'pre-alias-ags/pre-alias-aggregations
   #'cumulative-ags/handle-cumulative-aggregations
   ;; ▲▲▲ NO FK->s POINT ▲▲▲ Everything after this point will not see `:fk->` clauses, only `:joined-field`
   #'resolve-joins/resolve-joins
   #'add-implicit-joins/add-implicit-joins
   #'dev/check-results-format
   #'limit/limit
   #'results-metadata/record-and-return-metadata!
   #'format-rows/format-rows
   #'desugar/desugar
   #'binning/update-binning-strategy
   #'resolve-fields/resolve-fields
   #'add-dim/add-remapping
   #'implicit-clauses/add-implicit-clauses
   #'add-source-metadata/add-source-metadata-for-source-queries
   #'reconcile-bucketing/reconcile-breakout-and-order-by-bucketing
   #'bucket-datetime/auto-bucket-datetimes
   #'resolve-source-table/resolve-source-tables
   #'row-count-and-status/add-row-count-and-status
   ;; ▼▼▼ RESULTS WRAPPING POINT ▼▼▼ All functions *below* will see results WRAPPED in `:data` during POST-PROCESSING
   ;;
   ;; TODO - I think we should add row count and status much later, perhaps at the very end right before
   ;; `catch-exceptions`
   #'parameters/substitute-parameters
   #'expand-macros/expand-macros
   ;; (drivers can inject custom middleware if they implement `process-query-in-context`)
   #'driver-specific/process-query-in-context
   #'add-settings/add-settings
   #'splice-params-in-response/splice-params-in-response
   ;; ▲▲▲ DRIVER RESOLUTION POINT ▲▲▲
   ;; All functions *above* will have access to the driver during PRE- *and* POST-PROCESSING
   ;;
   ;; TODO - `resolve-driver` and `resolve-database` can be combined into a single step, so we don't need to fetch
   ;; DB twice
   #'resolve-driver/resolve-driver
   #'bind-timezone/bind-effective-timezone
   #'resolve-database/resolve-database
   #'fetch-source-query/resolve-card-id-source-tables
   #'store/initialize-store
   #'log-query/log-query
   ;; ▲▲▲ SYNC MIDDLEWARE ▲▲▲
   ;;
   ;; All middleware above this point is written in the synchronous 1-arg style. All middleware below is written in
   ;; async 4-arg style. Eventually the entire QP middleware stack will be rewritten in the async style. But not yet
   ;;
   ;; TODO - `async-wait` should be moved way up the stack, at least after the DB is resolved, right now for nested
   ;; queries it creates a thread pool for the nested query placeholder DB ID
   ;;
   ;; ▼▼▼ ASYNC MIDDLEWARE ▼▼▼
   #'async/async->sync
   #'async-wait/wait-for-turn
   #'cache/maybe-return-cached-results
   #'validate/validate-query
   #'normalize/normalize
   #'catch-exceptions/catch-exceptions
   #'process-userland-query/process-userland-query
   #'constraints/add-default-userland-constraints
   #'async/async-setup])
;; ▲▲▲ PRE-PROCESSING ▲▲▲ happens from BOTTOM-TO-TOP, e.g. the results of `expand-macros` are passed to
;; `substitute-parameters`

(defn- build-pipeline
  "Construct a new Query Processor pipeline with `f` as the final 'piviotal' function. e.g.:

    All PRE-PROCESSING (query) --> f --> All POST-PROCESSING (result)

  Or another way of looking at it is

    (post-process (f (pre-process query)))

  Normally `f` is something that runs the query, like the `execute-query` function above, but this can be swapped out
  when we want to do things like process a query without actually running it.

  Normally the middleware is combined as if threading the underlying functions thru `->`, e.g.

    ;; with pipeline [#'middleware-1 #'middleware-2]
    (build-pipeline f) ; -> (middleware-2 (middleware-1 f))

  However you can supply a custom `reducing-fn` to build modify various pieces of middleware as needed."
  ([f]
   (build-pipeline f (fn [qp middleware-var]
                       ((var-get middleware-var) qp))))

  ([f reducing-fn]
   (reduce reducing-fn f pipeline)))


(def ^:private ^{:arglists '([query])} preprocess
  "Run all the preprocessing steps on a query, returning it in the shape it looks immediately before it would normally
  get executed by `execute-query`. One important thing to note: if preprocessing fails for some reason, `preprocess`
  will throw an Exception, unlike `process-query`. Why? Preprocessing is something we use internally, so wrapping
  catching Exceptions and wrapping them in frontend results format doesn't make sense.

  (NOTE: Don't use this directly. You either want `query->preprocessed` (for the fully preprocessed query) or
  `query->native` for the native form.)"
  ;; throwing pre-allocated exceptions can actually get optimized away into long jumps by the JVM, let's give it a
  ;; chance to happen here
  (let [quit-early-exception (Exception.)
        ;; the 'pivoting' function is just one that delivers the query in its current state into the promise we
        ;; conveniently attached to the query. Then it quits early by throwing our pre-allocated Exception...
        deliver-native-query
        (fn [{:keys [results-promise] :as query}]
          (deliver results-promise (dissoc query :results-promise))
          (throw quit-early-exception))

        ;; ...which ends up getting caught by the `catch-exceptions` middleware. Add a final post-processing function
        ;; around that which will return whatever we delivered into the `:results-promise`.
        receive-native-query
        (fn [qp]
          (fn [query]
            (let [results-promise (promise)
                  results         (binding [async-wait/*disable-async-wait* true]
                                    (qp (assoc query :results-promise results-promise)))]
              (if (realized? results-promise)
                @results-promise
                ;; if the results promise was never delivered, it means we never made it all the way to the
                ;; `deliver-native-query` portion of the QP pipeline; the results will thus be a failure message from
                ;; our `catch-exceptions` middleware. In 99.9% of cases we probably want to know right away that the
                ;; query failed instead of giving people a failure response and trying to get results from that. So do
                ;; everyone a favor and throw an Exception
                (let [results (m/dissoc-in results [:query :results-promise])]
                  (throw (ex-info (tru "Error preprocessing query") results)))))))]
    (receive-native-query (build-pipeline deliver-native-query))))

(def ^:private ^:dynamic *preprocessing-level* 0)

(def ^:private ^:const max-preprocessing-level 20)

(defn query->preprocessed
  "Return the fully preprocessed form for `query`, the way it would look immediately before `mbql->native` is called.
  Especially helpful for debugging or testing driver QP implementations."
  {:style/indent 0}
  [query]
  ;; record the number of recursive preprocesses taking place to prevent infinite preprocessing loops.
  (binding [*preprocessing-level* (inc *preprocessing-level*)]
    (when (>= *preprocessing-level* max-preprocessing-level)
      (throw (ex-info (str (tru "Infinite loop detected: recursively preprocessed query {0} times."
                                max-preprocessing-level))
               {:type :bug})))
    (-> query        (update :middleware assoc :disable-mbql->native? true)
        (update :preprocessing-level (fnil inc 0))
        preprocess
        (m/dissoc-in [:middleware :disable-mbql->native?]))))

(defn query->expected-cols
  "Return the `:cols` you would normally see in MBQL query results by preprocessing the query amd calling `annotate` on
  it."
  [{query-type :type, :as query}]
  (when-not (= query-type :query)
<<<<<<< HEAD
    (throw (Exception. (str (tru "Can only determine expected columns for MBQL queries.")))))
  (qp.store/with-store
    (let [preprocessed (query->preprocessed query)
          results      ((annotate/add-column-info (constantly nil)) preprocessed)]
      (seq (:cols results)))))
=======
    (throw (Exception. (tru "Can only determine expected columns for MBQL queries."))))
  (let [results (qp.store/with-store
                  ((annotate/add-column-info (constantly nil))
                   (query->preprocessed query)))]
    (or (seq (:cols results))
        (throw (ex-info (tru "No columns returned.") results)))))
>>>>>>> b5d63893

(defn query->native
  "Return the native form for `query` (e.g. for a MBQL query on Postgres this would return a map containing the compiled
  SQL form). (Like `preprocess`, this function will throw an Exception if preprocessing was not successful.)

  (Currently, this function is mostly used by tests and in the REPL; `mbql-to-native/mbql->native` middleware handles
  simliar functionality for queries that are actually executed.)"
  {:style/indent 0}
  [query]
  (perms/check-current-user-has-adhoc-native-query-perms query)
  (let [results (preprocess query)]
    (or (get results :native)
        (throw (ex-info (tru "No native form returned.")
                 (or results {}))))))

(defn query->native-with-spliced-params
  "Return the native form for a `query`, with any prepared statement (or equivalent) parameters spliced into the query
  itself as literals. This is used to power features such as 'Convert this Question to SQL'.

  (Currently, this function is mostly used by tests and in the REPL; `splice-params-in-response` middleware handles
  simliar functionality for queries that are actually executed.)"
  {:style/indent 0}
  [query]
  ;; We need to preprocess the query first to get a valid database in case we're dealing with a nested query whose DB
  ;; ID is the virtual DB identifier
  (let [driver (driver.u/database->driver (:database (query->preprocessed query)))]
    (driver/splice-parameters-into-native-query driver
      (query->native query))))

(def ^:private default-pipeline (build-pipeline execute-query))

(def ^:private debugging-pipeline
  (build-pipeline execute-query debug/debug-middleware))

(def ^:private QueryResponse
  (s/named
   (s/cond-pre
    ManyToManyChannel
    {:status (s/enum :completed :failed :canceled), s/Any s/Any})
   "Valid query response (core.async channel or map with :status)"))

;; QP debugging is only enabled in dev mode
(when config/is-dev?
  (def ^:dynamic *debug*
    "Bind this to `true` to print debugging messages when processing the query."
    false))

(def ^{:style/indent 0, :arglists '([query])} process-query
  "Process an MBQL query. This is the main entrypoint to the magical realm of the Query Processor. Returns a
  core.async channel if option `:async?` is true; otherwise returns results in the usual format. For async queries, if
  the core.async channel is closed, the query will be canceled."
  (if config/is-dev?
    (s/fn :- QueryResponse
      [query]
      ((if *debug*
         debugging-pipeline
         default-pipeline) query))
    default-pipeline))


;;; +----------------------------------------------------------------------------------------------------------------+
;;; |                                      Userland Queries (Public Interface)                                       |
;;; +----------------------------------------------------------------------------------------------------------------+

;; The difference between `process-query` and the versions below is that the ones below are meant to power various
;; things like API endpoints and pulses, while `process-query` is more of a low-level internal function.
;;
;; Many moons ago the two sets of functions had different QP pipelines; these days the functions below are simply
;; convenience wrappers for `process-query` that include a few options to activate appropriate middleware for userland
;; queries. This middleware does things like saving QueryExecutions and adding max results constraints.

(s/defn process-query-and-save-execution!
  "Process and run a 'userland' MBQL query (e.g. one ran as the result of an API call, scheduled Pulse, MetaBot query,
  etc.). Returns results in a format appropriate for consumption by FE client. Saves QueryExecution row in application
  DB."
  {:style/indent 1}
  [query, options :- mbql.s/Info]
  (process-query
    (-> query
        (update :info merge options)
        (assoc-in [:middleware :userland-query?] true))))

(s/defn process-query-and-save-with-max-results-constraints!
  "Same as `process-query-and-save-execution!` but will include the default max rows returned as a constraint. (This
  function is ulitmately what powers most API endpoints that run queries, including `POST /api/dataset`.)"
  {:style/indent 1}
  [query, options :- mbql.s/Info]
  (let [query (assoc-in query [:middleware :add-default-userland-constraints?] true)]
    (process-query-and-save-execution! query options)))<|MERGE_RESOLUTION|>--- conflicted
+++ resolved
@@ -259,20 +259,11 @@
   it."
   [{query-type :type, :as query}]
   (when-not (= query-type :query)
-<<<<<<< HEAD
-    (throw (Exception. (str (tru "Can only determine expected columns for MBQL queries.")))))
+    (throw (Exception. (tru "Can only determine expected columns for MBQL queries."))))
   (qp.store/with-store
     (let [preprocessed (query->preprocessed query)
           results      ((annotate/add-column-info (constantly nil)) preprocessed)]
       (seq (:cols results)))))
-=======
-    (throw (Exception. (tru "Can only determine expected columns for MBQL queries."))))
-  (let [results (qp.store/with-store
-                  ((annotate/add-column-info (constantly nil))
-                   (query->preprocessed query)))]
-    (or (seq (:cols results))
-        (throw (ex-info (tru "No columns returned.") results)))))
->>>>>>> b5d63893
 
 (defn query->native
   "Return the native form for `query` (e.g. for a MBQL query on Postgres this would return a map containing the compiled
