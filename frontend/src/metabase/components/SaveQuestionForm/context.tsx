import {
  type PropsWithChildren,
  createContext,
  useCallback,
  useContext,
  useMemo,
  useState,
} from "react";

import { getCurrentUser } from "metabase/admin/datamodel/selectors";
import { useGetDefaultCollectionId } from "metabase/collections/hooks";
import { FormProvider } from "metabase/forms";
import { useValidatedEntityId } from "metabase/lib/entity-id/hooks/use-validated-entity-id";
import { useSelector } from "metabase/lib/redux";
import { isNotNull } from "metabase/lib/types";
import type Question from "metabase-lib/v1/Question";
import type { CollectionId } from "metabase-types/api";

import { SAVE_QUESTION_SCHEMA } from "./schema";
import type { FormValues, SaveQuestionProps } from "./types";
import { getInitialValues, submitQuestion } from "./util";

type SaveQuestionContextType = {
  question: Question;
  originalQuestion: Question | null;
  initialValues: FormValues;
  handleSubmit: (details: FormValues) => Promise<void>;
  values: FormValues;
  setValues: (values: FormValues) => void;
  showSaveType: boolean;
  multiStep: boolean;
  targetCollection?: CollectionId;
};

export const SaveQuestionContext =
  createContext<SaveQuestionContextType | null>(null);

/*
 * Why are we using these useState calls?
 *
 * When we use SaveQuestionModal within the QueryModals, the 'opened' prop on the modal
 * is always true. What this means is that the rendering of the modal is controlled by parent components,
 * and when the modal component opens, the modified question is passed into the provider. When the provider is rendered,
 * we calculate isSavedQuestionInitiallyChanged, the question and originalQuestion are different, so the form works as
 * it should.
 *
 * When we use the Modal's props to control the modal itself (i.e. no outside component controlling
 * the modal), the question and originalQuestion are the same when they are passed in to the provider
 * so isSavedQuestionInitiallyChanged will calculate to false and then *never* change because it's saved
 * as a state variable. This means that, to use this provider, we have to make sure that the question
 * and the original question are different *at the time of the Provider rendering*.
 *
 * Thanks for coming to my TED talk.
 * */
export const SaveQuestionProvider = ({
  question,
  originalQuestion: latestOriginalQuestion,
  onCreate,
  onSave,
  multiStep = false,
<<<<<<< HEAD
  saveToCollection: userTargetCollection,
=======
  targetCollection: userTargetCollection,
>>>>>>> 34a920c1
  children,
}: PropsWithChildren<SaveQuestionProps>) => {
  const [originalQuestion] = useState(latestOriginalQuestion); // originalQuestion from props changes during saving

  const defaultCollectionId = useGetDefaultCollectionId(
    originalQuestion?.collectionId(),
  );

  const currentUser = useSelector(getCurrentUser);
  const { id: collectionId } = useValidatedEntityId({
    type: "collection",
    id: userTargetCollection,
  });

  const targetCollection =
<<<<<<< HEAD
    collectionId ||
    (currentUser && userTargetCollection === "personal"
      ? currentUser.personal_collection_id
      : userTargetCollection);
=======
    currentUser && userTargetCollection === "personal"
      ? currentUser.personal_collection_id
      : userTargetCollection;
>>>>>>> 34a920c1

  const initialValues: FormValues = useMemo(
    () => getInitialValues(originalQuestion, question, defaultCollectionId),
    [originalQuestion, defaultCollectionId, question],
  );

  const handleSubmit = useCallback(
    async (details: FormValues) =>
      submitQuestion({
        originalQuestion,
        details,
        question,
        onSave,
        onCreate,
        targetCollection,
      }),
    [originalQuestion, question, onSave, onCreate, targetCollection],
  );

  // we care only about the very first result as question can be changed before
  // the modal is closed
  const [isSavedQuestionInitiallyChanged] = useState(
    isNotNull(originalQuestion) && question.isDirtyComparedTo(originalQuestion),
  );

  const showSaveType =
    isSavedQuestionInitiallyChanged &&
    originalQuestion != null &&
    originalQuestion.type() !== "model" &&
    originalQuestion.type() !== "metric" &&
    originalQuestion.canWrite();

  return (
    <FormProvider
      initialValues={{ ...initialValues }}
      onSubmit={handleSubmit}
      validationSchema={SAVE_QUESTION_SCHEMA}
      enableReinitialize
    >
      {({ values, setValues }) => (
        <SaveQuestionContext.Provider
          value={{
            question,
            originalQuestion,
            initialValues,
            handleSubmit,
            values,
            setValues,
            showSaveType,
            multiStep,
<<<<<<< HEAD
            saveToCollection: targetCollection,
=======
            targetCollection,
>>>>>>> 34a920c1
          }}
        >
          {children}
        </SaveQuestionContext.Provider>
      )}
    </FormProvider>
  );
};

export const useSaveQuestionContext = () => {
  const context = useContext(SaveQuestionContext);
  if (!context) {
    throw new Error(
      "useSaveQuestionModalContext must be used within a SaveQuestionModalProvider",
    );
  }
  return context;
};<|MERGE_RESOLUTION|>--- conflicted
+++ resolved
@@ -58,11 +58,7 @@
   onCreate,
   onSave,
   multiStep = false,
-<<<<<<< HEAD
-  saveToCollection: userTargetCollection,
-=======
   targetCollection: userTargetCollection,
->>>>>>> 34a920c1
   children,
 }: PropsWithChildren<SaveQuestionProps>) => {
   const [originalQuestion] = useState(latestOriginalQuestion); // originalQuestion from props changes during saving
@@ -78,16 +74,10 @@
   });
 
   const targetCollection =
-<<<<<<< HEAD
     collectionId ||
     (currentUser && userTargetCollection === "personal"
       ? currentUser.personal_collection_id
       : userTargetCollection);
-=======
-    currentUser && userTargetCollection === "personal"
-      ? currentUser.personal_collection_id
-      : userTargetCollection;
->>>>>>> 34a920c1
 
   const initialValues: FormValues = useMemo(
     () => getInitialValues(originalQuestion, question, defaultCollectionId),
@@ -138,11 +128,7 @@
             setValues,
             showSaveType,
             multiStep,
-<<<<<<< HEAD
-            saveToCollection: targetCollection,
-=======
             targetCollection,
->>>>>>> 34a920c1
           }}
         >
           {children}
