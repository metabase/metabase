--- conflicted
+++ resolved
@@ -9,11 +9,8 @@
   ExpressionClause,
   ExpressionParts,
   FilterClause,
-<<<<<<< HEAD
   FilterParts,
-=======
   NumberFilterOperator,
->>>>>>> 2e14b393
   NumberFilterParts,
   Query,
   RelativeDateFilterParts,
