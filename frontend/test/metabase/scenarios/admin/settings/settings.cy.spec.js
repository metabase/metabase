--- conflicted
+++ resolved
@@ -60,91 +60,95 @@
     cy.contains(/^February 11, 2019, 9:40 PM$/);
   });
 
-<<<<<<< HEAD
-  it("should validate a premium embedding token has a valid format", () => {
-    cy.server();
-    cy.route("PUT", "/api/setting/premium-embedding-token").as(
-      "saveEmbeddingToken",
-    );
+  describe(" > embedding settings", () => {
+    it("should validate a premium embedding token has a valid format", () => {
+      cy.server();
+      cy.route("PUT", "/api/setting/premium-embedding-token").as(
+        "saveEmbeddingToken",
+      );
 
-    cy.visit("/admin/settings/embedding_in_other_applications");
-    cy.contains("Premium embedding");
-    cy.contains("Enter a token").click();
+      cy.visit("/admin/settings/embedding_in_other_applications");
+      cy.contains("Premium embedding");
+      cy.contains("Enter a token").click();
 
-    // Try an invalid token format
-    cy.contains("Enter the token")
-      .next()
-      .type("Hi")
-      .blur();
-    cy.wait("@saveEmbeddingToken").then(({ response }) => {
-      expect(response.body).to.equal(
-        "Token format is invalid. Token should be 64 hexadecimal characters.",
+      // Try an invalid token format
+      cy.contains("Enter the token")
+        .next()
+        .type("Hi")
+        .blur();
+      cy.wait("@saveEmbeddingToken").then(({ response }) => {
+        expect(response.body).to.equal(
+          "Token format is invalid. Token should be 64 hexadecimal characters.",
+        );
+      });
+      cy.contains("Token format is invalid.");
+    });
+
+    it("should validate a premium embedding token exists", () => {
+      cy.server();
+      cy.route("PUT", "/api/setting/premium-embedding-token").as(
+        "saveEmbeddingToken",
       );
+
+      cy.visit("/admin/settings/embedding_in_other_applications");
+      cy.contains("Premium embedding");
+      cy.contains("Enter a token").click();
+
+      // Try a valid format, but an invalid token
+      cy.contains("Enter the token")
+        .next()
+        .type(
+          "11397b1e60cfb1372f2f33ac8af234a15faee492bbf5c04d0edbad76da3e614a",
+        )
+        .blur();
+      cy.wait("@saveEmbeddingToken").then(({ response }) => {
+        expect(response.body).to.equal(
+          "Unable to validate token: 404 not found.",
+        );
+      });
+      cy.contains("Unable to validate token: 404 not found.");
     });
-    cy.contains("Token format is invalid.");
+
+    it("should be able to set a premium embedding token", () => {
+      // A random embedding token with valid format
+      const embeddingToken =
+        "11397b1e60cfb1372f2f33ac8af234a15faee492bbf5c04d0edbad76da3e614a";
+
+      cy.server();
+      cy.route({
+        method: "PUT",
+        url: "/api/setting/premium-embedding-token",
+        response: embeddingToken,
+      }).as("saveEmbeddingToken");
+
+      cy.visit("/admin/settings/embedding_in_other_applications");
+      cy.contains("Premium embedding");
+      cy.contains("Enter a token").click();
+
+      cy.route("GET", "/api/session/properties").as("getSessionProperties");
+      cy.route({
+        method: "GET",
+        url: "/api/setting",
+        response: [
+          { key: "enable-embedding", value: true },
+          { key: "embedding-secret-key", value: embeddingToken },
+          { key: "premium-embedding-token", value: embeddingToken },
+        ],
+      }).as("getSettings");
+
+      cy.contains("Enter the token")
+        .next()
+        .type(embeddingToken)
+        .blur();
+      cy.wait("@saveEmbeddingToken").then(({ response }) => {
+        expect(response.body).to.equal(embeddingToken);
+      });
+      cy.wait("@getSessionProperties");
+      cy.wait("@getSettings");
+      cy.contains("Premium embedding enabled");
+    });
   });
 
-  it("should validate a premium embedding token exists", () => {
-    cy.server();
-    cy.route("PUT", "/api/setting/premium-embedding-token").as(
-      "saveEmbeddingToken",
-    );
-
-    cy.visit("/admin/settings/embedding_in_other_applications");
-    cy.contains("Premium embedding");
-    cy.contains("Enter a token").click();
-
-    // Try a valid format, but an invalid token
-    cy.contains("Enter the token")
-      .next()
-      .type("11397b1e60cfb1372f2f33ac8af234a15faee492bbf5c04d0edbad76da3e614a")
-      .blur();
-    cy.wait("@saveEmbeddingToken").then(({ response }) => {
-      expect(response.body).to.equal(
-        "Unable to validate token: 404 not found.",
-      );
-    });
-    cy.contains("Unable to validate token: 404 not found.");
-  });
-
-  it("should be able to set a premium embedding token", () => {
-    // A random embedding token with valid format
-    const embeddingToken =
-      "11397b1e60cfb1372f2f33ac8af234a15faee492bbf5c04d0edbad76da3e614a";
-
-    cy.server();
-    cy.route({
-      method: "PUT",
-      url: "/api/setting/premium-embedding-token",
-      response: embeddingToken,
-    }).as("saveEmbeddingToken");
-
-    cy.visit("/admin/settings/embedding_in_other_applications");
-    cy.contains("Premium embedding");
-    cy.contains("Enter a token").click();
-
-    cy.route("GET", "/api/session/properties").as("getSessionProperties");
-    cy.route({
-      method: "GET",
-      url: "/api/setting",
-      response: [
-        { key: "enable-embedding", value: true },
-        { key: "embedding-secret-key", value: embeddingToken },
-        { key: "premium-embedding-token", value: embeddingToken },
-      ],
-    }).as("getSettings");
-
-    cy.contains("Enter the token")
-      .next()
-      .type(embeddingToken)
-      .blur();
-    cy.wait("@saveEmbeddingToken").then(({ response }) => {
-      expect(response.body).to.equal(embeddingToken);
-    });
-    cy.wait("@getSessionProperties");
-    cy.wait("@getSettings");
-    cy.contains("Premium embedding enabled");
-=======
   describe(" > email settings", () => {
     it("should be able to save email settings", () => {
       cy.visit("/admin/settings/email");
@@ -176,6 +180,5 @@
         "",
       );
     });
->>>>>>> 275fd836
   });
 });