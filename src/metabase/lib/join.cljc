(ns metabase.lib.join
  "Functions related to manipulating EXPLICIT joins in MBQL."
  (:require
   [clojure.set :as set]
   [clojure.string :as str]
   [inflections.core :as inflections]
   [medley.core :as m]
   [metabase.lib.card :as lib.card]
   [metabase.lib.common :as lib.common]
   [metabase.lib.dispatch :as lib.dispatch]
   [metabase.lib.equality :as lib.equality]
   [metabase.lib.field.util :as lib.field.util]
   [metabase.lib.filter :as lib.filter]
   [metabase.lib.filter.operator :as lib.filter.operator]
   [metabase.lib.hierarchy :as lib.hierarchy]
   [metabase.lib.join.util :as lib.join.util]
   [metabase.lib.metadata :as lib.metadata]
   [metabase.lib.metadata.calculation :as lib.metadata.calculation]
   [metabase.lib.options :as lib.options]
   [metabase.lib.query :as lib.query]
   [metabase.lib.ref :as lib.ref]
   [metabase.lib.schema :as lib.schema]
   [metabase.lib.schema.common :as lib.schema.common]
   [metabase.lib.schema.expression :as lib.schema.expression]
   [metabase.lib.schema.join :as lib.schema.join]
   [metabase.lib.schema.metadata :as lib.schema.metadata]
   [metabase.lib.schema.temporal-bucketing :as lib.schema.temporal-bucketing]
   [metabase.lib.stage.util :as lib.stage.util]
   [metabase.lib.temporal-bucket :as lib.temporal-bucket]
   [metabase.lib.types.isa :as lib.types.isa]
   [metabase.lib.util :as lib.util]
   [metabase.lib.util.match :as lib.util.match]
   [metabase.util :as u]
   [metabase.util.i18n :as i18n]
   [metabase.util.log :as log]
   [metabase.util.malli :as mu]))

(defn- join? [x]
  (= (lib.dispatch/dispatch-value x) :mbql/join))

(def ^:private Joinable
  [:or ::lib.schema.metadata/table ::lib.schema.metadata/card])

(def ^:private JoinOrJoinable
  [:or
   [:ref ::lib.schema.join/join]
   Joinable])

(declare with-join-alias)

(defn- with-join-alias-update-join-fields
  "Impl for [[with-join-alias]] for a join: recursively update the `:join-alias` for the `:field` refs inside `:fields`
  as needed."
  [join new-alias]
  (cond-> join
    (:fields join) (update :fields (fn [fields]
                                     (if-not (sequential? fields)
                                       fields
                                       (mapv (fn [field-ref]
                                               (with-join-alias field-ref new-alias))
                                             fields))))))

(mu/defn- standard-join-condition? :- :boolean
  "Whether this join condition is a binary condition with two expressions (LHS and RHS), as you'd produce in the
  frontend using functions like [[join-condition-operators]], [[join-condition-lhs-columns]], and
  [[join-condition-rhs-columns]].

  LHS and RHS expressions can be aribtrary and not only `:field` references. The LHS expression will normally contain
  columns from [[join-condition-lhs-columns]], and the RHS expression from [[join-condition-rhs-columns]]."
  [condition  :- [:maybe ::lib.schema.expression/boolean]]
  (when condition
    (lib.util.match/match-lite condition
      [(_operator :guard lib.schema.join/condition-operators)
       _opts
       (_lhs :guard lib.util/clause?)
       (_rhs :guard lib.util/clause?)]
      true
      _
      false)))

(defn- standard-join-condition-lhs
  "If `condition` is a [[standard-join-condition?]], return the LHS expression. The LHS expression can be arbitrary and
  not only a `:field` reference. The frontend will only use columns from [[join-condition-lhs-columns]] here."
  [condition]
  (when (standard-join-condition? condition)
    (let [[_operator _opts lhs _rhs] condition]
      lhs)))

(defn- standard-join-condition-rhs
  "If `condition` is a [[standard-join-condition?]], return the RHS.  The RHS expression can be arbitrary and
  not only a `:field` reference. The frontend will only use columns from [[join-condition-rhs-columns]] here."
  [condition]
  (when (standard-join-condition? condition)
    (let [[_operator _opts _lhs rhs] condition]
      rhs)))

(defn- standard-join-condition-update-rhs
  "If `condition` is a [[standard-join-condition?]], update the RHS with `f` like `(apply f rhs args)`. Note that the
  RHS expression can be arbitrary and not only a `:field` reference."
  [condition f & args]
  (if-not (standard-join-condition? condition)
    condition
    (let [[operator opts lhs rhs] condition]
      [operator opts lhs (apply f rhs args)])))

(mu/defn- with-join-alias-update-join-conditions :- ::lib.join.util/partial-join
  "Impl for [[with-join-alias]] for a join: recursively update the `:join-alias` for inside the `:conditions` of the
  join.

  If `old-alias` is specified, uses [[metabase.legacy-mbql.util.match]] to update all the `:field` references using the old
  alias.

  If `old-alias` is `nil`, updates the RHS of all 'standard' conditions (binary filter clauses with the operator from
  [[join-condition-operators]], the LHS expression with columns from [[join-condition-lhs-columns]], the RHS expression
  with columns from [[join-condition-rhs-columns]]). This currently doesn't handle more complex filter clauses that
  were created without the 'normal' MLv2 functions used by the frontend; we can add this in the future if we need it."
  [join      :- ::lib.join.util/partial-join
   old-alias :- [:maybe ::lib.schema.join/alias]
   new-alias :- [:maybe ::lib.schema.join/alias]]
  (cond
    (empty? (:conditions join))
    join

    ;; if we've specified `old-alias`, then update ANY `:field` clause using it to `new-alias` instead.
    old-alias
    (lib.util.match/replace-in join [:conditions]
      (field :guard #(and (lib.util/field-clause? %) (= (lib.join.util/current-join-alias %) old-alias)))
      (with-join-alias field new-alias))

    ;; otherwise if `old-alias` is `nil`, then add (or remove!) `new-alias` to the RHS of any binary
    ;; filter clauses that don't already have a `:join-alias`.
    :else
    (update join :conditions (fn [conditions]
                               (mapv (fn [condition]
                                       (standard-join-condition-update-rhs condition
                                                                           (fn [rhs]
                                                                             (lib.util.match/replace rhs
                                                                               (field :guard lib.util/field-clause?)
                                                                               (with-join-alias field new-alias)))))
                                     conditions)))))

(defn- with-join-alias-update-join
  "Impl for [[with-join-alias]] for a join."
  {:style/indent [:form]}
  [join new-alias]
  (let [old-alias (lib.join.util/current-join-alias join)]
    (-> join
        (u/assoc-dissoc :alias new-alias)
        (with-join-alias-update-join-fields new-alias)
        (with-join-alias-update-join-conditions old-alias new-alias))))

(mu/defn with-join-alias :- [:or
                             [:map
                              [:lib/type [:enum :metadata/column :mbql/join]]]
                             [:ref :mbql.clause/field]]
  "Add OR REMOVE a specific `join-alias` to `field-or-join`, which is either a `:field`/Field metadata, or a join map.
  Does not recursively update other references (yet; we can add this in the future)."
  {:style/indent [:form]}
  [field-or-join :- [:or
                     [:map
                      [:lib/type [:enum :metadata/column :mbql/join]]]
                     [:ref :mbql.clause/field]]
   join-alias    :- [:maybe ::lib.schema.common/non-blank-string]]
  (case (lib.dispatch/dispatch-value field-or-join)
    :field
    (lib.options/update-options field-or-join u/assoc-dissoc :join-alias join-alias)

    :metadata/column
    (if join-alias
      (assoc field-or-join ::join-alias join-alias, :lib/source :source/joins)
      (-> field-or-join
          (dissoc ::join-alias)
          (cond-> (= (:lib/source field-or-join) :source/joins) (dissoc :lib/source))))

    :mbql/join
    (with-join-alias-update-join field-or-join join-alias)

    ;; this should not happen (and cannot happen in CLJ land)
    ;; but it does seem to happen in JS land with broken MLv1 queries
    (do (log/error "with-join-value should not be called with" (pr-str field-or-join))
        field-or-join)))

(mu/defn maybe-resolve-join :- [:maybe ::lib.schema.join/join]
  "Resolve a join with a specific `join-alias`. Returns nil if there's no such join."
  [query        :- ::lib.schema/query
   stage-number :- :int
   join-alias   :- ::lib.schema.common/non-blank-string]
  (let [{:keys [joins]} (lib.util/query-stage query stage-number)]
    (m/find-first #(= (:alias %) join-alias)
                  joins)))

(defn- join-not-found-error [query stage-number join-alias]
  (ex-info (i18n/tru "No join named {0}, found: {1}"
                     (pr-str join-alias)
                     (pr-str (mapv :alias (:joins (lib.util/query-stage query stage-number)))))
           {:join-alias   join-alias
            :query        query
            :stage-number stage-number}))

(mu/defn resolve-join :- ::lib.schema.join/join
  "Resolve a join with a specific `join-alias`."
  [query        :- ::lib.schema/query
   stage-number :- :int
   join-alias   :- ::lib.schema.common/non-blank-string]
  (or (maybe-resolve-join query stage-number join-alias)
      (throw (join-not-found-error query stage-number join-alias))))

;; HACK: This is only necessary to handle broken legacy refs that refer to a :join-alias from another stage.
;; If such refs can be excluded, this can be dropped. The best approach is likely for conversion from legacy to heal
;; such a bad ref in advance.
(mu/defn maybe-resolve-join-across-stages :- [:maybe ::lib.schema.join/join]
  "Resolves a join with a specific `join-alias`, in the specified stage **and** earlier stages.

  This can heal some bad legacy references which use a `join-alias` for a previous stage even when they should not."
  [query        :- ::lib.schema/query
   stage-number :- :int
   join-alias   :- ::lib.schema.common/non-blank-string]
  (let [stage-index (lib.util/canonical-stage-index query stage-number)]
    (some #(maybe-resolve-join query % join-alias)
          ;; Every stage from the input `stage-number` down to 0.
          (range stage-index -1 -1))))

(defmethod lib.metadata.calculation/display-name-method :mbql/join
  [query _stage-number {[{:keys [source-table source-card], :as _first-stage}] :stages, :as _join} _style]
  (or
   (when source-table
     (:display-name (lib.metadata/table query source-table)))
   (when source-card
     (if-let [card-metadata (lib.metadata/card query source-card)]
       (lib.metadata.calculation/display-name query 0 card-metadata)
       (lib.card/fallback-display-name source-card)))
   (i18n/tru "Native Query")))

(defmethod lib.metadata.calculation/display-info-method :mbql/join
  [query stage-number join]
  (let [display-name (lib.metadata.calculation/display-name query stage-number join)]
    {:name (or (:alias join) display-name), :display-name display-name}))

(defmethod lib.metadata.calculation/metadata-method :mbql/join
  [_query _stage-number _join-query]
  ;; not i18n'ed because this shouldn't be developer-facing.
  (throw (ex-info "You can't calculate a metadata map for a join! Use lib.metadata.calculation/returned-columns-method instead."
                  {})))

(mu/defn column-from-join :- [:map
                              [:lib/type [:= :metadata/column]]]
  "For a column that comes from a join, add or update metadata as needed, e.g. include join name in the display name."
  [query        :- ::lib.schema/query
   stage-number :- :int
   col          :- [:map
                    [:lib/type [:= :metadata/column]]]
   join-alias   :- ::lib.schema.join/alias]
  (-> col
      (assoc
       :lib/original-join-alias   join-alias
       :lib/source                :source/joins
       ::join-alias               join-alias
       :lib/original-name         ((some-fn :lib/original-name :name) col)
       :lib/original-display-name (or (:lib/original-display-name col)
                                      (lib.metadata.calculation/display-name query stage-number (dissoc col ::join-alias :lib/original-join-alias))))
      (set/rename-keys {:lib/expression-name :lib/original-expression-name})
      (as-> $col (assoc $col :display-name (lib.metadata.calculation/display-name query stage-number $col)))))

(defn- HACK-column-from-incomplete-join
  "Hack until I can figure out a better way to fix this. Once I made `::join-alias` required for columns with
  `:source/join`, [[metabase.lib.column-group/column-group-info-method]] in combination
  with [[join-condition-rhs-columns]] when joining Cards stopped working, because it relies on columns coming back
  with `:source/joins` even tho the join does not yet have an alias.

  `::HACK-from-incomplete-join?` is used to disable the requirement that this column have a join alias."
  [col]
  (-> col
      (assoc :lib/source                  :source/joins
             ::HACK-from-incomplete-join? true)
      (set/rename-keys {:lib/expression-name :lib/original-expression-name})))

(defmethod lib.metadata.calculation/display-name-method :option/join.strategy
  [_query _stage-number {:keys [strategy]} _style]
  (case strategy
    :left-join  (i18n/tru "Left outer join")
    :right-join (i18n/tru "Right outer join")
    :inner-join (i18n/tru "Inner join")
    :full-join  (i18n/tru "Full outer join")))

(defmethod lib.metadata.calculation/display-info-method :option/join.strategy
  [query stage-number {:keys [strategy default], :as option}]
  (cond-> {:short-name   (u/qualified-name strategy)
           :display-name (lib.metadata.calculation/display-name query stage-number option)}
    default (assoc :default true)))

;;; this returns ALL the columns made 'visible' by the join, regardless of `:fields` ! `:fields` is only the list of
;;; things to get added to the parent stage `:fields`! See QUE-1380
;;;
;;; If you want just the stuff in `:fields`, use [[join-fields-to-add-to-parent-stage]] instead.
;;;
;;; returned columns for a join == returned columns from the join's last stage.
;;;
;;; THIS METADATA IS RELATIVE TO THE JOIN! IT DOES NOT INCLUDE THE JOIN ALIAS OR UPDATED SOURCE/DESIRED ALIASES AS
;;; THEY WOULD APPEAR IN THE PARENT STAGE!!! USE [[join-returned-columns-relative-to-parent-stage]] if that's what you
;;; want instead.
(mu/defmethod lib.metadata.calculation/returned-columns-method :mbql/join :- ::lib.metadata.calculation/returned-columns
  [query                       :- ::lib.schema/query
   _stage-number               :- :int
   {:keys [stages], :as _join} :- ::lib.schema.join/join
   options                     :- [:maybe ::lib.metadata.calculation/returned-columns.options]]
  (let [join-query (assoc query :stages stages)]
    (lib.metadata.calculation/returned-columns join-query -1 -1 options)))

;;; TODO (Cam 9/5/25) -- rename this to `join-last-stage-returned-columns-relative-to-parent-stage` to make it's clear
;;; it's talking about the columns returned by the join's last stage and has nothing to do with the join's `:fields`
(mu/defn join-returned-columns-relative-to-parent-stage :- ::lib.metadata.calculation/visible-columns
  "All columns made 'visible' by the join (regardless of `:fields`) -- i.e., the columns returned by the last stage of
  the join -- updated so their metadata is relative to the parent stage.

  E.g. the desired column alias from the last stage of the join needs to become the new source column alias in the
  join's parent stage e.g. if the last stage of the join `Q2` returns `P2__CATEGORY` then the ultimate source alias in
  the parent stage of this join should be `P2__CATEGORY`, and the desired alias should be `Q2__P2__CATEGORY`.
  See [[metabase.lib.metadata.calculation-test/join-source-query-join-test]] for a concrete example of this.

  Note that a join's `:fields` is effectively relative to the parent stage of the join, rather than the join's last
  stage, since they include `:join-alias`; if you want to resolve these refs, you should use this function as opposed
  to `returned-columns`."
  ([query stage-number join]
   (join-returned-columns-relative-to-parent-stage query stage-number join nil))

  ([query                         :- ::lib.schema/query
    stage-number                  :- :int
    {join-alias :alias, :as join} :- ::lib.schema.join/join
    options                       :- [:maybe ::lib.metadata.calculation/returned-columns.options]]
   (into []
         (comp
          (map lib.field.util/update-keys-for-col-from-previous-stage)
          (map #(column-from-join query stage-number % join-alias))
          (if-let [fk-field-id (:fk-field-id join)]
            (map (fn [col]
                   (assoc col :fk-field-id fk-field-id)))
            identity))
         (lib.metadata.calculation/returned-columns query stage-number join options))))

(mu/defn join-fields-to-add-to-parent-stage :- [:maybe ::lib.metadata.calculation/visible-columns]
  "The resolved `:fields` from a join, which we automatically append to the parent stage's `:fields`."
  [query
   stage-number
   {:keys [fields stages], join-alias :alias, :or {fields :none}, :as join} :- ::lib.schema.join/join
   options                                                                  :- [:maybe ::lib.metadata.calculation/returned-columns.options]]
  (when-not (= fields :none)
    (let [cols  (join-returned-columns-relative-to-parent-stage query stage-number join options)
          cols' (if (= fields :all)
                  cols
                  (for [field-ref fields
                        ;; ignore `:source-field` in field refs... join `:fields` probably shouldn't be adding
                        ;; implicitly joined columns anyway (this is not something you can do in the UI at any rate).
                        ;; It might possibly be getting incorrectly propagated somewhere,
                        ;; see [[metabase.query-processor-test.remapping-test/explicit-join-with-fields-and-implicitly-joined-remaps-test]]
                        ;; for an example of where this happens. Having it here will cause `lib.equality` to fail to
                        ;; find a match.
                        ;;
                        ;; TODO (Cam 9/4/25) -- not sure if this is still true after the recent `lib.equality` rewrite.
                        ;;
                        ;; TODO (Cam 8/29/25) -- investigate how this is happening and consider whether Join `:fields`
                        ;; should disallow refs with `:source-field`/remove it automatically.
                        :let      [field-ref (lib.options/update-options field-ref dissoc :source-field)
<<<<<<< HEAD
                                   match (or (lib.equality/find-matching-column query stage-number field-ref cols
                                                                                {:find-matching-column/ignore-binning-and-bucketing? true})
=======
                                   match (or (lib.equality/find-matching-column field-ref cols)
                                             (when-let [resolved (lib.metadata.calculation/metadata (-> (assoc query :stages (:stages join))
                                                                                                        lib.stage.util/append-stage)
                                                                                                    (with-join-alias field-ref nil))]
                                               (when-not (:metabase.lib.field.resolution/fallback-metadata? resolved)
                                                 resolved))
>>>>>>> c456cb5a
                                             (log/warnf "Failed to find matching column in join %s for ref %s, found:\n%s"
                                                        (pr-str join-alias)
                                                        (pr-str field-ref)
                                                        (pr-str (map (juxt :id :metabase.lib.join/join-alias :lib/source-column-alias) cols))))]

                        :when     (and match
                                       (not (false? (:active match))))]
                    (-> match
                        (assoc :lib/source-uuid (lib.options/uuid field-ref))
                        ;; if the ref in join `:fields` is bucketed then we need to propagate this, since the
                        ;; bucketing will actually take place in the parent stage. Note that this unit can differ
                        ;; from bucketing done in the last stage of the join --
                        ;; see [[metabase.lib.join-test/do-not-incorrectly-propagate-temporal-unit-in-returned-columns-test-2]]
                        (m/assoc-some :metabase.lib.field/temporal-unit (lib.temporal-bucket/raw-temporal-bucket field-ref)))))
          ;; If there was a `:fields` clause but none of them matched the `join-cols` then pretend it was `:fields :all`
          ;; instead. That can happen if a model gets reworked and an old join clause remembers the old fields.
          cols' (if (empty? cols') cols cols')
          ;; add any remaps for the fields as needed.
          cols' (concat
                 cols'
                 (lib.metadata.calculation/remapped-columns
                  (assoc query :stages stages)
                  0
                  cols'
                  options))]
      ;; TODO (Cam 8/1/25) -- doesn't [[join-returned-columns-relative-to-parent-stage]] already
      ;; call [[column-from-join]] ???
      (mapv #(column-from-join query stage-number % join-alias)
            cols'))))

;;; VISIBLE COLUMNS FOR A JOIN ARE RELATIVE TO THE LAST STAGE OF A JOIN!!!! IF YOU WANT THEM WITH APPROPRIATE METADATA
;;; RELATIVE TO THE PARENT STAGE OF A QUERY, USE [[join-visible-columns-relative-to-parent-stage]] INSTEAD!!!

(mu/defn- join-visible-columns-relative-to-parent-stage :- ::lib.metadata.calculation/visible-columns
  "Convenience for calling [[lib.metadata.calculation/visible-columns]] on all of the joins in a query stage."
  [query                         :- ::lib.schema/query
   stage-number                  :- :int
   {join-alias :alias, :as join} :- ::lib.schema.join/join
   options                       :- [:maybe ::lib.metadata.calculation/returned-columns.options]]
  (into []
        (comp (map lib.field.util/update-keys-for-col-from-previous-stage)
              (map #(column-from-join query stage-number % join-alias)))
        (lib.metadata.calculation/returned-columns query stage-number join options)))

(mu/defn all-joins-visible-columns-relative-to-parent-stage :- ::lib.metadata.calculation/visible-columns
  "Convenience for calling [[join-visible-columns-relative-to-parent-stage]] on all of the joins in a query stage."
  [query          :- ::lib.schema/query
   stage-number   :- :int
   options        :- [:maybe ::lib.metadata.calculation/returned-columns.options]]
  (into []
        (mapcat (fn [join]
                  (join-visible-columns-relative-to-parent-stage query stage-number join options)))
        (:joins (lib.util/query-stage query stage-number))))

(mu/defn all-joins-fields-to-add-to-parent-stage :- ::lib.metadata.calculation/visible-columns
  "Convenience for calling [[join-fields-to-add-to-parent-stage]] on all the joins in a query stage."
  [query        :- ::lib.schema/query
   stage-number :- :int
   options      :- [:maybe ::lib.metadata.calculation/returned-columns.options]]
  (into []
        (mapcat (fn [join]
                  (join-fields-to-add-to-parent-stage query stage-number join options)))
        (:joins (lib.util/query-stage query stage-number))))

(defmulti ^:private join-clause-method
  "Convert something to a join clause."
  {:arglists '([joinable])}
  lib.dispatch/dispatch-value
  :hierarchy lib.hierarchy/hierarchy)

;; TODO -- should the default implementation call [[metabase.lib.query/query]]? That way if we implement a method to
;; create an MBQL query from a `Table`, then we'd also get [[join]] support for free?

(defmethod join-clause-method :mbql/join
  [a-join-clause]
  a-join-clause)

;;; TODO -- this probably ought to live in [[metabase.lib.query]]
(defmethod join-clause-method :mbql/query
  [another-query]
  (-> {:lib/type :mbql/join
       :stages   (:stages (lib.util/pipeline another-query))}
      lib.options/ensure-uuid))

;;; TODO -- this probably ought to live in [[metabase.lib.stage]]
(defmethod join-clause-method :mbql.stage/mbql
  [mbql-stage]
  (-> {:lib/type :mbql/join
       :stages   [mbql-stage]}
      lib.options/ensure-uuid))

(defmethod join-clause-method :metadata/card
  [card]
  (-> {:lib/type :mbql/join
       :stages [{:source-card (:id card)
                 :lib/type :mbql.stage/mbql}]}
      lib.options/ensure-uuid))

(declare with-join-fields)

(defmethod join-clause-method :metadata/table
  [{::keys [join-alias join-fields], :as table-metadata}]
  (cond-> (join-clause-method {:lib/type     :mbql.stage/mbql
                               :lib/options  {:lib/uuid (str (random-uuid))}
                               :source-table (:id table-metadata)})
    join-alias  (with-join-alias join-alias)
    join-fields (with-join-fields join-fields)))

(defn- with-join-conditions-add-alias-to-rhses
  "Add `join-alias` to the RHS of all [[standard-join-condition?]] `conditions` that don't already have a `:join-alias`.
  If an RHS already has a `:join-alias`, don't second guess what was already explicitly specified."
  [conditions join-alias]
  (if-not join-alias
    conditions
    (mapv (fn [condition]
            (standard-join-condition-update-rhs condition (fn [rhs]
                                                            (lib.util.match/replace rhs
                                                              (field :guard #(and (lib.util/field-clause? %) (not (lib.join.util/current-join-alias %))))
                                                              (with-join-alias field join-alias)))))
          conditions)))

(mu/defn with-join-conditions :- ::lib.join.util/partial-join
  "Update the `:conditions` (filters) for a Join clause."
  {:style/indent [:form]}
  [a-join     :- ::lib.join.util/partial-join
   conditions :- [:maybe [:sequential [:or ::lib.schema.expression/boolean ::lib.schema.common/external-op]]]]
  (let [conditions (-> (mapv lib.common/->op-arg conditions)
                       (with-join-conditions-add-alias-to-rhses (lib.join.util/current-join-alias a-join)))]
    (u/assoc-dissoc a-join :conditions (not-empty conditions))))

(mu/defn with-join-fields :- ::lib.join.util/partial-join
  "Update a join (or a function that will return a join) to include `:fields`, either `:all`, `:none`, or a sequence of
  references."
  [joinable :- ::lib.join.util/partial-join
   fields   :- [:maybe [:or [:enum :all :none] [:sequential some?]]]]
  (let [fields (cond
                 (keyword? fields) fields
                 (= fields [])     :none
                 :else             (not-empty
                                    (into []
                                          (comp (map lib.ref/ref)
                                                (if-let [current-alias (lib.join.util/current-join-alias joinable)]
                                                  (map #(with-join-alias % current-alias))
                                                  identity))
                                          fields)))]
    (u/assoc-dissoc joinable :fields fields)))

(defn- select-home-column
  [query stage-number home-cols cond-fields]
  (when (seq cond-fields)
    (let [cond-home-cols (keep #(lib.equality/find-matching-column query stage-number % home-cols) cond-fields)]
      ;; first choice: the leftmost FK or PK in the condition referring to a home column
      (or (m/find-first (some-fn lib.types.isa/foreign-key? lib.types.isa/primary-key?) cond-home-cols)
          ;; otherwise the leftmost home column in the condition
          (first cond-home-cols)
          ;; otherwise the first FK home column
          (m/find-first lib.types.isa/foreign-key? home-cols)
          ;; otherwise the first PK home column
          (m/find-first lib.types.isa/primary-key? home-cols)
          ;; otherwise the first home column
          (first home-cols)))))

(defn- strip-id [s]
  (when (and (string? s)
             (not (re-find #"(?i) → id$" s)))
    (str/trim (str/replace s #"(?i) id$" ""))))

(defn- similar-names?
  "Checks if `name0` and `name1` are similar.
  Two names are considered similar if they are the same, one is the plural of the other,
  or their plurals are equal.
  This is used to avoid repeating ourselves in situations like when we have a table called
  PRODUCTS and a field (presumably referring to that table) called PRODUCT."
  [name0 name1]
  (and (string? name0) (string? name1)
       (let [plural1 (delay (inflections/plural name1))
             plural0 (delay (inflections/plural name0))]
         (or (= name0 name1)
             (= name0 @plural1)
             (= @plural0 name1)
             (= @plural0 @plural1)))))

(defn- calculate-join-alias [query joined home-col]
  (let [joined-name (lib.metadata.calculation/display-name
                     (if (= (:lib/type joined) :mbql/query) joined query)
                     joined)
        home-name   (when home-col (strip-id (lib.metadata.calculation/display-name query home-col)))
        similar     (similar-names? joined-name home-name)
        join-alias  (or (and joined-name
                             home-name
                             (not (re-matches #"(?i)id" home-name))
                             (not similar)
                             (str joined-name " - " home-name))
                        joined-name
                        home-name
                        "source")]
    join-alias))

(defn- add-alias-to-join-refs [query stage-number form join-alias join-cols]
  (lib.util.match/replace form
    (field :guard (fn [field-clause]
                    (and (lib.util/field-clause? field-clause)
                         (boolean (lib.equality/find-matching-column query stage-number field-clause join-cols)))))
    (with-join-alias field join-alias)))

(defn- add-alias-to-condition
  [query stage-number condition join-alias home-cols join-cols]
  (let [condition (add-alias-to-join-refs query stage-number condition join-alias join-cols)]
    ;; Sometimes conditions have field references which cannot be unambigously
    ;; assigned to one of the sides. The following code tries to deal with
    ;; these cases, but only for conditions that look like the ones generated
    ;; generated by the FE. These have the form home-field op join-field,
    ;; so we break ties by looking at the poisition of the field reference.
    (lib.util.match/replace condition
      [op op-opts (lhs :guard lib.util/field-clause?) (rhs :guard lib.util/field-clause?)]
      (let [lhs-alias (lib.join.util/current-join-alias lhs)
            rhs-alias (lib.join.util/current-join-alias rhs)]
        (cond
          ;; no sides obviously belong to joined
          (not (or lhs-alias rhs-alias))

          (let [potential-home-cols (cond-> #{}
                                      (lib.equality/find-matching-column query stage-number lhs home-cols) (conj :lhs)
                                      (lib.equality/find-matching-column query stage-number rhs home-cols) (conj :rhs))]
            ;; if there's still any ambiguity as to whether LHS or RHS is the home column, assume LHS. Only use RHS if
            ;; it's a potential home column and LHS is not.
            (case potential-home-cols
              (#{:lhs :rhs} #{:lhs} #{}) [op op-opts lhs (with-join-alias rhs join-alias)]
              #{:rhs}                    [op op-opts (with-join-alias lhs join-alias) rhs]))
          ;; both sides seem to belong to joined assuming this resulted from
          ;; overly fuzzy matching, we remove the join alias from the LHS
          ;; unless the RHS seems to belong to home too while the LHS doesn't
          (and (= lhs-alias join-alias) (= rhs-alias join-alias))
          (let [bare-lhs (lib.options/update-options lhs dissoc :join-alias)
                bare-rhs (lib.options/update-options rhs dissoc :join-alias)]
            (if (and (nil? (lib.equality/find-matching-column query stage-number bare-lhs home-cols))
                     (lib.equality/find-matching-column query stage-number bare-rhs home-cols))
              [op op-opts lhs bare-rhs]
              [op op-opts bare-lhs rhs]))

          ;; we leave alone the condition otherwise
          :else &match))
    ;; do not replace inner references as there can be a custom join expression
      _
      condition)))

(defn- generate-unique-name [base-name taken-names]
  (let [generator (lib.util/unique-name-generator)]
    (run! generator taken-names)
    (generator base-name)))

(defn default-alias
  "Generate a default `:alias` for a join clause. home-cols should be visible columns for the stage"
  ([query stage-number a-join]
   (let [stage     (lib.util/query-stage query stage-number)
         home-cols (lib.metadata.calculation/visible-columns query stage-number)]
     (default-alias query stage-number a-join stage home-cols)))

  ([query stage-number a-join stage home-cols]
   (let [home-cols   home-cols
         cond-fields (into []
                           (mapcat (fn [condition]
                                     (let [lhs (standard-join-condition-lhs condition)
                                           rhs (standard-join-condition-rhs condition)]
                                       (when (and (lib.util/field-clause? lhs) (lib.util/field-clause? rhs))
                                         [lhs rhs]))))
                           (:conditions a-join))
         home-col   (select-home-column query stage-number home-cols cond-fields)]
     (-> (calculate-join-alias query a-join home-col)
         (generate-unique-name (keep :alias (:joins stage)))))))

(mu/defn add-default-alias :- ::lib.schema.join/join
  "Add a default generated `:alias` to a join clause that does not already have one or that specifically requests a
  new one."
  [query        :- ::lib.schema/query
   stage-number :- :int
   a-join       :- ::lib.join.util/join-with-optional-alias]
  (if (and (contains? a-join :alias) (not (contains? a-join ::replace-alias)))
    ;; if the join clause comes with an alias and doesn't need a new one, keep it and assume that the condition fields
    ;; have the right join-aliases too
    a-join
    (let [old-alias   (:alias a-join)
          stage       (cond-> (lib.util/query-stage query stage-number)
                        old-alias (update :joins (fn [joins]
                                                   (mapv #(if (= (:alias %) old-alias)
                                                            (dissoc % :alias)
                                                            %)
                                                         joins))))
          home-cols   (lib.metadata.calculation/visible-columns query stage-number)
          join-alias  (default-alias query stage-number a-join stage home-cols)
          join-cols   (lib.metadata.calculation/returned-columns
                       (lib.query/query-with-stages query (:stages a-join)))]
      (cond-> a-join
        true (dissoc ::replace-alias)
        (not old-alias) (update :conditions
                                (fn [conditions]
                                  (mapv #(add-alias-to-condition query stage-number % join-alias home-cols join-cols)
                                        conditions)))
        true (with-join-alias join-alias)))))

(declare join-conditions
         joined-thing
         suggested-join-conditions)

(mu/defn joins :- [:maybe ::lib.schema.join/joins]
  "Get all joins in a specific `stage` of a `query`. If `stage` is unspecified, returns joins in the final stage of the
  query."
  ([query]
   (joins query -1))
  ([query        :- ::lib.schema/query
    stage-number :- :int]
   (not-empty (get (lib.util/query-stage query stage-number) :joins))))

(mu/defn join-conditions :- [:maybe ::lib.schema.join/conditions]
  "Get all join conditions for the given join"
  [a-join :- ::lib.join.util/partial-join]
  (:conditions a-join))

(mu/defn join-fields :- [:maybe ::lib.schema.join/fields]
  "Get all join conditions for the given join"
  [a-join :- ::lib.join.util/partial-join]
  (:fields a-join))

(defn- raw-join-strategy->strategy-option [raw-strategy]
  (merge
   {:lib/type :option/join.strategy
    :strategy raw-strategy}
   (when (= raw-strategy :left-join)
     {:default true})))

(mu/defn raw-join-strategy :- ::lib.schema.join/strategy
  "Get the raw keyword strategy (type) of a given join, e.g. `:left-join` or `:right-join`. This is either the value
  of the optional `:strategy` key or the default, `:left-join`, if `:strategy` is not specified."
  [a-join :- ::lib.join.util/partial-join]
  (get a-join :strategy :left-join))

(mu/defn join-strategy :- ::lib.schema.join/strategy.option
  "Get the strategy (type) of a given join, as a `:option/join.strategy` map. If `:stategy` is unspecified, returns
  the default, left join."
  [a-join :- ::lib.join.util/partial-join]
  (raw-join-strategy->strategy-option (raw-join-strategy a-join)))

(mu/defn with-join-strategy :- ::lib.join.util/partial-join
  "Return a copy of `a-join` with its `:strategy` set to `strategy`."
  [a-join   :- ::lib.join.util/partial-join
   strategy :- [:or ::lib.schema.join/strategy ::lib.schema.join/strategy.option]]
  ;; unwrap the strategy to a raw keyword if needed.
  (assoc a-join :strategy (cond-> strategy
                            (= (lib.dispatch/dispatch-value strategy) :option/join.strategy)
                            :strategy)))

(mu/defn available-join-strategies :- [:sequential ::lib.schema.join/strategy.option]
  "Get available join strategies for the current Database (based on the Database's
  supported [[metabase.driver/features]]) as raw keywords like `:left-join`."
  ([query]
   (available-join-strategies query -1))

  ;; stage number is not currently used, but it is taken as a parameter for consistency with the rest of MLv2
  ([query         :- ::lib.schema/query
    _stage-number :- :int]
   (into []
         (comp (filter (partial lib.metadata/database-supports? query))
               (map raw-join-strategy->strategy-option))
         [:left-join :right-join :inner-join :full-join])))

(mu/defn join-clause :- ::lib.join.util/partial-join
  "Create an MBQL join map from something that can conceptually be joined against. A `Table`? An MBQL or native query? A
  Saved Question? You should be able to join anything, and this should return a sensible MBQL join map. Uses a left join
  by default."
  ([joinable]
   (-> (join-clause-method joinable)
       (u/assoc-default :fields :all)))

  ([joinable conditions]
   (join-clause joinable conditions :left-join))

  ([joinable conditions strategy]
   (-> (join-clause joinable)
       (with-join-conditions conditions)
       (with-join-strategy strategy))))

(defn- has-summaries? [query stage-number]
  (let [stage (lib.util/query-stage query stage-number)]
    (boolean (or (seq (:aggregation stage))
                 (seq (:breakout stage))))))

(mu/defn join :- ::lib.schema/query
  "Add a join clause to a `query`."
  ([query a-join]
   (join query -1 a-join))

  ([query        :- ::lib.schema/query
    stage-number :- :int
    a-join       :- [:or ::lib.join.util/partial-join Joinable]]
   (let [a-join              (join-clause a-join)
         suggested-conditions (when (empty? (join-conditions a-join))
                                (suggested-join-conditions query stage-number (joined-thing query a-join)))
         summaries?          (has-summaries? query stage-number)
         a-join              (cond-> a-join
                               (seq suggested-conditions) (with-join-conditions suggested-conditions)
                               ;; If there are aggregations or breakouts on this stage, drop the `:fields`.
                               summaries?                 (with-join-fields nil))
         a-join              (add-default-alias query stage-number a-join)]
     (lib.util/update-query-stage query stage-number update :joins (fn [existing-joins]
                                                                     (conj (vec existing-joins) a-join))))))

(mu/defn joined-thing :- [:maybe Joinable]
  "Return metadata about the origin of `a-join` using `metadata-providerable` as the source of information."
  [metadata-providerable :- ::lib.schema.metadata/metadata-providerable
   a-join                :- ::lib.join.util/partial-join]
  (let [origin (-> a-join :stages first)]
    (cond
      (:source-card origin)  (lib.metadata/card metadata-providerable (:source-card origin))
      (:source-table origin) (lib.metadata/table metadata-providerable (:source-table origin)))))

;;; Building join conditions:
;;;
;;; The QB GUI needs to build a join condition before the join itself is attached to the query. There are three parts
;;; to a join condition. Suppose we're building a query like
;;;
;;;    SELECT * FROM order JOIN user ON order.user_id = user.id
;;;
;;; The condition is
;;;
;;;    order.user_id  =  user.id
;;;    ^^^^^^^^^^^^^  ^  ^^^^^^^
;;;          1        2     3
;;;
;;; and the three parts are:
;;;
;;; 1. LHS/source column: the column in the left-hand side of the condition, e.g. the `order.user_id` in the example
;;;    above. Either comes from the source Table, or a previous stage of the query, or a previously-joined
;;;    Table/Model/Saved Question. `order.user_id` presumably is an FK to `user.id`, and while this is typical, is not
;;;    required.
;;;
;;; 2. The operator: `=` in the example above. Corresponds to an `:=` MBQL clause. `=` is selected by default.
;;;
;;; 3. RHS/destination/target column: the column in the right-hand side of the condition e.g. `user.id` in the example
;;;    above. `user.id` is a column in the Table/Model/Saved Question we are joining against.
;;;
;;; The Query Builder allows selecting any of these three parts in any order. The functions below return possible
;;; options for each respective part. At the time of this writing, selecting one does not filter out incompatible
;;; options for the other parts, but hopefully we can implement this in the future -- see #31174

(mu/defn- sort-join-condition-columns :- [:sequential ::lib.schema.metadata/column]
  "Sort potential join condition columns as returned by [[join-condition-lhs-columns]]
  or [[join-condition-rhs-columns]]. PK columns are returned first, followed by FK columns, followed by other columns.
  Otherwise original order is maintained."
  [columns :- [:sequential ::lib.schema.metadata/column]]
  (let [{:keys [pk fk other]} (group-by (fn [column]
                                          (cond
                                            (lib.types.isa/primary-key? column) :pk
                                            (lib.types.isa/foreign-key? column) :fk
                                            :else                               :other))
                                        columns)]
    (concat pk fk other)))

(defn- mark-selected-column
  "Mark selected columns in join conditions."
  [query stage-number existing-column-or-nil columns]
  (if-not existing-column-or-nil
    columns
    (mapv (fn [column]
            (if (:selected? column)
              (lib.temporal-bucket/with-temporal-bucket
                column
                (lib.temporal-bucket/temporal-bucket existing-column-or-nil))
              column))
          (lib.equality/mark-selected-columns query stage-number columns [existing-column-or-nil]))))

(mu/defn join-condition-lhs-columns :- [:sequential ::lib.schema.metadata/column]
  "Get a sequence of columns that can be used as the left-hand-side (source column) in a join condition. This column
  is the one that comes from the source Table/Card/previous stage of the query or a previous join.

  If you are changing the LHS of a condition for an existing join, pass in that existing join as `join-or-joinable` so
  we can filter out the columns added by it (it doesn't make sense to present the columns added by a join as options
  for its own LHS) or added by later joins (joins can only depend on things from previous joins). Otherwise you can
  either pass in `nil` or the [[Joinable]] (Table or Card metadata) we're joining against when building a new
  join. (Things other than joins are ignored, but this argument is flexible for consistency with the signature
  of [[join-condition-rhs-columns]].) See #32005 for more info.

  If the left-hand-side column has already been chosen and we're UPDATING it, pass in `lhs-expression-or-nil` so we can
  mark the current column as `:selected` in the metadata/display info.

  If the right-hand-side column has already been chosen (they can be chosen in any order in the Query Builder UI),
  pass in the chosen RHS column. In the future, this may be used to restrict results to compatible columns. (See #31174)

  Results will be returned in a 'somewhat smart' order with PKs and FKs returned before other columns.

  Unlike most other things that return columns, implicitly-joinable columns ARE NOT returned here."
  ([query joinable lhs-expression-or-nil rhs-expression-or-nil]
   (join-condition-lhs-columns query -1 joinable lhs-expression-or-nil rhs-expression-or-nil))

  ([query                  :- ::lib.schema/query
    stage-number           :- :int
    join-or-joinable       :- [:maybe JoinOrJoinable]
    lhs-expression-or-nil  :- [:maybe ::lib.schema.expression/expression]
    ;; not yet used, hopefully we will use in the future when present for filtering incompatible columns out.
    _rhs-expression-or-nil :- [:maybe ::lib.schema.expression/expression]]
   ;; calculate all the visible columns including the existing join; then filter out any columns that come from the
   ;; existing join and any subsequent joins. The reason for doing things this way rather than removing the joins
   ;; before calculating visible columns is that we don't want to either create possibly-invalid queries, or have to
   ;; rely on the logic in [[metabase.lib.remove-replace/remove-join]] which would cause circular references; this is
   ;; simpler as well.
   ;;
   ;; e.g. if we have joins [J1 J2 J3 J4] and current join = J2, then we want to ignore the visible columns from J2,
   ;; J3, and J4.
   (let [existing-join-alias    (when (join? join-or-joinable)
                                  (lib.join.util/current-join-alias join-or-joinable))
         join-aliases-to-ignore (into #{}
                                      (comp (map lib.join.util/current-join-alias)
                                            (drop-while #(not= % existing-join-alias)))
                                      (joins query stage-number))]
     (->> (lib.metadata.calculation/visible-columns query stage-number {:include-implicitly-joinable? false})
          (remove (fn [col]
                    (when-let [col-join-alias (lib.join.util/current-join-alias col)]
                      (contains? join-aliases-to-ignore col-join-alias))))
          (mark-selected-column query
                                stage-number
                                (when (lib.util/clause-of-type? lhs-expression-or-nil #{:field :expression})
                                  lhs-expression-or-nil))
          sort-join-condition-columns))))

(mu/defn join-condition-rhs-columns :- [:sequential ::lib.schema.metadata/column]
  "Get a sequence of columns that can be used as the right-hand-side (target column) in a join condition. This column
  is the one that belongs to the thing being joined, `join-or-joinable`, which can be something like a
  Table (`:metabase.lib.schema.metadata/table`), Saved Question/Model (`:metabase.lib.schema.metadata/card`), another
  query, etc. -- anything you can pass to [[join-clause]]. You can also pass in an existing join.

  If the left-hand-side column has already been chosen (they can be chosen in any order in the Query Builder UI),
  pass in the chosen LHS column. In the future, this may be used to restrict results to compatible columns. (See #31174)

  If the right-hand-side column has already been chosen and we're UPDATING it, pass in `rhs-expression-or-nil` so we can
  mark the current column as `:selected` in the metadata/display info.

  Results will be returned in a 'somewhat smart' order with PKs and FKs returned before other columns."
  ([query joinable lhs-expression-or-nil rhs-expression-or-nil]
   (join-condition-rhs-columns query -1 joinable lhs-expression-or-nil rhs-expression-or-nil))

  ([query                  :- ::lib.schema/query
    stage-number           :- :int
    join-or-joinable       :- JoinOrJoinable
    ;; not yet used, hopefully we will use in the future when present for filtering incompatible columns out.
    _lhs-expression-or-nil :- [:maybe ::lib.schema.expression/expression]
    rhs-expression-or-nil  :- [:maybe ::lib.schema.expression/expression]]
   ;; I was on the fence about whether these should get `:lib/source :source/joins` or not -- it seems like based on
   ;; the QB UI they shouldn't. See screenshots in #31174
   (let [joinable          (if (join? join-or-joinable)
                             (joined-thing query join-or-joinable)
                             join-or-joinable)
         join-alias        (if (join? join-or-joinable)
                             (lib.join.util/current-join-alias join-or-joinable)
                             (::join-alias join-or-joinable))
         rhs-column-or-nil (when (lib.util/field-clause? rhs-expression-or-nil)
                             (cond-> rhs-expression-or-nil
                               ;; Drop the :join-alias from the RHS if the joinable doesn't have one either.
                               (not join-alias) (lib.options/update-options dissoc :join-alias)))]
     (->> (lib.metadata.calculation/returned-columns query stage-number joinable)
          (map (fn [col]
                 (if join-alias
                   (column-from-join query stage-number col join-alias)
                   (HACK-column-from-incomplete-join col))))
          (mark-selected-column query stage-number rhs-column-or-nil)
          sort-join-condition-columns))))

(mu/defn join-condition-operators :- [:sequential ::lib.schema.join/condition.operator]
  "Return a sequence of valid filter clause operators that can be used to build a join condition. In the Query Builder
  UI, this can be chosen at any point before or after choosing the LHS and RHS. Invalid options are not currently
  filtered out based on values of the LHS or RHS, but in the future we can add this -- see #31174."
  ([query lhs-expression-or-nil rhs-expression-or-nil]
   (join-condition-operators query -1 lhs-expression-or-nil rhs-expression-or-nil))

  ([_query                 :- ::lib.schema/query
    _stage-number          :- :int
    ;; not yet used, hopefully we will use in the future when present for filtering incompatible options out.
    _lhs-expression-or-nil :- [:maybe ::lib.schema.expression/expression]
    _rhs-expression-or-nil :- [:maybe ::lib.schema.expression/expression]]
   ;; currently hardcoded to these six operators regardless of LHS and RHS.
   lib.schema.join/ordered-condition-operators))

(mu/defn- fk-columns-to :- [:maybe [:sequential
                                    {:min 1}
                                    [:and
                                     ::lib.schema.metadata/column
                                     [:map
                                      [::target ::lib.schema.metadata/column]]]]]
  "Find FK columns in `source` pointing at a column in `target`. Includes the target column under the `::target` key.

  `source` and `target` are `::current-stage` and a [[Joinable]], in either order; `::current-stage` means use the
  stage in `query` at `stage-number`."
  [query        :- ::lib.schema/query
   stage-number :- :int
   source       :- [:or
                    [:= ::current-stage]
                    Joinable]
   target       :- [:or
                    [:= ::current-stage]
                    Joinable]]
  (let [current-stage-cols (fn []
                             (let [opts {:include-implicitly-joinable?                 false
                                         :include-implicitly-joinable-for-source-card? false}]
                               (lib.metadata.calculation/visible-columns query stage-number opts)))
        target-columns     (delay
                             (if (= target ::current-stage)
                               (current-stage-cols)
                               (lib.metadata.calculation/returned-columns query stage-number target)))]
    (not-empty
     (into []
           (keep (fn [{:keys [fk-target-field-id], :as col}]
                   (when (and (lib.types.isa/foreign-key? col)
                              fk-target-field-id)
                     (when-let [target-column (m/find-first (fn [target-column]
                                                              (= fk-target-field-id
                                                                 (:id target-column)))
                                                            @target-columns)]
                       (assoc col ::target target-column)))))
           (if (= source ::current-stage)
             (current-stage-cols)
             (lib.metadata.calculation/returned-columns query stage-number source))))))

(mu/defn suggested-join-conditions :- [:maybe [:sequential {:min 1} ::lib.schema.expression/boolean]] ; i.e., a filter clause
  "Return suggested default join conditions when constructing a join against `joinable`, e.g. a Table, Saved
  Question, or another query. Suggested conditions will be returned if the source Table has a foreign key to the
  primary key of the thing we're joining (see #31175 for more info); otherwise this will return `nil` if no default
  conditions are suggested."
  ([query joinable]
   (suggested-join-conditions query -1 joinable nil))

  ([query stage-number joinable]
   (suggested-join-conditions query stage-number joinable nil))

  ([query         :- ::lib.schema/query
    stage-number  :- :int
    joinable
    position      :- [:maybe :int]]
   (let [unjoined (if position
                    ;; Drop this join and any later ones so they won't be used as suggestions.
                    (let [new-joins (-> (lib.util/query-stage query stage-number)
                                        :joins
                                        (subvec 0 position)
                                        not-empty)]
                      (lib.util/update-query-stage query stage-number
                                                   u/assoc-dissoc :joins new-joins))
                    ;; If this is a new joinable, use the entire current query.
                    query)]
     (letfn [;; only keep one FK to each target column e.g. for
             ;;
             ;;    messages (sender_id REFERENCES user(id),  recipient_id REFERENCES user(id))
             ;;
             ;; we only want join on one or the other, not both, because that makes no sense. However with a composite
             ;; FK -> composite PK suggest multiple conditions. See #34184
             (fks [source target]
               (->> (fk-columns-to unjoined stage-number source target)
                    (m/distinct-by #(-> % ::target :id))
                    not-empty))
             (filter-clause [x y]
               (lib.filter/filter-clause (lib.filter.operator/operator-def :=) x y))]
       (or
        ;; find cases where we have FK(s) pointing to joinable. Our column goes on the LHS.
        (when-let [fks (fks ::current-stage joinable)]
          (mapv (fn [fk]
                  (filter-clause fk (::target fk)))
                fks))
        ;; find cases where the `joinable` has FK(s) pointing to us. Note our column is the target this time around --
        ;; keep in on the LHS.
        (when-let [fks (fks joinable ::current-stage)]
          (mapv (fn [fk]
                  (filter-clause (::target fk) fk))
                fks)))))))

(defn- xform-add-join-alias [a-join]
  (let [join-alias (lib.join.util/current-join-alias a-join)]
    (map (fn [col]
           (-> col
               (with-join-alias join-alias))))))

(defn- xform-mark-selected-joinable-columns
  "Mark the column metadatas in `cols` as `:selected` if they appear in `a-join`'s `:fields`."
  [query stage-number a-join]
  (let [j-fields (join-fields a-join)]
    (case j-fields
      :all        (map #(assoc % :selected? true))
      (:none nil) (map #(assoc % :selected? false))
      (mapcat #(lib.equality/mark-selected-columns query stage-number [%] j-fields)))))

(def ^:private xform-fix-source-for-joinable-columns
  (map #(assoc % :lib/source :source/joins)))

;;; TODO (Cam 7/8/25) -- this is a confusing name. `join-fieldable-columns` would be consistent
;;; with [[metabase.lib.field/fieldable-columns]] and be less confusing
(mu/defn joinable-columns :- ::lib.metadata.calculation/visible-columns
  "Return information about the fields that you can pass to [[with-join-fields]] when constructing a join against
  something [[Joinable]] (i.e., a Table or Card) or manipulating an existing join. When passing in a join, currently
  selected columns (those in the join's `:fields`) will include `:selected true` information."
  [query            :- ::lib.schema/query
   stage-number     :- :int
   join-or-joinable :- JoinOrJoinable]
  (let [a-join   (when (join? join-or-joinable)
                   join-or-joinable)
        source (if a-join
                 (joined-thing query join-or-joinable)
                 join-or-joinable)
        cols   (lib.metadata.calculation/returned-columns query stage-number source)]
    (into []
          (if a-join
            (comp xform-fix-source-for-joinable-columns
                  (xform-add-join-alias a-join)
                  (xform-mark-selected-joinable-columns query stage-number a-join))
            identity)
          cols)))

(defn- join-lhs-display-name-from-condition-lhs
  [query stage-number join-or-joinable condition-lhs-or-nil]
  (when-let [lhs-column-ref (or condition-lhs-or-nil
                                (when (join? join-or-joinable)
                                  (when-let [lhs (standard-join-condition-lhs (first (join-conditions join-or-joinable)))]
                                    (when (lib.util/field-clause? lhs)
                                      lhs))))]
    (let [display-info (lib.metadata.calculation/display-info query stage-number lhs-column-ref)]
      (get-in display-info [:table :display-name]))))

(defn- first-join?
  "Whether a `join-or-joinable` is (or will be) the first join in a stage of a query.

  If a join is passed, we need to check whether it's the first join in the first stage of a source-table query or
  not.

  New joins get appended after any existing ones, so it would be safe to assume that if there are any other joins in
  the current stage, this **will not** be the first join in the stage."
  [query stage-number join-or-joinable]
  (let [existing-joins (joins query stage-number)]
    (or
     ;; if there are no existing joins, then this will be the first join regardless of what is passed in.
     (empty? existing-joins)
     ;; otherwise there ARE existing joins, so this is only the first join if it is the same thing as the first join
     ;; in `existing-joins`.
     (when (join? join-or-joinable)
       (= (:alias join-or-joinable)
          (:alias (first existing-joins)))))))

(defn- join-lhs-display-name-for-first-join-in-first-stage
  [query stage-number join-or-joinable]
  (when (and (zero? (lib.util/canonical-stage-index query stage-number)) ; first stage?
             (first-join? query stage-number join-or-joinable)           ; first join?
             (lib.util/source-table-id query))                           ; query ultimately uses source Table?
    (let [table-id (lib.util/source-table-id query)
          table    (lib.metadata/table query table-id)]
      ;; I think `:default` display name style is okay here, there shouldn't be a difference between `:default` and
      ;; `:long` for a Table anyway
      (lib.metadata.calculation/display-name query stage-number table))))

(mu/defn join-lhs-display-name :- ::lib.schema.common/non-blank-string
  "Get the display name for whatever we are joining. See #32015 and #32764 for screenshot examples.

  The rules, copied from MLv1, are as follows:

  1. If we have the LHS column for the first join condition, we should use display name for wherever it comes from. E.g.
     if the join is

     ```
     JOIN whatever ON orders.whatever_id = whatever.id
     ```

     then we should display the join like this:

    ```
    +--------+   +----------+    +-------------+    +----------+
    | Orders | + | Whatever | on | Orders      | =  | Whatever |
    |        |   |          |    | Whatever ID |    | ID       |
    +--------+   +----------+    +-------------+    +----------+
    ```

    1a. If `join-or-joinable` is a join, we can take the condition LHS column from the join itself, since a join will
        always have a condition. This should only apply to [[standard-join-condition?]] conditions.

    1b. When building a join, you can optionally pass in `condition-lhs-expression-or-nil` yourself.

  2. If the condition LHS column is unknown, and this is the first join in the first stage of a query, and the query
     uses a `:source-table`, then use the display name for the source Table.

  3. Otherwise use `Previous results`.

  This function needs to be usable while we are in the process of constructing a join in the context of a given stage,
  but also needs to work for rendering existing joins. Pass a join in for existing joins, or something [[Joinable]]
  for ones we are currently building."
  ([query join-or-joinable]
   (join-lhs-display-name query join-or-joinable nil))

  ([query join-or-joinable condition-lhs-expression-or-nil]
   (join-lhs-display-name query -1 join-or-joinable condition-lhs-expression-or-nil))

  ([query                           :- ::lib.schema/query
    stage-number                    :- :int
    join-or-joinable                :- [:maybe JoinOrJoinable]
    condition-lhs-expression-or-nil :- [:maybe [:or ::lib.schema.metadata/column :mbql.clause/field]]]
   (or
    (join-lhs-display-name-from-condition-lhs query stage-number join-or-joinable condition-lhs-expression-or-nil)
    (join-lhs-display-name-for-first-join-in-first-stage query stage-number join-or-joinable)
    (i18n/tru "Previous results"))))

(mu/defn join-condition-update-temporal-bucketing :- ::lib.schema.expression/boolean
  "Updates the provided join-condition's fields' temporal-bucketing option, returns the updated join-condition.
   Must be called on a standard join condition with just columns used for both LHS and RHS expressions, otherwise the
   join condition will NOT be updated.
   This will sync both the lhs and rhs fields, and the fields that support the provided option will be updated.
   Fields that do not support the provided option will be ignored."
  ([query :- ::lib.schema/query
    join-condition :- [:or ::lib.schema.expression/boolean ::lib.schema.common/external-op]
    option-or-unit :- [:maybe [:or
                               ::lib.schema.temporal-bucketing/option
                               ::lib.schema.temporal-bucketing/unit]]]
   (join-condition-update-temporal-bucketing query -1 join-condition option-or-unit))
  ([query :- ::lib.schema/query
    stage-number :- :int
    join-condition :- [:or ::lib.schema.expression/boolean ::lib.schema.common/external-op]
    option-or-unit :- [:maybe [:or
                               ::lib.schema.temporal-bucketing/option
                               ::lib.schema.temporal-bucketing/unit]]]
   (if-not (standard-join-condition? join-condition)
     join-condition
     (let [[_ _ lhs rhs :as join-condition] (lib.common/->op-arg join-condition)]
       (if-not (and (lib.util/field-clause? lhs) (lib.util/field-clause? rhs))
         join-condition
         (let [unit (cond-> option-or-unit
                      (not (keyword? option-or-unit)) :unit)
               stage-number (lib.util/canonical-stage-index query stage-number)
               available-lhs (lib.temporal-bucket/available-temporal-buckets query stage-number lhs)
               available-rhs (lib.temporal-bucket/available-temporal-buckets query stage-number rhs)
               sync-lhs? (or (nil? unit) (contains? (set (map :unit available-lhs)) unit))
               sync-rhs? (or (nil? unit) (contains? (set (map :unit available-rhs)) unit))]
           (cond-> join-condition
             sync-lhs? (update 2 lib.temporal-bucket/with-temporal-bucket unit)
             sync-rhs? (update 3 lib.temporal-bucket/with-temporal-bucket unit))))))))

(defmethod lib.metadata.calculation/describe-top-level-key-method :joins
  [query stage-number _key]
  (some->> (not-empty (joins query stage-number))
           (map #(lib.metadata.calculation/display-name query stage-number %))
           (str/join " + ")))<|MERGE_RESOLUTION|>--- conflicted
+++ resolved
@@ -360,17 +360,8 @@
                         ;; TODO (Cam 8/29/25) -- investigate how this is happening and consider whether Join `:fields`
                         ;; should disallow refs with `:source-field`/remove it automatically.
                         :let      [field-ref (lib.options/update-options field-ref dissoc :source-field)
-<<<<<<< HEAD
                                    match (or (lib.equality/find-matching-column query stage-number field-ref cols
                                                                                 {:find-matching-column/ignore-binning-and-bucketing? true})
-=======
-                                   match (or (lib.equality/find-matching-column field-ref cols)
-                                             (when-let [resolved (lib.metadata.calculation/metadata (-> (assoc query :stages (:stages join))
-                                                                                                        lib.stage.util/append-stage)
-                                                                                                    (with-join-alias field-ref nil))]
-                                               (when-not (:metabase.lib.field.resolution/fallback-metadata? resolved)
-                                                 resolved))
->>>>>>> c456cb5a
                                              (log/warnf "Failed to find matching column in join %s for ref %s, found:\n%s"
                                                         (pr-str join-alias)
                                                         (pr-str field-ref)
