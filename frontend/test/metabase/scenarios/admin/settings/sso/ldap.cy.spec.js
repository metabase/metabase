import {
  restore,
  setupLdap,
  typeAndBlurUsingLabel,
} from "__support__/e2e/helpers";

<<<<<<< HEAD
describe("scenarios > admin > settings > SSO > LDAP", () => {
  beforeEach(() => {
    restore();
    cy.signInAsAdmin();
    cy.intercept("PUT", "/api/setting/*").as("updateSetting");
    cy.intercept("PUT", "/api/ldap/settings").as("updateLdapSettings");
  });

  it("should setup ldap (metabase#16173)", () => {
    cy.visit("/admin/settings/authentication/ldap");

    enterLdapSettings();
    cy.button("Save and enable").click();
    cy.wait("@updateLdapSettings");

    cy.findByText("Changes saved!").should("exist");
  });

  it("should update ldap settings", () => {
    setupLdap();
    cy.visit("/admin/settings/authentication/ldap");

    enterLdapPort("389");
    cy.button("Save changes").click();
    cy.wait("@updateLdapSettings");

    cy.findAllByRole("link", { name: "Authentication" }).first().click();
    cy.findByRole("switch", { name: "LDAP" }).should("be.checked");
  });

  it("should toggle ldap via the authentication page", () => {
    setupLdap();
    cy.visit("/admin/settings/authentication");

    cy.findByRole("switch", { name: "LDAP" }).click();
    cy.wait("@updateSetting");

    cy.findByRole("switch", { name: "LDAP" }).should("not.be.checked");
    cy.findByText("Saved").should("exist");
  });

  it("should not reset previously populated fields when validation fails for just one of them (metabase#16226)", () => {
    cy.visit("/admin/settings/authentication/ldap");

    enterLdapSettings();
    enterLdapPort("0");
    cy.button("Save and enable").click();
    cy.wait("@updateLdapSettings");

    cy.findAllByText("Wrong host or port").should("exist");
    cy.findByDisplayValue("localhost").should("exist");
  });

  it("shouldn't be possible to save a non-numeric port (#13313)", () => {
    cy.visit("/admin/settings/authentication/ldap");

    enterLdapSettings();
    enterLdapPort("asd");
    cy.findByText("That's not a valid port number").should("exist");

    enterLdapPort("21.3");
    cy.button("Save and enable").click();
    cy.wait("@updateLdapSettings");
    cy.findByText('For input string: "21.3"').should("exist");

    enterLdapPort("123 ");
    cy.button("Save failed").click();
    cy.wait("@updateLdapSettings");
    cy.findByText('For input string: "123 "').should("exist");
  });

  it("should show the login form when ldap is enabled but password login isn't (metabase#25661)", () => {
    setupLdap();
    cy.request("PUT", "/api/setting/enable-password-login", { value: false });
    cy.signOut();
    cy.visit("/auth/login");

    cy.findByText("Username or email address").should("be.visible");
    cy.findByText("Password").should("be.visible");
  });
});
=======
describe(
  "scenarios > admin > settings > SSO > LDAP",
  { tags: "@external" },
  () => {
    beforeEach(() => {
      restore();
      cy.signInAsAdmin();
      cy.intercept("PUT", "/api/setting/*").as("updateSetting");
      cy.intercept("PUT", "/api/ldap/settings").as("updateLdapSettings");
    });

    it("should setup ldap (metabase#16173)", () => {
      cy.visit("/admin/settings/authentication/ldap");

      enterLdapSettings();
      cy.button("Save and enable").click();
      cy.wait("@updateLdapSettings");

      cy.findByText("Changes saved!").should("exist");
    });

    it("should update ldap settings", () => {
      setupLdap();
      cy.visit("/admin/settings/authentication/ldap");

      enterLdapPort("389");
      cy.button("Save changes").click();
      cy.wait("@updateLdapSettings");

      cy.findAllByRole("link", { name: "Authentication" }).first().click();
      cy.findByRole("switch", { name: "LDAP" }).should("be.checked");
    });

    it("should toggle ldap via the authentication page", () => {
      setupLdap();
      cy.visit("/admin/settings/authentication");

      cy.findByRole("switch", { name: "LDAP" }).click();
      cy.wait("@updateSetting");

      cy.findByRole("switch", { name: "LDAP" }).should("not.be.checked");
      cy.findByText("Saved").should("exist");
    });

    it("should not reset previously populated fields when validation fails for just one of them (metabase#16226)", () => {
      cy.visit("/admin/settings/authentication/ldap");

      enterLdapSettings();
      enterLdapPort("0");
      cy.button("Save and enable").click();
      cy.wait("@updateLdapSettings");

      cy.findAllByText("Wrong host or port").should("exist");
      cy.findByDisplayValue("localhost").should("exist");
    });

    it("shouldn't be possible to save a non-numeric port (#13313)", () => {
      cy.visit("/admin/settings/authentication/ldap");

      enterLdapSettings();
      enterLdapPort("asd");
      cy.findByText("That's not a valid port number").should("exist");

      enterLdapPort("21.3");
      cy.button("Save and enable").click();
      cy.wait("@updateLdapSettings");
      cy.findByText('For input string: "21.3"').should("exist");

      enterLdapPort("123 ");
      cy.button("Save failed").click();
      cy.wait("@updateLdapSettings");
      cy.findByText('For input string: "123 "').should("exist");
    });
  },
);
>>>>>>> b4a0d3cf

const enterLdapPort = value => {
  typeAndBlurUsingLabel("LDAP Port", value);
};

const enterLdapSettings = () => {
  typeAndBlurUsingLabel("LDAP Host", "localhost");
  typeAndBlurUsingLabel("LDAP Port", "389");
  typeAndBlurUsingLabel("Username or DN", "cn=admin,dc=example,dc=org");
  typeAndBlurUsingLabel("Password", "admin");
  typeAndBlurUsingLabel("User search base", "dc=example,dc=org");
};<|MERGE_RESOLUTION|>--- conflicted
+++ resolved
@@ -4,89 +4,6 @@
   typeAndBlurUsingLabel,
 } from "__support__/e2e/helpers";
 
-<<<<<<< HEAD
-describe("scenarios > admin > settings > SSO > LDAP", () => {
-  beforeEach(() => {
-    restore();
-    cy.signInAsAdmin();
-    cy.intercept("PUT", "/api/setting/*").as("updateSetting");
-    cy.intercept("PUT", "/api/ldap/settings").as("updateLdapSettings");
-  });
-
-  it("should setup ldap (metabase#16173)", () => {
-    cy.visit("/admin/settings/authentication/ldap");
-
-    enterLdapSettings();
-    cy.button("Save and enable").click();
-    cy.wait("@updateLdapSettings");
-
-    cy.findByText("Changes saved!").should("exist");
-  });
-
-  it("should update ldap settings", () => {
-    setupLdap();
-    cy.visit("/admin/settings/authentication/ldap");
-
-    enterLdapPort("389");
-    cy.button("Save changes").click();
-    cy.wait("@updateLdapSettings");
-
-    cy.findAllByRole("link", { name: "Authentication" }).first().click();
-    cy.findByRole("switch", { name: "LDAP" }).should("be.checked");
-  });
-
-  it("should toggle ldap via the authentication page", () => {
-    setupLdap();
-    cy.visit("/admin/settings/authentication");
-
-    cy.findByRole("switch", { name: "LDAP" }).click();
-    cy.wait("@updateSetting");
-
-    cy.findByRole("switch", { name: "LDAP" }).should("not.be.checked");
-    cy.findByText("Saved").should("exist");
-  });
-
-  it("should not reset previously populated fields when validation fails for just one of them (metabase#16226)", () => {
-    cy.visit("/admin/settings/authentication/ldap");
-
-    enterLdapSettings();
-    enterLdapPort("0");
-    cy.button("Save and enable").click();
-    cy.wait("@updateLdapSettings");
-
-    cy.findAllByText("Wrong host or port").should("exist");
-    cy.findByDisplayValue("localhost").should("exist");
-  });
-
-  it("shouldn't be possible to save a non-numeric port (#13313)", () => {
-    cy.visit("/admin/settings/authentication/ldap");
-
-    enterLdapSettings();
-    enterLdapPort("asd");
-    cy.findByText("That's not a valid port number").should("exist");
-
-    enterLdapPort("21.3");
-    cy.button("Save and enable").click();
-    cy.wait("@updateLdapSettings");
-    cy.findByText('For input string: "21.3"').should("exist");
-
-    enterLdapPort("123 ");
-    cy.button("Save failed").click();
-    cy.wait("@updateLdapSettings");
-    cy.findByText('For input string: "123 "').should("exist");
-  });
-
-  it("should show the login form when ldap is enabled but password login isn't (metabase#25661)", () => {
-    setupLdap();
-    cy.request("PUT", "/api/setting/enable-password-login", { value: false });
-    cy.signOut();
-    cy.visit("/auth/login");
-
-    cy.findByText("Username or email address").should("be.visible");
-    cy.findByText("Password").should("be.visible");
-  });
-});
-=======
 describe(
   "scenarios > admin > settings > SSO > LDAP",
   { tags: "@external" },
@@ -160,9 +77,18 @@
       cy.wait("@updateLdapSettings");
       cy.findByText('For input string: "123 "').should("exist");
     });
+
+    it("should show the login form when ldap is enabled but password login isn't (metabase#25661)", () => {
+      setupLdap();
+      cy.request("PUT", "/api/setting/enable-password-login", { value: false });
+      cy.signOut();
+      cy.visit("/auth/login");
+
+      cy.findByText("Username or email address").should("be.visible");
+      cy.findByText("Password").should("be.visible");
+    });
   },
 );
->>>>>>> b4a0d3cf
 
 const enterLdapPort = value => {
   typeAndBlurUsingLabel("LDAP Port", value);
