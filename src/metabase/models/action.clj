(ns metabase.models.action
  (:require
   [cheshire.core :as json]
   [medley.core :as m]
   [metabase.models.card :refer [Card]]
   [metabase.models.dashboard-card :refer [DashboardCard]]
   [metabase.models.interface :as mi]
   [metabase.models.query :as query]
   [metabase.models.serialization :as serdes]
   [metabase.util :as u]
   [metabase.util.i18n :refer [tru]]
   [metabase.util.log :as log]
   [toucan.db :as db]
   [toucan.hydrate :refer [hydrate]]
   [toucan.models :as models]
   [toucan2.core :as t2]))

(models/defmodel QueryAction :query_action)
(models/defmodel HTTPAction :http_action)
(models/defmodel ImplicitAction :implicit_action)
(models/defmodel Action :action)

(defn type->model
  "Returns the model from an action type.
   `action-type` can be a string or a keyword."
  [action-type]
  (case action-type
    :http     HTTPAction
    :implicit ImplicitAction
    :query    QueryAction))

;;; You can read/write an Action if you can read/write its model (Card)
(doto Action
  (derive ::mi/read-policy.full-perms-for-perms-set)
  (derive ::mi/write-policy.full-perms-for-perms-set))

(defmethod mi/perms-objects-set Action
  [instance read-or-write]
  (mi/perms-objects-set (t2/select-one Card :id (:model_id instance)) read-or-write))

(models/add-type! ::json-with-nested-parameters
  :in  (comp mi/json-in
             (fn [template]
               (u/update-if-exists template :parameters mi/normalize-parameters-list)))
  :out (comp (fn [template]
               (u/update-if-exists template :parameters (mi/catch-normalization-exceptions mi/normalize-parameters-list)))
             mi/json-out-with-keywordization))

(defn- check-model-is-not-a-saved-question
  [model-id]
  (when-not (t2/select-one-fn :dataset Card :id model-id)
    (throw (ex-info (tru "Actions must be made with models, not cards.")
                    {:status-code 400}))))

(t2/define-before-insert Action
  [{model-id :model_id, :as action}]
  (u/prog1 action
    (check-model-is-not-a-saved-question model-id)))

(t2/define-before-update Action
  [{archived? :archived, id :id, model-id :model_id, :as changes}]
  (u/prog1 changes
    (if archived?
      (t2/delete! DashboardCard :action_id id)
      (check-model-is-not-a-saved-question model-id))))

(mi/define-methods
 Action
 {:types      (constantly {:type                   :keyword
                           :parameter_mappings     :parameters-list
                           :parameters             :parameters-list
                           :visualization_settings :visualization-settings})
  :properties (constantly {::mi/timestamped? true
                           ::mi/entity-id    true})})

(def ^:private Action-subtype-IModel-impl
  "[[models/IModel]] impl for `HTTPAction`, `ImplicitAction`, and `QueryAction`"
  {:primary-key (constantly :action_id)}) ; This is ok as long as we're 1:1

(mi/define-methods
 QueryAction
 (merge
  Action-subtype-IModel-impl
  {:types (constantly {:dataset_query :json})}))

(mi/define-methods
 ImplicitAction
 Action-subtype-IModel-impl)

(mi/define-methods
 HTTPAction
 (merge Action-subtype-IModel-impl
        {:types (constantly {:template ::json-with-nested-parameters})}))

(def action-columns
  "The columns that are common to all Action types."
  [:archived :created_at :creator_id :description :entity_id :made_public_by_id :model_id :name :parameter_mappings
   :parameters :public_uuid :type :updated_at :visualization_settings])

(defn insert!
  "Inserts an Action and related type table. Returns the action id."
  [action-data]
  (db/transaction
    (let [action (first (t2/insert-returning-instances! Action (select-keys action-data action-columns)))
          model  (type->model (:type action))]
      (db/execute! {:insert-into (t2/table-name model)
                    :values [(-> (apply dissoc action-data action-columns)
                                 (assoc :action_id (:id action))
                                 (cond->
                                   (= (:type action) :implicit)
                                   (dissoc :database_id)
                                   (= (:type action) :http)
                                   (update :template json/encode)
                                   (= (:type action) :query)
                                   (update :dataset_query json/encode)))]})
      (:id action))))

(defn update!
  "Updates an Action and the related type table.
   Deletes the old type table row if the type has changed."
  [{:keys [id] :as action} existing-action]
  (when-let [action-row (not-empty (select-keys action action-columns))]
    (t2/update! Action id action-row))
  (when-let [type-row (not-empty (cond-> (apply dissoc action :id action-columns)
                                         (= (or (:type action) (:type existing-action))
                                            :implicit)
                                         (dissoc :database_id)))]
    (let [type-row (assoc type-row :action_id id)
          existing-model (type->model (:type existing-action))]
      (if (and (:type action) (not= (:type action) (:type existing-action)))
        (let [new-model (type->model (:type action))]
<<<<<<< HEAD
          (db/delete! existing-model :action_id id)
          (t2/insert! new-model (assoc type-row :action_id id)))
=======
          (t2/delete! existing-model :action_id id)
          (db/insert! new-model (assoc type-row :action_id id)))
>>>>>>> eb3a42f6
        (t2/update! existing-model id type-row)))))

(defn- hydrate-subtype [action]
  (let [subtype (type->model (:type action))]
    (-> action
        (merge (t2/select-one subtype :action_id (:id action)))
        (dissoc :action_id))))

(defn- normalize-query-actions [actions]
  (when (seq actions)
    (let [query-actions (db/select QueryAction :action_id [:in (map :id actions)])
          action-id->query-actions (m/index-by :action_id query-actions)]
      (for [action actions]
        (merge action (-> action :id action-id->query-actions (dissoc :action_id)))))))

(defn- normalize-http-actions [actions]
  (when (seq actions)
    (let [http-actions (db/select HTTPAction :action_id [:in (map :id actions)])
          http-actions-by-action-id (m/index-by :action_id http-actions)]
      (map (fn [action]
             (let [http-action (get http-actions-by-action-id (:id action))]
               (-> action
                   (merge
                     {:disabled false}
                     (select-keys http-action [:template :response_handle :error_handle])
                     (select-keys (:template http-action) [:parameters :parameter_mappings])))))
           actions))))

(defn- normalize-implicit-actions [actions]
  (when (seq actions)
    (let [implicit-actions (db/select ImplicitAction :action_id [:in (map :id actions)])
          implicit-actions-by-action-id (m/index-by :action_id implicit-actions)]
      (map (fn [action]
             (let [implicit-action (get implicit-actions-by-action-id (:id action))]
               (merge action
                     (select-keys implicit-action [:kind]))))
           actions))))

(defn- select-actions-without-implicit-params
  "Select Actions and fill in sub type information. Don't use this if you need implicit parameters
   for implicit actions, use [[select-action]] instead.
   `options` is passed to `db/select` `& options` arg."
  [& options]
  (let [{:keys [query http implicit]} (group-by :type (apply db/select Action options))
        query-actions                 (normalize-query-actions query)
        http-actions                  (normalize-http-actions http)
        implicit-actions              (normalize-implicit-actions implicit)]
    (sort-by :updated_at (concat query-actions http-actions implicit-actions))))

(defn unique-field-slugs?
  "Makes sure that if `coll` is indexed by `index-by`, no keys will be in conflict."
  [fields]
  (empty? (m/filter-vals #(not= % 1) (frequencies (map (comp u/slugify :name) fields)))))

(defn- implicit-action-parameters
  "Returns a map of card-id -> implicit-parameters for the given models"
  [cards]
  (let [card-by-table-id (into {}
                               (for [card cards
                                     :let [{:keys [table-id]} (query/query->database-and-table-ids (:dataset_query card))]
                                     :when table-id]
                                 [table-id card]))
        tables (when-let [table-ids (seq (keys card-by-table-id))]
                 (hydrate (db/select 'Table :id [:in table-ids]) :fields))]
    (into {}
          (for [table tables
                :let [fields (:fields table)]
                ;; Skip tables for have conflicting slugified columns i.e. table has "name" and "NAME" columns.
                :when (unique-field-slugs? fields)
                :let [card (get card-by-table-id (:id table))
                      exposed-fields (into #{} (keep :id) (:result_metadata card))
                      parameters (->> fields
                                      (filter #(contains? exposed-fields (:id %)))
                                      ;; remove exploded json fields and any structured field
                                      (remove (some-fn
                                               ;; exploded json fields can't be recombined in sql yet
                                               :nfc_path
                                               ;; their parents, a json field, nor things like cidr, macaddr, xml, etc
                                               (comp #(isa? % :type/Structured) :effective_type)
                                               ;; or things which we don't recognize
                                               (comp #{:type/*} :effective_type)))
                                      (map (fn [field]
                                             {:id (u/slugify (:name field))
                                              :target [:variable [:template-tag (u/slugify (:name field))]]
                                              :type (:base_type field)
                                              :required (:database_required field)
                                              :is-auto-increment (:database_is_auto_increment field)
                                              ::field-id (:id field)
                                              ::pk? (isa? (:semantic_type field) :type/PK)})))]]
            [(:id card) parameters]))))

(defn select-actions
  "Find actions with given options and generate implicit parameters for execution. Also adds the `:database_id` of the
   model for implicit actions.

   Pass in known-models to save a second Card lookup."
  [known-models & options]
  (let [actions                       (apply select-actions-without-implicit-params options)
        implicit-action-model-ids     (set (map :model_id (filter #(= :implicit (:type %)) actions)))
        implicit-action-models        (if known-models
                                        (->> known-models
                                             (filter #(contains? implicit-action-model-ids (:id %)))
                                             distinct)
                                        (when (seq implicit-action-model-ids)
                                          (db/select 'Card :id [:in implicit-action-model-ids])))
        model-id->db-id               (into {} (for [card implicit-action-models]
                                                 [(:id card) (:database_id card)]))
        model-id->implicit-parameters (when (seq implicit-action-models)
                                        (implicit-action-parameters implicit-action-models))]
    (for [{:keys [parameters] :as action} actions]
      (if (= (:type action) :implicit)
        (let [model-id        (:model_id action)
              saved-params    (m/index-by :id parameters)
              action-kind     (:kind action)
              implicit-params (cond->> (get model-id->implicit-parameters model-id)
                                :always
                                (map (fn [param] (merge param (get saved-params (:id param)))))

                                (= "row/delete" action-kind)
                                (filter ::pk?)

                                (= "row/create" action-kind)
                                (remove #(or (:is-auto-increment %)
                                             ;; non-required PKs like column with default is uuid_generate_v4()
                                             (and (::pk? %) (not (:required %)))))

                                (contains? #{"row/update" "row/delete"} action-kind)
                                (map (fn [param] (cond-> param (::pk? param) (assoc :required true))))

                                :always
                                (map #(dissoc % ::pk? ::field-id)))]
          (cond-> (assoc action :database_id (model-id->db-id (:model_id action)))
            (seq implicit-params)
            (assoc :parameters implicit-params)))
        action))))

(defn select-action
  "Selects an Action and fills in the subtype data and implicit parameters.
   `options` is passed to `db/select-one` `& options` arg."
  [& options]
  (first (apply select-actions nil options)))

(mi/define-batched-hydration-method dashcard-action
  :dashcard/action
  "Hydrates action from DashboardCards."
  [dashcards]
  (let [actions-by-id (when-let [action-ids (seq (keep :action_id dashcards))]
                        (m/index-by :id (select-actions nil :id [:in action-ids])))]
    (for [dashcard dashcards]
      (m/assoc-some dashcard :action (get actions-by-id (:action_id dashcard))))))

;;; ------------------------------------------------ Serialization ---------------------------------------------------

(defmethod serdes/extract-query "Action" [_model _opts]
  (eduction (map hydrate-subtype)
            (db/select-reducible 'Action)))

(defmethod serdes/hash-fields Action [_action]
  [:name (serdes/hydrated-hash :model) :created_at])

(defmethod serdes/extract-one "Action" [_model-name _opts action]
  (-> (serdes/extract-one-basics "Action" action)
      (update :creator_id serdes/export-user)
      (update :model_id serdes/export-fk 'Card)
      (update :type name)
      (cond-> (= (:type action) :query)
        (update :database_id serdes/export-fk-keyed 'Database :name))))

(defmethod serdes/load-xform "Action" [action]
  (-> action
      serdes/load-xform-basics
      (update :creator_id serdes/import-user)
      (update :model_id serdes/import-fk 'Card)
      (update :type keyword)
      (cond-> (= (:type action) "query")
        (update :database_id serdes/import-fk-keyed 'Database :name))))

(defmethod serdes/load-update! "Action" [_model-name ingested local]
  (log/tracef "Upserting Action %d: old %s new %s" (:id local) (pr-str local) (pr-str ingested))
  (update! (assoc ingested :id (:id local)) local)
  (select-action :id (:id local)))

(defmethod serdes/load-insert! "Action" [_model-name ingested]
  (log/tracef "Inserting Action: %s" (pr-str ingested))
  (insert! ingested))

(defmethod serdes/dependencies "Action" [action]
  (concat [[{:model "Card" :id (:model_id action)}]]
    (when (= (:type action) "query")
      [[{:model "Database" :id (:database_id action)}]])))

(defmethod serdes/storage-path "Action" [action _ctx]
  (let [{:keys [id label]} (-> action serdes/path last)]
    ["actions" (serdes/storage-leaf-file-name id label)]))<|MERGE_RESOLUTION|>--- conflicted
+++ resolved
@@ -129,13 +129,8 @@
           existing-model (type->model (:type existing-action))]
       (if (and (:type action) (not= (:type action) (:type existing-action)))
         (let [new-model (type->model (:type action))]
-<<<<<<< HEAD
-          (db/delete! existing-model :action_id id)
+          (t2/delete! existing-model :action_id id)
           (t2/insert! new-model (assoc type-row :action_id id)))
-=======
-          (t2/delete! existing-model :action_id id)
-          (db/insert! new-model (assoc type-row :action_id id)))
->>>>>>> eb3a42f6
         (t2/update! existing-model id type-row)))))
 
 (defn- hydrate-subtype [action]
