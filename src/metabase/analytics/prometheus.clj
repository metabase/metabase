(ns metabase.analytics.prometheus
  "Namespace for collection metrics with Prometheus. Will set up a registry and a webserver on startup
  if [[prometheus-server-port]] is set to a port number. This can only be set in the environment (by starting with
  `MB_PROMETHEUS_SERVER_PORT` set to a numeric value and not through the web UI due to its sensitivity.

  Api is quite simple: [[setup!]] and [[shutdown!]]. After that you can retrieve metrics from
  http://localhost:<prometheus-server-port>/metrics."
  (:refer-clojure :exclude [set!])
  (:require
   [clojure.java.jmx :as jmx]
   [iapetos.collector :as collector]
   [iapetos.collector.ring :as collector.ring]
   [iapetos.core :as prometheus]
   [iapetos.registry.collectors :as collectors]
   [jvm-alloc-rate-meter.core :as alloc-rate-meter]
   [jvm-hiccup-meter.core :as hiccup-meter]
   [metabase.analytics.settings :refer [prometheus-server-port]]
   [metabase.driver.sql-jdbc.connection :as sql-jdbc.conn]
   [metabase.util :as u]
   [metabase.util.i18n :refer [trs]]
   [metabase.util.log :as log]
   [potemkin :as p]
   [potemkin.types :as p.types]
   [ring.adapter.jetty :as ring-jetty])
  (:import
<<<<<<< HEAD
   (io.prometheus.client Collector GaugeMetricFamily SimpleCollector)
   (io.prometheus.client.hotspot
    GarbageCollectorExports
    MemoryPoolsExports
    StandardExports
    ThreadExports)
   (io.prometheus.client.jetty JettyStatisticsCollector)
=======
   (io.prometheus.client Collector
                         GaugeMetricFamily)
   (io.prometheus.client.hotspot GarbageCollectorExports MemoryPoolsExports StandardExports ThreadExports)
>>>>>>> 05247481
   (java.util ArrayList List)
   (javax.management ObjectName)
   (org.eclipse.jetty.server Server)))

(set! *warn-on-reflection* true)

;;; Infra:
;; defsetting enables and [[system]] holds the system (webserver and registry)

(p.types/defprotocol+ PrometheusActions
  (stop-web-server [this]))

(p/defrecord+ PrometheusSystem [registry web-server]
  ;; prometheus just runs in the background collecting metrics and serving them from
  ;; localhost:<prometheus-server-port>/metrics. Nothing we need to do but shutdown.
  PrometheusActions
  (stop-web-server [_this]
    (when-let [^Server web-server web-server]
      (.stop web-server))))

(defonce ^:private ^{:doc "Prometheus System for prometheus metrics"} ^PrometheusSystem system nil)

(declare setup-metrics! start-web-server!)

(defn- make-prometheus-system
  "Takes a port (zero for a random port in test) and a registry name and returns a [[PrometheusSystem]] with a registry
  serving metrics from that port."
  [port registry-name]
  (try
    (let [registry   (setup-metrics! registry-name)
          web-server (when port (start-web-server! port registry))]
      (->PrometheusSystem registry web-server))
    (catch Exception e
      (throw (ex-info (trs "Failed to initialize Prometheus on port {0}" port)
                      {:port port}
                      e)))))

;;; Collectors

(defn- c3p0-stats
  "Takes `raw-stats` from [[connection-pool-info]] and groups by each property type rather than each database.
  {\"metabase-postgres-app-db\" {:numConnections 15,
                                 :numIdleConnections 15,
                                 :numBusyConnections 0,
                                 :minPoolSize 1,
                                 :maxPoolSize 15},
   \"db-2-postgres-clean\" {:numConnections 2,
                            :numIdleConnections 2,
                            :numBusyConnections 0,
                            :minPoolSize 1,
                            :maxPoolSize 15}}
  Becomes {:numConnections [{:name :numConnections,
                             :value 15.0, ;; values are all doubles
                             :timestamp 1662563931039,
                             :label \"metabase-postgres-app-db\"}
                            {:name :numConnections,
                             :value 2.0,
                             :timestamp 1662563931039,
                             :label \"db-2-postgres-clean\"}]
          ...}"
  [raw-stats]
  (let [now    (.toEpochMilli (java.time.Instant/now))
        sample (fn sample [[db-label k v]]
                 {:name      k
                  :value     (double v)
                  :timestamp now
                  :label     db-label})]
    (->> raw-stats
         (mapcat (fn [[db-label values]]
                   (map (fn [[k v]] [db-label k v]) values)))
         (map sample)
         (group-by :name))))

(def ^:private label-translation
  {:maxPoolSize        {:label       "c3p0_max_pool_size"
                        :description "C3P0 Max pool size"}
   :minPoolSize        {:label       "c3p0_min_pool_size"
                        :description "C3P0 Minimum pool size"}
   :numConnections     {:label       "c3p0_num_connections"
                        :description "C3P0 Number of connections"}
   :numIdleConnections {:label       "c3p0_num_idle_connections"
                        :description "C3P0 Number of idle connections"}
   :numBusyConnections {:label       "c3p0_num_busy_connections"
                        :description "C3P0 Number of busy connections"}

   :numThreadsAwaitingCheckoutDefaultUser
   {:label       "c3p0_num_threads_awaiting_checkout_default_user"
    :description "C3P0 Number of threads awaiting checkout"}})

(defn- stats->prometheus
  "Create an ArrayList of GaugeMetricFamily objects containing measurements from the c3p0 stats. Stats are grouped by
  the property and the database information is attached as a label to multiple measurements of `:numConnections`."
  [stats]
  (let [arr (ArrayList. (count stats))]
    (doseq [[raw-label measurements] stats]
      (if-let [{gauge-label :label desc :description} (label-translation raw-label)]
        (let [gauge (GaugeMetricFamily.
                     ^String gauge-label
                     ^String desc
                     (List/of "database"))]
          (doseq [m measurements]
            (.addMetric gauge (List/of (:label m)) (:value m)))
          (.add arr gauge))
        (log/warnf "Unrecognized measurement %s in prometheus stats" raw-label)))
    arr))

(defn- conn-pool-bean-diag-info [acc ^ObjectName jmx-bean]
  ;; Using this `locking` is non-obvious but absolutely required to avoid the deadlock inside c3p0 implementation. The
  ;; act of JMX attribute reading first locks a DynamicPooledDataSourceManagerMBean object, and then a
  ;; PoolBackedDataSource object. Conversely, the act of creating a pool (with
  ;; com.mchange.v2.c3p0.DataSources/pooledDataSource) first locks PoolBackedDataSource and then
  ;; DynamicPooledDataSourceManagerMBean. We have to lock a common monitor (which `database-id->connection-pool` is)
  ;; to prevent the deadlock. Hopefully.
  ;; Issue against c3p0: https://github.com/swaldman/c3p0/issues/95
  (locking @#'sql-jdbc.conn/database-id->connection-pool
    (let [bean-id   (.getCanonicalName jmx-bean)
          props     [:numConnections :numIdleConnections :numBusyConnections
                     :minPoolSize :maxPoolSize :numThreadsAwaitingCheckoutDefaultUser]]
      (assoc acc (jmx/read bean-id :dataSourceName) (jmx/read bean-id props)))))

(defn connection-pool-info
  "Builds a map of info about the current c3p0 connection pools managed by this Metabase instance."
  []
  (reduce conn-pool-bean-diag-info {} (jmx/mbean-names "com.mchange.v2.c3p0:type=PooledDataSource,*")))

(def ^:private c3p0-collector
  "c3p0 collector delay"
  (letfn [(collect-metrics []
            (-> (connection-pool-info)
                c3p0-stats
                stats->prometheus))]
    (delay
      (collector/named
       {:name "c3p0-stats"
        :namespace "metabase_database"}
       (proxy [Collector] []
         (collect
           ([] (collect-metrics))
           ([_sampleNameFilter] (collect-metrics))))))))

(defn- jvm-collectors
  "JVM collectors. Essentially duplicating [[iapetos.collector.jvm]] namespace so we can set our own namespaces rather
  than \"iapetos_internal\""
  []
  [(collector/named {:namespace "metabase_application"
                     :name      "jvm_gc"}
                    (GarbageCollectorExports.))
   (collector/named {:namespace "metabase_application"
                     :name      "jvm_standard"}
                    (StandardExports.))
   (collector/named {:namespace "metabase_application"
                     :name      "jvm_memory_pools"}
                    (MemoryPoolsExports.))
   (collector/named {:namespace "metabase_application"
                     :name      "jvm_threads"}
                    (ThreadExports.))
   (prometheus/histogram :metabase_application/jvm_hiccups
                         {:description "Duration in milliseconds of system-induced pauses."})
   (prometheus/gauge :metabase_application/jvm_allocation_rate
                     {:description "Heap allocation rate in bytes/sec."})])

(defn- jetty-collectors
  []
  [(prometheus/counter :jetty/requests-total
                       {:description "Number of requests"})
   (prometheus/gauge :jetty/requests-active
                     {:description "Number of requests currently active"})
   (prometheus/gauge :jetty/requests-max
                     {:description "Maximum number of requests that have been active at once"})
   (prometheus/gauge :jetty/request-time-max-seconds
                     {:description "Maximum time spent executing a request"})
   (prometheus/counter :jetty/request-time-seconds-total
                       {:description "Total time spent executing requests"})
   (prometheus/counter :jetty/dispatched-total
                       {:description "Number of requests handled"})
   (prometheus/gauge :jetty/dispatched-active
                     {:description "Number of active requests being handled"})
   (prometheus/gauge :jetty/dispatched-active-max
                     {:descrption "Maximum number of active requests handled"})
   (prometheus/gauge :jetty/dispatched-time-max
                     {:description "Maximum time spent dispatching a request"})
   (prometheus/counter :jetty/dispatched-time-seconds-total
                       {:descrption "Total time spent handling requests"})
   (prometheus/counter :jetty/async-requests-total
                       {:descrption "Totql number of async requests"})
   (prometheus/gauge :jetty/async-requests-waiting
                     {:description "Currently waiting async requests"})
   (prometheus/gauge :jetty/async-requests-waiting-max
                     {:description "Maximum number of waiting async requests"})
   (prometheus/counter :jetty/async-dispatches-total
                       {:description "Number of requests that have been asynchronously dispatched"})
   (prometheus/counter :jetty/expires-total
                       {:descpription "Number of async requests that have expired"})
   (prometheus/counter :jetty/responses-total
                       {:descrption "Total response grouped by status code"
                        :labels [:code]})
   (prometheus/counter :jetty/responses-bytes-total
                       {:description "Total number of bytes across all responses"})])

(defn- product-collectors
  []
  ;; Iapetos will use "default" if we do not provide a namespace, so explicitly set, e.g. `metabase-email`:
  [(prometheus/gauge :metabase-info/build
                     {:description "An info metric used to attach build info like version, which is high cardinality."
                      :labels [:tag :hash :date :version :major-version]})
   (prometheus/counter :metabase-csv-upload/failed
                       {:description "Number of failures when uploading CSV."})
   (prometheus/counter :metabase-email/messages
                       {:description "Number of emails sent."})
   (prometheus/counter :metabase-email/message-errors
                       {:description "Number of errors when sending emails."})
   (prometheus/counter :metabase-scim/response-ok
                       {:description "Number of successful responses from SCIM endpoints"})
   (prometheus/counter :metabase-scim/response-error
                       {:description "Number of error responses from SCIM endpoints"})
   (prometheus/counter :metabase-query-processor/metrics-adjust
                       {:description "Number of queries with metrics processed by the metrics adjust middleware."})
   (prometheus/counter :metabase-query-processor/metrics-adjust-errors
                       {:description "Number of errors when processing metrics in the metrics adjust middleware."})
   (prometheus/counter :metabase-search/index
                       {:description "Number of entries indexed for search"
                        :labels      [:model]})
   (prometheus/gauge :metabase-database/status
                     {:description "Does a given database using driver pass a health check."
                      :labels [:driver :healthy :reason]})
   (prometheus/counter :metabase-search/index-error
                       {:description "Number of errors encountered when indexing for search"})
   (prometheus/counter :metabase-search/index-ms
                       {:description "Total number of ms indexing took"})
   (prometheus/histogram :metabase-search/index-duration-ms
                         {:description "Duration in milliseconds that indexing jobs take."
      ;; 1ms -> 10minutes
                          :buckets [1 500 1000 5000 10000 30000 60000 120000 300000 600000]})
   (prometheus/gauge :metabase-search/queue-size
                     {:description "Number of updates on the search indexing queue."})
   (prometheus/counter :metabase-search/response-ok
                       {:description "Number of successful search requests."})
   (prometheus/counter :metabase-search/response-error
                       {:description "Number of errors when responding to search requests."})
   (prometheus/gauge :metabase-search/engine-default
                     {:description "Whether a given engine is being used as the default. User can override via cookie."
                      :labels [:engine]})
   (prometheus/gauge :metabase-search/engine-active
                     {:description "Whether a given engine is active. This does NOT mean that it is the default."
                      :labels [:engine]})
   ;; notification metrics
   (prometheus/counter :metabase-notification/send-ok
                       {:description "Number of successful notification sends."
                        :labels [:payload-type]})
   (prometheus/counter :metabase-notification/send-error
                       {:description "Number of errors when sending notifications."
                        :labels [:payload-type]})
   (prometheus/histogram :metabase-notification/wait-duration-ms
                         {:description "Duration in milliseconds that notifications wait in the processing queue before being picked up for delivery."
                          :labels [:payload-type]
                          ;; 1ms -> 10minutes
                          :buckets [1 500 1000 5000 10000 30000 60000 120000 300000 600000]})
   (prometheus/histogram :metabase-notification/send-duration-ms
                         {:description "Duration in milliseconds spent actively sending/delivering the notification after being picked up from the queue."
                          :labels [:payload-type]
                          ;; 1ms -> 10minutes
                          :buckets [1 500 1000 5000 10000 30000 60000 120000 300000 600000]})
   (prometheus/histogram :metabase-notification/total-duration-ms
                         {:description "Total duration in milliseconds from when notification was queued until delivery completion (sum of wait and send durations)."
                          :labels [:payload-type]
                          ;; 1ms -> 10minutes
                          :buckets [1 500 1000 5000 10000 30000 60000 120000 300000 600000]})
   (prometheus/counter :metabase-notification/channel-send-ok
                       {:description "Number of successful channel sends."
                        :labels [:payload-type :channel-type]})
   (prometheus/counter :metabase-notification/channel-send-error
                       {:description "Number of errors when sending channel notifications."
                        :labels [:payload-type :channel-type]})
   (prometheus/gauge :metabase-notification/concurrent-tasks
                     {:description "Number of concurrent notification sends."})
   (prometheus/counter :metabase-gsheets/connection-creation-began
                       {:description "How many times the instance has initiated a Google Sheets connection creation."})
   (prometheus/counter :metabase-gsheets/connection-creation-error
                       {:description "How many failures there were when creating a Google Sheets connection."
                        :labels [:reason]})
   (prometheus/counter :metabase-sdk/response
                       {:description "Number of SDK embedding responses by status code."
                        :labels [:status]})
   (prometheus/counter :metabase-embedding-iframe/response
                       {:description "Number of iframe embedding responses by status code."
                        :labels [:status]})
   (prometheus/counter :metabase-gsheets/connection-deleted
                       {:description "How many times the instance has deleted their Google Sheets connection."})
   (prometheus/counter :metabase-gsheets/connection-manually-synced
                       {:description "How many times the instance has manually sync'ed their Google Sheets connection."})])

(defmulti known-labels
  "Implement this for a given metric to initialize it for the given set of label values."
  {:arglists '([metric]), :added "0.52.0"}
  identity)

(defmulti initial-value
  "Implement this for a given metric to have non-zero initial values for the given set of label values."
  {:arglists '([metric labels]), :added "0.52.0"}
  (fn [metric _labels]
    metric))

(defmethod initial-value :default [_ _] 0)

(defn- initial-labelled-metric-values []
  (for [metric (keys (methods known-labels))
        labels (known-labels metric)]
    {:metric metric
     :labels labels
     :value  (initial-value metric labels)}))

(defn- qualified-vals
  [m]
  (update-vals m (fn [v] (cond
                           (map? v) (qualified-vals v)
                           (keyword? v) (u/qualified-name v)
                           :else v))))

(def ^:private jvm-hiccup-thread (atom nil))
(def ^:private jvm-alloc-rate-thread (atom nil))

(defn- setup-metrics!
  "Instrument the application. Conditionally done when some setting is set. If [[prometheus-server-port]] is not set it
  will throw."
  [registry-name]
  (log/info "Starting prometheus metrics collector")
  (let [registry (prometheus/collector-registry registry-name)
        registry (apply prometheus/register
                        (collector.ring/initialize registry)
                        (concat (jvm-collectors)
                                (jetty-collectors)
                                [@c3p0-collector]
                                (product-collectors)))]
    (doseq [{:keys [metric labels value]} (initial-labelled-metric-values)]
      (prometheus/inc registry metric (qualified-vals labels) value))
    (when @jvm-hiccup-thread (@jvm-hiccup-thread))
    (reset! jvm-hiccup-thread
            (hiccup-meter/start-hiccup-meter
             #(some-> (:registry system) (prometheus/observe :metabase_application/jvm_hiccups (/ % 1e6)))))
    (when @jvm-alloc-rate-thread (@jvm-alloc-rate-thread))
    (reset! jvm-alloc-rate-thread
            (alloc-rate-meter/start-alloc-rate-meter
             #(some-> (:registry system) (prometheus/observe :metabase_application/jvm_allocation_rate %))))
    registry))

(defn- start-web-server!
  "Start the prometheus web-server. If [[prometheus-server-port]] is not set it will throw."
  [port registry]
  (log/infof "Starting prometheus metrics web-server on port %s" (str port))
  (when-not port
    (throw (ex-info (trs "Attempting to set up prometheus metrics web-server with no web-server port provided")
                    {})))
  (ring-jetty/run-jetty (-> (constantly {:status 200})
                            (collector.ring/wrap-metrics registry {:path "/metrics"}))
                        {:join?       false
                         :port        port
                         :max-threads 8}))

;;;;;;;;;;;;;;;;;;;;;;;;;;;;;;;;;;;;;;;;;;;;;;;;;;;;;;;;;;;;;;;;;;;;
;;; Public API: call [[setup!]] once, call [[shutdown!]] on shutdown

(defn setup!
  "Start the prometheus metric collector and web-server."
  []
  (when-not system
    (let [port (prometheus-server-port)]
      (when-not port
        (log/info "Running prometheus metrics without a webserver"))
      (locking #'system
        (when-not system
          (let [sys (make-prometheus-system port "metabase-registry")]
            (alter-var-root #'system (constantly sys))))))))

(defn shutdown!
  "Stop the prometheus metrics web-server if it is running."
  []
  (when system
    (locking #'system
      (when system
        (when @jvm-hiccup-thread (@jvm-hiccup-thread))
        (when @jvm-alloc-rate-thread (@jvm-alloc-rate-thread))
        (try (stop-web-server system)
             (prometheus/clear (.-registry system))
             (alter-var-root #'system (constantly nil))
             (log/info "Prometheus web-server shut down")
             (catch Exception e
               (log/warn e "Error stopping prometheus web-server")))))))

(defn observe!
  "Call iapetos.core/observe on the metric in the global registry.
   Inits registry if it's not been initialized yet.

  Should be used with histograms and summaries."
  ([metric] (observe! metric nil 1))
  ([metric labels-or-amount]
   (if (number? labels-or-amount)
     (observe! metric nil labels-or-amount)
     (observe! metric labels-or-amount 1)))
  ([metric labels amount]
   (when-not system
     (setup!))
   (prometheus/observe (:registry system) metric (qualified-vals labels) amount)))

(defn inc!
  "Call iapetos.core/inc on the metric in the global registry.
   Inits registry if it's not been initialized yet."
  ([metric] (inc! metric nil 1))
  ([metric labels-or-amount]
   (if (number? labels-or-amount)
     (inc! metric nil labels-or-amount)
     (inc! metric labels-or-amount 1)))
  ([metric labels amount]
   (when-not system
     (setup!))
   (prometheus/inc (:registry system) metric (qualified-vals labels) amount)))

(defn dec!
  "Call iapetos.core/dec on the metric in the global registry.
   Inits registry if it's not been initialized yet.

  Should be used for gauge metrics."
  ([metric] (dec! metric nil 1))
  ([metric labels-or-amount]
   (if (number? labels-or-amount)
     (dec! metric nil labels-or-amount)
     (dec! metric labels-or-amount 1)))
  ([metric labels amount]
   (when-not system
     (setup!))
   (prometheus/dec (:registry system) metric (qualified-vals labels) amount)))

(defn set!
  "Call iapetos.core/set on the metric in the global registry.
   Inits registry if it's not been initialized yet."
  ([metric amount]
   (assert (not (seq? amount)) "Cannot only provide labels")
   ;; Escape var to avoid confusing it with the special form of the same name.
   (#'set! metric nil amount))
  ([metric labels amount]
   (when-not system
     (setup!))
   (prometheus/set (:registry system) metric (qualified-vals labels) amount)))

(defn clear!
  "Call Collector.clear() on given metric."
  [metric]
  (when-not system
    (setup!))
  (.clear ^SimpleCollector (:raw (collectors/lookup (.-collectors ^iapetos.registry.IapetosRegistry (:registry system)) metric nil))))

(comment
  ;; want to see what's in the registry?
  (require 'iapetos.export)
  (spit "metrics" (iapetos.export/text-format (:registry system)))

  ;; need to restart the server to see the metrics? use:
  (shutdown!)

  ;; get the value of a metric:
  (prometheus/value (:registry system) :metabase-gsheets/connection-creation-began)

  ;; w/ a label:
  (prometheus/value (:registry system) :metabase-gsheets/connection-creation-error [[:reason "timeout"]]))<|MERGE_RESOLUTION|>--- conflicted
+++ resolved
@@ -23,19 +23,12 @@
    [potemkin.types :as p.types]
    [ring.adapter.jetty :as ring-jetty])
   (:import
-<<<<<<< HEAD
    (io.prometheus.client Collector GaugeMetricFamily SimpleCollector)
    (io.prometheus.client.hotspot
     GarbageCollectorExports
     MemoryPoolsExports
     StandardExports
     ThreadExports)
-   (io.prometheus.client.jetty JettyStatisticsCollector)
-=======
-   (io.prometheus.client Collector
-                         GaugeMetricFamily)
-   (io.prometheus.client.hotspot GarbageCollectorExports MemoryPoolsExports StandardExports ThreadExports)
->>>>>>> 05247481
    (java.util ArrayList List)
    (javax.management ObjectName)
    (org.eclipse.jetty.server Server)))
