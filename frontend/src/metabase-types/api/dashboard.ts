--- conflicted
+++ resolved
@@ -18,11 +18,7 @@
   name: string;
   description: string | null;
   model?: string;
-<<<<<<< HEAD
-  dashcards: (DashboardOrderedCard | ActionDashboardCard)[];
-=======
   dashcards: (DashboardCard | ActionDashboardCard)[];
->>>>>>> 8b48eb2d
   ordered_tabs?: DashboardOrderedTab[];
   parameters?: Parameter[] | null;
   can_write: boolean;
