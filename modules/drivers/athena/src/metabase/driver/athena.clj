(ns metabase.driver.athena
  (:refer-clojure :exclude [second])
  (:require
   [clojure.java.jdbc :as jdbc]
   [clojure.set :as set]
   [clojure.string :as str]
   [honey.sql :as sql]
   [java-time.api :as t]
   [medley.core :as m]
   [metabase.driver :as driver]
   [metabase.driver-api.core :as driver-api]
   [metabase.driver.athena.schema-parser :as athena.schema-parser]
   [metabase.driver.sql-jdbc.common :as sql-jdbc.common]
   [metabase.driver.sql-jdbc.connection :as sql-jdbc.conn]
   [metabase.driver.sql-jdbc.execute :as sql-jdbc.execute]
   [metabase.driver.sql-jdbc.sync :as sql-jdbc.sync]
   [metabase.driver.sql.query-processor :as sql.qp]
<<<<<<< HEAD
   [metabase.lib.metadata :as lib.metadata]
   [metabase.premium-features.core :as premium-features]
   [metabase.query-processor.error-type :as qp.error-type]
   [metabase.query-processor.middleware.limit :as limit]
   [metabase.query-processor.pipeline :as qp.pipeline]
   [metabase.query-processor.reducible :as qp.reducible]
   [metabase.query-processor.store :as qp.store]
   [metabase.query-processor.timezone :as qp.timezone]
   [metabase.query-processor.util :as qp.util]
=======
>>>>>>> d3940c48
   [metabase.util :as u]
   [metabase.util.date-2 :as u.date]
   [metabase.util.honey-sql-2 :as h2x]
   [metabase.util.i18n :refer [tru]]
   [metabase.util.log :as log])
  (:import
<<<<<<< HEAD
   (java.sql Connection DatabaseMetaData Date ResultSet Time Timestamp Types SQLFeatureNotSupportedException)
=======
   (java.sql
    Connection
    DatabaseMetaData
    Date
    ResultSet
    Time
    Timestamp
    Types)
>>>>>>> d3940c48
   (java.time OffsetDateTime ZonedDateTime)
   [java.util UUID]
   (software.amazon.awssdk.auth.credentials AwsBasicCredentials StaticCredentialsProvider)
   (software.amazon.awssdk.regions Region)
   (software.amazon.awssdk.services.athena AthenaClient)
   (software.amazon.awssdk.services.athena.model GetQueryExecutionRequest)))

(set! *warn-on-reflection* true)

(driver/register! :athena, :parent #{:sql-jdbc})

;;; +----------------------------------------------------------------------------------------------------------------+
;;; |                                          metabase.driver method impls                                          |
;;; +----------------------------------------------------------------------------------------------------------------+

(doseq [[feature supported?] {:datetime-diff                 true
                              :nested-fields                 false
                              :uuid-type                     true
                              :connection/multiple-databases true
                              :expression-literals           true
                              :identifiers-with-spaces       false
                              :metadata/key-constraints      false
                              :test/jvm-timezone-setting     false}]
  (defmethod driver/database-supports? [:athena feature] [_driver _feature _db] supported?))

;;; +----------------------------------------------------------------------------------------------------------------+
;;; |                                     metabase.driver.sql-jdbc method impls                                      |
;;; +----------------------------------------------------------------------------------------------------------------+

;;; ---------------------------------------------- sql-jdbc.connection -----------------------------------------------

(defn endpoint-for-region
  "Returns the endpoint URL for a specific region"
  [region]
  (cond
    (str/starts-with? region "cn-") ".amazonaws.com.cn"
    :else ".amazonaws.com"))

(defmethod sql-jdbc.conn/connection-details->spec :athena
  [_driver {:keys [region access_key secret_key s3_staging_dir workgroup catalog], :as details}]
  (-> (merge
       {:classname      "com.amazon.athena.jdbc.AthenaDriver"
        :subprotocol    "athena"
        :subname        (str "//athena." region (endpoint-for-region region) ":443")
        :User           access_key
        :Password       secret_key
        :OutputLocation s3_staging_dir
        :WorkGroup      workgroup
        :Region      region}
       (when (and (not (driver-api/is-hosted?)) (str/blank? access_key))
         {:CredentialsProvider "DefaultChain"})
       (when-not (str/blank? catalog)
         {:MetadataRetrievalMethod "ProxyAPI"
          :Catalog                 catalog})
       (dissoc details
               ;; `:metabase.driver.athena/schema` is just a gross hack for testing so we can treat multiple tests datasets as
               ;; different DBs -- see [[metabase.driver.athena/fast-active-tables]]. Not used outside of tests. -- Cam
               :db :catalog :metabase.driver.athena/schema
               ;; Remove 2.x jdbc driver version options from details. Those are mapped to appropriate 3.x keys few
               ;; on preceding lines
               :region :access_key :secret_key :s3_staging_dir :workgroup))
      (sql-jdbc.common/handle-additional-options details, :seperator-style :semicolon)))

(defmethod sql-jdbc.conn/data-source-name :athena
  [_driver {:keys [catalog], s3-results-bucket :s3_staging_dir}]
  ;; we're sort of in a pickle here since catalog is optional. We'll use that if it's present, otherwise use something
  ;; based on the s3 results bucket name (ick)
  (or (not-empty catalog)
      (when (seq s3-results-bucket)
        (u/slugify (str/replace s3-results-bucket #"^s3://" "")))))

;;; ------------------------------------------------- sql-jdbc.sync --------------------------------------------------

;; Map of column types -> Field base types
;; https://s3.amazonaws.com/athena-downloads/drivers/JDBC/SimbaAthenaJDBC_2.0.5/docs/Simba+Athena+JDBC+Driver+Install+and+Configuration+Guide.pdf
(defmethod sql-jdbc.sync/database-type->base-type :athena
  [_driver database-type]
  ({:array                               :type/Array
    :bigint                              :type/BigInteger
    :binary                              :type/*
    :varbinary                           :type/*
    :boolean                             :type/Boolean
    :char                                :type/Text
    :date                                :type/Date
    :decimal                             :type/Decimal
    :double                              :type/Float
    :float                               :type/Float
    :integer                             :type/Integer
    :int                                 :type/Integer
    :uuid                                :type/UUID
    :map                                 :type/*
    :smallint                            :type/Integer
    :string                              :type/Text
    :struct                              :type/Dictionary
    ;; Athena sort of has a time type, sort of does not. You can specify it in literals but I don't think you can store
    ;; it.
    :time                                :type/Time
    :timestamp                           :type/DateTime
    ;; Same for timestamp with time zone... the type sort of exists. You can't store it AFAIK but you can create one
    ;; from a literal or by converting a `timestamp` column, e.g. with the `with_timezone` function.
    (keyword "timestamp with time zone") :type/DateTimeWithZoneID
    :tinyint                             :type/Integer
    :varchar                             :type/Text} database-type))

;;; ------------------------------------------------ sql-jdbc execute ------------------------------------------------

(defmethod sql-jdbc.execute/read-column-thunk [:athena Types/OTHER]
  [driver ^java.sql.ResultSet rs ^java.sql.ResultSetMetaData rsmeta ^Integer i]
  (case (u/lower-case-en (.getColumnTypeName rsmeta i))

    "uuid"
    (fn read-column-as-UUID []
      (when-let [s (.getObject rs i)]
        (try
          (UUID/fromString s)
          (catch IllegalArgumentException _
            s))))

    ((get-method sql-jdbc.execute/read-column-thunk [:sql-jdbc Types/OTHER]) driver rs rsmeta i)))

(defmethod sql.qp/->honeysql [:athena ::sql.qp/cast-to-text]
  [driver [_ expr]]
  (sql.qp/->honeysql driver [::sql.qp/cast expr "varchar"]))

(defmethod sql-jdbc.execute/read-column-thunk [:athena Types/TIMESTAMP_WITH_TIMEZONE]
  [_driver ^ResultSet rs _rs-meta ^Long i]
  (fn []
    ;; Using ZonedDateTime if available to conform tests first. OffsetDateTime if former is not available.
    (when-some [^Timestamp timestamp (.getObject rs i Timestamp)]
      (let [timestamp-instant (.toInstant timestamp)
            results-timezone (driver-api/results-timezone-id)]
        (try
          (t/zoned-date-time timestamp-instant (t/zone-id results-timezone))
          (catch Throwable _
            (log/warnf "Failed to construct ZonedDateTime from `%s` using `%s` timezone."
                       (pr-str timestamp-instant)
                       (pr-str results-timezone))
            (try
              (t/offset-date-time timestamp-instant results-timezone)
              (catch Throwable _
                (log/warnf "Failed to construct OffsetDateTime from `%s` using `%s` offset. Using `Z` fallback."
                           (pr-str timestamp-instant)
                           (pr-str results-timezone))
                (t/offset-date-time timestamp-instant "Z")))))))))

(defmethod sql-jdbc.execute/read-column-thunk [:athena Types/TIMESTAMP]
  [_driver ^ResultSet rs _rs-meta ^Long i]
  (fn [] (some-> ^Timestamp (.getObject rs i Timestamp)
                 (t/local-date-time))))

(defmethod sql-jdbc.execute/read-column-thunk [:athena Types/DATE]
  [_driver ^ResultSet rs _rs-meta ^Long i]
  (fn [] (some-> ^Date (.getObject rs i Date)
                 (t/local-date))))

(defmethod sql-jdbc.execute/read-column-thunk [:athena Types/TIME]
  [_driver ^ResultSet rs _rs-meta ^Long i]
  (fn [] (some-> ^Time (.getObject rs i Time)
                 (t/local-time))))

;;; ------------------------------------------------- date functions -------------------------------------------------

(def ^:dynamic *loading-data*
  "HACK! Whether we're loading data (e.g. in [[metabase.test.data.athena]]). We can't use `timestamp with time zone`
  literals when loading data because Athena doesn't let you use a `timestamp with time zone` value for a `timestamp`
  column, and you can only have `timestamp` columns when actually creating them."
  false)

(defmethod sql.qp/inline-value [:athena OffsetDateTime]
  [_driver t]
  ;; Timestamp literals do not support offsets, or at least they don't in `INSERT INTO ...` statements. I'm not 100%
  ;; sure what the correct thing to do here is then. The options are either:
  ;;
  ;; 1. Normalize to UTC
  ;; 2. Ignore offset and just consider local date/time
  ;; 3. Normalize to the report timezone
  ;;
  ;; For now I went with option (1) because it SEEMS like that's what Athena is doing. Not sure about this tho. We can
  ;; do something better when we figure out what's actually going on. -- Cam
  (if *loading-data*
    (let [t (u.date/with-time-zone-same-instant t (t/zone-id "UTC"))]
      (format "timestamp '%s %s'" (t/local-date t) (t/local-time t)))
    ;; when not loading data we can actually use timestamp with offset info.
    (format "timestamp '%s %s %s'" (t/local-date t) (t/local-time t) (t/zone-offset t))))

(defmethod sql.qp/inline-value [:athena ZonedDateTime]
  [driver t]
  ;; This format works completely fine for literals e.g.
  ;;
  ;;    SELECT timestamp '2022-11-16 04:21:00 US/Pacific'
  ;;
  ;; is the coolest thing in the world as far as Athena is concerned and will return a TIMESTAMP WITH TIME ZONE. However
  ;; you most certainly cannot try to load one of these into a TIMESTAMP column when loading test data. That's probably
  ;; fine, I think we're skipping those tests anyway, right? Hard to say since the Athena code doesn't recreate datasets
  ;; that have already been created for performance reasons. If you add a new dataset and it should work for
  ;; Athena (despite Athena only partially supporting TIMESTAMP WITH TIME ZONE) then you can use the commented out impl
  ;; to do it. That should work ok because it converts it to a UTC then to a LocalDateTime. -- Cam
  (if *loading-data*
    (sql.qp/inline-value driver (t/offset-date-time t))
    (format "timestamp '%s %s %s'" (t/local-date t) (t/local-time t) (t/zone-id t))))

(defmethod sql.qp/inline-value [:athena UUID]
  [_driver uuid]
  ;; since we inline, we need to cast to string to uuid
  (format "cast('%s' as uuid)" uuid))

;;; for some evil reason Athena expects `OFFSET` *before* `LIMIT`, unlike every other database in the known universe; so
;;; we'll have to have a custom implementation of `:page` here and do our own version of `:offset` that comes before
;;; `LIMIT`.

(sql/register-clause! ::offset :offset :limit)

(defmethod sql.qp/apply-top-level-clause [:athena :page]
  [_driver _top-level-clause honeysql-form {{:keys [items page]} :page}]
  ;; this is identical to the normal version except for the `::offset` instead of `:offset`
  (assoc honeysql-form
         :limit (sql.qp/inline-num items)
         ::offset (sql.qp/inline-num (* items (dec page)))))

(defn- date-trunc [unit expr] [:date_trunc (h2x/literal unit) expr])

;;; Example of handling report timezone
;;; (defn- date-trunc
;;;   "date_trunc('interval', timezone, timestamp): truncates a timestamp to a given interval"
;;;   [unit expr]
;;;   (let [timezone (get-in sql.qp/*query* [:settings :report-timezone])]
;;;     (if (nil? timezone)
;;;       (hx/call :date_trunc (hx/literal unit) expr)
;;;       (hx/call :date_trunc (hx/literal unit) timezone expr))))

(defmethod driver/db-start-of-week :athena
  [_driver]
  :monday)

;;;; Datetime truncation functions

;;; If `expr` is a date, we need to cast it to a timestamp before we can truncate to a finer granularity Ideally, we
;;; should make this conditional. There's a generic approach above, but different use cases should be tested.
(defmethod sql.qp/date [:athena :minute]  [_driver _unit expr] [:date_trunc (h2x/literal :minute) expr])
(defmethod sql.qp/date [:athena :hour]    [_driver _unit expr] [:date_trunc (h2x/literal :hour) expr])
(defmethod sql.qp/date [:athena :day]     [_driver _unit expr] [:date_trunc (h2x/literal :day) expr])
(defmethod sql.qp/date [:athena :month]   [_driver _unit expr] [:date_trunc (h2x/literal :month) expr])
(defmethod sql.qp/date [:athena :quarter] [_driver _unit expr] [:date_trunc (h2x/literal :quarter) expr])
(defmethod sql.qp/date [:athena :year]    [_driver _unit expr] [:date_trunc (h2x/literal :year) expr])

(defmethod sql.qp/date [:athena :week]
  [driver _ expr]
  (sql.qp/adjust-start-of-week driver (partial conj [:date_trunc] (h2x/literal :week)) expr))

;;;; Datetime extraction functions

(defmethod sql.qp/date [:athena :minute-of-hour]  [_driver _unit expr] [:minute expr])
(defmethod sql.qp/date [:athena :hour-of-day]     [_driver _unit expr] [:hour expr])
(defmethod sql.qp/date [:athena :day-of-month]    [_driver _unit expr] [:day_of_month expr])
(defmethod sql.qp/date [:athena :day-of-year]     [_driver _unit expr] [:day_of_year expr])
(defmethod sql.qp/date [:athena :month-of-year]   [_driver _unit expr] [:month expr])
(defmethod sql.qp/date [:athena :quarter-of-year] [_driver _unit expr] [:quarter expr])

(defmethod sql.qp/date [:athena :day-of-week]
  [driver _ expr]
  (sql.qp/adjust-day-of-week driver [:day_of_week expr]))

(defmethod sql.qp/unix-timestamp->honeysql [:athena :seconds]
  [_driver _seconds-or-milliseconds expr]
  [:from_unixtime expr])

(defmethod sql.qp/add-interval-honeysql-form :athena
  [_driver hsql-form amount unit]
  [:date_add
   (h2x/literal (name unit))
   [:raw (int amount)]
   hsql-form])

(defmethod sql.qp/cast-temporal-string [:athena :Coercion/ISO8601->DateTime]
  [_driver _semantic-type expr]
  (h2x/->timestamp [:replace expr "T" " "]))

(defmethod sql.qp/cast-temporal-string [:athena :Coercion/ISO8601->Date]
  [_driver _semantic-type expr]
  (h2x/->date expr))

(defmethod sql.qp/cast-temporal-string [:athena :Coercion/ISO8601->Time]
  [_driver _semantic-type expr]
  (h2x/->time expr))

(defmethod sql.qp/->honeysql [:athena :datetime-diff]
  [driver [_ x y unit]]
  (let [x (sql.qp/->honeysql driver x)
        y (sql.qp/->honeysql driver y)]
    (case unit
      (:year :month :quarter :week :day)
      [:date_diff (h2x/literal unit) (date-trunc :day x) (date-trunc :day y)]
      (:hour :minute :second)
      [:date_diff (h2x/literal unit) (h2x/->timestamp x) (h2x/->timestamp y)])))

;; Support for median/percentile functions
(defmethod sql.qp/->honeysql [:athena :median]
  [driver [_ arg]]
  [:approx_percentile (sql.qp/->honeysql driver arg) 0.5])

(defmethod sql.qp/->honeysql [:athena :percentile]
  [driver [_ arg p]]
  [:approx_percentile (sql.qp/->honeysql driver arg) (sql.qp/->honeysql driver p)])

(defmethod sql.qp/->honeysql [:athena :regex-match-first]
  [driver [_ arg pattern]]
  [:regexp_extract (sql.qp/->honeysql driver arg) pattern])

(defn- run-query
  "Workaround for avoiding the usage of 'advance' jdbc feature that are not implemented by the driver yet.
   Such as prepare statement"
  [database query]
  (log/infof "Running Athena query : '%s'..." query)
  (try
    (jdbc/query (sql-jdbc.conn/db->pooled-connection-spec database) (str/replace query ";" " ") {:raw? true})
    (catch Exception e
      (log/error (u/format-color 'red "Failed to execute query: %s %s" query (.getMessage e))))))

(defn- describe-database->clj
  "Workaround for wrong getColumnCount response by the driver (huh?)"
  [column-metadata]
  {:name (str/trim (:col_name column-metadata))
   :type (str/trim (:data_type column-metadata))})

(defn- remove-invalid-columns
  "Returns a transducer."
  []
  (comp (remove #(= (:col_name %) ""))
        (remove #(= (:col_name %) nil))
        (remove #(= (:data_type %) nil))
        (remove #(str/starts-with? (:col_name %) "#")) ; remove comment
        (distinct)                                     ; driver can return twice the partitioning fields
        (map describe-database->clj)))

(defn- normalize-field-info
  "Normalize values [[describe-table-fields-with-nested-fields]]. The JDBC driver of version 3.3 returns results of
  `DESCRIBE...` as {:_col0 \"<name>\t<typename>\t<remark>\"}."
  [raw-field-info]
  (let [field-info-str (:_col0 raw-field-info)
        components (map (comp not-empty str/trim) (str/split field-info-str #"\t"))
        field-info (zipmap [:col_name :data_type :remark] components)]
    (log/tracef "DESCRIBE result: %s" (pr-str field-info-str))
    (into {} (remove (fn [[_ v]] (nil? v))) field-info)))

(defn- describe-table-fields-with-nested-fields [database schema table-name]
  (into #{}
        (comp (map normalize-field-info)
              (remove-invalid-columns)
              (map-indexed (fn [i column-metadata]
                             (assoc column-metadata :database-position i)))
              (map athena.schema-parser/parse-schema))
        (run-query database (format "DESCRIBE `%s`.`%s`;" schema table-name))))

(defn- describe-table-fields-without-nested-fields [driver schema table-name columns]
  (set
   (for [[idx {database-type :type_name
               column-name   :column_name
               remarks       :remarks}] (m/indexed columns)]
     (merge
      {:name              column-name
       :database-type     database-type
       :base-type         (sql-jdbc.sync/database-type->base-type-or-warn driver
                                                                          [schema table-name column-name]
                                                                          database-type)
       :database-position idx}
      (when (not (str/blank? remarks))
        {:field-comment remarks})))))

;; Not all tables in the Data Catalog are guaranted to be compatible with Athena
;; If an exception is thrown, log and throw an error

(defn- table-has-nested-fields? [columns]
  (some #(= "struct" (:type_name %)) columns))

(defn- get-columns
  [^DatabaseMetaData metadata catalog schema table-name]
  (try
    (with-open [rs (.getColumns metadata catalog schema table-name nil)]
      (jdbc/metadata-result rs))
    (catch Throwable e
      (log/warnf "`.getColumns` failed for catalog `%s`, schema `%s`, table name `%s` with message: `%s`"
                 catalog schema table-name (ex-message e))
      #{})))

(defn describe-table-fields
  "Returns a set of column metadata for `schema` and `table-name` using `metadata`. "
  [^DatabaseMetaData metadata database driver {^String schema :schema, ^String table-name :name} catalog]
  (try
    (let [columns (get-columns metadata catalog schema table-name)]
      (when (empty? columns)
        (log/trace "Falling back to DESCRIBE due to #43980"))
      (if (or (table-has-nested-fields? columns)
                ; If `.getColumns` returns an empty result, try to use DESCRIBE, which is slower
                ; but doesn't suffer from the bug in the JDBC driver as metabase#43980
              (empty? columns))
        (describe-table-fields-with-nested-fields database schema table-name)
        (describe-table-fields-without-nested-fields driver schema table-name columns)))
    (catch Throwable e
      (log/errorf e "Error retreiving fields for DB %s.%s" schema table-name)
      (throw e))))

;; Becuse describe-table-fields might fail, we catch the error here and return an empty set of columns

(defmethod driver/describe-table :athena
  [driver {{:keys [catalog]} :details, :as database} table]
  (sql-jdbc.execute/do-with-connection-with-options
   driver
   database
   nil
   (fn [^Connection conn]
     (let [metadata (.getMetaData conn)]
       (assoc (select-keys table [:name :schema])
              :fields (try
                        (describe-table-fields metadata database driver table catalog)
                        (catch Throwable _
                          (set nil))))))))
(defn- get-tables
  [^DatabaseMetaData metadata, ^String schema-or-nil, ^String db-name-or-nil]
  ;; tablePattern "%" = match all tables
  (with-open [rs (.getTables metadata db-name-or-nil schema-or-nil "%"
                             (into-array String ["TABLE"
                                                 "VIEW"]))]
    (vec (jdbc/metadata-result rs))))

#_:clj-kondo/ignore
(comment
  ;; Script on following lines was used to get available table types, used in the `get-tables` implementation.
  (with-open [conn (clojure.java.jdbc/get-connection
                    (sql-jdbc.conn/connection-details->spec
                     :athena
                     (metabase.test.data.interface/dbdef->connection-details
                      :athena :server (metabase.test.data.interface/get-dataset-definition
                                       metabase.test.data.dataset-definitions/test-data))))]
    (let [db-meta-rs (.getMetaData conn)]
      (with-open [table-types (.getTableTypes db-meta-rs)]
        (let [table-types-meta (.getMetaData table-types)
              columns (mapv (fn [idx]
                              {:column-name (.getColumnName table-types-meta idx)
                               :column-label (.getColumnLabel table-types-meta idx)})
                            (map inc (range (.getColumnCount table-types-meta))))
              rows (loop [rows []]
                     (.next table-types)
                     (if (.isAfterLast table-types)
                       rows
                       (recur (conj rows (mapv (fn [idx]
                                                 (.getObject table-types idx))
                                               (map inc (range (.getColumnCount table-types-meta))))))))]
          [columns rows])))))

(defn- fast-active-tables
  "Required because we're calling our own custom private get-tables method to support Athena.

  `:metabase.driver.athena/schema` is an icky hack that's in here to force it to only try to sync a single schema,
  used by the tests when loading test data. We're not expecting users to specify it at this point in time. I'm not
  really sure how this is really different than `catalog`, which they can specify -- in the future when we understand
  Athena better maybe we can have a better way to do this -- Cam."
  [driver ^DatabaseMetaData metadata {:keys [catalog], ::keys [schema]}]
  ;; TODO: Catch errors here so a single exception doesn't fail the entire schema
  ;;
  ;; Also we're creating a set here, so even if we set "ProxyAPI", we'll miss dupe database names
  (with-open [rs (if catalog (.getSchemas metadata catalog "%") (.getSchemas metadata))]
    ;; it seems like `table_catalog` is ALWAYS `AwsDataCatalog`. `table_schem` seems to correspond to the Database name,
    ;; at least for stuff we create with the test data extensions?? :thinking_face:
    (let [all-schemas (set (cond->> (jdbc/metadata-result rs)
                             catalog (filter #(= (:table_catalog %) catalog))
                             schema  (filter #(= (:table_schem %) schema))))
          schemas     (set/difference all-schemas (sql-jdbc.sync/excluded-schemas driver))]
      (set (for [schema schemas
                 table  (get-tables metadata (:table_schem schema) (:table_catalog schema))]
             (let [remarks (:remarks table)]
               {:name        (:table_name table)
                :schema      (:table_schem schema)
                :description (when-not (str/blank? remarks)
                               remarks)}))))))

;; You may want to exclude a specific database - this can be done here
; (defmethod sql-jdbc.sync/excluded-schemas :athena [_]
;   #{"database_name"})

; If we want to limit the initial connection to a specific database/schema, I think we'd have to do that here...
(defmethod driver/describe-database :athena
  [driver {details :details, :as database}]
  (sql-jdbc.execute/do-with-connection-with-options
   driver
   database
   nil
   (fn [^Connection conn]
     (let [metadata (.getMetaData conn)]
       {:tables (fast-active-tables driver metadata details)}))))

(defmethod sql.qp/format-honeysql :athena
  [driver honeysql-form]
  (binding [driver/*compile-with-inline-parameters* true]
    ((get-method sql.qp/format-honeysql :sql) driver honeysql-form)))

(defn database-details->client
  [{:keys [region access_key secret_key s3_staging_dir workgroup catalog], :as details}]
  (let [credentials (AwsBasicCredentials/create access_key secret_key)]
    (-> (AthenaClient/builder)
        (.region (Region/of region))
        (.credentialsProvider (StaticCredentialsProvider/create credentials))
        (.build))))

(defn get-query-execution-id
  [stmt]
  (let [athena-stmt (.unwrap stmt java.sql.Statement)]
    (.getQueryExecutionId athena-stmt)))

(defn get-query-stats
  "Get query statistics using AWS SDK"
  [query-execution-id details]
  (let [athena-client (database-details->client details)
        request (-> (GetQueryExecutionRequest/builder)
                    (.queryExecutionId query-execution-id)
                    (.build))
        response (.getQueryExecution athena-client request)
        stats (-> response .queryExecution .statistics)
        bytes-scanned (.dataScannedInBytes stats)]
    {:amount bytes-scanned
     :unit :bytes
     :cents-per-unit 0.0000000005
     :total-cents (* 0.0000000005 bytes-scanned)}))

;; Copied from sql-jdbc.execute with some slight variations
(defn execute-reducible-query
  "Default impl of [[metabase.driver/execute-reducible-query]] for sql-jdbc drivers."
  {:added "0.35.0", :arglists '([driver query context respond] [driver sql params max-rows context respond])}
  ([driver {{sql :query, params :params} :native, :as outer-query} context respond]
   {:pre [(string? sql) (seq sql)]}
   (let [database (lib.metadata/database (qp.store/metadata-provider))
         sql      (if (get-in database [:details :include-user-id-and-hash] true)
                    (->> (qp.util/query->remark driver outer-query)
                         (sql-jdbc.execute/inject-remark driver sql))
                    sql)
         max-rows (limit/determine-query-max-rows outer-query)]
     (execute-reducible-query driver database sql params max-rows context respond)))

  ([driver database sql params max-rows _context respond]
   (sql-jdbc.execute/do-with-connection-with-options
    driver
    database
    {:session-timezone (qp.timezone/report-timezone-id-if-supported driver database)}
    (fn [^Connection conn]
      (with-open [stmt          (sql-jdbc.execute/statement-or-prepared-statement driver conn sql params qp.pipeline/*canceled-chan*)
                  ^ResultSet rs (try
                                  (let [st (doto stmt (.setMaxRows max-rows))]
                                    (sql-jdbc.execute/execute-statement! driver st sql))
                                  (catch Throwable e
                                    (throw (ex-info (tru "Error executing query: {0}" (ex-message e))
                                                    {:driver driver
                                                     :sql    (str/split-lines (driver/prettify-native-form driver sql))
                                                     :params params
                                                     :type   qp.error-type/invalid-query}
                                                    e))))]
        (let [rsmeta           (.getMetaData rs)
              query-execution-id (get-query-execution-id stmt)
              stats (get-query-stats query-execution-id
                                     (:details database))
              results-metadata {:cols (sql-jdbc.execute/column-metadata driver rsmeta)
                                :cost stats}]
          (try (respond results-metadata (let [row-thunk (sql-jdbc.execute/row-thunk driver rs rsmeta)]
                                           (qp.reducible/reducible-rows row-thunk qp.pipeline/*canceled-chan*)))
               ;; Following cancels the statment on the dbms side.
               ;; It avoids blocking `.close` call, in case we reduced the results subset eg. by means of
               ;; [[metabase.query-processor.middleware.limit/limit-xform]] middleware, while statment is still
               ;; in progress. This problem was encountered on Redshift. For details see the issue #39018.
               ;; It also handles situation where query is canceled through [[qp.pipeline/*canceled-chan*]] (#41448).
               (finally
                 ;; TODO: Following `when` is in place just to find out if vertica is flaking because of cancelations.
                 ;;       It should be removed afterwards!
                 (when-not (= :vertica driver)
                   (try (.cancel stmt)
                        (catch SQLFeatureNotSupportedException _
                          (log/warnf "Statemet's `.cancel` method is not supported by the `%s` driver."
                                     (name driver)))
                        (catch Throwable _
                          (log/warn "Statement cancelation failed."))))))))))))

(defmethod driver/execute-reducible-query :athena
  [driver query context respond]
  (assert (empty? (get-in query [:native :params]))
          "Athena queries should not be parameterized; they should have been compiled with metabase.driver/*compile-with-inline-parameters*")
  (execute-reducible-query driver query context respond))<|MERGE_RESOLUTION|>--- conflicted
+++ resolved
@@ -15,36 +15,21 @@
    [metabase.driver.sql-jdbc.execute :as sql-jdbc.execute]
    [metabase.driver.sql-jdbc.sync :as sql-jdbc.sync]
    [metabase.driver.sql.query-processor :as sql.qp]
-<<<<<<< HEAD
-   [metabase.lib.metadata :as lib.metadata]
-   [metabase.premium-features.core :as premium-features]
-   [metabase.query-processor.error-type :as qp.error-type]
-   [metabase.query-processor.middleware.limit :as limit]
-   [metabase.query-processor.pipeline :as qp.pipeline]
-   [metabase.query-processor.reducible :as qp.reducible]
-   [metabase.query-processor.store :as qp.store]
-   [metabase.query-processor.timezone :as qp.timezone]
-   [metabase.query-processor.util :as qp.util]
-=======
->>>>>>> d3940c48
    [metabase.util :as u]
    [metabase.util.date-2 :as u.date]
    [metabase.util.honey-sql-2 :as h2x]
    [metabase.util.i18n :refer [tru]]
    [metabase.util.log :as log])
   (:import
-<<<<<<< HEAD
-   (java.sql Connection DatabaseMetaData Date ResultSet Time Timestamp Types SQLFeatureNotSupportedException)
-=======
    (java.sql
     Connection
     DatabaseMetaData
     Date
     ResultSet
+    SQLFeatureNotSupportedException
     Time
     Timestamp
     Types)
->>>>>>> d3940c48
    (java.time OffsetDateTime ZonedDateTime)
    [java.util UUID]
    (software.amazon.awssdk.auth.credentials AwsBasicCredentials StaticCredentialsProvider)
