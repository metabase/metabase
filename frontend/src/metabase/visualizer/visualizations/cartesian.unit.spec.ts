--- conflicted
+++ resolved
@@ -60,6 +60,7 @@
       expect(
         findColumnSlotForCartesianChart(
           state,
+          {},
           { "card:1": defaultDataset },
           defaultDataset.data.cols,
           metricColumn,
@@ -69,15 +70,17 @@
 
     describe("dimensions", () => {
       it("should return 'graph.dimensions' for any dimension column when chart has no dimensions", () => {
+        const settings = { "graph.metrics": [metricColumn.name] };
         const state = {
           display: "bar" as const,
           columns: [metricColumn],
-          settings: { "graph.metrics": [metricColumn.name] },
+          settings,
         };
 
         expect(
           findColumnSlotForCartesianChart(
             state,
+            settings,
             { "card:1": defaultDataset },
             defaultDataset.data.cols,
             timeDimensionColumn,
@@ -86,6 +89,7 @@
         expect(
           findColumnSlotForCartesianChart(
             state,
+            settings,
             { "card:1": defaultDataset },
             defaultDataset.data.cols,
             categoryDimensionColumn,
@@ -94,13 +98,14 @@
       });
 
       it("should return 'graph.dimensions' for a date column when chart has a time dimension", () => {
+        const settings = {
+          "graph.metrics": [metricColumn.name],
+          "graph.dimensions": [timeDimensionColumn.name],
+        };
         const state = {
           display: "bar" as const,
           columns: [metricColumn],
-          settings: {
-            "graph.metrics": [metricColumn.name],
-            "graph.dimensions": [timeDimensionColumn.name],
-          },
+          settings,
         };
         const newDataset = createMockDataset({
           data: { cols: [dateColumn] },
@@ -109,6 +114,7 @@
         expect(
           findColumnSlotForCartesianChart(
             state,
+            settings,
             { "card:1": defaultDataset, "card:2": newDataset },
             newDataset.data.cols,
             dateColumn,
@@ -117,13 +123,14 @@
       });
 
       it("should return undefined for a non-date column when chart only has a time dimension", () => {
+        const settings = {
+          "graph.metrics": [metricColumn.name],
+          "graph.dimensions": [timeDimensionColumn.name],
+        };
         const state = {
           display: "bar" as const,
           columns: [metricColumn],
-          settings: {
-            "graph.metrics": [metricColumn.name],
-            "graph.dimensions": [timeDimensionColumn.name],
-          },
+          settings,
         };
         const baseDataset = createMockDataset({
           data: { cols: [metricColumn, timeDimensionColumn] },
@@ -135,6 +142,7 @@
         expect(
           findColumnSlotForCartesianChart(
             state,
+            settings,
             { "card:1": baseDataset, "card:2": newDataset },
             newDataset.data.cols,
             categoryDimensionColumn,
@@ -143,16 +151,17 @@
       });
 
       it("should return 'graph.dimensions' for a date column when chart has a time dimension and a category dimension", () => {
+        const settings = {
+          "graph.metrics": [metricColumn.name],
+          "graph.dimensions": [
+            timeDimensionColumn.name,
+            categoryDimensionColumn.name,
+          ],
+        };
         const state = {
           display: "bar" as const,
           columns: [metricColumn],
-          settings: {
-            "graph.metrics": [metricColumn.name],
-            "graph.dimensions": [
-              timeDimensionColumn.name,
-              categoryDimensionColumn.name,
-            ],
-          },
+          settings,
         };
         const newDataset = createMockDataset({
           data: { cols: [dateColumn] },
@@ -161,6 +170,7 @@
         expect(
           findColumnSlotForCartesianChart(
             state,
+            settings,
             {
               "card:1": defaultDataset,
               "card:2": newDataset,
@@ -172,13 +182,14 @@
       });
 
       it("should return 'graph.dimensions' for a category dimension when chart has the same dimension", () => {
+        const settings = {
+          "graph.metrics": [metricColumn.name],
+          "graph.dimensions": [categoryDimensionColumn.name],
+        };
         const state = {
           display: "bar" as const,
           columns: [metricColumn],
-          settings: {
-            "graph.metrics": [metricColumn.name],
-            "graph.dimensions": [categoryDimensionColumn.name],
-          },
+          settings,
         };
         const newDataset = createMockDataset({
           data: { cols: [sameCategoryDimensionColumn] },
@@ -187,6 +198,7 @@
         expect(
           findColumnSlotForCartesianChart(
             state,
+            settings,
             { "card:1": defaultDataset, "card:2": newDataset },
             newDataset.data.cols,
             sameCategoryDimensionColumn,
@@ -195,13 +207,14 @@
       });
 
       it("should return undefined for a category dimension when chart doesn't have the same dimension", () => {
+        const settings = {
+          "graph.metrics": [metricColumn.name],
+          "graph.dimensions": [categoryDimensionColumn.name],
+        };
         const state = {
           display: "bar" as const,
           columns: [metricColumn],
-          settings: {
-            "graph.metrics": [metricColumn.name],
-            "graph.dimensions": [categoryDimensionColumn.name],
-          },
+          settings,
         };
         const newDataset = createMockDataset({
           data: { cols: [otherCategoryDimensionColumn] },
@@ -210,6 +223,7 @@
         expect(
           findColumnSlotForCartesianChart(
             state,
+            settings,
             { "card:1": defaultDataset, "card:2": newDataset },
             newDataset.data.cols,
             otherCategoryDimensionColumn,
@@ -218,16 +232,17 @@
       });
 
       it("should return 'graph.dimensions' for a category dimension when chart has a time dimension and the same category dimension", () => {
+        const settings = {
+          "graph.metrics": [metricColumn.name],
+          "graph.dimensions": [
+            timeDimensionColumn.name,
+            categoryDimensionColumn.name,
+          ],
+        };
         const state = {
           display: "bar" as const,
           columns: [metricColumn],
-          settings: {
-            "graph.metrics": [metricColumn.name],
-            "graph.dimensions": [
-              timeDimensionColumn.name,
-              categoryDimensionColumn.name,
-            ],
-          },
+          settings,
         };
         const newDataset = createMockDataset({
           data: { cols: [sameCategoryDimensionColumn] },
@@ -236,6 +251,7 @@
         expect(
           findColumnSlotForCartesianChart(
             state,
+            settings,
             { "card:1": defaultDataset, "card:2": newDataset },
             newDataset.data.cols,
             sameCategoryDimensionColumn,
@@ -244,16 +260,17 @@
       });
 
       it("should return 'graph.dimensions' for a category dimension when chart has a time dimension, but not the same category dimension", () => {
+        const settings = {
+          "graph.metrics": [metricColumn.name],
+          "graph.dimensions": [
+            timeDimensionColumn.name,
+            categoryDimensionColumn.name,
+          ],
+        };
         const state = {
           display: "bar" as const,
           columns: [metricColumn],
-          settings: {
-            "graph.metrics": [metricColumn.name],
-            "graph.dimensions": [
-              timeDimensionColumn.name,
-              categoryDimensionColumn.name,
-            ],
-          },
+          settings,
         };
         const newDataset = createMockDataset({
           data: { cols: [otherCategoryDimensionColumn] },
@@ -262,6 +279,7 @@
         expect(
           findColumnSlotForCartesianChart(
             state,
+            settings,
             { "card:1": defaultDataset, "card:2": newDataset },
             newDataset.data.cols,
             otherCategoryDimensionColumn,
@@ -270,13 +288,14 @@
       });
 
       it("should return 'graph.dimensions' for a new time dimension when every data source has a time dimension", () => {
+        const settings = {
+          "graph.metrics": [metricColumn.name],
+          "graph.dimensions": [categoryDimensionColumn.name],
+        };
         const state = {
           display: "bar" as const,
           columns: [metricColumn],
-          settings: {
-            "graph.metrics": [metricColumn.name],
-            "graph.dimensions": [categoryDimensionColumn.name],
-          },
+          settings,
         };
         const newDataset = createMockDataset({
           data: { cols: [dateColumn, sameCategoryDimensionColumn] },
@@ -285,6 +304,7 @@
         expect(
           findColumnSlotForCartesianChart(
             state,
+            settings,
             { "card:1": defaultDataset, "card:2": newDataset },
             newDataset.data.cols,
             dateColumn,
@@ -293,13 +313,14 @@
       });
 
       it("should return undefined for a new time dimension when not every data source has a time dimension", () => {
+        const settings = {
+          "graph.metrics": [metricColumn.name],
+          "graph.dimensions": [categoryDimensionColumn.name],
+        };
         const state = {
           display: "bar" as const,
           columns: [metricColumn],
-          settings: {
-            "graph.metrics": [metricColumn.name],
-            "graph.dimensions": [categoryDimensionColumn.name],
-          },
+          settings,
         };
         const baseDataset = createMockDataset({
           data: { cols: [metricColumn, categoryDimensionColumn] },
@@ -311,6 +332,7 @@
         expect(
           findColumnSlotForCartesianChart(
             state,
+            settings,
             { "card:1": baseDataset, "card:2": newDataset },
             newDataset.data.cols,
             dateColumn,
@@ -319,13 +341,14 @@
       });
 
       it("should return 'graph.dimensions' for a new category dimension when it's present in every data source", () => {
+        const settings = {
+          "graph.metrics": [metricColumn.name],
+          "graph.dimensions": [timeDimensionColumn.name],
+        };
         const state = {
           display: "bar" as const,
           columns: [metricColumn],
-          settings: {
-            "graph.metrics": [metricColumn.name],
-            "graph.dimensions": [timeDimensionColumn.name],
-          },
+          settings,
         };
         const newDataset = createMockDataset({
           data: { cols: [dateColumn, sameCategoryDimensionColumn] },
@@ -334,6 +357,7 @@
         expect(
           findColumnSlotForCartesianChart(
             state,
+            settings,
             { "card:1": defaultDataset, "card:2": newDataset },
             newDataset.data.cols,
             sameCategoryDimensionColumn,
@@ -342,13 +366,14 @@
       });
 
       it("should return undefined for a new category dimension when it's not present in every data source", () => {
+        const settings = {
+          "graph.metrics": [metricColumn.name],
+          "graph.dimensions": [timeDimensionColumn.name],
+        };
         const state = {
           display: "bar" as const,
           columns: [metricColumn],
-          settings: {
-            "graph.metrics": [metricColumn.name],
-            "graph.dimensions": [timeDimensionColumn.name],
-          },
+          settings,
         };
         const baseDataset = createMockDataset({
           data: { cols: [metricColumn, timeDimensionColumn] },
@@ -360,6 +385,7 @@
         expect(
           findColumnSlotForCartesianChart(
             state,
+            settings,
             { "card:1": baseDataset, "card:2": newDataset },
             newDataset.data.cols,
             sameCategoryDimensionColumn,
@@ -409,10 +435,8 @@
       addColumnToCartesianChart(
         state,
         {},
-<<<<<<< HEAD
-=======
+        {},
         [column2],
->>>>>>> e73e604d
         column2,
         column2Ref,
         dataSource,
@@ -442,10 +466,8 @@
       addColumnToCartesianChart(
         state,
         {},
-<<<<<<< HEAD
-=======
+        {},
         [column1],
->>>>>>> e73e604d
         column1,
         column1Ref,
         dataSource,
@@ -483,12 +505,9 @@
 
       addColumnToCartesianChart(
         state,
-<<<<<<< HEAD
         settings,
-=======
         {},
         [column1],
->>>>>>> e73e604d
         column1,
         column1Ref,
         dataSource,
@@ -520,10 +539,8 @@
       addColumnToCartesianChart(
         state,
         {},
-<<<<<<< HEAD
-=======
+        {},
         [column4],
->>>>>>> e73e604d
         column4,
         column4Ref,
         dataSource,
@@ -547,10 +564,8 @@
         addColumnToCartesianChart(
           state,
           {},
-<<<<<<< HEAD
-=======
+          {},
           [column1],
->>>>>>> e73e604d
           copyColumn(column1Ref.name, column1, dataSource.name, []),
           column1Ref,
           dataSource,
@@ -562,12 +577,9 @@
         // Second column is automatically added as a metric
         addColumnToCartesianChart(
           state,
-<<<<<<< HEAD
           { "graph.dimensions": ["COLUMN_1"] },
-=======
           {},
           [column2],
->>>>>>> e73e604d
           copyColumn(column2Ref.name, column2, dataSource.name, []),
           column2Ref,
           dataSource,
@@ -588,15 +600,12 @@
         // Third column is automatically added as a the bubble size
         addColumnToCartesianChart(
           state,
-<<<<<<< HEAD
           {
             "graph.dimensions": ["COLUMN_1"],
             "graph.metrics": ["COLUMN_2"],
           },
-=======
           {},
           [column3],
->>>>>>> e73e604d
           copyColumn(column3Ref.name, column3, dataSource.name, []),
           column3Ref,
           dataSource,
@@ -928,11 +937,8 @@
       const nextState = _.clone(state);
       combineWithCartesianChart(
         nextState,
-<<<<<<< HEAD
         settings,
-=======
-        {},
->>>>>>> e73e604d
+        {},
         createMockDataset({
           data: { cols: [newMetricColumn, newDimensionColumn] },
         }),
@@ -1025,11 +1031,8 @@
       const nextState = _.clone(state);
       combineWithCartesianChart(
         nextState,
-<<<<<<< HEAD
         settings,
-=======
-        {},
->>>>>>> e73e604d
+        {},
         createMockDataset({
           data: {
             cols: [
