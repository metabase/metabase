--- conflicted
+++ resolved
@@ -1,9 +1,4 @@
-<<<<<<< HEAD
-/* eslint-disable react/prop-types */
 import { useCallback, useEffect, useMemo, useState } from "react";
-=======
-import { useCallback, useEffect, useMemo } from "react";
->>>>>>> a3b83e00
 import { t } from "ttag";
 import _ from "underscore";
 
