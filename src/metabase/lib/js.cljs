(ns metabase.lib.js
  "JavaScript-friendly interface to the entire Metabase lib? This stuff will probably change a bit as MLv2 evolves.

  Note that in JS we've made the decision to make the stage number always be required as an explicit parameter, so we
  DO NOT need to expose the `stage-index = -1` arities of functions below. Generally we probably only need to export
  one arity... see TypeScript wrappers for actual usage."
  (:refer-clojure
   :exclude
   [filter])
  (:require
   [medley.core :as m]
   [metabase.lib.convert :as lib.convert]
   [metabase.lib.core :as lib.core]
   [metabase.lib.join :as lib.join]
   [metabase.lib.js.metadata :as js.metadata]
   [metabase.lib.metadata :as lib.metadata]
   [metabase.lib.metadata.protocols :as lib.metadata.protocols]
   [metabase.lib.order-by :as lib.order-by]
   [metabase.lib.stage :as lib.stage]
   [metabase.mbql.js :as mbql.js]
   [metabase.mbql.normalize :as mbql.normalize]
   [metabase.util :as u]
   [metabase.util.log :as log]))

;;; this is mostly to ensure all the relevant namespaces with multimethods impls get loaded.
(comment lib.core/keep-me)

;; TODO: This pattern of "re-export some function and slap a `clj->js` at the end" is going to keep appearing.
;; Generalize the machinery in `metabase.domain-entities.malli` to handle this case, so we get schema-powered automatic
;; conversion for incoming args and outgoing return values. I'm imagining something like
;; `(mu/js-export lib.core/recognize-template-tags)` where that function has a Malli schema and it works like
;; `metabase.shared.util.namespaces/import-fn` plus wrapping it with conversion for all args and the return value.
(defn ^:export extract-template-tags
  "Extract the template tags from a native query's text.

  If the optional map of existing tags previously parsed is given, this will reuse the existing tags where
  they match up with the new one (in particular, it will preserve the UUIDs).

  Given the text of a native query, extract a possibly-empty set of template tag strings from it.

  These look like mustache templates. For variables, we only allow alphanumeric characters, eg. `{{foo}}`.
  For snippets they start with `snippet:`, eg. `{{ snippet: arbitrary text here }}`.
  And for card references either `{{ #123 }}` or with the optional human label `{{ #123-card-title-slug }}`.

  Invalid patterns are simply ignored, so something like `{{&foo!}}` is just disregarded."
  ([query-text] (extract-template-tags query-text {}))
  ([query-text existing-tags]
   (->> existing-tags
        lib.core/->TemplateTags
        (lib.core/extract-template-tags query-text)
        lib.core/TemplateTags->)))

(defn ^:export suggestedName
  "Return a nice description of a query."
  [query]
  (lib.core/suggested-name query))

(defn- pMBQL [query-map]
  (as-> query-map <>
    (js->clj <> :keywordize-keys true)
    (if (:type <>)
      <>
      (assoc <> :type :query))
    (mbql.normalize/normalize <>)
    (lib.convert/->pMBQL <>)))

(defn ^:export metadataProvider
  "Convert metadata to a metadata provider if it is not one already."
  [database-id metadata]
  (if (lib.metadata.protocols/metadata-provider? metadata)
    metadata
    (js.metadata/metadata-provider database-id metadata)))

(defn ^:export query
  "Coerce a plain map `query` to an actual query object that you can use with MLv2."
  [database-id metadata query-map]
  (let [query-map (pMBQL query-map)]
    (log/debugf "query map: %s" (pr-str query-map))
    (lib.core/query (metadataProvider database-id metadata) query-map)))

(defn- fix-namespaced-values
  "This converts namespaced keywords to strings as `\"foo/bar\"`.

  `clj->js` supports overriding how keyword map keys get transformed, but it doesn't let you override how values are
  handled. So this function runs first and turns them into strings.

  As an example of such a value, `(get-in card [:template-tags \"some-tag\" :widget-type])` can be `:date/all-options`."
  [x]
  (cond
    (qualified-keyword? x) (str (namespace x) "/" (name x))
    (map? x)               (update-vals x fix-namespaced-values)
    (sequential? x)        (map fix-namespaced-values x)
    :else                  x))

(defn ^:export legacy-query
  "Coerce a CLJS pMBQL query back to (1) a legacy query (2) in vanilla JS."
  [query-map]
  (-> query-map lib.convert/->legacy-MBQL fix-namespaced-values (clj->js :keyword-fn u/qualified-name)))

(defn ^:export append-stage
  "Adds a new blank stage to the end of the pipeline"
  [a-query]
  (lib.core/append-stage a-query))

(defn ^:export drop-stage
  "Drops the final stage in the pipeline"
  [a-query]
  (lib.core/drop-stage a-query))

(defn ^:export orderable-columns
  "Return a sequence of Column metadatas about the columns you can add order bys for in a given stage of `a-query.` To
  add an order by, pass the result to [[order-by]]."
  [a-query stage-number]
  (to-array (lib.order-by/orderable-columns a-query stage-number)))

(defn- display-info-js
  "Converts the [[metabase.lib.metadata.calculation/display-info]] maps into a JS-friendly form - `camelCase` keys,
  namespaced keyword values as `\"foo/bar\"` strings, etc.
  Recurses into nested sequences and maps."
  [x]
  (cond
    (map? x)        (-> x
                        (update-keys u/->camelCaseEn)
                        (update-vals display-info-js))
    (sequential? x) (map display-info-js x)
    :else           x))

(defn ^:export display-info
  "Given an opaque Cljs object, return a plain JS object with info you'd need to implement UI for it.
  See `:metabase.lib.metadata.calculation/display-info` for the keys this might contain. Note that the JS versions of
  the keys are converted to the equivalent `camelCase` strings from the original `:kebab-case`."
  [a-query stage-number x]
  (-> a-query
      (lib.stage/ensure-previous-stages-have-metadata stage-number)
      (lib.core/display-info stage-number x)
      display-info-js
      (clj->js :keyword-fn u/qualified-name)))

(defn ^:export field-id
  "Find the field id for something or nil."
  [field-metadata]
  (lib.core/field-id field-metadata))

(defn ^:export order-by-clause
  "Create an order-by clause independently of a query, e.g. for `replace` or whatever."
  ([orderable]
   (order-by-clause orderable :asc))

  ([orderable direction]
   (lib.core/order-by-clause (lib.core/normalize (js->clj orderable :keywordize-keys true)) (keyword direction))))

(defn ^:export order-by
  "Add an `order-by` clause to `a-query`. Returns updated query."
  [a-query stage-number orderable direction]
  (lib.core/order-by a-query stage-number orderable (keyword direction)))

(defn ^:export order-bys
  "Get the order-by clauses (as an array of opaque objects) in `a-query` at a given `stage-number`.
  Returns an empty array if there are no order bys in the query."
  [a-query stage-number]
  (to-array (lib.core/order-bys a-query stage-number)))

(defn ^:export change-direction
  "Flip the direction of `current-order-by` in `a-query`."
  [a-query current-order-by]
  (lib.core/change-direction a-query current-order-by))

(defn ^:export breakoutable-columns
  "Return an array of Column metadatas about the columns that can be broken out by in a given stage of `a-query.`
  To break out by a given column, the corresponding element of the result has to be added to the query using
  [[breakout]]."
  [a-query stage-number]
  (to-array (lib.core/breakoutable-columns a-query stage-number)))

(defn ^:export breakouts
  "Get the breakout clauses (as an array of opaque objects) in `a-query` at a given `stage-number`.
  Returns an empty array if there are no order bys in the query."
  [a-query stage-number]
  (to-array (lib.core/breakouts a-query stage-number)))

(defn ^:export breakout
  "Add an `order-by` clause to `a-query`. Returns updated query."
  [a-query stage-number x]
  (lib.core/breakout a-query stage-number (lib.core/ref x)))

(defn ^:export binning
  "Retrieve the current binning state of a `:field` clause, field metadata, etc. as an opaque object, or `nil` if it
  does not have binning options set."
  [x]
  (lib.core/binning x))

(defn ^:export with-binning
  "Given `x` (a field reference) and a `binning` value, return a new `:field` clause with its `:binning` options set.

  If `binning` is `nil`, removes any `:binning` options currently present.

  `binning` can be one of the opaque values returned by [[available-binning-strategies]], or a literal
  [[metabase.lib.schema.binning/binning]] value."
  [x binning-option]
  (lib.core/with-binning x binning-option))

(defn ^:export available-binning-strategies
  "Get a list of available binning strategies for `x` (a field reference, generally) in the context of `a-query` and
  optionally `stage-number`. The returned list contains opaque objects which should be passed to [[display-info]]."
  ([a-query x]
   (-> (lib.core/available-binning-strategies a-query x)
       to-array))
  ([a-query stage-number x]
   (-> (lib.core/available-binning-strategies a-query stage-number x)
       to-array)))

(defn ^:export temporal-bucket
  "Get the current temporal bucketing options associated with something, if any."
  [x]
  (lib.core/temporal-bucket x))

(defn ^:export with-temporal-bucket
  "Add a temporal bucketing option to an MBQL clause (or something that can be converted to an MBQL clause)."
  [x bucketing-option]
  (lib.core/with-temporal-bucket x bucketing-option))

(defn ^:export available-temporal-buckets
  "Get a list of available temporal bucketing options for `x` (a field reference, generally) in the context of `a-query`
  and optionally `stage-number`. The returned list contains opaque objects which should be passed to [[display-info]]."
  ([a-query x]
   (-> (lib.core/available-temporal-buckets a-query x)
       to-array))
  ([a-query stage-number x]
   (-> (lib.core/available-temporal-buckets a-query stage-number x)
       to-array)))

(defn ^:export remove-clause
  "Removes the `target-clause` in the filter of the `query`."
  [a-query stage-number clause]
  (lib.core/remove-clause
   a-query stage-number
   (lib.core/normalize (js->clj clause :keywordize-keys true))))

(defn ^:export replace-clause
  "Replaces the `target-clause` with `new-clause` in the `query` stage."
  [a-query stage-number target-clause new-clause]
  (lib.core/replace-clause
   a-query stage-number
   (lib.core/normalize (js->clj target-clause :keywordize-keys true))
   (lib.core/normalize (js->clj new-clause :keywordize-keys true))))

(defn- prep-query-for-equals [a-query field-ids]
  (-> a-query
      mbql.js/normalize-cljs
      ;; If `:native` exists, but it doesn't have `:template-tags`, add it.
      (m/update-existing :native #(merge {:template-tags {}} %))
      (m/update-existing :query (fn [inner-query]
                                  (let [fields (or (:fields inner-query)
                                                   (for [id field-ids]
                                                     [:field id nil]))]
                                    ;; We ignore the order of the fields in the lists, but need to make sure any dupes
                                    ;; match up. Therefore de-dupe with `frequencies` rather than simply `set`.
                                    (assoc inner-query :fields (frequencies fields)))))))

(defn ^:export query=
  "Returns whether the provided queries should be considered equal.

  If `field-ids` is specified, an input MBQL query without `:fields` set defaults to the `field-ids`.

  Currently this works only for legacy queries in JS form!
  It duplicates the logic formerly found in `query_builder/selectors.js`.

  TODO: This should evolve into a more robust, pMBQL-based sense of equality over time.
  For now it pulls logic that touches query internals into `metabase.lib`."
  ([query1 query2] (query= query1 query2 nil))
  ([query1 query2 field-ids]
   (let [n1 (prep-query-for-equals query1 field-ids)
         n2 (prep-query-for-equals query2 field-ids)]
     (= n1 n2))))

(defn ^:export group-columns
  "Given a group of columns returned by a function like [[metabase.lib.js/orderable-columns]], group the columns
  by Table or equivalent (e.g. Saved Question) so that they're in an appropriate shape for showing in the Query
  Builder. e.g a sequence of columns like

    [venues.id
     venues.name
     venues.category-id
     ;; implicitly joinable
     categories.id
     categories.name]

  would get grouped into groups like

    [{::columns [venues.id
                 venues.name
                 venues.category-id]}
     {::columns [categories.id
                 categories.name]}]

  Groups have the type `:metadata/column-group` and can be passed directly
  to [[metabase.lib.js/display-info]].
  Use [[metabase.lib.js/columns-group-columns]] to extract the columns from a group."
  [column-metadatas]
  (to-array (lib.core/group-columns column-metadatas)))

(defn ^:export columns-group-columns
  "Get the columns associated with a column group"
  [column-group]
  (to-array (lib.core/columns-group-columns column-group)))

(defn ^:export describe-temporal-unit
  "Get a translated description of a temporal bucketing unit."
  [n unit]
  (let [unit (if (string? unit) (keyword unit) unit)]
    (lib.core/describe-temporal-unit n unit)))

(defn ^:export describe-temporal-interval
  "Get a translated description of a temporal bucketing interval."
  [n unit]
  (let [n    (if (string? n) (keyword n) n)
        unit (if (string? unit) (keyword unit) unit)]
    (lib.core/describe-temporal-interval n unit)))

(defn ^:export describe-relative-datetime
  "Get a translated description of a relative datetime interval."
  [n unit]
  (let [n    (if (string? n) (keyword n) n)
        unit (if (string? unit) (keyword unit) unit)]
      (lib.core/describe-relative-datetime n unit)))

(defn ^:export aggregate
  "Adds an aggregation to query."
  [a-query stage-number an-aggregate-clause]
  (lib.core/aggregate a-query stage-number (js->clj an-aggregate-clause :keywordize-keys true)))

(defn ^:export aggregations
  "Get the aggregations in a given stage of a query."
  [a-query stage-number]
  (to-array (lib.core/aggregations a-query stage-number)))

(defn ^:export aggregation-clause
  "Returns a standalone aggregation clause for an `aggregation-operator` and
   a `column`.
   For aggregations requiring an argument `column` is mandatory, otherwise
   it is optional."
  ([aggregation-operator]
   (lib.core/aggregation-clause aggregation-operator))
  ([aggregation-operator column]
   (lib.core/aggregation-clause aggregation-operator column)))

(defn ^:export available-aggregation-operators
  "Get the available aggregation operators for the stage with `stage-number` of
  the query `a-query`.
  If `stage-number` is omitted, the last stage is used."
  [a-query stage-number]
  (to-array (lib.core/available-aggregation-operators a-query stage-number)))

(defn ^:export aggregation-operator-columns
  "Get the columns `aggregation-operator` can be applied to.
  The columns are valid for the stage of the query that was used in
  [[available-binning-strategies]] to get `available-aggregation`."
  [aggregation-operator]
  (to-array (lib.core/aggregation-operator-columns aggregation-operator)))

(defn ^:export selected-aggregation-operators
  "Mark the operator and the column (if any) in `agg-operators` selected by `agg-clause`."
  [agg-operators agg-clause]
  (to-array (lib.core/selected-aggregation-operators (seq agg-operators) agg-clause)))

(defn ^:export filterable-columns
  "Get the available filterable columns for the stage with `stage-number` of the query `a-query`."
  [a-query stage-number]
  (to-array (lib.core/filterable-columns a-query stage-number)))

(defn ^:export filterable-column-operators
  "Returns the operators for which `filterable-column` is applicable."
  [filterable-column]
  (to-array (lib.core/filterable-column-operators filterable-column)))

(defn ^:export filter-clause
  "Returns a standalone filter clause for a `filter-operator`,
  a `column`, and arguments."
  [filter-operator column & args]
  (apply lib.core/filter-clause filter-operator column args))

(defn ^:export filter-operator
  "Returns the filter operator of `filter-clause`."
  [a-query stage-number a-filter-clause]
  (lib.core/filter-operator a-query stage-number a-filter-clause))

(defn ^:export filter-parts
  "Returns the parts (operator, args, and optionally, options) of `filter-clause`."
  [a-query stage-number a-filter-clause]
  (let [{:keys [operator options column args]} (lib.core/filter-parts a-query stage-number a-filter-clause)]
    #js {:operator operator
         :options (clj->js (select-keys options [:case-sensitive :include-current]))
         :column column
         :args (to-array args)}))

(defn ^:export filter
  "Sets `boolean-expression` as a filter on `query`."
  [a-query stage-number boolean-expression]
  (lib.core/filter a-query stage-number (js->clj boolean-expression :keywordize-keys true)))

(defn ^:export filters
  "Returns the current filters in stage with `stage-number` of `query`.
  Logicaly, the filter attached to the query is the conjunction of the expressions
  in the returned list. If the returned list is empty, then there is no filter
  attached to the query."
  [a-query stage-number]
  (to-array (lib.core/filters a-query stage-number)))

(defn ^:export find-filter-for-legacy-filter
  "Return the filter clause in `a-query` at stage `stage-number` matching the legacy
  filter clause `legacy-filter`, if any."
  [a-query stage-number legacy-filter]
  (->> (js->clj legacy-filter :keywordize-keys true)
       (lib.core/find-filter-for-legacy-filter a-query stage-number)))

(defn ^:export find-filterable-column-for-legacy-ref
  "Given a legacy `:field` reference, return the filterable [[ColumnWithOperators]] that best fits it."
  [a-query stage-number legacy-ref]
  ;; [[lib.convert/legacy-ref->pMBQL]] will handle JS -> Clj conversion as needed
  (lib.core/find-filterable-column-for-legacy-ref a-query stage-number legacy-ref))

(defn ^:export fields
  "Get the current `:fields` in a query. Unlike the lib core version, this will return an empty sequence if `:fields` is
  not specified rather than `nil` for JS-friendliness."
  [a-query stage-number]
  (to-array (lib.core/fields a-query stage-number)))

(defn ^:export with-fields
  "Specify the `:fields` for a query. Pass an empty sequence or `nil` to remove `:fields`."
  [a-query stage-number new-fields]
  (lib.core/with-fields a-query stage-number new-fields))

(defn ^:export fieldable-columns
  "Return a sequence of column metadatas for columns that you can specify in the `:fields` of a query."
  [a-query stage-number]
  (to-array (lib.core/fieldable-columns a-query stage-number)))

(defn ^:export add-field
  "Adds a given field (`ColumnMetadata`, as returned from eg. [[visible-columns]]) to the fields returned by the query.
  Exactly what this means depends on the source of the field:
  - Source table/card, previous stage of the query, aggregation or breakout:
      - Add it to the `:fields` list
      - If `:fields` is missing, it's implicitly `:all`, so do nothing.
  - Implicit join: add it to the `:fields` list; query processor will do the right thing with it.
  - Explicit join: add it to that join's `:fields` list.
  - Custom expression: Do nothing - expressions are always included."
  [a-query stage-number column]
  (lib.core/add-field a-query stage-number column))

(defn ^:export remove-field
  "Removes the field (a `ColumnMetadata`, as returned from eg. [[visible-columns]]) from those fields returned by the
  query. Exactly what this means depends on the source of the field:
  - Source table/card, previous stage, aggregations or breakouts:
      - If `:fields` is missing, it's implicitly `:all` - populate it with all the columns except the removed one.
      - Remove the target column from the `:fields` list
  - Implicit join: remove it from the `:fields` list; do nothing if it's not there.
      - (An implicit join only exists in the `:fields` clause, so if it's not there then it's not anywhere.)
  - Explicit join: remove it from that join's `:fields` list (handle `:fields :all` like for source tables).
  - Custom expression: Throw! Custom expressions are always returned. To remove a custom expression, the expression
    itself should be removed from the query."
  [a-query stage-number column]
  (lib.core/remove-field a-query stage-number column))

(defn ^:export find-visible-column-for-legacy-ref
  "Like [[find-visible-column-for-ref]], but takes a legacy MBQL reference instead of a pMBQL one. This is currently
  only meant for use with `:field` clauses."
  [a-query stage-number legacy-ref]
<<<<<<< HEAD
  (let [ref (-> legacy-ref
                (js->clj :keywordize-keys true)
                (update 0 keyword)
                lib.convert/->pMBQL)]
    (lib.core/find-visible-column-for-ref a-query stage-number ref)))
=======
  ;; [[lib.convert/legacy-ref->pMBQL]] will handle JS -> Clj conversion as needed
  (lib.core/find-visible-column-for-legacy-ref a-query stage-number legacy-ref))

(defn ^:export find-column-for-legacy-ref
  "Given a sequence of `columns` (column metadatas), return the one that is the best fit for `legacy-ref`."
  [a-query stage-number legacy-ref columns]
  ;; [[lib.convert/legacy-ref->pMBQL]] will handle JS -> Clj conversion as needed
  (lib.core/find-column-for-legacy-ref a-query stage-number legacy-ref columns))
>>>>>>> 9a490592

(defn ^:export legacy-field-ref
  "Given a column metadata from eg. [[fieldable-columns]], return it as a legacy JSON field ref."
  [column]
  (-> column
      lib.core/ref
      lib.convert/->legacy-MBQL
      (update 2 update-vals #(if (qualified-keyword? %)
                               (u/qualified-name %)
                               %))
      clj->js))

(defn ^:export join-strategy
  "Get the strategy (type) of a given join as an opaque JoinStrategy object."
  [a-join]
  (lib.core/join-strategy a-join))

(defn ^:export with-join-strategy
  "Return a copy of `a-join` with its `:strategy` set to an opaque JoinStrategy."
  [a-join strategy]
  (lib.core/with-join-strategy a-join strategy))

(defn ^:export available-join-strategies
  "Get available join strategies for the current Database (based on the Database's
  supported [[metabase.driver/driver-features]]) as opaque JoinStrategy objects."
  [a-query stage-number]
  (to-array (lib.core/available-join-strategies a-query stage-number)))

(defn ^:export join-condition-lhs-columns
  "Get a sequence of columns that can be used as the left-hand-side (source column) in a join condition. This column
  is the one that comes from the source Table/Card/previous stage of the query or a previous join.

  If you are changing the LHS of a condition for an existing join, pass in that existing join as `join-or-joinable` so
  we can filter out the columns added by it (it doesn't make sense to present the columns added by a join as options
  for its own LHS) or added by later joins (joins can only depend on things from previous joins). Otherwise you can
  either pass in `nil` or something joinable (Table or Card metadata) we're joining against when building a new
  join. (Things other than joins are ignored, but this argument is flexible for consistency with the signature
  of [[join-condition-rhs-columns]].) See #32005 for more info.

  If the left-hand-side column has already been chosen and we're UPDATING it, pass in `lhs-column-or-nil` so we can
  mark the current column as `:selected` in the metadata/display info.

  If the right-hand-side column has already been chosen (they can be chosen in any order in the Query Builder UI),
  pass in the chosen RHS column. In the future, this may be used to restrict results to compatible columns. (See #31174)

  Results will be returned in a 'somewhat smart' order with PKs and FKs returned before other columns.

  Unlike most other things that return columns, implicitly-joinable columns ARE NOT returned here."
  [a-query stage-number join-or-joinable lhs-column-or-nil rhs-column-or-nil]
  (to-array (lib.core/join-condition-lhs-columns a-query stage-number join-or-joinable lhs-column-or-nil rhs-column-or-nil)))

(defn ^:export join-condition-rhs-columns
  "Get a sequence of columns that can be used as the right-hand-side (target column) in a join condition. This column
  is the one that belongs to the thing being joined, `join-or-joinable`, which can be something like a
  Table ([[metabase.lib.metadata/TableMetadata]]), Saved Question/Model ([[metabase.lib.metadata/CardMetadata]]),
  another query, etc. -- anything you can pass to [[join-clause]]. You can also pass in an existing join.

  If the left-hand-side column has already been chosen (they can be chosen in any order in the Query Builder UI),
  pass in the chosen LHS column. In the future, this may be used to restrict results to compatible columns. (See #31174)

  If the right-hand-side column has already been chosen and we're UPDATING it, pass in `rhs-column-or-nil` so we can
  mark the current column as `:selected` in the metadata/display info.

  Results will be returned in a 'somewhat smart' order with PKs and FKs returned before other columns."
  [a-query stage-number join-or-joinable lhs-column-or-nil rhs-column-or-nil]
  (to-array (lib.core/join-condition-rhs-columns a-query stage-number join-or-joinable lhs-column-or-nil rhs-column-or-nil)))

(defn ^:export join-condition-operators
  "Return a sequence of valid filter clause operators that can be used to build a join condition. In the Query Builder
  UI, this can be chosen at any point before or after choosing the LHS and RHS. Invalid options are not currently
  filtered out based on values of the LHS or RHS, but in the future we can add this -- see #31174."
  [a-query stage-number lhs-column-or-nil rhs-column-or-nil]
  (to-array (lib.core/join-condition-operators a-query stage-number lhs-column-or-nil rhs-column-or-nil)))

(defn ^:export expression
  "Adds an expression to query."
  [a-query stage-number expression-name an-expression-clause]
  (lib.core/expression a-query stage-number expression-name an-expression-clause))

(defn ^:export expressions
  "Get the expressions map from a given stage of a `query`."
  [a-query stage-number]
  (to-array (lib.core/expressions a-query stage-number)))

(defn ^:export expressionable-columns
  "Return an array of Column metadatas about the columns that can be used in an expression in a given stage of `a-query`.
   Pass the current `expression-position` or `null` for new expressions."
  ([a-query expression-position]
   (expressionable-columns a-query expression-position))
  ([a-query stage-number expression-position]
   (to-array (lib.core/expressionable-columns a-query stage-number expression-position))))

(defn ^:export suggested-join-condition
  "Return a suggested default join condition when constructing a join against `joinable`, e.g. a Table, Saved
  Question, or another query. A suggested condition will be returned if the source Table has a foreign key to the
  primary key of the thing we're joining (see #31175 for more info); otherwise this will return `nil` if no default
  condition is suggested."
  [a-query stage-number joinable]
  (lib.core/suggested-join-condition a-query stage-number joinable))

(defn ^:export join-fields
  "Get the `:fields` associated with a join."
  [a-join]
  (let [joined-fields (lib.core/join-fields a-join)]
    (if (keyword? joined-fields)
      (u/qualified-name joined-fields)
      (to-array joined-fields))))

(defn ^:export with-join-fields
  "Set the `:fields` for `a-join`."
  [a-join new-fields]
  (lib.core/with-join-fields a-join (cond-> new-fields
                                      (string? new-fields) keyword)))

(defn ^:export join-clause
  "Create a join clause (an `:mbql/join` map) against something `joinable` (Table metadata, a Saved Question, another
  query, etc.) with `conditions`, which should be an array of filter clauses. You can then manipulate this join clause
  with stuff like [[with-join-fields]], or add it to a query with [[join]]."
  [joinable conditions]
  (lib.core/join-clause joinable conditions))

(defn ^:export join
  "Add a join clause (as created by [[join-clause]]) to a stage of a query."
  [a-query stage-number a-join]
  (lib.core/join a-query stage-number a-join))

(defn ^:export join-conditions
  "Get the conditions (filter clauses) associated with a join."
  [a-join]
  (to-array (lib.core/join-conditions a-join)))

(defn ^:export with-join-conditions
  "Set the `:conditions` (filter clauses) for a join."
  [a-join conditions]
  (lib.core/with-join-conditions a-join (js->clj conditions :keywordize-keys true)))

(defn ^:export joins
  "Get the joins associated with a particular query stage."
  [a-query stage-number]
  (to-array (lib.core/joins a-query stage-number)))

(defn ^:export rename-join
  "Rename the join specified by `join-spec` in `a-query` at `stage-number` to `new-name`.
  The join can be specified either by itself (as returned by [[joins]]), by its alias
  or by its index in the list of joins as returned by [[joins]].
  If the specified join cannot be found, then `query` is returned as is.
  If renaming the join to `new-name` would clash with an existing join, a
  suffix is appended to `new-name` to make it unique."
  [a-query stage-number join-spec new-name]
  (lib.core/rename-join a-query stage-number join-spec new-name))

(defn ^:export remove-join
  "Remove the join specified by `join-spec` in `a-query` at `stage-number`.
  The join can be specified either by itself (as returned by [[joins]]), by its alias
  or by its index in the list of joins as returned by [[joins]].
  If the specified join cannot be found, then `a-query` is returned as is.
  Top level clauses containing references to the removed join are removed too."
  [a-query stage-number join-spec]
  (lib.core/remove-join a-query stage-number join-spec))

(defn ^:export joined-thing
  "Return metadata about the origin of `join` using `metadata-providerable` as the source of information."
  [a-query a-join]
  (lib.join/joined-thing a-query a-join))

(defn ^:export picker-info
  "Temporary solution providing access to internal IDs for the FE to pass on to MLv1 functions."
  [a-query metadata]
  (case (:lib/type metadata)
    :metadata/table #js {:databaseId (:database a-query)
                         :tableId (:id metadata)}
    :metadata/card  #js {:databaseId (:database a-query)
                         :tableId (str "card__" (:id metadata))
                         :cardId (:id metadata)
                         :isModel (:dataset metadata)}
    (do
      (log/warn "Cannot provide picker-info for" (:lib/type metadata))
      nil)))

(defn ^:export external-op
  "Convert the internal operator `clause` to the external format."
  [clause]
  (let [{:keys [operator options args]} (lib.core/external-op clause)]
    #js {:operator operator
         :options (clj->js options)
         :args (to-array args)}))

(defn ^:export native-query
  "Create a new native query.

  Native in this sense means a pMBQL query with a first stage that is a native query."
  [database-id metadata inner-query]
  (lib.core/native-query (metadataProvider database-id metadata) inner-query))

(defn ^:export with-native-query
  "Update the raw native query, the first stage must already be a native type.
   Replaces templates tags"
  [a-query inner-query]
  (lib.core/with-native-query a-query inner-query))

(defn ^:export with-template-tags
  "Updates the native query's template tags."
  [a-query tags]
  (lib.core/with-template-tags a-query (lib.core/->TemplateTags tags)))

(defn ^:export raw-native-query
  "Returns the native query string"
  [a-query]
  (lib.core/raw-native-query a-query))

(defn ^:export template-tags
  "Returns the native query's template tags"
  [a-query]
  (lib.core/TemplateTags-> (lib.core/template-tags a-query)))

(defn ^:export required-native-extras
  "Returns the extra keys that are required for this database's native queries, for example `:collection` name is
  needed for MongoDB queries."
  [database-id metadata]
  (to-array
   (map u/qualified-name
        (lib.core/required-native-extras (metadataProvider database-id metadata)))))

(defn ^:export with-different-database
  "Changes the database for this query. The first stage must be a native type.
   Native extras must be provided if the new database requires it."
  ([a-query database-id metadata]
   (with-different-database a-query database-id metadata nil))
  ([a-query database-id metadata native-extras]
   (lib.core/with-different-database a-query (metadataProvider database-id metadata) (js->clj native-extras :keywordize-keys true))))

(defn ^:export with-native-extras
  "Updates the extras required for the db to run this query. The first stage must be a native type. Will ignore extras
  not in `required-native-extras`."
  [a-query native-extras]
  (lib.core/with-native-extras a-query (js->clj native-extras :keywordize-keys true)))

(defn ^:export native-extras
  "Returns the extra keys for native queries associated with this query."
  [a-query]
  (clj->js (lib.core/native-extras a-query)))

(defn ^:export available-segments
  "Get a list of Segments that you may consider using as filters for a query. Returns JS array of opaque Segment
  metadata objects."
  [a-query]
  (to-array (lib.core/available-segments a-query)))

(defn ^:export available-metrics
  "Get a list of Metrics that you may consider using as aggregations for a query. Returns JS array of opaque Metric
  metadata objects."
  [a-query]
  (to-array (lib.core/available-metrics a-query)))

(defn ^:export joinable-columns
  "Return information about the fields that you can pass to [[with-join-fields]] when constructing a join against
  something [[Joinable]] (i.e., a Table or Card) or manipulating an existing join. When passing in a join, currently
  selected columns (those in the join's `:fields`) will include `:selected true` information."
  [a-query stage-number join-or-joinable]
  (to-array (lib.core/joinable-columns a-query stage-number join-or-joinable)))

(defn ^:export table-or-card-metadata
  "Get TableMetadata if passed an integer `table-id`, or CardMetadata if passed a legacy-style `card__<id>` string.
  Returns `nil` if no matching metadata is found."
  [query-or-metadata-provider table-id]
  (lib.metadata/table-or-card query-or-metadata-provider table-id))

(defn ^:export join-lhs-display-name
  "Get the display name for whatever we are joining. For an existing join, pass in the join clause. When constructing a
  join, pass in the thing we are joining against, e.g. a TableMetadata or CardMetadata."
  [a-query stage-number join-or-joinable condition-lhs-column-or-nil]
  (lib.core/join-lhs-display-name a-query stage-number join-or-joinable condition-lhs-column-or-nil))

(defn ^:export database-id
  "Get the Database ID (`:database`) associated with a query. If the query is using
  the [[metabase.mbql.schema/saved-questions-virtual-database-id]] (used in some situations for queries with a
  `:source-card`)

    {:database -1337}

  we will attempt to resolve the correct Database ID by getting metadata for the source Card and returning its
  `:database-id`; if this is not available for one reason or another this will return `nil`."
  [a-query]
  (lib.core/database-id a-query))

(defn ^:export join-condition-update-temporal-bucketing
  "Updates the provided join-condition's fields' temporal-bucketing option.
   Must be called on a standard join condition as per [[standard-join-condition?]].
   This will sync both the lhs and rhs fields, and the fields that support the provided option will be updated.
   Fields that do not support the provided option will be ignored."
  [a-query stage-number join-condition bucketing-option]
  (lib.core/join-condition-update-temporal-bucketing a-query stage-number join-condition bucketing-option))

(defn- js-cells-by
  "Given a `col-fn`, returns a function that will extract a JS object like
  `{col: {name: \"ID\", ...}, value: 12}` into a CLJS map like `{:column-name \"ID\", :value 12}`.

  The spelling of the column key differs between multiple JS objects of this same general shape
  (`col` on data rows, `column` on dimensions), etc., hence the abstraction."
  [col-fn]
  (fn [^js cell]
    {:column-name (.-name (col-fn cell))
     :value       (.-value cell)}))

(def ^:private row-cell       (js-cells-by #(.-col ^js %)))
(def ^:private dimension-cell (js-cells-by #(.-column ^js %)))

(defn ^:export available-drill-thrus
  "Return an array (possibly empty) of drill-thrus given:
  - Required column
  - Nullable value
  - Nullable data row (the array of `{col, value}` pairs from `clicked.data`)
  - Nullable dimensions list (`{column, value}` pairs from `clicked.dimensions`)"
  [a-query stage-number column value row dimensions]
  (->> (merge {:column (js.metadata/parse-column column)
               :value  (cond
                         (undefined? value) nil   ; Missing a value, ie. a column click
                         (nil? value)       :null ; Provided value is null, ie. database NULL
                         :else              value)}
              (when row                    {:row        (mapv row-cell       row)})
              (when (not-empty dimensions) {:dimensions (mapv dimension-cell dimensions)}))
       (lib.core/available-drill-thrus a-query stage-number)
       to-array))

(defn ^:export drill-thru
  "Applies the given `drill-thru` to the specified query and stage. Returns the updated query.

  Each type of drill-thru has a different effect on the query."
  [a-query stage-number a-drill-thru]
  (lib.core/drill-thru a-query stage-number a-drill-thru))

(defn ^:export pivot-types
  "Returns an array of pivot types that are available in this drill-thru, which must be a pivot drill-thru."
  [a-drill-thru]
  (to-array (lib.core/pivot-types a-drill-thru)))

(defn ^:export pivot-columns-for-type
  "Returns an array of pivotable columns of the specified type."
  [a-drill-thru pivot-type]
  (lib.core/pivot-columns-for-type a-drill-thru pivot-type))<|MERGE_RESOLUTION|>--- conflicted
+++ resolved
@@ -465,13 +465,6 @@
   "Like [[find-visible-column-for-ref]], but takes a legacy MBQL reference instead of a pMBQL one. This is currently
   only meant for use with `:field` clauses."
   [a-query stage-number legacy-ref]
-<<<<<<< HEAD
-  (let [ref (-> legacy-ref
-                (js->clj :keywordize-keys true)
-                (update 0 keyword)
-                lib.convert/->pMBQL)]
-    (lib.core/find-visible-column-for-ref a-query stage-number ref)))
-=======
   ;; [[lib.convert/legacy-ref->pMBQL]] will handle JS -> Clj conversion as needed
   (lib.core/find-visible-column-for-legacy-ref a-query stage-number legacy-ref))
 
@@ -480,7 +473,6 @@
   [a-query stage-number legacy-ref columns]
   ;; [[lib.convert/legacy-ref->pMBQL]] will handle JS -> Clj conversion as needed
   (lib.core/find-column-for-legacy-ref a-query stage-number legacy-ref columns))
->>>>>>> 9a490592
 
 (defn ^:export legacy-field-ref
   "Given a column metadata from eg. [[fieldable-columns]], return it as a legacy JSON field ref."
