(ns metabase.lib.field.resolution
  "Code for resolving field metadata from a field ref. There's a lot of code here, isn't there? This is probably more
  complicated than it needs to be!"
  (:require
   [better-cond.core :as b]
   [clojure.set :as set]
   [clojure.string :as str]
   [medley.core :as m]
   [metabase.lib.field.util :as lib.field.util]
   [metabase.lib.join :as lib.join]
   [metabase.lib.metadata :as lib.metadata]
   [metabase.lib.metadata.calculation :as lib.metadata.calculation]
   [metabase.lib.schema :as lib.schema]
   [metabase.lib.schema.id :as lib.schema.id]
   [metabase.lib.schema.join :as lib.schema.join]
   [metabase.lib.schema.metadata :as lib.schema.metadata]
   [metabase.lib.schema.ref :as lib.schema.ref]
   [metabase.lib.util :as lib.util]
   [metabase.util :as u]
   [metabase.util.log :as log]
   [metabase.util.malli :as mu]))

(defn- merge-metadata
  [m & more]
  (not-empty
   (into (or m {})
         (comp cat
               (filter (fn [[_k v]]
                         (some? v))))
         more)))

(mu/defn- add-parent-column-metadata
  "If this is a nested column, add metadata about the parent column."
  [metadata-providerable             :- ::lib.schema.metadata/metadata-providerable
   {:keys [parent-id], :as metadata} :- ::lib.schema.metadata/column]
  (if-not parent-id
    metadata
    (let [parent-metadata                                        (lib.metadata/field metadata-providerable parent-id)
          {parent-name :name, parent-display-name :display-name} (add-parent-column-metadata metadata-providerable parent-metadata)
          new-name                                               (str parent-name
                                                                      \.
                                                                      ((some-fn :lib/original-name :name) metadata))
          new-display-name                                       (str parent-display-name
                                                                      ": "
                                                                      ((some-fn :lib/original-display-name :display-name)
                                                                       metadata))]
      (-> metadata
          (assoc :name                                   new-name
                 :display-name                           new-display-name
                 ;; this is used by the `display-name-method` for `:metadata/column` in [[metabase.lib.field]]
                 :metabase.lib.field/simple-display-name new-display-name)))))

(mu/defn- field-metadata :- [:maybe ::lib.metadata.calculation/column-metadata-with-source]
  "Metadata about the field from the metadata provider."
<<<<<<< HEAD
  [query field-id]
  (when field-id
    (when-some [col (lib.metadata/field query field-id)]
      (-> col
          (assoc :lib/source                :source/table-defaults
                 :lib/original-name         (:name col)
                 :lib/original-display-name (:display-name col))
          (cond-> *debug* (update ::debug.origin conj (list 'field-metadata field-id)))
          (->> (add-parent-column-metadata query))))))

;;; TODO (Cam 6/19/25) -- in some cases [[lib.equality/find-matching-column]] fails to find a match where to (old)
;;; match-on-name and match-on-id code had no problem finding one. We should really go fix the logic
;;; in [[lib.equality/find-matching-column]], but until I get around to that I'm keeping the old stuff around as a
;;; fallback using the `fallback-match-` prefix.

(def ^:private ^:dynamic *recursive-column-resolution-depth*
  "Whether we're in a recursive call to [[resolve-column-name]] or not. Prevent infinite recursion (#32063)"
  0)

(mu/defn- fallback-match-field-name :- [:maybe ::lib.metadata.calculation/column-metadata-with-source]
  "Find the column with `column-name` in a sequence of `column-metadatas`."
  [column-name :- ::lib.schema.common/non-blank-string
   cols        :- [:sequential ::lib.schema.metadata/column]]
  (let [resolution-keys [:lib/source-column-alias :lib/deduplicated-name :lib/desired-column-alias :name :lib/original-name]]
    (or (some (fn [k]
                (some-> (m/find-first #(= (get % k) column-name)
                                      cols)
                        (cond-> *debug* (update ::debug.origin (fn [origin]
                                                                 (list (list 'resolve-column-name-in-metadata column-name :key k :=> origin)))))))
              resolution-keys)
        (when-let [[_match undeduplicated] (re-find #"(^.*)_\d+$" column-name)]
          (fallback-match-field-name undeduplicated cols))
        (when (zero? *recursive-column-resolution-depth*)
          ;; ideally we shouldn't hit this but if we do it's not the end of the world.
          (log/infof "Couldn't resolve column name %s."
                     (pr-str column-name))
          (log/debugf "Found:\n%s"
                      (u/pprint-to-str (mapv #(select-keys % (list* :lib/source
                                                                    :metabase.lib.join/join-alias
                                                                    :lib/original-join-alias
                                                                    :source-alias
                                                                    :source_alias
                                                                    ::debug.origin
                                                                    resolution-keys))
                                             cols)))
          nil))))

(defn- fallback-match-field-id [field-id cols]
  (some-> (when-some [matching-cols (not-empty (filter #(= (:id %) field-id) cols))]
            (when (> (count matching-cols) 1)
              ;; TODO (Cam 6/19/25) -- almost certainly a bug! We probably need to propagate options to properly
              ;; deduplicate stuff. Or just use lib.equality for this since it has code to find the right match
              (log/warnf "TODO: multiple matching columns for Field ID %d, we need to deduplicate them using join alias/temporal unit/binning!!\n%s"
                         field-id
                         (u/pprint-to-str matching-cols)))
            (first matching-cols))
          (cond-> *debug* (update ::debug.origin (fn [origin]
                                                   (list (list 'resolve-column-id-in-metadata field-id :=> origin)))))))

(defn- fallback-match [metadata-providerable [_field _opts id-or-name, :as _field-ref] cols]
  (cond
    (and (int? id-or-name)
         (every? :id cols))
    (fallback-match-field-id id-or-name cols)

    (int? id-or-name)
    (let [field-name (:name (lib.metadata/field metadata-providerable id-or-name))]
      (fallback-match-field-name field-name cols))

    :else
    (fallback-match-field-name id-or-name cols)))

;;; TODO (Cam 7/1/25) -- this is 'stepping on the toes' of [[lib.equality]] and we should fix it up so it works as we
;;; expect rather than us needing this separate competing match function.
(mu/defn resolve-column-in-metadata :- [:maybe ::map-with-source]
  "Find the matching column metadata in `cols` for a `field-ref`."
=======
>>>>>>> abdfe506
  [metadata-providerable :- ::lib.schema.metadata/metadata-providerable
   field-id              :- ::lib.schema.id/field]
  (log/debugf "Resolving Field %s from metadata provider" (pr-str field-id))
  (when-some [col (lib.metadata/field metadata-providerable field-id)]
    (-> col
        (assoc :lib/source                :source/table-defaults
               :lib/original-name         (:name col)
               :lib/original-display-name (:display-name col))
        (->> (add-parent-column-metadata metadata-providerable)))))

(mu/defn- column-with-name :- [:maybe ::lib.schema.metadata/column]
  [columns     :- [:sequential ::lib.schema.metadata/column]
   column-name :- :string]
  ;; look for a match with the same `desired-column-alias`; if that fails, look for a match with using
  ;; legacy `deduplicated-name`
  (some (fn [k]
          (m/find-first #(= (k %) column-name)
                        columns))
        [:lib/desired-column-alias
         :lib/deduplicated-name]))

(mu/defn- resolve-in-metadata :- [:maybe ::lib.schema.metadata/column]
  "Find the matching column metadata in `cols` for `id-or-name`."
  [metadata-providerable :- ::lib.schema.metadata/metadata-providerable
   cols                  :- [:sequential ::lib.schema.metadata/column]
   id-or-name            :- [:or :string ::lib.schema.id/field]]
  (letfn [(resolve* [id-or-name]
            (if (string? id-or-name)
              (column-with-name cols id-or-name)
              ;; `id-or-name` is an ID
              (or (m/find-first #(= (:id %) id-or-name) cols)
                  (do
                    (log/debugf "Failed to find column in metadata with ID %s" (pr-str id-or-name))
                    (when-some [field (lib.metadata/field metadata-providerable id-or-name)]
                      (log/debugf "Looking for match in metadata with name %s" (pr-str (:name field)))
                      (when-some [col (resolve* (:name field))]
                        ;; don't return a match that is definitely for a different column (has an ID, but it's for a
                        ;; different column)
                        (when (or (not (:id col))
                                  (= (:id col) id-or-name))
                          col)))))))]
    (u/prog1 (resolve* id-or-name)
      (if <>
        (log/debugf "Found match\n%s"
                    (pr-str (select-keys <> [:id :lib/desired-column-alias :lib/deduplicated-name])))
        (log/debugf "Failed to find match. Found:\n%s"
                    (u/pprint-to-str (map #(select-keys % [:id :lib/desired-column-alias :lib/deduplicated-name])
                                          cols)))))))

(def ^:private opts-propagated-keys
  "Keys to copy non-nil values directly from `:field` opts into column metadata."
  #{:base-type
    :effective-type
    :display-name
    :metabase.lib.query/transformation-added-base-type
    :metabase.lib.field/original-effective-type
    :metabase.lib.field/original-temporal-unit})

(def ^:private opts-propagated-renamed-keys
  "Keys in `:field` opts that get copied into column metadata with different keys when they have non-nil values.

    key-in-opts => key-in-col-metadata

  `:join-alias` is not automatically propagated from opts because it may or may not be correct... [[resolve-in-join]]
  will include the join alias in result metadata if appropriate. Ideally you're only supposed to use `:join-alias` in
  the stage where the join was performed. Subsequent stages are supposed to use field name refs, e.g.
  `My_Join__CATEGORY` or something like that. Historically a lot of field refs use IDs plus `:join-alias` well beyond
  the stage where the join originally happened... this is fine (since we can easily resolve it) but we do not want
  metadata to include `:metabase.lib.join/join-alias` in this case since it means the join happened in the current
  stage. If we include it incorrectly then it is liable to break code downstream and 'double-dip' the desired alias
  calculation code (e.g. we might spit out `My_Join__My_Join__CATEGORY`).

  `:source-field` => `:fk-field-id` is not automatically propagated either, because the join may have been done in a
  previous stage (in which case having `:source-field` in the first place was probably incorrect). If appropriate it
  is propagated by [[resolve-in-implicit-join]]."
  {:lib/uuid                :lib/source-uuid
   :binning                 :metabase.lib.field/binning
   :source-field-join-alias :fk-join-alias
   :source-field-name       :fk-field-name
   :temporal-unit           :metabase.lib.field/temporal-unit
   ;; display-name gets copied to both display-name and lib/ref-display-name
   :display-name            :lib/ref-display-name})

(defn- opts-fn-inherited-temporal-unit
  "`:inherited-temporal-unit` is transfered from `:temporal-unit` ref option only when
  the [[lib.metadata.calculation/*propagate-binning-and-bucketing*]] is truthy, i.e. bound.

  TODO (Cam 6/18/25) -- that DOES NOT seem to be how it actually works. (Other documentation here was not mine.)

  Intent is to pass it from ref to column only during [[returned-columns]] call. Otherwise e.g. [[orderable-columns]]
  would contain that too. That could be problematic, because original ref that contained `:temporal-unit` contains no
  `:inherited-temporal-unit`. If the column like this was used to generate ref for eg. order by it would contain the
  `:inherited-temporal-unit`, while the original column (eg. in breakout) would not."
  [opts]
  (let [inherited-temporal-unit-keys (cond-> '(:inherited-temporal-unit)
                                       lib.metadata.calculation/*propagate-binning-and-bucketing*
                                       (conj :temporal-unit))]
    (when-some [inherited-temporal-unit (some opts inherited-temporal-unit-keys)]
      (keyword inherited-temporal-unit))))

(defn- opts-fn-original-binning [opts]
  (let [binning-keys (cond-> (list :lib/original-binning)
                       lib.metadata.calculation/*propagate-binning-and-bucketing*
                       (conj :binning))]
    (some opts binning-keys)))

(defn- opts-fn-options
  "Preserve additional information that may have been added by QP middleware. Sometimes pre-processing middleware needs
  to add extra info to track things that it did (e.g.
  the [[metabase.query-processor.middleware.add-remaps]] pre-processing middleware adds keys to track
  which Fields it adds or needs to remap, and then the post-processing middleware does the actual remapping based on
  that info)."
  [opts]
  (not-empty (m/filter-keys (fn [k]
                              (and (qualified-keyword? k)
                                   (not= (namespace k) "lib")
                                   (not (str/starts-with? (namespace k) "metabase.lib"))))
                            opts)))

(def ^:private opts-metadata-fns
  "Map of

    key-in-col-metadata => f

  Where `f` is of the form

    (f opts) => value

  If `f` returns a non-nil value, then it is included under `key-in-col-metadata`."
  (merge
   (u/index-by identity opts-propagated-keys)
   (set/map-invert opts-propagated-renamed-keys)
   {:inherited-temporal-unit opts-fn-inherited-temporal-unit
    :lib/original-binning    opts-fn-original-binning
    :options                 opts-fn-options}))

(mu/defn- options-metadata :- :map
  "Part of [[resolve-field-ref]] -- calculate metadata based on options map of the field ref itself."
  [opts :- ::lib.schema.ref/field.options]
  (into {}
        (keep (fn [[k f]]
                (when-some [v (f opts)]
                  [k v])))
        opts-metadata-fns))

(def ^:private model-propagated-keys
  #{:lib/card-id
    :lib/model-display-name
    :lib/original-display-name
    :lib/original-expression-name
    :lib/original-fk-field-id
    :lib/original-fk-field-name
    :lib/original-fk-join-alias
    :lib/original-join-alias
    :lib/original-name
    :lib/type
    :base-type
    :converted-timezone
    :description
    :display-name
    :fingerprint
    :id
    :semantic-type
    :table-id
    :visibility-type})

(defn- model-metadata [query stage-number]
  (let [stage (lib.util/query-stage query stage-number)]
    (when-some [card-id (:qp/stage-is-from-source-card stage)]
      (when-some [card (lib.metadata/card query card-id)]
        (when (= (:type card) :model)
          ;; card returned columns should be the same regardless of which stage number we pass in, so always use the
          ;; last stage so we can hit the cache more often
          (for [col (lib.metadata.calculation/returned-columns query 0 card)]
            (assoc col :lib/source :source/card, :lib/card-id card-id)))))))

(mu/defn- resolve-in-join :- [:maybe ::lib.metadata.calculation/column-metadata-with-source]
  [query        :- ::lib.schema/query
   stage-number :- :int
   join-alias   :- ::lib.schema.join/alias
   id-or-name   :- [:or :string ::lib.schema.id/field]]
  (log/debugf "Resolving %s (join alias = %s) in joins in stage %s" (pr-str id-or-name) (pr-str join-alias) (pr-str stage-number))
  ;; find the matching join.
  (let [stage (lib.util/query-stage query stage-number)]
    (if-some [join (m/find-first #(= (:alias %) join-alias)
                                 (:joins stage))]
      ;; found matching join at this stage
      (do
        (log/debugf "Resolving %s in join %s in stage %s"
                    (pr-str id-or-name)
                    (pr-str join-alias)
                    (pr-str stage-number))
        (let [join-cols (lib.metadata.calculation/returned-columns query stage-number join)]
          (when-some [col (resolve-in-metadata query join-cols id-or-name)]
            (-> (merge
                 ;; run this thru `update-keys-for-col-from-previous-stage` so things like binning or bucketing in the
                 ;; last stage of the join don't get propagated incorrectly. Don't update source or desired aliases
                 ;; tho since those should already be calculated correctly and running thru
                 ;; `lib.field.util/update-keys-for-col-from-previous-stage` will mess them up.
                 (-> (lib.field.util/update-keys-for-col-from-previous-stage col)
                     (dissoc :lib/source-column-alias :lib/desired-column-alias))
                 (select-keys col [:lib/source-column-alias :lib/desired-column-alias])
                 ;; include the `fk-field-id` specified in the join
                 (when-some [fk-field-id (:fk-field-id join)]
                   {:fk-field-id fk-field-id}))
                ;; now make sure join alias and what not is still set correctly for a column coming directly from a join
                (as-> $col (lib.join/column-from-join query stage-number $col join-alias))))))
      ;; a join with this alias does not exist at this stage of the query... try looking recursively in previous stage(s)
      (do
        (log/debugf "Join %s does not exist in stage %s, looking in previous stages"
                    (pr-str join-alias)
                    (pr-str stage-number))
        (if-some [previous-stage-number (lib.util/previous-stage-number query stage-number)]
          (when-some [col (resolve-in-join query previous-stage-number join-alias id-or-name)]
            (-> col
                lib.field.util/update-keys-for-col-from-previous-stage
                (assoc :lib/source :source/previous-stage)))
          (do
            (log/debug "No more previous stages =(")
            nil))))))

(defn- resolve-in-previous-stage-cols [query previous-stage-columns id-or-name]
  (log/tracef "Previous stage columns: %s" (pr-str (map (juxt :id :lib/desired-column-alias) previous-stage-columns)))
  (when-some [col (resolve-in-metadata query previous-stage-columns id-or-name)]
    (-> col
        lib.field.util/update-keys-for-col-from-previous-stage
        (assoc :lib/source :source/previous-stage))))

(mu/defn- resolve-in-implicit-join
  [query           :- ::lib.schema/query
   stage-number    :- :int
   source-field-id :- ::lib.schema.id/field
   id-or-name      :- [:or :string ::lib.schema.id/field]]
  (log/debugf "Resolving implicitly joined %s (source Field ID = %s) in stage %s"
              (pr-str id-or-name) (pr-str source-field-id) (pr-str stage-number))
  ;; first, try to resolve the implicit join from the previous stage columns -- the join might have already been
  ;; performed there and `:source-field` was specified incorrectly. (You're only supposed to specify this in the stage
  ;; the implicit join happens; after that you should drop it and use field name refs instead e.g.
  ;; `CATEGORIES__via__CATEGORY_ID`.) If this did happen in a previous stage we should return
  ;; `:lib/original-fk-field-id` in the metadata instead of the usual `:source-field` => `:fk-field-id` mapping,
  ;; otherwise we're liable to construct incorrect desired column
  ;; aliases. [[lib.field.util/update-keys-for-col-from-previous-stage]] should take care of the renaming.
  (or
   (when-some [previous-stage-number (lib.util/previous-stage-number query stage-number)]
     ;; only look for columns from the previous stage that were originally implicitly joined using the same FK. (It is
     ;; possible to implicitly join the same Table more than once with different FKs.)
     (let [previous-stage-cols (filter #(= ((some-fn :fk-field-id :lib/original-fk-field-id) %)
                                           source-field-id)
                                       (lib.metadata.calculation/returned-columns query previous-stage-number))]
       (resolve-in-previous-stage-cols query previous-stage-cols id-or-name)))
   ;; if there is no previous stage or we were unable to find the column in a previous stage then that means the
   ;; implicit join is happening in the current stage.
   (when-some [col (if (pos-int? id-or-name)
                     ;; easy enough to resolve Field ID refs.
                     (field-metadata query id-or-name)
                     ;;
                     ;; string name ref
                     ;;
                     ;; You REALLY shouldn't be specifying `:source-field` in a field name ref, since it makes
                     ;; resolution 10x harder. There's a 99.9% chance that using a field name ref with `:source-field`
                     ;; is a bad idea and broken, I even considered banning it at the schema level, but decided to let
                     ;; it be for now since we should still be able to resolve it.
                     ;; we need to do the lookup as follows:
                     ;;
                     ;;    Source Field (FK)
                     ;;    =>
                     ;;    Target Field (Field with `:fk-target-field-id` AKA the field the FK points to)
                     ;;    =>
                     ;;    Target Table (Table to implicitly join)
                     ;;    =>
                     ;;    Resolve in Target Table metadata
                     (when-some [source-field (lib.metadata/field query source-field-id)]
                       (when-some [fk-target-field-id (:fk-target-field-id source-field)]
                         (when-some [target-field (lib.metadata/field query fk-target-field-id)]
                           (when-some [target-table (lib.metadata/table query (:table-id target-field))]
                             (resolve-in-metadata query
                                                  (lib.metadata.calculation/returned-columns query target-table)
                                                  id-or-name))))))]
     ;; if we managed to resolve it then update metadata appropriately.
     (assoc col
            :lib/source :source/implicitly-joinable
            :fk-field-id source-field-id))))

(mu/defn- resolve-in-previous-stage :- [:maybe ::lib.metadata.calculation/column-metadata-with-source]
  [query                 :- ::lib.schema/query
   previous-stage-number :- :int
   id-or-name            :- [:or :string ::lib.schema.id/field]]
  (log/debugf "Resolving %s in previous stage returned columns" (pr-str id-or-name))
  (when-some [previous-stage-columns (lib.metadata.calculation/returned-columns query previous-stage-number)]
    (resolve-in-previous-stage-cols query previous-stage-columns id-or-name)))

(mu/defn- resolve-in-card-returned-columns :- [:maybe ::lib.metadata.calculation/column-metadata-with-source]
  [query          :- ::lib.schema/query
   source-card-id :- ::lib.schema.id/card
   id-or-name     :- [:or :string ::lib.schema.id/field]]
  (log/debugf "Resolving %s in source Card %s metadata" (pr-str id-or-name) (pr-str source-card-id))
  (when-some [card (lib.metadata/card query source-card-id)]
    (let [card-metadata-columns (lib.metadata.calculation/returned-columns query 0 card)]
      (when-some [col (resolve-in-metadata query card-metadata-columns id-or-name)]
        (-> col
            lib.field.util/update-keys-for-col-from-previous-stage
            (assoc :lib/source :source/card, :lib/card-id source-card-id))))))

(mu/defn- resolve-in-card-or-stage-metadata :- [:maybe ::lib.metadata.calculation/column-metadata-with-source]
  [query        :- ::lib.schema/query
   stage-number :- :int
   id-or-name   :- [:or :string ::lib.schema.id/field]]
  (let [{source-card-id :source-card, :as stage} (lib.util/query-stage query stage-number)]
    ;; This must be the first stage. See if this stage has a `:source-card`; if so, look at its columns.
    (if source-card-id
      (resolve-in-card-returned-columns query source-card-id id-or-name)
      ;; otherwise look in `:lib/stage-metadata` -- this will be the only way we can resolve things for native stages.
      (do
        (log/debugf "Resolving %s in stage metadata" (pr-str id-or-name))
        (if-some [stage-metadata-columns (not-empty (get-in stage [:lib/stage-metadata :columns]))]
          (let [stage-metadata-columns (lib.field.util/add-deduplicated-names stage-metadata-columns)]
            (resolve-in-metadata query stage-metadata-columns id-or-name))
          (do
            (log/debug "stage has no attached metadata")
            nil))))))

(defn- fallback-metadata [id-or-name]
  (log/debug (u/colorize :red "Returning fallback metadata"))
  (merge
   {:lib/type            :metadata/column
    ;; guess that the column came from the previous stage
    :lib/source          :source/previous-stage
    :base-type           :type/*
    ::fallback-metadata? true}
   (if (pos-int? id-or-name)
     {:id           id-or-name
      :name         "Unknown Field"
      :display-name "Unknown Field"}
     {:name id-or-name})))

(defn- resolve-from-previous-stage-or-source* [query stage-number id-or-name]
  (b/cond
    :let [stage (lib.util/query-stage query stage-number)]
    (and (pos-int? id-or-name)
         (:source-table stage))
    (when-some [col (field-metadata query id-or-name)]
      ;; don't return this field if it's not actually from the source table. We want some of the fallback
      ;; resolution pathways to figure out what join this came from.
      (when (= (:table-id col) (:source-table stage))
        col))

    (= (:lib/type stage) :mbql.stage/native)
    (do
      (log/debugf "Resolving %s in native stage metadata" (pr-str id-or-name))
      (when-some [cols (get-in stage [:lib/stage-metadata :columns])]
        (let [cols (lib.field.util/add-deduplicated-names cols)]
          (when-some [col (resolve-in-metadata query cols id-or-name)]
            (assoc col :lib/source :source/native)))))

    (:source-card stage)
    (when-some [col (resolve-in-card-or-stage-metadata query stage-number id-or-name)]
      (assoc col :lib/source :source/card))

    (lib.util/previous-stage-number query stage-number)
    (resolve-in-previous-stage query (lib.util/previous-stage-number query stage-number) id-or-name)))

(defn- resolve-ref-missing-join-alias
  "Try finding a match in joins (field ref is missing `:join-alias`)."
  [query stage-number id-or-name]
  (log/debugf "Assuming %s is from a join, and missing :join-alias" (pr-str id-or-name))
  (or (when (string? id-or-name)
        (let [parts (str/split id-or-name #"__" 2)]
          (when (= (count parts) 2)
            (let [[join-alias field-name] parts]
              (log/debugf "Split field name into join alias %s and field name %s" (pr-str join-alias) (pr-str field-name))
              (resolve-in-join query stage-number join-alias field-name)))))
      (some (fn [join]
              (log/debugf "Looking for match in join %s" (pr-str (:alias join)))
              (resolve-in-join query stage-number (:alias join) id-or-name))
            (:joins (lib.util/query-stage query stage-number)))
      (do
        (log/debugf "Failed to find a match in one of the query's joins in stage %s" (pr-str stage-number))
        nil)))

(mu/defn- resolve-from-previous-stage-or-source :- ::lib.metadata.calculation/column-metadata-with-source
  [query        :- ::lib.schema/query
   stage-number :- :int
<<<<<<< HEAD
   field-ref    :- :mbql.clause/field]
  (some-> (when-some [join-alias (lib.join.util/current-join-alias field-ref)]
            (if-some [join (or (m/find-first #(= (lib.join.util/current-join-alias %) join-alias)
                                             (:joins (lib.util/query-stage query stage-number)))
                               (log/warnf "Field ref %s references join %s, but it does not exist in this stage of the query"
                                          (pr-str field-ref) (pr-str join-alias)))]
              ;; found join at this stage of the query, now resolve within the join.
              (let [fake-join-query (assoc query :stages (:stages join))]
                (when-some [resolved (resolve-field-ref* fake-join-query -1 (lib.join/with-join-alias field-ref nil))]
                  (-> (lib.join/column-from-join query stage-number resolved join-alias)
                      (m/update-existing :lib/original-ref lib.join/with-join-alias join-alias))))
              ;; join does not exist at this stage of the query, try looking in previous stages.
              (when-some [previous-stage-number (lib.util/previous-stage-number query stage-number)]
                (resolve-in-join query previous-stage-number field-ref))))
          (cond-> *debug* (update ::debug.origin conj (list 'resolve-in-join stage-number field-ref)))))

(defn- resolve-field-ref*
  [query stage-number [_field _opts id-or-name :as field-ref]]
  (or
   ;; resolve metadata IF this is from a join.
   (resolve-in-join query stage-number field-ref)
   ;; not from a join.
   ;;
   ;; resolve the field ID if we can.
   (let [resolved-for-name (when (string? id-or-name)
                             (or (resolve-column-name query stage-number field-ref)
                                 ;; if we can't resolve the column with this name we probably won't be able to
                                 ;; calculate much metadata -- assume it comes from the previous stage so we at least
                                 ;; have a value for `:lib/source`.
                                 (when (zero? *recursive-column-resolution-depth*)
                                   (log/infof "Failed to resolve field ref with name %s in stage %d" (pr-str id-or-name) stage-number))
                                 {:lib/source :source/previous-stage}))
         field-id          (if (integer? id-or-name)
                             id-or-name
                             (:id resolved-for-name))]
     (-> (merge-metadata
          {:lib/type :metadata/column
           :name     (if (integer? id-or-name)
                       ;; ultimately ends up as the display name if we aren't able to resolve anything better.
                       "Unknown Field"
                       id-or-name)}
          ;; metadata about the field from the metadata provider
          (field-metadata query field-id)
          ;; metadata resolved when we have a field literal (name) ref
          resolved-for-name
          ;; metadata we want to 'flow' from previous stage(s) / source models of the query (e.g.
          ;; `:semantic-type`)
          (previous-stage-or-source-card-metadata query stage-number field-ref)
          ;; propagate stuff specified in the options map itself. Generally stuff specified here should override stuff
          ;; in upstream metadata from the metadata provider or previous stages/source card/model
          (options-metadata field-ref))
         (cond-> *debug* (update ::debug.origin conj (list 'resolve-field-ref* stage-number field-ref)))))))
=======
   id-or-name   :- [:or :string ::lib.schema.id/field]]
  (log/debugf "Resolving %s from previous stage, source table, or source card" (pr-str id-or-name))
  (merge-metadata
   (or (resolve-from-previous-stage-or-source* query stage-number id-or-name)
       (do
         (log/infof "Failed to resolve Field %s in stage %s" (pr-str id-or-name) (pr-str stage-number))
         (resolve-ref-missing-join-alias query stage-number id-or-name))
       ;; if we haven't found a match yet try getting metadata from the metadata provider if this is a Field ID ref.
       ;; It's likely a ref that makes little or no sense (e.g. wrong table) but we can let QP code worry about that.
       (when (pos-int? id-or-name)
         (when-some [col (field-metadata query id-or-name)]
           (assoc col ::fallback-metadata? true)))
       ;; if we STILL can't find a match, return made-up fallback metadata.
       (fallback-metadata id-or-name))
   (when-some [model-cols (not-empty (model-metadata query stage-number))]
     (when-some [col (resolve-in-metadata query model-cols id-or-name)]
       (-> col
           lib.field.util/update-keys-for-col-from-previous-stage
           (select-keys model-propagated-keys))))))
>>>>>>> abdfe506

(mu/defn resolve-field-ref :- ::lib.metadata.calculation/column-metadata-with-source
  "Resolve metadata for a `:field` ref. This is part of the implementation
  for [[metabase.lib.metadata.calculation/metadata-method]] a `:field` clause."
  [query                                                           :- ::lib.schema/query
   stage-number                                                    :- :int
   [_tag {:keys [source-field join-alias], :as opts} id-or-name, :as field-ref] :- :mbql.clause/field]
  ;; this is just for easier debugging
  (let [stage-number (lib.util/canonical-stage-index query stage-number)]
    (log/debugf "Resolving %s in stage %s" (pr-str id-or-name) (pr-str stage-number))
    (-> (merge-metadata
         {:lib/type :metadata/column}
         (or (cond
               join-alias   (resolve-in-join query stage-number join-alias id-or-name)
               source-field (resolve-in-implicit-join query stage-number source-field id-or-name)
               :else        (resolve-from-previous-stage-or-source query stage-number id-or-name))
             (merge
              (fallback-metadata id-or-name)
              (when join-alias
                {:metabase.lib.join/join-alias join-alias})))
         (options-metadata opts)
         {:lib/original-ref field-ref})
        (as-> $col (assoc $col :display-name (lib.metadata.calculation/display-name query stage-number $col))))))

;;;
;;; Helper functions for other namespaces
;;;

(mu/defn resolve-column-in-metadata :- [:maybe ::lib.schema.metadata/column]
  "Find the matching column metadata in `cols` for `field-ref`.

  TODO (Cam 7/28/25) -- We should probably prefer [[lib.equality/find-matching-column]] directly instead; if this
  function does something that [[lib.equality]] doesn't, we should fix the code in `lib.equality` instead of having
  our own bespoke way of finding matching columns here."
  [metadata-providerable                   :- ::lib.schema.metadata/metadata-providerable
   [_tag _opts id-or-name, :as _field-ref] :- :mbql.clause/field
   cols                                    :- [:sequential ::lib.schema.metadata/column]]
  (resolve-in-metadata metadata-providerable cols id-or-name))<|MERGE_RESOLUTION|>--- conflicted
+++ resolved
@@ -52,85 +52,6 @@
 
 (mu/defn- field-metadata :- [:maybe ::lib.metadata.calculation/column-metadata-with-source]
   "Metadata about the field from the metadata provider."
-<<<<<<< HEAD
-  [query field-id]
-  (when field-id
-    (when-some [col (lib.metadata/field query field-id)]
-      (-> col
-          (assoc :lib/source                :source/table-defaults
-                 :lib/original-name         (:name col)
-                 :lib/original-display-name (:display-name col))
-          (cond-> *debug* (update ::debug.origin conj (list 'field-metadata field-id)))
-          (->> (add-parent-column-metadata query))))))
-
-;;; TODO (Cam 6/19/25) -- in some cases [[lib.equality/find-matching-column]] fails to find a match where to (old)
-;;; match-on-name and match-on-id code had no problem finding one. We should really go fix the logic
-;;; in [[lib.equality/find-matching-column]], but until I get around to that I'm keeping the old stuff around as a
-;;; fallback using the `fallback-match-` prefix.
-
-(def ^:private ^:dynamic *recursive-column-resolution-depth*
-  "Whether we're in a recursive call to [[resolve-column-name]] or not. Prevent infinite recursion (#32063)"
-  0)
-
-(mu/defn- fallback-match-field-name :- [:maybe ::lib.metadata.calculation/column-metadata-with-source]
-  "Find the column with `column-name` in a sequence of `column-metadatas`."
-  [column-name :- ::lib.schema.common/non-blank-string
-   cols        :- [:sequential ::lib.schema.metadata/column]]
-  (let [resolution-keys [:lib/source-column-alias :lib/deduplicated-name :lib/desired-column-alias :name :lib/original-name]]
-    (or (some (fn [k]
-                (some-> (m/find-first #(= (get % k) column-name)
-                                      cols)
-                        (cond-> *debug* (update ::debug.origin (fn [origin]
-                                                                 (list (list 'resolve-column-name-in-metadata column-name :key k :=> origin)))))))
-              resolution-keys)
-        (when-let [[_match undeduplicated] (re-find #"(^.*)_\d+$" column-name)]
-          (fallback-match-field-name undeduplicated cols))
-        (when (zero? *recursive-column-resolution-depth*)
-          ;; ideally we shouldn't hit this but if we do it's not the end of the world.
-          (log/infof "Couldn't resolve column name %s."
-                     (pr-str column-name))
-          (log/debugf "Found:\n%s"
-                      (u/pprint-to-str (mapv #(select-keys % (list* :lib/source
-                                                                    :metabase.lib.join/join-alias
-                                                                    :lib/original-join-alias
-                                                                    :source-alias
-                                                                    :source_alias
-                                                                    ::debug.origin
-                                                                    resolution-keys))
-                                             cols)))
-          nil))))
-
-(defn- fallback-match-field-id [field-id cols]
-  (some-> (when-some [matching-cols (not-empty (filter #(= (:id %) field-id) cols))]
-            (when (> (count matching-cols) 1)
-              ;; TODO (Cam 6/19/25) -- almost certainly a bug! We probably need to propagate options to properly
-              ;; deduplicate stuff. Or just use lib.equality for this since it has code to find the right match
-              (log/warnf "TODO: multiple matching columns for Field ID %d, we need to deduplicate them using join alias/temporal unit/binning!!\n%s"
-                         field-id
-                         (u/pprint-to-str matching-cols)))
-            (first matching-cols))
-          (cond-> *debug* (update ::debug.origin (fn [origin]
-                                                   (list (list 'resolve-column-id-in-metadata field-id :=> origin)))))))
-
-(defn- fallback-match [metadata-providerable [_field _opts id-or-name, :as _field-ref] cols]
-  (cond
-    (and (int? id-or-name)
-         (every? :id cols))
-    (fallback-match-field-id id-or-name cols)
-
-    (int? id-or-name)
-    (let [field-name (:name (lib.metadata/field metadata-providerable id-or-name))]
-      (fallback-match-field-name field-name cols))
-
-    :else
-    (fallback-match-field-name id-or-name cols)))
-
-;;; TODO (Cam 7/1/25) -- this is 'stepping on the toes' of [[lib.equality]] and we should fix it up so it works as we
-;;; expect rather than us needing this separate competing match function.
-(mu/defn resolve-column-in-metadata :- [:maybe ::map-with-source]
-  "Find the matching column metadata in `cols` for a `field-ref`."
-=======
->>>>>>> abdfe506
   [metadata-providerable :- ::lib.schema.metadata/metadata-providerable
    field-id              :- ::lib.schema.id/field]
   (log/debugf "Resolving Field %s from metadata provider" (pr-str field-id))
@@ -513,60 +434,6 @@
 (mu/defn- resolve-from-previous-stage-or-source :- ::lib.metadata.calculation/column-metadata-with-source
   [query        :- ::lib.schema/query
    stage-number :- :int
-<<<<<<< HEAD
-   field-ref    :- :mbql.clause/field]
-  (some-> (when-some [join-alias (lib.join.util/current-join-alias field-ref)]
-            (if-some [join (or (m/find-first #(= (lib.join.util/current-join-alias %) join-alias)
-                                             (:joins (lib.util/query-stage query stage-number)))
-                               (log/warnf "Field ref %s references join %s, but it does not exist in this stage of the query"
-                                          (pr-str field-ref) (pr-str join-alias)))]
-              ;; found join at this stage of the query, now resolve within the join.
-              (let [fake-join-query (assoc query :stages (:stages join))]
-                (when-some [resolved (resolve-field-ref* fake-join-query -1 (lib.join/with-join-alias field-ref nil))]
-                  (-> (lib.join/column-from-join query stage-number resolved join-alias)
-                      (m/update-existing :lib/original-ref lib.join/with-join-alias join-alias))))
-              ;; join does not exist at this stage of the query, try looking in previous stages.
-              (when-some [previous-stage-number (lib.util/previous-stage-number query stage-number)]
-                (resolve-in-join query previous-stage-number field-ref))))
-          (cond-> *debug* (update ::debug.origin conj (list 'resolve-in-join stage-number field-ref)))))
-
-(defn- resolve-field-ref*
-  [query stage-number [_field _opts id-or-name :as field-ref]]
-  (or
-   ;; resolve metadata IF this is from a join.
-   (resolve-in-join query stage-number field-ref)
-   ;; not from a join.
-   ;;
-   ;; resolve the field ID if we can.
-   (let [resolved-for-name (when (string? id-or-name)
-                             (or (resolve-column-name query stage-number field-ref)
-                                 ;; if we can't resolve the column with this name we probably won't be able to
-                                 ;; calculate much metadata -- assume it comes from the previous stage so we at least
-                                 ;; have a value for `:lib/source`.
-                                 (when (zero? *recursive-column-resolution-depth*)
-                                   (log/infof "Failed to resolve field ref with name %s in stage %d" (pr-str id-or-name) stage-number))
-                                 {:lib/source :source/previous-stage}))
-         field-id          (if (integer? id-or-name)
-                             id-or-name
-                             (:id resolved-for-name))]
-     (-> (merge-metadata
-          {:lib/type :metadata/column
-           :name     (if (integer? id-or-name)
-                       ;; ultimately ends up as the display name if we aren't able to resolve anything better.
-                       "Unknown Field"
-                       id-or-name)}
-          ;; metadata about the field from the metadata provider
-          (field-metadata query field-id)
-          ;; metadata resolved when we have a field literal (name) ref
-          resolved-for-name
-          ;; metadata we want to 'flow' from previous stage(s) / source models of the query (e.g.
-          ;; `:semantic-type`)
-          (previous-stage-or-source-card-metadata query stage-number field-ref)
-          ;; propagate stuff specified in the options map itself. Generally stuff specified here should override stuff
-          ;; in upstream metadata from the metadata provider or previous stages/source card/model
-          (options-metadata field-ref))
-         (cond-> *debug* (update ::debug.origin conj (list 'resolve-field-ref* stage-number field-ref)))))))
-=======
    id-or-name   :- [:or :string ::lib.schema.id/field]]
   (log/debugf "Resolving %s from previous stage, source table, or source card" (pr-str id-or-name))
   (merge-metadata
@@ -586,7 +453,6 @@
        (-> col
            lib.field.util/update-keys-for-col-from-previous-stage
            (select-keys model-propagated-keys))))))
->>>>>>> abdfe506
 
 (mu/defn resolve-field-ref :- ::lib.metadata.calculation/column-metadata-with-source
   "Resolve metadata for a `:field` ref. This is part of the implementation
