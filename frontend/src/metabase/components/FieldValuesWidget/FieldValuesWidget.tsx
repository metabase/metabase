--- conflicted
+++ resolved
@@ -210,53 +210,6 @@
     }
   };
 
-<<<<<<< HEAD
-=======
-  const fetchFieldValues = async (query?: string): Promise<FieldValue[]> => {
-    if (query == null) {
-      const nonVirtualFields = getNonVirtualFields(fields);
-
-      const results = await Promise.all(
-        nonVirtualFields.map((field) =>
-          dispatch(Fields.objectActions.fetchFieldValues(field)),
-        ),
-      );
-
-      // extract the field values from the API response(s)
-      // the entity loader has inconsistent return structure, so we have to handle both
-      const fieldValues: FieldValue[][] = nonVirtualFields.map(
-        (field, index) =>
-          results[index]?.payload?.values ??
-          Fields.selectors.getFieldValues(results[index]?.payload, {
-            entityId: field.getUniqueId(),
-          }),
-      );
-
-      return dedupeValues(fieldValues);
-    } else {
-      const cancelDeferred = defer();
-      const cancelled: Promise<unknown> = cancelDeferred.promise;
-      _cancel.current = () => {
-        _cancel.current = null;
-        cancelDeferred.resolve();
-      };
-
-      const options = await searchFieldValues(
-        {
-          value: query,
-          fields,
-          disablePKRemappingForSearch,
-          maxResults,
-        },
-        cancelled,
-      );
-
-      _cancel.current = null;
-      return options;
-    }
-  };
-
->>>>>>> 4c4fb36a
   const dispatchFetchParameterValues = async (query?: string) => {
     if (!parameter) {
       return { has_more_values: false, values: [] };
