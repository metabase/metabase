(ns metabase.channel.api.email
  "/api/email endpoints"
  (:require
   [clojure.data :as data]
   [clojure.set :as set]
   [clojure.string :as str]
   [metabase.api.common :as api]
   [metabase.api.macros :as api.macros]
   [metabase.channel.email :as email]
   [metabase.channel.settings :as channel.settings]
<<<<<<< HEAD
   [metabase.permissions.validation :as validation]
   [metabase.premium-features.core :as premium-features]
=======
   [metabase.permissions.core :as perms]
>>>>>>> 31cd80ec
   [metabase.settings.core :as setting]
   [metabase.util :as u]
   [metabase.util.i18n :refer [tru]]
   [metabase.util.log :as log]))

(set! *warn-on-reflection* true)

(def ^:private mb-to-smtp-settings
  {:email-smtp-host     :host
   :email-smtp-username :user
   :email-smtp-password :pass
   :email-smtp-port     :port
   :email-smtp-security :security})

(def ^:private cloud-mb-to-smtp-settings
  {:cloud-email-smtp-host     :host
   :cloud-email-smtp-username :user
   :cloud-email-smtp-password :pass
   :cloud-email-smtp-port     :port
   :cloud-email-smtp-security :security})

(defn- smtp->mb-setting [smtp-setting mb-to-smtp-map]
  "Convert a SMTP setting to a Metabase setting name."
  (get (set/map-invert mb-to-smtp-map) smtp-setting))

(defn- check-features []
  (when (not (premium-features/is-hosted?))
    (throw (ex-info (tru "API is not available on non-hosted servers.")
                    {:status-code 403})))
  (when (not (premium-features/has-feature? :cloud-custom-smtp))
    (throw (ex-info (tru "API is not available in your Metabase plan. Please upgrade to use this feature.")
                    {:status-code 403}))))

(defn- humanize-error-messages
  "Convert raw error message responses from our email functions into our normal api error response structure."
  [mb-to-smtp-map {::email/keys [error]}]
  (when error
    (let [conn-error  {:errors {(smtp->mb-setting :host mb-to-smtp-map) "Wrong host or port"
                                (smtp->mb-setting :port mb-to-smtp-map) "Wrong host or port"}}
          creds-error {:errors {(smtp->mb-setting :user mb-to-smtp-map) "Wrong username or password"
                                (smtp->mb-setting :pass mb-to-smtp-map) "Wrong username or password"}}
          exceptions  (u/full-exception-chain error)
          message     (str/join ": " (map ex-message exceptions))
          match-error (fn match-error [regex-or-exception-class [message exceptions]]
                        (cond (instance? java.util.regex.Pattern regex-or-exception-class)
                              (re-find regex-or-exception-class message)

                              (class? regex-or-exception-class)
                              (some (partial instance? regex-or-exception-class) exceptions)))]
      (log/warn "Problem connecting to mail server:" message)
      (condp match-error [message exceptions]
        ;; bad host = "Unknown SMTP host: foobar"
        #"^Unknown SMTP host:.*$"
        conn-error

        ;; host seems valid, but host/port failed connection = "Could not connect to SMTP host: localhost, port: 123"
        #".*Could(?: not)|(?:n't) connect to (?:SMTP )?host.*"
        conn-error

        ;; seen this show up on mandrill
        #"^Invalid Addresses$"
        creds-error

        ;; seen this show up on mandrill using TLS with bad credentials
        #"^failed to connect, no password specified\?$"
        creds-error

        ;; madrill authentication failure
        #"^435 4.7.8 Error: authentication failed:.*$"
        creds-error

        javax.mail.AuthenticationFailedException
        creds-error

        ;; everything else :(
        {:message (str "Sorry, something went wrong. Please try again. Error: " message)}))))

(defn- humanize-email-corrections
  "Formats warnings when security settings are autocorrected."
  [corrections mb-to-smtp-map]
  (into
   {}
   (for [[k v] corrections]
     [k (tru "{0} was autocorrected to {1}"
             (name (mb-to-smtp-map k))
             (u/upper-case-en v))])))

(defn- env-var-values-by-email-setting
  "Returns a map of setting names (keywords) and env var values.
   If an env var is not set, the setting is not included in the result."
  [mb-to-smtp-map]
  (into {}
        (for [setting-name (keys mb-to-smtp-map)
              :let         [value (setting/env-var-value setting-name)]
              :when        (some? value)]
          [setting-name value])))

<<<<<<< HEAD
(defn- check-and-update-settings [settings mb-to-smtp-map current-smtp-password]
  (validation/check-has-application-permission :setting)
  (let [env-var-settings (env-var-values-by-email-setting mb-to-smtp-map)
        smtp-settings (-> settings
                        ;; override `nil` values in the request with environment variables for testing the SMTP connection
                          (merge env-var-settings)
                          (select-keys (keys mb-to-smtp-map))
                          (set/rename-keys mb-to-smtp-map))
        ;; the frontend has access to an obfuscated version of the password. Watch for whether it sent us a new password or
=======
(api.macros/defendpoint :put "/"
  "Update multiple email Settings. You must be a superuser or have `setting` permission to do this."
  [_route-params
   _query-params
   settings :- :map]
  (perms/check-has-application-permission :setting)
  (let [;; the frontend has access to an obfuscated version of the password. Watch for whether it sent us a new password or
>>>>>>> 31cd80ec
        ;; the obfuscated version
        obfuscated? (and (:pass smtp-settings) current-smtp-password
                         (= (:pass smtp-settings) (setting/obfuscate-value current-smtp-password)))
        smtp-settings         (cond-> smtp-settings
                                obfuscated?
                                (assoc :pass current-smtp-password))
        smtp-settings         (cond-> smtp-settings
                                (string? (:port smtp-settings))     (update :port #(Long/parseLong ^String %))
                                (string? (:security smtp-settings)) (update :security keyword))
        response         (email/test-smtp-connection smtp-settings)]
    (if-not (::email/error response)
      ;; test was good, save our settings
      (let [[_ corrections] (data/diff smtp-settings response)
            new-settings    (set/rename-keys response (set/map-invert mb-to-smtp-map))]
        ;; don't update settings if they are set by environment variables
        (setting/set-many! (apply dissoc new-settings (keys env-var-settings)))
        (cond-> (assoc new-settings :with-corrections (-> corrections
                                                          (set/rename-keys (set/map-invert mb-to-smtp-map))
                                                          (#(humanize-email-corrections % mb-to-smtp-map))))
          obfuscated? (update (smtp->mb-setting :pass mb-to-smtp-map) setting/obfuscate-value)))
      ;; test failed, return response message
      {:status 400
       :body   (humanize-error-messages mb-to-smtp-map response)})))

(api.macros/defendpoint :put "/"
  "Update multiple email Settings. You must be a superuser or have `setting` permission to do this."
  [_route-params
   _query-params
   settings :- [:map
                [:email-smtp-host {:optional true} [:or string? nil?]]
                [:email-smtp-password {:optional true} [:or string? nil?]]
                [:email-smtp-port {:optional true} [:or int? nil?]]
                [:email-smtp-security {:optional true} [:or string? nil?]]
                [:email-smtp-username {:optional true} [:or string? nil?]]]]
  (check-and-update-settings settings mb-to-smtp-settings (channel.settings/email-smtp-password)))

(api.macros/defendpoint :put "/cloud"
  "Update multiple cloud email Settings. You must be a superuser or have `setting` permission to do this."
  [_route-params
   _query-params
   settings :- [:map
                [:cloud-email-smtp-host {:optional true} [:or string? nil?]]
                [:cloud-email-smtp-password {:optional true} [:or string? nil?]]
                [:cloud-email-smtp-port {:optional true} [:or int? nil?]]
                [:cloud-email-smtp-security {:optional true} [:or string? nil?]]
                [:cloud-email-smtp-username {:optional true} [:or string? nil?]]]]
  (check-features)

  ;; Validations match validation in settings, but pre-checking here to avoid attempting network checks for invalid settings.
  (when (and (:cloud-email-smtp-port settings) (not (#{465 587 2525} (:cloud-email-smtp-port settings))))
    (throw (ex-info (tru "Invalid cloud-email-smtp-port value")
                    {:status-code 400})))
  (when (and (:cloud-email-smtp-security settings) (not (#{:tls :ssl :starttls} (keyword (:cloud-email-smtp-security settings)))))
    (throw (ex-info (tru "Invalid cloud-email-smtp-security value")
                    {:status-code 400})))

  (check-and-update-settings settings cloud-mb-to-smtp-settings (channel.settings/cloud-email-smtp-password)))

(api.macros/defendpoint :delete "/"
  "Clear all email related settings. You must be a superuser or have `setting` permission to do this."
  []
  (perms/check-has-application-permission :setting)
  (setting/set-many! (zipmap (keys mb-to-smtp-settings) (repeat nil)))
  api/generic-204-no-content)

(api.macros/defendpoint :delete "/cloud"
  "Clear all cloud email related settings. You must be a superuser or have `setting` permission to do this."
  []
<<<<<<< HEAD
  (check-features)
  (validation/check-has-application-permission :setting)
  (setting/set-many! (assoc (zipmap (keys cloud-mb-to-smtp-settings) (repeat nil))
                            :cloud-smtp-enabled false))
  api/generic-204-no-content)

(defn- test-email [smtp-config]
  (validation/check-has-application-permission :setting)
=======
  (perms/check-has-application-permission :setting)
>>>>>>> 31cd80ec
  (when-not (and (channel.settings/email-smtp-port) (channel.settings/email-smtp-host))
    {:status 400
     :body   "Wrong host or port"})
  (let [response (email/send-message-or-throw!
                  {:subject      "Metabase Test Email"
                   :recipients   [(:email @api/*current-user*)]
                   :message-type :text
                   :message      "Your Metabase emails are working — hooray!"
                   :smtp-config  smtp-config})]
    (if-not (::email/error response)
      {:ok true}
      {:status 400
       :body   (humanize-error-messages mb-to-smtp-settings response)})))

(api.macros/defendpoint :post "/test"
  "Send a test email using the standard SMTP Settings. You must be a superuser or have `setting` permission to do this.
  Returns `{:ok true}` if we were able to send the message successfully, otherwise a standard 400 error response.
  NOTE: if you have an overridden 'cloud' SMTP settings, this will still test the standard settings."
  []
  (test-email :standard))

(api.macros/defendpoint :post "/cloud/test"
  "Send a test email using the Cloud SMTP Settings. You must be a superuser or have `setting` permission to do this.
  Returns `{:ok true}` if we were able to send the message successfully, otherwise a standard 400 error response."
  []
  (test-email :cloud))<|MERGE_RESOLUTION|>--- conflicted
+++ resolved
@@ -8,12 +8,8 @@
    [metabase.api.macros :as api.macros]
    [metabase.channel.email :as email]
    [metabase.channel.settings :as channel.settings]
-<<<<<<< HEAD
-   [metabase.permissions.validation :as validation]
+   [metabase.permissions.core :as perms]
    [metabase.premium-features.core :as premium-features]
-=======
-   [metabase.permissions.core :as perms]
->>>>>>> 31cd80ec
    [metabase.settings.core :as setting]
    [metabase.util :as u]
    [metabase.util.i18n :refer [tru]]
@@ -111,9 +107,8 @@
               :when        (some? value)]
           [setting-name value])))
 
-<<<<<<< HEAD
 (defn- check-and-update-settings [settings mb-to-smtp-map current-smtp-password]
-  (validation/check-has-application-permission :setting)
+  (perms/check-has-application-permission :setting)
   (let [env-var-settings (env-var-values-by-email-setting mb-to-smtp-map)
         smtp-settings (-> settings
                         ;; override `nil` values in the request with environment variables for testing the SMTP connection
@@ -121,15 +116,6 @@
                           (select-keys (keys mb-to-smtp-map))
                           (set/rename-keys mb-to-smtp-map))
         ;; the frontend has access to an obfuscated version of the password. Watch for whether it sent us a new password or
-=======
-(api.macros/defendpoint :put "/"
-  "Update multiple email Settings. You must be a superuser or have `setting` permission to do this."
-  [_route-params
-   _query-params
-   settings :- :map]
-  (perms/check-has-application-permission :setting)
-  (let [;; the frontend has access to an obfuscated version of the password. Watch for whether it sent us a new password or
->>>>>>> 31cd80ec
         ;; the obfuscated version
         obfuscated? (and (:pass smtp-settings) current-smtp-password
                          (= (:pass smtp-settings) (setting/obfuscate-value current-smtp-password)))
@@ -198,18 +184,14 @@
 (api.macros/defendpoint :delete "/cloud"
   "Clear all cloud email related settings. You must be a superuser or have `setting` permission to do this."
   []
-<<<<<<< HEAD
   (check-features)
-  (validation/check-has-application-permission :setting)
+  (perms/check-has-application-permission :setting)
   (setting/set-many! (assoc (zipmap (keys cloud-mb-to-smtp-settings) (repeat nil))
                             :cloud-smtp-enabled false))
   api/generic-204-no-content)
 
 (defn- test-email [smtp-config]
-  (validation/check-has-application-permission :setting)
-=======
-  (perms/check-has-application-permission :setting)
->>>>>>> 31cd80ec
+  (perms/check-has-application-permission :setting)
   (when-not (and (channel.settings/email-smtp-port) (channel.settings/email-smtp-host))
     {:status 400
      :body   "Wrong host or port"})
