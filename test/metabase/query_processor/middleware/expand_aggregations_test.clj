(ns metabase.query-processor.middleware.expand-aggregations-test
  (:require
   [clojure.test :refer [deftest is testing]]
   [medley.core :as m]
   [metabase.lib.core :as lib]
   [metabase.lib.metadata :as lib.metadata]
   [metabase.lib.options :as lib.options]
   [metabase.lib.test-util :as lib.tu]
   [metabase.query-processor :as qp]
   [metabase.test :as mt])
  (:import
   (clojure.lang ExceptionInfo)))

(defn- expand-aggregations-test-find-col [query col-name]
  (->> (lib/aggregable-columns query nil)
       (m/find-first (comp #{col-name} :display-name))))

(defn- expand-aggregaations-test-find-sum-of-total [query]
  (expand-aggregations-test-find-col query "Sum of Total"))

(defn- expand-aggregations-test-query []
  (let [mp (mt/metadata-provider)]
    (as-> (lib/query mp (lib.metadata/table mp (mt/id :orders))) $
      (lib/aggregate $ (lib/sum (lib.metadata/field mp (mt/id :orders :total))))
      (lib/aggregate $ (lib/with-expression-name (lib/* 2 (expand-aggregaations-test-find-sum-of-total $)) "2*sum")))))

(deftest ^:parallel expand-aggregations-test
  (let [query (expand-aggregations-test-query)]
    (testing "simple reference"
      (is (= {:columns ["sum" "2*sum"]
              :rows [[1510617.7 3021235.4]]}
             (mt/formatted-rows+column-names [2.0 2.0] (qp/process-query query)))))))

(deftest ^:parallel expand-aggregations-test-2
  (let [query (expand-aggregations-test-query)]
    (testing "multiple references"
      (is (= {:columns ["sum" "2*sum" "3*sum"]
              :rows [[1510617.7 3021235.4 4531853.1]]}
             (let [query (lib/aggregate query (lib/with-expression-name (lib/* 3 (expand-aggregaations-test-find-sum-of-total query)) "3*sum"))]
               (mt/formatted-rows+column-names [2.0 2.0 2.0] (qp/process-query query))))))))

(deftest ^:parallel expand-aggregations-test-3
  (let [query (expand-aggregations-test-query)]
    (testing "multiple reference levels"
      (is (= {:columns ["sum" "2*sum" "6*sum"]
              :rows [[1510617.7 3021235.4 9063706.2]]}
             (let [query (lib/aggregate query (lib/with-expression-name (lib/* 3 (expand-aggregations-test-find-col query "2*sum")) "6*sum"))]
               (mt/formatted-rows+column-names [2.0 2.0 2.0] (qp/process-query query))))))))

(deftest ^:parallel expand-aggregations-test-4
  (let [query (expand-aggregations-test-query)]
    (testing "combined references"
      (let [query (as-> query $query
                    (lib/aggregate $query (lib/with-expression-name (lib/* 3 (expand-aggregations-test-find-col $query "2*sum")) "6*sum"))
                    (lib/aggregate $query (lib/with-expression-name
                                            (lib/+ (expand-aggregations-test-find-col $query "2*sum")
                                                   (expand-aggregations-test-find-col $query "6*sum"))
                                            "8*sum")))]
        (is (= {:columns ["sum" "2*sum" "6*sum" "8*sum"]
                :rows [[1510617.7 3021235.4 9063706.2 12084941.6]]}
               (mt/formatted-rows+column-names [2.0 2.0 2.0 2.0] (qp/process-query query))))
        (testing "cyclic definition"
          (let [sum8-id (-> (get-in query [:stages 0 :aggregation 3])
                            lib.options/uuid)
                query (assoc-in query [:stages 0 :aggregation 1 3 2] sum8-id)]
            (is (thrown-with-msg? ExceptionInfo #"cyclic aggregation definition"
                                  (qp/process-query query)))))
        (testing "dangling reference"
          (let [dangling-ref (str (random-uuid))
                query (assoc-in query [:stages 0 :aggregation 1 3 2] dangling-ref)]
            ;; this does not reach the expand-aggregations middleware, because the schema check fails earlier
            (is (thrown-with-msg? ExceptionInfo (re-pattern (str "no aggregation with uuid " dangling-ref))
                                  (qp/process-query query)))))))))

(deftest ^:parallel expand-aggregations-test-5
  (testing "in card"
    (let [query (expand-aggregations-test-query)
          mp    (lib.tu/mock-metadata-provider
                 (:lib/metadata query)
                 {:cards [{:id            1
                           :dataset-query query
                           :database-id   (mt/id)
                           :name          "Orders, Sum of Total and double Sum of Total"}]})
          query (lib/query mp (lib.metadata/card mp 1))]
      (is (= {:columns ["sum" "2*sum"]
              :rows    [[1510617.7 3021235.4]]}
             (mt/formatted-rows+column-names [2.0 2.0] (qp/process-query query)))))))

(deftest ^:parallel expand-aggregations-metric-test
  (testing "metrics can be referenced"
    (let [mp           (mt/metadata-provider)
          find-col     (fn [query col-name]
                         (->> (lib/aggregable-columns query nil)
                              (m/find-first (comp #{col-name} :display-name))))
          metric-query (-> (lib/query mp (lib.metadata/table mp (mt/id :orders)))
                           (lib/aggregate (lib/sum (lib.metadata/field mp (mt/id :orders :total)))))
          mp           (lib.tu/mock-metadata-provider
                        mp
                        {:cards [{:id            1
<<<<<<< HEAD
                                  :dataset-query (lib/->legacy-MBQL metric-query)
=======
                                  :dataset-query metric-query
>>>>>>> 6bf6cb67
                                  :database-id   (mt/id)
                                  :name          "Order Total"
                                  :type          :metric}]})
          query        (-> (lib/query mp (lib.metadata/table mp (mt/id :orders)))
                           (lib/aggregate (lib.metadata/metric mp 1))
                           (as-> $query (lib/aggregate $query (lib/with-expression-name
                                                                (lib/* 2 (find-col $query "Order Total"))
                                                                "2*total"))))]
      (is (= {:columns ["sum" "2*total"]
              :rows    [[1510617.7 3021235.4]]}
             (mt/formatted-rows+column-names [2.0 2.0] (qp/process-query query)))))))

(deftest ^:parallel expand-aggregations-preserve-name-test
  (let [mp (mt/metadata-provider)
        find-col (fn [query col-name]
                   (->> (lib/aggregable-columns query nil)
                        (m/find-first (comp #{col-name} :display-name))))
        query (as-> (lib/query mp (lib.metadata/table mp (mt/id :orders))) $
                (lib/aggregate $ (lib/with-expression-name
                                   (lib/sum (lib.metadata/field mp (mt/id :orders :total)))
                                   "Custom Sum"))
                (lib/aggregate $ (lib/with-expression-name (lib/ref (find-col $ "Custom Sum")) "Derived")))]
    (testing "names are preserved"
      (is (= {:columns ["Custom Sum" "Derived"]
              :rows [[1510617.7 1510617.7]]}
             (mt/formatted-rows+column-names [2.0 2.0] (qp/process-query query)))))))<|MERGE_RESOLUTION|>--- conflicted
+++ resolved
@@ -97,11 +97,7 @@
           mp           (lib.tu/mock-metadata-provider
                         mp
                         {:cards [{:id            1
-<<<<<<< HEAD
-                                  :dataset-query (lib/->legacy-MBQL metric-query)
-=======
                                   :dataset-query metric-query
->>>>>>> 6bf6cb67
                                   :database-id   (mt/id)
                                   :name          "Order Total"
                                   :type          :metric}]})
