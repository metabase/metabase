--- conflicted
+++ resolved
@@ -154,14 +154,12 @@
                  :id id
                  :is_active true))
 
-<<<<<<< HEAD
 (defn running-run-for-transform-id
   "Return a single active transform run or nil."
   [transform-id]
   (t2/select-one :model/TransformRun
                  :transform_id transform-id
                  :is_active true))
-=======
 (defn- timestamp-constraint
   [field-name date-string]
   (let [{:keys [start end]}
@@ -178,7 +176,6 @@
              [:>= field-name start])
            (when end
              [:< field-name end])])))
->>>>>>> f09dbce6
 
 (defn paged-runs
   "Return a page of the list of the runs.
