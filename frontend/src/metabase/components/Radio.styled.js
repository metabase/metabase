import cx from "classnames";
import styled from "styled-components";
import { space } from "styled-system";

import { color, lighten } from "metabase/lib/colors";

<<<<<<< HEAD
const COLOR_SCHEMES = {
  admin: {
    main: color("accent7"),
  },
  default: {
    main: color("brand"),
  },
};
=======
export const RadioInput = styled.input.attrs({ type: "radio" })`
  cursor: inherit;
  position: absolute;
  opacity: 0;
  width: 0;
  height: 0;
  top: 0;
  left: 0;
  margin: 0;
  padding: 0;
  z-index: 1;
`;

export const RadioButton = styled.div`
  cursor: pointer;
  display: inline-block;
  flex: 0 0 auto;
  position: relative;
  margin-right: 0.5rem;
  width: 12px;
  height: 12px;
  border: 2px solid white;
  box-shadow: 0 0 0 2px ${color("shadow")};
  border-radius: 12px;
  background-color: ${props =>
    props.checked ? color("brand") : "transparent"};
`;
>>>>>>> 0e52fe64

// BASE
const BaseList = styled.ul`
  display: flex;
  flex-direction: ${props => (props.vertical ? "column" : "row")};
`;

const BaseItem = styled.label.attrs({
  mr: props => (!props.vertical && !props.last ? props.xspace : null),
  mb: props => (props.vertical && !props.last ? props.yspace : null),
})`
  ${space}
  position: relative;
  display: flex;
  align-items: center;
  cursor: pointer;
  :hover {
    color: ${props =>
      !props.showButtons && !props.selected
        ? COLOR_SCHEMES[props.colorScheme].main
        : null};
  }
`;

BaseItem.defaultProps = {
  xspace: 3,
  yspace: 1,
};

// BUBBLE
export const BubbleList = styled(BaseList)``;

export const BubbleItem = styled(BaseItem)`
  font-weight: 700;
  border-radius: 99px;
  color: ${props =>
    props.selected ? color("white") : COLOR_SCHEMES[props.colorScheme].main};
  background-color: ${props =>
    props.selected
      ? COLOR_SCHEMES[props.colorScheme].main
      : lighten(COLOR_SCHEMES[props.colorScheme].main)};
  :hover {
    background-color: ${props =>
      !props.selected && lighten(COLOR_SCHEMES[props.colorScheme].main, 0.38)};
    transition: background 300ms linear;
  }
`;

BubbleItem.defaultProps = {
  xspace: 1,
  py: 1,
  px: 2,
};

// NORMAL
export const NormalList = styled(BaseList).attrs({
  className: props => cx(props.className, { "text-bold": !props.showButtons }),
})``;

export const NormalItem = styled(BaseItem)`
  color: ${props =>
    props.selected ? COLOR_SCHEMES[props.colorScheme].main : null};
`;

// UNDERLINE
export const UnderlinedList = styled(NormalList)``;

export const UnderlinedItem = styled(NormalItem)`
  border-bottom: 3px solid transparent;
  border-color: ${props =>
    props.selected ? COLOR_SCHEMES[props.colorScheme].main : null};
`;

UnderlinedItem.defaultProps = {
  py: 2,
};<|MERGE_RESOLUTION|>--- conflicted
+++ resolved
@@ -4,7 +4,6 @@
 
 import { color, lighten } from "metabase/lib/colors";
 
-<<<<<<< HEAD
 const COLOR_SCHEMES = {
   admin: {
     main: color("accent7"),
@@ -13,7 +12,7 @@
     main: color("brand"),
   },
 };
-=======
+
 export const RadioInput = styled.input.attrs({ type: "radio" })`
   cursor: inherit;
   position: absolute;
@@ -41,7 +40,6 @@
   background-color: ${props =>
     props.checked ? color("brand") : "transparent"};
 `;
->>>>>>> 0e52fe64
 
 // BASE
 const BaseList = styled.ul`
