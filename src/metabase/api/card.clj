(ns metabase.api.card
  "/api/card endpoints."
  (:require
   [cheshire.core :as json]
   [clj-bom.core :as bom]
   [clojure.core.async :as a]
   [clojure.data.csv :as csv]
   [clojure.string :as str]
   [compojure.core :refer [DELETE GET POST PUT]]
   [medley.core :as m]
   [metabase.analytics.snowplow :as snowplow]
   [metabase.api.common :as api]
   [metabase.api.common.validation :as validation]
   [metabase.api.dataset :as api.dataset]
   [metabase.api.field :as api.field]
   [metabase.driver :as driver]
   [metabase.driver.sync :as driver.s]
   [metabase.driver.util :as driver.u]
   [metabase.events :as events]
   [metabase.lib.types.isa :as lib.types.isa]
   [metabase.mbql.normalize :as mbql.normalize]
   [metabase.mbql.util :as mbql.u]
   [metabase.models
    :refer [Card CardBookmark Collection Database PersistedInfo Table]]
   [metabase.models.card :as card]
   [metabase.models.collection :as collection]
   [metabase.models.collection.root :as collection.root]
   [metabase.models.humanization :as humanization]
   [metabase.models.interface :as mi]
   [metabase.models.params :as params]
   [metabase.models.params.custom-values :as custom-values]
   [metabase.models.permissions :as perms]
   [metabase.models.persisted-info :as persisted-info]
   [metabase.models.query :as query]
   [metabase.models.query.permissions :as query-perms]
   [metabase.models.revision.last-edit :as last-edit]
   [metabase.models.timeline :as timeline]
   [metabase.public-settings :as public-settings]
   [metabase.public-settings.premium-features :as premium-features]
   [metabase.query-processor.card :as qp.card]
   [metabase.query-processor.pivot :as qp.pivot]
   [metabase.related :as related]
   [metabase.server.middleware.offset-paging :as mw.offset-paging]
   [metabase.sync :as sync]
   [metabase.sync.analyze.query-results :as qr]
   [metabase.sync.sync-metadata.fields :as sync-fields]
   [metabase.sync.sync-metadata.tables :as sync-tables]
   [metabase.task.persist-refresh :as task.persist-refresh]
   [metabase.upload :as upload]
   [metabase.util :as u]
   [metabase.util.date-2 :as u.date]
   [metabase.util.i18n :refer [deferred-tru trs tru]]
   [metabase.util.log :as log]
   [metabase.util.malli :as mu]
   [metabase.util.malli.schema :as ms]
   [steffan-westcott.clj-otel.api.trace.span :as span]
   [toucan2.core :as t2])
  (:import
   (java.io File)))

(set! *warn-on-reflection* true)

;;; ----------------------------------------------- Filtered Fetch Fns -----------------------------------------------

(defmulti ^:private cards-for-filter-option*
  {:arglists '([filter-option & args])}
  (fn [filter-option & _]
    (keyword filter-option)))

;; return all Cards. This is the default filter option.
(defmethod cards-for-filter-option* :all
  [_]
  (t2/select Card, :archived false, {:order-by [[:%lower.name :asc]]}))

;; return Cards created by the current user
(defmethod cards-for-filter-option* :mine
  [_]
  (t2/select Card, :creator_id api/*current-user-id*, :archived false, {:order-by [[:%lower.name :asc]]}))

;; return all Cards bookmarked by the current user.
(defmethod cards-for-filter-option* :bookmarked
  [_]
  (let [cards (for [{{:keys [archived], :as card} :card} (t2/hydrate (t2/select [CardBookmark :card_id]
                                                                      :user_id api/*current-user-id*)
                                                                  :card)
                    :when                                 (not archived)]
                card)]
    (sort-by :name cards)))

;; Return all Cards belonging to Database with `database-id`.
(defmethod cards-for-filter-option* :database
  [_ database-id]
  (t2/select Card, :database_id database-id, :archived false, {:order-by [[:%lower.name :asc]]}))

;; Return all Cards belonging to `Table` with `table-id`.
(defmethod cards-for-filter-option* :table
  [_ table-id]
  (t2/select Card, :table_id table-id, :archived false, {:order-by [[:%lower.name :asc]]}))

;; Cards that have been archived.
(defmethod cards-for-filter-option* :archived
  [_]
  (t2/select Card, :archived true, {:order-by [[:%lower.name :asc]]}))

;; Cards that are using a given model.
(defmethod cards-for-filter-option* :using_model
  [_filter-option model-id]
  (->> (t2/select Card {:select [:c.*]
                        :from [[:report_card :m]]
                        :join [[:report_card :c] [:and
                                                  [:= :c.database_id :m.database_id]
                                                  [:or
                                                   [:like :c.dataset_query (format "%%card__%s%%" model-id)]
                                                   [:like :c.dataset_query (format "%%#%s%%" model-id)]]]]
                        :where [:and [:= :m.id model-id] [:not :c.archived]]})
       ;; now check if model-id really occurs as a card ID
       (filter (fn [card] (some #{model-id} (-> card :dataset_query query/collect-card-ids))))))

(defn- cards-for-filter-option [filter-option model-id-or-nil]
  (-> (apply cards-for-filter-option* filter-option (when model-id-or-nil [model-id-or-nil]))
      (t2/hydrate :creator :collection)))

;;; -------------------------------------------- Fetching a Card or Cards --------------------------------------------
(def ^:private card-filter-options
  "a valid card filter option."
  (map name (keys (methods cards-for-filter-option*))))

(api/defendpoint GET "/"
  "Get all the Cards. Option filter param `f` can be used to change the set of Cards that are returned; default is
  `all`, but other options include `mine`, `bookmarked`, `database`, `table`, `using_model` and `archived`. See
  corresponding implementation functions above for the specific behavior of each filterp option. :card_index:"
  [f model_id]
  {f        [:maybe (into [:enum] card-filter-options)]
   model_id [:maybe ms/PositiveInt]}
  (let [f (or (keyword f) :all)]
    (when (contains? #{:database :table :using_model} f)
      (api/checkp (integer? model_id) "model_id" (format "model_id is a required parameter when filter mode is '%s'"
                                                         (name f)))
      (case f
        :database    (api/read-check Database model_id)
        :table       (api/read-check Database (t2/select-one-fn :db_id Table, :id model_id))
        :using_model (api/read-check Card model_id)))
    (let [cards          (filter mi/can-read? (cards-for-filter-option f model_id))
          last-edit-info (:card (last-edit/fetch-last-edited-info {:card-ids (map :id cards)}))]
      (into []
            (map (fn [{:keys [id] :as card}]
                   (if-let [edit-info (get last-edit-info id)]
                     (assoc card :last-edit-info edit-info)
                     card)))
            cards))))

(defn hydrate-card-details
  "Adds additional information to a `Card` selected with toucan that is needed by the frontend. This should be the same information
  returned by all API endpoints where the card entity is cached (i.e. GET, PUT, POST) since the frontend replaces the Card
  it currently has with returned one -- See #4283"
  [{card-id :id :as card}]
  (span/with-span!
    {:name       "hydrate-card-details"
     :attributes {:card/id card-id}}
    (-> card
        (t2/hydrate :creator
                    :dashboard_count
                    :can_write
                    :average_query_time
                    :last_query_start
                    :parameter_usage_count
                    [:collection :is_personal]
                    [:moderation_reviews :moderator_details])
        (cond->                                             ; card
          (:dataset card) (t2/hydrate :persisted)))))

(api/defendpoint GET "/:id"
  "Get `Card` with ID."
  [id ignore_view]
  {id ms/PositiveInt
   ignore_view [:maybe :boolean]}
  (let [raw-card (t2/select-one Card :id id)
        card (-> raw-card
                 api/read-check
                 hydrate-card-details
                 ;; Cal 2023-11-27: why is last-edit-info hydrated differently for GET vs PUT and POST
                 (last-edit/with-last-edit-info :card)
                 collection.root/hydrate-root-collection)]
    (u/prog1 card
      (when-not ignore_view
        (events/publish-event! :event/card-read {:object <> :user-id api/*current-user-id*})))))

(defn- card-columns-from-names
  [card names]
  (when-let [names (set names)]
    (filter #(names (:name %)) (:result_metadata card))))

(defn- cols->kebab-case
  [cols]
  (map #(update-keys % u/->kebab-case-en) cols))

(defn- area-bar-line-series-are-compatible?
  [first-card second-card]
  (and (#{:area :line :bar} (:display second-card))
       (let [initial-dimensions (cols->kebab-case
                                  (card-columns-from-names
                                    first-card
                                    (get-in first-card [:visualization_settings :graph.dimensions])))
             new-dimensions     (cols->kebab-case
                                  (card-columns-from-names
                                    second-card
                                    (get-in second-card [:visualization_settings :graph.dimensions])))
             new-metrics        (cols->kebab-case
                                  (card-columns-from-names
                                    second-card
                                    (get-in second-card [:visualization_settings :graph.metrics])))]
         (cond
           ;; must have at least one dimension and one metric
           (or (zero? (count new-dimensions))
               (zero? (count new-metrics)))
           false

           ;; all metrics must be numeric
           (not (every? lib.types.isa/numeric? new-metrics))
           false

           ;; both or neither primary dimension must be dates
           (not= (lib.types.isa/temporal? (first initial-dimensions))
                 (lib.types.isa/temporal? (first new-dimensions)))
           false

           ;; both or neither primary dimension must be numeric
           ;; a timestamp field is both date and number so don't enforce the condition if both fields are dates; see #2811
           (and (not= (lib.types.isa/numeric? (first initial-dimensions))
                      (lib.types.isa/numeric? (first new-dimensions)))
                (not (and
                      (lib.types.isa/temporal? (first initial-dimensions))
                      (lib.types.isa/temporal? (first new-dimensions)))))
           false

           :else true))))

(defmulti series-are-compatible?
  "Check if the `second-card` is compatible to be used as series of `card`."
  (fn [card _second-card]
   (:display card)))

(defmethod series-are-compatible? :area
  [first-card second-card]
  (area-bar-line-series-are-compatible? first-card second-card))

(defmethod series-are-compatible? :line
  [first-card second-card]
  (area-bar-line-series-are-compatible? first-card second-card))

(defmethod series-are-compatible? :bar
  [first-card second-card]
  (area-bar-line-series-are-compatible? first-card second-card))

(defmethod series-are-compatible? :scalar
  [first-card second-card]
  (and (= :scalar (:display second-card))
       (= 1
          (count (:result_metadata first-card))
          (count (:result_metadata second-card)))))

(def ^:private supported-series-display-type (set (keys (methods series-are-compatible?))))

(defn- fetch-compatible-series*
  "Implementaiton of `fetch-compatible-series`.

  Provide `page-size` to limit the number of cards returned, it does not guaranteed to return exactly `page-size` cards.
  Use `fetch-compatible-series` for that."
  [card {:keys [query last-cursor page-size exclude-ids] :as _options}]
  (let [matching-cards  (t2/select Card
                                   :archived false
                                   :display [:in supported-series-display-type]
                                   :id [:not= (:id card)]
                                   (cond-> {:order-by [[:id :desc]]
                                            :where    [:and]}
                                     last-cursor
                                     (update :where conj [:< :id last-cursor])

                                     (seq exclude-ids)
                                     (update :where conj [:not [:in :id exclude-ids]])

                                     query
                                     (update :where conj [:like :%lower.name (str "%" (u/lower-case-en query) "%")])

                                     ;; add a little buffer to the page to account for cards that are not
                                     ;; compatible + do not have permissions to read
                                     ;; this is just a heuristic, but it should be good enough
                                     page-size
                                     (assoc :limit (+ 10 page-size))))

        compatible-cards (->> matching-cards
                              (filter mi/can-read?)
                              (filter #(or
                                         ;; columns name on native query are not match with the column name in viz-settings. why??
                                         ;; so we can't use series-are-compatible? to filter out incompatible native cards.
                                         ;; => we assume all native queries are compatible and FE will figure it out later
                                         (= (:query_type %) :native)
                                         (series-are-compatible? card %))))]
    (if page-size
      (take page-size compatible-cards)
      compatible-cards)))

(defn- fetch-compatible-series
  "Fetch a list of compatible series for `card`.

  options:
  - exclude-ids: filter out these card ids
  - query:       filter cards by name
  - last-cursor: the id of the last card from the previous page
  - page-size:   is nullable, it'll try to fetches exactly `page-size` cards if there are enough cards."
  ([card options]
   (fetch-compatible-series card options []))

  ([card {:keys [page-size] :as options} current-cards]
   (let [cards     (fetch-compatible-series* card options)
         new-cards (concat current-cards cards)]
     ;; if the total card fetches is less than page-size and there are still more, continue fetching
     (if (and (some? page-size)
              (seq cards)
              (< (count cards) page-size))
       (fetch-compatible-series card
                                (merge options
                                       {:page-size   (- page-size (count cards))
                                        :last-cursor (:id (last cards))})
                                new-cards)
       new-cards))))

(api/defendpoint GET "/:id/series"
  "Fetches a list of comptatible series with the card with id `card_id`.

  - `last_cursor` with value is the id of the last card from the previous page to fetch the next page.
  - `query` to search card by name.
  - `exclude_ids` to filter out a list of card ids"
  [id last_cursor query exclude_ids]
  {id          int?
   last_cursor [:maybe ms/PositiveInt]
   query       [:maybe ms/NonBlankString]
   exclude_ids [:maybe [:fn
                        {:error/fn (fn [_ _] (deferred-tru "value must be a sequence of positive integers"))}
                        (fn [ids]
                          (every? pos-int? (api/parse-multi-values-param ids parse-long)))]]}
  (let [exclude_ids  (when exclude_ids (api/parse-multi-values-param exclude_ids parse-long))
        card         (-> (t2/select-one :model/Card :id id) api/check-404 api/read-check)
        card-display (:display card)]
   (when-not (supported-series-display-type card-display)
             (throw (ex-info (tru "Card with type {0} is not compatible to have series" (name card-display))
                             {:display         card-display
                              :allowed-display (map name supported-series-display-type)
                              :status-code     400})))
   (fetch-compatible-series
     card
     {:exclude-ids exclude_ids
      :query       query
      :last-cursor last_cursor
      :page-size   mw.offset-paging/*limit*})))

(api/defendpoint GET "/:id/timelines"
  "Get the timelines for card with ID. Looks up the collection the card is in and uses that."
  [id include start end]
  {id      ms/PositiveInt
   include [:maybe [:= "events"]]
   start   [:maybe ms/TemporalString]
   end     [:maybe ms/TemporalString]}
  (let [{:keys [collection_id] :as _card} (api/read-check Card id)]
    ;; subtlety here. timeline access is based on the collection at the moment so this check should be identical. If
    ;; we allow adding more timelines to a card in the future, we will need to filter on read-check and i don't think
    ;; the read-checks are particularly fast on multiple items
    (timeline/timelines-for-collection collection_id
                                       {:timeline/events? (= include "events")
                                        :events/start     (when start (u.date/parse start))
                                        :events/end       (when end (u.date/parse end))})))


;;; -------------------------------------------------- Saving Cards --------------------------------------------------

<<<<<<< HEAD
(s/defn ^:private result-metadata-async :- ManyToManyChannel
  "Return a channel of metadata for the passed in `query`. Takes the `original-query` so it can determine if existing
  `metadata` might still be valid. Takes `dataset?` since existing metadata might need to be \"blended\" into the
  fresh metadata to preserve metadata edits from the dataset.

  Note this condition is possible for new cards and edits to cards. New cards can be created from existing cards by
  copying, and they could be datasets, have edited metadata that needs to be blended into a fresh run.

  This is also complicated because everything is optional, so we cannot assume the client will provide metadata and
  might need to save a metadata edit, or might need to use db-saved metadata on a modified dataset."
  [{:keys [original-query query metadata original-metadata dataset?]}]
  (let [valid-metadata? (and metadata (mc/validate qr/ResultsMetadata metadata))]
    (cond
      (or
       ;; query didn't change, preserve existing metadata
       (and (= (mbql.normalize/normalize original-query)
               (mbql.normalize/normalize query))
            valid-metadata?)
       ;; only sent valid metadata in the edit. Metadata might be the same, might be different. We save in either case
       (and (nil? query)
            valid-metadata?)

       ;; copying card and reusing existing metadata
       (and (nil? original-query)
            query
            valid-metadata?))
      (do
        (log/debug (trs "Reusing provided metadata"))
        (a/to-chan! [metadata]))

      ;; frontend always sends query. But sometimes programatic don't (cypress, API usage). Returning an empty channel
      ;; means the metadata won't be updated at all.
      (nil? query)
      (do
        (log/debug (trs "No query provided so not querying for metadata"))
        (doto (a/chan) a/close!))

      ;; datasets need to incorporate the metadata either passed in or already in the db. Query has changed so we
      ;; re-run and blend the saved into the new metadata
      (and dataset? (or valid-metadata? (seq original-metadata)))
      (do
        (log/debug (trs "Querying for metadata and blending model metadata"))
        (let [metadata'            (if valid-metadata?
                                     (map mbql.normalize/normalize-source-metadata metadata)
                                     original-metadata)
              result-metadata-chan (qp.async/result-metadata-for-query-async query)]
          ;; return a channel that combines the results of `result-metadata-chan`, once they come in, with `metadata'`.
          (a/pipe
           result-metadata-chan
           (a/promise-chan
            (map (fn [result-metadata]
                   (qp.util/combine-metadata result-metadata metadata')))))))
      :else
      ;; compute fresh
      (do
        (log/debug (trs "Querying for metadata"))
        (qp.async/result-metadata-for-query-async query)))))

=======
>>>>>>> f9d03e2c
(defn check-data-permissions-for-query
  "Make sure the Current User has the appropriate *data* permissions to run `query`. We don't want Users saving Cards
  with queries they wouldn't be allowed to run!"
  [query]
  {:pre [(map? query)]}
  (when-not (query-perms/can-run-query? query)
    (let [required-perms (try
                           (query-perms/perms-set query :throw-exceptions? true)
                           (catch Throwable e
                             e))]
      (throw (ex-info (tru "You cannot save this Question because you do not have permissions to run its query.")
                      {:status-code    403
                       :query          query
                       :required-perms (if (instance? Throwable required-perms)
                                         :error
                                         required-perms)
                       :actual-perms   @api/*current-user-permissions-set*}
                      (when (instance? Throwable required-perms)
                        required-perms))))))

;;; ------------------------------------------------- Creating Cards -------------------------------------------------

(api/defendpoint POST "/"
  "Create a new `Card`."
  [:as {{:keys [collection_id collection_position dataset dataset_query description display name
                parameters parameter_mappings result_metadata visualization_settings cache_ttl], :as body} :body}]
  {name                   ms/NonBlankString
   dataset                [:maybe :boolean]
   dataset_query          ms/Map
   parameters             [:maybe [:sequential ms/Parameter]]
   parameter_mappings     [:maybe [:sequential ms/ParameterMapping]]
   description            [:maybe ms/NonBlankString]
   display                ms/NonBlankString
   visualization_settings ms/Map
   collection_id          [:maybe ms/PositiveInt]
   collection_position    [:maybe ms/PositiveInt]
   result_metadata        [:maybe qr/ResultsMetadata]
   cache_ttl              [:maybe ms/PositiveInt]}
  ;; check that we have permissions to run the query that we're trying to save
  (check-data-permissions-for-query dataset_query)
  ;; check that we have permissions for the collection we're trying to save this card to, if applicable
  (collection/check-write-perms-for-collection collection_id)
  (-> (card/create-card! body @api/*current-user*)
      hydrate-card-details
      (assoc :last-edit-info (last-edit/edit-information-for-user @api/*current-user*))))

(api/defendpoint POST "/:id/copy"
  "Copy a `Card`, with the new name 'Copy of _name_'"
  [id]
  {id [:maybe ms/PositiveInt]}
  (let [orig-card (api/read-check Card id)
        new-name  (str (trs "Copy of ") (:name orig-card))
        new-card  (assoc orig-card :name new-name)]
    (-> (card/create-card! new-card @api/*current-user*)
        hydrate-card-details
        (assoc :last-edit-info (last-edit/edit-information-for-user @api/*current-user*)))))

;;; ------------------------------------------------- Updating Cards -------------------------------------------------

(defn- check-allowed-to-modify-query
  "If the query is being modified, check that we have data permissions to run the query."
  [card-before-updates card-updates]
  (let [card-updates (m/update-existing card-updates :dataset_query mbql.normalize/normalize)]
    (when (api/column-will-change? :dataset_query card-before-updates card-updates)
      (check-data-permissions-for-query (:dataset_query card-updates)))))

(defn- check-allowed-to-change-embedding
  "You must be a superuser to change the value of `enable_embedding` or `embedding_params`. Embedding must be
  enabled."
  [card-before-updates card-updates]
  (when (or (api/column-will-change? :enable_embedding card-before-updates card-updates)
            (api/column-will-change? :embedding_params card-before-updates card-updates))
    (validation/check-embedding-enabled)
    (api/check-superuser)))

(api/defendpoint PUT "/:id"
  "Update a `Card`."
  [id :as {{:keys [dataset_query description display name visualization_settings archived collection_id
                   collection_position enable_embedding embedding_params result_metadata parameters
                   cache_ttl dataset collection_preview]
            :as   card-updates} :body}]
  {id                     ms/PositiveInt
   name                   [:maybe ms/NonBlankString]
   parameters             [:maybe [:sequential ms/Parameter]]
   dataset_query          [:maybe ms/Map]
   dataset                [:maybe :boolean]
   display                [:maybe ms/NonBlankString]
   description            [:maybe :string]
   visualization_settings [:maybe ms/Map]
   archived               [:maybe :boolean]
   enable_embedding       [:maybe :boolean]
   embedding_params       [:maybe ms/EmbeddingParams]
   collection_id          [:maybe ms/PositiveInt]
   collection_position    [:maybe ms/PositiveInt]
   result_metadata        [:maybe qr/ResultsMetadata]
   cache_ttl              [:maybe ms/PositiveInt]
   collection_preview     [:maybe :boolean]}
  (let [card-before-update (t2/hydrate (api/write-check Card id)
                                       [:moderation_reviews :moderator_details])]
    ;; Do various permissions checks
    (doseq [f [collection/check-allowed-to-change-collection
               check-allowed-to-modify-query
               check-allowed-to-change-embedding]]
      (f card-before-update card-updates))
    ;; make sure we have the correct `result_metadata`
    (let [result-metadata-chan  (card/result-metadata-async {:original-query    (:dataset_query card-before-update)
                                                             :query             dataset_query
                                                             :metadata          result_metadata
                                                             :original-metadata (:result_metadata card-before-update)
                                                             :dataset?          (if (some? dataset)
                                                                                  dataset
                                                                                  (:dataset card-before-update))})
          card-updates          (merge card-updates
                                       (when dataset
                                         {:display :table}))
          metadata-timeout      (a/timeout card/metadata-sync-wait-ms)
          [fresh-metadata port] (a/alts!! [result-metadata-chan metadata-timeout])
          timed-out?            (= port metadata-timeout)
          card-updates          (cond-> card-updates
                                  (not timed-out?)
                                  (assoc :result_metadata fresh-metadata))]
      (u/prog1 (-> (card/update-card! {:card-before-update card-before-update
                                       :card-updates       card-updates
                                       :actor              @api/*current-user*})
                   hydrate-card-details
                   (assoc :last-edit-info (last-edit/edit-information-for-user @api/*current-user*)))
        (when timed-out?
          (log/info (trs "Metadata not available soon enough. Saving card {0} and asynchronously updating metadata" id))
          (card/schedule-metadata-saving result-metadata-chan <>))))))


;;; ------------------------------------------------- Deleting Cards -------------------------------------------------

;; TODO - Pretty sure this endpoint is not actually used any more, since Cards are supposed to get archived (via PUT
;;        /api/card/:id) instead of deleted.  Should we remove this?
(api/defendpoint DELETE "/:id"
  "Delete a Card. (DEPRECATED -- don't delete a Card anymore -- archive it instead.)"
  [id]
  {id ms/PositiveInt}
  (log/warn (tru "DELETE /api/card/:id is deprecated. Instead, change its `archived` value via PUT /api/card/:id."))
  (let [card (api/write-check Card id)]
    (t2/delete! Card :id id)
    (events/publish-event! :event/card-delete {:object card :user-id api/*current-user-id*}))
  api/generic-204-no-content)

;;; -------------------------------------------- Bulk Collections Update ---------------------------------------------

(defn- update-collection-positions!
  "For cards that have a position in the previous collection, add them to the end of the new collection, trying to
  preseve the order from the original collections. Note it's possible for there to be multiple collections
  (and thus duplicate collection positions) merged into this new collection. No special tie breaker logic for when
  that's the case, just use the order the DB returned it in"
  [new-collection-id-or-nil cards]
  ;; Sorting by `:collection_position` to ensure lower position cards are appended first
  (let [sorted-cards        (sort-by :collection_position cards)
        max-position-result (t2/select-one [Card [:%max.collection_position :max_position]]
                              :collection_id new-collection-id-or-nil)
        ;; collection_position for the next card in the collection
        starting-position   (inc (get max-position-result :max_position 0))]

    ;; This is using `map` but more like a `doseq` with multiple seqs. Wrapping this in a `doall` as we don't want it
    ;; to be lazy and we're just going to discard the results
    (doall
     (map (fn [idx {:keys [collection_id collection_position] :as card}]
            ;; We are removing this card from `collection_id` so we need to reconcile any
            ;; `collection_position` entries left behind by this move
            (api/reconcile-position-for-collection! collection_id collection_position nil)
            ;; Now we can update the card with the new collection and a new calculated position
            ;; that appended to the end
            (t2/update! Card
                        (u/the-id card)
                        {:collection_position idx
                         :collection_id       new-collection-id-or-nil}))
          ;; These are reversed because of the classic issue when removing an item from array. If we remove an
          ;; item at index 1, everthing above index 1 will get decremented. By reversing our processing order we
          ;; can avoid changing the index of cards we haven't yet updated
          (reverse (range starting-position (+ (count sorted-cards) starting-position)))
          (reverse sorted-cards)))))

(defn- move-cards-to-collection! [new-collection-id-or-nil card-ids]
  ;; if moving to a collection, make sure we have write perms for it
  (when new-collection-id-or-nil
    (api/write-check Collection new-collection-id-or-nil))
  ;; for each affected card...
  (when (seq card-ids)
    (let [cards (t2/select [Card :id :collection_id :collection_position :dataset_query]
                  {:where [:and [:in :id (set card-ids)]
                                [:or [:not= :collection_id new-collection-id-or-nil]
                                  (when new-collection-id-or-nil
                                    [:= :collection_id nil])]]})] ; poisioned NULLs = ick
      ;; ...check that we have write permissions for it...
      (doseq [card cards]
        (api/write-check card))
      ;; ...and check that we have write permissions for the old collections if applicable
      (doseq [old-collection-id (set (filter identity (map :collection_id cards)))]
        (api/write-check Collection old-collection-id))

      ;; Ensure all of the card updates occur in a transaction. Read commited (the default) really isn't what we want
      ;; here. We are querying for the max card position for a given collection, then using that to base our position
      ;; changes if the cards are moving to a different collection. Without repeatable read here, it's possible we'll
      ;; get duplicates
      (t2/with-transaction [_conn]
        ;; If any of the cards have a `:collection_position`, we'll need to fixup the old collection now that the cards
        ;; are gone and update the position in the new collection
        (when-let [cards-with-position (seq (filter :collection_position cards))]
          (update-collection-positions! new-collection-id-or-nil cards-with-position))

        ;; ok, everything checks out. Set the new `collection_id` for all the Cards that haven't been updated already
        (when-let [cards-without-position (seq (for [card cards
                                                     :when (not (:collection_position card))]
                                                 (u/the-id card)))]
          (t2/update! (t2/table-name Card)
                      {:id [:in (set cards-without-position)]}
                      {:collection_id new-collection-id-or-nil}))))))

(api/defendpoint POST "/collections"
  "Bulk update endpoint for Card Collections. Move a set of `Cards` with `card_ids` into a `Collection` with
  `collection_id`, or remove them from any Collections by passing a `null` `collection_id`."
  [:as {{:keys [card_ids collection_id]} :body}]
  {card_ids      [:sequential ms/PositiveInt]
   collection_id [:maybe ms/PositiveInt]}
  (move-cards-to-collection! collection_id card_ids)
  {:status :ok})


;;; ------------------------------------------------ Running a Query -------------------------------------------------


(api/defendpoint POST "/:card-id/query"
  "Run the query associated with a Card."
  [card-id :as {{:keys [parameters ignore_cache dashboard_id collection_preview], :or {ignore_cache false dashboard_id nil}} :body}]
  {card-id            ms/PositiveInt
   ignore_cache       [:maybe :boolean]
   collection_preview [:maybe :boolean]
   dashboard_id       [:maybe ms/PositiveInt]}
  ;; TODO -- we should probably warn if you pass `dashboard_id`, and tell you to use the new
  ;;
  ;;    POST /api/dashboard/:dashboard-id/card/:card-id/query
  ;;
  ;; endpoint instead. Or error in that situtation? We're not even validating that you have access to this Dashboard.
  (qp.card/process-query-for-card
   card-id :api
   :parameters   parameters
   :ignore-cache ignore_cache
   :dashboard-id dashboard_id
   :context      (if collection_preview :collection :question)
   :middleware   {:process-viz-settings? false}))

(api/defendpoint POST "/:card-id/query/:export-format"
  "Run the query associated with a Card, and return its results as a file in the specified format.

  `parameters` should be passed as query parameter encoded as a serialized JSON string (this is because this endpoint
  is normally used to power 'Download Results' buttons that use HTML `form` actions)."
  [card-id export-format :as {{:keys [parameters]} :params}]
  {card-id       ms/PositiveInt
   parameters    [:maybe ms/JSONString]
   export-format (into [:enum] api.dataset/export-formats)}
  (qp.card/process-query-for-card
   card-id export-format
   :parameters  (json/parse-string parameters keyword)
   :constraints nil
   :context     (api.dataset/export-format->context export-format)
   :middleware  {:process-viz-settings?  true
                 :skip-results-metadata? true
                 :ignore-cached-results? true
                 :format-rows?           false
                 :js-int-to-string?      false}))

;;; ----------------------------------------------- Sharing is Caring ------------------------------------------------

(api/defendpoint POST "/:card-id/public_link"
  "Generate publicly-accessible links for this Card. Returns UUID to be used in public links. (If this Card has
  already been shared, it will return the existing public link rather than creating a new one.)  Public sharing must
  be enabled."
  [card-id]
  {card-id ms/PositiveInt}
  (validation/check-has-application-permission :setting)
  (validation/check-public-sharing-enabled)
  (api/check-not-archived (api/read-check Card card-id))
  (let [{existing-public-uuid :public_uuid} (t2/select-one [Card :public_uuid] :id card-id)]
    {:uuid (or existing-public-uuid
               (u/prog1 (str (random-uuid))
                 (t2/update! Card card-id
                             {:public_uuid       <>
                              :made_public_by_id api/*current-user-id*})))}))

(api/defendpoint DELETE "/:card-id/public_link"
  "Delete the publicly-accessible link to this Card."
  [card-id]
  {card-id ms/PositiveInt}
  (validation/check-has-application-permission :setting)
  (validation/check-public-sharing-enabled)
  (api/check-exists? Card :id card-id, :public_uuid [:not= nil])
  (t2/update! Card card-id
              {:public_uuid       nil
               :made_public_by_id nil})
  {:status 204, :body nil})

(api/defendpoint GET "/public"
  "Fetch a list of Cards with public UUIDs. These cards are publicly-accessible *if* public sharing is enabled."
  []
  (validation/check-has-application-permission :setting)
  (validation/check-public-sharing-enabled)
  (t2/select [Card :name :id :public_uuid], :public_uuid [:not= nil], :archived false))

(api/defendpoint GET "/embeddable"
  "Fetch a list of Cards where `enable_embedding` is `true`. The cards can be embedded using the embedding endpoints
  and a signed JWT."
  []
  (validation/check-has-application-permission :setting)
  (validation/check-embedding-enabled)
  (t2/select [Card :name :id], :enable_embedding true, :archived false))

(api/defendpoint GET "/:id/related"
  "Return related entities."
  [id]
  {id ms/PositiveInt}
  (-> (t2/select-one Card :id id) api/read-check related/related))

(api/defendpoint POST "/related"
  "Return related entities for an ad-hoc query."
  [:as {query :body}]
  (related/related (query/adhoc-query query)))

(api/defendpoint POST "/pivot/:card-id/query"
  "Run the query associated with a Card."
  [card-id :as {{:keys [parameters ignore_cache]
                 :or   {ignore_cache false}} :body}]
  {card-id      ms/PositiveInt
   ignore_cache [:maybe :boolean]}
  (qp.card/process-query-for-card card-id :api
                                    :parameters   parameters
                                    :qp           qp.pivot/run-pivot-query
                                    :ignore-cache ignore_cache))

(api/defendpoint POST "/:card-id/persist"
  "Mark the model (card) as persisted. Runs the query and saves it to the database backing the card and hot swaps this
  query in place of the model's query."
  [card-id]
  {card-id ms/PositiveInt}
  (premium-features/assert-has-feature :cache-granular-controls (tru "Granular cache controls"))
  (api/let-404 [{:keys [dataset database_id] :as card} (t2/select-one Card :id card-id)]
    (let [database (t2/select-one Database :id database_id)]
      (api/write-check database)
      (when-not (driver/database-supports? (:engine database)
                                           :persist-models database)
        (throw (ex-info (tru "Database does not support persisting")
                        {:status-code 400
                         :database    (:name database)})))
      (when-not (driver/database-supports? (:engine database)
                                           :persist-models-enabled database)
        (throw (ex-info (tru "Persisting models not enabled for database")
                        {:status-code 400
                         :database    (:name database)})))
      (when-not dataset
        (throw (ex-info (tru "Card is not a model") {:status-code 400})))
      (when-let [persisted-info (persisted-info/turn-on-model! api/*current-user-id* card)]
        (task.persist-refresh/schedule-refresh-for-individual! persisted-info))
      api/generic-204-no-content)))

(api/defendpoint POST "/:card-id/refresh"
  "Refresh the persisted model caching `card-id`."
  [card-id]
  {card-id ms/PositiveInt}
  (api/let-404 [card           (t2/select-one Card :id card-id)
                persisted-info (t2/select-one PersistedInfo :card_id card-id)]
    (when (not (:dataset card))
      (throw (ex-info (trs "Cannot refresh a non-model question") {:status-code 400})))
    (when (:archived card)
      (throw (ex-info (trs "Cannot refresh an archived model") {:status-code 400})))
    (api/write-check (t2/select-one Database :id (:database_id persisted-info)))
    (task.persist-refresh/schedule-refresh-for-individual! persisted-info)
    api/generic-204-no-content))

(api/defendpoint POST "/:card-id/unpersist"
  "Unpersist this model. Deletes the persisted table backing the model and all queries after this will use the card's
  query rather than the saved version of the query."
  [card-id]
  {card-id ms/PositiveInt}
  (premium-features/assert-has-feature :cache-granular-controls (tru "Granular cache controls"))
  (api/let-404 [_card (t2/select-one Card :id card-id)]
    (api/let-404 [persisted-info (t2/select-one PersistedInfo :card_id card-id)]
      (api/write-check (t2/select-one Database :id (:database_id persisted-info)))
      (persisted-info/mark-for-pruning! {:id (:id persisted-info)} "off")
      api/generic-204-no-content)))

(defn mapping->field-values
  "Get param values for the \"old style\" parameters. This mimic's the api/dashboard version except we don't have
  chain-filter issues or dashcards to worry about."
  [card param query]
  (when-let [field-clause (params/param-target->field-clause (:target param) card)]
    (when-let [field-id (mbql.u/match-one field-clause [:field (id :guard integer?) _] id)]
      (api.field/search-values-from-field-id field-id query))))

(mu/defn param-values
  "Fetch values for a parameter that contain `query`. If `query` is nil or not provided, return all values.

  The source of values could be:
  - static-list: user defined values list
  - card: values is result of running a card"
  ([card param-key]
   (param-values card param-key nil))

  ([card      :- ms/Map
    param-key :- ms/NonBlankString
    query     :- [:maybe ms/NonBlankString]]
   (let [param (get (m/index-by :id (or (seq (:parameters card))
                                        ;; some older cards or cards in e2e just use the template tags on native queries
                                        (card/template-tag-parameters card)))
                    param-key)]
     (when-not param
       (throw (ex-info (tru "Card does not have a parameter with the ID {0}" (pr-str param-key))
                       {:status-code 400})))
     (custom-values/parameter->values param query (fn [] (mapping->field-values card param query))))))

(api/defendpoint GET "/:card-id/params/:param-key/values"
  "Fetch possible values of the parameter whose ID is `:param-key`.

    ;; fetch values for Card 1 parameter 'abc' that are possible
    GET /api/card/1/params/abc/values"
  [card-id param-key]
  {card-id   ms/PositiveInt
   param-key ms/NonBlankString}
  (param-values (api/read-check Card card-id) param-key))

(api/defendpoint GET "/:card-id/params/:param-key/search/:query"
  "Fetch possible values of the parameter whose ID is `:param-key` that contain `:query`.

    ;; fetch values for Card 1 parameter 'abc' that contain 'Orange';
     GET /api/card/1/params/abc/search/Orange

  Currently limited to first 1000 results."
  [card-id param-key query]
  {card-id   ms/PositiveInt
   param-key ms/NonBlankString
   query     ms/NonBlankString}
  (param-values (api/read-check Card card-id) param-key query))

(defn- scan-and-sync-table!
  [database table]
  (sync-fields/sync-fields-for-table! database table)
  (future
    (sync/sync-table! table)))

(defn- csv-stats [^File csv-file]
  (with-open [reader (bom/bom-reader csv-file)]
    (let [rows (csv/read-csv reader)]
      {:size-mb     (/ (.length csv-file) 1048576.0)
       :num-columns (count (first rows))
       :num-rows    (count (rest rows))})))

(defn- can-upload-error
  "Returns an ExceptionInfo object if the user cannot upload to the given database and schema. Returns nil otherwise."
  [db schema-name]
  (let [driver (driver.u/database->driver db)]
    (cond
      (not (public-settings/uploads-enabled))
      (ex-info (tru "Uploads are not enabled.")
               {:status-code 422})
      (premium-features/sandboxed-user?)
      (ex-info (tru "Uploads are not permitted for sandboxed users.")
               {:status-code 403})
      (not (driver/database-supports? driver :uploads nil))
      (ex-info (tru "Uploads are not supported on {0} databases." (str/capitalize (name driver)))
               {:status-code 422})
      (and (str/blank? schema-name)
           (driver/database-supports? driver :schemas db))
      (ex-info (tru "A schema has not been set.")
               {:status-code 422})
      (not (perms/set-has-full-permissions? @api/*current-user-permissions-set*
                                            (perms/data-perms-path (u/the-id db) schema-name)))
      (ex-info (tru "You don''t have permissions to do that.")
               {:status-code 403})
      (and (some? schema-name)
           (not (driver.s/include-schema? db schema-name)))
      (ex-info (tru "The schema {0} is not syncable." schema-name)
               {:status-code 422}))))

(defn- check-can-upload
  "Throws an error if the user cannot upload to the given database and schema."
  [db schema-name]
  (when-let [error (can-upload-error db schema-name)]
    (throw error)))

(defn can-upload?
  "Returns true if the user can upload to the given database and schema, and false otherwise."
  [db schema-name]
  (nil? (can-upload-error db schema-name)))

(defn upload-csv!
  "Main entry point for CSV uploading. Coordinates detecting the schema, inserting it into an appropriate database,
  syncing and scanning the new data, and creating an appropriate model which is then returned. May throw validation or
  DB errors."
  [collection-id filename ^File csv-file]
  {collection-id ms/PositiveInt}
  (collection/check-write-perms-for-collection collection-id)
  (try
    (let [start-time        (System/currentTimeMillis)
          db-id             (public-settings/uploads-database-id)
          database          (or (t2/select-one Database :id db-id)
                                (throw (Exception. (tru "The uploads database does not exist."))))
          driver            (driver.u/database->driver database)
          schema-name       (public-settings/uploads-schema-name)
          _                 (check-can-upload database schema-name)
          filename-prefix   (or (second (re-matches #"(.*)\.csv$" filename))
                                filename)
          table-name        (->> (str (public-settings/uploads-table-prefix) filename-prefix)
                                 (upload/unique-table-name driver)
                                 (u/lower-case-en))
          schema+table-name (if (str/blank? schema-name)
                              table-name
                              (str schema-name "." table-name))
          stats             (upload/load-from-csv! driver db-id schema+table-name csv-file)
          ;; Sync immediately to create the Table and its Fields; the scan is settings-dependent and can be async
          table             (sync-tables/create-or-reactivate-table! database {:name table-name :schema (not-empty schema-name)})
          _set_is_upload    (t2/update! Table (u/the-id table) {:is_upload true})
          _sync             (scan-and-sync-table! database table)
          card              (card/create-card!
                             {:collection_id          collection-id,
                              :dataset                true
                              :database_id            db-id
                              :dataset_query          {:database db-id
                                                       :query    {:source-table (u/the-id table)}
                                                       :type     :query}
                              :display                :table
                              :name                   (humanization/name->human-readable-name filename-prefix)
                              :visualization_settings {}}
                             @api/*current-user*)
          upload-seconds    (/ (- (System/currentTimeMillis) start-time)
                               1000.0)]
      (snowplow/track-event! ::snowplow/csv-upload-successful
                             api/*current-user-id*
                             (merge
                              {:model-id (:id card)
                               :upload-seconds upload-seconds}
                              stats))
      (.delete csv-file)
      (hydrate-card-details card))
    (catch Throwable e
      (snowplow/track-event! ::snowplow/csv-upload-failed
                             api/*current-user-id*
                             (csv-stats csv-file))
      (.delete csv-file)
      (throw e))))

(api/defendpoint ^:multipart POST "/from-csv"
  "Create a table and model populated with the values from the attached CSV. Returns the model ID if successful."
  [:as {raw-params :params}]
  ;; parse-long returns nil with "root" as the collection ID, which is what we want anyway
  (try
    (let [model-id (:id (upload-csv! (parse-long (get raw-params "collection_id"))
                                     (get-in raw-params ["file" :filename])
                                     (get-in raw-params ["file" :tempfile])))]
      {:status 200
       :body   model-id})
    (catch Throwable e
      {:status (or (-> e ex-data :status-code)
                   500)
       :body   {:message (or (ex-message e)
                             (tru "There was an error uploading the file"))}})))

(api/define-routes)<|MERGE_RESOLUTION|>--- conflicted
+++ resolved
@@ -373,67 +373,6 @@
 
 ;;; -------------------------------------------------- Saving Cards --------------------------------------------------
 
-<<<<<<< HEAD
-(s/defn ^:private result-metadata-async :- ManyToManyChannel
-  "Return a channel of metadata for the passed in `query`. Takes the `original-query` so it can determine if existing
-  `metadata` might still be valid. Takes `dataset?` since existing metadata might need to be \"blended\" into the
-  fresh metadata to preserve metadata edits from the dataset.
-
-  Note this condition is possible for new cards and edits to cards. New cards can be created from existing cards by
-  copying, and they could be datasets, have edited metadata that needs to be blended into a fresh run.
-
-  This is also complicated because everything is optional, so we cannot assume the client will provide metadata and
-  might need to save a metadata edit, or might need to use db-saved metadata on a modified dataset."
-  [{:keys [original-query query metadata original-metadata dataset?]}]
-  (let [valid-metadata? (and metadata (mc/validate qr/ResultsMetadata metadata))]
-    (cond
-      (or
-       ;; query didn't change, preserve existing metadata
-       (and (= (mbql.normalize/normalize original-query)
-               (mbql.normalize/normalize query))
-            valid-metadata?)
-       ;; only sent valid metadata in the edit. Metadata might be the same, might be different. We save in either case
-       (and (nil? query)
-            valid-metadata?)
-
-       ;; copying card and reusing existing metadata
-       (and (nil? original-query)
-            query
-            valid-metadata?))
-      (do
-        (log/debug (trs "Reusing provided metadata"))
-        (a/to-chan! [metadata]))
-
-      ;; frontend always sends query. But sometimes programatic don't (cypress, API usage). Returning an empty channel
-      ;; means the metadata won't be updated at all.
-      (nil? query)
-      (do
-        (log/debug (trs "No query provided so not querying for metadata"))
-        (doto (a/chan) a/close!))
-
-      ;; datasets need to incorporate the metadata either passed in or already in the db. Query has changed so we
-      ;; re-run and blend the saved into the new metadata
-      (and dataset? (or valid-metadata? (seq original-metadata)))
-      (do
-        (log/debug (trs "Querying for metadata and blending model metadata"))
-        (let [metadata'            (if valid-metadata?
-                                     (map mbql.normalize/normalize-source-metadata metadata)
-                                     original-metadata)
-              result-metadata-chan (qp.async/result-metadata-for-query-async query)]
-          ;; return a channel that combines the results of `result-metadata-chan`, once they come in, with `metadata'`.
-          (a/pipe
-           result-metadata-chan
-           (a/promise-chan
-            (map (fn [result-metadata]
-                   (qp.util/combine-metadata result-metadata metadata')))))))
-      :else
-      ;; compute fresh
-      (do
-        (log/debug (trs "Querying for metadata"))
-        (qp.async/result-metadata-for-query-async query)))))
-
-=======
->>>>>>> f9d03e2c
 (defn check-data-permissions-for-query
   "Make sure the Current User has the appropriate *data* permissions to run `query`. We don't want Users saving Cards
   with queries they wouldn't be allowed to run!"
