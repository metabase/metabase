--- conflicted
+++ resolved
@@ -703,26 +703,16 @@
 (api/defendpoint GET "/:id/revisions"
   "Fetch `Revisions` for Dashboard with ID."
   [id]
-<<<<<<< HEAD
   {id ms/PositiveInt}
-  (api/read-check Dashboard id)
-  (revision/revisions+details Dashboard id))
-=======
   (api/read-check :model/Dashboard id)
   (revision/revisions+details :model/Dashboard id))
->>>>>>> 42c92534
 
 (api/defendpoint POST "/:id/revert"
   "Revert a Dashboard to a prior `Revision`."
   [id :as {{:keys [revision_id]} :body}]
-<<<<<<< HEAD
   {id ms/PositiveInt
    revision_id ms/PositiveInt}
-  (api/write-check Dashboard id)
-=======
-  {revision_id su/IntGreaterThanZero}
   (api/write-check :model/Dashboard id)
->>>>>>> 42c92534
   (revision/revert!
     :entity      :model/Dashboard
     :id          id
@@ -774,15 +764,11 @@
   (validation/check-embedding-enabled)
   (t2/select [:model/Dashboard :name :id], :enable_embedding true, :archived false))
 
-(api/defendpoint-schema GET "/:id/related"
+(api/defendpoint GET "/:id/related"
   "Return related entities."
   [id]
-<<<<<<< HEAD
   {id ms/PositiveInt}
-  (-> (t2/select-one Dashboard :id id) api/read-check related/related))
-=======
   (-> (t2/select-one :model/Dashboard :id id) api/read-check related/related))
->>>>>>> 42c92534
 
 ;;; ---------------------------------------------- Transient dashboards ----------------------------------------------
 
@@ -909,12 +895,8 @@
     ;; fetch values for Dashboard 1 parameter 'abc' that are possible when parameter 'def' is set to 100
     GET /api/dashboard/1/params/abc/values?def=100"
   [id param-key :as {:keys [query-params]}]
-<<<<<<< HEAD
   {id ms/PositiveInt}
-  (let [dashboard (api/read-check Dashboard id)]
-=======
   (let [dashboard (api/read-check :model/Dashboard id)]
->>>>>>> 42c92534
     ;; If a user can read the dashboard, then they can lookup filters. This also works with sandboxing.
     (binding [qp.perms/*param-values-query* true]
       (param-values dashboard param-key query-params))))
@@ -929,12 +911,8 @@
 
   Currently limited to first 1000 results."
   [id param-key query :as {:keys [query-params]}]
-<<<<<<< HEAD
   {id ms/PositiveInt}
-  (let [dashboard (api/read-check Dashboard id)]
-=======
   (let [dashboard (api/read-check :model/Dashboard id)]
->>>>>>> 42c92534
     ;; If a user can read the dashboard, then they can lookup filters. This also works with sandboxing.
     (binding [qp.perms/*param-values-query* true]
       (param-values dashboard param-key query-params query))))
