--- conflicted
+++ resolved
@@ -35,10 +35,6 @@
                               :type/Time           "TIME"}]
   (defmethod sql.tx/field-base-type->sql-type [:snowflake base-type] [_ _] sql-type))
 
-<<<<<<< HEAD
-(def ^:dynamic *database-prefix*
-  "v5_")
-=======
 ;;; In the past we had one shared prefix for everybody, and everybody was expected to play nice and not screw with it.
 ;;; This eventually led to BIG problems when one CI job would think see that a dataset did not exist, and try to
 ;;; recreate it, and then another CI job would do the same thing at the same time, and eventually we'd end up with a
@@ -85,7 +81,6 @@
   This is a function because [[unique-prefix]] can't be calculated until the application database is initialized
   because it relies on [[public-settings/site-uuid]]."
   #'unique-prefix)
->>>>>>> 72b4c637
 
 (defn- qualified-db-name
   "Prepend `database-name` with the [[*database-prefix-fn*]] so we don't stomp on any other jobs running at the same
