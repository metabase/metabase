--- conflicted
+++ resolved
@@ -177,7 +177,6 @@
     );
   }
 
-<<<<<<< HEAD
   renderEditingCell(clicked, cellProps) {
     const { column, value } = clicked;
 
@@ -253,10 +252,7 @@
     );
   }
 
-  UNSAFE_componentWillMount() {
-=======
   componentDidMount() {
->>>>>>> e7f1a92c
     // for measuring cells:
     this._div = document.createElement("div");
     this._div.className = cx(TableS.TableInteractive, "test-TableInteractive");
