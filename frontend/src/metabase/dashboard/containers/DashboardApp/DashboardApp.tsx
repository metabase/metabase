import cx from "classnames";
import type { ReactNode } from "react";
import { useCallback, useEffect } from "react";
import type { ConnectedProps } from "react-redux";
import { connect } from "react-redux";
import type { Route } from "react-router";
import { push } from "react-router-redux";
import { useUnmount } from "react-use";
import { t } from "ttag";
import _ from "underscore";

import { LeaveConfirmationModal } from "metabase/components/LeaveConfirmationModal";
import CS from "metabase/css/core/index.css";
import { Dashboard } from "metabase/dashboard/components/Dashboard/Dashboard";
import favicon from "metabase/hoc/Favicon";
import title from "metabase/hoc/Title";
import titleWithLoadingTime from "metabase/hoc/TitleWithLoadingTime";
import { useLoadingTimer } from "metabase/hooks/use-loading-timer";
import { useUniqueId } from "metabase/hooks/use-unique-id";
import { useWebNotification } from "metabase/hooks/use-web-notification";
import { parseHashOptions } from "metabase/lib/browser";
import { useDispatch } from "metabase/lib/redux";
import * as Urls from "metabase/lib/urls";
import { closeNavbar, setErrorPage } from "metabase/redux/app";
import { addUndo, dismissUndo } from "metabase/redux/undo";
import { getIsNavbarOpen } from "metabase/selectors/app";
import { getMetadata } from "metabase/selectors/metadata";
import {
  canManageSubscriptions,
  getUserIsAdmin,
} from "metabase/selectors/user";
import type { DashboardId, Database, DatabaseId } from "metabase-types/api";
import type { State } from "metabase-types/store";

import * as dashboardActions from "../../actions";
import { DASHBOARD_SLOW_TIMEOUT } from "../../constants";
import {
  getCardData,
  getClickBehaviorSidebarDashcard,
  getDashboardBeforeEditing,
  getDashboardComplete,
  getDocumentTitle,
  getDraftParameterValues,
  getEditingParameter,
  getFavicon,
  getIsAdditionalInfoVisible,
  getIsAddParameterPopoverOpen,
  getIsAutoApplyFilters,
  getIsDirty,
  getIsEditing,
  getIsEditingParameter,
  getIsHeaderVisible,
  getIsLoadingComplete,
  getIsNavigatingBackToDashboard,
  getIsRunning,
  getIsSharing,
  getLoadingStartTime,
  getParameters,
  getParameterValues,
  getSelectedTabId,
  getSidebar,
  getSlowCards,
  getEmbeddedParameterVisibility,
} from "../../selectors";

type OwnProps = {
  dashboardId?: DashboardId;
  route: Route;
  params: { slug: string };
  children?: ReactNode;
};

<<<<<<< HEAD
const mapStateToProps = (state: State) => {
=======
type StateProps = {
  canManageSubscriptions: boolean;
  isAdmin: boolean;
  isNavbarOpen: boolean;
  isEditing: boolean;
  isSharing: boolean;
  dashboardBeforeEditing: IDashboard | null;
  isEditingParameter: boolean;
  isDirty: boolean;
  dashboard: IDashboard | null;
  dashcardData: DashCardDataMap;
  slowCards: Record<DashCardId, unknown>;
  databases: Record<DatabaseId, Database>;
  editingParameter?: Parameter | null;
  parameters: UiParameter[];
  parameterValues: Record<ParameterId, ParameterValueOrArray>;
  draftParameterValues: Record<ParameterId, ParameterValueOrArray | null>;
  metadata: Metadata;
  loadingStartTime: number | null;
  clickBehaviorSidebarDashcard: StoreDashcard | null;
  isAddParameterPopoverOpen: boolean;
  sidebar: State["dashboard"]["sidebar"];
  pageFavicon: string | null;
  documentTitle: string | undefined;
  isRunning: boolean;
  isLoadingComplete: boolean;
  isHeaderVisible: boolean;
  isAdditionalInfoVisible: boolean;
  selectedTabId: SelectedTabId;
  isAutoApplyFilters: boolean;
  isNavigatingBackToDashboard: boolean;
  getEmbeddedParameterVisibility: (
    slug: string,
  ) => EmbeddingParameterVisibility | null;
};

type DispatchProps = {
  closeNavbar: () => void;
  setErrorPage: (error: unknown) => void;
  onChangeLocation: (location: Location) => void;
};

type DashboardAppProps = OwnProps & StateProps & DispatchProps;

const mapStateToProps = (state: State): StateProps => {
>>>>>>> 752bf845
  const metadata = getMetadata(state);
  return {
    canManageSubscriptions: canManageSubscriptions(state),
    isAdmin: getUserIsAdmin(state),
    isNavbarOpen: getIsNavbarOpen(state),
    isEditing: getIsEditing(state),
    isSharing: getIsSharing(state),
    dashboardBeforeEditing: getDashboardBeforeEditing(state),
    isEditingParameter: getIsEditingParameter(state),
    isDirty: getIsDirty(state),
    dashboard: getDashboardComplete(state),
    dashcardData: getCardData(state),
    slowCards: getSlowCards(state),
    // this type is a bandaid until we can fix the type of metadata.databases
    databases: metadata.databases as Record<DatabaseId, Database>,
    editingParameter: getEditingParameter(state),
    parameters: getParameters(state),
    parameterValues: getParameterValues(state),
    draftParameterValues: getDraftParameterValues(state),

    metadata,
    loadingStartTime: getLoadingStartTime(state),
    clickBehaviorSidebarDashcard: getClickBehaviorSidebarDashcard(state),
    isAddParameterPopoverOpen: getIsAddParameterPopoverOpen(state),
    sidebar: getSidebar(state),
    pageFavicon: getFavicon(state),
    documentTitle: getDocumentTitle(state),
    isRunning: getIsRunning(state),
    isLoadingComplete: getIsLoadingComplete(state),
    isHeaderVisible: getIsHeaderVisible(state),
    isAdditionalInfoVisible: getIsAdditionalInfoVisible(state),
    selectedTabId: getSelectedTabId(state),
    isAutoApplyFilters: getIsAutoApplyFilters(state),
    isNavigatingBackToDashboard: getIsNavigatingBackToDashboard(state),
    getEmbeddedParameterVisibility: (slug: string) =>
      getEmbeddedParameterVisibility(state, slug),
  };
};

const mapDispatchToProps = {
  ...dashboardActions,
  closeNavbar,
  setErrorPage,
  onChangeLocation: push,
};

const connector = connect(mapStateToProps, mapDispatchToProps);
type ReduxProps = ConnectedProps<typeof connector>;

type DashboardAppProps = OwnProps & ReduxProps;

const DashboardApp = (props: DashboardAppProps) => {
  const { dashboard, isRunning, isLoadingComplete, isEditing, isDirty, route } =
    props;

  const options = parseHashOptions(window.location.hash);
  const editingOnLoad = options.edit;
  const addCardOnLoad = options.add != null ? Number(options.add) : undefined;

  const dispatch = useDispatch();

  const { requestPermission, showNotification } = useWebNotification();

  useUnmount(() => {
    dispatch(dashboardActions.reset());
    dispatch(dashboardActions.closeDashboard());
  });

  const slowToastId = useUniqueId();

  useEffect(() => {
    if (isLoadingComplete) {
      if (
        "Notification" in window &&
        Notification.permission === "granted" &&
        document.hidden
      ) {
        showNotification(
          t`All Set! ${dashboard?.name} is ready.`,
          t`All questions loaded`,
        );
      }
    }

    return () => {
      dispatch(dismissUndo(slowToastId));
    };
  }, [
    dashboard?.name,
    dispatch,
    isLoadingComplete,
    showNotification,
    slowToastId,
  ]);

  const onConfirmToast = useCallback(async () => {
    await requestPermission();
    dispatch(dismissUndo(slowToastId));
  }, [dispatch, requestPermission, slowToastId]);

  const onTimeout = useCallback(() => {
    if ("Notification" in window && Notification.permission === "default") {
      dispatch(
        addUndo({
          id: slowToastId,
          timeout: false,
          message: t`Would you like to be notified when this dashboard is done loading?`,
          action: onConfirmToast,
          actionLabel: t`Turn on`,
        }),
      );
    }
  }, [dispatch, onConfirmToast, slowToastId]);

  useLoadingTimer(isRunning, {
    timer: DASHBOARD_SLOW_TIMEOUT,
    onTimeout,
  });

  return (
    <div className={cx(CS.shrinkBelowContentSize, CS.fullHeight)}>
      <LeaveConfirmationModal isEnabled={isEditing && isDirty} route={route} />

      {/* Suppressing for now until we can get the prop-drilled types sorted out. Previously DashboardControls was a JS file so types weren't checked, but now there's a Pandora's box here */}
      {/* eslint-disable-next-line @typescript-eslint/ban-ts-comment */}
      {/* @ts-expect-error */}
      <Dashboard
        dashboardId={getDashboardId(props)}
        editingOnLoad={editingOnLoad}
        addCardOnLoad={addCardOnLoad}
        {...props}
      />
      {/* For rendering modal urls */}
      {props.children}
    </div>
  );
};

function getDashboardId({ dashboardId, params }: DashboardAppProps) {
  if (dashboardId) {
    return dashboardId;
  }
  return Urls.extractEntityId(params.slug) as DashboardId;
}

export const DashboardAppConnected = _.compose(
  connector,
  favicon(({ pageFavicon }: Pick<ReduxProps, "pageFavicon">) => pageFavicon),
  title(
    ({
      dashboard,
      documentTitle,
    }: Pick<ReduxProps, "dashboard" | "documentTitle">) => ({
      title: documentTitle || dashboard?.name,
      titleIndex: 1,
    }),
  ),
  titleWithLoadingTime("loadingStartTime"),
)(DashboardApp);<|MERGE_RESOLUTION|>--- conflicted
+++ resolved
@@ -70,55 +70,7 @@
   children?: ReactNode;
 };
 
-<<<<<<< HEAD
 const mapStateToProps = (state: State) => {
-=======
-type StateProps = {
-  canManageSubscriptions: boolean;
-  isAdmin: boolean;
-  isNavbarOpen: boolean;
-  isEditing: boolean;
-  isSharing: boolean;
-  dashboardBeforeEditing: IDashboard | null;
-  isEditingParameter: boolean;
-  isDirty: boolean;
-  dashboard: IDashboard | null;
-  dashcardData: DashCardDataMap;
-  slowCards: Record<DashCardId, unknown>;
-  databases: Record<DatabaseId, Database>;
-  editingParameter?: Parameter | null;
-  parameters: UiParameter[];
-  parameterValues: Record<ParameterId, ParameterValueOrArray>;
-  draftParameterValues: Record<ParameterId, ParameterValueOrArray | null>;
-  metadata: Metadata;
-  loadingStartTime: number | null;
-  clickBehaviorSidebarDashcard: StoreDashcard | null;
-  isAddParameterPopoverOpen: boolean;
-  sidebar: State["dashboard"]["sidebar"];
-  pageFavicon: string | null;
-  documentTitle: string | undefined;
-  isRunning: boolean;
-  isLoadingComplete: boolean;
-  isHeaderVisible: boolean;
-  isAdditionalInfoVisible: boolean;
-  selectedTabId: SelectedTabId;
-  isAutoApplyFilters: boolean;
-  isNavigatingBackToDashboard: boolean;
-  getEmbeddedParameterVisibility: (
-    slug: string,
-  ) => EmbeddingParameterVisibility | null;
-};
-
-type DispatchProps = {
-  closeNavbar: () => void;
-  setErrorPage: (error: unknown) => void;
-  onChangeLocation: (location: Location) => void;
-};
-
-type DashboardAppProps = OwnProps & StateProps & DispatchProps;
-
-const mapStateToProps = (state: State): StateProps => {
->>>>>>> 752bf845
   const metadata = getMetadata(state);
   return {
     canManageSubscriptions: canManageSubscriptions(state),
