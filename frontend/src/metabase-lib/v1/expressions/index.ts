--- conflicted
+++ resolved
@@ -1,360 +1,3 @@
 export * from "./matchers";
 export * from "./config";
-<<<<<<< HEAD
-
-import { FK_SYMBOL } from "metabase/lib/formatting";
-import * as Lib from "metabase-lib";
-import type { Expression } from "metabase-types/api";
-
-import {
-  EDITOR_FK_SYMBOLS,
-  EDITOR_QUOTES,
-  FUNCTIONS,
-  OPERATORS,
-  getMBQLName,
-} from "./config";
-
-// Return a copy with brackets (`[` and `]`) being escaped
-function escapeString(string: string) {
-  let str = "";
-  for (let i = 0; i < string.length; ++i) {
-    const ch = string[i];
-    if (ch === "[" || ch === "]") {
-      str += "\\";
-    }
-    str += ch;
-  }
-  return str;
-}
-
-// The opposite of escapeString
-export function unescapeString(string: string) {
-  let str = "";
-  for (let i = 0; i < string.length; ++i) {
-    const ch1 = string[i];
-    const ch2 = string[i + 1];
-    if (ch1 === "\\" && (ch2 === "[" || ch2 === "]")) {
-      // skip
-    } else {
-      str += ch1;
-    }
-  }
-  return str;
-}
-
-// IDENTIFIERS
-
-// can be double-quoted, but are not by default unless they have non-word characters or are reserved
-export function formatIdentifier(
-  name: string,
-  { quotes = EDITOR_QUOTES } = {},
-) {
-  if (
-    !quotes.identifierAlwaysQuoted &&
-    /^\w+$/.test(name) &&
-    !isReservedWord(name)
-  ) {
-    return name;
-  }
-  return quoteString(name, quotes.identifierQuoteDefault);
-}
-
-function isReservedWord(word: string) {
-  return !!getMBQLName(word);
-}
-
-// METRICS
-
-export function parseMetric(
-  metricName: string,
-  { query, stageIndex }: { query: Lib.Query; stageIndex: number },
-) {
-  const metrics = Lib.availableMetrics(query, stageIndex);
-
-  const metric = metrics.find(metric => {
-    const displayInfo = Lib.displayInfo(query, stageIndex, metric);
-
-    return displayInfo.displayName.toLowerCase() === metricName.toLowerCase();
-  });
-
-  if (metric) {
-    return metric;
-  }
-}
-
-export function formatMetricName(
-  metricName: string,
-  options: Record<string, any>,
-) {
-  return formatIdentifier(metricName, options);
-}
-
-// SEGMENTS
-export function parseSegment(
-  segmentName: string,
-  { query, stageIndex }: { query: Lib.Query; stageIndex: number },
-) {
-  const segment = Lib.availableSegments(query, stageIndex).find(segment => {
-    const displayInfo = Lib.displayInfo(query, stageIndex, segment);
-
-    return displayInfo.displayName.toLowerCase() === segmentName.toLowerCase();
-  });
-
-  if (segment) {
-    return segment;
-  }
-
-  const column = Lib.fieldableColumns(query, stageIndex).find(field => {
-    const displayInfo = Lib.displayInfo(query, stageIndex, field);
-    return displayInfo.name.toLowerCase() === segmentName.toLowerCase();
-  });
-
-  if (column && Lib.isBoolean(column)) {
-    return column;
-  }
-}
-
-export function formatSegmentName(
-  segmentName: string,
-  options: Record<string, any>,
-) {
-  return formatIdentifier(segmentName, options);
-}
-
-// DIMENSIONS
-
-/**
- * Find dimension with matching `name` in query. TODO - How is this "parsing" a dimension? Not sure about this name.
- */
-export function parseDimension(
-  name: string,
-  options: {
-    query: Lib.Query;
-    stageIndex: number;
-    expressionIndex?: number | undefined;
-    startRule: string;
-  },
-) {
-  return getAvailableDimensions(options).find(({ info }) => {
-    return EDITOR_FK_SYMBOLS.symbols.some(separator => {
-      const displayName = getDisplayNameWithSeparator(
-        info.longDisplayName,
-        separator,
-      );
-
-      return displayName === name;
-    });
-  })?.dimension;
-}
-
-function getAvailableDimensions({
-  query,
-  stageIndex,
-  expressionIndex,
-  startRule,
-}: {
-  query: Lib.Query;
-  stageIndex: number;
-  expressionIndex?: number | undefined;
-  startRule: string;
-}) {
-  const results = Lib.expressionableColumns(
-    query,
-    stageIndex,
-    expressionIndex,
-  ).map(dimension => {
-    return {
-      dimension,
-      info: Lib.displayInfo(query, stageIndex, dimension),
-    };
-  });
-
-  if (startRule === "aggregation") {
-    return [
-      ...results,
-      ...Lib.availableMetrics(query, stageIndex).map(dimension => {
-        return {
-          dimension,
-          info: Lib.displayInfo(query, stageIndex, dimension),
-        };
-      }),
-    ];
-  }
-
-  return results;
-}
-
-export function formatDimensionName(
-  dimensionName: string,
-  options: Record<string, any>,
-) {
-  return formatIdentifier(getDisplayNameWithSeparator(dimensionName), options);
-}
-
-export function getDisplayNameWithSeparator(
-  displayName: string,
-  separator = EDITOR_FK_SYMBOLS.default,
-) {
-  return displayName.replace(` ${FK_SYMBOL} `, separator);
-}
-
-// STRING LITERALS
-
-export function formatStringLiteral(
-  mbqlString: string,
-  { quotes = EDITOR_QUOTES }: Record<string, any> = {},
-) {
-  return quoteString(mbqlString, quotes.literalQuoteDefault);
-}
-
-const DOUBLE_QUOTE = '"';
-const SINGLE_QUOTE = "'";
-const BACKSLASH = "\\";
-
-const STRING_ESCAPE: Record<string, string> = {
-  "\b": "\\b",
-  "\t": "\\t",
-  "\n": "\\n",
-  "\f": "\\f",
-  "\r": "\\r",
-};
-
-const STRING_UNESCAPE: Record<string, string> = {
-  b: "\b",
-  t: "\t",
-  n: "\n",
-  f: "\f",
-  r: "\r",
-};
-
-export function quoteString(string: string, quote: string) {
-  if (quote === DOUBLE_QUOTE || quote === SINGLE_QUOTE) {
-    let str = "";
-    for (let i = 0; i < string.length; ++i) {
-      const ch = string[i];
-      if (ch === quote && string[i - 1] !== BACKSLASH) {
-        str += BACKSLASH + ch;
-      } else {
-        const sub = STRING_ESCAPE[ch];
-        str += sub ? sub : ch;
-      }
-    }
-    return quote + str + quote;
-  } else if (quote === "[") {
-    return "[" + escapeString(string) + "]";
-  } else if (quote === "") {
-    // unquoted
-    return string;
-  } else {
-    throw new Error("Unknown quoting: " + quote);
-  }
-}
-
-export function unquoteString(string: string) {
-  const quote = string.charAt(0);
-  if (quote === DOUBLE_QUOTE || quote === SINGLE_QUOTE) {
-    let str = "";
-    for (let i = 1; i < string.length - 1; ++i) {
-      const ch = string[i];
-      if (ch === BACKSLASH) {
-        const seq = string[i + 1];
-        const unescaped = STRING_UNESCAPE[seq];
-        if (unescaped) {
-          str += unescaped;
-          ++i;
-          continue;
-        }
-      }
-      str += ch;
-    }
-    return str;
-  } else if (quote === "[") {
-    return unescapeString(string).slice(1, -1);
-  } else {
-    throw new Error("Unknown quoting: " + string);
-  }
-}
-
-// move to query lib
-
-export function isExpression(expr: unknown): expr is Expression {
-  return (
-    isLiteral(expr) ||
-    isOperator(expr) ||
-    isFunction(expr) ||
-    isDimension(expr) ||
-    isBooleanLiteral(expr) ||
-    isMetric(expr) ||
-    isSegment(expr) ||
-    isCaseOrIf(expr)
-  );
-}
-
-export function isLiteral(expr: unknown): boolean {
-  return isStringLiteral(expr) || isNumberLiteral(expr);
-}
-
-export function isStringLiteral(expr: unknown): boolean {
-  return typeof expr === "string";
-}
-
-export function isBooleanLiteral(expr: unknown): boolean {
-  return typeof expr === "boolean";
-}
-
-export function isNumberLiteral(expr: unknown): boolean {
-  return typeof expr === "number";
-}
-
-export function isOperator(expr: unknown): boolean {
-  return (
-    Array.isArray(expr) &&
-    OPERATORS.has(expr[0]) &&
-    expr.slice(1).every(arg => isExpression(arg) || isOptionsObject(arg))
-  );
-}
-
-export function isOptionsObject(obj: unknown): boolean {
-  return obj ? Object.getPrototypeOf(obj) === Object.prototype : false;
-}
-
-export function isFunction(expr: unknown): boolean {
-  return (
-    Array.isArray(expr) &&
-    FUNCTIONS.has(expr[0]) &&
-    expr.slice(1).every(arg => isExpression(arg) || isOptionsObject(arg))
-  );
-}
-
-export function isDimension(expr: unknown): boolean {
-  return (
-    Array.isArray(expr) && (expr[0] === "field" || expr[0] === "expression")
-  );
-}
-
-export function isMetric(expr: unknown): boolean {
-  return (
-    Array.isArray(expr) && expr[0] === "metric" && typeof expr[1] === "number"
-  );
-}
-
-export function isSegment(expr: unknown): boolean {
-  return (
-    Array.isArray(expr) && expr[0] === "segment" && typeof expr[1] === "number"
-  );
-}
-
-export function isCaseOrIfOperator(operator: string) {
-  return operator === "case" || operator === "if";
-}
-
-export function isCaseOrIf(expr: unknown): boolean {
-  return Array.isArray(expr) && isCaseOrIfOperator(expr[0]); // && _.all(expr.slice(1), isValidArg)
-}
-
-export function isOffset(expr: unknown): boolean {
-  return Array.isArray(expr) && expr[0] === "offset";
-}
-=======
-export * from "./identifier";
->>>>>>> d8b349b3
+export * from "./identifier";