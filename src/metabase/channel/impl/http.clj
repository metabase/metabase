--- conflicted
+++ resolved
@@ -87,12 +87,8 @@
 
 (mu/defmethod channel/render-notification [:channel/http :notification/card]
   [_channel-type {:keys [payload creator]} _template _recipients]
-<<<<<<< HEAD
   (let [{:keys [card notification_card card_part]} payload
-=======
-  (let [{:keys [card alert card_part]} payload
-        card_part                         (channel.shared/realize-data-rows card_part)
->>>>>>> 3ad2fa7f
+        card_part                        (channel.shared/realize-data-rows card_part)
         request-body {:type               "alert"
                       ;; TODO: can we rename this???
                       :alert_id           (:id notification_card)
