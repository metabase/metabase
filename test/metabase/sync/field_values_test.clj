(ns metabase.sync.field-values-test
  "Tests around the way Metabase syncs FieldValues, and sets the values of `field.has_field_values`."
  (:require [clojure.string :as str]
            [clojure.test :refer :all]
            [metabase.db.metadata-queries :as metadata-queries]
            [metabase.models.field :refer [Field]]
            [metabase.models.field-values :as field-values :refer [FieldValues]]
            [metabase.models.table :refer [Table]]
            [metabase.sync :as sync]
            [metabase.sync.util-test :as sync.util-test]
            [metabase.test :as mt]
            [metabase.test.data :as data]
            [metabase.test.data.one-off-dbs :as one-off-dbs]
            [toucan.db :as db]))

(defn- venues-price-field-values []
  (db/select-one-field :values FieldValues, :field_id (mt/id :venues :price), :type :full))

(defn- sync-database!' [step database]
  (let [{:keys [step-info task-history]} (sync.util-test/sync-database! step database)]
    [(sync.util-test/only-step-keys step-info)
     (:task_details task-history)]))

(deftest sync-recreate-field-values-test
  (testing "Test that when we delete FieldValues syncing the Table again will cause them to be re-created"
    (testing "Check that we have expected field values to start with"
      (is (= [1 2 3 4]
             (venues-price-field-values))))
    (testing "Delete the Field values, make sure they're gone"
      (db/delete! FieldValues :field_id (mt/id :venues :price))
      (is (= nil
             (venues-price-field-values))))
    (testing "After the delete, a field values should be created, the rest updated"
      (is (= (repeat 2 {:errors 0, :created 1, :updated 0, :deleted 0})
             (sync-database!' "update-field-values" (data/db)))))
    (testing "Now re-sync the table and make sure they're back"
      (sync/sync-table! (Table (mt/id :venues)))
      (is (= [1 2 3 4]
             (venues-price-field-values))))))

(deftest sync-should-update-test
  (testing "Test that syncing will cause FieldValues to be updated"
    (testing "Check that we have expected field values to start with"
      (is (= [1 2 3 4]
             (venues-price-field-values))))
    (testing "Update the FieldValues, remove one of the values that should be there"
      (db/update! FieldValues (db/select-one-id FieldValues :field_id (mt/id :venues :price) :type :full) :values [1 2 3])
      (is (= [1 2 3]
             (venues-price-field-values))))
    (testing "Now re-sync the table and validate the field values updated"
      (is (= (repeat 2 {:errors 0, :created 0, :updated 1, :deleted 0})
             (sync-database!' "update-field-values" (data/db)))))
    (testing "Make sure the value is back"
      (is (= [1 2 3 4]
             (venues-price-field-values))))))

(deftest auto-list-with-cardinality-threshold-test
  ;; A Field with 50 values should get marked as `auto-list` on initial sync, because it should be 'list', but was
  ;; marked automatically, as opposed to explicitly (`list`)
  (one-off-dbs/with-blueberries-db
    ;; insert 50 rows & sync
    (one-off-dbs/insert-rows-and-sync! (one-off-dbs/range-str 50))
    (testing "has_field_values should be auto-list"
      (is (= :auto-list
             (db/select-one-field :has_field_values Field :id (mt/id :blueberries_consumed :str)))))

    (testing "... and it should also have some FieldValues"
      (is (= {:values                (one-off-dbs/range-str 50)
              :human_readable_values []
              :has_more_values       false}
             (into {} (db/select-one [FieldValues :values :human_readable_values :has_more_values]
                                     :field_id (mt/id :blueberries_consumed :str))))))

<<<<<<< HEAD
    ;; Manually add an advanced field values to test whether or not it got deleted later
    (db/insert! FieldValues {:field_id (mt/id :blueberries_consumed :num)
                             :type :sandbox
                             :hash_key "random-key"})

    (testing (str "if the number grows past the threshold & we sync again it should get unmarked as auto-list and set "
=======
    (testing (str "if the number grows past the cardinality threshold & we sync again it should get unmarked as auto-list and set "
>>>>>>> e8d1acb2
                  "back to `nil` (#3215)\n")
      ;; now insert enough bloobs to put us over the limit and re-sync.
      (one-off-dbs/insert-rows-and-sync! (one-off-dbs/range-str 50 (+ 100 field-values/auto-list-cardinality-threshold)))
      (testing "has_field_values should have been set to nil."
        (is (= nil
               (db/select-one-field :has_field_values Field :id (mt/id :blueberries_consumed :str)))))

      (testing "its FieldValues should also get deleted."
        (is (= nil
               (db/select-one FieldValues
                              :field_id (mt/id :blueberries_consumed :str))))))))

(deftest auto-list-with-max-length-threshold-test
  (one-off-dbs/with-blueberries-db
    ;; insert 50 rows & sync
    (one-off-dbs/insert-rows-and-sync! [(str/join (repeat 50 "A"))])
    (testing "has_field_values should be auto-list"
      (is (= :auto-list
             (db/select-one-field :has_field_values Field :id (mt/id :blueberries_consumed :str)))))

    (testing "... and it should also have some FieldValues"
      (is (= {:values                [(str/join (repeat 50 "A"))]
              :human_readable_values []}
             (into {} (db/select-one [FieldValues :values :human_readable_values]
                                     :field_id (mt/id :blueberries_consumed :str))))))

    (testing (str "If the total length of all values exceeded the length threshold, it should get unmarked as auto list "
                  "and set back to `nil`")
      (one-off-dbs/insert-rows-and-sync! [(str/join (repeat (+ 100 field-values/total-max-length) "A"))])
      (testing "has_field_values should have been set to nil."
        (is (= nil
               (db/select-one-field :has_field_values Field :id (mt/id :blueberries_consumed :str)))))

      (testing "All of its FieldValues should also get deleted."
        (is (= nil
               (db/select-one FieldValues
<<<<<<< HEAD
                 :field_id (mt/id :blueberries_consumed :num))))))))
=======
                              :field_id (mt/id :blueberries_consumed :str))))))))
>>>>>>> e8d1acb2

(deftest list-with-cardinality-threshold-test
  (testing "If we had explicitly marked the Field as `list` (instead of `auto-list`)"
    (one-off-dbs/with-blueberries-db
      ;; insert 50 bloobs & sync
      (one-off-dbs/insert-rows-and-sync! (one-off-dbs/range-str 50))
      ;; change has_field_values to list
<<<<<<< HEAD
      (db/update! Field (mt/id :blueberries_consumed :num) :has_field_values "list")
      ;; Manually add an advanced field values to test whether or not it got deleted later
      (db/insert! FieldValues {:field_id (mt/id :blueberries_consumed :num)
                               :type :sandbox
                               :hash_key "random-key"})
       ;; insert more bloobs & re-sync
     (one-off-dbs/insert-rows-and-sync! (range 50 (+ 100 field-values/auto-list-cardinality-threshold)))
     (testing "has_field_values shouldn't change"
       (is (= :list
              (db/select-one-field :has_field_values Field :id (mt/id :blueberries_consumed :num)))))
     (testing (str "it should still have FieldValues, and have new ones for the new Values. It should have 200 values "
                   "even though this is past the normal limit of 100 values!")
       (is (= {:values                (range 200)
               :human_readable_values []}
              (into {} (db/select-one [FieldValues :values :human_readable_values]
                         :field_id (mt/id :blueberries_consumed :num)
                         :type :full)))))
     (testing "The advanced field values of this field should be deleted"
       (is (= 0 (db/count FieldValues :field_id (mt/id :blueberries_consumed :num)
                          :type [:not= :full])))))))
=======
      (db/update! Field (mt/id :blueberries_consumed :str) :has_field_values "list")
      (testing "has_more_values should initially be false"
        (is (= false
               (db/select-one-field :has_more_values FieldValues :field_id (mt/id :blueberries_consumed :str)))))

      (testing "adding more values even if it's exceed our cardinality limit, "
        (one-off-dbs/insert-rows-and-sync! (one-off-dbs/range-str 50 (+ 100 metadata-queries/absolute-max-distinct-values-limit)))
        (testing "has_field_values shouldn't change and has_more_values should be true"
          (is (= :list
                 (db/select-one-field :has_field_values Field
                                      :id (mt/id :blueberries_consumed :str)))))
        (testing "it should still have FieldValues, but the stored list has at most [metadata-queries/absolute-max-distinct-values-limit] elements"
          (is (= {:values                (take metadata-queries/absolute-max-distinct-values-limit
                                               (one-off-dbs/range-str (+ 100 metadata-queries/absolute-max-distinct-values-limit)))
                  :human_readable_values []
                  :has_more_values       true}
                 (into {} (db/select-one [FieldValues :values :human_readable_values :has_more_values]
                                         :field_id (mt/id :blueberries_consumed :str))))))))))

(deftest list-with-max-length-threshold-test
  (testing "If we had explicitly marked the Field as `list` (instead of `auto-list`) "
    (one-off-dbs/with-blueberries-db
      ;; insert a row with values contain 50 chars
      (one-off-dbs/insert-rows-and-sync! [(str/join (repeat 50 "A"))])
      ;; change has_field_values to list
      (db/update! Field (mt/id :blueberries_consumed :str) :has_field_values "list")
      (testing "has_more_values should initially be false"
        (is (= false
               (db/select-one-field :has_more_values FieldValues :field_id (mt/id :blueberries_consumed :str)))))

      (testing "insert a row with the value length exceeds our length limit\n"
        (one-off-dbs/insert-rows-and-sync! [(str/join (repeat (+ 100 field-values/total-max-length) "A"))])
        (testing "has_field_values shouldn't change and has_more_values should be true"
          (is (= :list
                 (db/select-one-field :has_field_values Field
                                      :id (mt/id :blueberries_consumed :str)))))
        (testing "it should still have FieldValues, but the stored list is just a sub-list of all distinct values and `has_more_values` = true"
          (is (= {:values                [(str/join (repeat 50 "A"))]
                  :human_readable_values []
                  :has_more_values       true}
                 (into {} (db/select-one [FieldValues :values :human_readable_values :has_more_values]
                                        :field_id (mt/id :blueberries_consumed :str))))))))))
>>>>>>> e8d1acb2
<|MERGE_RESOLUTION|>--- conflicted
+++ resolved
@@ -71,17 +71,13 @@
              (into {} (db/select-one [FieldValues :values :human_readable_values :has_more_values]
                                      :field_id (mt/id :blueberries_consumed :str))))))
 
-<<<<<<< HEAD
     ;; Manually add an advanced field values to test whether or not it got deleted later
-    (db/insert! FieldValues {:field_id (mt/id :blueberries_consumed :num)
+    (db/insert! FieldValues {:field_id (mt/id :blueberries_consumed :str)
                              :type :sandbox
                              :hash_key "random-key"})
 
-    (testing (str "if the number grows past the threshold & we sync again it should get unmarked as auto-list and set "
-=======
-    (testing (str "if the number grows past the cardinality threshold & we sync again it should get unmarked as auto-list and set "
->>>>>>> e8d1acb2
-                  "back to `nil` (#3215)\n")
+    (testing (str "if the number grows past the cardinality threshold & we sync again it should get unmarked as auto-list "
+                  "and set back to `nil` (#3215)\n")
       ;; now insert enough bloobs to put us over the limit and re-sync.
       (one-off-dbs/insert-rows-and-sync! (one-off-dbs/range-str 50 (+ 100 field-values/auto-list-cardinality-threshold)))
       (testing "has_field_values should have been set to nil."
@@ -117,11 +113,7 @@
       (testing "All of its FieldValues should also get deleted."
         (is (= nil
                (db/select-one FieldValues
-<<<<<<< HEAD
-                 :field_id (mt/id :blueberries_consumed :num))))))))
-=======
                               :field_id (mt/id :blueberries_consumed :str))))))))
->>>>>>> e8d1acb2
 
 (deftest list-with-cardinality-threshold-test
   (testing "If we had explicitly marked the Field as `list` (instead of `auto-list`)"
@@ -129,33 +121,14 @@
       ;; insert 50 bloobs & sync
       (one-off-dbs/insert-rows-and-sync! (one-off-dbs/range-str 50))
       ;; change has_field_values to list
-<<<<<<< HEAD
-      (db/update! Field (mt/id :blueberries_consumed :num) :has_field_values "list")
-      ;; Manually add an advanced field values to test whether or not it got deleted later
-      (db/insert! FieldValues {:field_id (mt/id :blueberries_consumed :num)
-                               :type :sandbox
-                               :hash_key "random-key"})
-       ;; insert more bloobs & re-sync
-     (one-off-dbs/insert-rows-and-sync! (range 50 (+ 100 field-values/auto-list-cardinality-threshold)))
-     (testing "has_field_values shouldn't change"
-       (is (= :list
-              (db/select-one-field :has_field_values Field :id (mt/id :blueberries_consumed :num)))))
-     (testing (str "it should still have FieldValues, and have new ones for the new Values. It should have 200 values "
-                   "even though this is past the normal limit of 100 values!")
-       (is (= {:values                (range 200)
-               :human_readable_values []}
-              (into {} (db/select-one [FieldValues :values :human_readable_values]
-                         :field_id (mt/id :blueberries_consumed :num)
-                         :type :full)))))
-     (testing "The advanced field values of this field should be deleted"
-       (is (= 0 (db/count FieldValues :field_id (mt/id :blueberries_consumed :num)
-                          :type [:not= :full])))))))
-=======
       (db/update! Field (mt/id :blueberries_consumed :str) :has_field_values "list")
       (testing "has_more_values should initially be false"
         (is (= false
                (db/select-one-field :has_more_values FieldValues :field_id (mt/id :blueberries_consumed :str)))))
-
+      ;; Manually add an advanced field values to test whether or not it got deleted later
+      (db/insert! FieldValues {:field_id (mt/id :blueberries_consumed :str)
+                               :type :sandbox
+                               :hash_key "random-key"})
       (testing "adding more values even if it's exceed our cardinality limit, "
         (one-off-dbs/insert-rows-and-sync! (one-off-dbs/range-str 50 (+ 100 metadata-queries/absolute-max-distinct-values-limit)))
         (testing "has_field_values shouldn't change and has_more_values should be true"
@@ -168,7 +141,10 @@
                   :human_readable_values []
                   :has_more_values       true}
                  (into {} (db/select-one [FieldValues :values :human_readable_values :has_more_values]
-                                         :field_id (mt/id :blueberries_consumed :str))))))))))
+                                         :field_id (mt/id :blueberries_consumed :str))))))
+        (testing "The advanced field values of this field should be deleted"
+          (is (= 0 (db/count FieldValues :field_id (mt/id :blueberries_consumed :str)
+                             :type [:not= :full]))))))))
 
 (deftest list-with-max-length-threshold-test
   (testing "If we had explicitly marked the Field as `list` (instead of `auto-list`) "
@@ -193,4 +169,3 @@
                   :has_more_values       true}
                  (into {} (db/select-one [FieldValues :values :human_readable_values :has_more_values]
                                         :field_id (mt/id :blueberries_consumed :str))))))))))
->>>>>>> e8d1acb2
