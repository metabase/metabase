version: 2.1

########################################################################################################################
#                                                      EXECUTORS                                                       #
########################################################################################################################

executors:
  basic:
    working_directory: /home/circleci/metabase/metabase/
    docker:
      - image: alpine/git

  clojure:
    working_directory: /home/circleci/metabase/metabase/
    docker:
      - image: circleci/clojure:lein-2.9.3

  node:
    working_directory: /home/circleci/metabase/metabase/
    docker:
      # - image: circleci/node:7-browsers
      - image: circleci/clojure:lein-2.9.3-node-browsers

  clojure-and-node:
    working_directory: /home/circleci/metabase/metabase/
    docker:
      - image: circleci/clojure:lein-2.9.3-node-browsers

  # This is a special image that is based on clojure-and-node but includes extras like gettext and the Clojure CLI
  # tools. See https://github.com/metabase/metabase-docker-ci for more information. You shouldn't use this image
  # unless you need the extra stuff -- because it's not an official Circle image, the extra layers won't get cached
  # and it might take longer to spin this up.
  metabase-ci:
    working_directory: /home/circleci/metabase/metabase/
    docker:
      - image: metabase/ci:2020-11-30

  # Java 11 tests also test Metabase with the at-rest encryption enabled. See
  # https://metabase.com/docs/latest/operations-guide/encrypting-database-details-at-rest.html for an explanation of
  # what this means.
  java-11:
    working_directory: /home/circleci/metabase/metabase/
    docker:
      - image: circleci/clojure:openjdk-11-lein-2.9.3
        environment:
          MB_ENCRYPTION_SECRET_KEY: Orw0AAyzkO/kPTLJRxiyKoBHXa/d6ZcO+p+gpZO/wSQ=

  postgres-9-6:
    working_directory: /home/circleci/metabase/metabase/
    docker:
      - image: circleci/clojure:lein-2.9.3
        environment:
          MB_DB_TYPE: postgres
          MB_DB_PORT: 5432
          MB_DB_HOST: localhost
          MB_DB_DBNAME: circle_test
          MB_DB_USER: circle_test
          MB_POSTGRESQL_TEST_USER: circle_test
      - image: circleci/postgres:9.6-alpine
        environment:
          POSTGRES_USER: circle_test
          POSTGRES_DB: circle_test

  postgres-latest:
    working_directory: /home/circleci/metabase/metabase/
    docker:
      - image: circleci/clojure:lein-2.9.3
        environment:
          MB_DB_TYPE: postgres
          MB_DB_PORT: 5432
          MB_DB_HOST: localhost
          MB_DB_DBNAME: metabase_test
          MB_DB_USER: metabase_test
          MB_POSTGRESQL_TEST_USER: metabase_test
      - image: postgres:latest
        environment:
          POSTGRES_USER: metabase_test
          POSTGRES_DB: metabase_test
          POSTGRES_HOST_AUTH_METHOD: trust

  mysql-5-7:
    working_directory: /home/circleci/metabase/metabase/
    docker:
      - image: circleci/clojure:lein-2.9.3
        environment:
          MB_DB_TYPE: mysql
          MB_DB_HOST: localhost
          MB_DB_PORT: 3306
          MB_DB_DBNAME: circle_test
          MB_DB_USER: root
          MB_MYSQL_TEST_USER: root
      - image: circleci/mysql:5.7.23

  mysql-latest:
    working_directory: /home/circleci/metabase/metabase/
    docker:
      - image: circleci/clojure:lein-2.9.3
        environment:
          MB_DB_TYPE: mysql
          MB_DB_HOST: localhost
          MB_DB_PORT: 3306
          MB_DB_DBNAME: circle_test
          MB_DB_USER: root
          MB_MYSQL_TEST_USER: root
      - image: circleci/mysql:latest

  mariadb-10-2:
    working_directory: /home/circleci/metabase/metabase/
    docker:
      - image: circleci/clojure:lein-2.9.3
        environment:
          MB_DB_TYPE: mysql
          MB_DB_HOST: localhost
          MB_DB_PORT: 3306
          MB_DB_DBNAME: circle_test
          MB_DB_USER: root
          MB_MYSQL_TEST_USER: root
      - image: circleci/mariadb:10.2.23

  mariadb-latest:
    working_directory: /home/circleci/metabase/metabase/
    docker:
      - image: circleci/clojure:lein-2.9.3
        environment:
          MB_DB_TYPE: mysql
          MB_DB_HOST: localhost
          MB_DB_PORT: 3306
          MB_DB_DBNAME: metabase_test
          MB_DB_USER: root
          MB_MYSQL_TEST_USER: root
      - image: mariadb:latest
        environment:
          MYSQL_DATABASE: metabase_test
          MYSQL_USER: root
          MYSQL_ALLOW_EMPTY_PASSWORD: yes

  mongo:
     working_directory: /home/circleci/metabase/metabase/
     docker:
       - image: circleci/clojure:lein-2.9.3
       - image: circleci/mongo:4.0

  presto:
    working_directory: /home/circleci/metabase/metabase/
    docker:
      - image: circleci/clojure:lein-2.9.3
      - image: metabase/presto-mb-ci
        environment:
          JAVA_TOOL_OPTIONS: "-Xmx2g"

  sparksql:
    working_directory: /home/circleci/metabase/metabase/
    docker:
      - image: circleci/clojure:lein-2.9.3
      - image: metabase/spark:2.1.1

  vertica:
    working_directory: /home/circleci/metabase/metabase/
    docker:
      - image: circleci/clojure:lein-2.9.3
      - image: sumitchawla/vertica

  sqlserver:
    working_directory: /home/circleci/metabase/metabase/
    docker:
      - image: circleci/clojure:lein-2.9.3
        environment:
          MB_SQLSERVER_TEST_HOST: localhost
          MB_SQLSERVER_TEST_PASSWORD: 'P@ssw0rd'
          MB_SQLSERVER_TEST_USER: SA
      - image: mcr.microsoft.com/mssql/server:2017-latest
        environment:
          ACCEPT_EULA: Y
          SA_PASSWORD: 'P@ssw0rd'

  fe-mongo-4:
    working_directory: /home/circleci/metabase/metabase/
    docker:
      - image: circleci/clojure:lein-2.9.3-node-browsers
      - image: metabase/qa-databases:mongo-sample-4.0

  fe-postgres-12:
    working_directory: /home/circleci/metabase/metabase/
    docker:
      - image: circleci/clojure:lein-2.9.3-node-browsers
      - image: metabase/qa-databases:postgres-sample-12

  fe-mysql-8:
    working_directory: /home/circleci/metabase/metabase/
    docker:
      - image: circleci/clojure:lein-2.9.3-node-browsers
      - image: metabase/qa-databases:mysql-sample-8

########################################################################################################################
#                                                       COMMANDS                                                       #
########################################################################################################################

# `default_parameters` isn't a key that CircleCI uses, but this form lets us reuse parameter definitions
default_parameters: &Params
  edition:
    type: string
    default: "oss"

commands:
  attach-workspace:
    steps:
      - attach_workspace:
          at: /home/circleci/

  # For the restore-deps-cache commands below, only restore the cache if there's an exact match. This means whatever
  # is in the cache will be exactly what's used and the cache won't keep growing uncontrollably going forward.

  restore-be-deps-cache:
    steps:
      - restore_cache:
          keys:
            - be-deps-v4-{{ checksum "project.clj" }}

  restore-fe-deps-cache:
    steps:
      - restore_cache:
          keys:
            - fe-deps-v4-{{ checksum "yarn.lock" }}

  # Only run steps if changes have happened since the last time this was ran successfully (determined by the cache key)
  # Cache key should be unique for job and relevant source files -- use a checksum.
  run-on-change:
    parameters:
      cache-key:
        type: string
      steps:
        type: steps
    steps:
      - attach-workspace
      - restore_cache:
          keys:
            - run-on-change-<< parameters.cache-key >>
      - run:
          name: Skip rest of job if .SUCCESS exists for cache key << parameters.cache-key >>
          command: >
            if [ -f .SUCCESS ]; then
                circleci-agent step halt
            fi
      - steps: << parameters.steps >>
      - run:
          name: Create dummy file .SUCCESS for cache key << parameters.cache-key >>
          command: touch .SUCCESS
      - save_cache:
          key: run-on-change-<< parameters.cache-key >>
          paths:
            - /home/circleci/metabase/metabase/.SUCCESS

  run-lein-command:
    parameters:
      before-steps:
        type: steps
        default: []
      lein-command:
        type: string
      after-steps:
        type: steps
        default: []
      <<: *Params
    steps:
      - attach-workspace
      - restore-be-deps-cache
      - steps: << parameters.before-steps >>
      - run:
          name: lein << parameters.lein-command >>
          command: >
            lein with-profile +ci,+<< parameters.edition >> << parameters.lein-command >>
          no_output_timeout: 5m
      - steps: << parameters.after-steps >>
      - store_test_results:
          path: /home/circleci/metabase/metabase/target/junit

  run-yarn-command:
    parameters:
      command-name:
        type: string
      command:
        type: string
      before-steps:
        type: steps
        default: []
      after-steps:
        type: steps
        default: []
      skip-key:
        type: string
        default: ""
    steps:
      - attach-workspace
      - restore-fe-deps-cache
      - when:
          condition: << parameters.skip-key >>
          steps:
            - run-on-change:
                cache-key: yarn-<< parameters.skip-key >>-{{ checksum ".FRONTEND-CHECKSUMS" }}
                steps:
                  - restore-fe-deps-cache
                  - steps: << parameters.before-steps >>
                  - run:
                      name: << parameters.command-name >>
                      command: yarn << parameters.command >>
                      no_output_timeout: 10m
                  - steps: << parameters.after-steps >>
      - unless:
          condition: << parameters.skip-key >>
          steps:
            - restore-fe-deps-cache
            - steps: << parameters.before-steps >>
            - run:
                name: << parameters.command-name >>
                command: yarn << parameters.command >>
                no_output_timeout: 10m
            - steps: << parameters.after-steps >>

  wait-for-port:
    parameters:
      port:
        type: integer
    steps:
      - run:
          name: Wait for port << parameters.port >> to be ready
          command: >
            while ! nc -z localhost << parameters.port >>; do sleep 0.1; done
          no_output_timeout: 5m

  fetch-jdbc-driver:
    parameters:
      source:
        type: string
      dest:
        type: string
      driver:
        type: string
    steps:
      - restore_cache:
          keys:
            - driver-tests-<< parameters.driver >>-{{ checksum "./.BACKEND-CHECKSUMS" }}
      - run:
          name: Skip rest of job if not running << parameter.driver >> tests
          command: >
            if [ .circleci/skip-driver-tests.sh << parameters.driver >> ]; then
                circleci-agent step halt
            fi
      - run:
          name: Make plugins dir
          command: mkdir /home/circleci/metabase/metabase/plugins
      - run:
          name: Download JDBC driver JAR << parameters.dest >>
          command: >
            wget --output-document=plugins/<< parameters.dest >> ${<< parameters.source >>}
          no_output_timeout: 5m

jobs:

########################################################################################################################
#                                                    CHECKOUT ETC.                                                     #
########################################################################################################################

  checkout:
    executor: basic
    steps:
      - restore_cache:
          keys:
            - source-{{ .Branch }}-{{ .Revision }}
            - source-{{ .Branch }}
            - source-
      - checkout
      - save_cache:
          key: source-{{ .Branch }}-{{ .Revision }}
          paths:
            - .git
      # The basic idea here is to generate a file with checksums for all the backend source files, and save it as
      # `./.BACKEND-CHECKSUMS`. Then we'll use the checksum of those files for uberjar caching and for determining
      # whether we need to run driver tests again; thus we can reuse the same uberjar for integration tests across any
      # build where the backend files are the same
      - run:
          name: Generate checksums of all backend source files to use as cache key
          command: >
            for file in `find . -type f -name '*.clj' -or -name 'deps.edn' | sort`;
              do echo `md5sum $file` >> .BACKEND-CHECKSUMS;
            done;
            echo `md5sum project.clj` >> .BACKEND-CHECKSUMS
      # Do the same for the frontend
      - run:
          name: Generate checksums of all frontend source files to use as Uberjar cache key
          command: >
            for file in `find ./frontend ./enterpise/frontend -type f | sort`;
              do echo `md5sum $file` >> .FRONTEND-CHECKSUMS;
            done;
            echo `md5sum yarn.lock` >> .FRONTEND-CHECKSUMS
            echo `md5sum webpack.config.js` >> .FRONTEND-CHECKSUMS
      # As well as driver modules (database drivers) -- used only for caching the built drivers
      - run:
          name: Generate checksums of all driver module source files to use as cache key
          command: >
            for file in `find ./modules -type f -name '*.clj' -or -name '*.yaml' | sort`;
              do echo `md5sum $file` >> .MODULES-CHECKSUMS;
            done;
      - run:
          name: Save last git commit message
          command: git log -1 > commit.txt
      - run:
          name: Remove .git directory (not needed for tests)
          command: rm -rf /home/circleci/metabase/metabase/.git
      - run:
          name: Remove ./OSX directory (not needed for tests)
          command: rm -rf /home/circleci/metabase/metabase/OSX
      - persist_to_workspace:
          root: /home/circleci/
          paths:
            - metabase/metabase

  yaml-linter:
    executor: node
    steps:
      - run-yarn-command:
          command-name: Lint YAML files
          command: lint-yaml `find resources -name '*.yaml'`

  verify-i18n-files:
    executor: metabase-ci
    steps:
      - attach-workspace
      - restore-fe-deps-cache
      - run:
          name: Check i18n tags/make sure template can be built
          # fix OOM when running -- see https://stackoverflow.com/a/59572966/1198455
          # without this option, sometimes this step will fail with an OOM error.
          command: NODE_OPTIONS='--max-old-space-size=2048' ./bin/i18n/update-translation-template
          no_output_timeout: 2m
      - run:
          name: Verify i18n translations (.po files)
          command: ./bin/i18n/build-translation-resources
          no_output_timeout: 2m


########################################################################################################################
#                                                       BACKEND                                                        #
########################################################################################################################

  be-deps:
    executor: clojure
    parameters:
      <<: *Params
    steps:
      - attach-workspace
      - restore-be-deps-cache
      - run: lein with-profile +include-all-drivers,+cloverage,+junit,+<< parameters.edition >> deps
      - save_cache:
          key: be-deps-v4-{{ checksum "project.clj" }}
          paths:
            - /home/circleci/.m2

  lein:
    parameters:
      e:
        type: executor
        default: clojure
      before-steps:
        type: steps
        default: []
      lein-command:
        type: string
      after-steps:
        type: steps
        default: []
      skip-key:
        type: string
        default: ""
      <<: *Params
    executor: << parameters.e >>
    steps:
      - attach-workspace
      - when:
          condition: << parameters.skip-key >>
          steps:
            - run-on-change:
                cache-key: lein-v1-<< parameters.skip-key >>-{{ checksum "./.BACKEND-CHECKSUMS" }}
                steps:
                  - restore-be-deps-cache
                  - run-lein-command:
                      before-steps: << parameters.before-steps >>
                      lein-command: << parameters.lein-command >>
                      after-steps: << parameters.after-steps >>
                      edition: << parameters.edition >>
      - unless:
          condition: << parameters.skip-key >>
          steps:
            - restore-be-deps-cache
            - run-lein-command:
                before-steps: << parameters.before-steps >>
                lein-command: << parameters.lein-command >>
                after-steps: << parameters.after-steps >>
                edition: << parameters.edition >>

  be-linter-reflection-warnings:
    executor: clojure
    steps:
      - attach-workspace
      - run-on-change:
          cache-key: reflection-warnings-{{ checksum "./.BACKEND-CHECKSUMS" }}
          steps:
            - restore-be-deps-cache
            - run:
                name: Run reflection warnings checker
                command: ./bin/reflection-linter
                no_output_timeout: 5m

  test-driver:
    parameters:
      e:
        type: executor
        default: clojure
      driver:
        type: string
      timeout:
        type: string
        default: 5m
      before-steps:
        type: steps
        default: []
      description:
        type: string
        default: ""
    executor: << parameters.e >>
    steps:
      - attach-workspace
      - restore-be-deps-cache
      - steps: << parameters.before-steps >>
      - restore_cache:
          keys:
            - driver-tests-<< parameters.driver >>-{{ checksum "./.BACKEND-CHECKSUMS" }}
      - run:
          name: Skip rest of job if not running << parameter.driver >> tests
          command: >
            if [ .circleci/skip-driver-tests.sh << parameters.driver >> ]; then
                circleci-agent step halt
            fi
      - run:
          name: Test << parameters.driver >> driver << parameters.description >> if dummy file doesn't exist for key driver-tests-<< parameters.driver >>-{{ checksum "./.BACKEND-CHECKSUMS" }}
          environment:
            DRIVERS: h2,<< parameters.driver >>
          command: lein with-profile +ci,+junit,+ee test
          no_output_timeout: << parameters.timeout >>
      - run:
          name: Create dummy file << parameters.driver >>.success for cache key driver-tests-<< parameters.driver >>-{{ checksum "./.BACKEND-CHECKSUMS" }}
          command: touch << parameters.driver >>.success
      - save_cache:
          key: driver-tests-<< parameters.driver >>-{{ checksum "./.BACKEND-CHECKSUMS" }}
          paths:
            - /home/circleci/metabase/metabase/<< parameters.driver >>.success
      - store_test_results:
          path: /home/circleci/metabase/metabase/target/junit

  test-migrate-from-h2:
    parameters:
      e:
        type: executor
      db-type:
        type: string
      <<: *Params
    executor: << parameters.e >>
    steps:
      - attach-workspace
<<<<<<< HEAD
      - run-on-change:
          cache-key: load-and-dump-<< parameters.db-type >>-{{ checksum "./.BACKEND-CHECKSUMS" }}-{{ checksum "./bin/test-load-and-dump.sh" }}
          steps:
            - restore-be-deps-cache
            - run:
                name: Test migrating from H2 -> << parameters.db-type >> -> H2
                environment:
                  MB_DB_TYPE: << parameters.db-type >>
                  MB_DB_HOST: localhost
                  MB_EDITION: << parameters.edition >>
                command: ./bin/test-load-and-dump.sh
                no_output_timeout: 5m
=======
      - restore-be-deps-cache
      # Similar to what we do with driver tests, if these tests have passed previously with identical backend code
      # there's no point in running them again. When the tests pass, create a dummy file called
      # load-and-dump.DB_TYPE.success and cache it using the backend checksums. If that file exists next time around,
      # we can skip the tests
      - restore_cache:
          keys:
            - load-and-dump-v1-<< parameters.db-type >>-{{ checksum "./backend-checksums.txt" }}-{{ checksum "./bin/test-load-and-dump.sh" }}
      - run:
          name: Test migrating from H2 -> << parameters.db-type >> -> H2
          environment:
            MB_DB_TYPE: << parameters.db-type >>
            MB_DB_HOST: localhost
            MB_EDITION: << parameters.edition >>
          command: >
            if [ ! -f "/home/circleci/metabase/metabase/load-and-dump.<< parameters.db-type >>.success" ]; then
                ./bin/test-load-and-dump.sh &&
                touch /home/circleci/metabase/metabase/load-and-dump.<< parameters.db-type >>.success
            fi
          no_output_timeout: 5m
      - save_cache:
          key: load-and-dump-v1-<< parameters.db-type >>-{{ checksum "./backend-checksums.txt" }}-{{ checksum "./bin/test-load-and-dump.sh" }}
          paths:
            - /home/circleci/metabase/metabase/load-and-dump.<< parameters.db-type >>.success
>>>>>>> 842fd769

  test-build-scripts:
    executor: metabase-ci
    steps:
      - attach-workspace
      - run-on-change:
          cache-key: build-scripts-{{ checksum "./.BACKEND-CHECKSUMS" }}
          steps:
            - restore-be-deps-cache
            - run:
                name: Run metabuild-common build script tests
                command: >
                  cd /home/circleci/metabase/metabase/bin/common && clojure -M:test
                no_output_timeout: 5m
            - run:
                name: Run build-drivers build script tests
                command: >
                  cd /home/circleci/metabase/metabase/bin/build-drivers && clojure -M:test
                no_output_timeout: 5m
            - run:
                name: Run build-mb build script tests
                command: >
                  cd /home/circleci/metabase/metabase/bin/build-mb && clojure -M:test
                no_output_timeout: 5m
            - run:
                name: Run release script tests
                command: >
                  cd /home/circleci/metabase/metabase/bin/release && clojure -M:test
                no_output_timeout: 5m


########################################################################################################################
#                                                       FRONTEND                                                       #
########################################################################################################################

  fe-deps:
    executor: node
    steps:
      - attach-workspace
      - restore-fe-deps-cache
      - run:
          name: Run yarn to install deps
          command: SAUCE_CONNECT_DOWNLOAD_ON_INSTALL=true yarn;
          no_output_timeout: 5m
      - save_cache:
          key: fe-deps-v4-{{ checksum "yarn.lock" }}
          paths:
            - /home/circleci/.yarn
            - /home/circleci/.yarn-cache
            - /home/circleci/metabase/metabase/node_modules
            - /home/circleci/.cache/Cypress

  fe-linter-eslint:
    executor: node
    steps:
      - run-yarn-command:
          command-name: Run ESLint linter
          command: lint-eslint
          skip-key: eslint

  fe-linter-prettier:
    executor: node
    steps:
      - run-yarn-command:
          command-name: Run Prettier formatting linter
          command: lint-prettier
          skip-key: prettier

  fe-linter-flow:
    executor: node
    steps:
      - run-yarn-command:
          command-name: Run Flow type checker
          command: lint-flow
          skip-key: flow

  fe-linter-docs-links:
    executor: node
    steps:
      - run-yarn-command:
          command-name: Run docs links checker
          command: lint-docs-links

  fe-tests-unit:
    executor: node
    steps:
      - run-yarn-command:
          command-name: Run frontend unit tests
          command: run test-unit
          skip-key: unit

  fe-tests-integration:
    executor: node
    steps:
      - run-yarn-command:
          command-name: Run frontend integration tests
          command: run test-integration
          skip-key: integration

  fe-tests-timezones:
    executor: node
    steps:
      - run-yarn-command:
          command-name: Run frontend timezone tests
          command: run test-timezones
          skip-key: timezones

  # Unlike the other build-uberjar steps, this step should be run once overall and the results can be shared between
  # OSS and EE uberjars.
  build-uberjar-drivers:
    executor: metabase-ci
    steps:
      - attach-workspace
      - restore-be-deps-cache
      # restore the local maven installation of Metabase which is needed for building drivers
      - restore_cache:
          keys:
            - metabase-core-{{ checksum "./.BACKEND-CHECKSUMS" }}
      # restore already-built drivers
      - restore_cache:
          keys:
            - drivers-v5-{{ checksum "./.MODULES-CHECKSUMS" }}-{{ checksum "./.BACKEND-CHECKSUMS" }}
            - drivers-v5-{{ checksum "./.MODULES-CHECKSUMS" }}
            - drivers-v5-
      - run:
          name: Build drivers if needed for cache key drivers-v5-{{ checksum "./.MODULES-CHECKSUMS" }}-{{ checksum "./.BACKEND-CHECKSUMS" }}
          command: ./bin/build-drivers.sh
          no_output_timeout: 5m
      # Cache the maven installation of metabase-core
      - save_cache:
          key: metabase-core-{{ checksum "./.BACKEND-CHECKSUMS" }}
          paths:
            - /home/circleci/.m2/repository/metabase-core
      # Cache the built drivers
      - save_cache:
          key: drivers-v5-{{ checksum "./.MODULES-CHECKSUMS" }}-{{ checksum "./.BACKEND-CHECKSUMS" }}
          paths:
            - /home/circleci/metabase/metabase/modules/drivers/bigquery/target
            - /home/circleci/metabase/metabase/modules/drivers/druid/target
            - /home/circleci/metabase/metabase/modules/drivers/google/target
            - /home/circleci/metabase/metabase/modules/drivers/googleanalytics/target
            - /home/circleci/metabase/metabase/modules/drivers/mongo/target
            - /home/circleci/metabase/metabase/modules/drivers/oracle/target
            - /home/circleci/metabase/metabase/modules/drivers/presto/target
            - /home/circleci/metabase/metabase/modules/drivers/redshift/target
            - /home/circleci/metabase/metabase/modules/drivers/snowflake/target
            - /home/circleci/metabase/metabase/modules/drivers/sparksql/target
            - /home/circleci/metabase/metabase/modules/drivers/sqlite/target
            - /home/circleci/metabase/metabase/modules/drivers/sqlserver/target
            - /home/circleci/metabase/metabase/modules/drivers/vertica/target

  # Build the frontend client. parameters.edition determines whether we build the OSS or EE version.
  build-uberjar-frontend:
    parameters:
      <<: *Params
    executor: node
    steps:
      - attach-workspace
      - restore-fe-deps-cache
      # restore already-built frontend
      - restore_cache:
          keys:
<<<<<<< HEAD
            - frontend-v4-<< parameters.edition >>-{{ checksum "./.FRONTEND-CHECKSUMS" }}
=======
            - frontend-v4-<< parameters.edition >>-{{ checksum "./frontend-checksums.txt" }}
>>>>>>> 842fd769
      - run:
          name: Build frontend if needed for cache key frontend-v4-<< parameters.edition >>-{{ checksum "./.FRONTEND-CHECKSUMS" }}
          environment:
            MB_EDITION: << parameters.edition >>
          command: >
            if [ ! -f './resources/frontend_client/index.html' ]; then
                ./bin/build version frontend;
            fi
          no_output_timeout: 5m
      # Cache the built frontend
      - save_cache:
<<<<<<< HEAD
          key: frontend-v4-<< parameters.edition >>-{{ checksum "./.FRONTEND-CHECKSUMS" }}
=======
          key: frontend-v4-<< parameters.edition >>-{{ checksum "./frontend-checksums.txt" }}
>>>>>>> 842fd769
          paths:
            - /home/circleci/metabase/metabase/resources/frontend_client

  # Build the uberjar. parmeters.edition determines whether we build the OSS or EE version.
  build-uberjar:
    parameters:
      <<: *Params
    executor: metabase-ci
    steps:
      - attach-workspace
      - restore-be-deps-cache
      # restore drivers & FE client build in previous steps.
      - restore_cache:
          keys:
            - drivers-v5-{{ checksum "./.MODULES-CHECKSUMS" }}-{{ checksum "./.BACKEND-CHECKSUMS" }}
      - restore_cache:
          keys:
            - frontend-v4-{{ checksum "./.FRONTEND-CHECKSUMS" }}
      # restore already-built uberjar
      - restore_cache:
          keys:
            - uberjar-v4-<< parameters.edition >>-{{ checksum "./.BACKEND-CHECKSUMS" }}-{{ checksum "./.FRONTEND-CHECKSUMS" }}
      - run:
          name: Build uberjar if needed
          environment:
            # INTERACTIVE=false will tell the clojure build scripts not to do interactive retries etc.
            INTERACTIVE: "false"
            MB_EDITION: << parameters.edition >>
          command: >
            if [ ! -f './target/uberjar/metabase.jar' ]; then
              ./bin/build version drivers uberjar
            fi
          no_output_timeout: 10m
      - store_artifacts:
          path: /home/circleci/metabase/metabase/target/uberjar/metabase.jar
      - store_artifacts:
          path: /home/circleci/metabase/metabase/resources/version.properties
      # Cache the built uberjar & version.properties
      - save_cache:
          key: uberjar-v4-<< parameters.edition >>-{{ checksum "./.BACKEND-CHECKSUMS" }}-{{ checksum "./.FRONTEND-CHECKSUMS" }}
          paths:
            - /home/circleci/metabase/metabase/target/uberjar/metabase.jar
            - /home/circleci/metabase/metabase/resources/version.properties

  fe-tests-cypress:
    parameters:
      e:
        type: executor
        default: clojure-and-node
      cypress-group:
        type: string
      only-single-database:
        type: boolean
        default: false
      test-files-location:
        type: string
        default: ""
      # Node number e.g. 1
      node:
        type: string
        default: ""
      <<: *Params
    executor: << parameters.e >>
    environment:
      MB_EDITION: << parameters.edition >>
      CYPRESS_GROUP:  << parameters.cypress-group >>
      DISPLAY: ""
    steps:
      - run-on-change:
          cache-key: cypress-<< parameters.edition >>-<< parameters.cypress-group >>-<< parameters.only-single-database >>-<< parameters.test-files-location >>-<< parameters.node >>-{{ checksum "./.BACKEND-CHECKSUMS" }}-{{ checksum "./.FRONTEND-CHECKSUMS" }}
          steps:
            - run-yarn-command:
                command-name: Run Cypress tests
                before-steps:
                  - restore_cache:
                      keys:
                        - uberjar-v4-<< parameters.edition >>-{{ checksum "./.BACKEND-CHECKSUMS" }}-{{ checksum "./.FRONTEND-CHECKSUMS" }}
                command: >
                  run test-cypress-no-build <<# parameters.only-single-database >> --testFiles << parameters.test-files-location >> <</ parameters.only-single-database >>
                after-steps:
                  - store_artifacts:
                      path: /home/circleci/metabase/metabase/cypress
                  - store_test_results:
                      path: cypress/results

  fe-tests-cypress-smoketest:
    parameters:
      e:
        type: executor
        default: clojure-and-node
      cypress-group:
        type: string
    executor: << parameters.e >>
    environment:
      CYPRESS_GROUP: << parameters.cypress-group >>
      DISPLAY: ""
    steps:
      - run-yarn-command:
          command-name: Run Cypress tests
          command: run test-cypress-smoketest
          before-steps:
            - restore_cache:
                keys:
                  - uberjar-oss-{{ checksum "./.BACKEND-CHECKSUMS" }}
            - run:
                name: Generate version file
                command: ./bin/build version
      - store_artifacts:
          path: /home/circleci/metabase/metabase/cypress
      - store_test_results:
          path: cypress/results

########################################################################################################################
#                                                   DEPLOYMENT, ETC.                                                   #
########################################################################################################################

  deploy-master:
    executor: clojure
    steps:
      - attach-workspace
      - run: ./bin/deploy-webhook $DEPLOY_WEBHOOK


########################################################################################################################
#                                                      WORKFLOWS                                                       #
########################################################################################################################

# `default_matrix` isn't a key that CircleCI uses, but this form lets us reuse the matrix: block
default_matrix: &Matrix
  matrix:
    parameters:
      edition: ["ee", "oss"]

workflows:
  version: 2
  build:
    jobs:
      - checkout

      - yaml-linter:
          requires:
            - fe-deps

      - verify-i18n-files:
          requires:
            - fe-deps

      - be-deps:
          requires:
            - checkout

      - lein:
          name: be-tests-<< matrix.edition >>
          requires:
            - be-deps
          lein-command: with-profile +junit test
          skip-key: tests
          <<: *Matrix

      - lein:
          name: be-tests-java-11-<< matrix.edition >>
          requires:
            - be-deps
          e: java-11
          lein-command: with-profile +junit test
          skip-key: tests-java-11
          <<: *Matrix

      - lein:
          name: be-linter-eastwood
          requires:
            - be-deps
          lein-command: eastwood
          skip-key: eastwood

      - lein:
          name: be-linter-docstring-checker
          requires:
            - be-deps
          lein-command: docstring-checker
          skip-key: docstring-checker

      - lein:
          name: be-linter-namespace-decls
          requires:
            - be-deps
          lein-command: check-namespace-decls
          skip-key: namespace-decls

      - lein:
          name: be-linter-bikeshed
          requires:
            - be-deps
          lein-command: bikeshed
          skip-key: bikeshed

      - lein:
          name: be-linter-cloverage
          requires:
            - be-deps
          lein-command: cloverage --codecov
          after-steps:
            - run:
                name: Upload code coverage to codecov.io
                command: bash <(curl -s https://codecov.io/bash)
          skip-key: cloverage

      - be-linter-reflection-warnings:
          requires:
            - be-deps

      - test-driver:
          name: be-tests-bigquery-ee
          requires:
            - be-tests-ee
          driver: bigquery

      - test-driver:
          name: be-tests-druid-ee
          requires:
            - be-tests-ee
          driver: druid

      - test-driver:
          name: be-tests-googleanalytics-ee
          requires:
            - be-tests-ee
          driver: googleanalytics

      - test-driver:
          name: be-tests-mongo-ee
          requires:
            - be-tests-ee
          e: mongo
          driver: mongo

      - test-driver:
          name: be-tests-mysql-ee
          description: "(MySQL 5.7)"
          requires:
            - be-tests-ee
          e:
            name: mysql-5-7
          driver: mysql

      - test-driver:
          name: be-tests-mysql-latest-ee
          description: "(MySQL latest)"
          requires:
            - be-tests-ee
          e:
            name: mysql-latest
          driver: mysql

      - test-driver:
          name: be-tests-mariadb-ee
          description: "(MariaDB 10.2)"
          requires:
            - be-tests-ee
          e:
            name: mariadb-10-2
          driver: mysql

      - test-driver:
          name: be-tests-mariadb-latest-ee
          description: "(MariaDB latest)"
          requires:
            - be-tests-ee
          e:
            name: mariadb-latest
          driver: mysql

      - test-driver:
          name: be-tests-oracle-ee
          requires:
            - be-tests-ee
          before-steps:
            - fetch-jdbc-driver:
                source: ORACLE_JDBC_JAR
                dest: ojdbc8.jar
                driver: oracle
          driver: oracle

      - test-driver:
          name: be-tests-postgres-ee
          description: "(9.6)"
          requires:
            - be-tests-ee
          e: postgres-9-6
          driver: postgres

      - test-driver:
          name: be-tests-postgres-latest-ee
          description: "(Latest)"
          requires:
            - be-tests-ee
          e: postgres-latest
          driver: postgres

      - test-driver:
          name: be-tests-presto-ee
          requires:
            - be-tests-ee
          e: presto
          before-steps:
            - wait-for-port:
                port: 8080
          driver: presto

      - test-driver:
          name: be-tests-redshift-ee
          requires:
            - be-tests-ee
          driver: redshift
          timeout: 10m

      - test-driver:
          name: be-tests-snowflake-ee
          requires:
            - be-tests-ee
          driver: snowflake
          timeout: 15m

      - test-driver:
          name: be-tests-sparksql-ee
          requires:
            - be-tests-ee
          e: sparksql
          before-steps:
            - wait-for-port:
                port: 10000
          driver: sparksql

      - test-driver:
          name: be-tests-sqlite-ee
          requires:
            - be-tests-ee
          driver: sqlite

      - test-driver:
          name: be-tests-sqlserver-ee
          requires:
            - be-tests-ee
          e: sqlserver
          driver: sqlserver

      - test-driver:
          name: be-tests-vertica-ee
          requires:
            - be-tests-ee
          e: vertica
          before-steps:
            - fetch-jdbc-driver:
                source: VERTICA_JDBC_JAR
                dest: vertica-jdbc-7.1.2-0.jar
                driver: vertica
          driver: vertica

      - test-migrate-from-h2:
          name: be-tests-migrate-to-postgres-<< matrix.edition >>
          requires:
            - be-tests-<< matrix.edition >>
          e: postgres-9-6
          db-type: postgres
          <<: *Matrix

      - test-migrate-from-h2:
          name: be-tests-migrate-to-mysql-<< matrix.edition >>
          requires:
            - be-tests-<< matrix.edition >>
          e: mysql-5-7
          db-type: mysql
          <<: *Matrix

      - test-build-scripts:
          requires:
            - be-deps

      - build-uberjar-drivers:
          requires:
            - be-deps

      - build-uberjar-frontend:
          name: build-uberjar-frontend-<< matrix.edition >>
          requires:
            - fe-deps
          <<: *Matrix

      - build-uberjar:
          name: build-uberjar-<< matrix.edition >>
          requires:
            - build-uberjar-drivers
            - build-uberjar-frontend-<< matrix.edition >>
          <<: *Matrix

      - fe-deps:
          requires:
            - checkout
      - fe-linter-eslint:
          requires:
            - fe-deps
      - fe-linter-prettier:
          requires:
            - fe-deps
      - fe-linter-flow:
          requires:
            - fe-deps
      - fe-linter-docs-links:
          requires:
            - fe-deps
      - fe-tests-unit:
          requires:
            - fe-deps
      - fe-tests-integration:
          requires:
            - fe-deps
      - fe-tests-timezones:
          requires:
            - fe-deps

      - fe-tests-cypress:
          matrix:
            parameters:
              node: ["1", "2", "3", "4"]
              edition: ["ee", "oss"]
          name: fe-tests-cypress-<< matrix.node >>-<< matrix.edition >>
          requires:
            - build-uberjar-<< matrix.edition >>
          cypress-group: "default"

      - fe-tests-cypress:
          name: fe-tests-cypress-mongo-4-<< matrix.edition >>
          requires:
            - build-uberjar-<< matrix.edition >>
          e: fe-mongo-4
          cypress-group: "mongo"
          only-single-database: true
          test-files-location: frontend/test/metabase-db/mongo
          <<: *Matrix

      - fe-tests-cypress:
          name: fe-tests-cypress-postgres-12-<< matrix.edition >>
          requires:
            - build-uberjar-<< matrix.edition >>
          e: fe-postgres-12
          cypress-group: "postgres"
          only-single-database: true
          test-files-location: frontend/test/metabase-db/postgres
          <<: *Matrix

      - fe-tests-cypress:
          name: fe-tests-cypres-mysql-8-<< matrix.edition >>
          requires:
            - build-uberjar-<< matrix.edition >>
          e: fe-mysql-8
          cypress-group: "mysql"
          only-single-database: true
          test-files-location: frontend/test/metabase-db/mysql
          <<: *Matrix

  nightly:
    triggers:
      - schedule:
          cron: "0 9 * * *"
          filters:
            branches:
              only:
                - master
                - /release-*/
    jobs:
      - checkout

      - be-deps:
          requires:
            - checkout

      - fe-deps:
          requires:
            - checkout

      # Build the OSS version of the uberjar.
      - build-uberjar-drivers:
          requires:
            - be-deps
      - build-uberjar-frontend:
          requires:
            - fe-deps
      - build-uberjar:
          requires:
            - build-uberjar-drivers
            - build-uberjar-frontend

      - fe-tests-cypress-smoketest:
          name: fe-tests-cypress-smoketest
          requires:
            - build-uberjar
          cypress-group: "default"<|MERGE_RESOLUTION|>--- conflicted
+++ resolved
@@ -566,7 +566,6 @@
     executor: << parameters.e >>
     steps:
       - attach-workspace
-<<<<<<< HEAD
       - run-on-change:
           cache-key: load-and-dump-<< parameters.db-type >>-{{ checksum "./.BACKEND-CHECKSUMS" }}-{{ checksum "./bin/test-load-and-dump.sh" }}
           steps:
@@ -579,32 +578,6 @@
                   MB_EDITION: << parameters.edition >>
                 command: ./bin/test-load-and-dump.sh
                 no_output_timeout: 5m
-=======
-      - restore-be-deps-cache
-      # Similar to what we do with driver tests, if these tests have passed previously with identical backend code
-      # there's no point in running them again. When the tests pass, create a dummy file called
-      # load-and-dump.DB_TYPE.success and cache it using the backend checksums. If that file exists next time around,
-      # we can skip the tests
-      - restore_cache:
-          keys:
-            - load-and-dump-v1-<< parameters.db-type >>-{{ checksum "./backend-checksums.txt" }}-{{ checksum "./bin/test-load-and-dump.sh" }}
-      - run:
-          name: Test migrating from H2 -> << parameters.db-type >> -> H2
-          environment:
-            MB_DB_TYPE: << parameters.db-type >>
-            MB_DB_HOST: localhost
-            MB_EDITION: << parameters.edition >>
-          command: >
-            if [ ! -f "/home/circleci/metabase/metabase/load-and-dump.<< parameters.db-type >>.success" ]; then
-                ./bin/test-load-and-dump.sh &&
-                touch /home/circleci/metabase/metabase/load-and-dump.<< parameters.db-type >>.success
-            fi
-          no_output_timeout: 5m
-      - save_cache:
-          key: load-and-dump-v1-<< parameters.db-type >>-{{ checksum "./backend-checksums.txt" }}-{{ checksum "./bin/test-load-and-dump.sh" }}
-          paths:
-            - /home/circleci/metabase/metabase/load-and-dump.<< parameters.db-type >>.success
->>>>>>> 842fd769
 
   test-build-scripts:
     executor: metabase-ci
@@ -767,11 +740,7 @@
       # restore already-built frontend
       - restore_cache:
           keys:
-<<<<<<< HEAD
             - frontend-v4-<< parameters.edition >>-{{ checksum "./.FRONTEND-CHECKSUMS" }}
-=======
-            - frontend-v4-<< parameters.edition >>-{{ checksum "./frontend-checksums.txt" }}
->>>>>>> 842fd769
       - run:
           name: Build frontend if needed for cache key frontend-v4-<< parameters.edition >>-{{ checksum "./.FRONTEND-CHECKSUMS" }}
           environment:
@@ -783,11 +752,7 @@
           no_output_timeout: 5m
       # Cache the built frontend
       - save_cache:
-<<<<<<< HEAD
           key: frontend-v4-<< parameters.edition >>-{{ checksum "./.FRONTEND-CHECKSUMS" }}
-=======
-          key: frontend-v4-<< parameters.edition >>-{{ checksum "./frontend-checksums.txt" }}
->>>>>>> 842fd769
           paths:
             - /home/circleci/metabase/metabase/resources/frontend_client
 
