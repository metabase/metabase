--- conflicted
+++ resolved
@@ -57,13 +57,8 @@
                           {:last_name last-name}))]
       (if (seq user-changes)
         (do
-<<<<<<< HEAD
           (t2/update! User (:id user) user-changes)
-          (db/select-one [User :id :last_login :is_active] :id (:id user))) ; Reload updated user
-=======
-          (db/update! User (:id user) user-changes)
           (t2/select-one [User :id :last_login :is_active] :id (:id user))) ; Reload updated user
->>>>>>> 952af410
         user))))
 
 (defenterprise-schema find-user :- (s/maybe EEUserInfo)
