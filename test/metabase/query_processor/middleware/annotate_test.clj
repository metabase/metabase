(ns metabase.query-processor.middleware.annotate-test
  (:require [clojure.test :refer :all]
            [metabase.driver :as driver]
            [metabase.models :refer [Field]]
            [metabase.query-processor :as qp]
            [metabase.query-processor.middleware.annotate :as annotate]
            [metabase.query-processor.store :as qp.store]
            [metabase.test :as mt]
            [metabase.util :as u]
            [toucan.db :as db]
            [toucan.util.test :as tt]))

(defn- add-column-info [query metadata]
  (mt/with-everything-store
    (driver/with-driver :h2
      (-> (mt/test-qp-middleware annotate/add-column-info query metadata []) :metadata :data))))

;;; +----------------------------------------------------------------------------------------------------------------+
;;; |                                             column-info (:native)                                              |
;;; +----------------------------------------------------------------------------------------------------------------+

(deftest native-column-info-test
  (testing "native column info"
    (testing "should still infer types even if the initial value(s) are `nil` (#4256, #6924)"
      (is (= [:type/Integer]
             (transduce identity (#'annotate/base-type-inferer {:cols [{}]})
                        (concat (repeat 1000 [nil]) [[1] [2]])))))

    (testing "should use default `base_type` of `type/*` if there are no non-nil values in the sample"
      (is (= [:type/*]
             (transduce identity (#'annotate/base-type-inferer {:cols [{}]})
                        [[nil]]))))

    (testing "should attempt to infer better base type if driver returns :type/* (#12150)"
      ;; `merged-column-info` handles merging info returned by driver & inferred by annotate
      (is (= [:type/Integer]
             (transduce identity (#'annotate/base-type-inferer {:cols [{:base_type :type/*}]})
                        [[1] [2] [nil] [3]]))))

    (testing "should disambiguate duplicate names"
      (is (= [{:name "a", :display_name "a", :base_type :type/Integer, :source :native, :field_ref [:field "a" {:base-type :type/Integer}]}
              {:name "a", :display_name "a", :base_type :type/Integer, :source :native, :field_ref [:field "a_2" {:base-type :type/Integer}]}]
             (annotate/column-info
              {:type :native}
              {:cols [{:name "a" :base_type :type/Integer} {:name "a" :base_type :type/Integer}]
               :rows [[1 nil]]}))))))


;;; +----------------------------------------------------------------------------------------------------------------+
;;; |                                       (MBQL) Col info for Field clauses                                        |
;;; +----------------------------------------------------------------------------------------------------------------+

(defn- info-for-field
  ([field-id]
   (into {} (db/select-one (into [Field] (disj (set @#'qp.store/field-columns-to-fetch) :database_type)) :id field-id)))

  ([table-key field-key]
   (info-for-field (mt/id table-key field-key))))

(deftest col-info-field-ids-test
  (testing {:base-type "make sure columns are comming back the way we'd expect for :field clauses"}
    (mt/with-everything-store
      (mt/$ids venues
        (is (= [(merge (info-for-field :venues :price)
                       {:source    :fields
                        :field_ref $price})]
               (doall
                (annotate/column-info
                 {:type :query, :query {:fields [$price]}}
                 {:columns [:price]}))))))))

(deftest col-info-for-fks-and-joins-test
  (mt/with-everything-store
    (mt/$ids venues
      (testing (str "when a `:field` with `:source-field` (implicit join) is used, we should add in `:fk_field_id` "
                    "info about the source Field")
        (is (= [(merge (info-for-field :categories :name)
                       {:fk_field_id %category_id
                        :source      :fields
                        :field_ref   $category_id->categories.name})]
               (doall
                (annotate/column-info
                 {:type :query, :query {:fields [$category_id->categories.name]}}
                 {:columns [:name]})))))

      (testing "joins"
        (testing (str "we should get `:fk_field_id` and information where possible when using joins; "
                      "display_name should include the display name of the FK field (for IMPLICIT JOINS)")
          (is (= [(merge (info-for-field :categories :name)
                         {:display_name "Category → Name"
                          :source       :fields
                          :field_ref    $category_id->categories.name
                          :fk_field_id  %category_id
                          :source_alias "CATEGORIES__via__CATEGORY_ID"})]
                 (doall
                  (annotate/column-info
                   {:type  :query
                    :query {:fields [&CATEGORIES__via__CATEGORY_ID.categories.name]
                            :joins  [{:alias        "CATEGORIES__via__CATEGORY_ID"
                                      :source-table $$venues
                                      :condition    [:= $category_id &CATEGORIES__via__CATEGORY_ID.categories.id]
                                      :strategy     :left-join
                                      :fk-field-id  %category_id}]}}
                   {:columns [:name]})))))

        (testing (str "for EXPLICIT JOINS (which do not include an `:fk-field-id` in the Join info) the returned "
                      "`:field_ref` should be have only `:join-alias`, and no `:source-field`")
          (is (= [(merge (info-for-field :categories :name)
                         {:display_name "Categories → Name"
                          :source       :fields
                          :field_ref    &Categories.categories.name
                          :source_alias "Categories"})]
                 (doall
                  (annotate/column-info
                   {:type  :query
                    :query {:fields [&Categories.categories.name]
                            :joins  [{:alias        "Categories"
                                      :source-table $$venues
                                      :condition    [:= $category_id &Categories.categories.id]
                                      :strategy     :left-join}]}}
                   {:columns [:name]})))))))))

(deftest col-info-for-datetime-field-test
  (mt/with-everything-store
    (mt/$ids venues
      (testing "when a `:datetime-field` form is used, we should add in info about the `:unit`"
        (is (= [(merge (info-for-field :venues :price)
                       {:unit      :month
                        :source    :fields
                        :field_ref !month.price})]
               (doall
                (annotate/column-info
                 {:type :query, :query {:fields (mt/$ids venues [!month.price])}}
                 {:columns [:price]})))))

      (testing "datetime unit should work on field literals too"
        (is (= [{:name         "price"
                 :base_type    :type/Number
                 :display_name "Price"
                 :unit         :month
                 :source       :fields
                 :field_ref    !month.*price/Number}]
               (doall
                (annotate/column-info
                 {:type :query, :query {:fields [[:field "price" {:base-type :type/Number, :temporal-unit :month}]]}}
                 {:columns [:price]}))))))))

(deftest col-info-for-binning-strategy-test
  (testing "when binning strategy is used, include `:binning_info`"
    (is (= [{:name         "price"
             :base_type    :type/Number
             :display_name "Price"
             :unit         :month
             :source       :fields
             :binning_info {:num_bins 10, :bin_width 5, :min_value -100, :max_value 100, :binning_strategy :num-bins}
             :field_ref    [:field "price" {:base-type     :type/Number
                                            :temporal-unit :month
                                            :binning       {:strategy  :num-bins
                                                            :num-bins  10
                                                            :bin-width 5
                                                            :min-value -100
                                                            :max-value 100}}]}]
           (doall
            (annotate/column-info
             {:type  :query
              :query {:fields [[:field "price" {:base-type     :type/Number
                                                :temporal-unit :month
                                                :binning       {:strategy  :num-bins
                                                                :num-bins  10
                                                                :bin-width 5
                                                                :min-value -100
                                                                :max-value 100}}]]}}
             {:columns [:price]}))))))

(deftest col-info-combine-parent-field-names-test
  (testing "For fields with parents we should return them with a combined name including parent's name"
    (tt/with-temp* [Field [parent {:name "parent", :table_id (mt/id :venues)}]
                    Field [child  {:name "child", :table_id (mt/id :venues), :parent_id (u/the-id parent)}]]
    (mt/with-everything-store
        (is (= {:description     nil
                :table_id        (mt/id :venues)
                :semantic_type   nil
                :effective_type  nil
                ;; these two are a gross symptom. there's some tension. sometimes it makes sense to have an effective
                ;; type: the db type is different and we have a way to convert. Othertimes, it doesn't make sense:
                ;; when the info is inferred. the solution to this might be quite extensive renaming
                :coercion_strategy nil
                :name            "parent.child"
                :settings        nil
                :field_ref       [:field (u/the-id child) nil]
                :parent_id       (u/the-id parent)
                :id              (u/the-id child)
                :visibility_type :normal
                :display_name    "Child"
                :fingerprint     nil
                :base_type       :type/Text}
               (into {} (#'annotate/col-info-for-field-clause {} [:field (u/the-id child) nil])))))))

  (testing "nested-nested fields should include grandparent name (etc)"
    (tt/with-temp* [Field [grandparent {:name "grandparent", :table_id (mt/id :venues)}]
                    Field [parent      {:name "parent", :table_id (mt/id :venues), :parent_id (u/the-id grandparent)}]
                    Field [child       {:name "child", :table_id (mt/id :venues), :parent_id (u/the-id parent)}]]
      (mt/with-everything-store
        (is (= {:description     nil
                :table_id        (mt/id :venues)
                :semantic_type   nil
                :effective_type  nil
                :coercion_strategy nil
                :name            "grandparent.parent.child"
                :settings        nil
                :field_ref       [:field (u/the-id child) nil]
                :parent_id       (u/the-id parent)
                :id              (u/the-id child)
                :visibility_type :normal
                :display_name    "Child"
                :fingerprint     nil
                :base_type       :type/Text}
               (into {} (#'annotate/col-info-for-field-clause {} [:field (u/the-id child) nil]))))))))

(deftest col-info-field-literals-test
  (testing "field literals should get the information from the matching `:source-metadata` if it was supplied"
    (mt/with-everything-store
      (is (= {:name          "sum"
              :display_name  "sum of User ID"
              :base_type     :type/Integer
              :field_ref     [:field "sum" {:base-type :type/Integer}]
              :semantic_type :Relation/FK}
             (#'annotate/col-info-for-field-clause
              {:source-metadata
               [{:name "abc", :display_name "another Field", :base_type :type/Integer, :semantic_type :Relation/FK}
                {:name "sum", :display_name "sum of User ID", :base_type :type/Integer, :semantic_type :Relation/FK}]}
              [:field "sum" {:base-type :type/Integer}]))))))

(deftest col-info-expressions-test
  (mt/with-everything-store
    (testing "col info for an `expression` should work as expected"
      (is (= {:base_type       :type/Float
              :name            "double-price"
              :display_name    "double-price"
              :expression_name "double-price"
              :field_ref       [:expression "double-price"]}
             (mt/$ids venues
               (#'annotate/col-info-for-field-clause
                   {:expressions {"double-price" [:* $price 2]}}
                [:expression "double-price"])))))

    (testing "if there is no matching expression it should give a meaningful error message"
      (is (= {:data    {:expression-name "double-price"
                        :tried           ["double-price" :double-price]
                        :found           #{"one-hundred"}
                        :type            :invalid-query}
              :message "No expression named 'double-price'"}
             (try
               (mt/$ids venues
                 (#'annotate/col-info-for-field-clause {:expressions {"one-hundred" 100}} [:expression "double-price"]))
               (catch Throwable e {:message (.getMessage e), :data (ex-data e)})))))))


;;; +----------------------------------------------------------------------------------------------------------------+
;;; |                                    (MBQL) Col info for Aggregation clauses                                     |
;;; +----------------------------------------------------------------------------------------------------------------+

;; test that added information about aggregations looks the way we'd expect
(defn- aggregation-names
  ([ag-clause]
   (aggregation-names {} ag-clause))

  ([inner-query ag-clause]
   (binding [driver/*driver* :h2]
     (mt/with-everything-store
       {:name         (annotate/aggregation-name ag-clause)
        :display_name (annotate/aggregation-display-name inner-query ag-clause)}))))

(deftest aggregation-names-test
  (testing "basic aggregations"
    (testing ":count"
      (is (= {:name "count", :display_name "Count"}
             (aggregation-names [:count]))))

    (testing ":distinct"
      (is (= {:name "count", :display_name "Distinct values of ID"}
             (aggregation-names [:distinct [:field (mt/id :venues :id) nil]]))))

    (testing ":sum"
      (is (= {:name "sum", :display_name "Sum of ID"}
             (aggregation-names [:sum [:field (mt/id :venues :id) nil]])))))

  (testing "expressions"
    (testing "simple expression"
      (is (= {:name "expression", :display_name "Count + 1"}
             (aggregation-names [:+ [:count] 1]))))

    (testing "expression with nested expressions"
      (is (= {:name "expression", :display_name "Min of ID + (2 * Average of Price)"}
             (aggregation-names
              [:+
               [:min [:field (mt/id :venues :id) nil]]
               [:* 2 [:avg [:field (mt/id :venues :price) nil]]]]))))

    (testing "very complicated expression"
      (is (= {:name "expression", :display_name "Min of ID + (2 * Average of Price * 3 * (Max of Category ID - 4))"}
             (aggregation-names
              [:+
               [:min [:field (mt/id :venues :id) nil]]
               [:*
                2
                [:avg [:field (mt/id :venues :price) nil]]
                3
                [:- [:max [:field (mt/id :venues :category_id) nil]] 4]]])))))

  (testing "`aggregation-options`"
    (testing "`:name` and `:display-name`"
      (is (= {:name "generated_name", :display_name "User-specified Name"}
             (aggregation-names
              [:aggregation-options
               [:+ [:min [:field (mt/id :venues :id) nil]] [:* 2 [:avg [:field (mt/id :venues :price) nil]]]]
               {:name "generated_name", :display-name "User-specified Name"}]))))

    (testing "`:name` only"
      (is (= {:name "generated_name", :display_name "Min of ID + (2 * Average of Price)"}
             (aggregation-names
              [:aggregation-options
               [:+ [:min [:field (mt/id :venues :id) nil]] [:* 2 [:avg [:field (mt/id :venues :price) nil]]]]
               {:name "generated_name"}]))))

    (testing "`:display-name` only"
      (is (= {:name "expression", :display_name "User-specified Name"}
             (aggregation-names
              [:aggregation-options
               [:+ [:min [:field (mt/id :venues :id) nil]] [:* 2 [:avg [:field (mt/id :venues :price) nil]]]]
               {:display-name "User-specified Name"}]))))))

(defn- col-info-for-aggregation-clause
  ([clause]
   (col-info-for-aggregation-clause {} clause))

  ([inner-query clause]
   (binding [driver/*driver* :h2]
     (#'annotate/col-info-for-aggregation-clause inner-query clause))))

(deftest col-info-for-aggregation-clause-test
  (mt/with-everything-store
    (testing "basic aggregation clauses"
      (testing "`:count` (no field)"
        (is (= {:base_type :type/Float, :name "expression", :display_name "Count / 2"}
               (col-info-for-aggregation-clause [:/ [:count] 2]))))

      (testing "`:sum`"
        (is (= {:base_type :type/Float, :name "sum", :display_name "Sum of Price + 1"}
               (mt/$ids venues
                 (col-info-for-aggregation-clause [:sum [:+ $price 1]]))))))

    (testing "`:aggregation-options`"
      (testing "`:name` and `:display-name`"
        (is (= {:base_type     :type/Integer
                :semantic_type :Semantic/Category
                :settings      nil
                :name          "sum_2"
                :display_name  "My custom name"}
               (mt/$ids venues
                 (col-info-for-aggregation-clause
                  [:aggregation-options [:sum $price] {:name "sum_2", :display-name "My custom name"}])))))

      (testing "`:name` only"
        (is (= {:base_type     :type/Integer
                :semantic_type :Semantic/Category
                :settings      nil
                :name          "sum_2"
                :display_name  "Sum of Price"}
               (mt/$ids venues
                 (col-info-for-aggregation-clause [:aggregation-options [:sum $price] {:name "sum_2"}])))))

      (testing "`:display-name` only"
        (is (= {:base_type     :type/Integer
                :semantic_type :Semantic/Category
                :settings      nil
                :name          "sum"
                :display_name  "My Custom Name"}
               (mt/$ids venues
                 (col-info-for-aggregation-clause
                  [:aggregation-options [:sum $price] {:display-name "My Custom Name"}]))))))

    (testing (str "if a driver is kind enough to supply us with some information about the `:cols` that come back, we "
                  "should include that information in the results. Their information should be preferred over ours")
      (is (= {:cols [{:name         "metric"
                      :display_name "Total Events"
                      :base_type    :type/Text
                      :source       :aggregation
                      :field_ref    [:aggregation 0]}]}
             (add-column-info
              (mt/mbql-query venues {:aggregation [[:metric "ga:totalEvents"]]})
              {:cols [{:name "totalEvents", :display_name "Total Events", :base_type :type/Text}]}))))

    (testing "col info for an `expression` aggregation w/ a named expression should work as expected"
      (is (= {:base_type :type/Float, :name "sum", :display_name "Sum of double-price"}
             (mt/$ids venues
               (col-info-for-aggregation-clause {:expressions {"double-price" [:* $price 2]}} [:sum [:expression "double-price"]])))))))


;;; +----------------------------------------------------------------------------------------------------------------+
;;; |                                           Other MBQL col info tests                                            |
;;; +----------------------------------------------------------------------------------------------------------------+

(defn- infered-col-type
  [expr]
  (-> (add-column-info (mt/mbql-query venues {:expressions {"expr" expr}
                                              :fields      [[:expression "expr"]]
                                              :limit       10})
                                      {})
      :cols
      first
      (select-keys [:base_type :semantic_type])))

(deftest test-string-extracts
  (is (= {:base_type :type/Text}
         (infered-col-type  [:trim "foo"])))
  (is (= {:base_type :type/Text}
         (infered-col-type  [:ltrim "foo"])))
  (is (= {:base_type :type/Text}
         (infered-col-type  [:rtrim "foo"])))
<<<<<<< HEAD
  (is (= {:base_type     :type/BigInteger
          :semantic_type :Semantic/Quantity}
=======
  (is (= {:base_type :type/BigInteger}
>>>>>>> 01e48ba0
         (infered-col-type  [:length "foo"])))
  (is (= {:base_type :type/Text}
         (infered-col-type  [:upper "foo"])))
  (is (= {:base_type :type/Text}
         (infered-col-type  [:lower "foo"])))
  (is (= {:base_type :type/Text}
         (infered-col-type  [:substring "foo" 2])))
  (is (= {:base_type :type/Text}
         (infered-col-type  [:replace "foo" "f" "b"])))
  (is (= {:base_type :type/Text}
         (infered-col-type  [:regex-match-first "foo" "f"])))
  (is (= {:base_type :type/Text}
         (infered-col-type  [:concat "foo" "bar"])))
  (is (= {:base_type :type/Text}
         (infered-col-type  [:coalesce "foo" "bar"])))
  (is (= {:base_type     :type/Text
          :semantic_type :Semantic/Name}
         (infered-col-type  [:coalesce [:field (mt/id :venues :name) nil] "bar"]))))

(deftest test-case
<<<<<<< HEAD
  (is (= {:base_type     :type/Text
          :semantic_type nil}
=======
  (is (= {:base_type :type/Text}
>>>>>>> 01e48ba0
         (infered-col-type [:case [[[:> [:field (mt/id :venues :price) nil] 2] "big"]]])))
  (is (= {:base_type :type/Float}
         (infered-col-type [:case [[[:> [:field (mt/id :venues :price) nil] 2]
                                    [:+ [:field (mt/id :venues :price) nil] 1]]]])))
  (testing "Make sure we skip nils when infering case return type"
<<<<<<< HEAD
    (is (= {:base_type :type/Float}
=======
    (is (= {:base_type :type/Number}
>>>>>>> 01e48ba0
           (infered-col-type [:case [[[:< [:field (mt/id :venues :price) nil] 10] [:value nil {:base_type :type/Number}]]
                                     [[:> [:field (mt/id :venues :price) nil] 2] 10]]]))))
  (is (= {:base_type :type/Float}
         (infered-col-type [:case [[[:> [:field (mt/id :venues :price) nil] 2] [:+ [:field (mt/id :venues :price) nil] 1]]]]))))

(deftest unique-name-key-test
  (testing "Make sure `:cols` always come back with a unique `:name` key (#8759)"
    (is (= {:cols
            [{:base_type     :type/Number
<<<<<<< HEAD
              :semantic_type :Semantic/Quantity
=======
              :semantic_type :type/Quantity
>>>>>>> 01e48ba0
              :name          "count"
              :display_name  "count"
              :source        :aggregation
              :field_ref     [:aggregation 0]}
             {:source       :aggregation
              :name         "sum"
              :display_name "sum"
              :base_type    :type/Number
              :field_ref    [:aggregation 1]}
             {:base_type     :type/Number
<<<<<<< HEAD
              :semantic_type :Semantic/Quantity
=======
              :semantic_type :type/Quantity
>>>>>>> 01e48ba0
              :name          "count_2"
              :display_name  "count"
              :source        :aggregation
              :field_ref     [:aggregation 2]}
             {:base_type     :type/Number
<<<<<<< HEAD
              :semantic_type :Semantic/Quantity
=======
              :semantic_type :type/Quantity
>>>>>>> 01e48ba0
              :name          "count_3"
              :display_name  "count_2"
              :source        :aggregation
              :field_ref     [:aggregation 3]}]}
           (add-column-info
            (mt/mbql-query venues
              {:aggregation [[:count]
                             [:sum]
                             [:count]
                             [:aggregation-options [:count] {:display-name "count_2"}]]})
            {:cols [{:name "count", :display_name "count", :base_type :type/Number}
                    {:name "sum", :display_name "sum", :base_type :type/Number}
                    {:name "count", :display_name "count", :base_type :type/Number}
                    {:name "count_2", :display_name "count_2", :base_type :type/Number}]})))))

(deftest expressions-keys-test
  (testing "make sure expressions come back with the right set of keys, including `:expression_name` (#8854)"
    (is (= {:name            "discount_price"
            :display_name    "discount_price"
            :base_type       :type/Float
            :expression_name "discount_price"
            :source          :fields
            :field_ref       [:expression "discount_price"]}
           (-> (add-column-info
                (mt/mbql-query venues
                  {:expressions {"discount_price" [:* 0.9 $price]}
                   :fields      [$name [:expression "discount_price"]]
                   :limit       10})
                {})
               :cols
               second)))))

(deftest deduplicate-expression-names-test
  (testing "make sure multiple expressions come back with deduplicated names"
    (testing "expressions in aggregations"
      (is (= [{:base_type :type/Float, :name "expression", :display_name "0.9 * Average of Price", :source :aggregation, :field_ref [:aggregation 0]}
              {:base_type :type/Float, :name "expression_2", :display_name "0.8 * Average of Price", :source :aggregation, :field_ref [:aggregation 1]}]
             (:cols (add-column-info
                     (mt/mbql-query venues
                                      {:aggregation [[:* 0.9 [:avg $price]] [:* 0.8 [:avg $price]]]
                                       :limit       10})
                     {})))))
    (testing "named :expressions"
      (is (= [{:name "prev_month", :display_name "prev_month", :base_type :type/DateTime, :expression_name "prev_month", :source :fields, :field_ref [:expression "prev_month"]}]
             (:cols (add-column-info
                     (mt/mbql-query users
                                      {:expressions {:prev_month [:+ $last_login [:interval -1 :month]]}
                                       :fields      [[:expression "prev_month"]], :limit 10})
                     {})))))))

(deftest mbql-cols-nested-queries-test
  (testing "Should be able to infer MBQL columns with nested queries"
    (let [base-query (qp/query->preprocessed
                      (mt/mbql-query venues
                        {:joins [{:fields       :all
                                  :source-table $$categories
                                  :condition    [:= $category_id &c.categories.id]
                                  :alias        "c"}]}))]
      (doseq [level [0 1 2 3]]
        (testing (format "%d level(s) of nesting" level)
          (let [nested-query (mt/nest-query base-query level)]
            (testing (format "\nQuery = %s" (u/pprint-to-str nested-query))
              (is (= (mt/$ids venues
                       [{:name "ID",          :id %id,              :field_ref $id}
                        {:name "NAME",        :id %name,            :field_ref $name}
                        {:name "CATEGORY_ID", :id %category_id,     :field_ref $category_id}
                        {:name "LATITUDE",    :id %latitude,        :field_ref $latitude}
                        {:name "LONGITUDE",   :id %longitude,       :field_ref $longitude}
                        {:name "PRICE",       :id %price,           :field_ref $price}
                        {:name "ID_2",        :id %categories.id,   :field_ref &c.categories.id}
                        {:name "NAME_2",      :id %categories.name, :field_ref &c.categories.name}])
                     (map #(select-keys % [:name :id :field_ref])
                          (:cols (add-column-info nested-query {}))))))))))))

(deftest inception-test
  (testing "Should return correct metadata for an 'inception-style' nesting of source > source > source with a join (#14745)"
    (mt/dataset sample-dataset
      ;; these tests look at the metadata for just one column so it's easier to spot the differences.
      (letfn [(ean-metadata [result]
                (as-> (:cols result) result
                  (u/key-by :name result)
                  (get result "EAN")
                  (select-keys result [:name :display_name :base_type :semantic_type :id :field_ref])))]
        (testing "Make sure metadata is correct for the 'EAN' column with"
          (let [base-query (qp/query->preprocessed
                            (mt/mbql-query orders
                              {:joins [{:fields       :all
                                        :source-table $$products
                                        :condition    [:= $product_id &Products.products.id]
                                        :alias        "Products"}]
                               :limit 10}))]
            (doseq [level (range 4)]
              (testing (format "%d level(s) of nesting" level)
                (let [nested-query (mt/nest-query base-query level)]
                  (testing (format "\nQuery = %s" (u/pprint-to-str nested-query))
                    (is (= (mt/$ids products
                             {:name         "EAN"
                              :display_name "Products → Ean"
                              :base_type    :type/Text
                              :semantic_type nil
                              :id           %ean
                              :field_ref    &Products.ean})
                           (ean-metadata (add-column-info nested-query {}))))))))))))))<|MERGE_RESOLUTION|>--- conflicted
+++ resolved
@@ -418,12 +418,7 @@
          (infered-col-type  [:ltrim "foo"])))
   (is (= {:base_type :type/Text}
          (infered-col-type  [:rtrim "foo"])))
-<<<<<<< HEAD
-  (is (= {:base_type     :type/BigInteger
-          :semantic_type :Semantic/Quantity}
-=======
   (is (= {:base_type :type/BigInteger}
->>>>>>> 01e48ba0
          (infered-col-type  [:length "foo"])))
   (is (= {:base_type :type/Text}
          (infered-col-type  [:upper "foo"])))
@@ -444,22 +439,13 @@
          (infered-col-type  [:coalesce [:field (mt/id :venues :name) nil] "bar"]))))
 
 (deftest test-case
-<<<<<<< HEAD
-  (is (= {:base_type     :type/Text
-          :semantic_type nil}
-=======
-  (is (= {:base_type :type/Text}
->>>>>>> 01e48ba0
+  (is (= {:base_type :type/Text}
          (infered-col-type [:case [[[:> [:field (mt/id :venues :price) nil] 2] "big"]]])))
   (is (= {:base_type :type/Float}
          (infered-col-type [:case [[[:> [:field (mt/id :venues :price) nil] 2]
                                     [:+ [:field (mt/id :venues :price) nil] 1]]]])))
   (testing "Make sure we skip nils when infering case return type"
-<<<<<<< HEAD
-    (is (= {:base_type :type/Float}
-=======
     (is (= {:base_type :type/Number}
->>>>>>> 01e48ba0
            (infered-col-type [:case [[[:< [:field (mt/id :venues :price) nil] 10] [:value nil {:base_type :type/Number}]]
                                      [[:> [:field (mt/id :venues :price) nil] 2] 10]]]))))
   (is (= {:base_type :type/Float}
@@ -469,11 +455,7 @@
   (testing "Make sure `:cols` always come back with a unique `:name` key (#8759)"
     (is (= {:cols
             [{:base_type     :type/Number
-<<<<<<< HEAD
               :semantic_type :Semantic/Quantity
-=======
-              :semantic_type :type/Quantity
->>>>>>> 01e48ba0
               :name          "count"
               :display_name  "count"
               :source        :aggregation
@@ -484,21 +466,13 @@
               :base_type    :type/Number
               :field_ref    [:aggregation 1]}
              {:base_type     :type/Number
-<<<<<<< HEAD
               :semantic_type :Semantic/Quantity
-=======
-              :semantic_type :type/Quantity
->>>>>>> 01e48ba0
               :name          "count_2"
               :display_name  "count"
               :source        :aggregation
               :field_ref     [:aggregation 2]}
              {:base_type     :type/Number
-<<<<<<< HEAD
               :semantic_type :Semantic/Quantity
-=======
-              :semantic_type :type/Quantity
->>>>>>> 01e48ba0
               :name          "count_3"
               :display_name  "count_2"
               :source        :aggregation
