(ns metabase.api.table
  "/api/table endpoints."
  (:require
   [compojure.core :refer [GET POST PUT]]
   [medley.core :as m]
   [metabase.api.common :as api]
   [metabase.db.query :as mdb.query]
   [metabase.driver :as driver]
   [metabase.driver.util :as driver.u]
   [metabase.models.card :refer [Card]]
   [metabase.models.field :refer [Field]]
   [metabase.models.field-values :as field-values :refer [FieldValues]]
   [metabase.models.interface :as mi]
   [metabase.models.table :as table :refer [Table]]
   [metabase.related :as related]
   [metabase.sync :as sync]
   [metabase.sync.concurrent :as sync.concurrent]
   #_:clj-kondo/ignore
   [metabase.sync.field-values :as sync.field-values]
   [metabase.types :as types]
   [metabase.util :as u]
   [metabase.util.i18n :refer [deferred-tru trs]]
   [metabase.util.log :as log]
   [metabase.util.malli.schema :as ms]
   [metabase.util.schema :as su]
   [schema.core :as s]
   [toucan.db :as db]
   [toucan.hydrate :refer [hydrate]]
   [toucan2.core :as t2]))

(set! *warn-on-reflection* true)

(def ^:private TableVisibilityType
  "Schema for a valid table visibility type."
  (apply s/enum (map name table/visibility-types)))

(def ^:private FieldOrder
  "Schema for a valid table field ordering."
  (apply s/enum (map name table/field-orderings)))

(api/defendpoint GET "/"
  "Get all `Tables`."
  []
  (as-> (db/select Table, :active true, {:order-by [[:name :asc]]}) tables
    (hydrate tables :db)
    (filterv mi/can-read? tables)))

(api/defendpoint GET "/:id"
  "Get `Table` with ID."
  [id include_editable_data_model]
  {id ms/PositiveInt
   include_editable_data_model [:maybe :boolean]}
  (let [api-perm-check-fn (if include_editable_data_model
                            api/write-check
                            api/read-check)]
    (-> (api-perm-check-fn Table id)
        (hydrate :db :pk_field))))

(defn- update-table!*
  "Takes an existing table and the changes, updates in the database and optionally calls `table/update-field-positions!`
  if field positions have changed."
  [{:keys [id] :as existing-table} body]
  {id ms/PositiveInt}
  (when-let [changes (not-empty (u/select-keys-when body
                                  :non-nil [:display_name :show_in_getting_started :entity_type :field_order]
                                  :present [:description :caveats :points_of_interest :visibility_type]))]
    (api/check-500 (db/update! Table id changes)))
  (let [updated-table        (t2/select-one Table :id id)
        changed-field-order? (not= (:field_order updated-table) (:field_order existing-table))]
    (if changed-field-order?
      (do
        (table/update-field-positions! updated-table)
        (hydrate updated-table [:fields [:target :has_field_values] :dimensions :has_field_values]))
      updated-table)))

(defn- sync-unhidden-tables
  "Function to call on newly unhidden tables. Starts a thread to sync all tables."
  [newly-unhidden]
  (when (seq newly-unhidden)
    (sync.concurrent/submit-task
     (fn []
       (let [database (table/database (first newly-unhidden))]
         (if (driver.u/can-connect-with-details? (:engine database) (:details database))
           (doseq [table newly-unhidden]
             (log/info (u/format-color 'green (trs "Table ''{0}'' is now visible. Resyncing." (:name table))))
             (sync/sync-table! table))
           (log/warn (u/format-color 'red (trs "Cannot connect to database ''{0}'' in order to sync unhidden tables"
                                               (:name database))))))))))

(defn- update-tables!
  [ids {:keys [visibility_type] :as body}]
  (let [existing-tables (db/select Table :id [:in ids])]
    (api/check-404 (= (count existing-tables) (count ids)))
    (run! api/write-check existing-tables)
    (let [updated-tables (db/transaction (mapv #(update-table!* % body) existing-tables))
          newly-unhidden (when (and (contains? body :visibility_type) (nil? visibility_type))
                           (into [] (filter (comp some? :visibility_type)) existing-tables))]
      (sync-unhidden-tables newly-unhidden)
      updated-tables)))

#_{:clj-kondo/ignore [:deprecated-var]}
(api/defendpoint-schema PUT "/:id"
  "Update `Table` with ID."
  [id :as {{:keys [display_name entity_type visibility_type description caveats points_of_interest
                   show_in_getting_started field_order], :as body} :body}]
  {display_name            (s/maybe su/NonBlankString)
   entity_type             (s/maybe su/EntityTypeKeywordOrString)
   visibility_type         (s/maybe TableVisibilityType)
   description             (s/maybe s/Str)
   caveats                 (s/maybe s/Str)
   points_of_interest      (s/maybe s/Str)
   show_in_getting_started (s/maybe s/Bool)
   field_order             (s/maybe FieldOrder)}
  (first (update-tables! [id] body)))

#_{:clj-kondo/ignore [:deprecated-var]}
(api/defendpoint-schema PUT "/"
  "Update all `Table` in `ids`."
  [:as {{:keys [ids display_name entity_type visibility_type description caveats points_of_interest
                show_in_getting_started], :as body} :body}]
  {ids                     (su/non-empty [su/IntGreaterThanZero])
   display_name            (s/maybe su/NonBlankString)
   entity_type             (s/maybe su/EntityTypeKeywordOrString)
   visibility_type         (s/maybe TableVisibilityType)
   description             (s/maybe s/Str)
   caveats                 (s/maybe s/Str)
   points_of_interest      (s/maybe s/Str)
   show_in_getting_started (s/maybe s/Bool)}
  (update-tables! ids body))


(def ^:private auto-bin-str (deferred-tru "Auto bin"))
(def ^:private dont-bin-str (deferred-tru "Don''t bin"))
(def ^:private minute-str (deferred-tru "Minute"))
(def ^:private hour-str (deferred-tru "Hour"))
(def ^:private day-str (deferred-tru "Day"))

(def ^:private dimension-options
  (let [default-entry [auto-bin-str ["default"]]]
    (zipmap (range)
            (concat
             (map (fn [[name param]]
                    {:name name
                     :mbql [:field nil {:temporal-unit param}]
                     :type "type/DateTime"})
                  ;; note the order of these options corresponds to the order they will be shown to the user in the UI
                  [[minute-str "minute"]
                   [hour-str "hour"]
                   [day-str "day"]
                   [(deferred-tru "Week") "week"]
                   [(deferred-tru "Month") "month"]
                   [(deferred-tru "Quarter") "quarter"]
                   [(deferred-tru "Year") "year"]
                   [(deferred-tru "Minute of Hour") "minute-of-hour"]
                   [(deferred-tru "Hour of Day") "hour-of-day"]
                   [(deferred-tru "Day of Week") "day-of-week"]
                   [(deferred-tru "Day of Month") "day-of-month"]
                   [(deferred-tru "Day of Year") "day-of-year"]
                   [(deferred-tru "Week of Year") "week-of-year"]
                   [(deferred-tru "Month of Year") "month-of-year"]
                   [(deferred-tru "Quarter of Year") "quarter-of-year"]])
             (map (fn [[name param]]
                    {:name name
                     :mbql [:field nil {:temporal-unit param}]
                     :type "type/Time"})
                  [[minute-str "minute"]
                   [hour-str "hour"]
                   [(deferred-tru "Minute of Hour") "minute-of-hour"]])
             (conj
              (mapv (fn [[name [strategy param]]]
                      {:name name
                       :mbql [:field nil {:binning (merge {:strategy strategy}
                                                          (when param
                                                            {strategy param}))}]
                       :type "type/Number"})
                    [default-entry
                     [(deferred-tru "10 bins") ["num-bins" 10]]
                     [(deferred-tru "50 bins") ["num-bins" 50]]
                     [(deferred-tru "100 bins") ["num-bins" 100]]])
              {:name dont-bin-str
               :mbql nil
               :type "type/Number"})
             (conj
              (mapv (fn [[name [strategy param]]]
                      {:name name
                       :mbql [:field nil {:binning (merge {:strategy strategy}
                                                          (when param
                                                            {strategy param}))}]
                       :type "type/Coordinate"})
                    [default-entry
                     [(deferred-tru "Bin every 0.1 degrees") ["bin-width" 0.1]]
                     [(deferred-tru "Bin every 1 degree") ["bin-width" 1.0]]
                     [(deferred-tru "Bin every 10 degrees") ["bin-width" 10.0]]
                     [(deferred-tru "Bin every 20 degrees") ["bin-width" 20.0]]])
              {:name dont-bin-str
               :mbql nil
               :type "type/Coordinate"})))))

(def ^:private dimension-options-for-response
  (m/map-keys str dimension-options))

(defn- create-dim-index-seq [dim-type]
  (->> dimension-options
       (m/filter-vals (fn [v] (= (:type v) dim-type)))
       keys
       sort
       (map str)))

(def ^:private datetime-dimension-indexes
  (create-dim-index-seq "type/DateTime"))

(def ^:private time-dimension-indexes
  (create-dim-index-seq "type/Time"))

(def ^:private numeric-dimension-indexes
  (create-dim-index-seq "type/Number"))

(def ^:private coordinate-dimension-indexes
  (create-dim-index-seq "type/Coordinate"))

(defn- dimension-index-for-type [dim-type pred]
  (first (m/find-first (fn [[_k v]]
                         (and (= dim-type (:type v))
                              (pred v))) dimension-options-for-response)))

(def ^:private date-default-index
  (dimension-index-for-type "type/DateTime" #(= (str day-str) (str (:name %)))))

(def ^:private time-default-index
  (dimension-index-for-type "type/Time" #(= (str hour-str) (str (:name %)))))

(def ^:private numeric-default-index
  (dimension-index-for-type "type/Number" #(.contains ^String (str (:name %)) (str auto-bin-str))))

(def ^:private coordinate-default-index
  (dimension-index-for-type "type/Coordinate" #(.contains ^String (str (:name %)) (str auto-bin-str))))

(defn- supports-numeric-binning? [driver]
  (and driver (driver/supports? driver :binning)))

(defn- assoc-field-dimension-options [driver {:keys [base_type semantic_type fingerprint] :as field}]
  (let [{min_value :min, max_value :max} (get-in fingerprint [:type :type/Number])
        [default-option all-options] (cond
                                       (types/field-is-type? :type/Time field)
                                       [time-default-index time-dimension-indexes]

                                       (types/temporal-field? field)
                                       [date-default-index datetime-dimension-indexes]

                                       (and min_value max_value
                                            (isa? semantic_type :type/Coordinate)
                                            (supports-numeric-binning? driver))
                                       [coordinate-default-index coordinate-dimension-indexes]

                                       (and min_value max_value
                                            (isa? base_type :type/Number)
                                            (not (isa? semantic_type :Relation/*))
                                            (supports-numeric-binning? driver))
                                       [numeric-default-index numeric-dimension-indexes]

                                       :else
                                       [nil []])]
    (assoc field
           :default_dimension_option default-option
           :dimension_options        all-options)))

(defn- assoc-dimension-options [resp driver]
  (-> resp
      (assoc :dimension_options dimension-options-for-response)
      (update :fields (fn [fields]
                        (mapv #(assoc-field-dimension-options driver %) fields)))))

(defn- format-fields-for-response [resp]
  (update resp :fields
          (fn [fields]
            (for [{:keys [values] :as field} fields]
              (if (seq values)
                (update field :values field-values/field-values->pairs)
                field)))))

(defn fetch-query-metadata
  "Returns the query metadata used to power the Query Builder for the given `table`. `include-sensitive-fields?`,
  `include-hidden-fields?` and `include-editable-data-model?` can be either booleans or boolean strings."
  [table {:keys [include-sensitive-fields? include-hidden-fields? include-editable-data-model?]}]
  (if (Boolean/parseBoolean include-editable-data-model?)
    (api/write-check table)
    (api/read-check table))
  (let [driver                    (driver.u/database->driver (:db_id table))
        include-sensitive-fields? (cond-> include-sensitive-fields? (string? include-sensitive-fields?) Boolean/parseBoolean)
        include-hidden-fields?    (cond-> include-hidden-fields? (string? include-hidden-fields?) Boolean/parseBoolean)]
    (-> table
        (hydrate :db [:fields [:target :has_field_values] :dimensions :has_field_values] :segments :metrics)
        (m/dissoc-in [:db :details])
        (assoc-dimension-options driver)
        format-fields-for-response
        (update :fields (partial filter (fn [{visibility-type :visibility_type}]
                                          (case (keyword visibility-type)
                                            :hidden    include-hidden-fields?
                                            :sensitive include-sensitive-fields?
                                            true)))))))

#_{:clj-kondo/ignore [:deprecated-var]}
(api/defendpoint-schema GET "/:id/query_metadata"
  "Get metadata about a `Table` useful for running queries.
   Returns DB, fields, field FKs, and field values.

  Passing `include_hidden_fields=true` will include any hidden `Fields` in the response. Defaults to `false`
  Passing `include_sensitive_fields=true` will include any sensitive `Fields` in the response. Defaults to `false`.

  Passing `include_editable_data_model=true` will check that the current user has write permissions for the table's
  data model, while `false` checks that they have data access perms for the table. Defaults to `false`.

  These options are provided for use in the Admin Edit Metadata page."
  [id include_sensitive_fields include_hidden_fields include_editable_data_model]
  {include_sensitive_fields (s/maybe su/BooleanString)
   include_hidden_fields (s/maybe su/BooleanString)
   include_editable_data_model (s/maybe su/BooleanString)}
  (fetch-query-metadata (t2/select-one Table :id id) {:include-sensitive-fields?    include_sensitive_fields
                                                      :include-hidden-fields?       include_hidden_fields
                                                      :include-editable-data-model? include_editable_data_model}))

(defn- card-result-metadata->virtual-fields
  "Return a sequence of 'virtual' fields metadata for the 'virtual' table for a Card in the Saved Questions 'virtual'
   database."
  [card-id database-id metadata]
  (let [add-field-dimension-options #(assoc-field-dimension-options (driver.u/database->driver database-id) %)
        underlying (m/index-by :id (when-let [ids (seq (keep :id metadata))]
                                     (db/select Field :id [:in ids])))
        fields (for [{col-id :id :as col} metadata]
                 (-> col
                     (update :base_type keyword)
                     (merge (select-keys (underlying col-id)
                                         [:semantic_type :fk_target_field_id :has_field_values]))
                     (assoc
                      :table_id     (str "card__" card-id)
                      :id           (or col-id
                                        ;; TODO -- what????
                                        [:field (:name col) {:base-type (or (:base_type col) :type/*)}])
                      ;; Assoc semantic_type at least temprorarily. We need the correct semantic type in place to make decisions
                      ;; about what kind of dimension options should be added. PK/FK values will be removed after we've added
                      ;; the dimension options
                      :semantic_type (keyword (:semantic_type col)))
                     add-field-dimension-options))
        field->annotated (let [with-ids (filter (comp number? :id) fields)]
                           (zipmap with-ids (hydrate with-ids [:target :has_field_values] :has_field_values)))]
    (map #(field->annotated % %) fields)))

(defn root-collection-schema-name
  "Schema name to use for the saved questions virtual database for Cards that are in the root collection (i.e., not in
  any collection)."
  []
  "Everything else")

(defn card->virtual-table
  "Return metadata for a 'virtual' table for a `card` in the Saved Questions 'virtual' database. Optionally include
  'virtual' fields as well."
  [{:keys [database_id] :as card} & {:keys [include-fields?]}]
  ;; if collection isn't already hydrated then do so
  (let [card (hydrate card :collection)]
    (cond-> {:id               (str "card__" (u/the-id card))
             :db_id            (:database_id card)
             :display_name     (:name card)
             :schema           (get-in card [:collection :name] (root-collection-schema-name))
             :moderated_status (:moderated_status card)
             :description      (:description card)}
      include-fields? (assoc :fields (card-result-metadata->virtual-fields (u/the-id card)
                                                                           database_id
                                                                           (:result_metadata card))))))

(defn- remove-nested-pk-fk-semantic-types
  "This method clears the semantic_type attribute for PK/FK fields of nested queries. Those fields having a semantic
  type confuses the frontend and it can really used in the same way"
  [{:keys [fields] :as metadata-response}]
  (assoc metadata-response :fields (for [{:keys [semantic_type id] :as field} fields]
                                     (if (and (or (isa? semantic_type :type/PK)
                                                  (isa? semantic_type :type/FK))
                                              ;; if they have a user entered id let it stay
                                              (or (nil? id)
                                                  (not (number? id))))
                                       (assoc field :semantic_type nil)
                                       field))))

#_{:clj-kondo/ignore [:deprecated-var]}
(api/defendpoint-schema GET "/card__:id/query_metadata"
  "Return metadata for the 'virtual' table for a Card."
  [id]
  (let [{:keys [database_id] :as card} (t2/select-one [Card :id :dataset_query :result_metadata :name :description
                                                       :collection_id :database_id]
                                         :id id)
        moderated-status              (->> (mdb.query/query {:select   [:status]
                                                             :from     [:moderation_review]
                                                             :where    [:and
                                                                        [:= :moderated_item_type "card"]
                                                                        [:= :moderated_item_id id]
                                                                        [:= :most_recent true]]
                                                             :order-by [[:id :desc]]
                                                             :limit    1}
                                                            :id id)
                                           first :status)]
    (-> (assoc card :moderated_status moderated-status)
        api/read-check
        (card->virtual-table :include-fields? true)
        (assoc-dimension-options (driver.u/database->driver database_id))
        remove-nested-pk-fk-semantic-types)))

(api/defendpoint GET "/card__:id/fks"
  "Return FK info for the 'virtual' table for a Card. This is always empty, so this endpoint
   serves mainly as a placeholder to avoid having to change anything on the frontend."
  []
  []) ; return empty array

(api/defendpoint GET "/:id/fks"
  "Get all foreign keys whose destination is a `Field` that belongs to this `Table`."
  [id]
  {id ms/PositiveInt}
  (api/read-check Table id)
  (when-let [field-ids (seq (t2/select-pks-set Field, :table_id id, :visibility_type [:not= "retired"], :active true))]
    (for [origin-field (db/select Field, :fk_target_field_id [:in field-ids], :active true)]
      ;; it's silly to be hydrating some of these tables/dbs
      {:relationship   :Mt1
       :origin_id      (:id origin-field)
       :origin         (hydrate origin-field [:table :db])
       :destination_id (:fk_target_field_id origin-field)
       :destination    (hydrate (t2/select-one Field :id (:fk_target_field_id origin-field)) :table)})))

(api/defendpoint POST "/:id/rescan_values"
  "Manually trigger an update for the FieldValues for the Fields belonging to this Table. Only applies to Fields that
   are eligible for FieldValues."
  [id]
  {id ms/PositiveInt}
  (let [table (api/write-check (t2/select-one Table :id id))]
    ;; Override *current-user-permissions-set* so that permission checks pass during sync. If a user has DB detail perms
    ;; but no data perms, they should stll be able to trigger a sync of field values. This is fine because we don't
    ;; return any actual field values from this API. (#21764)
    (binding [api/*current-user-permissions-set* (atom #{"/"})]
      ;; async so as not to block the UI
      (sync.concurrent/submit-task
       (fn []
         (sync.field-values/update-field-values-for-table! table))))
    {:status :success}))

(api/defendpoint POST "/:id/discard_values"
  "Discard the FieldValues belonging to the Fields in this Table. Only applies to fields that have FieldValues. If
   this Table's Database is set up to automatically sync FieldValues, they will be recreated during the next cycle."
  [id]
  {id ms/PositiveInt}
<<<<<<< HEAD
  (api/write-check (db/select-one Table :id id))
  (when-let [field-ids (t2/select-pks-set Field :table_id id)]
=======
  (api/write-check (t2/select-one Table :id id))
  (when-let [field-ids (db/select-ids Field :table_id id)]
>>>>>>> ea901a03
    (db/simple-delete! FieldValues :field_id [:in field-ids]))
  {:status :success})

(api/defendpoint GET "/:id/related"
  "Return related entities."
  [id]
  {id ms/PositiveInt}
  (-> (t2/select-one Table :id id) api/read-check related/related))

(api/defendpoint PUT "/:id/fields/order"
  "Reorder fields"
  [id :as {field_order :body}]
  {id ms/PositiveInt
   field_order [:sequential ms/PositiveInt]}
  (-> (t2/select-one Table :id id) api/write-check (table/custom-order-fields! field_order)))

(api/define-routes)<|MERGE_RESOLUTION|>--- conflicted
+++ resolved
@@ -444,13 +444,8 @@
    this Table's Database is set up to automatically sync FieldValues, they will be recreated during the next cycle."
   [id]
   {id ms/PositiveInt}
-<<<<<<< HEAD
-  (api/write-check (db/select-one Table :id id))
+  (api/write-check (t2/select-one Table :id id))
   (when-let [field-ids (t2/select-pks-set Field :table_id id)]
-=======
-  (api/write-check (t2/select-one Table :id id))
-  (when-let [field-ids (db/select-ids Field :table_id id)]
->>>>>>> ea901a03
     (db/simple-delete! FieldValues :field_id [:in field-ids]))
   {:status :success})
 
