(ns metabase.api.collection-test
  "Tests for /api/collection endpoints."
  (:require
   [clojure.set :as set]
   [clojure.string :as str]
   [clojure.test :refer :all]
   [metabase.api.card-test :as api.card-test]
   [metabase.api.collection :as api.collection]
   [metabase.api.notification-test :as api.notification-test]
   [metabase.models.card :as card]
   [metabase.models.collection :as collection]
   [metabase.models.collection-permission-graph-revision :as c-perm-revision]
   [metabase.models.collection-test :as collection-test]
   [metabase.models.collection.graph :as graph]
   [metabase.models.collection.graph-test :as graph.test]
   [metabase.models.revision :as revision]
<<<<<<< HEAD
   [metabase.notification.test-util :as notification.tu]
=======
   [metabase.permissions.models.permissions :as perms]
   [metabase.permissions.models.permissions-group :as perms-group]
>>>>>>> e2fd234c
   [metabase.test :as mt]
   [metabase.test.data.users :as test.users]
   [metabase.test.fixtures :as fixtures]
   [metabase.util :as u]
   [toucan2.core :as t2])
  (:import
   (java.time ZoneId ZonedDateTime)))

(set! *warn-on-reflection* true)

(use-fixtures :once (fixtures/initialize :test-users-personal-collections))

(defmacro ^:private with-collection-hierarchy!
  "Totally-rad macro that creates a Collection hierarchy and grants the All Users group perms for all the Collections
  you've bound. See docs for [[metabase.models.collection-test/with-collection-hierarchy]] for more details."
  {:style/indent 1}
  [collection-bindings & body]
  {:pre [(vector? collection-bindings)
         (every? symbol? collection-bindings)]}
  `(collection-test/with-collection-hierarchy! [{:keys ~collection-bindings}]
     ~@(for [collection-symb collection-bindings]
         `(perms/grant-collection-read-permissions! (perms-group/all-users) ~collection-symb))
     ~@body))

(defn- do-with-french-user-and-personal-collection! [f]
  (binding [collection/*allow-deleting-personal-collections* true]
    (mt/with-mock-i18n-bundles! {"fr" {:messages {"{0} {1}''s Personal Collection" "Collection personnelle de {0} {1}"}}}
      (mt/with-temp [:model/User       user       {:locale     "fr"
                                                   :first_name "Taco"
                                                   :last_name  "Bell"}
                     :model/Collection collection {:personal_owner_id (:id user)}]
        (f user collection)))))

(defmacro ^:private with-french-user-and-personal-collection!
  "Create a user with locale's fr and a collection associated with it"
  {:style/indent 2}
  [user collection & body]
  `(do-with-french-user-and-personal-collection!
    (fn [~user ~collection]
      ~@body)))

;;; +----------------------------------------------------------------------------------------------------------------+
;;; |                                                GET /collection                                                 |
;;; +----------------------------------------------------------------------------------------------------------------+

(deftest list-collections-test
  (testing "GET /api/collection"
    (testing "check that we can get a basic list of collections"
      ;; (for test purposes remove the personal collections)
      (mt/with-temp [:model/Collection collection]
        (is (= [{:parent_id           nil
                 :effective_location  nil
                 :effective_ancestors []
                 :can_write           true
                 :name                "Our analytics"
                 :authority_level     nil
                 :is_personal         false
                 :id                  "root"
                 :can_restore         false
                 :can_delete          false}
                (assoc (into {:is_personal false} collection) :can_write true :can_delete false)]
               (filter #(#{(:id collection) "root"} (:id %))
                       (mt/user-http-request :crowberto :get 200 "collection"))))))))

(deftest list-collections-only-personal-collections-should-be-visible-test
  (testing "GET /api/collection"
    (testing "We should only see our own Personal Collections!"
      (is (= ["Lucky Pigeon's Personal Collection"]
             (->> (mt/user-http-request :lucky :get 200 "collection")
                  (filter :personal_owner_id)
                  (map :name))))
      (testing "...unless we are *admins*"
        (is (= ["Crowberto Corv's Personal Collection"
                "Lucky Pigeon's Personal Collection"
                "Rasta Toucan's Personal Collection"
                "Trash Bird's Personal Collection"]
               (->> (mt/user-http-request :crowberto :get 200 "collection")
                    (filter #((set (map mt/user->id [:crowberto :lucky :rasta :trashbird])) (:personal_owner_id %)))
                    (map :name)
                    sort))))
      (testing "...or we are *admins* but exclude other user's collections"
        (is (= ["Crowberto Corv's Personal Collection"]
               (->> (mt/user-http-request :crowberto :get 200 "collection" :exclude-other-user-collections true)
                    (filter #((set (map mt/user->id [:crowberto :lucky :rasta :trashbird])) (:personal_owner_id %)))
                    (map :name)
                    sort)))))))

(deftest list-collections-personal-collection-locale-test
  (testing "GET /api/collection"
    (testing "Personal Collection's name and slug should be returned in user's locale"
      (with-french-user-and-personal-collection! user _collection
        (is (= [{:name "Collection personnelle de Taco Bell"
                 :slug "collection_personnelle_de_taco_bell"}]
               (->> (mt/user-http-request user :get 200 "collection")
                    (filter :personal_owner_id)
                    (map #(select-keys % [:name :slug])))))))))

(deftest list-collections-permissions-test
  (testing "GET /api/collection"
    (testing "check that we don't see collections if we don't have permissions for them"
      (mt/with-non-admin-groups-no-root-collection-perms
        (mt/with-temp [:model/Collection collection-1 {:name "Collection 1"}
                       :model/Collection _            {:name "Collection 2"}]
          (perms/grant-collection-read-permissions! (perms-group/all-users) collection-1)
          (is (= ["Collection 1"
                  "Rasta Toucan's Personal Collection"]
                 (->> (mt/user-http-request :rasta :get 200 "collection")
                      (filter (fn [{collection-name :name}]
                                (or (#{"Our analytics" "Collection 1" "Collection 2"} collection-name)
                                    (some-> collection-name (str/includes? "Personal Collection")))))
                      (map :name)))))))))

(deftest list-collections-personal-only-test
  (testing "GET /api/collection?personal-only=true check that we don't see collections that you don't have access to or aren't personal."
    (mt/with-non-admin-groups-no-root-collection-perms
      (mt/with-temp [:model/Collection collection-1 {:name "Collection 1"}]
        (perms/grant-collection-read-permissions! (perms-group/all-users) collection-1)
        (is (= ["Rasta Toucan's Personal Collection"]
               (->> (mt/user-http-request :rasta :get 200 "collection" :personal-only true)
                    (filter (fn [{collection-name :name}]
                              (or (#{"Our analytics" "Collection 1" "Collection 2"} collection-name)
                                  (str/includes? collection-name "Personal Collection"))))
                    (map :name))))))))

(deftest list-collections-personal-only-admin-test
  (testing "GET /api/collection?personal-only=true check that we see all personal collections if you are an admin."
    (mt/with-temp [:model/Collection collection-1 {:name "Collection 1"}]
      (perms/grant-collection-read-permissions! (perms-group/all-users) collection-1)
      (is (= (->> (t2/select :model/Collection {:where [:!= :personal_owner_id nil]})
                  (map :name)
                  (into #{}))
             (->> (mt/user-http-request :crowberto :get 200 "collection" :personal-only true)
                  (filter (fn [{collection-name :name}]
                            (or (#{"Our analytics" "Collection 1" "Collection 2"} collection-name)
                                (str/includes? collection-name "Personal Collection"))))
                  (map :name)
                  (into #{})))))))

(deftest list-collections-archived-test
  (testing "GET /api/collection"
    (mt/with-temp [:model/Collection {archived-col-id :id} {:name "Archived Collection"}
                   :model/Collection _ {:name "Regular Collection"}]
      (mt/user-http-request :rasta :put 200 (str "/collection/" archived-col-id) {:archived true})
      (letfn [(remove-other-collections [collections]
                (filter (fn [{collection-name :name}]
                          (or (#{"Our analytics" "Archived Collection" "Regular Collection"} collection-name)
                              (str/includes? collection-name "Personal Collection")))
                        collections))]
        (testing "check that we don't see collections if they're archived"
          (is (= ["Our analytics"
                  "Rasta Toucan's Personal Collection"
                  "Regular Collection"]
                 (->> (mt/user-http-request :rasta :get 200 "collection")
                      remove-other-collections
                      (map :name)))))

        (testing "Check that if we pass `?archived=true` we instead see archived Collections"
          (is (= ["Archived Collection"]
                 (->> (mt/user-http-request :rasta :get 200 "collection" :archived :true)
                      remove-other-collections
                      (map :name)))))))))

(deftest list-collections-namespace-parameter-test
  (testing "GET /api/collection"
    (testing "?namespace= parameter"
      (mt/with-temp [:model/Collection {normal-id :id} {:name "Normal Collection"}
                     :model/Collection {coins-id :id}  {:name "Coin Collection", :namespace "currency"}]
        (letfn [(collection-names [collections]
                  (->> collections
                       (filter #(#{normal-id coins-id} (:id %)))
                       (map :name)))]
          (testing "shouldn't show Collections of a different `:namespace` by default"
            (is (= ["Normal Collection"]
                   (collection-names (mt/user-http-request :rasta :get 200 "collection")))))

          (perms/grant-collection-read-permissions! (perms-group/all-users) coins-id)
          (testing "By passing `:namespace` we should be able to see Collections of that `:namespace`"
            (testing "?namespace=currency"
              (is (= ["Coin Collection"]
                     (collection-names (mt/user-http-request :rasta :get 200 "collection?namespace=currency")))))

            (testing "?namespace=stamps"
              (is (= []
                     (collection-names (mt/user-http-request :rasta :get 200 "collection?namespace=stamps")))))))))))

;;; +----------------------------------------------------------------------------------------------------------------+
;;; |                                              GET /collection/tree                                              |
;;; +----------------------------------------------------------------------------------------------------------------+

(defn- collection-tree-transform [xform collections]
  (vec (for [collection collections
             :let       [collection (xform collection)]
             :when      collection]
         (cond-> collection
           (:children collection) (update :children (partial collection-tree-transform xform))))))

(defn- collection-tree-view
  "Keep just the fields specified by `fields-to-keep` of Collections in `collection-ids-to-keep` in the response
  returned by the Collection tree endpoint. If `fields-to-keep` is not specified, only the names are kept."
  ([collection-ids-to-keep collections]
   (collection-tree-view collection-ids-to-keep [:name] collections))
  ([collection-ids-to-keep fields-to-keep collections]
   (let [selection (conj fields-to-keep :children)
         ids-to-keep (set collection-ids-to-keep)]
     (collection-tree-transform (fn [collection]
                                  (when (contains? ids-to-keep (:id collection))
                                    (select-keys collection selection)))
                                collections))))

(deftest collection-tree-test
  (testing "GET /api/collection/tree"
    (let [personal-collection (collection/user->personal-collection (mt/user->id :rasta))]
      (testing "sanity check"
        (is (some? personal-collection)))
      (with-collection-hierarchy! [a b c d e f g]
        (let [ids      (set (map :id (cons personal-collection [a b c d e f g])))
              response (mt/user-http-request :rasta :get 200 "collection/tree")]
          (testing "Make sure overall tree shape of the response is as is expected"
            (is (= [{:name     "A"
                     :children [{:name "B", :children []}
                                {:name     "C"
                                 :children [{:name     "D"
                                             :children [{:name "E", :children []}]}
                                            {:name     "F"
                                             :children [{:name     "G"
                                                         :children []}]}]}]}
                    {:name "Rasta Toucan's Personal Collection", :children []}]
                   (collection-tree-view ids response))))
          (testing "Make sure each Collection comes back with the expected keys"
            (is (partial= {:description       nil
                           :archived          false
                           :entity_id         (:entity_id personal-collection)
                           :slug              "rasta_toucan_s_personal_collection"
                           :name              "Rasta Toucan's Personal Collection"
                           :personal_owner_id (mt/user->id :rasta)
                           :id                (u/the-id personal-collection)
                           :location          "/"
                           :namespace         nil
                           :children          []
                           :authority_level   nil}
                          (some #(when (= (:id %) (u/the-id personal-collection)) %)
                                response)))))))))

(deftest collections-tree-exclude-other-user-collections-test
  (let [personal-collection (collection/user->personal-collection (mt/user->id :lucky))]
    (with-collection-hierarchy! [a b c d e f g]
      (collection/move-collection! a (collection/children-location personal-collection))
      (let [ids                 (set (map :id (cons personal-collection [a b c d e f g])))
            response-rasta      (mt/user-http-request :rasta :get 200 "collection/tree" :exclude-other-user-collections true)
            response-lucky      (mt/user-http-request :lucky :get 200 "collection/tree" :exclude-other-user-collections true)
            expected-lucky-tree [{:name "Lucky Pigeon's Personal Collection",
                                  :children
                                  [{:name "A"
                                    :children
                                    [{:name "B" :children []}
                                     {:name "C"
                                      :children [{:name "D" :children [{:name "E" :children []}]} {:name "F" :children [{:name "G" :children []}]}]}]}]}]]
        (testing "Make sure that user is not able to see other users personal collections"
          (is (= []
                 (collection-tree-view ids response-rasta))))
        (testing "Make sure that user is able to see his own collections"
          (is (= expected-lucky-tree
                 (collection-tree-view ids response-lucky))))
        (testing "Mocking having one user still returns a correct result"
          (with-redefs [t2/select-fn-set (constantly nil)]
            (let [response (mt/user-http-request :lucky :get 200 "collection/tree" :exclude-other-user-collections true)]
              (is (= expected-lucky-tree
                     (collection-tree-view ids response))))))))))

(deftest collection-tree-here-and-below-test
  (testing "Tree should properly indicate contents"
    (with-collection-hierarchy! [a b]
      (let [personal-collection (collection/user->personal-collection (mt/user->id :rasta))]
        (mt/with-temp [:model/Card _ {:name "Personal Card"
                                      :collection_preview false
                                      :collection_id (:id personal-collection)}
                       :model/Card _ {:name "Personal Model"
                                      :type :model
                                      :collection_preview false
                                      :collection_id (:id personal-collection)}
                       :model/Card _ {:name "A Card"
                                      :collection_preview false
                                      :collection_id (:id a)}
                       :model/Card _ {:name "B Model"
                                      :type :model
                                      :collection_preview false
                                      :collection_id (:id b)}]
          (is (=? [{:here ["card"] :below ["dataset"] :children [{:here ["dataset"]}]}
                   {:here ["card" "dataset"]}]
                  (filter
                   ;; filter out any extraneous collections
                   #(contains? #{(:id personal-collection) (:id a)} (:id %))
                   (mt/user-http-request :rasta :get 200 "collection/tree")))))))))

(deftest collection-tree-shallow-test
  (testing "GET /api/collection/tree?shallow=true"
    (with-collection-hierarchy! [a b c d e f g]
      (let [personal-collection (collection/user->personal-collection (mt/user->id :rasta))
            ids                 (set (map :id (cons personal-collection [a b c d e f g])))]
        (let [response (mt/user-http-request :rasta :get 200 "collection/tree?shallow=true")]
          (testing "Make sure overall tree shape of the response is as is expected"
            (is (= [{:name     "A"
                     :children true}
                    {:name "Rasta Toucan's Personal Collection"
                     :children false}]
                   (->> response
                        (filter (fn [coll] (contains? ids (:id coll))))
                        (map #(select-keys % [:name :children])))))
            (testing "Make sure each Collection comes back with the expected keys"
              (is (partial= {:description       nil
                             :archived          false
                             :entity_id         (:entity_id personal-collection)
                             :slug              "rasta_toucan_s_personal_collection"
                             :name              "Rasta Toucan's Personal Collection"
                             :personal_owner_id (mt/user->id :rasta)
                             :id                (u/the-id personal-collection)
                             :location          "/"
                             :namespace         nil
                             :children          false
                             :authority_level   nil}
                            (some #(when (= (:id %) (u/the-id personal-collection)) %)
                                  response))))))
        (let [response (mt/user-http-request :rasta :get 200 (str "collection/tree?shallow=true&collection-id=" (:id a)))]
          (testing "Make sure collection-id param works as expected"
            (is (= [{:name     "B"
                     :children false}
                    {:name     "C"
                     :children true}]
                   (->> response
                        (filter (fn [coll] (contains? ids (:id coll))))
                        (map #(select-keys % [:name :children])))))))))))

(deftest select-collections-shallow-test
  (testing "Selecting collections based off collection-id equaling nil works."
    (with-collection-hierarchy! [a b c d e f g]
      (let [personal-collection (collection/user->personal-collection (mt/user->id :crowberto))
            ids      (set (map :id (cons personal-collection [a b c d e f g])))]
        (mt/with-test-user :crowberto
          (testing "Make sure we get the expected collections when collection-id is nil"
            (let [collections (#'api.collection/select-collections {:archived                       false
                                                                    :exclude-other-user-collections false
                                                                    :shallow                        true
                                                                    :permissions-set                #{"/"}})]
              (is (= #{{:name "A"}
                       {:name "B"}
                       {:name "C"}
                       {:name "Crowberto Corv's Personal Collection"}}
                     (->> collections
                          (filter (fn [coll] (contains? ids (:id coll))))
                          (map #(select-keys % [:name]))
                          (into #{}))))))
          (testing "Make sure we get the expected collections when collection-id is an integer"
            (let [collections (#'api.collection/select-collections {:archived                       false
                                                                    :exclude-other-user-collections false
                                                                    :shallow                        true
                                                                    :collection-id                  (:id a)
                                                                    :permissions-set                #{"/"}})]
              ;; E & G are too deep to show up
              (is (= #{{:name "C"}
                       {:name "B"}
                       {:name "D"}
                       {:name "F"}}
                     (->> collections
                          (filter (fn [coll] (contains? ids (:id coll))))
                          (map #(select-keys % [:name]))
                          (into #{})))))
            (let [collections (#'api.collection/select-collections {:archived                       false
                                                                    :exclude-other-user-collections false
                                                                    :shallow                        true
                                                                    :collection-id                  (:id b)
                                                                    :permissions-set                #{"/"}})]
              (is (= #{}
                     (->> collections
                          (filter (fn [coll] (contains? ids (:id coll))))
                          (map #(select-keys % [:name]))
                          (into #{})))))))))))

(deftest collection-tree-exclude-other-users-personal-collections-test
  (testing "GET /api/collection/tree"
    (testing "Excludes other user collections"
      (let [admin-collection (collection/user->personal-collection (mt/user->id :crowberto))
            lucky-collection (collection/user->personal-collection (mt/user->id :lucky))]
        (mt/with-temp [:model/Collection ac {:name "Admin Child" :location (collection/location-path admin-collection)}
                       :model/Collection lc {:name "Lucky Child" :location (collection/location-path lucky-collection)}
                       :model/Collection a  {:name "A"}
                       :model/Collection b  {:name     "B"
                                             :location (collection/location-path a)}
                       :model/Collection c  {:name "C"}]
          (let [ids                   (set (map :id [admin-collection lucky-collection ac lc a b c]))
                admin-response        (mt/user-http-request :crowberto :get 200
                                                            "collection/tree")
                admin-response-ex     (mt/user-http-request :crowberto :get 200
                                                            "collection/tree?exclude-other-user-collections=true")
                non-admin-response    (mt/user-http-request :lucky :get 200
                                                            "collection/tree")
                non-admin-response-ex (mt/user-http-request :lucky :get 200
                                                            "collection/tree?exclude-other-user-collections=true")]
            (testing "By default, our admin can see everything"
              (is (= [{:name "A", :children [{:name "B", :children []}]}
                      {:name "C", :children []}
                      {:name "Crowberto Corv's Personal Collection", :children [{:name "Admin Child", :children []}]}
                      {:name "Lucky Pigeon's Personal Collection", :children [{:name "Lucky Child", :children []}]}]
                     (collection-tree-view ids admin-response))))
            (testing "When excluding other user collections, the admin only sees their own collections and shared collections"
              (is (= [{:name "A", :children [{:name "B", :children []}]}
                      {:name "C", :children []}
                      {:name "Crowberto Corv's Personal Collection", :children [{:name "Admin Child", :children []}]}]
                     (collection-tree-view ids admin-response-ex))))
            (testing "A non admin only sees their own collections without the flag..."
              (is (= [{:name "A", :children [{:name "B", :children []}]}
                      {:name "C", :children []}
                      {:name "Lucky Pigeon's Personal Collection", :children [{:name "Lucky Child", :children []}]}]
                     (collection-tree-view ids non-admin-response)))
              (testing "...as well as with the flag"
                (is (= [{:name "A", :children [{:name "B", :children []}]}
                        {:name "C", :children []}
                        {:name "Lucky Pigeon's Personal Collection", :children [{:name "Lucky Child", :children []}]}]
                       (collection-tree-view ids non-admin-response-ex)))))))))))

(deftest collection-tree-user-locale-test
  (testing "GET /api/collection/tree"
    (testing "for personal collections, it should return name and slug in user's locale"
      (with-french-user-and-personal-collection! user collection
        (is (partial= {:description       nil
                       :archived          false
                       :entity_id         (:entity_id collection)
                       :slug              "collection_personnelle_de_taco_bell"
                       :name              "Collection personnelle de Taco Bell"
                       :personal_owner_id (:id user)
                       :id                (:id collection)
                       :location          "/"
                       :namespace         nil
                       :children          []
                       :authority_level   nil}
                      (some #(when (= (:id %) (:id collection)) %)
                            (mt/user-http-request user :get 200 "collection/tree"))))))))

(deftest collection-tree-child-permissions-test
  (testing "GET /api/collection/tree"
    (testing "Tree endpoint should still return Collections if we don't have perms for the parent Collection (#14114)"
      ;; Create a hierarchy like:
      ;;
      ;; + Our analytics (Revoke permissions to All Users)
      ;; +--+ Parent collection (Revoke permissions to All Users)
      ;;    +--+ Child collection (Give All Users group Curate access)
      (mt/with-non-admin-groups-no-root-collection-perms
        (mt/with-temp [:model/Collection parent-collection {:name "Parent"}
                       :model/Collection child-collection  {:name "Child", :location (format "/%d/" (:id parent-collection))}]
          (perms/revoke-collection-permissions! (perms-group/all-users) parent-collection)
          (perms/grant-collection-readwrite-permissions! (perms-group/all-users) child-collection)
          (is (= [{:name "Child", :children []}]
                 (collection-tree-view (map :id [parent-collection child-collection])
                                       (mt/user-http-request :rasta :get 200 "collection/tree"))))
          (is (= [{:name "Child", :children []}]
                 (collection-tree-view (map :id [parent-collection child-collection])
                                       (mt/user-http-request :rasta :get 200 "collection/tree"
                                                             :exclude-other-user-collections true)))))))))

(deftest collection-tree-namespace-parameter-test
  (testing "GET /api/collection/tree"
    (testing "Namespace parameter"
      (mt/with-temp [:model/Collection {normal-id :id} {:name "Normal Collection"}
                     :model/Collection {coins-id :id}  {:name "Coin Collection", :namespace "currency"}]
        (let [ids [normal-id coins-id]]
          (testing "shouldn't show Collections of a different `:namespace` by default"
            (is (= [{:name "Normal Collection", :children []}]
                   (collection-tree-view ids (mt/user-http-request :rasta :get 200 "collection/tree")))))

          (perms/grant-collection-read-permissions! (perms-group/all-users) coins-id)
          (testing "By passing `:namespace` we should be able to see Collections of that `:namespace`"
            (testing "?namespace=currency"
              (is (= [{:name "Coin Collection", :children []}]
                     (collection-tree-view ids (mt/user-http-request :rasta :get 200 "collection/tree?namespace=currency")))))

            (testing "?namespace=stamps"
              (is (= []
                     (collection-tree-view ids (mt/user-http-request :rasta :get 200 "collection/tree?namespace=stamps")))))))))))

(deftest collection-tree-elide-collections-with-no-permissions-test
  (testing "GET /api/collection/tree"
    (testing "Tree should elide Collections for which we have no permissions (#14280)"
      ;; Create hierarchy like
      ;;
      ;;     +-> B*
      ;;     |
      ;; A* -+-> C -+-> D -> E*
      ;;            |
      ;;            +-> F* -> G*
      ;;
      ;; Grant perms for collections with a `*`. Should see
      ;;
      ;;     +-> B*
      ;;     |
      ;; A* -+-> E*
      ;;     |
      ;;     +-> F* -> G*
      (collection-test/with-collection-hierarchy! [{:keys [a b e f g], :as collections}]
        (doseq [collection [a b e f g]]
          (perms/grant-collection-read-permissions! (perms-group/all-users) collection))
        (is (= [{:name     "A"
                 :children [{:name "B", :children []}
                            {:name "E", :children []}
                            {:name     "F"
                             :children [{:name "G", :children []}]}]}]
               (collection-tree-transform
                (let [ids-to-keep (set (map u/the-id (vals collections)))]
                  (fn [{collection-id :id, :as collection}]
                    (when (or (not collection-id)
                              (ids-to-keep collection-id))
                      (select-keys collection [:name :children]))))
                (mt/user-http-request :rasta :get 200 "collection/tree"))))))))

;;; +----------------------------------------------------------------------------------------------------------------+
;;; |                                              GET /collection/:id                                               |
;;; +----------------------------------------------------------------------------------------------------------------+

(deftest fetch-collection-test
  (testing "GET /api/collection/:id"
    (testing "check that we can see collection details"
      (mt/with-temp [:model/Collection collection {:name "Coin Collection"}]
        (is (=? {:name "Coin Collection"}
                (mt/user-http-request :rasta :get 200 (str "collection/" (u/the-id collection)))))))

    (testing "check that collections detail properly checks permissions"
      (mt/with-non-admin-groups-no-root-collection-perms
        (mt/with-temp [:model/Collection collection]
          (is (= "You don't have permissions to do that."
                 (mt/user-http-request :rasta :get 403 (str "collection/" (u/the-id collection))))))))

    (testing "for personal collections, it should return name and slug in user's locale"
      (with-french-user-and-personal-collection! user collection
        (is (=? {:name "Collection personnelle de Taco Bell"
                 :slug "collection_personnelle_de_taco_bell"}
                (mt/user-http-request (:id user) :get 200 (str "collection/" (:id collection)))))))))

;;; ------------------------------------------------ Collection Items ------------------------------------------------

(defn- do-with-some-children-of-collection! [collection-or-id-or-nil f]
  (mt/with-non-admin-groups-no-root-collection-perms
    (let [collection-id-or-nil (when collection-or-id-or-nil
                                 (u/the-id collection-or-id-or-nil))]
      (mt/with-temp [:model/Card          {card-id :id}                     {:name               "Birthday Card"
                                                                             :collection_preview false
                                                                             :collection_id      collection-id-or-nil}
                     :model/Dashboard     {dashboard-id :id}                {:name          "Dine & Dashboard"
                                                                             :collection_id collection-id-or-nil}
                     :model/Pulse         {pulse-id :id, :as _pulse}        {:name          "Electro-Magnetic Pulse"
                                                                             :collection_id collection-id-or-nil}
                               ;; this is a dashboard subscription
                     :model/DashboardCard {dashboard-card-id :id}           {:dashboard_id dashboard-id
                                                                             :card_id      card-id}
                     :model/Pulse         {dashboard-sub-pulse-id :id}      {:name          "Acme Products"
                                                                             :collection_id collection-id-or-nil}
                     :model/PulseCard     {dashboard-sub-pulse-card-id :id} {:card_id           card-id
                                                                             :dashboard_card_id dashboard-card-id
                                                                             :pulse_id          dashboard-sub-pulse-id}]
        (f {:card-id                         card-id
            :dashboard-id                    dashboard-id
            :pulse-id                        pulse-id
            :dashboard-subscription-pulse-id dashboard-sub-pulse-id
            :dashboard-sub-pulse-card-id     dashboard-sub-pulse-card-id})))))

(defmacro ^:private with-some-children-of-collection! {:style/indent 1} [collection-or-id-or-nil & body]
  `(do-with-some-children-of-collection!
    ~collection-or-id-or-nil
    (fn [~'&ids]
      ~@body)))

(defn- remove-non-test-items
  "Remove Cards, Dashboards, and Pulses that aren't the 'Birthday Card'/'Dine & Dashboard'/'Electro-Magnetic Pulse'
  created by `with-some-children-of-collection`."
  [items {:keys [card-id dashboard-id pulse-id]}]
  (filter (fn [{:keys [id model]}]
            (case model
              ("card" "dataset") (= id card-id)
              "dashboard"        (= id dashboard-id)
              "pulse"            (= id pulse-id)
              true))
          items))

(defn- remove-non-personal-collections
  [items]
  (remove (fn [{:keys [model name]}]
            (when (= model "collection")
              (not (str/includes? name "Personal Collection"))))
          items))

(defn- default-item [{:keys [model] :as item-map}]
  (merge {:id true, :collection_position nil, :entity_id true}
         (when (= model "collection")
           {:authority_level nil})
         (when (= model "card")
           {:moderated_status nil})
         item-map))

(defn- collection-item [collection-name & {:as extra-keypairs}]
  (let [personal-collection (str/ends-with? collection-name "Personal Collection")]
    (merge (cond->
            {:id              true
             :description     nil
             :can_write       personal-collection
             :model           "collection"
             :authority_level nil
             :entity_id       true
             :name            collection-name}
             personal-collection (assoc :personal_owner_id personal-collection))
           extra-keypairs)))

(deftest collection-items-return-cards-test
  (testing "GET /api/collection/:id/items"
    (testing "check that cards are returned with the collection/items endpoint"
      (mt/with-temp [:model/Collection       collection             {}
                     :model/User             {user-id :id}          {:first_name "x" :last_name "x" :email "zzzz@example.com"}
                     :model/Card             {card-id :id :as card} {:collection_id (u/the-id collection)}
                     :model/ModerationReview _                      {:moderated_item_type "card"
                                                                     :moderated_item_id   card-id
                                                                     :status              "verified"
                                                                     :moderator_id        user-id
                                                                     :most_recent         true}]
        (is (= (mt/obj->json->obj
                [{:collection_id       (:id collection)
                  :dashboard_count     0
                  :dashboard           nil
                  :dashboard_id        nil
                  :can_write           true
                  :can_delete          false
                  :can_restore         false
                  :id                  card-id
                  :archived            false
                  :location            nil
                  :name                (:name card)
                  :collection_position nil
                  :collection_preview  true
                  :database_id         (mt/id)
                  :display             "table"
                  :description         nil
                  :entity_id           (:entity_id card)
                  :moderated_status    "verified"
                  :model               "card"
                  :last_used_at        (:last_used_at card)
                  :fully_parameterized  true}])
               (mt/obj->json->obj
                (:data (mt/user-http-request :crowberto :get 200
                                             (str "collection/" (u/the-id collection) "/items"))))))))))

(deftest collection-items-based-on-upload-test
  (testing "GET /api/collection/:id/items"
    (testing "check that based_on_upload is returned for cards correctly"
      (api.card-test/run-based-on-upload-test!
       (fn [card]
         (->> (mt/user-http-request :crowberto :get 200 (str "collection/" (:collection_id card) "/items?models=card&models=dataset"))
              :data
              (filter (fn [item]
                        (= (:id item) (:id card))))
              first))))))

(deftest collection-items-returns-collections-with-correct-collection-id-test
  (testing "GET /api/collection/:id/items?model=collection"
    (testing "check that the ID and collection_id don't match"
      (mt/with-temp [:model/Collection parent {}
                     :model/Collection child {:location (collection/children-location parent)}]
        (is (= {:id (:id child)
                :collection_id (:id parent)}
               (select-keys (first (:data (mt/user-http-request :crowberto :get 200 (str "collection/" (u/the-id parent) "/items?model=collection"))))
                            [:id :collection_id])))))))

(deftest collection-items-return-database-id-for-datasets-test
  (testing "GET /api/collection/:id/items"
    (testing "Database id is returned for items in which dataset is true"
      (mt/with-temp [:model/Collection collection      {}
                     :model/User       _               {:first_name "x" :last_name "x" :email "zzzz@example.com"}
                     :model/Card       {card-id-1 :id} {:type          :model
                                                        :collection_id (u/the-id collection)}
                     :model/Card       {card-id-2 :id} {:collection_id (u/the-id collection)}]
        (is (= #{{:id card-id-1 :database_id (mt/id)}
                 {:id card-id-2 :database_id (mt/id)}}
               (->> (:data (mt/user-http-request :crowberto :get 200
                                                 (str "collection/" (u/the-id collection) "/items")))
                    (map #(select-keys % [:id :database_id]))
                    set)))))))

(deftest collection-items-limit-offset-test
  (testing "GET /api/collection/:id/items"
    (testing "check that limit and offset work and total comes back"
      (mt/with-temp [:model/Collection collection {}
                     :model/Card       _ {:collection_id (u/the-id collection)}
                     :model/Card       _ {:collection_id (u/the-id collection)}
                     :model/Card       _ {:collection_id (u/the-id collection)}]
        (is (= 2 (count (:data (mt/user-http-request :crowberto :get 200 (str "collection/" (u/the-id collection) "/items") :limit "2" :offset "1")))))
        (is (= 1 (count (:data (mt/user-http-request :crowberto :get 200 (str "collection/" (u/the-id collection) "/items") :limit "2" :offset "2")))))
        (is (= 3 (:total (mt/user-http-request :crowberto :get 200 (str "collection/" (u/the-id collection) "/items") :limit "2" :offset "1"))))))))

(deftest collection-items-pinning-filtering-test
  (testing "GET /api/collection/:id/items"
    (testing "check that pinning filtering exists"
      (mt/with-temp [:model/Collection collection {}
                     :model/Card       _ {:collection_id       (u/the-id collection)
                                          :collection_position 1
                                          :name                "pinned-1"}
                     :model/Card       _ {:collection_id       (u/the-id collection)
                                          :collection_position 1
                                          :name                "pinned-2"}
                     :model/Card       _ {:collection_id (u/the-id collection)
                                          :name          "unpinned-card"}
                     :model/Timeline   _ {:collection_id (u/the-id collection)
                                          :name          "timeline"}]
        (letfn [(fetch [pin-state]
                  (:data (mt/user-http-request :crowberto :get 200
                                               (str "collection/" (u/the-id collection) "/items")
                                               :pinned_state pin-state)))]
          (is (= #{"pinned-1" "pinned-2"}
                 (->> (fetch "is_pinned")
                      (map :name)
                      set)))
          (is (= #{"timeline" "unpinned-card"}
                 (->> (fetch "is_not_pinned")
                      (map :name)
                      set))))))))

(deftest collection-items-children-test
  (testing "GET /api/collection/:id/items"
    (testing "check that you get to see the children as appropriate"
      (mt/with-temp [:model/Collection collection {:name "Debt Collection"}]
        (perms/grant-collection-read-permissions! (perms-group/all-users) collection)
        (with-some-children-of-collection! collection
          (is (partial= (-> (mapv default-item [{:name "Acme Products", :model "pulse", :entity_id true}
                                                {:name               "Birthday Card", :description nil,     :model     "card",
                                                 :collection_preview false,           :display     "table", :entity_id true}
                                                {:name "Dine & Dashboard", :description nil, :model "dashboard", :entity_id true}
                                                {:name "Electro-Magnetic Pulse", :model "pulse", :entity_id true}])
                            (assoc-in [1 :fully_parameterized] true))
                        (mt/boolean-ids-and-timestamps
                         (:data (mt/user-http-request :rasta :get 200 (str "collection/" (u/the-id collection) "/items"))))))))

      (testing "...and that you can also filter so that you only see the children you want to see"
        (mt/with-temp [:model/Collection collection {:name "Art Collection"}]
          (perms/grant-collection-read-permissions! (perms-group/all-users) collection)
          (with-some-children-of-collection! collection
            (is (partial= ()
                          (mt/boolean-ids-and-timestamps
                           (:data (mt/user-http-request :rasta :get 200 (str "collection/" (u/the-id collection) "/items") :models "no_models")))))
            (is (partial= [(default-item {:name "Dine & Dashboard", :description nil, :model "dashboard", :entity_id true})]
                          (mt/boolean-ids-and-timestamps
                           (:data (mt/user-http-request :rasta :get 200 (str "collection/" (u/the-id collection) "/items") :models "dashboard")))))
            (is (partial= [(-> {:name               "Birthday Card", :description nil,     :model     "card",
                                :collection_preview false,           :display     "table", :entity_id true}
                               default-item
                               (assoc :fully_parameterized true))
                           (default-item {:name "Dine & Dashboard", :description nil, :model "dashboard", :entity_id true})]
                          (mt/boolean-ids-and-timestamps
                           (:data (mt/user-http-request :rasta :get 200 (str "collection/" (u/the-id collection) "/items")
                                                        :models "dashboard" :models "card")))))))))))

(deftest collection-items-logical-ui-location
  (testing "GET /api/collection/:id/items"
    (testing "Includes a logical ui location"
      (letfn [(path [& cs] (apply collection/location-path (map :id cs)))]
        (mt/with-temp [:model/Collection c1 {:name "C1"}
                       :model/Collection c2 {:name "C2"
                                             :location (path c1)}
                       :model/Collection c3 {:name "C3"
                                             :location (path c1 c2)}
                       :model/Collection c4 {:name "C4"
                                             :location (path c1 c2 c3)}]
          (perms/revoke-collection-permissions! (perms-group/all-users) c1)
          (perms/revoke-collection-permissions! (perms-group/all-users) c2)
          (perms/grant-collection-read-permissions! (perms-group/all-users) c3)
          (perms/grant-collection-read-permissions! (perms-group/all-users) c4)
          ;; user can see c3 and c4
          (let [response (mt/user-http-request :rasta :get 200 (format "collection/%d/items" (:id c3)))]
            (is (= 1 (:total response)))
            (let [{:keys [location effective_location]} (-> response :data first)]
              (is (= (path c1 c2 c3) location))
              (testing "the unreadable collections are removed from the `ui-logical-path`"
                (is (= (path c3) effective_location))))))))))

(defn- get-items
  "A helper function to get a list of items in a collection from the collection API. User is a keyword like `:rasta` or
  `:crowberto`."
  [user coll]
  (->> (mt/user-http-request user :get 200 (str "collection/" (u/the-id coll) "/items"))
       :data))

(deftest collections-are-moved-to-trash-when-archived
  (let [set-of-item-names (fn [user coll] (->> (get-items user coll)
                                               (map :name)
                                               set))]
    (testing "I can trash something by marking it as archived"
      (mt/with-temp [:model/Collection collection {:name "Art Collection"}
                     :model/Collection _ {:name "Baby Collection"
                                          :location (collection/children-location collection)}]
        (perms/grant-collection-read-permissions! (perms-group/all-users) collection)
        (mt/user-http-request :crowberto :put 200 (str "collection/" (u/the-id collection)) {:archived true})
        (is (partial= [{:name "Art Collection", :description nil, :model "collection"}]
                      (get-items :crowberto (collection/trash-collection-id))))
        (is (partial= [{:name "Baby Collection", :model "collection"}]
                      (get-items :crowberto collection)))))
    (testing "I can untrash something by marking it as not archived"
      (mt/with-temp [:model/Collection collection {:name "A"}]
        (perms/grant-collection-read-permissions! (perms-group/all-users) collection)
        (mt/user-http-request :crowberto :put 200 (str "collection/" (u/the-id collection)) {:archived true})
        (is (= 1 (count (:data (mt/user-http-request :rasta :get 200 (str "collection/" (collection/trash-collection-id) "/items"))))))
        (mt/user-http-request :crowberto :put 200 (str "collection/" (u/the-id collection)) {:archived false})
        (is (zero? (count (:data (mt/user-http-request :rasta :get 200 (str "collection/" (collection/trash-collection-id) "/items"))))))))
    (testing "I can untrash something to a specific location if desired"
      (mt/with-temp [:model/Collection collection-a {:name "A"}
                     :model/Collection collection-b {:name "B" :location (collection/children-location collection-a)}
                     :model/Collection destination {:name "Destination"}]
        (perms/grant-collection-read-permissions! (perms-group/all-users) collection-a)
        (perms/grant-collection-read-permissions! (perms-group/all-users) collection-b)
        (perms/grant-collection-read-permissions! (perms-group/all-users) destination)
        (mt/user-http-request :crowberto :put 200 (str "collection/" (u/the-id collection-a)) {:archived true})
        (is (= #{"A"} (set-of-item-names :crowberto (collection/trash-collection-id))))
        (is (= #{} (set-of-item-names :crowberto destination)))
        ;; both A and B are marked as `archived`
        (is (:archived (mt/user-http-request :crowberto :get 200 (str "collection/" (u/the-id collection-b)))))
        (is (:archived (mt/user-http-request :crowberto :get 200 (str "collection/" (u/the-id collection-a)))))
        ;; we can't unarchive collection B without specifying a location, because it wasn't trashed directly.
        (is (mt/user-http-request :crowberto :put 400 (str "collection/" (u/the-id collection-b)) {:archived false}))

        (mt/user-http-request :crowberto :put 200 (str "collection/" (u/the-id collection-b)) {:archived false :parent_id (u/the-id destination)})
        ;; collection A is still here!
        (is (= #{"A"} (set-of-item-names :crowberto (collection/trash-collection-id))))
        ;; collection B got moved correctly
        (is (= #{"B"} (set-of-item-names :crowberto destination)))

        (mt/user-http-request :crowberto :put 200 (str "collection/" (u/the-id collection-a)) {:archived false :parent_id (u/the-id destination)})
        (is (= #{"A" "B"} (set-of-item-names :crowberto destination)))))))

(deftest collection-permissions-work-correctly
  (let [set-of-item-names (fn [coll] (->> (get-items :rasta coll)
                                          (map :name)
                                          set))]
    (mt/with-temp [:model/Collection collection-a {:name "A"}
                   :model/Collection subcollection-a {:name "sub-A" :location (collection/children-location collection-a)}
                   :model/Collection collection-b {:name "B"}
                   :model/Collection subcollection-b {:name "sub-B" :location (collection/children-location collection-b)}
                   :model/Collection collection-c {:name "C"}
                   :model/Collection subcollection-c {:name "sub-C" :location (collection/children-location collection-c)}]
      (perms/revoke-collection-permissions! (perms-group/all-users) collection-a)
      (perms/revoke-collection-permissions! (perms-group/all-users) collection-b)
      (perms/revoke-collection-permissions! (perms-group/all-users) collection-c)
      (perms/grant-collection-read-permissions! (perms-group/all-users) collection-b)
      (perms/grant-collection-readwrite-permissions! (perms-group/all-users) collection-c)
      (testing "i can't archive from a collection I have no permissions on"
        (mt/user-http-request :rasta :put 403 (str "collection/" (u/the-id subcollection-a)) {:archived true}))
      (testing "i can't archive from a collection I have read permissions on"
        (mt/user-http-request :rasta :put 403 (str "collection/" (u/the-id subcollection-b)) {:archived true}))
      (testing "i can archive from a collection i have no permissions on"
        (mt/user-http-request :rasta :put 200 (str "collection/" (u/the-id subcollection-c)) {:archived true})))
    (mt/with-temp [:model/Collection collection-a {:name "A"}
                   :model/Collection subcollection-a {:name "sub-A" :location (collection/children-location collection-a)}
                   :model/Dashboard  dashboard-a {:name "dashboard-A" :collection_id (u/the-id collection-a)}
                   :model/Collection collection-b {:name "B"}
                   :model/Collection subcollection-b {:name "sub-B" :location (collection/children-location collection-b)}
                   :model/Dashboard  dashboard-b {:name "dashboard-B" :collection_id (u/the-id collection-b)}
                   :model/Collection collection-c {:name "C"}
                   :model/Collection subcollection-c {:name "sub-C" :location (collection/children-location collection-c)}
                   :model/Dashboard  dashboard-c {:name "dashboard-C" :collection_id (u/the-id collection-c)}]
      (perms/revoke-collection-permissions! (perms-group/all-users) collection-a)
      (perms/revoke-collection-permissions! (perms-group/all-users) collection-b)
      (perms/revoke-collection-permissions! (perms-group/all-users) collection-c)
      (perms/grant-collection-read-permissions! (perms-group/all-users) collection-b)
      (perms/grant-collection-readwrite-permissions! (perms-group/all-users) collection-c)
      (doseq [coll [subcollection-a subcollection-b subcollection-c]]
        (mt/user-http-request :crowberto :put 200 (str "collection/" (u/the-id coll)) {:archived true}))
      (doseq [dashboard [dashboard-a dashboard-b dashboard-c]]
        (mt/user-http-request :crowberto :put 200 (str "dashboard/" (u/the-id dashboard)) {:archived true}))
      (testing "rasta can see the correct set of collections in the trash"
        (is (= #{;; can see all three subcollections, because Rasta has read/write permissions on *them*
                 "sub-A"
                 "sub-C"
                 "sub-B"
                 ;; can see the dashboard in Collection C, because Rasta has read/write permissions on Collection C
                 "dashboard-C"} (set-of-item-names (collection/trash-collection-id)))))
      (testing "if the collections themselves are trashed, subcollection checks still work the same way"
        (doseq [coll [collection-a collection-b collection-c]]
          (mt/user-http-request :crowberto :put 200 (str "collection/" (u/the-id coll)) {:archived true}))
        (is (= #{"sub-A"
                 "sub-B"
                 "sub-C"
                 "C"
                 "dashboard-C"}
               (set-of-item-names (collection/trash-collection-id))))))))

(deftest collection-items-revision-history-and-ordering-test
  (testing "GET /api/collection/:id/items"
    (mt/test-helpers-set-global-values!
      (mt/with-temp
        [:model/Collection {collection-id :id}      {:name "Collection with Items"}
         :model/User       {user1-id :id}           {:first_name "Test" :last_name "AAAA" :email "aaaa@example.com"}
         :model/User       {user2-id :id}           {:first_name "Test" :last_name "ZZZZ" :email "zzzz@example.com"}
         :model/Card       {card1-id :id :as card1} {:name "Card with history 1" :collection_id collection-id}
         :model/Card       {card2-id :id :as card2} {:name "Card with history 2" :collection_id collection-id}
         :model/Card       _                        {:name "ZZ" :collection_id collection-id}
         :model/Card       _                        {:name "AA" :collection_id collection-id}
         :model/Revision   revision1                {:model    "Card"
                                                     :model_id card1-id
                                                     :user_id  user2-id
                                                     :object   (revision/serialize-instance card1 card1-id card1)}
         :model/Revision   _revision2               {:model    "Card"
                                                     :model_id card2-id
                                                     :user_id  user1-id
                                                     :object   (revision/serialize-instance card2 card2-id card2)}]
        ;; need different timestamps and Revision has a pre-update to throw as they aren't editable
        (is (= 1
               (t2/query-one {:update :revision
                              ;; in the past
                              :set    {:timestamp (.minusHours (ZonedDateTime/now (ZoneId/of "UTC")) 24)}
                              :where  [:= :id (:id revision1)]})))
        (testing "Results include last edited information from the `Revision` table"
          (is (= [{:name "AA"}
                  {:name "Card with history 1",
                   :last-edit-info
                   {:id         true,
                    :email      "zzzz@example.com",
                    :first_name "Test",
                    :last_name  "ZZZZ",
                    :timestamp  true}}
                  {:name "Card with history 2",
                   :last-edit-info
                   {:id         true,
                    :email      "aaaa@example.com",
                    :first_name "Test",
                    :last_name  "AAAA",
                    ;; timestamp collapsed to true, ordinarily a OffsetDateTime
                    :timestamp  true}}
                  {:name "ZZ"}]
                 (->> (:data (mt/user-http-request :rasta :get 200 (str "collection/" collection-id "/items")))
                      mt/boolean-ids-and-timestamps
                      (map #(select-keys % [:name :last-edit-info]))))))
        (testing "Results can be ordered by last-edited-at"
          (testing "ascending"
            (is (= ["Card with history 1" "Card with history 2" "AA" "ZZ"]
                   (->> (mt/user-http-request :rasta :get 200 (str "collection/" collection-id "/items?sort_column=last_edited_at&sort_direction=asc"))
                        :data
                        (map :name)))))
          (testing "descending"
            (is (= ["Card with history 2" "Card with history 1" "AA" "ZZ"]
                   (->> (mt/user-http-request :rasta :get 200 (str "collection/" collection-id "/items?sort_column=last_edited_at&sort_direction=desc"))
                        :data
                        (map :name))))))
        (testing "Results can be ordered by last-edited-by"
          (testing "ascending"
           ;; card with history 2 has user Test AAAA, history 1 user Test ZZZZ
            (is (= ["Card with history 2" "Card with history 1" "AA" "ZZ"]
                   (->> (mt/user-http-request :rasta :get 200 (str "collection/" collection-id "/items?sort_column=last_edited_by&sort_direction=asc"))
                        :data
                        (map :name)))))
          (testing "descending"
            (is (= ["Card with history 1" "Card with history 2" "AA" "ZZ"]
                   (->> (mt/user-http-request :rasta :get 200 (str "collection/" collection-id "/items?sort_column=last_edited_by&sort_direction=desc"))
                        :data
                        (map :name))))))))))

(deftest collection-items-order-by-model-test
  (testing "GET /api/collection/:id/items"
    (testing "Results can be ordered by model"
      (mt/with-temp [:model/Collection {collection-id :id} {:name "Collection with Items"}
                     :model/Card       _ {:name "ZZ" :collection_id collection-id}
                     :model/Card       _ {:name "AA" :collection_id collection-id}
                     :model/Dashboard  _ {:name "ZZ" :collection_id collection-id}
                     :model/Dashboard  _ {:name "AA" :collection_id collection-id}
                     :model/Pulse      _ {:name "ZZ" :collection_id collection-id}
                     :model/Pulse      _ {:name "AA" :collection_id collection-id}]
        (testing "sort direction asc"
          (is (= [["dashboard" "AA"] ["dashboard" "ZZ"] ["pulse" "AA"] ["pulse" "ZZ"] ["card" "AA"] ["card" "ZZ"]]
                 (->> (mt/user-http-request :rasta :get 200 (str "collection/" collection-id "/items?sort_column=model&sort_direction=asc"))
                      :data
                      (map (juxt :model :name))))))
        (testing "sort direction desc"
          (is (= [["card" "AA"] ["card" "ZZ"] ["pulse" "AA"] ["pulse" "ZZ"] ["dashboard" "AA"] ["dashboard" "ZZ"]]
                 (->> (mt/user-http-request :rasta :get 200 (str "collection/" collection-id "/items?sort_column=model&sort_direction=desc"))
                      :data
                      (map (juxt :model :name))))))))))

(deftest collection-items-include-latest-revision-test
  (testing "GET /api/collection/:id/items"
    (testing "Results have the lastest revision timestamp"
      (mt/with-temp [:model/Collection {collection-id :id}              {:name "Collection with Items"}
                     :model/User       {failuser-id :id}                {:first_name "failure" :last_name "failure" :email "failure@example.com"}
                     :model/User       {passuser-id :id}                {:first_name "pass" :last_name "pass" :email "pass@example.com"}
                     :model/Card       {card-id :id :as card}           {:name "card" :collection_id collection-id}
                     :model/Dashboard  {dashboard-id :id :as dashboard} {:name "dashboard" :collection_id collection-id}
                     :model/Revision   card-revision1 {:model    "Card"
                                                       :model_id card-id
                                                       :user_id  failuser-id
                                                       :object   (revision/serialize-instance card card-id card)}
                     :model/Revision   card-revision2 {:model    "Card"
                                                       :model_id card-id
                                                       :user_id  failuser-id
                                                       :object   (revision/serialize-instance card card-id card)}
                     :model/Revision   dash-revision1 {:model    "Dashboard"
                                                       :model_id dashboard-id
                                                       :user_id  failuser-id
                                                       :object   (revision/serialize-instance dashboard dashboard-id dashboard)}
                     :model/Revision   dash-revision2 {:model    "Dashboard"
                                                       :model_id dashboard-id
                                                       :user_id  failuser-id
                                                       :object   (revision/serialize-instance dashboard dashboard-id dashboard)}]
        (letfn [(at-year [year] (ZonedDateTime/of year 1 1 0 0 0 0 (ZoneId/of "UTC")))]
          (t2/query-one {:update :revision
                         ;; in the past
                         :set    {:timestamp (at-year 2015)}
                         :where  [:in :id (map :id [card-revision1 dash-revision1])]})
          ;; mark the later revisions with the user with name "pass". Note important that its the later revision by
          ;; id. Query assumes increasing timestamps with ids
          (t2/query-one {:update :revision
                         :set    {:timestamp (at-year 2021)
                                  :user_id   passuser-id}
                         :where  [:in :id (map :id [card-revision2 dash-revision2])]}))
        (is (= ["pass" "pass"]
               (->> (mt/user-http-request :rasta :get 200 (str "collection/" collection-id "/items") :models ["dashboard" "card"])
                    :data
                    (map (comp :last_name :last-edit-info)))))))))

(deftest collection-items-include-authority-level-test
  (testing "GET /api/collection/:id/items"
    (testing "Results include authority_level"
      (mt/with-temp [:model/Collection {collection-id :id} {:name "Collection with Items"}
                     :model/Collection _                   {:name "subcollection"
                                                            :location (format "/%d/" collection-id)
                                                            :authority_level "official"}
                     :model/Card       _                   {:name "card" :collection_id collection-id}
                     :model/Dashboard  _                   {:name "dash" :collection_id collection-id}]
        (let [items (->> (mt/user-http-request :rasta :get 200 (str "collection/" collection-id "/items")
                                               :models ["dashboard" "card" "collection"])
                         :data)]
          (is (= #{{:name "card"}
                   {:name "dash"}
                   {:name "subcollection" :authority_level "official"}}
                 (into #{} (map #(select-keys % [:name :authority_level]))
                       items))))))))

(deftest collection-items-include-datasets-test
  (testing "GET /api/collection/:id/items"
    (testing "Includes datasets"
      (mt/with-temp [:model/Collection {collection-id :id} {:name "Collection with Items"}
                     :model/Collection _                   {:name "subcollection"
                                                            :location (format "/%d/" collection-id)
                                                            :authority_level "official"}
                     :model/Card       _                   {:name "card" :collection_id collection-id}
                     :model/Card       _                   {:name "dataset" :type :model :collection_id collection-id}
                     :model/Dashboard  _                   {:name "dash" :collection_id collection-id}]
        (let [items (:data (mt/user-http-request :rasta :get 200 (format "collection/%d/items" collection-id)
                                                 :models ["dashboard" "card" "collection"]))]
          (is (= #{"card" "dash" "subcollection"}
                 (into #{} (map :name) items))))
        (let [items  (:data (mt/user-http-request :rasta :get 200 (format "collection/%d/items" collection-id)
                                                  :models ["dashboard" "card" "collection" "dataset"]))]
          (is (= #{"card" "dash" "subcollection" "dataset"}
                 (into #{} (map :name) items))))
        (let [items (:data (mt/user-http-request :rasta :get 200 (str "collection/" collection-id "/items")))]
          (is (= #{"card" "dash" "subcollection" "dataset"}
                 (into #{} (map :name) items))))))))

(deftest collection-items-include-here-and-below-test
  (testing "GET /api/collection/:id/items"
    (mt/with-temp [:model/Collection {id1 :id} {:name "Collection with Items"}
                   :model/Collection {id2 :id} {:name "subcollection"
                                                :location (format "/%d/" id1)}]
      (let [item #(first (:data (mt/user-http-request :rasta :get 200 (format "collection/%d/items" id1))))]
        (testing "the item has nothing in or below it"
          (is (nil? (:here (item))))
          (is (nil? (:below (item)))))
        (mt/with-temp [:model/Collection {id3 :id} {:location (format "/%d/%d/" id1 id2)}]
          (testing "now the item has a collection in it"
            (is (= ["collection"] (:here (item)))))
          (testing "but nothing :below"
            (is (nil? (:below (item)))))
          (mt/with-temp [:model/Collection _ {:location (format "/%d/%d/%d/" id1 id2 id3)}]
            (testing "the item still has a collection in it"
              (is (= ["collection"] (:here (item)))))
            (testing "the item now has a collection below it"
              (is (= ["collection"] (:below (item))))))
          (mt/with-temp [:model/Card _ {:name "card" :collection_id id2}
                         :model/Card _ {:name "dataset" :type :model :collection_id id2}]
            (testing "when the item has a card/dataset, that's reflected in `here` too"
              (is (= #{"collection" "card" "dataset"} (set (:here (item)))))
              (is (nil? (:below (item)))))
            (mt/with-temp [:model/Card _ {:name "card" :collection_id id3}]
              (testing "when the item contains a collection that contains a card, that's `below`"
                (is (= #{"card"} (set (:below (item))))))))
          (mt/with-temp [:model/Dashboard _ {:collection_id id2}]
            (testing "when the item has a dashboard, that's reflected in `here` too"
              (is (= #{"collection" "dashboard"} (set (:here (item))))))))))))

(deftest dashboards-include-here
  (testing "GET /api/collection/:id/items"
    (mt/with-temp [:model/Collection {coll-id :id} {:name "Collection with items"}
                   :model/Dashboard {dash-id :id} {:collection_id coll-id}
                   :model/Card {card-id :id} {:dashboard_id dash-id}
                   :model/DashboardCard _ {:dashboard_id dash-id :card_id card-id}]
      (testing "sanity check, only the dashboard is there"
        (is (= 1 (:total (mt/user-http-request :rasta :get 200 (format "collection/%d/items" coll-id))))))
      (testing "the dashboard has 'here'"
        (is (= [{:here ["card"]
                 :id dash-id}]
               (->> (mt/user-http-request :rasta :get 200 (format "collection/%d/items" coll-id))
                    :data
                    (map #(select-keys % [:here :id])))))))))

(deftest children-sort-clause-test
  ;; we always place "special" collection types (i.e. "Metabase Analytics") last
  (testing "Default sort"
    (doseq [app-db [:mysql :h2 :postgres]]
      (is (= [[[[:case [:= :authority_level "official"] 0 :else 1]] :asc]
              [[[:case
                 [:= :collection_type nil] 0
                 [:= :collection_type collection/trash-collection-type] 1
                 :else 2]] :asc]
              [:%lower.name :asc]]
             (api.collection/children-sort-clause {:official-collections-first? true} app-db)))))
  (testing "Sorting by last-edited-at"
    (is (= [[[[:case [:= :authority_level "official"] 0 :else 1]] :asc]
            [[[:case
               [:= :collection_type nil] 0
               [:= :collection_type collection/trash-collection-type] 1
               :else 2]] :asc]
            [:%isnull.last_edit_timestamp]
            [:last_edit_timestamp :asc]
            [:%lower.name :asc]]
           (api.collection/children-sort-clause {:sort-column :last-edited-at
                                                 :sort-direction :asc
                                                 :official-collections-first? true} :mysql)))
    (is (= [[[[:case [:= :authority_level "official"] 0 :else 1]] :asc]
            [[[:case
               [:= :collection_type nil] 0
               [:= :collection_type collection/trash-collection-type] 1
               :else 2]] :asc]
            [:last_edit_timestamp :nulls-last]
            [:last_edit_timestamp :asc]
            [:%lower.name :asc]]
           (api.collection/children-sort-clause {:sort-column :last-edited-at
                                                 :sort-direction :asc
                                                 :official-collections-first? true} :postgres))))
  (testing "Sorting by last-edited-by"
    (is (= [[[[:case [:= :authority_level "official"] 0 :else 1]] :asc]
            [[[:case
               [:= :collection_type nil] 0
               [:= :collection_type collection/trash-collection-type] 1
               :else 2]] :asc]
            [:last_edit_last_name :nulls-last]
            [:last_edit_last_name :asc]
            [:last_edit_first_name :nulls-last]
            [:last_edit_first_name :asc]
            [:%lower.name :asc]]
           (api.collection/children-sort-clause {:sort-column :last-edited-by
                                                 :sort-direction :asc
                                                 :official-collections-first? true} :postgres)))
    (is (= [[[[:case [:= :authority_level "official"] 0 :else 1]] :asc]
            [[[:case
               [:= :collection_type nil] 0
               [:= :collection_type collection/trash-collection-type] 1
               :else 2]] :asc]
            [:%isnull.last_edit_last_name]
            [:last_edit_last_name :asc]
            [:%isnull.last_edit_first_name]
            [:last_edit_first_name :asc]
            [:%lower.name :asc]]
           (api.collection/children-sort-clause {:sort-column :last-edited-by
                                                 :sort-direction :asc
                                                 :official-collections-first? true} :mysql))))
  (testing "Sorting by model"
    (is (= [[[[:case [:= :authority_level "official"] 0 :else 1]] :asc]
            [[[:case
               [:= :collection_type nil] 0
               [:= :collection_type collection/trash-collection-type] 1
               :else 2]] :asc]
            [:model_ranking :asc]
            [:%lower.name :asc]]
           (api.collection/children-sort-clause {:sort-column :model
                                                 :sort-direction :asc
                                                 :official-collections-first? true} :postgres)))
    (is (= [[[[:case [:= :authority_level "official"] 0 :else 1]] :asc]
            [[[:case
               [:= :collection_type nil] 0
               [:= :collection_type collection/trash-collection-type] 1
               :else 2]] :asc]
            [:model_ranking :desc]
            [:%lower.name :asc]]
           (api.collection/children-sort-clause {:sort-column :model
                                                 :sort-direction :desc
                                                 :official-collections-first? true} :mysql)))))

(deftest snippet-collection-items-test
  (testing "GET /api/collection/:id/items"
    (testing "Native query snippets should come back when fetching the items in a Collection in the `:snippets` namespace"
      (mt/with-temp [:model/Collection         collection {:namespace "snippets", :name "My Snippet Collection"}
                     :model/NativeQuerySnippet snippet    {:collection_id (:id collection), :name "My Snippet"}
                     :model/NativeQuerySnippet archived   {:collection_id (:id collection) , :name "Archived Snippet", :archived true}]
        (is (partial= [{:id        (:id snippet)
                        :name      "My Snippet"
                        :entity_id (:entity_id snippet)
                        :model     "snippet"}]
                      (:data (mt/user-http-request :rasta :get 200 (format "collection/%d/items" (:id collection))))))

        (testing "\nShould be able to fetch archived Snippets"
          (is (partial= [{:id        (:id archived)
                          :name      "Archived Snippet"
                          :entity_id (:entity_id archived)
                          :model     "snippet"}]
                        (:data (mt/user-http-request :rasta :get 200 (format "collection/%d/items?archived=true" (:id collection)))))))

        (testing "\nShould be able to pass ?model=snippet, even though it makes no difference in this case"
          (is (partial= [{:id        (:id snippet)
                          :name      "My Snippet"
                          :entity_id (:entity_id snippet)
                          :model     "snippet"}]
                        (:data (mt/user-http-request :rasta :get 200 (format "collection/%d/items?model=snippet" (:id collection)))))))

        (testing "Snippets in nested collections should be returned as a flat list on OSS"
          (mt/with-premium-features #{}
            (mt/with-temp [:model/Collection  sub-collection {:namespace "snippets"
                                                              :name      "Nested Snippet Collection"
                                                              :location  (collection/location-path collection)}
                           :model/NativeQuerySnippet sub-snippet {:collection_id (:id sub-collection)
                                                                  :name          "Nested Snippet"}]
              (is (=?
                   [{:id (:id snippet), :name "My Snippet"}
                    {:id (:id sub-snippet), :name "Nested Snippet"}]
                   (:data (mt/user-http-request :rasta :get 200 (format "collection/%d/items" (:id collection)))))))))))))

;;; --------------------------------- Fetching Personal Collections (Ours & Others') ---------------------------------

(defn- lucky-personal-collection []
  (merge
   (mt/object-defaults :model/Collection)
   {:slug                "lucky_pigeon_s_personal_collection"
    :can_restore         false
    :can_delete          false
    :can_write           true
    :name                "Lucky Pigeon's Personal Collection"
    :personal_owner_id   (mt/user->id :lucky)
    :effective_ancestors [{:metabase.models.collection.root/is-root? true
                           :name                                     "Our analytics"
                           :id                                       "root"
                           :authority_level                          nil
                           :can_write                                true
                           :is_personal                              false}]
    :effective_location  "/"
    :parent_id           nil
    :location            "/"
    :is_personal         true}
   (select-keys (collection/user->personal-collection (mt/user->id :lucky))
                [:id :entity_id :created_at])))

(defn- lucky-personal-collection-id
  []
  (u/the-id (collection/user->personal-collection (mt/user->id :lucky))))

(defn- api-get-lucky-personal-collection [user-kw & {:keys [expected-status-code], :or {expected-status-code 200}}]
  (mt/user-http-request user-kw :get expected-status-code (str "collection/" (lucky-personal-collection-id))))

(defn- api-get-lucky-personal-collection-items [user-kw & {:keys [expected-status-code], :or {expected-status-code 200}}]
  (:data (mt/user-http-request user-kw :get expected-status-code (str "collection/" (lucky-personal-collection-id) "/items"))))

(deftest fetch-personal-collection-test
  (testing "GET /api/collection/:id"
    (testing "Can we use this endpoint to fetch our own Personal Collection?"
      (is (= (lucky-personal-collection)
             (api-get-lucky-personal-collection :lucky))))

    (testing "Can and admin use this endpoint to fetch someone else's Personal Collection?"
      (is (= (lucky-personal-collection)
             (api-get-lucky-personal-collection :crowberto))))

    (testing "Other, non-admin Users should not be allowed to fetch others' Personal Collections!"
      (is (= "You don't have permissions to do that."
             (api-get-lucky-personal-collection :rasta, :expected-status-code 403))))))

(def ^:private lucky-personal-subcollection-item
  [(collection-item "Lucky's Personal Sub-Collection" :can_write true)])

(defn- api-get-lucky-personal-collection-with-subcollection [user-kw]
  (mt/with-temp [:model/Collection _ {:name     "Lucky's Personal Sub-Collection"
                                      :location (collection/children-location
                                                 (collection/user->personal-collection (mt/user->id :lucky)))}]
    (mt/boolean-ids-and-timestamps (api-get-lucky-personal-collection-items user-kw))))

(deftest fetch-personal-collection-items-test
  (testing "GET /api/collection/:id/items"
    (testing "If we have a sub-Collection of our Personal Collection, that should show up"
      (is (partial= lucky-personal-subcollection-item
                    (api-get-lucky-personal-collection-with-subcollection :lucky))))

    (testing "sub-Collections of other's Personal Collections should show up for admins as well"
      (is (partial= lucky-personal-subcollection-item
                    (api-get-lucky-personal-collection-with-subcollection :crowberto))))))

;;; ------------------------------------ Effective Ancestors & Effective Children ------------------------------------

(defn- format-ancestors
  "Nicely format the `:effective_` results from an API call."
  [results]
  (-> results
      (select-keys [:effective_ancestors :effective_location])
      (update :effective_ancestors (partial map #(update % :id integer?)))
      (update :effective_location collection-test/location-path-ids->names)))

(defn- api-get-collection-ancestors
  "Call the API with Rasta to fetch `collection-or-id` and put the `:effective_` results in a nice format for the tests
  below."
  [collection-or-id & additional-query-params]
  (format-ancestors (apply mt/user-http-request :rasta :get 200
                           (str "collection/" (u/the-id collection-or-id))
                           additional-query-params)))

(defn- api-get-collection-children
  [collection-or-id & additional-get-params]
  (mt/boolean-ids-and-timestamps (:data (apply mt/user-http-request :rasta
                                               :get 200 (str "collection/" (u/the-id collection-or-id) "/items")
                                               additional-get-params))))

;;; for the tests below, create hierarchy like
;;;
;;;     +-> B*
;;;     |
;;; A* -+-> C* +-> D* -> E
;;;            |
;;;            +-> F --> G*
;;;
;;; Grant perms for collections with a `*`. Should see
;;;
;;;     +-> B*
;;;     |
;;; A* -+-> C* +-> D*
;;;            |
;;;            +-> G*

(deftest effective-ancestors-and-children-test
  (testing "does a top-level Collection like A have the correct Children?"
    (with-collection-hierarchy! [a b c d g]
      (testing "ancestors"
        (is (= {:effective_ancestors []
                :effective_location  "/"}
               (api-get-collection-ancestors a))))
      (testing "children"
        (is (partial= (map collection-item ["B" "C"])
                      (api-get-collection-children a)))))))

(deftest effective-ancestors-and-children-second-level-collection-test
  (testing "does a second-level Collection have its parent and its children?"
    (with-collection-hierarchy! [a b c d g]
      (testing "ancestors"
        (is (= {:effective_ancestors [{:name "A", :type nil, :id true, :can_write false, :personal_owner_id nil}]
                :effective_location  "/A/"}
               (api-get-collection-ancestors c))))
      (testing "children"
        (is (partial= (map collection-item ["D" "G"])
                      (api-get-collection-children c)))))))

(deftest effective-ancestors-and-children-third-level-collection-test
  (testing "Does a third-level Collection? have its parent and its children?"
    (with-collection-hierarchy! [a b c d g]
      (testing "ancestors"
        (is (= {:effective_ancestors [{:name "A", :type nil, :id true, :can_write false, :personal_owner_id nil}
                                      {:name "C", :type nil, :id true, :can_write false, :personal_owner_id nil}]
                :effective_location  "/A/C/"}
               (api-get-collection-ancestors d))))
      (testing "children"
        (is (= []
               (api-get-collection-children d)))))))

(deftest effective-ancestors-and-children-of-d-test
  (testing (str "for D: if we remove perms for C we should only have A as an ancestor; effective_location should lie "
                "and say we are a child of A")
    (with-collection-hierarchy! [a b d g]
      (testing "ancestors"
        (is (= {:effective_ancestors [{:name "A", :type nil, :id true, :can_write false, :personal_owner_id nil}]
                :effective_location  "/A/"}
               (api-get-collection-ancestors d))))
      (testing "children"
        (is (= []
               (api-get-collection-children d))))))
  (testing "for D: If, on the other hand, we remove A, we should see C as the only ancestor and as a root-level Collection."
    (with-collection-hierarchy! [b c d g]
      (testing "ancestors"
        (is (= {:effective_ancestors [{:name "C", :type nil, :id true, :can_write false, :personal_owner_id nil}]
                :effective_location  "/C/"}
               (api-get-collection-ancestors d))))
      (testing "children"
        (is (= []
               (api-get-collection-children d)))))))

(deftest effective-ancestors-and-children-of-c-test
  (testing "for C: if we remove D we should get E and F as effective children"
    (with-collection-hierarchy! [a b c e f g]
      (testing "ancestors"
        (is (= {:effective_ancestors [{:name "A", :type nil, :id true, :can_write false, :personal_owner_id nil}]
                :effective_location  "/A/"}
               (api-get-collection-ancestors c))))
      (testing "children"
        (is (partial= (map collection-item ["E" "F"])
                      (api-get-collection-children c)))))))

(deftest effective-ancestors-and-children-collapse-multiple-generations-test
  (testing "Make sure we can collapse multiple generations. For A: removing C and D should move up E and F"
    (with-collection-hierarchy! [a b e f g]
      (testing "ancestors"
        (is (= {:effective_ancestors []
                :effective_location  "/"}
               (api-get-collection-ancestors a))))
      (testing "children"
        (is (partial= (map collection-item ["B" "E" "F"])
                      (api-get-collection-children a)))))))

(deftest effective-ancestors-and-children-archived-test
  (testing "Let's make sure the 'archived` option works on Collections, nested or not"
    (with-collection-hierarchy! [a b c]
      (mt/user-http-request :crowberto :put 200 (str "collection/" (u/the-id b))
                            {:archived true})
      (testing "ancestors"
        (is (= {:effective_ancestors []
                :effective_location  "/"}
               (api-get-collection-ancestors a))))
      (testing "children"
        (is (partial= [(collection-item "C")]
                      (api-get-collection-children a)))))))

(deftest personal-collection-ancestors-test
  (testing "Effective ancestors of a personal collection will contain a :personal_owner_id"
    (let [root-owner-id   (u/the-id (test.users/fetch-user :rasta))
          root-collection (t2/select-one :model/Collection :personal_owner_id root-owner-id)]
      (mt/with-temp [:model/Collection collection {:name     "Som Test Child Collection"
                                                   :location (collection/location-path root-collection)}]
        (is (= [{:metabase.models.collection.root/is-root? true,
                 :authority_level                          nil,
                 :name                                     "Our analytics",
                 :id                                       false,
                 :can_write                                true
                 :is_personal                              false}
                {:name              "Rasta Toucan's Personal Collection",
                 :id                true,
                 :type              nil
                 :personal_owner_id root-owner-id,
                 :can_write         true}]
               (:effective_ancestors (api-get-collection-ancestors collection))))))))

;;; +----------------------------------------------------------------------------------------------------------------+
;;; |                                              GET /collection/root                                              |
;;; +----------------------------------------------------------------------------------------------------------------+

(deftest fetch-root-collection-test
  (testing "GET /api/collection/root"
    (testing "Check that we can see stuff that isn't in any Collection -- meaning they're in the so-called \"Root\" Collection"
      (is (= {:name                "Our analytics"
              :id                  "root"
              :can_write           true
              :can_restore         false
              :effective_location  nil
              :effective_ancestors []
              :authority_level     nil
              :parent_id           nil
              :is_personal         false
              :can_delete          false}
             (with-some-children-of-collection! nil
               (mt/user-http-request :crowberto :get 200 "collection/root")))))))

(defn results-matching [collection-items parameters]
  (-> collection-items
      (set/index (keys parameters))
      (get parameters)
      vec))

(deftest fetch-root-items-collection-test
  (testing "GET /api/collection/root/items"
    (testing "Make sure you can see everything for Users that can see everything"
      (is (partial= [(-> {:name               "Birthday Card", :description nil, :model "card",
                          :collection_preview false, :display "table"}
                         default-item
                         (assoc :fully_parameterized true))
                     (default-item {:name "Dine & Dashboard", :description nil, :model "dashboard"})
                     (default-item {:name "Electro-Magnetic Pulse", :model "pulse"})]
                    (with-some-children-of-collection! nil
                      (-> (:data (mt/user-http-request :crowberto :get 200 "collection/root/items"))
                          (remove-non-test-items &ids)
                          remove-non-personal-collections
                          mt/boolean-ids-and-timestamps)))))))

(deftest dashboard-question-candidates-simple-test
  (testing "GET /api/collection/:id/dashboard-question-candidates"
    (testing "Card is in single dashboard"
      (mt/with-temp [:model/Collection {coll-id :id} {}
                     :model/Dashboard {dash-id :id} {:collection_id coll-id}
                     :model/Card {card-id :id} {:collection_id coll-id}
                     :model/DashboardCard _ {:dashboard_id dash-id :card_id card-id}]
        (is (= #{card-id}
               (->> (mt/user-http-request :crowberto :get 200 (str "collection/" coll-id "/dashboard-question-candidates"))
                    :data
                    (map :id)
                    (into #{}))))
        (is (= #{:id :name :description :sole_dashboard_info}
               (->> (mt/user-http-request :crowberto :get 200 (str "collection/" coll-id "/dashboard-question-candidates"))
                    :data
                    first
                    keys
                    (into #{}))))
        (is (= #{:id :name :description}
               (->> (mt/user-http-request :crowberto :get 200 (str "collection/" coll-id "/dashboard-question-candidates"))
                    :data
                    first
                    :sole_dashboard_info
                    keys
                    (into #{}))))))))

(deftest dashboard-question-candidates-can-be-paginated
  (testing "GET /api/collection/:id/dashboard-question-candidates"
    (mt/with-temp [:model/Collection {coll-id :id} {}
                   :model/Dashboard {dash-id :id} {:collection_id coll-id}

                   :model/Card {card-1-id :id} {:collection_id coll-id}
                   :model/DashboardCard _ {:dashboard_id dash-id :card_id card-1-id}

                   :model/Card {card-2-id :id} {:collection_id coll-id}
                   :model/DashboardCard _ {:dashboard_id dash-id :card_id card-2-id}

                   :model/Card {card-3-id :id} {:collection_id coll-id}
                   :model/DashboardCard _ {:dashboard_id dash-id :card_id card-3-id}]
      (let [fetch (fn [& {:keys [limit offset] :or {limit 10 offset 0}}]
                    (let [resp (mt/user-http-request :crowberto :get 200 (str "collection/" coll-id "/dashboard-question-candidates")
                                                     :limit limit :offset offset)]
                      (is (= 3 (:total resp)))
                      (->> resp :data (map :id))))]
        (testing "Selecting everything"
          (is (= [card-3-id card-2-id card-1-id]
                 (fetch))))
        (testing "Selecting the first one"
          (is (= [card-3-id]
                 (fetch :limit 1))))
        (testing "The second two"
          (is (= [card-2-id card-1-id]
                 (fetch :limit 2 :offset 1))))
        (testing "The first two"
          (is (= [card-3-id card-2-id]
                 (fetch :limit 2 :offset 0))))
        (testing "Only limit, no offset"
          (let [{:keys [data]} (mt/user-http-request :crowberto :get 200 (str "collection/" coll-id "/dashboard-question-candidates")
                                                     :limit 2)]
            (is (= [card-3-id card-2-id]
                   (map :id data)))))
        (testing "Only offset, no limit"
          (let [{:keys [data]} (mt/user-http-request :crowberto :get 200 (str "collection/" coll-id "/dashboard-question-candidates")
                                                     :offset 1)]
            (is (= [card-2-id card-1-id]
                   (map :id data)))))
        (testing "Zero limit"
          (is (= [] (fetch :limit 0))))))))

(deftest dashboard-question-candidates-card-is-in-two-dashboards-test
  (testing "GET /api/collection/:id/dashboard-question-candidates"
    (testing "Card is in two dashboards"
      (mt/with-temp [:model/Collection {coll-id :id} {}
                     :model/Dashboard {dash1-id :id} {:collection_id coll-id}
                     :model/Dashboard {dash2-id :id} {:collection_id coll-id}
                     :model/Card {card-id :id} {:collection_id coll-id}
                     :model/DashboardCard _ {:dashboard_id dash1-id :card_id card-id}
                     :model/DashboardCard _ {:dashboard_id dash2-id :card_id card-id}]
        (is (= #{}  ; Card should not be automovable when in multiple dashboards
               (->> (mt/user-http-request :crowberto :get 200 (str "collection/" coll-id "/dashboard-question-candidates"))
                    :data
                    (map :id)
                    (into #{}))))))))

(deftest dashboard-question-candidates-card-not-in-any-dashboards-test
  (testing "GET /api/collection/:id/dashboard-question-candidates"
    (testing "Card is not in any dashboards"
      (mt/with-temp [:model/Collection {coll-id :id} {}
                     :model/Card _ {:collection_id coll-id}]
        (is (= #{}  ; Card should not be automovable when not in any dashboard
               (->> (mt/user-http-request :crowberto :get 200 (str "collection/" coll-id "/dashboard-question-candidates"))
                    :data
                    (map :id)
                    (into #{}))))))))

(deftest get-dashboard-question-candidates-only-works-for-admins-test
  (testing "GET /api/collection/:id/dashboard-question-candidates"
    (testing "Non-admin request (using `:rasta` instead of `:crowberto`)"
      (mt/with-temp [:model/Collection {coll-id :id} {}
                     :model/Dashboard {dash-id :id} {:collection_id coll-id}
                     :model/Card {card-id :id} {:collection_id coll-id}
                     :model/DashboardCard _ {:dashboard_id dash-id :card_id card-id}]
        (is (= "You don't have permissions to do that."
               (mt/user-http-request :rasta :get 403 (str "collection/" coll-id "/dashboard-question-candidates"))))))))

(deftest dashboard-question-candidates-excludes-archived-cards-test
  (testing "GET /api/collection/:id/dashboard-question-candidates"
    (testing "Card in archived dashboard"
      ;; Note that this should never happen - the card should be archived with the dashboard it's in. But just in case:
      (mt/with-temp [:model/Collection {coll-id :id} {}
                     :model/Dashboard {dash-id :id} {:collection_id coll-id :archived true}
                     :model/Card {card-id :id} {:collection_id coll-id}
                     :model/DashboardCard _ {:dashboard_id dash-id :card_id card-id}]
        (is (= #{}
               (->> (mt/user-http-request :crowberto :get 200 (str "collection/" coll-id "/dashboard-question-candidates"))
                    :data
                    (map :id)
                    (into #{}))))))))

(deftest get-dashboard-question-candidates-excludes-cards-in-different-collections-from-dashboard
  (testing "GET /api/collection/:id/dashboard-question-candidates"
    (testing "Card in different collection from dashboard"
      (mt/with-temp [:model/Collection {coll1-id :id} {}
                     :model/Collection {coll2-id :id} {}
                     :model/Dashboard {dash-id :id} {:collection_id coll1-id}
                     :model/Card {card-id :id} {:collection_id coll2-id}
                     :model/DashboardCard _ {:dashboard_id dash-id :card_id card-id}]
        (is (= #{}  ; Card should not be automovable when in different collection
               (->> (mt/user-http-request :crowberto :get 200 (str "collection/" coll1-id "/dashboard-question-candidates"))
                    :data
                    (map :id)
                    (into #{}))))))))

(deftest get-dashboard-question-candidates-filters-by-collection
  (testing "Multiple cards in collection"
    (mt/with-temp [:model/Collection {coll-id :id} {}
                   :model/Dashboard {dash-id :id} {:collection_id coll-id}
                   :model/Card {card1-id :id} {:collection_id coll-id}
                   :model/Card _ {:collection_id coll-id}
                   :model/Card _ {:collection_id coll-id}
                   :model/DashboardCard _ {:dashboard_id dash-id :card_id card1-id}]
      (is (= #{card1-id}  ; Only card1 should be automovable
             (->> (mt/user-http-request :crowberto :get 200 (str "collection/" coll-id "/dashboard-question-candidates"))
                  :data
                  (map :id)
                  (into #{})))))))

(deftest get-dashboard-question-candidates-nonexistent-collection
  (testing "GET /api/collection/:id/dashboard-question-candidates"
    (testing "Returns 404 for non-existent collection"
      (is (= "Not found."
             (mt/user-http-request :crowberto :get 404 "collection/99999999/dashboard-question-candidates"))))))

(deftest get-dashboard-question-candidates-excludes-archived-cards
  (testing "GET /api/collection/:id/dashboard-question-candidates"
    (testing "Archived cards are not included in candidates"
      (mt/with-temp [:model/Collection {coll-id :id} {}
                     :model/Dashboard {dash-id :id} {:collection_id coll-id}
                     :model/Card {card-id :id} {:collection_id coll-id :archived true}
                     :model/DashboardCard _ {:dashboard_id dash-id :card_id card-id}]
        (is (= #{}  ; Archived card should not be automovable
               (->> (mt/user-http-request :crowberto :get 200 (str "collection/" coll-id "/dashboard-question-candidates"))
                    :data
                    (map :id)
                    (into #{}))))))))

(deftest get-dashboard-question-candidates-excludes-existing-dashboard-questions
  (testing "GET /api/collection/:id/dashboard-question-candidates"
    (testing "Existing DQs are excluded"
      (mt/with-temp [:model/Collection {coll-id :id} {}
                     :model/Dashboard {dash-id :id} {:collection_id coll-id}
                     :model/Card {card-id :id} {:dashboard_id dash-id}
                     :model/DashboardCard _ {:dashboard_id dash-id :card_id card-id}]
        (is (= {:data [] :total 0}
               (mt/user-http-request :crowberto :get 200 (str "collection/" coll-id "/dashboard-question-candidates"))))))))

(deftest get-root-dashboard-question-candidates-single-dashboard-card
  (testing "GET /api/collection/root/dashboard-question-candidates"
    (testing "Card is in single dashboard"
      (mt/with-temp [:model/Dashboard {dash-id :id} {:collection_id nil}
                     :model/Card {card-id :id} {:collection_id nil :name "Test Card"}
                     :model/DashboardCard _ {:dashboard_id dash-id :card_id card-id}]
        (let [response (mt/user-http-request :crowberto :get 200
                                             "collection/root/dashboard-question-candidates")]
          (is (contains? (->> response :data (map :id) set) card-id))
          (is (= #{:id :name :description :sole_dashboard_info}
                 (->> response
                      :data
                      (filter #(= (:id %) card-id))
                      first
                      keys
                      set)))
          (is (= #{:id :name :description}
                 (->> response
                      :data
                      (filter #(= (:id %) card-id))
                      first
                      :sole_dashboard_info
                      keys
                      set))))))))

(deftest get-root-dashboard-question-candidates-multi-dashboard-card
  (testing "GET /api/collection/root/dashboard-question-candidates"
    (testing "Card is in two dashboards"
      (mt/with-temp [:model/Dashboard {dash1-id :id} {:collection_id nil}
                     :model/Dashboard {dash2-id :id} {:collection_id nil}
                     :model/Card {card-id :id} {:collection_id nil :name "Multi-Dashboard Card"}
                     :model/DashboardCard _ {:dashboard_id dash1-id :card_id card-id}
                     :model/DashboardCard _ {:dashboard_id dash2-id :card_id card-id}]
        (is (not (contains? (->> (mt/user-http-request :crowberto :get 200
                                                       "collection/root/dashboard-question-candidates")
                                 :data
                                 (map :id)
                                 set)
                            card-id)))))))

(deftest get-root-dashboard-question-candidates-no-dashboard-card
  (testing "GET /api/collection/root/dashboard-question-candidates"
    (testing "Card is not in any dashboards"
      (mt/with-temp [:model/Card {card-id :id} {:collection_id nil :name "No Dashboard Card"}]
        (is (not (contains? (->> (mt/user-http-request :crowberto :get 200
                                                       "collection/root/dashboard-question-candidates")
                                 :data
                                 (map :id)
                                 set)
                            card-id)))))))

(deftest get-root-dashboard-question-candidates-non-admin
  (testing "GET /api/collection/root/dashboard-question-candidates"
    (testing "Non-admin request (using `:rasta` instead of `:crowberto`)"
      (is (= "You don't have permissions to do that."
             (mt/user-http-request :rasta :get 403 "collection/root/dashboard-question-candidates"))))))

(deftest get-root-dashboard-question-candidates-archived-dashboard
  (testing "GET /api/collection/root/dashboard-question-candidates"
    (testing "Card in archived dashboard"
      (mt/with-temp [:model/Dashboard {dash-id :id} {:collection_id nil :archived true}
                     :model/Card {card-id :id} {:collection_id nil :name "Archived Dashboard Card"}
                     :model/DashboardCard _ {:dashboard_id dash-id :card_id card-id}]
        (is (not (contains? (->> (mt/user-http-request :crowberto :get 200
                                                       "collection/root/dashboard-question-candidates")
                                 :data
                                 (map :id)
                                 set)
                            card-id)))))))

(deftest get-root-dashboard-question-candidates-different-collection
  (testing "GET /api/collection/root/dashboard-question-candidates"
    (testing "Card in different collection from dashboard"
      (mt/with-temp [:model/Collection {other-coll-id :id} {}
                     :model/Dashboard {dash-id :id} {:collection_id nil}
                     :model/Card {card-id :id} {:collection_id other-coll-id :name "Different Collection Card"}
                     :model/DashboardCard _ {:dashboard_id dash-id :card_id card-id}]
        (is (not (contains? (->> (mt/user-http-request :crowberto :get 200
                                                       "collection/root/dashboard-question-candidates")
                                 :data
                                 (map :id)
                                 set)
                            card-id)))))))

(deftest get-root-dashboard-question-candidates-multiple-cards
  (testing "GET /api/collection/root/dashboard-question-candidates"
    (testing "Multiple cards in collection"
      (mt/with-temp [:model/Dashboard {dash-id :id} {:collection_id nil}
                     :model/Card {card1-id :id} {:collection_id nil :name "Dashboard Card"}
                     :model/Card {card2-id :id} {:collection_id nil :name "Other Card 1"}
                     :model/Card {card3-id :id} {:collection_id nil :name "Other Card 2"}
                     :model/DashboardCard _ {:dashboard_id dash-id :card_id card1-id}]
        (let [response-ids (->> (mt/user-http-request :crowberto :get 200
                                                      "collection/root/dashboard-question-candidates")
                                :data
                                (map :id)
                                set)]
          (is (contains? response-ids card1-id))
          (is (not (contains? response-ids card2-id)))
          (is (not (contains? response-ids card3-id))))))))

(deftest get-root-dashboard-question-candidates-nonexistent
  (testing "GET /api/collection/root/dashboard-question-candidates"
    (testing "Non-existent collection"
      (is (= "Not found."
             (mt/user-http-request :crowberto :get 404 "collection/99999999/dashboard-question-candidates"))))))

(deftest get-root-dashboard-question-candidates-archived-card
  (testing "GET /api/collection/root/dashboard-question-candidates"
    (testing "Archived card"
      (mt/with-temp [:model/Dashboard {dash-id :id} {:collection_id nil}
                     :model/Card {card-id :id} {:collection_id nil :name "Archived Card" :archived true}
                     :model/DashboardCard _ {:dashboard_id dash-id :card_id card-id}]
        (is (not (contains? (->> (mt/user-http-request :crowberto :get 200
                                                       "collection/root/dashboard-question-candidates")
                                 :data
                                 (map :id)
                                 set)
                            card-id)))))))

(deftest root-dashboard-question-candidates-can-be-paginated
  (testing "GET /api/collection/root/dashboard-question-candidates"
    (mt/with-temp [:model/Dashboard {dash-id :id} {:collection_id nil}

                   :model/Card {card-1-id :id} {:collection_id nil}
                   :model/DashboardCard _ {:dashboard_id dash-id :card_id card-1-id}

                   :model/Card {card-2-id :id} {:collection_id nil}
                   :model/DashboardCard _ {:dashboard_id dash-id :card_id card-2-id}

                   :model/Card {card-3-id :id} {:collection_id nil}
                   :model/DashboardCard _ {:dashboard_id dash-id :card_id card-3-id}]
      (let [fetch (fn [& {:keys [limit offset] :or {limit 10 offset 0}}]
                    (let [resp (mt/user-http-request :crowberto :get 200 (str "collection/root/dashboard-question-candidates")
                                                     :limit limit :offset offset)]
                      (is (= 3 (:total resp)))
                      (->> resp :data (map :id))))]
        (testing "Selecting everything"
          (is (= [card-3-id card-2-id card-1-id]
                 (fetch))))
        (testing "Selecting the first one"
          (is (= [card-3-id]
                 (fetch :limit 1))))
        (testing "The second two"
          (is (= [card-2-id card-1-id]
                 (fetch :limit 2 :offset 1))))
        (testing "The first two"
          (is (= [card-3-id card-2-id]
                 (fetch :limit 2 :offset 0))))
        (testing "Only limit, no offset"
          (let [{:keys [data]} (mt/user-http-request :crowberto :get 200 (str "collection/root/dashboard-question-candidates")
                                                     :limit 2)]
            (is (= [card-3-id card-2-id]
                   (map :id data)))))
        (testing "Only offset, no limit"
          (let [{:keys [data]} (mt/user-http-request :crowberto :get 200 (str "collection/root/dashboard-question-candidates")
                                                     :offset 1)]
            (is (= [card-2-id card-1-id]
                   (map :id data)))))
        (testing "Zero limit"
          (is (= [] (fetch :limit 0))))))))

(deftest post-move-dashboard-question-candidates-success
  (testing "POST /api/collection/:id/move-dashboard-question-candidates"
    (testing "Successfully move card to dashboard"
      (mt/with-temp [:model/Collection {coll-id :id} {}
                     :model/Dashboard {dash-id :id} {:collection_id coll-id}
                     :model/Card {card-id :id} {:collection_id coll-id}
                     :model/DashboardCard _ {:dashboard_id dash-id :card_id card-id}]
        (is (nil? (t2/select-one-fn :dashboard_id :model/Card card-id)))
        (mt/user-http-request :crowberto :post 200 (format "collection/%d/move-dashboard-question-candidates" coll-id))
        (is (= dash-id (t2/select-one-fn :dashboard_id :model/Card card-id)))))))

(deftest post-move-dashboard-question-candidates-root-collection
  (testing "POST /api/collection/:id/move-dashboard-question-candidates"
    (testing "Move card from root collection"
      (mt/with-temp [:model/Dashboard {dash-id :id} {:collection_id nil}
                     :model/Card {card-id :id} {:collection_id nil}
                     :model/DashboardCard _ {:dashboard_id dash-id :card_id card-id}]
        (mt/user-http-request :crowberto :post 200 "collection/root/move-dashboard-question-candidates")
        (is (= dash-id (t2/select-one-fn :dashboard_id :model/Card card-id)))))))

(deftest post-move-dashboard-question-candidates-non-admin
  (testing "POST /api/collection/:id/move-dashboard-question-candidates"
    (testing "Non-admin request (using `:rasta` instead of `:crowberto`)"
      (mt/with-temp [:model/Collection {coll-id :id} {}]
        (is (= "You don't have permissions to do that."
               (mt/user-http-request :rasta :post 403 (format "collection/%d/move-dashboard-question-candidates" coll-id))))))))

(deftest post-move-dashboard-question-candidates-multiple-dashboards
  (testing "POST /api/collection/:id/move-dashboard-question-candidates"
    (testing "Card in multiple dashboards should not be moved"
      (mt/with-temp [:model/Collection {coll-id :id} {}
                     :model/Dashboard {dash1-id :id} {:collection_id coll-id}
                     :model/Dashboard {dash2-id :id} {:collection_id coll-id}
                     :model/Card {card-id :id} {:collection_id coll-id}
                     :model/DashboardCard _ {:dashboard_id dash1-id :card_id card-id}
                     :model/DashboardCard _ {:dashboard_id dash2-id :card_id card-id}]
        (mt/user-http-request :crowberto :post 200 (format "collection/%d/move-dashboard-question-candidates" coll-id))
        (is (nil? (t2/select-one-fn :dashboard_id :model/Card card-id)))))))

(deftest post-move-dashboard-question-candidates-nonexistent
  (testing "POST /api/collection/:id/move-dashboard-question-candidates"
    (testing "Non-existent collection"
      (is (= "Not found."
             (mt/user-http-request :crowberto :post 404 "collection/99999999/move-dashboard-question-candidates"))))))

(deftest post-move-dashboard-question-candidates-archived-card
  (testing "POST /api/collection/:id/move-dashboard-question-candidates"
    (testing "Archived card should not be moved"
      (mt/with-temp [:model/Collection {coll-id :id} {}
                     :model/Dashboard {dash-id :id} {:collection_id coll-id}
                     :model/Card {card-id :id} {:collection_id coll-id :archived true}
                     :model/DashboardCard _ {:dashboard_id dash-id :card_id card-id}]
        (mt/user-http-request :crowberto :post 200 (format "collection/%d/move-dashboard-question-candidates" coll-id))
        (is (nil? (t2/select-one-fn :dashboard_id :model/Card card-id)))))))

(deftest post-move-dashboard-question-candidates-archived-dashboard
  (testing "POST /api/collection/:id/move-dashboard-question-candidates"
    (testing "Card in archived dashboard should not be moved"
      (mt/with-temp [:model/Collection {coll-id :id} {}
                     :model/Dashboard {dash-id :id} {:collection_id coll-id :archived true}
                     :model/Card {card-id :id} {:collection_id coll-id}
                     :model/DashboardCard _ {:dashboard_id dash-id :card_id card-id}]
        (mt/user-http-request :crowberto :post 200 (format "collection/%d/move-dashboard-question-candidates" coll-id))
        (is (nil? (t2/select-one-fn :dashboard_id :model/Card card-id)))))))

(deftest post-move-dashboard-question-candidates-different-collection
  (testing "POST /api/collection/:id/move-dashboard-question-candidates"
    (testing "Card in different collection from dashboard should not be moved"
      (mt/with-temp [:model/Collection {coll1-id :id} {}
                     :model/Collection {coll2-id :id} {}
                     :model/Dashboard {dash-id :id} {:collection_id coll1-id}
                     :model/Card {card-id :id} {:collection_id coll2-id}
                     :model/DashboardCard _ {:dashboard_id dash-id :card_id card-id}]
        (mt/user-http-request :crowberto :post 200 (format "collection/%d/move-dashboard-question-candidates" coll2-id))
        (is (nil? (t2/select-one-fn :dashboard_id :model/Card card-id)))))))

(deftest post-move-dashboard-question-candidates-specific-cards
  (testing "POST /api/collection/:id/move-dashboard-question-candidates"
    (testing "It's possible to specify a specific set of card_ids to move"
      (mt/with-temp [:model/Collection {coll-id :id} {}
                     :model/Dashboard {dash1-id :id} {:collection_id coll-id}
                     :model/Card {card1-id :id} {:collection_id coll-id}
                     :model/Card {card2-id :id} {:collection_id coll-id}
                     :model/Card {card3-id :id} {:collection_id coll-id}
                     :model/DashboardCard _ {:dashboard_id dash1-id :card_id card1-id}
                     :model/DashboardCard _ {:dashboard_id dash1-id :card_id card2-id}
                     :model/DashboardCard _ {:dashboard_id dash1-id :card_id card3-id}]
        (testing "initially no cards should have dashboard_id set"
          (is (nil? (t2/select-one-fn :dashboard_id :model/Card card1-id)))
          (is (nil? (t2/select-one-fn :dashboard_id :model/Card card2-id)))
          (is (nil? (t2/select-one-fn :dashboard_id :model/Card card3-id))))

        (testing "move only card1 and card2"
          (mt/user-http-request :crowberto :post 200
                                (format "collection/%d/move-dashboard-question-candidates" coll-id)
                                {:card_ids #{card1-id card2-id}}))

        (testing "verify only specified cards were moved"
          (is (= dash1-id (t2/select-one-fn :dashboard_id :model/Card card1-id)))
          (is (= dash1-id (t2/select-one-fn :dashboard_id :model/Card card2-id)))
          (is (nil? (t2/select-one-fn :dashboard_id :model/Card card3-id))))))))

(deftest move-dashboard-question-candidates-is-atomic-test
  (testing "POST /api/collection/:id/move-dashboard-question-candidates is atomic"
    (mt/with-temp [:model/Collection {coll-id :id} {}
                   :model/Dashboard {dash-id :id} {:collection_id coll-id}
                   :model/Card {card1-id :id} {:collection_id coll-id}
                   :model/Card {card2-id :id} {:collection_id coll-id}
                   :model/DashboardCard _ {:dashboard_id dash-id :card_id card1-id}
                   :model/DashboardCard _ {:dashboard_id dash-id :card_id card2-id}]
      ;; Initially no cards should have dashboard_id set
      (is (nil? (t2/select-one-fn :dashboard_id :model/Card card1-id)))
      (is (nil? (t2/select-one-fn :dashboard_id :model/Card card2-id)))

      ;; Mock card/update-card! to fail on the second call
      (mt/with-dynamic-fn-redefs [card/update-card!
                                  (let [call-count (atom 0)]
                                    (fn [& args]
                                      (swap! call-count inc)
                                      (when (= @call-count 2)
                                        (throw (ex-info "Simulated failure" {})))
                                      (apply (mt/dynamic-value card/update-card!) args)))]
        (mt/user-http-request :crowberto :post 500
                              (format "collection/%d/move-dashboard-question-candidates" coll-id)))

        ;; Verify neither card was moved (operation rolled back)
      (is (nil? (t2/select-one-fn :dashboard_id :model/Card card1-id)))
      (is (nil? (t2/select-one-fn :dashboard_id :model/Card card2-id))))))

(deftest fetch-root-items-limit-and-offset-test
  (testing "GET /api/collection/root/items"
    (with-some-children-of-collection! nil
      (letfn [(items [limit offset]
                (:data (mt/user-http-request :crowberto :get 200 "collection/root/items"
                                             :limit (str limit), :offset (str offset))))]
        (let [[_a-1 b-1 :as items-1] (items 2 0)]
          (is (= 2
                 (count items-1)))
          (let [[a-2 _b-2 :as items-2] (items 2 1)]
            (is (= 2
                   (count items-2)))
            (is (= b-1 a-2))
            (is (not= items-1 items-2))))))))

(deftest fetch-root-items-total-test
  (testing "GET /api/collection/root/items"
    (testing "Include :total, even with limit and offset"
      (with-some-children-of-collection! nil
        ;; `:total` should be at least 4 items based on `with-some-children-of-collection`. Might be a bit more if
        ;; other stuff was created
        (is (=? {:total #(>= % 4)}
                (mt/user-http-request :crowberto :get 200 "collection/root/items" :limit "2" :offset "1")))))))

(deftest fetch-root-items-permissions-test
  (testing "GET /api/collection/root/items"
    (testing "we don't let you see stuff you wouldn't otherwise be allowed to see"
      (is (= []
             ;; if a User doesn't have perms for the Root Collection then they don't get to see things with no collection_id
             (with-some-children-of-collection! nil
               (-> (:data (mt/user-http-request :rasta :get 200 "collection/root/items"))
                   remove-non-personal-collections
                   mt/boolean-ids-and-timestamps)))))))

(deftest fetch-root-items-permissions-test-2
  (testing "GET /api/collection/root/items"
    (testing "we don't let you see stuff you wouldn't otherwise be allowed to see"
      (testing "...but if they have read perms for the Root Collection they should get to see them"
        (with-some-children-of-collection! nil
          (mt/with-temp [:model/PermissionsGroup           group {}
                         :model/PermissionsGroupMembership _     {:user_id (mt/user->id :rasta), :group_id (u/the-id group)}]
            (perms/grant-permissions! group (perms/collection-read-path {:metabase.models.collection.root/is-root? true}))
            (is (partial= [(-> {:name               "Birthday Card", :description nil, :model "card",
                                :collection_preview false,           :display     "table"}
                               default-item
                               (assoc :fully_parameterized true))
                           (default-item {:name "Dine & Dashboard", :description nil, :model "dashboard"})
                           (default-item {:name "Electro-Magnetic Pulse", :model "pulse"})]
                          (-> (:data (mt/user-http-request :rasta :get 200 "collection/root/items"))
                              (remove-non-test-items &ids)
                              remove-non-personal-collections
                              mt/boolean-ids-and-timestamps)))))))))

(deftest fetch-root-items-do-not-include-personal-collections-test
  (testing "GET /api/collection/root/items"
    (testing "Personal collections do not show up as collection items"
      (is (= []
             (->> (:data (mt/user-http-request :rasta :get 200 "collection/root/items"))
                  (filter #(str/includes? (:name %) "Personal Collection"))))))
    (testing "Even admins don't see their personal collection here"
      (is (= []
             (->> (:data (mt/user-http-request :crowberto :get 200 "collection/root/items"))
                  (filter #(str/includes? (:name %) "Personal Collection")))))
      (testing "That includes sub-collections of Personal Collections! I shouldn't see them!"
        (mt/with-temp [:model/Collection _ {:name     "Lucky's Sub-Collection"
                                            :location (collection/children-location
                                                       (collection/user->personal-collection (mt/user->id :lucky)))}]
          (is (= []
                 (->> (:data (mt/user-http-request :crowberto :get 200 "collection/root/items"))
                      (filter #(str/includes? (:name %) "Personal Collection"))))))))))

(deftest fetch-root-items-archived-test
  (testing "GET /api/collection/root/items"
    (testing "Can we look for `archived` stuff with this endpoint?"
      (mt/with-temp [:model/Card card {:name "Business Card", :archived true}]
        (is (partial=
             [{:name                "Business Card"
               :description         nil
               :collection_position nil
               :collection_preview  true
               :display             "table"
               :moderated_status    nil
               :entity_id           (:entity_id card)
               :model               "card"
               :fully_parameterized  true}]
             (-> (mt/user-http-request :crowberto :get 200
                                       "collection/root/items?archived=true")
                 :data
                 (results-matching {:name "Business Card", :model "card"}))))))))

(deftest fetch-root-items-fully-parameterized-test
  (testing "GET /api/collection/root/items"
    (testing "fully_parameterized of a card"
      (testing "can be false"
        (mt/with-temp [:model/Card card {:name          "Business Card"
                                         :dataset_query {:native {:template-tags {:param0 {:default 0}
                                                                                  :param1 {:required false}
                                                                                  :param2 {:required false}}
                                                                  :query         "select {{param0}}, {{param1}} [[ , {{param2}} ]]"}}}]
          (is (partial= [{:name               "Business Card"
                          :entity_id          (:entity_id card)
                          :model              "card"
                          :fully_parameterized false}]
                        (-> (mt/user-http-request :crowberto :get 200 "collection/root/items")
                            :data
                            (results-matching {:name "Business Card", :model "card"}))))))

      (testing "is false even if a required field-filter parameter has no default"
        (mt/with-temp [:model/Card card {:name          "Business Card"
                                         :dataset_query {:native {:template-tags {:param0 {:default 0}
                                                                                  :param1 {:type "dimension", :required true}}
                                                                  :query         "select {{param0}}, {{param1}}"}}}]
          (is (partial= [{:name               "Business Card"
                          :entity_id          (:entity_id card)
                          :model              "card"
                          :fully_parameterized false}]
                        (-> (mt/user-http-request :crowberto :get 200 "collection/root/items")
                            :data
                            (results-matching {:name "Business Card", :model "card"}))))))

      (testing "is false even if an optional required parameter has no default"
        (mt/with-temp [:model/Card card {:name          "Business Card"
                                         :dataset_query {:native {:template-tags {:param0 {:default 0}
                                                                                  :param1 {:required true}}
                                                                  :query         "select {{param0}}, [[ , {{param1}} ]]"}}}]
          (is (partial= [{:name               "Business Card"
                          :entity_id          (:entity_id card)
                          :model              "card"
                          :fully_parameterized false}]
                        (-> (mt/user-http-request :crowberto :get 200 "collection/root/items")
                            :data
                            (results-matching {:name "Business Card", :model "card"}))))))

      (testing "is true if invalid parameter syntax causes a parsing exception to be thrown"
        (mt/with-temp [:model/Card card {:name          "Business Card"
                                         :dataset_query {:native {:query "select [[]]"}}}]
          (is (partial= [{:name               "Business Card"
                          :entity_id          (:entity_id card)
                          :model              "card"
                          :fully_parameterized true}]
                        (-> (mt/user-http-request :crowberto :get 200 "collection/root/items")
                            :data
                            (results-matching {:name "Business Card", :model "card"}))))))

      (testing "is true if all obligatory parameters have defaults"
        (mt/with-temp [:model/Card card {:name          "Business Card"
                                         :dataset_query {:native {:template-tags {:param0 {:required false, :default 0}
                                                                                  :param1 {:required true, :default 1}
                                                                                  :param2 {}
                                                                                  :param3 {:type "dimension"}}
                                                                  :query "select {{param0}}, {{param1}} [[ , {{param2}} ]] from t {{param3}}"}}}]
          (is (partial= [{:name               "Business Card"
                          :entity_id          (:entity_id card)
                          :model              "card"
                          :fully_parameterized true}]
                        (-> (mt/user-http-request :crowberto :get 200 "collection/root/items")
                            :data
                            (results-matching {:name "Business Card", :model "card"}))))))

      (testing "using a snippet without parameters is true"
        (mt/with-temp [:model/NativeQuerySnippet snippet {:content    "table"
                                                          :creator_id (mt/user->id :crowberto)
                                                          :name       "snippet"}
                       :model/Card card {:name          "Business Card"
                                         :dataset_query {:native {:template-tags {:param0  {:required false
                                                                                            :default  0}
                                                                                  :snippet {:name         "snippet"
                                                                                            :type         :snippet
                                                                                            :snippet-name "snippet"
                                                                                            :snippet-id   (:id snippet)}}
                                                                  :query "select {{param0}} from {{snippet}}"}}}]
          (is (partial= [{:name               "Business Card"
                          :entity_id          (:entity_id card)
                          :model              "card"
                          :fully_parameterized true}]
                        (-> (mt/user-http-request :crowberto :get 200 "collection/root/items")
                            :data
                            (results-matching {:name "Business Card", :model "card"})))))))

    (testing "a card with only a reference to another card is considered fully parameterized (#25022)"
      (mt/with-temp [:model/Card card-1 {:dataset_query (mt/mbql-query venues)}]
        (let [card-tag (format "#%d" (u/the-id card-1))]
          (mt/with-temp [:model/Card card-2 {:name "Business Card"
                                             :dataset_query
                                             (mt/native-query {:template-tags
                                                               {card-tag
                                                                {:id (str (random-uuid))
                                                                 :name card-tag
                                                                 :display-name card-tag
                                                                 :type :card
                                                                 :card-id (u/the-id card-1)}}
                                                               :query (format "SELECT * FROM {{#%d}}" (u/the-id card-1))})}]
            (is (partial= [{:name               "Business Card"
                            :entity_id          (:entity_id card-2)
                            :model              "card"
                            :fully_parameterized true}]
                          (-> (mt/user-http-request :crowberto :get 200 "collection/root/items")
                              :data
                              (results-matching {:name "Business Card", :model "card"}))))))))))

;;; ----------------------------------- Effective Children, Ancestors, & Location ------------------------------------

(defn- api-get-root-collection-children
  [& additional-get-params]
  (mt/boolean-ids-and-timestamps (:data (apply mt/user-http-request :rasta :get 200 "collection/root/items" additional-get-params))))

(defn- remove-non-test-collections [items]
  (filter (fn [{collection-name :name}]
            (or (str/includes? collection-name "Personal Collection")
                (#{"A" "B" "C" "D" "E" "F" "G"} collection-name)))
          items))

(deftest fetch-root-collection-items-test
  (testing "sanity check"
    (is (collection/user->personal-collection (mt/user->id :rasta))))
  (testing "GET /api/collection/root/items"
    (testing "Do top-level collections show up as children of the Root Collection?"
      (with-collection-hierarchy! [a b c d e f g]
        (testing "children"
          (is (partial= (map collection-item ["A"])
                        (remove-non-test-collections (api-get-root-collection-children)))))))

    (testing "...and collapsing children should work for the Root Collection as well"
      (with-collection-hierarchy! [b d e f g]
        (testing "children"
          (is (partial= (map collection-item ["B" "D" "F"])
                        (remove-non-test-collections (api-get-root-collection-children)))))))

    (testing "does `archived` work on Collections as well?"
      (with-collection-hierarchy! [a b d e f g]
        (mt/user-http-request :crowberto :put 200 (str "collection/" (u/the-id a))
                              {:archived true})
        (is (= [] (remove-non-test-collections (api-get-root-collection-children)))))
      (with-collection-hierarchy! [a b d e f g]
        (mt/user-http-request :crowberto :put 200 (str "collection/" (u/the-id a))
                              {:archived true})
        (is (= [] (remove-non-test-collections (api-get-root-collection-children))))))

    (testing "\n?namespace= parameter"
      (mt/with-temp [:model/Collection {normal-id :id} {:name "Normal Collection"}
                     :model/Collection {coins-id :id}  {:name "Coin Collection", :namespace "currency"}]
        (perms/grant-collection-read-permissions! (perms-group/all-users) coins-id)
        (letfn [(collection-names [items]
                  (->> (:data items)
                       (filter #(and (= (:model %) "collection")
                                     (#{normal-id coins-id} (:id %))))
                       (map :name)))]
          (testing "should only show Collections in the 'default' namespace by default"
            (is (= ["Normal Collection"]
                   (collection-names (mt/user-http-request :rasta :get 200 "collection/root/items")))))

          (testing "By passing `:namespace` we should be able to see Collections in that `:namespace`"
            (testing "?namespace=currency"
              (is (= ["Coin Collection"]
                     (collection-names (mt/user-http-request :rasta :get 200 "collection/root/items?namespace=currency")))))
            (testing "?namespace=stamps"
              (is (= []
                     (collection-names (mt/user-http-request :rasta :get 200 "collection/root/items?namespace=stamps")))))))))))

(deftest root-collection-snippets-test
  (testing "GET /api/collection/root/items?namespace=snippets"
    (testing "\nNative query snippets should come back when fetching the items in the root Collection of the `:snippets` namespace"
      (mt/with-temp [:model/NativeQuerySnippet snippet   {:name "My Snippet", :entity_id nil}
                     :model/NativeQuerySnippet snippet-2 {:name "My Snippet 2", :entity_id nil}
                     :model/NativeQuerySnippet archived  {:name "Archived Snippet", :archived true, :entity_id nil}
                     :model/Dashboard          dashboard {:name "My Dashboard", :entity_id nil}]
        (letfn [(only-test-items [results]
                  (if (sequential? results)
                    (filter #(#{["snippet" (:id snippet)]
                                ["snippet" (:id snippet-2)]
                                ["snippet" (:id archived)]
                                ["dashboard" (:id dashboard)]} ((juxt :model :id) %))
                            results)
                    results))
                (only-test-item-names [results]
                  (let [items (only-test-items results)]
                    (if (sequential? items)
                      (map :name items)
                      items)))]
          (is (partial= [{:id        (:id snippet)
                          :name      "My Snippet"
                          :entity_id (:entity_id snippet)
                          :model     "snippet"}
                         {:id        (:id snippet-2)
                          :name      "My Snippet 2"
                          :entity_id (:entity_id snippet-2)
                          :model     "snippet"}]
                        (only-test-items (:data (mt/user-http-request :rasta :get 200 "collection/root/items?namespace=snippets")))))

          (testing "\nSnippets should not come back for the default namespace"
            (is (= ["My Dashboard"]
                   (only-test-item-names (:data (mt/user-http-request :rasta :get 200 "collection/root/items"))))))

          (testing "\nSnippets shouldn't be paginated, because FE is not ready for it yet and default pagination behavior is bad"
            (is (= ["My Snippet", "My Snippet 2"]
                   (only-test-item-names (:data (mt/user-http-request :rasta :get 200 "collection/root/items?namespace=snippets&limit=1&offset=0"))))))

          (testing "\nShould be able to fetch archived Snippets"
            (is (= ["Archived Snippet"]
                   (only-test-item-names (:data (mt/user-http-request :rasta :get 200
                                                                      "collection/root/items?namespace=snippets&archived=true"))))))

          (testing "\nShould be able to pass ?model=snippet, even though it makes no difference in this case"
            (is (= ["My Snippet", "My Snippet 2"]
                   (only-test-item-names (:data (mt/user-http-request :rasta :get 200
                                                                      "collection/root/items?namespace=snippets&model=snippet")))))))))))

;;; +----------------------------------------------------------------------------------------------------------------+
;;; |                                              POST /api/collection                                              |
;;; +----------------------------------------------------------------------------------------------------------------+

(deftest create-collection-test
  (testing "POST /api/collection"
    (testing "\ntest that we can create a new collection"
      (mt/with-model-cleanup [:model/Collection]
        (is (partial= (merge
                       (mt/object-defaults :model/Collection)
                       {:name              "Stamp Collection"
                        :slug              "stamp_collection"
                        :archived          false
                        :location          "/"
                        :personal_owner_id nil})
                      (-> (mt/user-http-request :crowberto :post 200 "collection"
                                                {:name "Stamp Collection"})
                          (dissoc :id :entity_id))))))))

(deftest non-admin-create-collection-in-root-perms-test
  (testing "POST /api/collection"
    (testing "\ntest that non-admins aren't allowed to create a collection in the root collection"
      (mt/with-non-admin-groups-no-root-collection-perms
        (is (= "You don't have permissions to do that."
               (mt/user-http-request :rasta :post 403 "collection"
                                     {:name "Stamp Collection"})))))
    (testing "\nCan a non-admin user with Root Collection perms add a new collection to the Root Collection? (#8949)"
      (mt/with-model-cleanup [:model/Collection]
        (mt/with-non-admin-groups-no-root-collection-perms
          (mt/with-temp [:model/PermissionsGroup           group {}
                         :model/PermissionsGroupMembership _     {:user_id (mt/user->id :rasta), :group_id (u/the-id group)}]
            (perms/grant-collection-readwrite-permissions! group collection/root-collection)
            (is (partial= (merge
                           (mt/object-defaults :model/Collection)
                           {:name     "Stamp Collection"
                            :location "/"
                            :slug     "stamp_collection"})
                          (dissoc (mt/user-http-request :rasta :post 200 "collection"
                                                        {:name "Stamp Collection"})
                                  :id :entity_id)))))))))

(deftest create-child-collection-test
  (testing "POST /api/collection"
    (testing "\nCan I create a Collection as a child of an existing collection?"
      (mt/with-model-cleanup [:model/Collection]
        (with-collection-hierarchy! [a c d]
          (is (partial= (merge
                         (mt/object-defaults :model/Collection)
                         {:id          true
                          :entity_id   true
                          :name        "Trading Card Collection"
                          :slug        "trading_card_collection"
                          :description "Collection of basketball cards including limited-edition holographic Draymond Green"
                          :location    "/A/C/D/"})
                        (-> (mt/user-http-request :crowberto :post 200 "collection"
                                                  {:name        "Trading Card Collection"
                                                   :description "Collection of basketball cards including limited-edition holographic Draymond Green"
                                                   :parent_id   (u/the-id d)})
                            (update :location collection-test/location-path-ids->names)
                            (update :id integer?)
                            (update :entity_id string?)))))))))

(deftest create-collection-different-namespace-test
  (testing "POST /api/collection"
    (testing "\nShould be able to create a Collection in a different namespace"
      (let [collection-name (mt/random-name)]
        (try
          (is (=? {:name      collection-name
                   :namespace "snippets"}
                  (mt/user-http-request :crowberto :post 200 "collection"
                                        {:name       collection-name
                                         :descrption "My SQL Snippets"
                                         :namespace  "snippets"})))
          (finally
            (t2/delete! :model/Collection :name collection-name)))))))

;;; +----------------------------------------------------------------------------------------------------------------+
;;; |                                            PUT /api/collection/:id                                             |
;;; +----------------------------------------------------------------------------------------------------------------+

(deftest update-collection-test
  (testing "PUT /api/collection/:id"
    (testing "test that we can update a collection"
      (mt/with-temp [:model/Collection collection]
        (is (partial= (merge
                       (mt/object-defaults :model/Collection)
                       {:id              (u/the-id collection)
                        :name            "My Beautiful Collection"
                        :slug            "my_beautiful_collection"
                        :entity_id       (:entity_id collection)
                        :location        "/"
                        :effective_ancestors [{:metabase.models.collection.root/is-root? true
                                               :name                                     "Our analytics"
                                               :id                                       "root"
                                               :authority_level                          nil
                                               :can_write                                true}]
                        :effective_location  "/"

                        :parent_id       nil})
                      (mt/user-http-request :crowberto :put 200 (str "collection/" (u/the-id collection))
                                            {:name "My Beautiful Collection"})))))
    (testing "check that users without write perms aren't allowed to update a Collection"
      (mt/with-non-admin-groups-no-root-collection-perms
        (mt/with-temp [:model/Collection collection]
          (is (= "You don't have permissions to do that."
                 (mt/user-http-request :rasta :put 403 (str "collection/" (u/the-id collection))
                                       {:name "My Beautiful Collection"}))))))))

(deftest archive-collection-test
  (testing "PUT /api/collection/:id"
    (testing "Archiving a collection should delete any alerts associated with questions in the collection"
      (mt/with-temp [:model/Collection {coll-id :id} {}]
        (notification.tu/with-channel-fixtures [:channel/email]
          (api.notification-test/with-send-messages-sync!
            (notification.tu/with-card-notification
              [notification {:card     {:name "YOLO"
                                        :collection_id coll-id}
                             :handlers [{:channel_type :channel/email
                                         :recipients  [{:type    :notification-recipient/user
                                                        :user_id (mt/user->id :crowberto)}
                                                       {:type    :notification-recipient/user
                                                        :user_id (mt/user->id :rasta)}
                                                       {:type    :notification-recipient/raw-value
                                                        :details {:value "ngoc@metabase.com"}}]}]}]
              (let [[email] (notification.tu/with-mock-inbox-email!
                              (mt/user-http-request :crowberto :put 200 (str "collection/" coll-id)
                                                    {:name "My Beautiful Collection", :archived true}))]
                (is (=? {:bcc     #{"rasta@metabase.com" "crowberto@metabase.com" "ngoc@metabase.com"}
                         :subject "One of your alerts has stopped working"
                         :body    [{"the question was archived by Crowberto Corv" true}]}
                        (mt/summarize-multipart-single-email email #"the question was archived by Crowberto Corv"))))
              (= nil (t2/select-one :model/Notification :id (:id notification))))))))))

(deftest archive-collection-perms-test
  (testing "PUT /api/collection/:id"
    (testing "I shouldn't be allowed to archive a Collection without proper perms"
      (mt/with-non-admin-groups-no-root-collection-perms
        (mt/with-temp [:model/Collection collection]
          (is (= "You don't have permissions to do that."
                 (mt/user-http-request :rasta :put 403 (str "collection/" (u/the-id collection))
                                       {:archived true})))))

      (testing "Perms checking should be recursive as well..."
        ;; Create Collections A > B, and grant permissions for A. You should not be allowed to archive A because you
        ;; would also need perms for B
        (mt/with-non-admin-groups-no-root-collection-perms
          (mt/with-temp [:model/Collection collection-a  {}
                         :model/Collection _collection-b {:location (collection/children-location collection-a)}]
            (perms/grant-collection-readwrite-permissions! (perms-group/all-users) collection-a)
            (is (= "You don't have permissions to do that."
                   (mt/user-http-request :rasta :put 403 (str "collection/" (u/the-id collection-a))
                                         {:archived true})))))))))

(deftest move-collection-test
  (testing "PUT /api/collection/:id"
    (testing "Can I *change* the `location` of a Collection? (i.e. move it into a different parent Collection)"
      (with-collection-hierarchy! [a b e]
        (is (partial= (merge
                       (mt/object-defaults :model/Collection)
                       {:id        true
                        :entity_id true
                        :name      "E"
                        :slug      "e"
                        :location  "/A/B/"
                        :parent_id (u/the-id b)})
                      (-> (mt/user-http-request :crowberto :put 200 (str "collection/" (u/the-id e))
                                                {:parent_id (u/the-id b)})
                          (update :location collection-test/location-path-ids->names)
                          (update :id integer?)
                          (update :entity_id string?))))))

    (testing "I shouldn't be allowed to move the Collection without proper perms."
      (testing "If I want to move A into B, I should need permissions for both A and B"
        (mt/with-non-admin-groups-no-root-collection-perms
          (mt/with-temp [:model/Collection collection-a {}
                         :model/Collection collection-b {}]
            (perms/grant-collection-readwrite-permissions! (perms-group/all-users) collection-a)
            (is (= "You don't have permissions to do that."
                   (mt/user-http-request :rasta :put 403 (str "collection/" (u/the-id collection-a))
                                         {:parent_id (u/the-id collection-b)}))))))

      (testing "Perms checking should be recursive as well..."
        (testing "Create A, B, and C; B is a child of A."
          (testing "Grant perms for A and B. Moving A into C should fail because we need perms for C"
            ;; (collections with readwrite perms marked below with a `*`)
            ;; A* -> B* ==> C -> A -> B
            (mt/with-non-admin-groups-no-root-collection-perms
              (mt/with-temp [:model/Collection collection-a {}
                             :model/Collection collection-b {:location (collection/children-location collection-a)}
                             :model/Collection collection-c {}]
                (doseq [collection [collection-a collection-b]]
                  (perms/grant-collection-readwrite-permissions! (perms-group/all-users) collection))
                (is (= "You don't have permissions to do that."
                       (mt/user-http-request :rasta :put 403 (str "collection/" (u/the-id collection-a))
                                             {:parent_id (u/the-id collection-c)}))))))

          (testing "Grant perms for A and C. Moving A into C should fail because we need perms for B."
            ;; A* -> B  ==>  C -> A -> B
            ;; C*
            (mt/with-non-admin-groups-no-root-collection-perms
              (mt/with-temp [:model/Collection collection-a  {}
                             :model/Collection _collection-b {:location (collection/children-location collection-a)}
                             :model/Collection collection-c  {}]
                (doseq [collection [collection-a collection-c]]
                  (perms/grant-collection-readwrite-permissions! (perms-group/all-users) collection))
                (is (= "You don't have permissions to do that."
                       (mt/user-http-request :rasta :put 403 (str "collection/" (u/the-id collection-a))
                                             {:parent_id (u/the-id collection-c)}))))))

          (testing "Grant perms for B and C. Moving A into C should fail because we need perms for A"
            ;; A -> B*  ==>  C -> A -> B
            ;; C*
            (mt/with-non-admin-groups-no-root-collection-perms
              (mt/with-temp [:model/Collection collection-a {}
                             :model/Collection collection-b {:location (collection/children-location collection-a)}
                             :model/Collection collection-c {}]
                (doseq [collection [collection-b collection-c]]
                  (perms/grant-collection-readwrite-permissions! (perms-group/all-users) collection))
                (is (= "You don't have permissions to do that."
                       (mt/user-http-request :rasta :put 403 (str "collection/" (u/the-id collection-a))
                                             {:parent_id (u/the-id collection-c)})))))))))))

;;; +----------------------------------------------------------------------------------------------------------------+
;;; |                          GET /api/collection/root|:id/timelines                                                |
;;; +----------------------------------------------------------------------------------------------------------------+

(defn- timelines-request
  [collection include-events?]
  (if include-events?
    (mt/user-http-request :rasta :get 200 (str "collection/" (u/the-id collection) "/timelines") :include "events")
    (mt/user-http-request :rasta :get 200 (str "collection/" (u/the-id collection) "/timelines"))))

(defn- timeline-names [timelines]
  (->> timelines (map :name) set))

(defn- event-names [timelines]
  (->> timelines (mapcat :events) (map :name) set))

(deftest timelines-test
  (testing "GET /api/collection/root|id/timelines"
    (mt/with-temp [:model/Collection coll-a {:name "Collection A"}
                   :model/Collection coll-b {:name "Collection B"}
                   :model/Collection coll-c {:name "Collection C"}
                   :model/Timeline tl-a      {:name          "Timeline A"
                                              :collection_id (u/the-id coll-a)}
                   :model/Timeline tl-b      {:name          "Timeline B"
                                              :collection_id (u/the-id coll-b)}
                   :model/Timeline _tl-b-old {:name          "Timeline B-old"
                                              :collection_id (u/the-id coll-b)
                                              :archived      true}
                   :model/Timeline _tl-c     {:name          "Timeline C"
                                              :collection_id (u/the-id coll-c)}
                   :model/TimelineEvent _event-aa {:name        "event-aa"
                                                   :timeline_id (u/the-id tl-a)}
                   :model/TimelineEvent _event-ab {:name        "event-ab"
                                                   :timeline_id (u/the-id tl-a)}
                   :model/TimelineEvent _event-ba {:name        "event-ba"
                                                   :timeline_id (u/the-id tl-b)}
                   :model/TimelineEvent _event-bb {:name        "event-bb"
                                                   :timeline_id (u/the-id tl-b)
                                                   :archived    true}]
      (testing "Timelines in the collection of the card are returned"
        (is (= #{"Timeline A"}
               (timeline-names (timelines-request coll-a false)))))
      (testing "Timelines in the collection have a hydrated `:collection` key"
        (is (= #{(u/the-id coll-a)}
               (->> (timelines-request coll-a false)
                    (map #(get-in % [:collection :id]))
                    set))))
      (testing "check that `:can_write` key is hydrated"
        (is (every?
             #(contains? % :can_write)
             (map :collection (timelines-request coll-a false)))))
      (testing "Only un-archived timelines in the collection of the card are returned"
        (is (= #{"Timeline B"}
               (timeline-names (timelines-request coll-b false)))))
      (testing "Timelines have events when `include=events` is passed"
        (is (= #{"event-aa" "event-ab"}
               (event-names (timelines-request coll-a true)))))
      (testing "Timelines have only un-archived events when `include=events` is passed"
        (is (= #{"event-ba"}
               (event-names (timelines-request coll-b true)))))
      (testing "Timelines with no events have an empty list on `:events` when `include=events` is passed"
        (is (= '()
               (->> (timelines-request coll-c true) first :events)))))))

(deftest timelines-permissions-test
  (testing "GET /api/collection/id/timelines"
    (mt/with-temp [:model/Collection coll-a {:name "Collection A"}
                   :model/Timeline tl-a      {:name          "Timeline A"
                                              :collection_id (u/the-id coll-a)}
                   :model/TimelineEvent _event-aa {:name        "event-aa"
                                                   :timeline_id (u/the-id tl-a)}]
      (testing "You can't query a collection's timelines if you don't have perms on it."
        (perms/revoke-collection-permissions! (perms-group/all-users) coll-a)
        (is (= "You don't have permissions to do that."
               (mt/user-http-request :rasta :get 403 (str "collection/" (u/the-id coll-a) "/timelines") :include "events"))))
      (testing "If we grant perms, then we can read the timelines"
        (perms/grant-collection-read-permissions! (perms-group/all-users) coll-a)
        (mt/user-http-request :rasta :get 200 (str "collection/" (u/the-id coll-a) "/timelines") :include "events"))))
  (testing "GET /api/collection/root/timelines"
    (mt/with-temp [:model/Timeline tl-a      {:name          "Timeline A"
                                              :collection_id nil}
                   :model/TimelineEvent _event-aa {:name        "event-aa"
                                                   :timeline_id (u/the-id tl-a)}]
      (testing "You can't query a collection's timelines if you don't have perms on it."
        (mt/with-non-admin-groups-no-root-collection-perms
          (is (= "You don't have permissions to do that."
                 (mt/user-http-request :rasta :get 403 "collection/root/timelines" :include "events")))))
      (testing "If we grant perms, then we can read the timelines"
        (mt/user-http-request :rasta :get 200 "collection/root/timelines" :include "events")))))

;;; +----------------------------------------------------------------------------------------------------------------+
;;; |                            GET /api/collection/graph and PUT /api/collection/graph                             |
;;; +----------------------------------------------------------------------------------------------------------------+

(deftest graph-test
  (mt/with-temp [:model/Collection       {default-a :id}   {:location "/"}
                 :model/Collection       {default-ab :id}  {:location (format "/%d/" default-a)}
                 :model/Collection       {currency-a :id}  {:namespace "currency", :location "/"}
                 :model/Collection       {currency-ab :id} {:namespace "currency", :location (format "/%d/" currency-a)}
                 :model/PermissionsGroup {group-id :id}    {}]
    (letfn [(nice-graph [graph]
              (let [id->alias {default-a   "Default A"
                               default-ab  "Default A -> B"
                               currency-a  "Currency A"
                               currency-ab "Currency A -> B"}]
                (transduce
                 identity
                 (fn
                   ([graph]
                    (-> (get-in graph [:groups group-id])
                        (select-keys (vals id->alias))))
                   ([graph [collection-id k]]
                    (graph.test/replace-collection-ids collection-id graph k)))
                 graph
                 id->alias)))]
      (doseq [collection [default-a default-ab currency-a currency-ab]]
        (perms/grant-collection-read-permissions! group-id collection))
      (testing "GET /api/collection/graph\n"
        (testing "Should be able to fetch the permissions graph for the default namespace"
          (is (= {"Default A" "read", "Default A -> B" "read"}
                 (nice-graph (mt/user-http-request :crowberto :get 200 "collection/graph")))))

        (testing "Should be able to fetch the permissions graph for a non-default namespace"
          (is (= {"Currency A" "read", "Currency A -> B" "read"}
                 (nice-graph (mt/user-http-request :crowberto :get 200 "collection/graph?namespace=currency")))))

        (testing "have to be a superuser"
          (is (= "You don't have permissions to do that."
                 (mt/user-http-request :rasta :get 403 "collection/graph")))))

      (testing "PUT /api/collection/graph\n"
        (testing "Should be able to update the graph for the default namespace.\n"
          (testing "Should ignore updates to Collections outside of the namespace"
            (let [response (mt/user-http-request :crowberto :put 200 "collection/graph"
                                                 (assoc (graph/graph) :groups {group-id {default-ab :write, currency-ab :write}}))]
              (is (= {"Default A" "read", "Default A -> B" "write"}
                     (nice-graph response))))))

        (testing "Should be able to update the graph for a non-default namespace.\n"
          (testing "Should ignore updates to Collections outside of the namespace"
            (let [response (mt/user-http-request :crowberto :put 200 "collection/graph"
                                                 (assoc (graph/graph)
                                                        :groups {group-id {default-a :write, currency-a :write}}
                                                        :namespace :currency))]
              (is (= {"Currency A" "write", "Currency A -> B" "read"}
                     (nice-graph response))))))

        (testing "Should require a `revision` parameter equal to the current graph's revision"
          (is (= (str "Looks like someone else edited the permissions and your data is out of date. "
                      "Please fetch new data and try again.")
                 (mt/user-http-request :crowberto :put 409 "collection/graph"
                                       (-> (graph/graph)
                                           (update :revision dec))))))

        (testing "Should be able to override the need for a `revision` parameter by passing `force=true`"
          (let [response (mt/user-http-request :crowberto :put 200 "collection/graph?force=true"
                                               (-> (graph/graph)
                                                   (assoc :groups {group-id {default-ab :read}})
                                                   (dissoc :revision)))]
            (is (= {"Default A" "read", "Default A -> B" "read"}
                   (nice-graph response)))))

        (testing "have to be a superuser"
          (is (= "You don't have permissions to do that."
                 (mt/user-http-request :rasta :put 403 "collection/graph"
                                       (assoc (graph/graph)
                                              :groups {group-id {default-a :write, currency-a :write}}
                                              :namespace :currency)))))))))

(deftest cards-and-dashboards-get-can-write
  (mt/with-temp [:model/Collection {collection-id :id :as collection} {}
                 :model/Card _ {:collection_id collection-id}
                 :model/Dashboard _ {:collection_id collection-id}
                 :model/Card _ {:collection_id collection-id
                                :type :model}]

    (testing "`can_write` is `true` when appropriate"
      (perms/revoke-collection-permissions! (perms-group/all-users) collection)
      (perms/grant-collection-readwrite-permissions! (perms-group/all-users) collection)
      (is (= #{[true "card"] [true "dataset"] [true "dashboard"]}
             (into #{} (map (juxt :can_write :model) (:data (mt/user-http-request :rasta :get 200 (str "collection/" collection-id "/items"))))))))

    (testing "and `false` when appropriate"
      (perms/revoke-collection-permissions! (perms-group/all-users) collection)
      (perms/grant-collection-read-permissions! (perms-group/all-users) collection)
      (is (= #{[false "card"] [false "dataset"] [false "dashboard"]}
             (into #{} (map (juxt :can_write :model) (:data (mt/user-http-request :rasta :get 200 (str "collection/" collection-id "/items"))))))))))

(deftest root-items-excludes-trash-by-default
  (testing "Trash collection is usually not included"
    (is (= [] (->> (:data (mt/user-http-request :crowberto :get 200 "collection/root/items"))
                   (filter #(= (:name %) "Trash"))))))
  (testing "We can optionally request to include the Trash"
    (is (= [{:name "Trash"
             :id (collection/trash-collection-id)}]
           (->> (:data (mt/user-http-request :crowberto :get 200 "collection/root/items" :archived true))
                (filter #(= (:id %) (collection/trash-collection-id)))
                (map #(select-keys % [:name :id])))))))

(deftest collection-tree-includes-trash-if-requested
  (testing "Trash collection is included by default"
    (is (some #(= (:id %) (collection/trash-collection-id)) (mt/user-http-request :crowberto :get 200 "collection/tree"))))
  (testing "Trash collection is NOT included if `exclude-archived` is passed"
    (is (not (some #(= (:id %) (collection/trash-collection-id)) (mt/user-http-request :crowberto :get 200 "collection/tree" :exclude-archived "true"))))))

(defn- get-item-with-id-in-coll
  [coll-id item-id]
  (->> (get-items :crowberto coll-id)
       (filter #(= (:id %) item-id))
       first))

(defn- get-item-with-id-in-root [id]
  (->> (mt/user-http-request :crowberto :get 200 "collection/root/items")
       :data
       (filter #(= (:id %) id))
       first))

(deftest ^:parallel can-restore
  (testing "can_restore is correctly populated for dashboard"
    (testing "when I can actually restore it"
      (mt/with-temp [:model/Collection collection {:name "A"}
                     :model/Collection subcollection {:name "sub-A" :location (collection/children-location collection)}
                     :model/Dashboard dashboard {:name "Dashboard" :collection_id (u/the-id subcollection)}]
        (mt/user-http-request :crowberto :put 200 (str "dashboard/" (u/the-id dashboard)) {:archived true})
        (is (true? (:can_restore (get-item-with-id-in-coll (collection/trash-collection-id) (u/the-id dashboard)))))))
    (testing "and when I can't"
      (mt/with-temp [:model/Collection collection {:name "A"}
                     :model/Collection subcollection {:name "sub-A" :location (collection/children-location collection)}
                     :model/Dashboard dashboard {:name "Dashboard" :collection_id (u/the-id subcollection)}]
        (mt/user-http-request :crowberto :put 200 (str "dashboard/" (u/the-id dashboard)) {:archived true})
        (mt/user-http-request :crowberto :put 200 (str "collection/" (u/the-id subcollection)) {:archived true})
        (is (false? (:can_restore (get-item-with-id-in-coll (collection/trash-collection-id) (u/the-id dashboard))))))))
  (testing "can_restore is correctly populated for card"
    (testing "when I can actually restore it"
      (mt/with-temp [:model/Collection collection {:name "A"}
                     :model/Collection subcollection {:name "sub-A" :location (collection/children-location collection)}
                     :model/Card card {:name "Card" :collection_id (u/the-id subcollection)}]
        (mt/user-http-request :crowberto :put 200 (str "card/" (u/the-id card)) {:archived true})
        (is (true? (:can_restore (get-item-with-id-in-coll (collection/trash-collection-id) (u/the-id card)))))))
    (testing "and when I can't"
      (mt/with-temp [:model/Collection collection {:name "A"}
                     :model/Collection subcollection {:name "sub-A" :location (collection/children-location collection)}
                     :model/Card card {:name "Card" :collection_id (u/the-id subcollection)}]
        (mt/user-http-request :crowberto :put 200 (str "card/" (u/the-id card)) {:archived true})
        (mt/user-http-request :crowberto :put 200 (str "collection/" (u/the-id subcollection)) {:archived true})
        (is (false? (:can_restore (get-item-with-id-in-coll (collection/trash-collection-id) (u/the-id card))))))))
  (testing "can_restore is correctly populated for collection"
    (testing "when I can actually restore it"
      (mt/with-temp [:model/Collection collection {:name "A"}
                     :model/Collection subcollection {:name "sub-A" :location (collection/children-location collection)}]
        (mt/user-http-request :crowberto :put 200 (str "collection/" (u/the-id subcollection)) {:archived true})
        (is (true? (:can_restore (get-item-with-id-in-coll (collection/trash-collection-id) (u/the-id subcollection)))))))
    (testing "and when I can't"
      (mt/with-temp [:model/Collection collection {:name "A"}
                     :model/Collection subcollection {:name "sub-A" :location (collection/children-location collection)}]
        (mt/user-http-request :crowberto :put 200 (str "collection/" (u/the-id subcollection)) {:archived true})
        (mt/user-http-request :crowberto :put 200 (str "collection/" (u/the-id collection)) {:archived true})
        (is (false? (:can_restore (get-item-with-id-in-coll (collection/trash-collection-id) (u/the-id subcollection)))))))
    (testing "and when I can't because its parent was the one that was trashed"
      (mt/with-temp [:model/Collection collection {:name "A"}
                     :model/Collection subcollection {:name "sub-A" :location (collection/children-location collection)}]
        (mt/user-http-request :crowberto :put 200 (str "collection/" (u/the-id collection)) {:archived true})
        (is (false? (:can_restore (get-item-with-id-in-coll (u/the-id collection) (u/the-id subcollection))))))))
  (testing "can_restore is correctly populated for collections trashed from the root collection"
    (testing "when I can actually restore it"
      (mt/with-temp [:model/Collection collection {:name "A"}]
        (mt/user-http-request :crowberto :put 200 (str "collection/" (u/the-id collection)) {:archived true})
        (is (true? (:can_restore (get-item-with-id-in-coll (collection/trash-collection-id) (u/the-id collection))))))))
  (testing "can_restore is correctly populated for things in the root collection"
    (mt/with-temp [:model/Collection collection {:name "A"}
                   :model/Dashboard dashboard {:name "Dashboard"}]
      (is (contains? (get-item-with-id-in-root (u/the-id dashboard)) :can_restore))
      (is (contains? (get-item-with-id-in-root (u/the-id collection)) :can_restore))
      (is (false? (:can_restore (get-item-with-id-in-root (u/the-id dashboard)))))
      (is (false? (:can_restore (get-item-with-id-in-root (u/the-id collection)))))))
  (testing "can_restore is correctly populated for things in other collections"
    (mt/with-temp [:model/Collection collection {:name "container"}
                   :model/Dashboard dashboard {:name "Dashboard" :collection_id (u/the-id collection)}]
      (is (contains? (get-item-with-id-in-coll (u/the-id collection) (u/the-id dashboard)) :can_restore))
      (is (false? (:can_restore (get-item-with-id-in-coll (u/the-id collection) (u/the-id dashboard))))))))

(deftest nothing-can-be-moved-to-the-trash
  (mt/with-temp [:model/Dashboard dashboard {}
                 :model/Collection collection {}
                 :model/Card card {}]
    (testing "Collections can't be moved to the trash"
      (mt/user-http-request :crowberto :put 400 (str "collection/" (u/the-id collection)) {:parent_id (collection/trash-collection-id)})
      (is (not (t2/exists? :model/Collection :location (collection/trash-path)))))
    (testing "Dashboards can't be moved to the trash"
      (mt/user-http-request :crowberto :put 400 (str "dashboard/" (u/the-id dashboard)) {:collection_id (collection/trash-collection-id)})
      (is (not (t2/exists? :model/Dashboard :collection_id (collection/trash-collection-id)))))
    (testing "Cards can't be moved to the trash"
      (mt/user-http-request :crowberto :put 400 (str "card/" (u/the-id card)) {:collection_id (collection/trash-collection-id)})
      (is (not (t2/exists? :model/Card :collection_id (collection/trash-collection-id)))))))

(deftest skip-graph-skips-graph-on-graph-PUT
  (is (malli= [:map [:revision :int] [:groups :map]]
              (mt/user-http-request :crowberto
                                    :put 200
                                    "collection/graph"
                                    {:revision (c-perm-revision/latest-id) :groups {}})))
  (is (malli= [:map {:closed true} [:revision :int]]
              (mt/user-http-request :crowberto
                                    :put 200
                                    "collection/graph?skip-graph=true"
                                    {:revision (c-perm-revision/latest-id)
                                     :groups {}}))
      "PUTs with skip_graph should not return the coll permission graph."))

(deftest dashboard-internal-cards-do-not-appear-in-collection-items
  (mt/with-temp [:model/Collection {coll-id :id} {}
                 :model/Dashboard {dash-id :id} {:collection_id coll-id}
                 :model/Card {normal-card-id :id} {:collection_id coll-id}
                 :model/Card {dashboard-question-card-id :id} {:dashboard_id dash-id}]
    (testing "The dashboard appears and the normal card appears, but the dashboard-internal card does not"
      (is (= #{[normal-card-id "card"]
               [dash-id "dashboard"]}
             (set (map (juxt :id :model) (:data (mt/user-http-request :rasta :get 200 (str "collection/" coll-id "/items"))))))))
    (testing "If I specifically ask to see dashboard questions, they appear"
      (is (= #{[normal-card-id "card"]
               [dashboard-question-card-id "card"]
               [dash-id "dashboard"]}
             (set (map (juxt :id :model)
                       (:data
                        (mt/user-http-request :rasta :get 200 (str "collection/" coll-id "/items?show_dashboard_questions=true")))))))))
  (mt/with-temp [:model/Collection {parent-id :id :as parent} {}
                 :model/Collection {coll-id :id} {:location (collection/children-location parent)}
                 :model/Dashboard {dash-id :id} {:collection_id coll-id}
                 :model/Card _ {:dashboard_id dash-id}]
    (testing "Here and below are correct (they don't say a collection has a card if it's internal)"
      (is (= ["dashboard"]
             (:here (first (:data (mt/user-http-request :rasta :get 200 (str "collection/" parent-id "/items")))))))
      (testing "unless I ask to show dashboard questions!"
        (is (= ["dashboard" "card"]
               (:here
                (first
                 (:data (mt/user-http-request :rasta :get 200 (str "collection/" parent-id "/items?show_dashboard_questions=true")))))))))))

(deftest dashboard-questions-have-dashboard-hydrated
  (mt/with-temp [:model/Collection {coll-id :id} {}
                 :model/Dashboard {dash-id :id
                                   dash-name :name} {:collection_id coll-id}
                 :model/Card _ {:dashboard_id dash-id}]
    (testing "The card's dashboard details are hydrated"
      (is (= {:name dash-name
              :id dash-id
              :moderation_status nil}
             (->> (mt/user-http-request :rasta :get 200 (str "collection/" coll-id "/items?show_dashboard_questions=true"))
                  :data
                  (filter #(= (:model %) "card"))
                  first
                  :dashboard))))
    (testing "If there are moderation reviews they're included too"
      (mt/with-temp [:model/ModerationReview _ {:moderated_item_type "dashboard"
                                                :moderated_item_id   dash-id
                                                :status              "verified"
                                                :moderator_id        (mt/user->id :rasta)
                                                :most_recent         true}]
        (is (= {:name dash-name :id dash-id :moderation_status "verified"}
               (->> (mt/user-http-request :rasta :get 200 (str "collection/" coll-id "/items?show_dashboard_questions=true"))
                    :data
                    (filter #(= (:model %) "card"))
                    first
                    :dashboard)))))))<|MERGE_RESOLUTION|>--- conflicted
+++ resolved
@@ -14,12 +14,9 @@
    [metabase.models.collection.graph :as graph]
    [metabase.models.collection.graph-test :as graph.test]
    [metabase.models.revision :as revision]
-<<<<<<< HEAD
    [metabase.notification.test-util :as notification.tu]
-=======
    [metabase.permissions.models.permissions :as perms]
    [metabase.permissions.models.permissions-group :as perms-group]
->>>>>>> e2fd234c
    [metabase.test :as mt]
    [metabase.test.data.users :as test.users]
    [metabase.test.fixtures :as fixtures]
@@ -625,7 +622,7 @@
              :authority_level nil
              :entity_id       true
              :name            collection-name}
-             personal-collection (assoc :personal_owner_id personal-collection))
+            personal-collection (assoc :personal_owner_id personal-collection))
            extra-keypairs)))
 
 (deftest collection-items-return-cards-test
