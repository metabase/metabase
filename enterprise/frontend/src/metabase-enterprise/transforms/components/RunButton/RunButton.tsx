--- conflicted
+++ resolved
@@ -10,37 +10,24 @@
 type RunButtonProps = {
   run: TransformRun | null | undefined;
   isDisabled?: boolean;
-  isStarting?: boolean;
-  isCanceling?: boolean;
   allowCancellation?: boolean;
   onRun: () => void;
   onCancel?: () => void;
 };
 
 export const RunButton = forwardRef(function RunButton(
-<<<<<<< HEAD
   {
     run,
-    isStarting = false,
-    isCanceling = false,
     isDisabled: isExternallyDisabled = false,
     onRun,
     onCancel,
     allowCancellation = false,
   }: RunButtonProps,
-=======
-  { run, isDisabled: isExternallyDisabled = false, onRun }: RunButtonProps,
->>>>>>> 0911bbe3
   ref: Ref<HTMLButtonElement>,
 ) {
   const [isRecent, setIsRecent] = useState(false);
   const { label, color, leftSection, isDisabled } = getRunButtonInfo({
     run,
-<<<<<<< HEAD
-    isStarting,
-    isCanceling,
-=======
->>>>>>> 0911bbe3
     isRecent,
     isDisabled: isExternallyDisabled,
   });
@@ -50,8 +37,6 @@
     const timeoutId = setTimeout(() => setIsRecent(false), RECENT_TIMEOUT);
     return () => clearTimeout(timeoutId);
   }, [run]);
-
-  const isStartingOrStarted = run?.status === "started" || isStarting;
 
   return (
     <Button.Group>
@@ -66,7 +51,7 @@
       >
         {label}
       </Button>
-      {allowCancellation && isStartingOrStarted && (
+      {allowCancellation && run?.status === "started" && (
         <Tooltip label={t`Cancel`}>
           <Button
             onClick={onCancel}
@@ -81,11 +66,6 @@
 
 type RunButtonOpts = {
   run: TransformRun | null | undefined;
-<<<<<<< HEAD
-  isStarting: boolean;
-  isCanceling: boolean;
-=======
->>>>>>> 0911bbe3
   isRecent: boolean;
   isDisabled: boolean;
 };
@@ -99,19 +79,10 @@
 
 function getRunButtonInfo({
   run,
-<<<<<<< HEAD
-  isStarting,
-  isCanceling,
-  isRecent,
-  isDisabled,
-}: RunButtonOpts): RunButtonInfo {
-  if (run?.status === "started" || isStarting) {
-=======
   isRecent,
   isDisabled,
 }: RunButtonOpts): RunButtonInfo {
   if (run?.status === "started") {
->>>>>>> 0911bbe3
     return {
       label: t`Running now…`,
       leftSection: <Loader size="sm" />,
@@ -119,7 +90,7 @@
     };
   }
 
-  if (run?.status === "canceling" || isCanceling) {
+  if (run?.status === "canceling") {
     return {
       label: t`Canceling…`,
       leftSection: <Loader size="sm" />,
