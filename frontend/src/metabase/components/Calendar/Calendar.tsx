import cx from "classnames";
import type { Moment } from "moment-timezone"; // eslint-disable-line no-restricted-imports -- deprecated usage
import moment from "moment-timezone"; // eslint-disable-line no-restricted-imports -- deprecated usage
import { Component } from "react";

import CS from "metabase/css/core/index.css";
import {
  getDayOfWeekOptions,
  getFirstDayOfWeekIndex,
} from "metabase/lib/date-time";
import { Icon } from "metabase/ui";

import CalendarS from "./Calendar.module.css";
import { CalendarDay, CalendarIconContainer } from "./Calendar.styled";

export type SelectAll = "after" | "before";

export type CalendarProps = {
  initial?: Moment;
  selected?: Moment;
  selectedEnd?: Moment;
  selectAll?: SelectAll | null;
  onChange?: (
    start: string,
    end: string | null,
    startMoment: Moment,
    endMoment?: Moment | null,
  ) => void;
  onChangeDate?: (date: string, dateMoment: Moment) => void;
  isRangePicker?: boolean;
  primaryColor?: string;
  noContext?: boolean;
};

type State = {
  current?: Moment;
};

// eslint-disable-next-line import/no-default-export -- deprecated usage
export default class Calendar extends Component<CalendarProps, State> {
  constructor(props: CalendarProps) {
    super(props);
    this.state = {
      current: moment(props.initial || undefined),
    };
  }

  static defaultProps = {
    isRangePicker: true,
    noContext: false,
  };

  UNSAFE_componentWillReceiveProps(nextProps: CalendarProps) {
    if (
      // `selected` became null or not null
      (nextProps.selected == null) !== (this.props.selected == null) ||
      // `selectedEnd` became null or not null
      (nextProps.selectedEnd == null) !== (this.props.selectedEnd == null) ||
      // `selected` is not null and doesn't match previous `selected`
      (nextProps.selected != null &&
        !moment(nextProps.selected).isSame(this.props.selected, "day")) ||
      // `selectedEnd` is not null and doesn't match previous `selectedEnd`
      (nextProps.selectedEnd != null &&
        !moment(nextProps.selectedEnd).isSame(this.props.selectedEnd, "day"))
    ) {
      let resetCurrent = false;
      if (nextProps.selected != null && nextProps.selectedEnd != null) {
        // reset if `current` isn't between `selected` and `selectedEnd` month
        resetCurrent =
          nextProps.selected.isAfter(this.state.current, "month") &&
          nextProps.selectedEnd.isBefore(this.state.current, "month");
      } else if (nextProps.selected != null) {
        // reset if `current` isn't in `selected` month
        resetCurrent =
          nextProps.selected.isAfter(this.state.current, "month") ||
          nextProps.selected.isBefore(this.state.current, "month");
      }
      if (resetCurrent) {
        this.setState({ current: nextProps.selected });
      }
    }
  }

  onClickDay = (date: Moment) => {
    const { selected, selectedEnd, isRangePicker } = this.props;

    if (!isRangePicker || !selected || selectedEnd) {
      this.props.onChange?.(date.format("YYYY-MM-DD"), null, date, null);
    } else if (!selectedEnd) {
      if (date.isAfter(selected)) {
        this.props.onChange?.(
          selected.format("YYYY-MM-DD"),
          date.format("YYYY-MM-DD"),
          selected,
          date,
        );
      } else {
        this.props.onChange?.(
          date.format("YYYY-MM-DD"),
          selected.format("YYYY-MM-DD"),
          date,
          selected,
        );
      }
    }

    this.props.onChangeDate?.(date.format("YYYY-MM-DD"), date);
  };

  previous = () => {
    this.setState({ current: moment(this.state.current).add(-1, "M") });
  };

  next = () => {
    this.setState({ current: moment(this.state.current).add(1, "M") });
  };

  renderMonthHeader(current?: Moment, side?: "left" | "right") {
    current = current || moment();
    return (
      <div
        className={cx(
<<<<<<< HEAD
          CalendarS.CalendarHeader,
=======
          "Calendar-header",
>>>>>>> c772c0ae
          CS.flex,
          CS.alignCenter,
          CS.borderBottom,
        )}
      >
        {side !== "right" && (
          <CalendarIconContainer onClick={this.previous}>
            <Icon name="chevronleft" size={10} />
          </CalendarIconContainer>
        )}
        <span className={CS.flexFull} />
        <h4>{current.format("MMMM YYYY")}</h4>
        <span className={CS.flexFull} />
        {side !== "left" && (
          <CalendarIconContainer onClick={this.next}>
            <Icon name="chevronright" size={10} />
          </CalendarIconContainer>
        )}
      </div>
    );
  }

  renderDayNames() {
    const days = getDayOfWeekOptions();

    return (
      <div
        className={cx(
          CalendarS.CalendarDayNames,
          CalendarS.CalendarWeek,
          CS.py1,
        )}
      >
        {days.map(({ shortName }) => (
          <span
            key={shortName}
            className={cx(CalendarS.CalendarDayName, CS.textCentered)}
            data-testid="calendar-day-name"
          >
            {shortName}
          </span>
        ))}
      </div>
    );
  }

  renderWeeks(current?: Moment) {
    current = current || moment();
    const weeks = [];
    const firstDayOfWeek = getFirstDayOfWeekIndex();
    const date = moment(current).startOf("month").isoWeekday(firstDayOfWeek);

    // if set week doesn't start with 1st day of month, then add the previous week
    if (date.date() > 1) {
      date.add(-1, "w");
    }

    let done = false;
    let monthIndex = date.month();
    let count = 0;

    while (!done) {
      weeks.push(
        <Week
          key={date.toString()}
          date={moment(date)}
          month={current}
          onClickDay={this.onClickDay}
          isRangePicker={this.props.isRangePicker}
          selected={this.props.selected}
          primaryColor={this.props.primaryColor}
          selectedEnd={this.props.selectedEnd}
          selectAll={this.props.selectAll}
          noContext={this.props.noContext}
        />,
      );
      date.add(1, "w");
      done = count++ > 2 && monthIndex !== date.month();
      monthIndex = date.month();
    }

    return (
      <div
        className={cx(CalendarS.CalendarWeeks, CS.relative)}
        data-testid="calendar-weeks"
      >
        {weeks}
      </div>
    );
  }

  renderCalender(current?: Moment, side?: "left" | "right") {
    return (
      <div
        data-testid="calendar"
        className={cx("Calendar", {
          [CalendarS.CalendarRange]:
            (this.props.isRangePicker &&
              this.props.selected &&
              this.props.selectedEnd) ||
            this.props.selectAll,
        })}
      >
        {this.renderMonthHeader(current, side)}
        {this.renderDayNames()}
        {this.renderWeeks(current)}
      </div>
    );
  }

  render() {
    const { current } = this.state;
    return this.renderCalender(current);
  }
}

type WeekProps = {
  date: Moment;
  month: Moment;
  selected?: Moment;
  selectedEnd?: Moment;
  selectAll?: SelectAll | null;
  isRangePicker?: boolean;
  primaryColor?: string;
  onClickDay: (date: Moment) => void;
  noContext?: boolean;
};

class Week extends Component<WeekProps> {
  render() {
    const days = [];
    let {
      date,
      month,
      selected,
      selectedEnd,
      selectAll,
      isRangePicker,
      noContext,
    } = this.props;

    for (let i = 0; i < 7; i++) {
      const isSelected =
        date.isSame(selected, "day") ||
        (isRangePicker &&
          selectedEnd?.isAfter(selected) &&
          date.isSame(selectedEnd, "day"));
      let isInRange = false;
      if (
        selected &&
        date.isAfter(selected, "day") &&
        selectedEnd &&
        selectedEnd.isAfter(date, "day")
      ) {
        isInRange = true;
      } else if (selectAll === "after") {
        isInRange = !!(selected && date.isAfter(selected, "day"));
      } else if (selectAll === "before") {
        isInRange = !!(selected && selected.isAfter(date, "day"));
      }
      const isEnd = selectAll === "before" && date.isSame(selected, "day");
      const isSelectedStart =
        !isEnd && selected && date.isSame(selected, "day");
      const isSelectedEnd =
        isEnd || (selectedEnd && date.isSame(selectedEnd, "day"));
      const classes = cx(
        { [CalendarS.CalendarNoContext]: noContext },
        CalendarS.CalendarDay,
        CS.cursorPointer,
        CS.textCentered,
        {
          [CalendarS.CalendarDayThisMonth]: date.month() === month.month(),
          [CalendarS.CalendarDaySelected]: isSelectedStart,
          [CalendarS.CalendarDaySelectedEnd]: isSelectedEnd,
          [CalendarS.CalendarDayInRange]:
            (selectAll && isInRange) ||
            (!(
              date.isSame(selected, "day") || date.isSame(selectedEnd, "day")
            ) &&
              (date.isSame(selected, "day") ||
                date.isSame(selectedEnd, "day") ||
                (selectedEnd &&
                  selectedEnd.isAfter(date, "day") &&
                  date.isAfter(selected, "day")))),
        },
      );
      days.push(
        <CalendarDay
          key={date.toString()}
          className={classes}
          onClick={this.props.onClickDay.bind(null, date)}
          isInRange={isInRange}
          isSelected={isSelected}
          isSelectedStart={isSelectedStart}
          isSelectedEnd={isSelectedEnd}
          primaryColor={this.props.primaryColor}
        >
          {date.date()}
        </CalendarDay>,
      );
      date = moment(date).add(1, "d");
    }

    return (
      <div className={CalendarS.CalendarWeek} key={days[0].toString()}>
        {days}
      </div>
    );
  }
}<|MERGE_RESOLUTION|>--- conflicted
+++ resolved
@@ -120,11 +120,7 @@
     return (
       <div
         className={cx(
-<<<<<<< HEAD
           CalendarS.CalendarHeader,
-=======
-          "Calendar-header",
->>>>>>> c772c0ae
           CS.flex,
           CS.alignCenter,
           CS.borderBottom,
