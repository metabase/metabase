;; -*- comment-column: 80; -*-
{:deps
 ;; !!!!!!!!!!!!!!!!!!!!!!!!!!!!!!!!!!!!!!!!!!!!!!!!!!!!!!!!!!!!!!!!!!!!!!!!!!!!!!!!!!!!!!!!!!!!!!!!!!!!!!!!!!!!!!!!!!!
 ;; !!                                   PLEASE KEEP THESE ORGANIZED ALPHABETICALLY                                  !!
 ;; !!                                   AND ADD A COMMENT EXPLAINING THEIR PURPOSE                                  !!
 ;; !!!!!!!!!!!!!!!!!!!!!!!!!!!!!!!!!!!!!!!!!!!!!!!!!!!!!!!!!!!!!!!!!!!!!!!!!!!!!!!!!!!!!!!!!!!!!!!!!!!!!!!!!!!!!!!!!!!
 {amalloy/ring-buffer                       {:mvn/version "1.3.1"               ; fixed length queue implementation, used in log buffering
                                             :exclusions  [org.clojure/clojure
                                                           org.clojure/clojurescript]}
  amalloy/ring-gzip-middleware              {:mvn/version "0.1.4"}              ; Ring middleware to GZIP responses if client can handle it
  babashka/fs                               {:mvn/version "0.5.25"}             ; Portable filesystem operations
  bigml/histogram                           {:mvn/version "5.0.0"               ; Histogram data structure
                                             :exclusions  [junit/junit]}
  buddy/buddy-core                          {:mvn/version "1.12.0-430"          ; various cryptographic functions
                                             :exclusions  [commons-codec/commons-codec
                                                           org.bouncycastle/bcpkix-jdk15on
                                                           org.bouncycastle/bcprov-jdk15on
                                                           org.bouncycastle/bcpkix-jdk18on
                                                           org.bouncycastle/bcprov-jdk18on]}
  buddy/buddy-sign                          {:mvn/version "3.6.1-359"}          ; JSON Web Tokens; High-Level message signing library
  camel-snake-kebab/camel-snake-kebab       {:mvn/version "0.4.3"}              ; util functions for converting between camel, snake, and kebob case
  cheshire/cheshire                         {:mvn/version "6.0.0"}             ; fast JSON encoding (used by Ring JSON middleware)
  clj-bom/clj-bom                           {:mvn/version "0.1.2"}              ; handle BOMs in imported CSVs
  clj-commons/clj-yaml                      {:mvn/version "1.0.29"}             ; Clojure wrapper for YAML library SnakeYAML
  clj-commons/iapetos                       {:mvn/version "0.1.14"}             ; prometheus metrics
  clj-http/clj-http                         {:mvn/version "3.13.0"              ; HTTP client
                                             :exclusions  [commons-codec/commons-codec
                                                           commons-io/commons-io
                                                           slingshot/slingshot]}
  clojure.java-time/clojure.java-time       {:mvn/version "1.4.3"}              ; java.time utilities
  clojurewerkz/quartzite                    {:mvn/version "2.2.0"               ; scheduling library
                                             :exclusions  [com.mchange.c3p0/c3p0
                                                           com.zaxxer/HikariCP-java7]}
  colorize/colorize                         {:mvn/version "0.1.1"               ; string output with ANSI color codes (for logging)
                                             :exclusions  [org.clojure/clojure]}
  com.clearspring.analytics/stream          {:mvn/version "2.9.8"               ; Various sketching algorithms
                                             :exclusions  [it.unimi.dsi/fastutil
                                                           org.slf4j/slf4j-api]}
  com.clojure-goes-fast/jvm-alloc-rate-meter{:mvn/version "0.1.4"}              ; Monitor heap allocation rate.
  com.clojure-goes-fast/jvm-hiccup-meter    {:mvn/version "0.1.1"}              ; Monitor GC pauses and other system-induced pauses.
  com.draines/postal                        {:mvn/version "2.0.5"}              ; SMTP library
  com.fasterxml.woodstox/woodstox-core      {:mvn/version "7.1.0"}              ; trans dep of commons-codec
                                                                                ; Detect the charset in uploaded CSV files
  com.github.albfernandez/juniversalchardet {:mvn/version "2.5.0"}
  com.github.blagerweij/liquibase-sessionlock {:mvn/version "1.6.9"}            ; session lock for liquibase migrations
  com.github.jknack/handlebars              ^:antq/exclude                      ; 4.4.0 requires java 17+
                                            {:mvn/version "4.3.1"}              ; templating engine
  com.github.oliyh/martian-clj-http         {:mvn/version "0.1.31"}             ; openapi client
  com.github.pangloss/transducers           {:git/sha "c91d39046c8c64dc31b84ebb27154a8084fcda4c" ; like medley for transducers
                                             :git/url "https://github.com/pangloss/transducers"}
  com.github.seancorfield/honeysql          {:mvn/version "2.7.1310"}           ; Honey SQL 2. SQL generation from Clojure data maps
  com.github.seancorfield/next.jdbc         {:mvn/version "1.3.1002"}            ; Talk to JDBC DBs
  com.github.steffan-westcott/clj-otel-api  {:mvn/version "0.2.8"}              ; Telemetry library
  com.github.vertical-blank/sql-formatter   {:mvn/version "2.0.5"}              ; Java SQL formatting library https://github.com/vertical-blank/sql-formatter
  com.google.guava/guava                    {:mvn/version "33.4.8-jre"}         ; dep for BigQuery, Spark, and GA. Require here rather than letting different dep versions stomp on each other — see comments on #9697
  com.h2database/h2                         ^:antq/exclude                      ; https://metaboat.slack.com/archives/CKZEMT1MJ/p1727191010259979
                                            {:mvn/version "2.1.214"}            ; embedded SQL database
  com.ibm.icu/icu4j                         {:mvn/version "77.1"}               ; Used to transliterate Unicode characters into Latin characters
  com.mchange/c3p0                          {:mvn/version "0.10.1"}             ; DB connection pool
  com.snowplowanalytics/snowplow-java-tracker ^:antq/exclude                    ; 2+ depend on apache httpclient 5.x, but saml and clj-http depend on 4.x
  {:mvn/version "1.0.1"}              ; Snowplow analytics
  com.taoensso/nippy                        {:mvn/version "3.5.0"}              ; Fast serialization (i.e., GZIP) library for Clojure
  com.vladsch.flexmark/flexmark             {:mvn/version "0.64.8"}             ; Markdown parsing
  com.vladsch.flexmark/flexmark-ext-autolink
  {:mvn/version "0.64.8"}             ; Flexmark extension for auto-linking bare URLs
  commons-codec/commons-codec               {:mvn/version "1.18.0"}             ; Apache Commons -- useful codec util fns
  commons-io/commons-io                     {:mvn/version "2.20.0"}             ; Apache Commons -- useful IO util fns
  commons-net/commons-net                   {:mvn/version "3.11.1"}             ; Apache Commons -- useful network utils. Transitive dep of Snowplow, pinned due to CVE-2021-37533
  commons-validator/commons-validator       {:mvn/version "1.10.0"               ; Apache Commons -- useful validation util fns
                                             :exclusions  [commons-beanutils/commons-beanutils
                                                           commons-digester/commons-digester
                                                           commons-logging/commons-logging]}
  compojure/compojure                       {:mvn/version "1.7.1"               ; HTTP Routing library built on Ring
                                             :exclusions  [ring/ring-codec]}
  crypto-random/crypto-random               {:mvn/version "1.2.1"}              ; library for generating cryptographically secure random bytes and strings
  diehard/diehard                           {:mvn/version "0.11.13"}
  dk.ative/docjure                          {:mvn/version "1.21.0"              ; excel export
                                             :exclusions  [org.apache.poi/poi
                                                           org.apache.poi/poi-ooxml]}
  environ/environ                           {:mvn/version "1.2.0"}              ; env vars/Java properties abstraction
  hiccup/hiccup                             {:mvn/version "2.0.0"}              ; HTML templating
  inflections/inflections                   {:mvn/version "0.14.2"}             ; Clojure/Script library used for prularizing words
  instaparse/instaparse                     {:mvn/version "1.5.0"}              ; Make your own parser
  io.github.camsaul/toucan2                 {:mvn/version "1.0.565"}
  io.github.eerohele/pp                     {#_#_:git/tag "2024-11-13.77"       ; super fast pretty-printing library
                                             :git/sha "4998a1fdd9d3713d7034d04509e9212204773bf2"
                                             :git/url "https://github.com/eerohele/pp"}
  ;; TODO: replace back to normal artifact
  io.github.metabase/macaw                  {:mvn/version "0.2.27"}             ; Parse native SQL queries
  io.github.resilience4j/resilience4j-retry ^:antq/exclude                      ; 2.x do not support Java 8
                                            {:mvn/version "1.7.1"}              ; Support for retrying operations
  io.prometheus/simpleclient_hotspot        {:mvn/version "0.16.0"}             ; prometheus jvm collector
  junegunn/grouper                          {:mvn/version "0.1.1"}              ; Batch processing helper
  kixi/stats                                {:mvn/version "0.5.7"               ; Various statistic measures implemented as transducers
                                             :exclusions  [org.clojure/data.avl]}
  lambdaisland/uri                          {:mvn/version "1.19.155"}           ; Used by openai-clojure
  medley/medley                             {:mvn/version "1.4.0"}              ; lightweight lib of useful functions
  metabase/connection-pool                  {:mvn/version "1.2.0"}              ; simple wrapper around C3P0. JDBC connection pools
  metabase/saml20-clj                       {:mvn/version "4.2.1"
                                             :exclusions [; EE SAML integration TODO: bump version when we release the library
                                                          org.bouncycastle/bcpkix-jdk15on
                                                          org.bouncycastle/bcprov-jdk15on
                                                          org.bouncycastle/bcpkix-jdk18on
                                                          org.bouncycastle/bcprov-jdk18on]}
  metabase/throttle                         {:mvn/version "1.0.2"}              ; Tools for throttling access to API endpoints and other code pathways
  methodical/methodical                     {:mvn/version "1.0.127"}            ; drop-in replacements for Clojure multimethods and adds several advanced features
  metosin/malli                             {:mvn/version "0.19.1"}             ; Data-driven Schemas for Clojure/Script and babashka
  nano-id/nano-id                           {:mvn/version "1.1.0"}              ; NanoID generator for generating entity_ids
  net.cgrand/macrovich                      {:mvn/version "0.2.2"}              ; utils for writing macros for both Clojure & ClojureScript
  net.clojars.wkok/openai-clojure           {:mvn/version "0.22.0"
                                             :exclusions  [lambdaisland/uri]}   ; OpenAI
  net.redhogs.cronparser/cron-parser-core   {:mvn/version "3.5"                 ; describe Cron schedule in human-readable language
                                             :exclusions  [org.slf4j/slf4j-api]}
  net.sf.cssbox/cssbox                      {:mvn/version "5.0.2"               ; HTML / CSS rendering
                                             :exclusions  [org.slf4j/slf4j-api
                                                           junit/junit]}
  net.thisptr/jackson-jq                    {:mvn/version "1.3.0"}              ; Java implementation of the JQ json query language
  org.apache.commons/commons-compress       {:mvn/version "1.27.1"}             ; compression utils
  org.apache.commons/commons-lang3          {:mvn/version "3.17.0"}             ; helper methods for working with java.lang stuff
  org.apache.logging.log4j/log4j-1.2-api    {:mvn/version "2.24.3"}             ; apache logging framework
  org.apache.logging.log4j/log4j-api        {:mvn/version "2.24.3"}             ; add compatibility with log4j 1.2
<<<<<<< HEAD
  org.apache.logging.log4j/log4j-core       {:mvn/version "2.25.1"}             ; apache logging framework
  org.apache.logging.log4j/log4j-jcl        {:mvn/version "2.24.3"}             ; allows the commons-logging API to work with log4j 2
=======
  org.apache.logging.log4j/log4j-core       {:mvn/version "2.24.3"}             ; apache logging framework
  org.apache.logging.log4j/log4j-jcl        {:mvn/version "2.25.1"}             ; allows the commons-logging API to work with log4j 2
>>>>>>> f1c7740a
  org.apache.logging.log4j/log4j-jul        {:mvn/version "2.24.3"}             ; java.util.logging (JUL) -> Log4j2 adapter
  org.apache.logging.log4j/log4j-layout-template-json
  {:mvn/version "2.24.3"}             ; allows the custom json logging format
  org.apache.logging.log4j/log4j-slf4j2-impl
  {:mvn/version "2.24.3"}             ; allows the slf4j2 API to work with log4j 2
  org.apache.poi/poi                        {:mvn/version "5.4.1"}              ; Work with Office documents (e.g. Excel spreadsheets) -- newer version than one specified by Docjure
  org.apache.poi/poi-ooxml                  {:mvn/version "5.4.1"
                                             :exclusions  [org.bouncycastle/bcpkix-jdk15on
                                                           org.bouncycastle/bcprov-jdk15on]}
  org.apache.poi/poi-ooxml-full             {:mvn/version "5.4.1"}
  org.apache.sshd/sshd-core                 {:mvn/version "2.15.0"              ; ssh tunneling and test server
                                             :exclusions  [org.slf4j/slf4j-api
                                                           org.slf4j/jcl-over-slf4j]}
  org.apache.tika/tika-core                 {:mvn/version "3.1.0"}
  org.apache.xmlgraphics/batik-all          {:mvn/version "1.19"}               ; SVG -> image
  org.bouncycastle/bcpkix-jdk18on           {:mvn/version "1.81"}               ; Bouncy Castle crypto library -- explicit version of BC specified to resolve illegal reflective access errors
  org.bouncycastle/bcprov-jdk18on           {:mvn/version "1.81"}
  org.clj-commons/claypoole                 {:mvn/version "1.2.2"}              ; Threadpool tools for Clojure
  org.clj-commons/dirigiste                 {:mvn/version "1.0.4"}              ; Instrumented object pooling
  org.clj-commons/hickory                   {:mvn/version "0.7.7"               ; Parse HTML into Clojure data structures
                                             :exclusions [org.jsoup/jsoup]}
  org.clojars.pntblnk/clj-ldap              {:mvn/version "0.0.17"}             ; LDAP client
  org.clojure/clojure                       {:mvn/version "1.12.1"}
  org.clojure/core.async                    {:mvn/version "1.7.701"
                                             :exclusions  [org.clojure/tools.reader]}
  org.clojure/core.logic                    {:mvn/version "1.1.0"}              ; optimized pattern matching library for Clojure
  org.clojure/core.match                    {:mvn/version "1.1.0"}
  org.clojure/core.memoize                  {:mvn/version "1.1.266"}            ; useful FIFO, LRU, etc. caching mechanisms
  org.clojure/data.csv                      {:mvn/version "1.1.0"}              ; CSV parsing / generation
  org.clojure/data.xml                      {:mvn/version "0.2.0-alpha9"}       ; XML parsing / generation
  org.clojure/java.classpath                {:mvn/version "1.1.0"}              ; examine the Java classpath from Clojure programs
  org.clojure/java.jdbc                     {:mvn/version "0.7.12"}             ; basic JDBC access from Clojure
  org.clojure/java.jmx                      {:mvn/version "1.1.0"}              ; JMX bean library, for exporting diagnostic info
  org.clojure/math.combinatorics            {:mvn/version "0.3.0"}              ; combinatorics functions
  org.clojure/math.numeric-tower            {:mvn/version "0.1.0"}              ; math functions like `ceil`
  org.clojure/tools.cli                     {:mvn/version "1.1.230"}            ; command-line argument parsing
  org.clojure/tools.logging                 {:mvn/version "1.3.0"}              ; logging framework
  org.clojure/tools.macro                   {:mvn/version "0.2.1"}              ; local macros
  org.clojure/tools.namespace               {:mvn/version "1.5.0"}
  org.clojure/tools.reader                  {:mvn/version "1.5.2"}
  org.clojure/tools.trace                   {:mvn/version "0.8.0"}              ; function tracing
  org.eclipse.jetty/jetty-server            {:mvn/version "12.0.22"}
  org.eclipse.jetty/jetty-unixdomain-server {:mvn/version "12.0.22"}
  org.eclipse.jetty.ee9/jetty-ee9-servlet   {:mvn/version "12.0.22"}
  org.eclipse.jetty.ee9.websocket/jetty-ee9-websocket-jetty-server {:mvn/version "12.0.21"}
  org.flatland/ordered                      {:mvn/version "1.15.12"}            ; ordered maps & sets
  org.graalvm.polyglot/js-community         {:mvn/version "24.2.1" :extension "pom"} ; JavaScript engine
  org.graalvm.polyglot/polyglot             {:mvn/version "24.2.1"}             ; GraalVM platform, required by JS engine
  org.jsoup/jsoup                           {:mvn/version "1.21.1"}             ; required by hickory
  org.liquibase/liquibase-core              ^:antq/exclude                      ; FIXME: no idea why it fails
  {:mvn/version "4.26.0"              ; migration management (Java lib)
   :exclusions  [ch.qos.logback/logback-classic]}
  org.mariadb.jdbc/mariadb-java-client      ^:antq/exclude                      ; 3.x only support jdbc:mariadb, so using 2.x for now
  {:mvn/version "2.7.10"}             ; MySQL/MariaDB driver
  org.mindrot/jbcrypt                       {:mvn/version "0.4"}                ; Crypto library
  ; NOTE: Postgres fix in 42.7.5 breaks liquibase on case-sensitive databases until https://github.com/liquibase/liquibase/pull/6755 is released
  org.postgresql/postgresql                 {:mvn/version "42.7.5"}             ; Postgres driver
  org.slf4j/slf4j-api                       {:mvn/version "2.0.17"}             ; abstraction for logging frameworks -- allows end user to plug in desired logging framework at deployment time
  org.tcrawley/dynapath                     {:mvn/version "1.1.0"}              ; Dynamically add Jars (e.g. Oracle or Vertica) to classpath
  org.threeten/threeten-extra               {:mvn/version "1.8.0"}              ; extra Java 8 java.time classes like DayOfMonth and Quarter
  potemkin/potemkin                         {:mvn/version "0.4.8"               ; utility macros & fns
                                             :exclusions  [riddley/riddley]}
  pretty/pretty                             {:mvn/version "1.0.5"}              ; protocol for defining how custom types should be pretty printed
  ;; Dependency below is our fork of redux - utility functions for building and composing transducers. The
  ;; group/artifact name is the same as with the upstream so that it overrides the original dependency everywhere.
  redux/redux                               {:git/url "https://github.com/metabase/redux"
                                             :sha "4a37feaf817a2a6b5ef688c927f6fd4375964433"}
  riddley/riddley                           {:mvn/version "0.2.0"}              ; code walking lib -- used interally by Potemkin, manifold, etc.
  ring/ring-core                            {:mvn/version "1.14.2"}             ; HTTP abstraction
  ring/ring-jetty-adapter                   {:mvn/version "1.14.2"              ; Ring adapter for Jetty
                                             :exclusions  [org.eclipse.jetty/jetty-server
                                                           org.eclipse.jetty/jetty-unixdomain-server
                                                           org.eclipse.jetty.ee9/jetty-ee9-servlet
                                                           org.eclipse.jetty.ee9.websocket/jetty-ee9-websocket-jetty-server]}
  slingshot/slingshot                       {:mvn/version "0.12.2"}             ; enhanced throw/catch, used by other deps
  stencil/stencil                           {:mvn/version "0.5.0"}              ; Mustache templates for Clojure
  user-agent/user-agent                     {:mvn/version "0.1.1"}              ; User-Agent string parser, for Login History page & elsewhere
  weavejester/dependency                    {:mvn/version "0.2.1"}              ; Dependency graphs and topological sorting
  xerces/xercesImpl                         {:mvn/version "2.12.2"}}            ; SAX2 parser, transient dependency of batik

;; !!!!!!!!!!!!!!!!!!!!!!!!!!!!!!!!!!!!!!!!!!!!!!!!!!!!!!!!!!!!!!!!!!!!!!!!!!!!!!!!!!!!!!!!!!!!!!!!!!!!!!!!!!!!!!!!!!!
 ;; !!         PLEASE KEEP NEW DEPENDENCIES ABOVE ALPHABETICALLY ORGANIZED AND ADD COMMENTS EXPLAINING THEM.         !!
 ;; !!                            *PLEASE DO NOT* ADD NEW ONES TO THE BOTTOM OF THE LIST.                            !!
 ;; !!!!!!!!!!!!!!!!!!!!!!!!!!!!!!!!!!!!!!!!!!!!!!!!!!!!!!!!!!!!!!!!!!!!!!!!!!!!!!!!!!!!!!!!!!!!!!!!!!!!!!!!!!!!!!!!!!!

 :paths
 ["src" "resources"]

 ;; These are needed for the Athena and Redshift drivers if you are developing against them locally. If those drivers'
 ;; dependencies are not included (i.e., if we don't have the `:drivers` profile), these repos are effectively
 ;; ignored.
 ;;
 ;; 1. Maven repos from subprojects do not get copied over -- see
 ;; https://ask.clojure.org/index.php/10726/deps-manifest-dependencies-respect-repos-dependent-project
 ;;
 ;; 2. You cannot include `:mvn/repos` inside of an alias -- see
 ;; https://ask.clojure.org/index.php/12367/support-mvn-repos-inside-an-alias -- if we could, this could go in the
 ;; `:drivers` alias instead.
 :mvn/repos
 {"metabase-maven-downloads" {:url "https://s3.amazonaws.com/metabase-maven-downloads"}
  "redshift" {:url "https://s3.amazonaws.com/redshift-maven-repository/release"}
  ;; for metabase/saml20-clj
  "opensaml" {:url "https://build.shibboleth.net/nexus/content/repositories/releases/"}}

 :aliases
 {;;; Local Dev & test profiles

  ;; for local development: start a REPL with
  ;;
  ;;    clojure -A:dev (basic dev REPL that includes test namespaces)
  ;;    clojure -A:dev:drivers:drivers-dev (dev REPL w/ drivers + tests)
  ;;    clojure -A:dev:ee:ee-dev (dev REPL w/ EE code including tests)
  ;;
  ;; You can start a web server from this REPL with
  ;;
  ;;    (require 'dev)
  ;;    (dev/start!)
  :dev
  {:extra-deps
   {clj-http-fake/clj-http-fake  {:mvn/version "1.0.4"
                                  :exclusions  [slingshot/slingshot]}
    clj-kondo/clj-kondo          {:mvn/version "2025.04.07"}                ; included here mainly to facilitate working on the stuff in `.clj-kondo/src`
    cloverage/cloverage          {:mvn/version "1.2.4"}
    com.clojure-goes-fast/clj-async-profiler
    {:mvn/version "1.6.2"}                     ; Enables local profiling and heat map generation
    com.clojure-goes-fast/clj-memory-meter
    {:mvn/version "0.4.0"}                     ; Enables easy memory measurement
    com.gfredericks/test.chuck   {:mvn/version "0.2.15"}                    ; generating strings from regexes (useful with malli)
    criterium/criterium          {:mvn/version "0.4.6"}                     ; benchmarking library
    djblue/portal                {:mvn/version "0.59.1"}                    ; ui for inspecting values
    io.github.camsaul/humane-are {:mvn/version "1.0.2"}                     ; cleaner test output
    io.github.metabase/hawk      {:sha "1fe839cfa48549e21b89c6418c747895eda7e7bc"} ; test runner
    io.github.tonsky/clj-reload  {:mvn/version "0.9.7"}                     ; reloader
    jonase/eastwood              {:mvn/version "1.4.3"                      ; inspects namespaces and reports possible problems using tools.analyzer
                                  :exclusions
                                  [org.ow2.asm/asm-all]}
    lambdaisland/deep-diff2      {:mvn/version "2.12.219"}                  ; way better diffs
    net.solovyov/hashp           {:mvn/version "0.4.0-1"}                   ; debugging/spying utility
    nrepl/nrepl                  {:mvn/version "1.3.1"}                     ; nREPL server
    peridot/peridot              {:git/url "https://github.com/piranha/peridot.git"
                                  :sha "db627c627db3b527a63caf472f0422e4cbfdf574"} ; mocking Ring requests; waiting for upstream release of commit 0fc7c01 (explicit charset)
    pjstadig/humane-test-output  {:mvn/version "0.11.0"}
    reifyhealth/specmonstah      {:mvn/version "2.1.0"
                                  :exclusions  [org.clojure/clojure
                                                org.clojure/clojurescript]} ; lets you write test fixtures that are clear, concise, and easy to maintain (clojure.spec)
    rewrite-clj/rewrite-clj      {:mvn/version "1.2.50"}                    ; clojure source parsing and rewriting
    ring/ring-devel              {:mvn/version "1.14.2"}                    ; reload clojure files on the fly
    ring/ring-mock               {:mvn/version "0.6.1"}                     ; creating Ring request maps for testing purposes
    talltale/talltale            {:mvn/version "0.5.14"}}                   ; generates fake data, useful for prototyping or load testing
   :extra-paths ["dev/src" "local/src" "test" "test_resources" ".clj-kondo/src" ".clj-kondo/test"]
   :jvm-opts    ["-Dmb.run.mode=dev"
                 "-Dmb.field.filter.operators.enabled=true"
                 "-Dmb.test.env.setting=ABCDEFG"
                 "-Dmacaw.run.mode=dev"
                 "-Duser.timezone=UTC"
                 "-Dfile.encoding=UTF-8"
                 "-Duser.language=en"
                 "-Duser.country=US"
                 ;; Allow clojure goes fast tooling to work
                 "-Djdk.attach.allowAttachSelf"
                 ;; This will suppress the warning about dynamically loaded agents (like clj-memory-meter)
                 "-XX:+EnableDynamicAgentLoading"
                 ;; set the logging properties set in `metabase.core.bootstrap`. calling (dev) will load it but
                 ;; putting here to be sure
                 "-Dlog4j2.contextSelector=org.apache.logging.log4j.core.selector.BasicContextSelector"
                 "-Dclojure.tools.logging.factory=clojure.tools.logging.impl/log4j2-factory"
                 ;; If Clojure fails to start (e.g. because of a compilation error somewhere) print the error
                 ;; report/stacktrace to stderr rather than to a random EDN file in /tmp/
                 "-Dclojure.main.report=stderr"
                 ;; Exceptions that get thrown repeatedly are created without stacktraces as a performance
                 ;; optimization in newer Java versions. This makes debugging pretty hard when working on stuff
                 ;; locally -- prefer debuggability over performance for local dev work.
                 "-XX:-OmitStackTraceInFastThrow"
                 ;; prevent Java icon from randomly popping up in macOS dock
                 "-Djava.awt.headless=true"
                 ;; ignore options that aren't present in older versions of Java, like the one below:
                 "-XX:+IgnoreUnrecognizedVMOptions"
                 ;; include more details for debugging NPEs (Java 14+)
                 "-XX:+ShowCodeDetailsInExceptionMessages"
                 ;; test self-signed certificates for testing
                 "-Dmail.smtps.ssl.trust=*"
                 ;; Support Snowflake in Java 17+. See https://github.com/metabase/metabase/pull/47997 and
                 ;; https://community.snowflake.com/s/article/JDBC-Driver-Compatibility-Issue-With-JDK-16-and-Later
                 "--add-opens"
                 "java.base/java.nio=ALL-UNNAMED"]}

  ;; This is probably the best way to start the app for dev mode.
  ;; 1. Runs (dev) (start!) for you
  ;; 2. This starts the repl too: just like the :nrepl alias below. (see [[user/-main]])
  ;; clj -M:dev:dev-start:drivers:drivers-dev:ee:ee-dev
  :dev-start {:main-opts ["-m" "user"]
              :jvm-opts ["-Dmb.run.mode=dev"
                         "-Dmacaw.run.mode=dev"
                         "-Djava.awt.headless=true"]}

  ;; includes test code as source paths. Run tests with clojure -X:dev:test
  :test
  {:extra-paths ["test_config"]
   :exec-fn     metabase.test-runner/find-and-run-tests-cli
   :exec-args   {:exclude-tags [:metabot-v3/e2e]}
   :jvm-opts    ["-Dmb.run.mode=test"
                 "-Dmacaw.run.mode=test"
                 "-Dmb.db.in.memory=true"
                 "-Dmb.jetty.join=false"
                 "-Dmb.field.filter.operators.enabled=true"
                 "-Dmb.api.key=test-api-key"
                 ;; Different port from normal `:dev` so you can run tests on a different server.
                 ;; TODO -- figure out how to do a random port like in the old project.clj?
                 "-Dmb.jetty.port=3001"]}

  ;; run the dev server with
  ;; clojure -M:run
  ;; clojure -M:run:drivers (include all drivers)
  ;; clojure -M:run:ee (include EE code)
  :run
  {:main-opts ["-m" "metabase.core.bootstrap"]
   :jvm-opts  ["-Dmb.run.mode=dev"
               "-Dmacaw.run.mode=dev"
               "-Djava.awt.headless=true"]}                   ; prevent Java icon from randomly popping up in macOS dock

  ;; run the prod server when generating docs
  ;; as some default values differ between dev and prod
  ;;
  ;;    clojure -M:ee:doc api-documentation
  :doc
  {:main-opts ["-m" "metabase.core.bootstrap"]
   :jvm-opts  ["-Dmb.run.mode=prod"
               "-Djava.awt.headless=true"]}                   ; prevent Java icon from randomly popping up in macOS dock

  ;; alias for CI-specific options.
  :ci
  {:jvm-opts ["-Xmx12g"
              "-Xms12g"
              ;; normally CircleCI sets `CI` as an env var, so this is mostly to replicate that locally. Hawk will not
              ;; print the progress bar in output when this is set. Progress bars aren't very CI friendly
              "-Dci=TRUE"]}

  ;; include EE source code.
  :ee
  {:extra-paths ["enterprise/backend/src"]}

  ;; Include EE tests.
  ;; for EE dev:   `clojure -X:dev:ee:ee-dev`
  ;; for EE tests: `clojure -X:dev:ee:ee-dev:test`
  :ee-dev
  {:extra-paths ["enterprise/backend/test"]}

  ;; these aliases exist for symmetry with the ee aliases. Empty for now.
  :oss
  {}

  :oss-dev
  {}

  ;; Generate BE documentation with
  ;; clojure -M:marginalia
  :marginalia
  {:extra-deps
   {marginalia/marginalia {:mvn/version "0.9.2"}}
   :main-opts ["-m" "marginalia.main" "-n" "Metabase" "-d" "backend-docs" "-D"
               "The simplest, fastest way to get business intelligence and analytics to everyone in your company 😋"
               "dev" "src" "enterprise/backend/src"]}

  ;; Generate a single file's docs with
  ;;   clojure -M:marginalia/one src/metabase/some/namespace.clj
  ;; which creates `backend-docs/metabase.some.namespace.html`
  :marginalia/one
  {:extra-deps
   {marginalia/marginalia {:mvn/version "0.9.2"}}
   :main-opts ["-m" "marginalia.main" "-m" "-n" "Metabase" "-d" "backend-docs" "-D"
               "The simplest, fastest way to get business intelligence and analytics to everyone in your company 😋"]}

  ;; Find outdated versions of dependencies. Run with `clojure -M:outdated`
  :outdated {;; Note that it is `:deps`, not `:extra-deps`
             :deps {com.github.liquidz/antq {:mvn/version "RELEASE"}}
             :main-opts ["-m" "antq.core" "--skip=github-action"]}

  :cljs
  {:extra-paths ["test"]
   :extra-deps
   {binaryage/devtools                 {:mvn/version "1.0.7"}
    cider/cider-nrepl                  {:mvn/version "0.55.7"}
    cider/piggieback                   {:mvn/version "0.6.0"}
    cljs-bean/cljs-bean                {:mvn/version "1.9.0"}
    com.lambdaisland/glogi             {:mvn/version "1.3.169"}
    io.github.metabase/hawk            {:mvn/version "1.0.7"}
    org.clojars.mmb90/cljs-cache       {:mvn/version "0.1.4"}
    refactor-nrepl/refactor-nrepl      {:mvn/version "3.11.0"}
    ;; keep it in sync with package.json
    thheller/shadow-cljs               {:mvn/version "3.1.4"}}}

  ;; for local dev -- include the drivers locally with :dev:drivers
  :drivers
  {:extra-deps
   {metabase/driver-modules {:local/root "modules/drivers"}}}

  ;; for local dev: include drivers as well as their tests.
  ;;
  ;;    clojure -X:dev:drivers:drivers-dev:test
  ;;
  ;; or
  ;;
  ;;    clojure -X:dev:ee:ee-dev:drivers:drivers-dev:test (for EE)
  :drivers-dev
  {:extra-paths
   ["modules/drivers/athena/test"
    "modules/drivers/bigquery-cloud-sdk/test"
    "modules/drivers/clickhouse/test"
    "modules/drivers/databricks/test"
    "modules/drivers/druid/test"
    "modules/drivers/druid-jdbc/test"
    "modules/drivers/hive-like/test"
    "modules/drivers/mongo/test"
    "modules/drivers/oracle/test"
    "modules/drivers/presto-jdbc/test"
    "modules/drivers/redshift/test"
    "modules/drivers/snowflake/test"
    "modules/drivers/sparksql/test"
    "modules/drivers/sqlite/test"
    "modules/drivers/sqlserver/test"
    "modules/drivers/starburst/test"
    "modules/drivers/vertica/test"]}

;;; Linters

  ;; clojure -M:kondo --lint src test
  ;;
  ;; clojure -M:kondo --version
  ;;
  ;; clojure -M:kondo --copy-configs --dependencies --lint "$(clojure -A:dev -Spath)" --skip-lint --parallel
  ;;
  ;; Run Kondo from the JVM using the pinned version. Preferable to running the installed command since we can pin the
  ;; version here which may be different from the version installed on your computer.
  ;;
  ;; Use this to only run Kondo against specific files.
  :kondo
  {:replace-deps
   {clj-kondo/clj-kondo {:mvn/version "2025.04.07"}}

   :main-opts
   ["-m" "clj-kondo.main"]}

  ;; clojure -M:kondo:kondo/all
  ;;
  ;; Like the command above but includes arguments so it lints everything.
  :kondo/all
  {:main-opts
   ["-m" "clj-kondo.main"
    ;; disabled for now since this seems to cause random failures -- see https://github.com/clj-kondo/clj-kondo/issues/2218
    #_"--parallel"
    ;; enable this if Kondo isn't working as expected or if LSP jump-to-definition is being fussy
    #_"--debug"
    "--lint"
    "src"
    "test"
    "enterprise/backend/src"
    "enterprise/backend/test"
    "bin/build/src"
    "bin/build/test"
    "bin/lint-migrations-file/src"
    "bin/lint-migrations-file/test"
    "bin/release-list/src"
    "bin/release-list/test"
    "modules/drivers/athena/src"
    "modules/drivers/athena/test"
    "modules/drivers/bigquery-cloud-sdk/src"
    "modules/drivers/bigquery-cloud-sdk/test"
    "modules/drivers/clickhouse/src"
    "modules/drivers/clickhouse/test"
    "modules/drivers/databricks/src"
    "modules/drivers/databricks/test"
    "modules/drivers/druid-jdbc/src"
    "modules/drivers/druid-jdbc/test"
    "modules/drivers/druid/src"
    "modules/drivers/druid/test"
    "modules/drivers/hive-like/src"
    "modules/drivers/hive-like/test"
    "modules/drivers/mongo/src"
    "modules/drivers/mongo/test"
    "modules/drivers/oracle/src"
    "modules/drivers/oracle/test"
    "modules/drivers/presto-jdbc/src"
    "modules/drivers/presto-jdbc/test"
    "modules/drivers/redshift/src"
    "modules/drivers/redshift/test"
    "modules/drivers/snowflake/src"
    "modules/drivers/snowflake/test"
    "modules/drivers/sparksql/src"
    "modules/drivers/sparksql/test"
    "modules/drivers/sqlite/src"
    "modules/drivers/sqlite/test"
    "modules/drivers/sqlserver/src"
    "modules/drivers/sqlserver/test"
    "modules/drivers/starburst/src"
    "modules/drivers/starburst/test"
    "modules/drivers/vertica/src"
    "modules/drivers/vertica/test"]}

  ;; clojure -M:ee:drivers:check
  ;;
  ;; checks that all the namespaces we actually ship can be compiled, without any dependencies that we don't
  ;; ship (such as `:dev` dependencies). See #27009 for more context.
  :check
  {:extra-deps {athos/clj-check {:git/url "https://github.com/athos/clj-check.git"
                                 :sha     "d997df866b2a04b7ce7b17533093ee0a2e2cb729"}}
   :main-opts  ["-m" "clj-check.check"
                "src"
                "enterprise/backend/src"
                "modules/drivers/athena/src"
                "modules/drivers/bigquery-cloud-sdk/src"
                "modules/drivers/clickhouse/src"
                "modules/drivers/databricks/src"
                "modules/drivers/druid/src"
                "modules/drivers/druid-jdbc/src"
                "modules/drivers/hive-like/src"
                "modules/drivers/mongo/src"
                "modules/drivers/oracle/src"
                "modules/drivers/presto-jdbc/src"
                "modules/drivers/redshift/src"
                "modules/drivers/snowflake/src"
                "modules/drivers/sparksql/src"
                "modules/drivers/sqlite/src"
                "modules/drivers/sqlserver/src"
                "modules/drivers/starburst/src"
                "modules/drivers/vertica/src"]
   :jvm-opts   ["-Dclojure.main.report=stderr"]}

  ;; clojure -X:dev:ee:ee-dev:drivers:drivers-dev:test:eastwood
  :eastwood
  {:exec-fn   metabase.linters.eastwood/eastwood
   :exec-args {;; manually specify the source paths for the time being (exclude test paths) until we fix Eastwood
               ;; errors in the test paths (once PR #17193 is merged)
               :source-paths    ["src"
                                 "enterprise/backend/src"
                                 "modules/drivers/athena/src"
                                 "modules/drivers/bigquery-cloud-sdk/src"
                                 "modules/drivers/clickhouse/src"
                                 "modules/drivers/databricks/src"
                                 "modules/drivers/druid/src"
                                 "modules/drivers/druid-jdbc/src"
                                 "modules/drivers/hive-like/src"
                                 "modules/drivers/mongo/src"
                                 "modules/drivers/oracle/src"
                                 "modules/drivers/presto-jdbc/src"
                                 "modules/drivers/redshift/src"
                                 "modules/drivers/snowflake/src"
                                 "modules/drivers/sparksql/src"
                                 "modules/drivers/sqlite/src"
                                 "modules/drivers/sqlserver/src"
                                 "modules/drivers/starburst/src"
                                 "modules/drivers/vertica/src"]
               :exclude-linters [;; Turn this off temporarily until we finish removing
                                 ;; self-deprecated functions & macros
                                 :deprecations
                                 ;; this has a fit in libs that use Potemkin `import-vars` such
                                 ;; as `java-time`
                                 :implicit-dependencies
                                 ;; too many false positives for now
                                 :unused-ret-vals
                                 ;; Kondo lints this for us anyway, and this isn't as easy to configure.
                                 :wrong-arity
                                 ;; Kondo lints this for us anyway, and this isn't as easy to configure.
                                 :suspicious-expression]
               ;; Snowplow has a dynamic dependency on okhttp3.CookieJar that we
               ;; don't use but eastwood detects. This is discussed in Slack here
               ;; https://clojurians.slack.com/archives/C03S1KBA2/p1667925853699669
               ;; An issue has been filed here https://github.com/jonase/eastwood/issues/444
               ;; and a simple reproduction repo can be found here https://github.com/metabase/snowplow-eastwood-issue
               :exclude-namespaces [metabase.analytics.snowplow]}}

  ;; clojure -T:whitespace-linter
  :whitespace-linter
  {:deps       {com.github.camsaul/whitespace-linter {:sha "e35bc252ccf5cc74f7d543ef95ad8a3e5131f25b"}}
   :ns-default whitespace-linter
   :exec-fn    whitespace-linter/lint
   :exec-args  {:paths            ["./.dir-locals.el"
                                   "./deps.edn"
                                   "./package.json"
                                   "./shadow-cljs.edn"
                                   ".clj-kondo"
                                   ".github"
                                   "bin"
                                   "enterprise"
                                   "frontend"
                                   "resources"
                                   "src"
                                   "test"]
                :include-patterns ["\\.clj.?$"
                                   "\\.edn$"
                                   "\\.el$"
                                   "\\.html$"
                                   "\\.json$"
                                   "\\.jsx?$"
                                   "\\.sh$"
                                   "\\.yaml$"
                                   "\\.yml$"]
                :exclude-patterns [".clj-kondo/better-cond/.*"
                                   ".clj-kondo/com.github.seancorfield/.*"
                                   "resources/i18n/.*\\.edn$"
                                   "resources/frontend_client"
                                   "resources/frontend_shared"
                                   "resources/html-entities.edn"
                                   "resources/openapi/.*"
                                   "frontend/src/cljs"
                                   "frontend/test/metabase/lib/urls\\.unit\\.spec\\.js$"
                                   "frontend/test/metabase/lib/formatting\\.unit\\.spec\\.js$"
                                   "src/metabase/util/currency\\.cljc$"
                                   "test/metabase/channel/render/png_test.clj"
                                   "#.+#$"
                                   "\\.transit\\.json$"]}}

  ;; clojure -X:dev:ee:ee-dev:test:cloverage
  :cloverage
  {:exec-fn   metabase.test.cloverage-runner/run-project
   :exec-args {:fail-threshold 69
               :codecov?       true
               ;; don't instrument logging forms, since they won't get executed as part of tests anyway
               ;; log calls expand to these
               :exclude-call
               [clojure.tools.logging/logf
                clojure.tools.logging/logp
                metabase.util.log/logf
                metabase.util.log/logp]

               :src-ns-path
               ["src" "enterprise/backend/src"]

               :test-ns-path
               ["test" "enterprise/backend/test"]

               :ns-regex
               ["^metabase\\..*" "^metabase-enterprise\\..*"]

               ;; don't instrument Postgres/MySQL driver namespaces, because we don't current run tests for them
               ;; as part of recording test coverage, which means they can give us false positives.
               ;;
               ;; regex literals aren't allowed in EDN. We parse them in `./test/cloverage.clj`
               :ns-exclude-regex
               ["metabase\\.driver\\.mysql.*"
                "metabase\\.driver\\.postgres.*"]}
   ;; different port from `:test` so you can run it at the same time as `:test`.
   :jvm-opts ["-Dmb.jetty.port=3002"]}

  ;; To fix indentation in all source files
  ;;
  ;;     ./bin/mage cljfmt-all
  ;;
  ;; to fix errors in specific source files:
  ;;
  ;;     ./bin/mage cljfmt-file file1.clj file2.clj
  ;;
  ;; - and you can mix in directories:
  ;;
  ;;     ./bin/mage cljfmt-file test file1.clj
  ;;
  ;; to check for errors without fixing them:
  ;;
  ;;    ./bin/mage cljfmt-all
  ;;
  ;; ./bin/mage cljfmt-all -h for more info
  :cljfmt
  {:deps       {io.github.weavejester/cljfmt {:git/sha "7de286008766127128a156275b9add3bf443d7e5"}}
   :ns-default cljfmt.tool
   :exec-fn    cljfmt.tool/fix}

;;; building Uberjar, build and release scripts

  :build
  {:extra-paths
   ["bin/build/resources"
    "bin/build/src"]

   :extra-deps
   {com.bhauman/spell-spec            {:mvn/version "0.1.2"}                    ; used to find misspellings in YAML files
    expound/expound                   {:mvn/version "0.9.0"}                    ; better output of spec validation errors
    io.github.borkdude/grasp          {:mvn/version "0.1.4"}
    io.github.clojure/tools.build     {:mvn/version "0.10.9"}
    io.github.seancorfield/build-uber-log4j2-handler
    {:git/tag "v2.24.0" :git/sha "de93f51"}                                     ; collect binary files for log4j2
    org.clojure/data.xml              {:mvn/version "0.2.0-alpha9"}
    org.clojure/tools.deps.alpha      {:mvn/version "0.15.1254"}
    org.fedorahosted.tennera/jgettext {:mvn/version "0.15.1"}}

   :jvm-opts
   ["-Dclojure.main.report=stderr"
    "-XX:-OmitStackTraceInFastThrow"
    "-XX:+IgnoreUnrecognizedVMOptions"
    "-XX:+ShowCodeDetailsInExceptionMessages"]}

  ;; Build everything:
  ;;
  ;;    clojure -X:drivers:build:build/all
  ;;    clojure -X:drivers:build:build/all :edition :ee
  ;;
  ;; Run just a specific build step:
  ;;
  ;;    clojure -X:drivers:build:build/all :steps '[:version]'
  ;;
  ;; the various steps available are:
  ;;
  ;;    :version :translations :frontend :licenses :drivers :uberjar
  :build/all
  {:exec-fn build/build-cli}

  ;; build just the uberjar (without i18n, drivers, etc.)
  ;;
  ;; clojure -X:build:build/uberjar
  ;; clojure -X:build:build/uberjar :edition :ee
  :build/uberjar
  {:exec-fn build.uberjar/uberjar}

  ;; List dependencies without a license. Not really 100% sure why this needs `:dev`
  ;;
  ;; clojure -X:build:build/list-without-license
  :build/list-without-license
  {:exec-fn build/list-without-license}

  ;; Build a single driver.
  ;;
  ;;   clojure -X:build:drivers:build/driver :driver :sqlserver :edition :oss
  :build/driver
  {:exec-fn build-driver/build-driver}

  ;; Build all of the drivers.
  ;;
  ;;    clojure -X:build:drivers:build/drivers
  ;;    clojure -X:build:drivers:build/drivers :edition :ee
  :build/drivers
  {:exec-fn build-drivers/build-drivers}

  ;; Verify that a driver JAR looks correct.
  ;;
  ;;    clojure -X:build:build/verify-driver :driver :mongo
  :build/verify-driver
  {:exec-fn verify-driver/verify-driver}

  ;; Build i18n artifacts.
  ;;
  ;;    clojure -X:build:build/i18n
  :build/i18n
  {:exec-fn i18n.create-artifacts/create-all-artifacts!}

  ;; extra paths and deps for working on build scripts, or running the tests.
  :build-dev
  {:extra-paths ["bin/build/test"]

   :extra-deps
   {org.clojure/data.json {:mvn/version "2.5.1"}}}

  ;; Run tests for the build scripts:
  ;;
  ;; clj -X:dev:drivers:build:build-dev:build-test
  :build-test
  {:exec-fn   mb.hawk.core/find-and-run-tests-cli
   :exec-args {:only ["bin/build/test"]}}

;;; Other misc convenience aliases

  ;; Profile Metabase start time with clojure -M:profile
  :profile
  {:main-opts ["-m" "metabase.core.bootstrap" "profile"]
   :jvm-opts  ["-XX:+CITime" ; print time spent in JIT compiler
               "-Xlog:gc"]}

  ;; get the H2 shell with clojure -X:dev:h2
  :h2
  {:extra-paths ["dev/src"]
   :exec-fn     dev.h2/shell
   :jvm-opts    ["-Dfile.encoding=UTF-8"]}

  :generate-automagic-dashboards-pot
  {:main-opts ["-m" "metabase.xrays.automagic-dashboards.dashboard-templates"]}

  ;; Start a Network REPL (nrepl) that you can connect your editor to.
  ;;
  ;; clojure -M:dev:nrepl (etc.)
  :nrepl
  {:extra-deps {nrepl/nrepl {:mvn/version "1.3.1"}}
   :main-opts  ["-m" "nrepl.cmdline" "-p" "50605"]}

  ;; - start a Socket REPL on port 50505 that you can connect your editor to:
  :socket {:jvm-opts ["-Dclojure.server.repl={:address,\"0.0.0.0\",:port,50505,:accept,clojure.core.server/repl}"]}

  ;; Liquibase CLI:
  ;;
  ;;    clojure -M:liquibase <command>
  ;;
  ;; e.g.
  ;;
  ;;    clojure -M:liquibase dbDoc target/liquibase
  :liquibase
  {:extra-deps  {ch.qos.logback/logback-classic {:mvn/version "1.5.18"}}
   :extra-paths ["dev/src"]
   :main-opts   ["-m" "dev.liquibase"]}

  ;; Migrate CLI:
  ;;    clojure -M:migrate <command>
  ;; E.g.
  ;;    clojure -M:migrate up                       ;; migrate up to the latest
  ;;    clojure -M:migrate rollback count 2         ;; rollback 2 migrations
  ;;    clojure -M:migrate rollback id "v40.00.001" ;; rollback to a specific migration with id
  ;;    clojure -M:migrate status                   ;; print the latest migration id
  :migrate
  {:extra-deps {io.github.camsaul/humane-are {:mvn/version "1.0.2"}}
   :extra-paths ["dev/src"]
   :main-opts   ["-m" "dev.migrate"]}

  ;; run tests against MLv2. Very fast since this is almost all ^:parallel
  :test/mlv2
  {:exec-args {:only ["test/metabase/lib"]}}

  ;; test the Query Processor
  ;;
  ;;    clj -X:dev:ee:ee-dev:test:test/qp
  :test/qp
  {:exec-args {:only ["test/metabase/driver"
                      "test/metabase/query_processor"
                      "test/metabase/query_processor_test"
                      metabase-enterprise.advanced-permissions.models.permissions.block-permissions-test
                      metabase-enterprise.sandbox.query-processor.middleware.row-level-restrictions-test]}}

  ;; test the notification system
  ;;    clj -X:dev:ee:ee-dev:test:test/notification
  :test/notification
  {:exec-args {:only ["test/metabase/notification"
                      "test/metabase/channel"]}}

  ;; test all MBQL related stuff: MLv2, the legacy shared `metabase.legacy-mbql` code, and the QP
  ;;
  ;;    clj -X:dev:ee:ee-dev:test:test/mbql
  :test/mbql
  {:exec-args {:only ["test/mbql"
                      "test/metabase/lib"
                      "test/metabase/legacy_mbql"
                      "test/metabase/driver"
                      "test/metabase/query_processor"
                      "test/metabase/query_processor_test"
                      metabase-enterprise.advanced-permissions.models.permissions.block-permissions-test
                      metabase-enterprise.sandbox.query-processor.middleware.row-level-restrictions-test]}}

  ;; test search-related stuff.
  ;;
  ;;    clj -X:dev:ee:ee-dev:test:test/search
  :test/search
  {:exec-args {:only ["test/metabase/search"]}}

  ;; test custom clj-kondo linters and hooks.
  ;;
  ;;    clj -X:dev:test:test/kondo
  :test/kondo
  {:exec-args {:only [".clj-kondo/test"]}}

  ;; DB configs -- start DBs with:
  ;; ./bin/mage start-db postgres oldest
  :db/postgres-oldest
  {:jvm-opts
   ["-Dmb.db.type=postgres"
    "-Dmb.db.connection.uri=jdbc:postgresql://localhost:5432/metabase?user=metabase&password=password"]}
  ;; ./bin/mage start-db postgres latest
  :db/postgres-latest
  {:jvm-opts
   ["-Dmb.db.type=postgres"
    "-Dmb.db.connection.uri=jdbc:postgresql://localhost:5433/metabase?user=metabase&password=password"]}

  ;; ./bin/mage start-db mysql oldest
  :db/mysql-oldest
  {:jvm-opts
   ["-Dmb.db.type=mysql"
    "-Dmb.db.connection.uri=jdbc:mysql://localhost:3308/metabase_test?user=root&password="]}
  ;; ./bin/mage start-db mysql latest
  :db/mysql-latest
  {:jvm-opts
   ["-Dmb.db.type=mysql"
    "-Dmb.db.connection.uri=jdbc:mysql://localhost:3309/metabase_test?user=root&password="]}

  ;; ./bin/mage start-db mariadb oldest
  :db/mariadb-oldest
  {:jvm-opts
   ["-Dmb.db.type=mysql"
    "-Dmb.db.connection.uri=jdbc:mysql://localhost:3306/metabase_test?user=root&password="]}
  ;; ./bin/mage start-db mariadb latest
  :db/mariadb-latest
  {:jvm-opts
   ["-Dmb.db.type=mysql"
    "-Dmb.db.connection.uri=jdbc:mysql://localhost:3307/metabase_test?user=root&password="]}}}

;; TODO -- consider creating an alias that includes the `./bin` build-drivers & release code as well so we can work
  ;; on them all from a single REPL process.<|MERGE_RESOLUTION|>--- conflicted
+++ resolved
@@ -119,13 +119,8 @@
   org.apache.commons/commons-lang3          {:mvn/version "3.17.0"}             ; helper methods for working with java.lang stuff
   org.apache.logging.log4j/log4j-1.2-api    {:mvn/version "2.24.3"}             ; apache logging framework
   org.apache.logging.log4j/log4j-api        {:mvn/version "2.24.3"}             ; add compatibility with log4j 1.2
-<<<<<<< HEAD
   org.apache.logging.log4j/log4j-core       {:mvn/version "2.25.1"}             ; apache logging framework
-  org.apache.logging.log4j/log4j-jcl        {:mvn/version "2.24.3"}             ; allows the commons-logging API to work with log4j 2
-=======
-  org.apache.logging.log4j/log4j-core       {:mvn/version "2.24.3"}             ; apache logging framework
   org.apache.logging.log4j/log4j-jcl        {:mvn/version "2.25.1"}             ; allows the commons-logging API to work with log4j 2
->>>>>>> f1c7740a
   org.apache.logging.log4j/log4j-jul        {:mvn/version "2.24.3"}             ; java.util.logging (JUL) -> Log4j2 adapter
   org.apache.logging.log4j/log4j-layout-template-json
   {:mvn/version "2.24.3"}             ; allows the custom json logging format
