--- conflicted
+++ resolved
@@ -44,20 +44,10 @@
     <Box w="100%" ref={ref} className={CS.overflowAuto}>
       <PublicOrEmbeddedDashboard
         dashboardId={dashboardId}
-<<<<<<< HEAD
         parameterQueryParams={initialParameterValues}
-        hasNightModeToggle={hasNightModeToggle}
         hideDownloadButton={displayOptions.hideDownloadButton}
         hideParameters={displayOptions.hideParameters}
-        isNightMode={isNightMode}
-        onNightModeChange={onNightModeChange}
         titled={displayOptions.titled}
-=======
-        parameterQueryParams={parameterQueryParams}
-        hideDownloadButton={options.hideDownloadButton}
-        hideParameters={options.hideParameters}
-        titled={options.titled}
->>>>>>> 0a550944
         cardTitled={withCardTitle}
         theme={theme}
         isFullscreen={isFullscreen}
