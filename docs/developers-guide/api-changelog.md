---
title: API changelog
---

# Breaking changes to the API interface

## Metabase 0.50.0

- `/api/metric`

   The `/api/metric` endpoints has been renamed to `/api/legacy-metric` to reflect that fact it will not be used for the new version of metrics. The new version uses the `/api/card` endpoints.

<<<<<<< HEAD
   The `/api/metric/:id/revisions`, `/api/metric/:id/revert`, and `/api/metric/:id/related` have beeen removed as the functionality is now covered by `/api/card/:id/revisions` etc endpoints.
=======
- `GET /api/permissions/graph` and `PUT /api/permissions/graph`

   The `data` key has been removed from the permissions graph. It has been replaced with `view-data` and `create-queries`.
   Valid permission values for `view-data` are `unrestricted`, `blocked`, `sandboxed` or `restricted`. Valid permission values
   for `create-queries` are `query-builder-and-native`, `query-builder`, and `no`.
>>>>>>> 912b5e51

## Metabase 0.49.0
- `POST /api/card` and `PUT /api/card/:id`

   The `dataset` key is deprecated and will be removed in a future version, most likely 50. In its place we have added a new key: `type` which is equivalent in that it distinguishes Models from Questions. `type="model"` is equivalent to `dataset=true` and `type="question"` is equivalent to `dataset=false`.

- all endpoints that return data (e.g. exports in JSON, XLSX, CSV, endpoints that end in "/query")

   Starting from v49, we respond to the API calls with values formatted according to the instance localization options

# Additions to the API interface

## Metabase 0.49.5
NOTE: These endpoint changes were added in 0.49.3, and a bug in `GET /api/embed/card/:token/query/:export-format` was fixed in 0.49.5.

- `POST /api/card/:card-id/query/:export-format`
- `POST /api/:dashboard-id/dashcard/:dashcard-id/card/:card-id/query/:export-format`
- `POST /api/dataset/:export-format`
- `GET /api/embed/card/:token/query/:export-format`
- `GET /api/embed/dashboard/:token/dashcard/:dashcard-id/card/:card-id/:export-format`

    The above endpoints now accept the `format_rows` query parameter. It is an optional boolean parameter that will default to `true` if not included in the request.
    When `format_rows` is `true`, the export will have formatting applied such that the values match what they appear as in the app.
    When `format_rows` is `false`, formatting is not applied and exports will behave as they did prior to 0.49.0.

    The value of `format_rows` has no effect when exporting xlsx files.<|MERGE_RESOLUTION|>--- conflicted
+++ resolved
@@ -10,15 +10,11 @@
 
    The `/api/metric` endpoints has been renamed to `/api/legacy-metric` to reflect that fact it will not be used for the new version of metrics. The new version uses the `/api/card` endpoints.
 
-<<<<<<< HEAD
-   The `/api/metric/:id/revisions`, `/api/metric/:id/revert`, and `/api/metric/:id/related` have beeen removed as the functionality is now covered by `/api/card/:id/revisions` etc endpoints.
-=======
 - `GET /api/permissions/graph` and `PUT /api/permissions/graph`
 
    The `data` key has been removed from the permissions graph. It has been replaced with `view-data` and `create-queries`.
    Valid permission values for `view-data` are `unrestricted`, `blocked`, `sandboxed` or `restricted`. Valid permission values
    for `create-queries` are `query-builder-and-native`, `query-builder`, and `no`.
->>>>>>> 912b5e51
 
 ## Metabase 0.49.0
 - `POST /api/card` and `PUT /api/card/:id`
