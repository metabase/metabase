--- conflicted
+++ resolved
@@ -39,22 +39,13 @@
 
   // NOTE: this assumes column names will change
   // technically this is wrong because you could add and remove two columns with the same name
-<<<<<<< HEAD
-  const query = question.query();
+  const query = question.query({ useStructuredQuery: true });
   const stageIndex = -1;
   const nextColumnNames = Lib.returnedColumns(query, stageIndex).map(
     column => Lib.displayInfo(query, stageIndex, column).name,
   );
   const previousColumnNames = queryResult.data.cols.map(column => column.name);
   return _.difference(nextColumnNames, previousColumnNames).length > 0;
-=======
-  const query = question.legacyQuery({ useStructuredQuery: true });
-  const previousColumns =
-    (queryResult && queryResult.data.cols.map(col => col.name)) || [];
-  const nextColumns =
-    query instanceof StructuredQuery ? query.columnNames() : [];
-  return _.difference(nextColumns, previousColumns).length > 0;
->>>>>>> bb51edb0
 }
 
 function checkShouldRerunPivotTableQuestion({
@@ -183,15 +174,7 @@
     if (wasPivot || isPivot) {
       const hasBreakouts =
         newQuestion.isStructured() &&
-<<<<<<< HEAD
         Lib.breakouts(newQuestion.query(), -1).length > 0;
-=======
-        (
-          newQuestion.legacyQuery({
-            useStructuredQuery: true,
-          }) as StructuredQuery
-        ).hasBreakouts();
->>>>>>> bb51edb0
 
       // compute the pivot setting now so we can query the appropriate data
       if (isPivot && hasBreakouts) {
