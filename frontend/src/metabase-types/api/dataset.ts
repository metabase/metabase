--- conflicted
+++ resolved
@@ -13,16 +13,11 @@
   id?: FieldId;
   name: string;
   display_name: string;
-<<<<<<< HEAD
   source?: string;
   description: string | null;
-=======
-  description: string | null;
-  source: string;
   coercion_strategy: string | null;
   visibility_type: FieldVisibilityType;
   table_id: TableId;
->>>>>>> 7dbd457e
   // FIXME: this prop does not come from API
   remapped_to_column?: DatasetColumn;
   unit?: DatetimeUnit;
