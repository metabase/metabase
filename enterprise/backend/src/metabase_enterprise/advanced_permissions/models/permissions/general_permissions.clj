(ns metabase-enterprise.advanced-permissions.models.permissions.general-permissions
  "Code for generating and updating the General Permission graph. See [[metabase.models.permissions]] for more
  details and for the code for generating and updating the *data* permissions graph."
  (:require [clojure.data :as data]
            [metabase.models :refer [GeneralPermissionsRevision Permissions]]
            [metabase.models.general-permissions-revision :as g-perm-revision]
            [metabase.models.permissions :as perms]
            [metabase.util.honeysql-extensions :as hx]
            [metabase.util.schema :as su]
            [schema.core :as s]
            [toucan.db :as db]))

;;; ---------------------------------------------------- Schemas -----------------------------------------------------

(def ^:private GroupPermissionsGraph
  {(s/enum :setting :monitoring :subscription) (s/enum :yes :no)})

(def ^:private GeneralPermissionsGraph
  {:revision s/Int
   :groups   {su/IntGreaterThanZero GroupPermissionsGraph}})

;; -------------------------------------------------- Fetch Graph ---------------------------------------------------

(defn- group-id->permissions-set
<<<<<<< HEAD
  "Get a map of general permissions for all existing group-ids."
=======
  "Returns a map of group-id -> general permissions paths.
  Only groups that has at least one general permission enabled will be included."
>>>>>>> 5ce0bf85
  []
  (let [general-permissions (db/select Permissions
                                       {:where [:or
                                                [:= :object "/"]
                                                [:like :object (hx/literal "/general/%")]]})]
    (into {} (for [[group-id perms] (group-by :group_id general-permissions)]
               {group-id (set (map :object perms))}))))

(defn- permission-for-type
  [permissions-set perm-type]
  (if (perms/set-has-full-permissions? permissions-set (perms/general-perms-path perm-type))
    :yes
    :no))

(s/defn permissions-set->general-perms :- GroupPermissionsGraph
  "Get a map of all general permissions for a group."
  [permission-set]
  {:setting      (permission-for-type permission-set :setting)
   :monitoring   (permission-for-type permission-set :monitoring)
   :subscription (permission-for-type permission-set :subscription)})

(s/defn graph :- GeneralPermissionsGraph
  "Fetch a graph representing the general permissions status for groups that has at least one general permission enabled.
  This works just like the function of the same name in `metabase.models.permissions`;
  see also the documentation for that function."
  []
  {:revision (g-perm-revision/latest-id)
   :groups   (into {} (for [[group-id perms] (group-id->permissions-set)]
                        {group-id (permissions-set->general-perms perms)}))})

;;; -------------------------------------------------- Update Graph --------------------------------------------------

(defn update-general-permissions!
  "Perform update general permissions for a group-id."
  [group-id changes]
  (doseq [[perm-type perm-value] changes]
    (case perm-value
      :yes
      (perms/grant-general-permissions! group-id perm-type)

      :no
      (perms/revoke-general-permissions! group-id perm-type))))

(s/defn update-graph!
  "Update the General Permissions graph.
  This works just like [[metabase.models.permission/update-data-perms-graph!]], but for General permissions;
  refer to that function's extensive documentation to get a sense for how this works."
  [new-graph :- GeneralPermissionsGraph]
  (let [old-graph          (graph)
        old-perms          (:groups old-graph)
        new-perms          (:groups new-graph)
        [diff-old changes] (data/diff old-perms new-perms)]
    (perms/log-permissions-changes diff-old changes)
    (perms/check-revision-numbers old-graph new-graph)
    (when (seq changes)
      (db/transaction
       (doseq [[group-id changes] changes]
         (update-general-permissions! group-id changes))
       (perms/save-perms-revision! GeneralPermissionsRevision (:revision old-graph) (:groups old-graph) changes)))))<|MERGE_RESOLUTION|>--- conflicted
+++ resolved
@@ -22,12 +22,8 @@
 ;; -------------------------------------------------- Fetch Graph ---------------------------------------------------
 
 (defn- group-id->permissions-set
-<<<<<<< HEAD
-  "Get a map of general permissions for all existing group-ids."
-=======
   "Returns a map of group-id -> general permissions paths.
   Only groups that has at least one general permission enabled will be included."
->>>>>>> 5ce0bf85
   []
   (let [general-permissions (db/select Permissions
                                        {:where [:or
