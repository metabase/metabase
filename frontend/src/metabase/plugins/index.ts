--- conflicted
+++ resolved
@@ -613,8 +613,22 @@
   areDownloadsEnabled: (_args: {
     hide_download_button?: boolean | null;
     downloads?: string | boolean | null;
-<<<<<<< HEAD
-  }) => ({ pdf: true, dashcard: true }),
+  }) => ({ pdf: true, results: true }),
+};
+
+export const PLUGIN_DB_ROUTING = {
+  DatabaseRoutingSection: PluginPlaceholder as ComponentType<{
+    database: DatabaseType;
+  }>,
+  getDatabaseNameFieldProps: (_isSlug: boolean) => ({}),
+  getDestinationDatabaseRoutes: (_IsAdmin: any) =>
+    null as React.ReactElement | null,
+  useRedirectDestinationDatabase: (
+    _database: Pick<DatabaseType, "id" | "router_database_id"> | undefined,
+  ): void => {},
+  getPrimaryDBEngineFieldState: (
+    _database: Pick<Database, "router_user_attribute">,
+  ): "default" | "hidden" | "disabled" => "default",
 };
 
 export const PLUGIN_DATA_EDITING = {
@@ -644,22 +658,4 @@
     visualizationSettings?: VisualizationSettings;
     question: Question;
   }>,
-=======
-  }) => ({ pdf: true, results: true }),
-};
-
-export const PLUGIN_DB_ROUTING = {
-  DatabaseRoutingSection: PluginPlaceholder as ComponentType<{
-    database: DatabaseType;
-  }>,
-  getDatabaseNameFieldProps: (_isSlug: boolean) => ({}),
-  getDestinationDatabaseRoutes: (_IsAdmin: any) =>
-    null as React.ReactElement | null,
-  useRedirectDestinationDatabase: (
-    _database: Pick<DatabaseType, "id" | "router_database_id"> | undefined,
-  ): void => {},
-  getPrimaryDBEngineFieldState: (
-    _database: Pick<Database, "router_user_attribute">,
-  ): "default" | "hidden" | "disabled" => "default",
->>>>>>> b7a74d02
 };