(ns ^:mb/driver-tests metabase.driver.clickhouse-test
  "Tests for specific behavior of the ClickHouse driver."
  (:require
   [clojure.test :refer :all]
   [metabase.driver :as driver]
   [metabase.driver.clickhouse :as clickhouse]
   [metabase.driver.clickhouse-qp :as clickhouse-qp]
   [metabase.driver.sql-jdbc :as sql-jdbc]
   [metabase.driver.sql-jdbc.connection :as sql-jdbc.conn]
   [metabase.lib.core :as lib]
   [metabase.lib.metadata :as lib.metadata]
   [metabase.query-processor :as qp]
   [metabase.query-processor.compile :as qp.compile]
   [metabase.test :as mt]
   [metabase.test.data.clickhouse :as ctd]
   [taoensso.nippy :as nippy]
   [toucan2.tools.with-temp :as t2.with-temp]))

(set! *warn-on-reflection* true)

;; the mt/with-dynamic-redefs macro was renamed to mt/with-dynamic-fn-redefs for 0.53+
;; as 0.52 is still tested by CI we will check which macro is defined and use that
(defmacro with-dynamic-redefs [bindings & body]
  (if (resolve `mt/with-dynamic-redefs)
    `(mt/with-dynamic-redefs ~bindings ~@body)
    `(mt/with-dynamic-fn-redefs ~bindings ~@body)))

(deftest ^:parallel clickhouse-version
  (mt/test-driver :clickhouse
    (t2.with-temp/with-temp
      [:model/Database db
       {:engine  :clickhouse
        :details (mt/dbdef->connection-details :clickhouse :db {:database-name "default"})}]
      (let [version (driver/dbms-version :clickhouse db)]
        (is (number? (get-in version [:semantic-version :major])))
        (is (number? (get-in version [:semantic-version :minor])))
        (is (string? (get    version :version)))))))

(deftest ^:parallel clickhouse-server-timezone
  (mt/test-driver :clickhouse
    (is (= "UTC"
           (let [details (mt/dbdef->connection-details :clickhouse :db {:database-name "default"})
                 spec    (sql-jdbc.conn/connection-details->spec :clickhouse details)]
             (driver/db-default-timezone :clickhouse spec))))))

(deftest ^:parallel clickhouse-connection-string
  (mt/with-dynamic-fn-redefs [;; This function's implementation requires the connection details to actually connect to the
                              ;; database, which is orthogonal to the purpose of this test.
                              clickhouse/cloud? (constantly false)]
    (testing "connection with no additional options"
      (is (= ctd/default-connection-params
             (sql-jdbc.conn/connection-details->spec
              :clickhouse
              {}))))
    (testing "custom connection with additional options"
      (is (= (merge
              ctd/default-connection-params
              {:subname "//myclickhouse:9999/foo?sessionTimeout=42"
               :user "bob"
               :password "qaz"
               :ssl true
               :custom_http_params "max_threads=42,allow_experimental_analyzer=0"})
             (sql-jdbc.conn/connection-details->spec
              :clickhouse
              {:host "myclickhouse"
               :port 9999
               :user "bob"
               :password "qaz"
               :dbname "foo"
               :additional-options "sessionTimeout=42"
               :ssl true
               :clickhouse-settings "max_threads=42,allow_experimental_analyzer=0"}))))
    (testing "nil dbname handling"
      (is (= ctd/default-connection-params
             (sql-jdbc.conn/connection-details->spec
              :clickhouse {:dbname nil}))))
    (testing "schema removal"
      (doall
       (for [host ["localhost" "http://localhost" "https://localhost"]]
         (testing (str "for host " host)
           (is (= ctd/default-connection-params
                  (sql-jdbc.conn/connection-details->spec
                   :clickhouse {:host host}))))))
      (doall
       (for [host ["myhost" "http://myhost" "https://myhost"]]
         (testing (str "for host " host)
           (is (= (merge ctd/default-connection-params
                         {:subname "//myhost:8123/default"})
                  (sql-jdbc.conn/connection-details->spec
                   :clickhouse {:host host}))))))
      (doall
       (for [host ["sub.example.com" "http://sub.example.com" "https://sub.example.com"]]
         (testing (str "for host " host " with some additional params")
           (is (= (merge ctd/default-connection-params
                         {:subname "//sub.example.com:8443/mydb" :ssl true})
                  (sql-jdbc.conn/connection-details->spec
                   :clickhouse {:host host :dbname "mydb" :port 8443 :ssl true})))))))))

(deftest ^:parallel clickhouse-connection-string-select-sequential-consistency
  (mt/with-dynamic-fn-redefs [;; This function's implementation requires the connection details to actually
                              ;; connect to the database, which is orthogonal to the purpose of this test.
                              clickhouse/cloud? (constantly true)]
    (testing "connection with no additional options"
      (is (= (assoc ctd/default-connection-params :select_sequential_consistency true)
             (sql-jdbc.conn/connection-details->spec
              :clickhouse
              {}))))))

(deftest clickhouse-connection-fails-test
  (mt/test-driver :clickhouse
    (mt/with-temp [:model/Database db {:details (assoc (:details (mt/db)) :password "wrongpassword") :engine :clickhouse}]
      (testing "sense check that checking the cloud mode fails with a SQLException."
       ;; nil arg isn't tested here, as it will pick up the defaults, which is the same as the Docker instance credentials.
        (is (thrown? java.sql.SQLException (#'clickhouse/cloud? (:details db)))))
      (testing "`driver/database-supports? :uploads` does not throw even if the connection fails."
        (is (false? (driver/database-supports? :clickhouse :uploads db)))
        (is (false? (driver/database-supports? :clickhouse :uploads nil))))
      (testing "`driver/database-supports? :connection-impersonation` does not throw even if the connection fails."
        (is (false? (driver/database-supports? :clickhouse :connection-impersonation db)))
        (is (false? (driver/database-supports? :clickhouse :connection-impersonation nil))))
      (testing (str "`sql-jdbc.conn/connection-details->spec` does not throw even if the connection fails, "
                    "and doesn't include the `select_sequential_consistency` parameter.")
        (is (nil? (:select_sequential_consistency (sql-jdbc.conn/connection-details->spec :clickhouse db))))
        (is (nil? (:select_sequential_consistency (sql-jdbc.conn/connection-details->spec :clickhouse nil))))))))

(deftest ^:parallel clickhouse-tls
  (mt/test-driver :clickhouse
    (let [working-dir (System/getProperty "user.dir")
          cert-path (str working-dir "/modules/drivers/clickhouse/.docker/clickhouse/single_node_tls/certificates/ca.crt")
          additional-options (str "sslrootcert=" cert-path)]
      (testing "simple connection with a single database"
        (is (= "UTC"
               (driver/db-default-timezone
                :clickhouse
                (sql-jdbc.conn/connection-details->spec
                 :clickhouse
                 {:ssl true
                  :host "server.clickhouseconnect.test"
                  :port 8443
                  :additional-options additional-options})))))
      (testing "connection with multiple databases"
        (is (= "UTC"
               (driver/db-default-timezone
                :clickhouse
                (sql-jdbc.conn/connection-details->spec
                 :clickhouse
                 {:ssl true
                  :host "server.clickhouseconnect.test"
                  :port 8443
                  :dbname "default system"
                  :additional-options additional-options}))))))))

(deftest ^:parallel clickhouse-nippy
  (mt/test-driver :clickhouse
    (testing "UnsignedByte"
      (let [value (com.clickhouse.data.value.UnsignedByte/valueOf "214")]
        (is (= value (nippy/thaw (nippy/freeze value))))))
    (testing "UnsignedShort"
      (let [value (com.clickhouse.data.value.UnsignedShort/valueOf "62055")]
        (is (= value (nippy/thaw (nippy/freeze value))))))
    (testing "UnsignedInteger"
      (let [value (com.clickhouse.data.value.UnsignedInteger/valueOf "4748364")]
        (is (= value (nippy/thaw (nippy/freeze value))))))
    (testing "UnsignedLong"
      (let [value (com.clickhouse.data.value.UnsignedLong/valueOf "84467440737095")]
        (is (= value (nippy/thaw (nippy/freeze value))))))))

(deftest ^:parallel clickhouse-query-formatting
  (mt/test-driver :clickhouse
    (let [query             (mt/mbql-query venues {:fields [$id] :order-by [[:asc $id]] :limit 5})
          {compiled :query} (qp.compile/compile-with-inline-parameters query)
          pretty            (driver/prettify-native-form :clickhouse compiled)]
      (testing "compiled"
        (is (= "SELECT `test_data`.`venues`.`id` AS `id` FROM `test_data`.`venues` ORDER BY `test_data`.`venues`.`id` ASC LIMIT 5" compiled)))
      (testing "pretty"
        (is (= "SELECT\n  `test_data`.`venues`.`id` AS `id`\nFROM\n  `test_data`.`venues`\nORDER BY\n  `test_data`.`venues`.`id` ASC\nLIMIT\n  5" pretty))))))

(deftest ^:parallel clickhouse-can-connect
  (mt/test-driver :clickhouse
    (doall
     (for [[username password] [["default" ""] ["user_with_password" "foo@bar!"]]
           database            ["default" "Special@Characters~"]]
       (testing (format "User `%s` can connect to `%s` with `%s`" username database password)
         (let [details (merge {:user username :password password}
                              (mt/dbdef->connection-details :clickhouse :db {:database-name database}))]
           (is (true? (driver/can-connect? :clickhouse details)))))))))

(deftest clickhouse-qp-extract-datetime-timezone
  (mt/test-driver :clickhouse
    (is (= "utc" (#'clickhouse-qp/extract-datetime-timezone "datetime('utc')")))
    (is (= "utc" (#'clickhouse-qp/extract-datetime-timezone "datetime64(3, 'utc')")))
    (is (= "europe/amsterdam" (#'clickhouse-qp/extract-datetime-timezone "datetime('europe/amsterdam')")))
    (is (= "europe/amsterdam" (#'clickhouse-qp/extract-datetime-timezone "datetime64(9, 'europe/amsterdam')")))
    (is (= nil (#'clickhouse-qp/extract-datetime-timezone "datetime")))
    (is (= nil (#'clickhouse-qp/extract-datetime-timezone "datetime64")))
    (is (= nil (#'clickhouse-qp/extract-datetime-timezone "datetime64(3)")))))

(deftest ^:synchronized clickhouse-insert
  (mt/test-driver :clickhouse
    (t2.with-temp/with-temp
      [:model/Database db
       {:engine  :clickhouse
        :details (mt/dbdef->connection-details :clickhouse :db {:database-name "default"})}]
      (let [table (keyword (format "insert_table_%s" (System/currentTimeMillis)))]
        (driver/create-table! :clickhouse (:id db) table {:id "Int64", :name "String"})
        (try
          (driver/insert-into! :clickhouse (:id db) table [:id :name] [[42 "Bob"] [43 "Alice"]])
          (is (= #{{:id 42, :name "Bob"}
                   {:id 43, :name "Alice"}}
                 (set (sql-jdbc/query :clickhouse db {:select [:*] :from [table]}))))
          (finally
            (driver/drop-table! :clickhouse (:id db) table)))))))

(deftest ^:parallel percentile-test
  (mt/test-driver
    :clickhouse
    (testing "Percentile with expression arg works correctly (#56485)"
      (let [mp (mt/metadata-provider)
            q (-> (lib/query mp (lib.metadata/table mp (mt/id :orders)))
                  (lib/breakout (lib/with-temporal-bucket (lib.metadata/field mp (mt/id :orders :created_at)) :month))
                  (lib/aggregate (lib/percentile (lib/case [[(lib/< (lib.metadata/field mp (mt/id :orders :created_at))
                                                                    "2018-04-01")
                                                             (lib.metadata/field mp (mt/id :orders :total))]])
                                                 0.7))
                  (lib/limit 3))]
        (is (= [["2016-04-01T00:00:00Z" 52.76]
                ["2016-05-01T00:00:00Z" 81.892]
                ["2016-06-01T00:00:00Z" 71.954]]
               (mt/rows (qp/process-query q))))))))

(deftest ^:parallel comment-question-mark-test
  ;; broken in 0.8.3, fixed in 0.8.4
  ;; https://github.com/metabase/metabase/issues/56690
  ;; https://github.com/ClickHouse/clickhouse-java/issues/2290
  (mt/test-driver :clickhouse
    (testing "a query with a question mark in the comment and has a variable should work correctly"
      (let [query "SELECT *
                   -- ?
                   FROM test_data.categories
                   WHERE test_data.categories.name = {{category_name}};"]
        (is (= [[1 "African"]]
               (mt/rows
                (qp/process-query
                 {:database (mt/id)
                  :type :native
                  :native {:query query
                           :template-tags {"category_name" {:type         :text
                                                            :name         "category_name"
                                                            :display-name "Category Name"}}}
                  :parameters [{:type   :category
                                :target [:variable [:template-tag "category_name"]]
                                :value  "African"}]}))))))))

(deftest ^:parallel select-question-mark-test
  ;; broken in 0.8.3, fixed in 0.8.4
  ;; https://github.com/metabase/metabase/issues/56690
  ;; https://github.com/ClickHouse/clickhouse-java/issues/2290
  (mt/test-driver :clickhouse
    (testing "a query that selects a question mark and has a variable should work correctly"
      (let [query "SELECT *, '?'
                   FROM test_data.categories
                   WHERE {{category_name}};"]
        (is (= [[1 "African" "?"]]
               (mt/rows
                (qp/process-query
                 {:database (mt/id)
                  :type :native
                  :native {:query query
                           :template-tags {"category_name" {:name         "category_name"
                                                            :display_name "Category Name"
                                                            :type         "dimension"
                                                            :widget-type  "string/contains"
                                                            :options {:case-sensitive false}
                                                            :dimension    [:field (mt/id :categories :name) nil]}}}
                  :parameters [{:options {:case-sensitive false}
                                :type   :string/contains
                                :target [:dimension [:template-tag "category_name"]]
                                :value  ["African"]}]}))))))))

#_(deftest ^:parallel ternary-with-variable-test
    ;; TODO(rileythomp): enable these tests once the jdbc driver has been fixed
    ;; broken in 0.8.4, waiting for fix
    ;; https://github.com/metabase/metabase/issues/56690
    ;; https://github.com/ClickHouse/clickhouse-java/issues/2348
    (mt/test-driver :clickhouse
      (testing "a query with a ternary and a variable should work correctly"
        (is (= [[1 "African" 1]]
               (mt/rows
                (qp/process-query
                 {:database (mt/id)
                  :type :native
                  :native {:query "SELECT *, true ? 1 : 0 AS foo
                                   FROM test_data.categories
                                   WHERE name = {{category_name}};"
                           :template-tags {"category_name" {:type         :text
                                                            :name         "category_name"
                                                            :display-name "Category Name"}}}
                  :parameters [{:type   :category
                                :target [:variable [:template-tag "category_name"]]
                                :value  "African"}]})))))))

#_(deftest ^:parallel line-comment-block-comment-test
    ;; TODO(rileythomp): enable these tests once the jdbc driver has been fix
    ;; broken in  0.8.4, waiting for fix
    ;; https://github.com/metabase/metabase/issues/57149
    ;; https://github.com/ClickHouse/clickhouse-java/issues/2338
    (mt/test-driver :clickhouse
      (testing "a query with a line comment followed by a block comment should work correctly"
        (is (= [[1]]
               (mt/rows
                (qp/process-query
                 (mt/native-query
                   {:query "-- foo
                            /* comment */
                            select 1;"}))))))))

(deftest ^:parallel subquery-with-cte-test
  ;; broken in 0.8.6, waiting for fix
  ;; https://github.com/metabase/metabase/issues/59166
  ;; https://github.com/ClickHouse/clickhouse-java/issues/2442
  (mt/test-driver :clickhouse
    (testing "a query with a CTE in a subquery should work correctly"
      (is (= [[9]]
             (mt/rows
              (qp/process-query
               (mt/native-query
                 {:query "select * from ( with x as ( select 9 ) select * from x ) as y;"}))))))))

(deftest ^:parallel casted-params-test
  ;; broken in 0.8.6, waiting for fix
  ;; https://github.com/metabase/metabase/issues/58992
  ;; https://github.com/metabase/metabase/issues/59002
  ;; https://github.com/ClickHouse/clickhouse-java/issues/2422
  (mt/test-driver :clickhouse
    (testing "a query with a with multiple params and one of the casted should work correctly"
      (is (= [[1 "African"] [2 "American"]]
             (mt/rows
              (qp/process-query
               {:database   (mt/id)
                :type       :native
                :native     {:query         "SELECT *
                                             FROM `test_data`.`categories`
                                             WHERE id = {{category_id_1}}::String or id = {{category_id_2}}"
                             :template-tags {"category_id_1" {:type         :number
                                                              :name         "category_id_1"
                                                              :display-name "Category Id 1"}
                                             "category_id_2" {:type         :text
                                                              :name         "category_id_2"
                                                              :display-name "Category Id 2"}}}
                :parameters [{:type   :number/=
                              :target [:variable [:template-tag "category_id_1"]]
                              :value  ["1"]}
                             {:type   :category
                              :target [:variable [:template-tag "category_id_2"]]
                              :value  "2"}]
                :middleware {:format-rows? false}})))))))

<<<<<<< HEAD
(deftest ^:parallel compile-transform-test
  (mt/test-driver :clickhouse
    (testing "compile transform for clickhouse with empty primary key column"
      (is (= ["CREATE TABLE `PRODUCTS_COPY` ORDER BY () AS SELECT * FROM products"]
             (driver/compile-transform :clickhouse {:query "SELECT * FROM products"
                                                    :output-table "PRODUCTS_COPY"}))))))
=======
(deftest ^:parallel clickhouse-db-supports-schemas-test
  (doseq [[schemas-supported? details] [[false? {}]
                                        [false? {:enable-multiple-db nil}]
                                        [false? {:enable-multiple-db false}]
                                        [true? {:enable-multiple-db true}]]]
    (is (schemas-supported? (driver/database-supports? :clickhouse :schemas {:details details})))))
>>>>>>> d5a0face

(deftest ^:parallel humanize-connection-error-message-test
  (is (= "random message" (driver/humanize-connection-error-message :clickhouse ["random message"])))
  (is (= :username-or-password-incorrect (driver/humanize-connection-error-message :clickhouse ["Failed to create connection"
                                                                                                "Failed to get server info"
                                                                                                "Code: 516. DB::Exception: asdf: Authentication failed: password is incorrect, or there is no user with such name. (AUTHENTICATION_FAILED) (version 25.7.4.11 (official build))"]))))<|MERGE_RESOLUTION|>--- conflicted
+++ resolved
@@ -355,21 +355,19 @@
                               :value  "2"}]
                 :middleware {:format-rows? false}})))))))
 
-<<<<<<< HEAD
 (deftest ^:parallel compile-transform-test
   (mt/test-driver :clickhouse
     (testing "compile transform for clickhouse with empty primary key column"
       (is (= ["CREATE TABLE `PRODUCTS_COPY` ORDER BY () AS SELECT * FROM products"]
              (driver/compile-transform :clickhouse {:query "SELECT * FROM products"
                                                     :output-table "PRODUCTS_COPY"}))))))
-=======
+
 (deftest ^:parallel clickhouse-db-supports-schemas-test
   (doseq [[schemas-supported? details] [[false? {}]
                                         [false? {:enable-multiple-db nil}]
                                         [false? {:enable-multiple-db false}]
                                         [true? {:enable-multiple-db true}]]]
     (is (schemas-supported? (driver/database-supports? :clickhouse :schemas {:details details})))))
->>>>>>> d5a0face
 
 (deftest ^:parallel humanize-connection-error-message-test
   (is (= "random message" (driver/humanize-connection-error-message :clickhouse ["random message"])))
