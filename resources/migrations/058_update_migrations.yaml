--- conflicted
+++ resolved
@@ -38,7 +38,6 @@
             tableName: report_card
             columnName: embedding_type
 
-<<<<<<< HEAD
   - changeSet:
       id: v58.2025-11-06T21:49:38
       author: nvoxland
@@ -72,13 +71,13 @@
       author: wotbrew
       comment: Add foreign key report_card(published_table_id) to metabase_table(id)
       changes:
-       - addForeignKeyConstraint:
-           baseTableName: report_card
-           baseColumnNames: published_table_id
-           referencedTableName: metabase_table
-           referencedColumnNames: id
-           constraintName: fk_report_card_published_table
-           onDelete: SET NULL
+        - addForeignKeyConstraint:
+            baseTableName: report_card
+            baseColumnNames: published_table_id
+            referencedTableName: metabase_table
+            referencedColumnNames: id
+            constraintName: fk_report_card_published_table
+            onDelete: SET NULL
 
   - changeSet:
       id: v58.2025-11-12T11:57:00
@@ -161,8 +160,6 @@
         - sql: >-
             UPDATE metabase_table
             SET data_layer = NULL
-=======
->>>>>>> cb24c615
 
 # >>>>>>>>>> DO NOT ADD NEW MIGRATIONS BELOW THIS LINE! ADD THEM ABOVE <<<<<<<<<<
 
