--- conflicted
+++ resolved
@@ -27,10 +27,7 @@
    [malli.core :as mc]
    [metabase.lib.schema.common :as lib.schema.common]
    [metabase.util :as u]
-<<<<<<< HEAD
-=======
    [metabase.util.malli :as mu]
->>>>>>> d0f5d01e
    [metabase.util.malli.registry :as mr]))
 
 (defn- variadic-opts-first
@@ -211,14 +208,6 @@
 ;;; update [[metabase.lib.convert]] to convert `:parameters` back and forth and add UUIDs and what not. But parameters
 ;;; is not ported to MLv2 yet, so conversion isn't implemented YET.
 
-<<<<<<< HEAD
-(defn- normalize-legacy-ref [legacy-ref]
-  (if (pos-int? legacy-ref)
-    [:field legacy-ref nil]
-    ((#?(:clj requiring-resolve :cljs resolve) 'metabase.legacy-mbql.normalize/normalize-field-ref) legacy-ref)))
-
-=======
->>>>>>> d0f5d01e
 (mr/def ::target.legacy-field-ref
   [:ref :metabase.legacy-mbql.schema/field])
 
@@ -283,18 +272,7 @@
   in [[metabase.lib.schema.template-tag]]."
   [:tuple
    #_tag      [:= {:decode/normalize lib.schema.common/normalize-keyword} :template-tag]
-<<<<<<< HEAD
-   #_tag-name [:multi {:dispatch map?}
-               [true  [:map
-                       [:id ::lib.schema.common/non-blank-string]]]
-               [false [:schema
-                       {:decode/normalize (fn [x]
-                                            (cond-> x
-                                              (keyword? x) u/qualified-name))}
-                       ::lib.schema.common/non-blank-string]]]])
-=======
    #_tag-name ::template-tag.tag-name])
->>>>>>> d0f5d01e
 
 (mr/def ::variable.target
   [:multi {:dispatch      lib.schema.common/mbql-clause-tag
@@ -335,18 +313,10 @@
                                  x))}
    ;; TODO (Cam 9/12/25) -- the old legacy MBQL schema also said `:expression` refs where allowed here, but I don't
    ;; know if we actually did allow that in practice.
-<<<<<<< HEAD
-   [:dimension    [:ref ::dimension]]
-   [:variable     [:ref ::variable]]
-   [:text-tag     [:ref ::text-tag]]
-   ;; MBQL 3 refs like `:field-id` should get normalized to `:field`
-   [::mc/default  [:ref ::target.legacy-field-ref]]])
-=======
    [:dimension [:ref ::dimension]]
    [:variable  [:ref ::variable]]
    [:text-tag  [:ref ::text-tag]]
    [:field     [:ref ::target.legacy-field-ref]]])
->>>>>>> d0f5d01e
 
 (defn- normalize-parameter
   [param]
@@ -364,8 +334,6 @@
   [:schema
    {:api/regex lib.schema.common/url-encoded-string-regex}
    [:ref ::lib.schema.common/non-blank-string]])
-<<<<<<< HEAD
-=======
 
 (defn- sort-parameter-values
   "Return the sequence of parameter maps, but with any :value keys sorted if they are a sequence. Parameter values can
@@ -379,7 +347,6 @@
   [:schema
    {:encode/for-hashing #'sort-parameter-values}
    :any])
->>>>>>> d0f5d01e
 
 (mr/def ::parameter
   "Schema for the *value* of a parameter (e.g. a Dashboard parameter or a native query template tag) as passed in as
