(ns metabase.lib.drill-thru.column-extract-test
  "See also [[metabase.query-processor-test.drill-thru-e2e-test/quick-filter-on-bucketed-date-test]]"
  (:require
   [clojure.test :refer [deftest testing]]
   [metabase.lib.core :as lib]
   [metabase.lib.drill-thru.test-util :as lib.drill-thru.tu]
   [metabase.lib.drill-thru.test-util.canned :as canned]
   [metabase.lib.metadata :as lib.metadata]
   [metabase.lib.test-metadata :as meta]
   [metabase.lib.test-util :as lib.tu]
<<<<<<< HEAD
   #?@(:clj  (#_{:clj-kondo/ignore [:discouraged-namespace]} [metabase.test :as mt])
       :cljs ([metabase.test-runner.assert-exprs.approximately-equal]))))
=======
   #?@(:cljs ([metabase.test-runner.assert-exprs.approximately-equal]))))
>>>>>>> 7d64ca26

#?(:cljs (comment metabase.test-runner.assert-exprs.approximately-equal/keep-me))

(def ^:private time-extraction-units
  [{:tag :hour-of-day, :display-name "Hour of day"}])

(def ^:private date-extraction-units
  [{:tag :day-of-month,    :display-name "Day of month"}
   {:tag :day-of-week,     :display-name "Day of week"}
   {:tag :month-of-year,   :display-name "Month of year"}
   {:tag :quarter-of-year, :display-name "Quarter of year"}
   {:tag :year,            :display-name "Year"}])

(def ^:private datetime-extraction-units
  (concat time-extraction-units date-extraction-units))

(deftest ^:parallel column-extract-availability-test
  (testing "column-extract is available for column clicks on temporal, URL and Email columns"
    (canned/canned-test
      :drill-thru/column-extract
      (fn [_test-case {:keys [column] :as _context} {:keys [click column-type]}]
        (and (= click :header)
             (or (= column-type :datetime)
                 (#{:type/URL :type/Email} (:semantic-type column))))))))

(deftest ^:parallel returns-column-extract-test-1
  (lib.drill-thru.tu/test-returns-drill
   {:drill-type  :drill-thru/column-extract
    :click-type  :header
    :query-type  :unaggregated
    :column-name "CREATED_AT"
    :expected    {:type        :drill-thru/column-extract
                  :extractions datetime-extraction-units}}))

(deftest ^:parallel apply-column-extract-test-1a-month-of-year
  (testing "column-extract on a regular field without aggregations adds a column in this stage"
    (lib.drill-thru.tu/test-drill-application
     {:click-type     :header
      :query-type     :unaggregated
      :column-name    "CREATED_AT"
      :drill-type     :drill-thru/column-extract
      :expected       {:type         :drill-thru/column-extract
                       :extractions  datetime-extraction-units
                       ;; Query unchanged
                       :query        (get-in lib.drill-thru.tu/test-queries ["ORDERS" :unaggregated :query])
                       :stage-number -1}
      :drill-args     ["month-of-year"]
      :expected-query {:stages [{:expressions
                                 [[:month-name {:lib/expression-name "Month of year"}
                                   [:get-month {} [:field {} (meta/id :orders :created-at)]]]]}]}})))

(deftest ^:parallel apply-column-extract-test-1b-day-of-week
  (testing "column-extract on a regular field without aggregations adds a column in this stage"
    (lib.drill-thru.tu/test-drill-application
     {:click-type     :header
      :query-type     :unaggregated
      :column-name    "CREATED_AT"
      :drill-type     :drill-thru/column-extract
      :expected       {:type         :drill-thru/column-extract
                       :extractions  datetime-extraction-units
                       ;; Query unchanged
                       :query        (get-in lib.drill-thru.tu/test-queries ["ORDERS" :unaggregated :query])
                       :stage-number -1}
      :drill-args     ["day-of-week"]
      :expected-query {:stages [{:expressions
                                 [[:day-name {:lib/expression-name "Day of week"}
                                   [:get-day-of-week {} [:field {} (meta/id :orders :created-at)]]]]}]}})))

(deftest ^:parallel apply-column-extract-test-1c-quarter
  (testing "column-extract on a regular field without aggregations adds a column in this stage"
    (lib.drill-thru.tu/test-drill-application
     {:click-type     :header
      :query-type     :unaggregated
      :column-name    "CREATED_AT"
      :drill-type     :drill-thru/column-extract
      :expected       {:type         :drill-thru/column-extract
                       :extractions  datetime-extraction-units
                       ;; Query unchanged
                       :query        (get-in lib.drill-thru.tu/test-queries ["ORDERS" :unaggregated :query])
                       :stage-number -1}
      :drill-args     ["quarter-of-year"]
      :expected-query {:stages [{:expressions
                                 [[:quarter-name {:lib/expression-name "Quarter of year"}
                                   [:get-quarter {} [:field {} (meta/id :orders :created-at)]]]]}]}})))

(deftest ^:parallel apply-column-extract-test-1d-year
  (testing "column-extract on a regular field without aggregations adds a column in this stage"
    (lib.drill-thru.tu/test-drill-application
     {:click-type     :header
      :query-type     :unaggregated
      :column-name    "CREATED_AT"
      :drill-type     :drill-thru/column-extract
      :expected       {:type         :drill-thru/column-extract
                       :extractions  datetime-extraction-units
                       ;; Query unchanged
                       :query        (get-in lib.drill-thru.tu/test-queries ["ORDERS" :unaggregated :query])
                       :stage-number -1}
      :drill-args     ["year"]
      :expected-query {:stages [{:expressions [[:get-year {:lib/expression-name "Year"}
                                                [:field {} (meta/id :orders :created-at)]]]}]}})))

(deftest ^:parallel apply-column-extract-test-1e-day-of-month
  (testing "column-extract on a regular field without aggregations adds a column in this stage"
    (lib.drill-thru.tu/test-drill-application
     {:click-type     :header
      :query-type     :unaggregated
      :column-name    "CREATED_AT"
      :drill-type     :drill-thru/column-extract
      :expected       {:type         :drill-thru/column-extract
                       :extractions  datetime-extraction-units
                       ;; Query unchanged
                       :query        (get-in lib.drill-thru.tu/test-queries ["ORDERS" :unaggregated :query])
                       :stage-number -1}
      :drill-args     ["day-of-month"]
      :expected-query {:stages [{:expressions [[:get-day {:lib/expression-name "Day of month"}
                                                [:field {} (meta/id :orders :created-at)]]]}]}})))

(deftest ^:parallel apply-column-extract-test-1f-hour-of-day
  (testing "column-extract on a regular field without aggregations adds a column in this stage"
    (lib.drill-thru.tu/test-drill-application
     {:click-type     :header
      :query-type     :unaggregated
      :column-name    "CREATED_AT"
      :drill-type     :drill-thru/column-extract
      :expected       {:type         :drill-thru/column-extract
                       :extractions  datetime-extraction-units
                       ;; Query unchanged
                       :query        (get-in lib.drill-thru.tu/test-queries ["ORDERS" :unaggregated :query])
                       :stage-number -1}
      :drill-args     ["hour-of-day"]
      :expected-query {:stages [{:expressions [[:get-hour {:lib/expression-name "Hour of day"}
                                                [:field {} (meta/id :orders :created-at)]]]}]}})))

(deftest ^:parallel apply-column-extract-test-2-duplicate-name
  (testing "column-extract on the same field twice disambiguates the expression names"
    (let [;; The standard ORDERS query but with a :day-of-month extraction already applied.
          query (-> (get-in lib.drill-thru.tu/test-queries ["ORDERS" :unaggregated :query])
                    (lib/expression -1 "Day of month" (lib/get-day (meta/field-metadata :orders :created-at))))]
      (lib.drill-thru.tu/test-drill-application
        {:click-type     :header
         :query-type     :unaggregated
         :column-name    "CREATED_AT"
         :drill-type     :drill-thru/column-extract
         :custom-query   query
         :expected       {:type         :drill-thru/column-extract
                          :extractions  datetime-extraction-units
                          :query        query
                          :stage-number -1}
         :drill-args     ["day-of-month"]
         :expected-query {:stages [{:expressions [;; The original
                                                  [:get-day {:lib/expression-name "Day of month"}
                                                   [:field {} (meta/id :orders :created-at)]]
                                                  ;; The newly added one
                                                  [:get-day {:lib/expression-name "Day of month_2"}
                                                   [:field {} (meta/id :orders :created-at)]]]}]}}))))

(deftest ^:parallel apply-column-extract-test-3-aggregated
  (testing "column-extract on an aggregated query appends a new stage"
    (let [query (-> (lib/query meta/metadata-provider (meta/table-metadata :orders))
                    (lib/aggregate (lib/max (meta/field-metadata :orders :created-at)))
                    (lib/breakout (meta/field-metadata :products :category)))]
      (lib.drill-thru.tu/test-drill-application
        {:click-type     :header
         :query-type     :aggregated
         :column-name    "max"
         :drill-type     :drill-thru/column-extract
         :custom-query   query
         :expected       {:type         :drill-thru/column-extract
                          :extractions  datetime-extraction-units
                          :query        (lib/append-stage query)
                          :stage-number -1}
         :drill-args     ["day-of-month"]
         :expected-query {:stages [(get-in query [:stages 0])
                                   {:expressions [[:get-day {:lib/expression-name "Day of month"}
                                                   [:field {} "max"]]]}]}}))))

(deftest ^:parallel column-extract-relevant-units-test-1-time
  (let [ship-time (assoc (meta/field-metadata :orders :created-at)
                         :id             9999001
                         :name           "SHIP_TIME"
                         :display-name   "Ship time"
                         :base-type      :type/Time
                         :effective-type :type/Time
                         :semantic-type  :type/Time)
        mp        (lib/composed-metadata-provider
                    (lib.tu/mock-metadata-provider {:fields [ship-time]})
                    meta/metadata-provider)
        query     (lib/query mp (lib.metadata/table mp (meta/id :orders)))]
    (lib.drill-thru.tu/test-returns-drill
      {:drill-type   :drill-thru/column-extract
       :click-type   :header
       :query-type   :unaggregated
       :column-name  "SHIP_TIME"
       :custom-query query
       :expected     {:type        :drill-thru/column-extract
                      :extractions time-extraction-units}})))

(deftest ^:parallel column-extract-relevant-units-test-2-date
  (let [arrival   (assoc (meta/field-metadata :orders :created-at)
                         :id             9999001
                         :name           "ARRIVAL_DATE"
                         :display-name   "Expected arrival"
                         :base-type      :type/Date
                         :effective-type :type/Date
                         :semantic-type  :type/Date)
        mp        (lib/composed-metadata-provider
                    (lib.tu/mock-metadata-provider {:fields [arrival]})
                    meta/metadata-provider)
        query     (lib/query mp (lib.metadata/table mp (meta/id :orders)))]
    (lib.drill-thru.tu/test-returns-drill
      {:drill-type   :drill-thru/column-extract
       :click-type   :header
       :query-type   :unaggregated
       :column-name  "ARRIVAL_DATE"
       :custom-query query
       :expected     {:type        :drill-thru/column-extract
                      :extractions date-extraction-units}})))

(def ^:private homepage
  (assoc (meta/field-metadata :people :email)
         :id             9999001
         :name           "HOMEPAGE"
         :display-name   "Homepage URL"
         :base-type      :type/Text
         :effective-type :type/Text
         :semantic-type  :type/URL))

(defn- homepage-provider
  ([] (homepage-provider meta/metadata-provider))
  ([base-provider]
   (lib/composed-metadata-provider
     (lib.tu/mock-metadata-provider {:fields [homepage]})
     base-provider)))

(deftest ^:parallel column-extract-url->domain-test
  ;; There's no URL columns in the same dataset, but let's pretend there's one called People.HOMEPAGE.
  (let [mp       (homepage-provider)
        query    (lib/query mp (lib.metadata/table mp (meta/id :people)))
        expected {:type         :drill-thru/column-extract
                  :display-name "Extract domain, subdomain…"
                  :extractions  [{:tag :domain,    :display-name "Domain"}
                                 {:tag :subdomain, :display-name "Subdomain"}
                                 {:tag :host,      :display-name "Host"}]}]
    (testing "Extracting Domain"
      (lib.drill-thru.tu/test-drill-application
        {:drill-type     :drill-thru/column-extract
         :click-type     :header
         :query-type     :unaggregated
         :column-name    "HOMEPAGE"
         :custom-query   query
         :expected       expected
         :drill-args     ["domain"]
         :expected-query {:stages [{:expressions [[:domain {:lib/expression-name "Domain"}
                                                   [:field {} 9999001]]]}]}}))
    (testing "Extracting Subdomain"
      (lib.drill-thru.tu/test-drill-application
        {:drill-type     :drill-thru/column-extract
         :click-type     :header
         :query-type     :unaggregated
         :column-name    "HOMEPAGE"
         :custom-query   query
         :expected       expected
         :drill-args     ["subdomain"]
         :expected-query {:stages [{:expressions [[:subdomain {:lib/expression-name "Subdomain"}
                                                   [:field {} 9999001]]]}]}}))
    (testing "Extracting Host"
      (lib.drill-thru.tu/test-drill-application
        {:drill-type     :drill-thru/column-extract
         :click-type     :header
         :query-type     :unaggregated
         :column-name    "HOMEPAGE"
         :custom-query   query
         :expected       expected
         :drill-args     ["host"]
         :expected-query {:stages [{:expressions [[:host {:lib/expression-name "Host"}
                                                   [:field {} 9999001]]]}]}}))))

(deftest ^:parallel column-extract-url-requires-regex-test
  (let [query-regex    (lib/query (homepage-provider) (meta/table-metadata :people))
        no-regex       (homepage-provider (meta/updated-metadata-provider update :features disj :regex))
        query-no-regex (lib/query no-regex (meta/table-metadata :people))]
    (testing "when the database supports :regex URL extraction is available"
      (lib.drill-thru.tu/test-drill-application
        {:drill-type     :drill-thru/column-extract
         :click-type     :header
         :query-type     :unaggregated
         :column-name    "HOMEPAGE"
         :custom-query   query-regex
         :expected       {:type         :drill-thru/column-extract
                          :display-name "Extract domain, subdomain…"
                          :extractions  [{:tag :domain,    :display-name "Domain"}
                                         {:tag :subdomain, :display-name "Subdomain"}
                                         {:tag :host,      :display-name "Host"}]}
         :drill-args     ["subdomain"]
         :expected-query {:stages [{:expressions [[:subdomain {:lib/expression-name "Subdomain"}
                                                   [:field {} 9999001]]]}]}}))
    (testing "when the database does not support :regex URL extraction is not available"
      (lib.drill-thru.tu/test-drill-not-returned
        {:drill-type     :drill-thru/column-extract
         :click-type     :header
         :query-type     :unaggregated
         :column-name    "HOMEPAGE"
         :custom-query   query-no-regex}))))

(deftest ^:parallel column-extract-email-requires-regex-test
  (let [query-regex    (lib/query meta/metadata-provider (meta/table-metadata :people))
        no-regex       (meta/updated-metadata-provider update :features disj :regex)
        query-no-regex (lib/query no-regex (meta/table-metadata :people))]
    (testing "when the database supports :regex email extraction is available"
      (lib.drill-thru.tu/test-drill-application
        {:drill-type     :drill-thru/column-extract
         :click-type     :header
         :query-type     :unaggregated
         :column-name    "EMAIL"
         :custom-query   query-regex
         :expected       {:type         :drill-thru/column-extract
                          :display-name "Extract domain, host…"
                          :extractions  [{:tag :domain, :display-name "Domain"}
                                         {:tag :host,   :display-name "Host"}]}
         :drill-args     ["domain"]
         :expected-query {:stages [{:expressions [[:domain {:lib/expression-name "Domain"}
                                                   [:field {} (meta/id :people :email)]]]}]}}))
    (testing "when the database does not support :regex email extraction is not available"
      (lib.drill-thru.tu/test-drill-not-returned
        {:drill-type     :drill-thru/column-extract
         :click-type     :header
         :query-type     :unaggregated
         :column-name    "EMAIL"
         :custom-query   query-no-regex}))))<|MERGE_RESOLUTION|>--- conflicted
+++ resolved
@@ -8,12 +8,7 @@
    [metabase.lib.metadata :as lib.metadata]
    [metabase.lib.test-metadata :as meta]
    [metabase.lib.test-util :as lib.tu]
-<<<<<<< HEAD
-   #?@(:clj  (#_{:clj-kondo/ignore [:discouraged-namespace]} [metabase.test :as mt])
-       :cljs ([metabase.test-runner.assert-exprs.approximately-equal]))))
-=======
    #?@(:cljs ([metabase.test-runner.assert-exprs.approximately-equal]))))
->>>>>>> 7d64ca26
 
 #?(:cljs (comment metabase.test-runner.assert-exprs.approximately-equal/keep-me))
 
