--- conflicted
+++ resolved
@@ -24,11 +24,8 @@
    [metabase.util :as u]
    [metabase.util.date-2 :as u.date]
    [metabase.util.i18n :refer [tru]]
-<<<<<<< HEAD
    [metabase.util.malli :as mu]
-=======
    #_{:clj-kondo/ignore [:deprecated-namespace]}
->>>>>>> 89c38b60
    [metabase.util.schema :as su]
    [schema.core :as s])
   (:import
