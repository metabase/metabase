--- conflicted
+++ resolved
@@ -283,15 +283,10 @@
   "Register a metabase model as a search-model.
   Once we're trying up the fulltext search project, we can inline a detailed explanation.
   For now, see its schema, and the existing definitions that use it."
-<<<<<<< HEAD
-  {:arglists '([search-model])}
-  identity)
-=======
   [search-model]
   ;; make sure the model namespace is loaded.
   (t2/resolve-model (search-model->toucan-model search-model))
   (spec* search-model))
->>>>>>> de4da6e6
 
 (defn specifications
   "A mapping from each search-model to its specification."
