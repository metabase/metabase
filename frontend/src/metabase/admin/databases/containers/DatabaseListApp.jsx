--- conflicted
+++ resolved
@@ -26,13 +26,8 @@
         databases:            getDatabasesSorted(state),
         hasSampleDataset:     hasSampleDataset(state),
         engines:              MetabaseSettings.get('engines'),
-<<<<<<< HEAD
-        adds:                 state.admin.databases.adds,
-        deletes:              state.admin.databases.deletes
-=======
         deletes:              getDeletes(state),
         deletionError:        getDeletionError(state)
->>>>>>> 4ef778da
     }
 }
 
@@ -84,22 +79,6 @@
                             </tr>
                         </thead>
                         <tbody>
-                            { this.props.adds.map((database) =>
-                                <tr
-                                    key={database.name}
-                                    className={'disabled'}
-                                >
-                                    <td>
-                                        <Link to={"/admin/databases/" + database.id} className="text-bold link">
-                                            {database.name}
-                                        </Link>
-                                    </td>
-                                    <td>
-                                        {engines && engines[database.engine] ? engines[database.engine]['driver-name'] : database.engine}
-                                    </td>
-                                    <td className="text-right">Adding...</td>
-                                </tr>
-                            ) }
                             { databases ?
                                 [ databases.map(database => {
                                     const isDeleting = this.props.deletes.indexOf(database.id) !== -1
