--- conflicted
+++ resolved
@@ -30,13 +30,8 @@
     const questionId = 1; // This is the question ID you want to embed
 
     return (
-<<<<<<< HEAD
-        <MetabaseProvider authConfig={authConfig}>
-            <StaticQuestion questionId={questionId} showVisualizationSelector={false}/>
-=======
-        <MetabaseProvider config={config}>
+        <MetabaseProvider authConfig={authConfig}>
             <StaticQuestion questionId={questionId} withChartTypeSelector={false}/>
->>>>>>> 5197e318
         </MetabaseProvider>
     );
 }
