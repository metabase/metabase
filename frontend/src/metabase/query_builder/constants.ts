--- conflicted
+++ resolved
@@ -15,11 +15,8 @@
   EDIT_EVENT: "edit-event",
   MOVE_EVENT: "move-event",
   PREVIEW_QUERY: "preview-query",
-<<<<<<< HEAD
   QUESTION_EMBED: "question-embed",
-=======
   ADD_ROW: "add-row",
->>>>>>> 5154d4c7
 } as const;
 
 export type QueryModalType = (typeof MODAL_TYPES)[keyof typeof MODAL_TYPES];
