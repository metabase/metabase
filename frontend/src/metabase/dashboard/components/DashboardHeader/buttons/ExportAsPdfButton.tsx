import { match } from "ts-pattern";
import { t } from "ttag";

import { useHasTokenFeature } from "metabase/common/hooks";
import {
  type DashboardAccessedVia,
  trackExportDashboardToPDF,
} from "metabase/dashboard/analytics";
import { DASHBOARD_PDF_EXPORT_ROOT_ID } from "metabase/dashboard/constants";
<<<<<<< HEAD
import { useDashboardContext } from "metabase/dashboard/context";
=======
import { useDashboardContext } from "metabase/dashboard/context/context";
import { useDispatch } from "metabase/lib/redux";
>>>>>>> a024d632
import { isJWT } from "metabase/lib/utils";
import { isUuid } from "metabase/lib/uuid";
import { ActionIcon, type ActionIconProps, Icon, Tooltip } from "metabase/ui";
import { saveDashboardPdf } from "metabase/visualizations/lib/save-dashboard-pdf";

<<<<<<< HEAD
export const ExportAsPdfButton = (props: ActionIconProps) => {
  const { dashboard } = useDashboardContext();
=======
import CS from "./ExportAsPdfButton.module.css";

export const ExportAsPdfButton = ({
  hasTitle,
  hasVisibleParameters,
}: {
  hasTitle?: boolean;
  hasVisibleParameters?: boolean;
}) => {
  const { dashboard } = useDashboardContext();
  const dispatch = useDispatch();
>>>>>>> a024d632
  const isWhitelabeled = useHasTokenFeature("whitelabel");
  const includeBranding = !isWhitelabeled;

  const saveAsPDF = () => {
    const dashboardAccessedVia = match(dashboard?.id)
      .returnType<DashboardAccessedVia>()
      .when(isJWT, () => "static-embed")
      .when(isUuid, () => "public-link")
      .otherwise(() => "sdk-embed");

    trackExportDashboardToPDF({
      dashboardAccessedVia,
    });

    const cardNodeSelector = `#${DASHBOARD_PDF_EXPORT_ROOT_ID}`;
    return saveDashboardPdf({
      selector: cardNodeSelector,
      dashboardName: dashboard?.name ?? t`Exported dashboard`,
      includeBranding,
    });
  };

<<<<<<< HEAD
=======
  const hasDashboardTabs = dashboard?.tabs && dashboard.tabs.length > 1;

  if (!dashboard) {
    return null;
  }

>>>>>>> a024d632
  return (
    <Tooltip label={t`Download as PDF`}>
      <ActionIcon
        onClick={saveAsPDF}
        aria-label={t`Download as PDF`}
        data-testid="export-as-pdf-button"
        {...props}
      >
        <Icon name="download" />
      </ActionIcon>
    </Tooltip>
  );
};<|MERGE_RESOLUTION|>--- conflicted
+++ resolved
@@ -7,33 +7,14 @@
   trackExportDashboardToPDF,
 } from "metabase/dashboard/analytics";
 import { DASHBOARD_PDF_EXPORT_ROOT_ID } from "metabase/dashboard/constants";
-<<<<<<< HEAD
-import { useDashboardContext } from "metabase/dashboard/context";
-=======
 import { useDashboardContext } from "metabase/dashboard/context/context";
-import { useDispatch } from "metabase/lib/redux";
->>>>>>> a024d632
 import { isJWT } from "metabase/lib/utils";
 import { isUuid } from "metabase/lib/uuid";
 import { ActionIcon, type ActionIconProps, Icon, Tooltip } from "metabase/ui";
 import { saveDashboardPdf } from "metabase/visualizations/lib/save-dashboard-pdf";
 
-<<<<<<< HEAD
 export const ExportAsPdfButton = (props: ActionIconProps) => {
   const { dashboard } = useDashboardContext();
-=======
-import CS from "./ExportAsPdfButton.module.css";
-
-export const ExportAsPdfButton = ({
-  hasTitle,
-  hasVisibleParameters,
-}: {
-  hasTitle?: boolean;
-  hasVisibleParameters?: boolean;
-}) => {
-  const { dashboard } = useDashboardContext();
-  const dispatch = useDispatch();
->>>>>>> a024d632
   const isWhitelabeled = useHasTokenFeature("whitelabel");
   const includeBranding = !isWhitelabeled;
 
@@ -56,15 +37,6 @@
     });
   };
 
-<<<<<<< HEAD
-=======
-  const hasDashboardTabs = dashboard?.tabs && dashboard.tabs.length > 1;
-
-  if (!dashboard) {
-    return null;
-  }
-
->>>>>>> a024d632
   return (
     <Tooltip label={t`Download as PDF`}>
       <ActionIcon
