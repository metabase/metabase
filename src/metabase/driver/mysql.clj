--- conflicted
+++ resolved
@@ -1043,7 +1043,6 @@
   ;; to return. Hibernate expects 3024, but in testing 1969 was observered.
   (contains? #{1317 1969 3024} (.getErrorCode e)))
 
-<<<<<<< HEAD
 ;;; ------------------------------------------------- User Impersonation --------------------------------------------------
 
 (defmethod driver.sql/default-database-role :mysql
@@ -1053,8 +1052,7 @@
 (defmethod driver.sql/set-role-statement :mysql
   [_driver role]
   (format "SET ROLE '%s';" role))
-=======
+
 (defmethod sql-jdbc/impl-table-known-to-not-exist? :mysql
   [_ e]
-  (= (sql-jdbc/get-sql-state e) "42S02"))
->>>>>>> 3c8ca416
+  (= (sql-jdbc/get-sql-state e) "42S02"))