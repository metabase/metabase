--- conflicted
+++ resolved
@@ -113,6 +113,7 @@
     :implicit :model/ImplicitAction
     :query    :model/QueryAction))
 
+
 ;;; ------------------------------------------------ CRUD fns -----------------------------------------------------
 
 (defn insert!
@@ -125,7 +126,7 @@
                      :values [(-> (apply dissoc action-data action-columns)
                                   (assoc :action_id (:id action))
                                   (cond->
-                                   (= (:type action) :implicit)
+                                    (= (:type action) :implicit)
                                     (dissoc :database_id)
                                     (= (:type action) :http)
                                     (update :template json/encode)
@@ -140,9 +141,9 @@
   (when-let [action-row (not-empty (select-keys action action-columns))]
     (t2/update! Action id action-row))
   (when-let [type-row (not-empty (cond-> (apply dissoc action :id action-columns)
-                                   (= (or (:type action) (:type existing-action))
-                                      :implicit)
-                                   (dissoc :database_id)))]
+                                         (= (or (:type action) (:type existing-action))
+                                            :implicit)
+                                         (dissoc :database_id)))]
     (let [type-row (assoc type-row :action_id id)
           existing-model (type->model (:type existing-action))]
       (if (and (:type action) (not= (:type action) (:type existing-action)))
@@ -166,9 +167,9 @@
              (let [http-action (get http-actions-by-action-id (:id action))]
                (-> action
                    (merge
-                    {:disabled false}
-                    (select-keys http-action [:template :response_handle :error_handle])
-                    (select-keys (:template http-action) [:parameters :parameter_mappings])))))
+                     {:disabled false}
+                     (select-keys http-action [:template :response_handle :error_handle])
+                     (select-keys (:template http-action) [:parameters :parameter_mappings])))))
            actions))))
 
 (defn- normalize-implicit-actions [actions]
@@ -178,7 +179,7 @@
       (map (fn [action]
              (let [implicit-action (get implicit-actions-by-action-id (:id action))]
                (merge action
-                      (select-keys implicit-action [:kind]))))
+                     (select-keys implicit-action [:kind]))))
            actions))))
 
 (defn- select-actions-without-implicit-params
@@ -381,17 +382,11 @@
                                         :import serdes/import-visualization-settings}}})
 
 (defmethod serdes/dependencies "Action" [action]
-<<<<<<< HEAD
-  (concat [[{:model "Card" :id (:model_id action)}]]
-          (when (= (:type action) "query")
-            [[{:model "Database" :id (:database_id action)}]])))
-=======
   (concat
    ;; other stuff is implicitly referenced through a Card
    [[{:model "Card" :id (:model_id action)}]]
    (when (= (:type action) :query)
      [[{:model "Database" :id (-> action :query first :database_id)}]])))
->>>>>>> aa000487
 
 (defmethod serdes/storage-path "Action" [action _ctx]
   (let [{:keys [id label]} (-> action serdes/path last)]
