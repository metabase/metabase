--- conflicted
+++ resolved
@@ -91,39 +91,6 @@
   "Generate a query for a saved Card"
   [{dataset-query :dataset_query
     card-type     :type
-<<<<<<< HEAD
-    :as           card} parameters constraints middleware & [ids]]
-  (let [stage-numbers (explict-stage-references parameters)
-        explicit-stage-numbers? (boolean (seq stage-numbers))
-        parameters (cond-> parameters
-                     ;; models are not transparent (questions and metrics are)
-                     (and explicit-stage-numbers? (= card-type :model))
-                     point-parameters-to-last-stage)
-        ;; The FE might have "added" a stage so that a question with breakouts
-        ;; at the last stage can be filtered on the summary results. We know
-        ;; this happened if we get a reference to one above the last stage.
-        filter-stage-added? (and explicit-stage-numbers?
-                                 (= (inc (last-stage-number dataset-query))
-                                    (apply max stage-numbers)))
-        query (cond-> dataset-query
-                (and explicit-stage-numbers?
-                     (or
-                      ;; stage-number 0 means filtering the results of models and metrics
-                      (not= card-type :question)
-                      ;; the FE assumed an extra stage, so we add it
-                      filter-stage-added?))
-                nest-query)
-        query (-> query
-                  ;; don't want default constraints overriding anything that's already there
-                  (m/dissoc-in [:middleware :add-default-userland-constraints?])
-                  (assoc :constraints constraints
-                         :parameters  (cond-> parameters
-                                        filter-stage-added? add-stage-to-temporal-unit-parameters)
-                         :middleware  middleware))
-        cs    (-> (cache-strategy card (:dashboard-id ids))
-                  (enrich-strategy query))]
-    (assoc query :cache-strategy cs)))
-=======
     :as           card} :- ::queries.schema/card
    parameters  :- [:maybe ::parameters.schema/parameters]
    constraints :- [:maybe :map]
@@ -162,7 +129,6 @@
       (-> query
           (assoc :cache-strategy cs)
           (->> (lib/normalize ::lib.schema/query))))))
->>>>>>> cccb11b0
 
 (def ^:dynamic *allow-arbitrary-mbql-parameters*
   "In 0.41.0+ you can no longer add arbitrary `:parameters` to a query for a saved question -- only parameters for
