--- conflicted
+++ resolved
@@ -704,11 +704,7 @@
 
     (lib.equality/matching-column-sets?
      query stage-number (:fields join)
-<<<<<<< HEAD
-     (lib.join/join-fields-to-add-to-parent-stage query stage-number (assoc join :fields :all) {:unique-name-fn (lib.util/unique-name-generator)}))
-=======
      (lib.join/join-fields-to-add-to-parent-stage query stage-number (assoc join :fields :all) nil))
->>>>>>> f1c7740a
     (assoc join :fields :all)
 
     :else join))
