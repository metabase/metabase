import type { Middleware } from "@reduxjs/toolkit";
import React, {
  type ComponentType,
  type Dispatch,
  type HTMLAttributes,
  type ReactNode,
  type SetStateAction,
  useCallback,
  useMemo,
} from "react";
import { t } from "ttag";

import noResultsSource from "assets/img/no_results.svg";
import {
  getPerformanceTabMetadata,
  strategies,
} from "metabase/admin/performance/constants/complex";
import type { ModelWithClearableCache } from "metabase/admin/performance/types";
import { UNABLE_TO_CHANGE_ADMIN_PERMISSIONS } from "metabase/admin/permissions/constants/messages";
import {
  type DataPermission,
  DataPermissionValue,
  type DatabaseEntityId,
  type EntityId,
  type PermissionSubject,
} from "metabase/admin/permissions/types";
import type {
  MetricFilterControlsProps,
  MetricFilterSettings,
} from "metabase/browse/metrics";
import type {
  ModelFilterControlsProps,
  ModelFilterSettings,
} from "metabase/browse/models";
import type { LinkProps } from "metabase/common/components/Link";
import type { DashCardMenuItem } from "metabase/dashboard/components/DashCard/DashCardMenu/dashcard-menu";
import type { DataSourceSelectorProps } from "metabase/embedding-sdk/types/components/data-picker";
import type { ContentTranslationFunction } from "metabase/i18n/types";
import { getIconBase } from "metabase/lib/icon";
import type { MetabotContext } from "metabase/metabot";
import { SearchButton } from "metabase/nav/components/search/SearchButton";
import type { PaletteAction } from "metabase/palette/types";
import {
  NotFoundPlaceholder,
  PluginPlaceholder,
} from "metabase/plugins/components/PluginPlaceholder";
import type { EmbedResourceDownloadOptions } from "metabase/public/lib/types";
import type { SearchFilterComponent } from "metabase/search/types";
import { _FileUploadErrorModal } from "metabase/status/components/FileUploadStatusLarge/FileUploadErrorModal";
import type { IconName, IconProps, StackProps } from "metabase/ui";
import type { HoveredObject } from "metabase/visualizations/types";
import type * as Lib from "metabase-lib";
import type Question from "metabase-lib/v1/Question";
import type Database from "metabase-lib/v1/metadata/Database";
import type { UiParameter } from "metabase-lib/v1/parameters/types";
import type {
  BaseEntityId,
  BaseUser,
  Bookmark,
  CacheableDashboard,
  CacheableModel,
  Collection,
  CollectionAuthorityLevelConfig,
  CollectionEssentials,
  CollectionId,
  CollectionInstanceAnaltyicsConfig,
  DashCardId,
  Dashboard,
  DashboardId,
  Database as DatabaseType,
  Dataset,
  Document,
  Group,
  GroupPermissions,
  GroupsPermissions,
  ModelCacheRefreshStatus,
  ParameterId,
  Pulse,
  Revision,
  Series,
  TableId,
  Timeline,
  TimelineEvent,
  User,
  VisualizationDisplay,
} from "metabase-types/api";
import type {
  AdminPath,
  AdminPathKey,
  Dispatch as ReduxDispatch,
  State,
} from "metabase-types/store";
import type { EmbeddingEntityType } from "metabase-types/store/embedding-data-picker";

import type { GetAuthProviders, PluginGroupManagersType } from "./types";

// functions called when the application is started
export const PLUGIN_APP_INIT_FUNCTIONS: (() => void)[] = [];

export const PLUGIN_LANDING_PAGE: {
  getLandingPage: () => string | null | undefined;
  LandingPageWidget: ComponentType;
} = {
  getLandingPage: () => "/",
  LandingPageWidget: PluginPlaceholder,
};

export const PLUGIN_REDUX_MIDDLEWARES: Middleware[] = [];

// override for LogoIcon
export const PLUGIN_LOGO_ICON_COMPONENTS: ComponentType[] = [];

// admin nav items and routes
export const PLUGIN_ADMIN_ALLOWED_PATH_GETTERS: ((
  user: any,
) => AdminPathKey[])[] = [];

export const PLUGIN_ADMIN_TOOLS: {
  COMPONENT: ComponentType | null;
} = {
  COMPONENT: null,
};

export const PLUGIN_WHITELABEL = {
  WhiteLabelBrandingSettingsPage: PluginPlaceholder,
  WhiteLabelConcealSettingsPage: PluginPlaceholder,
};

export const PLUGIN_ADMIN_SETTINGS = {
  InteractiveEmbeddingSettings: NotFoundPlaceholder,
  LicenseAndBillingSettings: PluginPlaceholder,
  useUpsellFlow: (_props: {
    campaign: string;
    location: string;
  }): {
    triggerUpsellFlow: (() => void) | undefined;
  } => ({
    triggerUpsellFlow: undefined,
  }),
};

// admin permissions
export const PLUGIN_ADMIN_PERMISSIONS_DATABASE_ROUTES = [];
export const PLUGIN_ADMIN_PERMISSIONS_DATABASE_GROUP_ROUTES = [];
export const PLUGIN_ADMIN_PERMISSIONS_DATABASE_POST_ACTIONS = {
  impersonated: null,
};
export const PLUGIN_ADMIN_PERMISSIONS_DATABASE_ACTIONS = {
  impersonated: [],
};

export const PLUGIN_ADMIN_PERMISSIONS_TABLE_OPTIONS = [];

export const PLUGIN_ADMIN_PERMISSIONS_TABLE_ROUTES = [];
export const PLUGIN_ADMIN_PERMISSIONS_TABLE_GROUP_ROUTES = [];
export const PLUGIN_ADMIN_PERMISSIONS_TABLE_FIELDS_OPTIONS = [];
export const PLUGIN_ADMIN_PERMISSIONS_TABLE_FIELDS_CONFIRMATIONS = [] as Array<
  (
    _permissions: GroupsPermissions,
    _groupId: number,
    _entityId: EntityId,
    _value: DataPermissionValue,
  ) => any
>;
export const PLUGIN_ADMIN_PERMISSIONS_TABLE_FIELDS_ACTIONS = {
  sandboxed: [],
};
export const PLUGIN_ADMIN_PERMISSIONS_TABLE_FIELDS_POST_ACTION = {
  sandboxed: null,
};

export const PLUGIN_DATA_PERMISSIONS: {
  permissionsPayloadExtraSelectors: ((
    state: State,
  ) => [Record<string, undefined | { group_id: string }[]>, string[]])[];
  hasChanges: ((state: State) => boolean)[];
  shouldRestrictNativeQueryPermissions: (
    permissions: GroupsPermissions,
    groupId: number,
    entityId: EntityId,
    permission: DataPermission,
    value: DataPermissionValue,
    database: Database,
  ) => boolean;

  upgradeViewPermissionsIfNeeded:
    | ((
        permissions: GroupsPermissions,
        groupId: number,
        entityId: EntityId,
        value: any,
        database: Database,
        permission: DataPermission,
      ) => GroupPermissions)
    | null;
} = {
  permissionsPayloadExtraSelectors: [],
  hasChanges: [],
  upgradeViewPermissionsIfNeeded: null,
  shouldRestrictNativeQueryPermissions: () => false,
};

// user form fields, e.x. login attributes
export const PLUGIN_ADMIN_USER_FORM_FIELDS = {
  FormLoginAttributes: PluginPlaceholder,
};

// menu items in people management tab
export const PLUGIN_ADMIN_USER_MENU_ITEMS = [] as Array<
  (user: User) => React.ReactNode
>;
export const PLUGIN_ADMIN_USER_MENU_ROUTES = [];

// authentication providers

export const PLUGIN_AUTH_PROVIDERS = {
  isEnabled: () => false,
  AuthSettingsPage: PluginPlaceholder,
  UserProvisioningSettings: NotFoundPlaceholder,
  SettingsSAMLForm: NotFoundPlaceholder,
  SettingsJWTForm: NotFoundPlaceholder,
  providers: [] as GetAuthProviders[],
};

export const PLUGIN_LDAP_FORM_FIELDS = {
  LdapUserProvisioning: PluginPlaceholder,
  LdapGroupMembershipFilter: PluginPlaceholder,
};

// Only show the password tab in account settings if these functions all return true.
// Otherwise, the user is logged in via SSO and should hide first name, last name, and email field in profile settings metabase#23298.
export const PLUGIN_IS_PASSWORD_USER: ((user: User) => boolean)[] = [];

const defaultLandingPageIllustration = {
  src: "app/img/bridge.svg",
  isDefault: true,
};

const defaultLoginPageIllustration = {
  src: "app/img/bridge.svg",
  isDefault: true,
};

const getLoadingMessage = (isSlow: boolean | undefined = false) =>
  isSlow ? t`Waiting for results...` : t`Doing science...`;

// selectors that customize behavior between app versions
export const PLUGIN_SELECTORS = {
  canWhitelabel: (_state: State) => false,
  getLoadingMessageFactory: (_state: State) => getLoadingMessage,
  getIsWhiteLabeling: (_state: State) => false,
  // eslint-disable-next-line no-literal-metabase-strings -- This is the actual Metabase name, so we don't want to translate it.
  getApplicationName: (_state: State) => "Metabase",
  getShowMetabaseLinks: (_state: State) => true,
  getLoginPageIllustration: (_state: State): IllustrationValue => {
    return defaultLoginPageIllustration;
  },
  getLandingPageIllustration: (_state: State): IllustrationValue => {
    return defaultLandingPageIllustration;
  },
  getNoDataIllustration: (_state: State): string | null => {
    return noResultsSource;
  },
  getNoObjectIllustration: (_state: State): string | null => {
    return noResultsSource;
  },
};

export type IllustrationValue = {
  src: string;
  isDefault: boolean;
} | null;

export const PLUGIN_FORM_WIDGETS: Record<string, ComponentType<any>> = {};

// snippet sidebar
export const PLUGIN_SNIPPET_SIDEBAR_PLUS_MENU_OPTIONS = [];
export const PLUGIN_SNIPPET_SIDEBAR_ROW_RENDERERS = {};
export const PLUGIN_SNIPPET_SIDEBAR_MODALS = [];
export const PLUGIN_SNIPPET_SIDEBAR_HEADER_BUTTONS = [];

interface PluginDashboardSubscriptionParametersSectionOverride {
  Component?: ComponentType<{
    className?: string;
    parameters: UiParameter[];
    hiddenParameters?: string;
    dashboard: Dashboard;
    pulse: Pulse;
    setPulseParameters: (parameters: UiParameter[]) => void;
  }>;
}
export const PLUGIN_DASHBOARD_SUBSCRIPTION_PARAMETERS_SECTION_OVERRIDE: PluginDashboardSubscriptionParametersSectionOverride =
  {
    Component: undefined,
  };

const AUTHORITY_LEVEL_REGULAR: CollectionAuthorityLevelConfig = {
  type: null,
  get name() {
    return t`Regular`;
  },
  icon: "folder",
};

export type ItemWithCollection = { collection: CollectionEssentials };

type GetCollectionIdType = (
  sourceCollectionId?: CollectionId | null,
) => CollectionId | null;

export type CollectionAuthorityLevelDisplayProps = {
  collection: Collection;
};

export const PLUGIN_COLLECTIONS = {
  AUTHORITY_LEVEL: {
    [JSON.stringify(AUTHORITY_LEVEL_REGULAR.type)]: AUTHORITY_LEVEL_REGULAR,
  },
  COLLECTION_TYPES: {
    [JSON.stringify(AUTHORITY_LEVEL_REGULAR.type)]: AUTHORITY_LEVEL_REGULAR,
  },
  REGULAR_COLLECTION: AUTHORITY_LEVEL_REGULAR,
  isRegularCollection: (_data: Partial<Collection> | Bookmark) => true,
  getCollectionType: (
    _collection: Partial<Collection>,
  ): CollectionAuthorityLevelConfig | CollectionInstanceAnaltyicsConfig =>
    AUTHORITY_LEVEL_REGULAR,
  useGetDefaultCollectionId: null as GetCollectionIdType | null,
  CUSTOM_INSTANCE_ANALYTICS_COLLECTION_ENTITY_ID: "" as BaseEntityId | "",
  INSTANCE_ANALYTICS_ADMIN_READONLY_MESSAGE: UNABLE_TO_CHANGE_ADMIN_PERMISSIONS,
  getAuthorityLevelMenuItems: (
    _collection: Collection,
    _onUpdate: (collection: Collection, values: Partial<Collection>) => void,
  ): React.ReactNode[] => [],
  getIcon: getIconBase,
  filterOutItemsFromInstanceAnalytics: <Item extends ItemWithCollection>(
    items: Item[],
  ) => items as Item[],
  canCleanUp: (_collection: Collection) => false as boolean,
  useGetCleanUpMenuItems: (
    _collection: Collection,
  ): { menuItems: JSX.Element[] } => ({
    menuItems: [],
  }),
  cleanUpRoute: null as React.ReactElement | null,
  cleanUpAlert: (() => null) as (props: {
    collection: Collection;
  }) => JSX.Element | null,
};

export type CollectionAuthorityLevelIcon = ComponentType<
  Omit<IconProps, "name" | "tooltip"> & {
    collection: Pick<Collection, "authority_level">;
    tooltip?: "default" | "belonging";
    archived?: boolean;
  }
>;

type CollectionInstanceAnalyticsIcon = React.ComponentType<
  Omit<IconProps, "name"> & {
    collection: Collection;
    entity: "collection" | "question" | "model" | "dashboard" | "metric";
  }
>;

type FormCollectionAuthorityLevelPicker = React.ComponentType<
  HTMLAttributes<HTMLDivElement> & { name: string; title?: string }
>;

export const PLUGIN_COLLECTION_COMPONENTS = {
  CollectionAuthorityLevelIcon:
    PluginPlaceholder as CollectionAuthorityLevelIcon,
  FormCollectionAuthorityLevelPicker:
    PluginPlaceholder as FormCollectionAuthorityLevelPicker,
  CollectionInstanceAnalyticsIcon:
    PluginPlaceholder as CollectionInstanceAnalyticsIcon,
  CollectionAuthorityLevelDisplay:
    PluginPlaceholder as ComponentType<CollectionAuthorityLevelDisplayProps>,
};

export type RevisionOrModerationEvent = {
  title: string;
  timestamp: string;
  icon: IconName | { name: IconName; color: string } | Record<string, never>;
  description?: string;
  revision?: Revision;
};

export const PLUGIN_MODERATION = {
  isEnabled: () => false,
  EntityModerationIcon: PluginPlaceholder,
  QuestionModerationSection: PluginPlaceholder,
  ModerationReviewBanner: PluginPlaceholder,
  ModerationReviewTextForQuestion: PluginPlaceholder,
  ModerationReviewTextForDashboard: PluginPlaceholder,
  ModerationStatusIcon: PluginPlaceholder,
  getQuestionIcon: PluginPlaceholder,
  getStatusIcon: (_moderated_status?: string): string | IconProps | undefined =>
    undefined,
  getModerationTimelineEvents: (_reviews: any, _currentUser: BaseUser | null) =>
    [] as RevisionOrModerationEvent[],
  useDashboardMenuItems: (_model?: Dashboard, _reload?: () => void) => [],
  useQuestionMenuItems: (_model?: Question, _reload?: () => void) => [],
};

export type InvalidateNowButtonProps = {
  targetId: number;
  /** The type of object that the target is */
  targetModel: ModelWithClearableCache;
  targetName: string;
};

export type SidebarCacheSectionProps = {
  item: CacheableDashboard | Question;
  model: CacheableModel;
  setPage: Dispatch<SetStateAction<"default" | "caching">>;
};

export type SidebarCacheFormProps = {
  item: CacheableDashboard | Question;
  model: CacheableModel;
  onClose: () => void;
} & StackProps;

export type PreemptiveCachingSwitchProps = {
  handleSwitchToggle: () => void;
};

export const PLUGIN_CACHING = {
  isGranularCachingEnabled: () => false,
  StrategyFormLauncherPanel: PluginPlaceholder as any,
  GranularControlsExplanation: PluginPlaceholder as any,
  SidebarCacheSection:
    PluginPlaceholder as ComponentType<SidebarCacheSectionProps>,
  SidebarCacheForm: PluginPlaceholder as ComponentType<
    SidebarCacheFormProps & { onBack: () => void }
  >,
  InvalidateNowButton:
    PluginPlaceholder as ComponentType<InvalidateNowButtonProps>,
  hasQuestionCacheSection: (_question: Question) => false,
  canOverrideRootStrategy: false,
  /** Metadata describing the different kinds of strategies */
  strategies: strategies,
  DashboardAndQuestionCachingTab: PluginPlaceholder as any,
  StrategyEditorForQuestionsAndDashboards: PluginPlaceholder as any,
  getTabMetadata: getPerformanceTabMetadata,
  PreemptiveCachingSwitch:
    PluginPlaceholder as ComponentType<PreemptiveCachingSwitchProps>,
};

export const PLUGIN_REDUCERS: {
  applicationPermissionsPlugin: any;
  sandboxingPlugin: any;
  shared: any;
  metabotPlugin: any;
} = {
  applicationPermissionsPlugin: () => null,
  sandboxingPlugin: () => null,
  shared: () => null,
  metabotPlugin: () => null,
};

export const PLUGIN_ADVANCED_PERMISSIONS = {
  addDatabasePermissionOptions: (permissions: any[], _database: Database) =>
    permissions,
  addSchemaPermissionOptions: (permissions: any[], _value: string) =>
    permissions,
  addTablePermissionOptions: (permissions: any[], _value: string) =>
    permissions,
  getDatabaseLimitedAccessPermission: (_value: string) => null,
  isAccessPermissionDisabled: (
    _value: string,
    _subject: "schemas" | "tables" | "fields",
  ) => false,
  isRestrictivePermission: (_value: string) => false,
  shouldShowViewDataColumn: false,
  defaultViewDataPermission: DataPermissionValue.UNRESTRICTED,
};

export const PLUGIN_FEATURE_LEVEL_PERMISSIONS = {
  getFeatureLevelDataPermissions: (
    _entityId: DatabaseEntityId,
    _groupId: number,
    _isAdmin: boolean,
    _permissions: GroupsPermissions,
    _dataAccessPermissionValue: DataPermissionValue,
    _defaultGroup: Group,
    _permissionSubject: PermissionSubject,
  ) => {
    return [] as any;
  },
  getDataColumns: (_subject: PermissionSubject) => [] as any,
  getDownloadWidgetMessageOverride: (_result: Dataset): string | null => null,
  canDownloadResults: (_result: Dataset): boolean => true,
  dataModelQueryProps: {} as any,
  databaseDetailsQueryProps: {} as any,
};

export const PLUGIN_APPLICATION_PERMISSIONS = {
  getRoutes: (): ReactNode => null,
  tabs: [] as any,
  selectors: {
    canAccessSettings: (_state: any) => false,
    canManageSubscriptions: (_state: any) => true,
  },
};

// Comes with PLUGIN_APPLICATION_PERMISSIONS
export interface UserWithApplicationPermissions extends User {
  permissions?: {
    can_access_monitoring: boolean;
    can_access_setting: boolean;
    can_access_subscription: boolean;
  };
}

export const PLUGIN_GROUP_MANAGERS: PluginGroupManagersType = {
  UserTypeToggle: () => null as any,
  UserTypeCell: null,

  getChangeMembershipConfirmation: () => null,
  getRemoveMembershipConfirmation: () => null,

  deleteGroup: null,
  confirmDeleteMembershipAction: null,
  confirmUpdateMembershipAction: null,
};

export const PLUGIN_MODEL_PERSISTENCE = {
  isModelLevelPersistenceEnabled: () => false,
  ModelCacheToggle: PluginPlaceholder as ({
    persistedModel,
    model,
  }: {
    persistedModel?: ModelCacheRefreshStatus;
    model: Question;
  }) => JSX.Element,
};

export const PLUGIN_EMBEDDING = {
  isEnabled: () => false,
  isInteractiveEmbeddingEnabled: (_state: State) => false,
  SimpleDataPicker: (_props: SimpleDataPickerProps): ReactNode => null,
  DataSourceSelector: (_props: DataSourceSelectorProps): ReactNode => null,
};

export interface SimpleDataPickerProps {
  filterByDatabaseId: number | null;
  selectedEntity?: TableId;
  isInitiallyOpen: boolean;
  triggerElement: ReactNode;
  setSourceTableFn: (tableId: TableId) => void;
  entityTypes: EmbeddingEntityType[];
}

export const PLUGIN_EMBEDDING_SDK = {
  isEnabled: () => false,
};

export const PLUGIN_EMBEDDING_IFRAME_SDK = {
  hasValidLicense: () => false,
  SdkIframeEmbedRoute: (): ReactNode => null,
};

export const PLUGIN_EMBEDDING_IFRAME_SDK_SETUP = {
  isFeatureEnabled: () => false,
  shouldShowEmbedInNewItemMenu: () => false,
  SdkIframeEmbedSetup: (): ReactNode => null,
};

export const PLUGIN_CONTENT_VERIFICATION = {
  contentVerificationEnabled: false,
  VerifiedFilter: {} as SearchFilterComponent<"verified">,
  sortCollectionsByVerification: (
    _a: CollectionEssentials,
    _b: CollectionEssentials,
  ) => 0,

  ModelFilterControls: (_props: ModelFilterControlsProps) => null,
  getDefaultModelFilters: (_state: State): ModelFilterSettings => ({
    verified: false,
  }),

  getDefaultMetricFilters: (_state: State): MetricFilterSettings => ({
    verified: false,
  }),
  MetricFilterControls: (_props: MetricFilterControlsProps) => null,
};

export type InsightsLinkProps = (
  | {
      question: Pick<Question, "id" | "collection">;
      dashboard?: never;
    }
  | {
      question?: never;
      dashboard: Pick<Dashboard, "id" | "collection">;
    }
) &
  Omit<LinkProps, "to">;

export const PLUGIN_AUDIT = {
  isAuditDb: (_db: DatabaseType) => false,
  InsightsLink: PluginPlaceholder as ComponentType<InsightsLinkProps>,
};

type GdriveConnectionModalProps = {
  isModalOpen: boolean;
  onClose: () => void;
  reconnect: boolean;
};

type GdriveAddDataPanelProps = {
  onAddDataModalClose: () => void;
};

export const PLUGIN_UPLOAD_MANAGEMENT = {
  FileUploadErrorModal: _FileUploadErrorModal,
  UploadManagementTable: PluginPlaceholder,
  GdriveSyncStatus: PluginPlaceholder,
  GdriveConnectionModal:
    PluginPlaceholder as ComponentType<GdriveConnectionModalProps>,
  GdriveDbMenu: PluginPlaceholder,
  GdriveAddDataPanel:
    PluginPlaceholder as ComponentType<GdriveAddDataPanelProps>,
};

export const PLUGIN_IS_EE_BUILD = {
  isEEBuild: () => false,
};

export const PLUGIN_RESOURCE_DOWNLOADS = {
  /**
   * Returns if 'download results' on cards and pdf exports are enabled in public and embedded contexts.
   */
  areDownloadsEnabled: (_args: {
    downloads?: string | boolean | null;
  }): EmbedResourceDownloadOptions => ({
    pdf: true,
    results: true,
  }),
};

const defaultMetabotContextValue: MetabotContext = {
  prompt: "",
  setPrompt: () => {},
  promptInputRef: undefined,
  getChatContext: () => ({}) as any,
  registerChatContextProvider: () => () => {},
};

export type PluginAiSqlFixer = {
  FixSqlQueryButton: ComponentType<Record<string, never>>;
};

export const PLUGIN_AI_SQL_FIXER: PluginAiSqlFixer = {
  FixSqlQueryButton: PluginPlaceholder,
};

export type GenerateSqlQueryButtonProps = {
  className?: string;
  query: Lib.Query;
  selectedQueryText?: string;
  onGenerateQuery: (queryText: string) => void;
};

export type PluginAiSqlGeneration = {
  GenerateSqlQueryButton: ComponentType<GenerateSqlQueryButtonProps>;
  isEnabled: () => boolean;
  getPlaceholderText: () => string;
};

export const PLUGIN_AI_SQL_GENERATION: PluginAiSqlGeneration = {
  GenerateSqlQueryButton: PluginPlaceholder,
  isEnabled: () => false,
  getPlaceholderText: () => "",
};

export interface AIDashboardAnalysisSidebarProps {
  onClose?: () => void;
  dashcardId?: DashCardId;
}

export interface AIQuestionAnalysisSidebarProps {
  question: Question;
  className?: string;
  onClose?: () => void;
  timelines?: Timeline[];
  visibleTimelineEvents?: TimelineEvent[];
}

export type PluginAIEntityAnalysis = {
  AIQuestionAnalysisButton: ComponentType<any>;
  AIQuestionAnalysisSidebar: ComponentType<AIQuestionAnalysisSidebarProps>;
  AIDashboardAnalysisSidebar: ComponentType<AIDashboardAnalysisSidebarProps>;
  canAnalyzeQuestion: (question: Question) => boolean;
  chartAnalysisRenderFormats: {
    [display in VisualizationDisplay]?: "png" | "svg" | "none";
  };
};

export const PLUGIN_AI_ENTITY_ANALYSIS: PluginAIEntityAnalysis = {
  AIQuestionAnalysisButton: PluginPlaceholder,
  AIQuestionAnalysisSidebar: PluginPlaceholder,
  AIDashboardAnalysisSidebar: PluginPlaceholder,
  canAnalyzeQuestion: () => false,
  chartAnalysisRenderFormats: {},
};

export const PLUGIN_METABOT = {
  isEnabled: () => false,
  Metabot: (_props: { hide?: boolean }) => null as React.ReactElement | null,
  defaultMetabotContextValue,
  MetabotContext: React.createContext(defaultMetabotContextValue),
  getMetabotProvider: () => {
    return ({ children }: { children: React.ReactNode }) =>
      React.createElement(
        PLUGIN_METABOT.MetabotContext.Provider,
        { value: PLUGIN_METABOT.defaultMetabotContextValue },
        children,
      );
  },
  useMetabotPalletteActions: (_searchText: string) =>
    useMemo(() => [] as PaletteAction[], []),
  adminNavItem: [] as AdminPath[],
  AdminRoute: PluginPlaceholder as unknown as React.ReactElement,
  getMetabotRoutes: () => null as React.ReactElement | null,
  MetabotAdminPage: () => `placeholder`,
  getMetabotVisible: (_state: State) => false,
  SearchButton: SearchButton,
};

type DashCardMenuItemGetter = (
  question: Question,
  dashcardId: DashCardId | undefined,
  dispatch: ReduxDispatch,
) => (DashCardMenuItem & { key: string }) | null;

export type PluginDashcardMenu = {
  dashcardMenuItemGetters: DashCardMenuItemGetter[];
};

export const PLUGIN_DASHCARD_MENU: PluginDashcardMenu = {
  dashcardMenuItemGetters: [],
};

export const PLUGIN_CONTENT_TRANSLATION = {
  isEnabled: false,
  setEndpointsForStaticEmbedding: (_encodedToken: string) => {},
  ContentTranslationConfiguration: PluginPlaceholder,
  useTranslateContent: <
    T = string | null | undefined,
  >(): ContentTranslationFunction => {
    // In OSS, the input is not translated
    return useCallback(<U = T>(arg: U) => arg, []);
  },
  translateDisplayNames: <T extends object>(
    obj: T,
    _tc: ContentTranslationFunction,
  ) => obj,
  useTranslateFieldValuesInHoveredObject: (obj?: HoveredObject | null) => obj,
  useTranslateSeries: (obj: Series) => obj,
  useSortByContentTranslation: () => (a: string, b: string) =>
    a.localeCompare(b),
};

export const PLUGIN_DB_ROUTING = {
  DatabaseRoutingSection: PluginPlaceholder as ComponentType<{
    database: DatabaseType;
  }>,
  getDatabaseNameFieldProps: (_isSlug: boolean) => ({}),
  getDestinationDatabaseRoutes: (_IsAdmin: any) =>
    null as React.ReactElement | null,
  useRedirectDestinationDatabase: (
    _database: Pick<DatabaseType, "id" | "router_database_id"> | undefined,
  ): void => {},
  getPrimaryDBEngineFieldState: (
    _database: Pick<Database, "router_user_attribute">,
  ): "default" | "hidden" | "disabled" => "default",
};

export const PLUGIN_DATABASE_REPLICATION = {
  DatabaseReplicationSection: PluginPlaceholder as ComponentType<{
    database: DatabaseType;
  }>,
};

export const PLUGIN_API = {
  getRemappedCardParameterValueUrl: (
    dashboardId: DashboardId,
    parameterId: ParameterId,
  ) =>
    `/api/card/${dashboardId}/params/${encodeURIComponent(parameterId)}/remapping`,
  getRemappedDashboardParameterValueUrl: (
    dashboardId: DashboardId,
    parameterId: ParameterId,
  ) =>
    `/api/dashboard/${dashboardId}/params/${encodeURIComponent(parameterId)}/remapping`,
};

export const PLUGIN_SMTP_OVERRIDE: {
  CloudSMTPConnectionCard: ComponentType;
  SMTPOverrideConnectionForm: ComponentType<{ onClose: () => void }>;
} = {
  CloudSMTPConnectionCard: PluginPlaceholder,
  SMTPOverrideConnectionForm: PluginPlaceholder,
};

<<<<<<< HEAD
export const PLUGIN_DOCUMENTS = {
  getRoutes: () => null as React.ReactElement | null,
  shouldShowDocumentInNewItemMenu: () => false,
  DocumentBackButton: PluginPlaceholder as React.ComponentType<any>,
  getCurrentDocument: (_state: any) => null as Document | null,
};

export const PLUGIN_ENTITIES = {
  entities: {} as Record<string, any>,
};

=======
>>>>>>> 605778eb
export type TransformsPlugin = {
  getAdminPaths(): AdminPath[];
  getAdminRoutes(): ReactNode;
};

export const PLUGIN_TRANSFORMS: TransformsPlugin = {
  getAdminPaths: () => [],
  getAdminRoutes: () => null,
<<<<<<< HEAD
=======
};

export const PLUGIN_DOCUMENTS = {
  getRoutes: () => null as React.ReactElement | null,
  shouldShowDocumentInNewItemMenu: () => false,
  DocumentBackButton: PluginPlaceholder as React.ComponentType<any>,
};

export const PLUGIN_WORKSPACES = {
  getRoutes: () => null as React.ReactElement | null,
  shouldShowWorkspaceInCollections: () => false,
  WorkspaceListComponent: null as React.ComponentType<any> | null,
};

export const PLUGIN_ENTITIES = {
  entities: {} as Record<string, any>,
>>>>>>> 605778eb
};<|MERGE_RESOLUTION|>--- conflicted
+++ resolved
@@ -806,7 +806,6 @@
   SMTPOverrideConnectionForm: PluginPlaceholder,
 };
 
-<<<<<<< HEAD
 export const PLUGIN_DOCUMENTS = {
   getRoutes: () => null as React.ReactElement | null,
   shouldShowDocumentInNewItemMenu: () => false,
@@ -818,8 +817,6 @@
   entities: {} as Record<string, any>,
 };
 
-=======
->>>>>>> 605778eb
 export type TransformsPlugin = {
   getAdminPaths(): AdminPath[];
   getAdminRoutes(): ReactNode;
@@ -828,23 +825,10 @@
 export const PLUGIN_TRANSFORMS: TransformsPlugin = {
   getAdminPaths: () => [],
   getAdminRoutes: () => null,
-<<<<<<< HEAD
-=======
-};
-
-export const PLUGIN_DOCUMENTS = {
-  getRoutes: () => null as React.ReactElement | null,
-  shouldShowDocumentInNewItemMenu: () => false,
-  DocumentBackButton: PluginPlaceholder as React.ComponentType<any>,
 };
 
 export const PLUGIN_WORKSPACES = {
   getRoutes: () => null as React.ReactElement | null,
   shouldShowWorkspaceInCollections: () => false,
   WorkspaceListComponent: null as React.ComponentType<any> | null,
-};
-
-export const PLUGIN_ENTITIES = {
-  entities: {} as Record<string, any>,
->>>>>>> 605778eb
 };