(ns metabase-enterprise.worker.server
  (:require
   [clojure.edn :as edn]
   [clojure.string :as str]
   [compojure.core :as compojure]
   [compojure.route :as route]
   [metabase-enterprise.transforms.core :as transforms]
   [metabase-enterprise.worker.tracking :as tracking]
   [metabase.api.util.handlers :as handlers]
   [metabase.driver :as driver]
   [metabase.server.core :as server]
   [metabase.util :as u]
   [metabase.util.json :as json]
   [metabase.util.log :as log]
   [metabase.util.yaml :as yaml]
   [ring.adapter.jetty :as ring-jetty]
   [ring.middleware.keyword-params :refer [wrap-keyword-params]]
   [ring.util.response :as response])
  (:import (java.util.concurrent Executors ExecutorService Semaphore)
           (org.eclipse.jetty.util.thread QueuedThreadPool)))

(set! *warn-on-reflection* true)

;; allow no more than 1000 running workers at a time
(defonce ^:private ^Semaphore semaphore (Semaphore. 1000 true))

(defonce ^:private ^ExecutorService executor (Executors/newVirtualThreadPerTaskExecutor))

<<<<<<< HEAD
(defn- handle-transform-put
  [{:keys [params body]}]
  (log/trace "Handling transform POST request")
  (if (.tryAcquire semaphore)
    (let [{:keys [run-id]} params
          {:keys [mb-source] :as body} (assoc body :run-id run-id)]
      ;; TODO (eric): Add validation for body
      (when (tracking/track-start! run-id mb-source)
        (.submit executor
                 ^Runnable #(try
                              (transforms/execute-transform! body)
                              (tracking/track-finish! run-id)
=======
(defn- apply-middleware
  [handler]
  (reduce (fn [handler middleware-fn]
            (middleware-fn handler))
          handler
          [#'server/wrap-json-body
           #'server/wrap-streamed-json-response
           #'wrap-keyword-params]))

(defn handle-transform
  "Handle POST /transform requests"
  [request]
  (prn "handling transform post")
  (let [success? (.tryAcquire semaphore)]
    (if success?
      (let [{:keys [driver transform-details opts mb-source] :as body} (:body request)
            work-id -1
            run-id (transforms/track-start! work-id "transform" mb-source)]
        (.submit executor
                 ^Runnable #(try
                              (driver/execute-transform! (keyword driver)
                                                         (update transform-details :transform-type keyword)
                                                         opts)
                              (transforms/track-finish! run-id)
>>>>>>> 188ac08c
                              (catch Throwable t
                                (log/error t "Error executing transform")
                                (tracking/track-error! run-id (.getMessage t)))
                              (finally
                                (.release semaphore)))))
      (-> (response/response (tracking/get-status run-id mb-source))
          (response/content-type "application/json")))

    (-> (response/response "Too many requests")
        (response/status 429))))

(defn- handle-status-get
  [run-id]
  (log/info "Handling status GET request")
  (if-let [resp (tracking/get-status (Integer/parseInt run-id) "mb-1")]
    (response/response resp)
    (-> (response/response "Not found")
        (response/status 404))))

(def ^:private routes
  (handlers/routes
   (compojure/GET "/health-check" [] "healthy")
   (compojure/PUT "/transform/:run-id" request (handle-transform-put request))
   (compojure/GET "/status/:run-id" [run-id] (handle-status-get run-id))
   (route/not-found "Page not found")))

(def ^:private handler
  (reduce (fn [handler middleware-fn]
            (middleware-fn handler))
          routes
          [server/wrap-json-body
           server/wrap-streamed-json-response
           wrap-keyword-params]))

(defonce ^:private instance (atom nil))

(defn stop! []
  (when @instance
    (log/info "Stopping worker server")
    (.stop ^QueuedThreadPool @instance)
    (reset! instance nil)))

(defn start!
  ([] (start! {}))
  ([opts]
   (stop!)
   (log/info "Starting worker server")
   (let [thread-pool (doto (new QueuedThreadPool)
                       (.setVirtualThreadsExecutor (Executors/newVirtualThreadPerTaskExecutor)))]
     (reset! instance (ring-jetty/run-jetty #'handler
                                            {:port 3030
                                             :thread-pool thread-pool
                                             :join? (not (:dev opts))})))))

(comment

  (start! {:dev true})
  (stop!))<|MERGE_RESOLUTION|>--- conflicted
+++ resolved
@@ -26,45 +26,20 @@
 
 (defonce ^:private ^ExecutorService executor (Executors/newVirtualThreadPerTaskExecutor))
 
-<<<<<<< HEAD
 (defn- handle-transform-put
   [{:keys [params body]}]
   (log/trace "Handling transform POST request")
   (if (.tryAcquire semaphore)
     (let [{:keys [run-id]} params
-          {:keys [mb-source] :as body} (assoc body :run-id run-id)]
+          {:keys [driver transform-details opts mb-source]} body]
       ;; TODO (eric): Add validation for body
       (when (tracking/track-start! run-id mb-source)
-        (.submit executor
-                 ^Runnable #(try
-                              (transforms/execute-transform! body)
-                              (tracking/track-finish! run-id)
-=======
-(defn- apply-middleware
-  [handler]
-  (reduce (fn [handler middleware-fn]
-            (middleware-fn handler))
-          handler
-          [#'server/wrap-json-body
-           #'server/wrap-streamed-json-response
-           #'wrap-keyword-params]))
-
-(defn handle-transform
-  "Handle POST /transform requests"
-  [request]
-  (prn "handling transform post")
-  (let [success? (.tryAcquire semaphore)]
-    (if success?
-      (let [{:keys [driver transform-details opts mb-source] :as body} (:body request)
-            work-id -1
-            run-id (transforms/track-start! work-id "transform" mb-source)]
         (.submit executor
                  ^Runnable #(try
                               (driver/execute-transform! (keyword driver)
                                                          (update transform-details :transform-type keyword)
                                                          opts)
-                              (transforms/track-finish! run-id)
->>>>>>> 188ac08c
+                              (tracking/track-finish! run-id)
                               (catch Throwable t
                                 (log/error t "Error executing transform")
                                 (tracking/track-error! run-id (.getMessage t)))
