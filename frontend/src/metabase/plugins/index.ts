import type { Middleware, Store } from "@reduxjs/toolkit";
import type { TagDescription } from "@reduxjs/toolkit/query";
import React, {
  type Component,
  type ComponentType,
  type Context,
  type Dispatch,
  type HTMLAttributes,
  type ReactNode,
  type SetStateAction,
  createContext,
  useCallback,
} from "react";
import { t } from "ttag";

import noResultsSource from "assets/img/no_results.svg";
import {
  getPerformanceTabMetadata,
  strategies,
} from "metabase/admin/performance/constants/complex";
import type { ModelWithClearableCache } from "metabase/admin/performance/types";
import { UNABLE_TO_CHANGE_ADMIN_PERMISSIONS } from "metabase/admin/permissions/constants/messages";
import {
  type DataPermission,
  DataPermissionValue,
  type DatabaseEntityId,
  type EntityId,
  type PermissionSubject,
} from "metabase/admin/permissions/types";
import type {
  MetricFilterControlsProps,
  MetricFilterSettings,
} from "metabase/browse/metrics";
import type {
  ModelFilterControlsProps,
  ModelFilterSettings,
} from "metabase/browse/models";
import type { LinkProps } from "metabase/common/components/Link";
import type { MiniPickerCollectionItem } from "metabase/common/components/Pickers/MiniPicker/types";
import type { DashCardMenuItem } from "metabase/dashboard/components/DashCard/DashCardMenu/dashcard-menu";
import type { DataSourceSelectorProps } from "metabase/embedding-sdk/types/components/data-picker";
import type { ContentTranslationFunction } from "metabase/i18n/types";
import type { ColorName } from "metabase/lib/colors/types";
import { getIconBase } from "metabase/lib/icon";
import type { MetabotContext } from "metabase/metabot";
import {
  NotFoundPlaceholder,
  PluginPlaceholder,
} from "metabase/plugins/components/PluginPlaceholder";
import type { EmbedResourceDownloadOptions } from "metabase/public/lib/types";
import type { SearchFilterComponent } from "metabase/search/types";
import { getUserIsAdmin } from "metabase/selectors/user";
import { _FileUploadErrorModal } from "metabase/status/components/FileUploadStatusLarge/FileUploadErrorModal";
import type { IconName, IconProps, StackProps } from "metabase/ui";
import type { HoveredObject } from "metabase/visualizations/types";
import type Question from "metabase-lib/v1/Question";
import type Database from "metabase-lib/v1/metadata/Database";
import type { UiParameter } from "metabase-lib/v1/parameters/types";
import type {
  BaseEntityId,
  BaseUser,
  Bookmark,
  CacheableDashboard,
  CacheableModel,
  Card,
  CheckDependenciesResponse,
  Collection,
  CollectionAuthorityLevelConfig,
  CollectionEssentials,
  CollectionId,
  CollectionInstanceAnaltyicsConfig,
  CollectionItem,
  CollectionItemModel,
  CollectionType,
  DashCardId,
  Dashboard,
  DashboardId,
  DatabaseData,
  DatabaseId,
  DatabaseLocalSettingAvailability,
  Database as DatabaseType,
  Dataset,
  DependencyEntry,
  Document,
  GetDependencyGraphRequest,
  Group,
  GroupPermissions,
  GroupsPermissions,
  ModelCacheRefreshStatus,
  NativeQuerySnippet,
  ParameterId,
  Pulse,
  PythonTransformSourceDraft,
  Revision,
  SearchModel,
  Series,
  TableId,
  Timeline,
  TimelineEvent,
  TransformId,
  UpdateSnippetRequest,
  UpdateTransformRequest,
  User,
  VisualizationDisplay,
} from "metabase-types/api";
import type {
  AdminPath,
  AdminPathKey,
  Dispatch as ReduxDispatch,
  State,
} from "metabase-types/store";
import type { EmbeddingEntityType } from "metabase-types/store/embedding-data-picker";

import type {
  GetAuthProviders,
  PluginGroupManagersType,
  SyncedCollectionsSidebarSectionProps,
} from "./types";

// functions called when the application is started
export const PLUGIN_APP_INIT_FUNCTIONS: (() => void)[] = [];

export const PLUGIN_LANDING_PAGE: {
  getLandingPage: () => string | null | undefined;
  LandingPageWidget: ComponentType;
} = {
  getLandingPage: () => "/",
  LandingPageWidget: PluginPlaceholder,
};

export const PLUGIN_REDUX_MIDDLEWARES: Middleware[] = [];

// override for LogoIcon
export const PLUGIN_LOGO_ICON_COMPONENTS: ComponentType[] = [];

// admin nav items and routes
export const PLUGIN_ADMIN_ALLOWED_PATH_GETTERS: ((
  user: any,
) => AdminPathKey[])[] = [];

export const PLUGIN_ADMIN_TOOLS: {
  COMPONENT: ComponentType | null;
} = {
  COMPONENT: null,
};

export const PLUGIN_WHITELABEL = {
  WhiteLabelBrandingSettingsPage: PluginPlaceholder,
  WhiteLabelConcealSettingsPage: PluginPlaceholder,
};

export const PLUGIN_ADMIN_SETTINGS: {
  InteractiveEmbeddingSettings: ComponentType | null;
  LicenseAndBillingSettings: ComponentType;
  useUpsellFlow: (props: { campaign: string; location: string }) => {
    triggerUpsellFlow: (() => void) | undefined;
  };
} = {
  InteractiveEmbeddingSettings: null,
  LicenseAndBillingSettings: PluginPlaceholder,
  useUpsellFlow: (_props: {
    campaign: string;
    location: string;
  }): {
    triggerUpsellFlow: (() => void) | undefined;
  } => ({
    triggerUpsellFlow: undefined,
  }),
};

// admin permissions
export const PLUGIN_ADMIN_PERMISSIONS_DATABASE_ROUTES = [];
export const PLUGIN_ADMIN_PERMISSIONS_DATABASE_GROUP_ROUTES = [];
export const PLUGIN_ADMIN_PERMISSIONS_DATABASE_POST_ACTIONS = {
  impersonated: null,
};
export const PLUGIN_ADMIN_PERMISSIONS_DATABASE_ACTIONS = {
  impersonated: [],
};

export const PLUGIN_ADMIN_PERMISSIONS_TABLE_OPTIONS = [];

export const PLUGIN_ADMIN_PERMISSIONS_TABLE_ROUTES = [];
export const PLUGIN_ADMIN_PERMISSIONS_TABLE_GROUP_ROUTES = [];
export const PLUGIN_ADMIN_PERMISSIONS_TABLE_FIELDS_OPTIONS = [];
export const PLUGIN_ADMIN_PERMISSIONS_TABLE_FIELDS_CONFIRMATIONS = [] as Array<
  (
    _permissions: GroupsPermissions,
    _groupId: number,
    _entityId: EntityId,
    _value: DataPermissionValue,
  ) => any
>;
export const PLUGIN_ADMIN_PERMISSIONS_TABLE_FIELDS_ACTIONS = {
  sandboxed: [],
};
export const PLUGIN_ADMIN_PERMISSIONS_TABLE_FIELDS_POST_ACTION = {
  sandboxed: null,
};

export const PLUGIN_DATA_PERMISSIONS: {
  permissionsPayloadExtraSelectors: ((
    state: State,
  ) => [Record<string, undefined | { group_id: string }[]>, string[]])[];
  hasChanges: ((state: State) => boolean)[];
  shouldRestrictNativeQueryPermissions: (
    permissions: GroupsPermissions,
    groupId: number,
    entityId: EntityId,
    permission: DataPermission,
    value: DataPermissionValue,
    database: Database,
  ) => boolean;

  upgradeViewPermissionsIfNeeded:
    | ((
        permissions: GroupsPermissions,
        groupId: number,
        entityId: EntityId,
        value: any,
        database: Database,
        permission: DataPermission,
      ) => GroupPermissions)
    | null;
} = {
  permissionsPayloadExtraSelectors: [],
  hasChanges: [],
  upgradeViewPermissionsIfNeeded: null,
  shouldRestrictNativeQueryPermissions: () => false,
};

// user form fields, e.x. login attributes
export const PLUGIN_ADMIN_USER_FORM_FIELDS = {
  FormLoginAttributes: PluginPlaceholder,
};

// menu items in people management tab
export const PLUGIN_ADMIN_USER_MENU_ITEMS = [] as Array<
  (user: User) => React.ReactNode
>;
export const PLUGIN_ADMIN_USER_MENU_ROUTES = [];

// authentication providers

export const PLUGIN_AUTH_PROVIDERS = {
  isEnabled: () => false,
  AuthSettingsPage: PluginPlaceholder,
  UserProvisioningSettings: NotFoundPlaceholder,
  SettingsSAMLForm: NotFoundPlaceholder,
  SettingsJWTForm: NotFoundPlaceholder,
  providers: [] as GetAuthProviders[],
};

export const PLUGIN_LDAP_FORM_FIELDS = {
  LdapUserProvisioning: PluginPlaceholder,
  LdapGroupMembershipFilter: PluginPlaceholder,
};

// Only show the password tab in account settings if these functions all return true.
// Otherwise, the user is logged in via SSO and should hide first name, last name, and email field in profile settings metabase#23298.
export const PLUGIN_IS_PASSWORD_USER: ((user: User) => boolean)[] = [];

const defaultLandingPageIllustration = {
  src: "app/img/bridge.svg",
  isDefault: true,
};

const defaultLoginPageIllustration = {
  src: "app/img/bridge.svg",
  isDefault: true,
};

const getLoadingMessage = (isSlow: boolean | undefined = false) =>
  isSlow ? t`Waiting for results...` : t`Doing science...`;

// selectors that customize behavior between app versions
export const PLUGIN_SELECTORS = {
  canWhitelabel: (_state: State) => false,
  getLoadingMessageFactory: (_state: State) => getLoadingMessage,
  getIsWhiteLabeling: (_state: State) => false,
  // eslint-disable-next-line no-literal-metabase-strings -- This is the actual Metabase name, so we don't want to translate it.
  getApplicationName: (_state: State) => "Metabase",
  getShowMetabaseLinks: (_state: State) => true,
  getLoginPageIllustration: (_state: State): IllustrationValue => {
    return defaultLoginPageIllustration;
  },
  getLandingPageIllustration: (_state: State): IllustrationValue => {
    return defaultLandingPageIllustration;
  },
  getNoDataIllustration: (_state: State): string | null => {
    return noResultsSource;
  },
  getNoObjectIllustration: (_state: State): string | null => {
    return noResultsSource;
  },
};

export type IllustrationValue = {
  src: string;
  isDefault: boolean;
} | null;

export const PLUGIN_FORM_WIDGETS: Record<string, ComponentType<any>> = {};

// snippet sidebar
export type SnippetSidebarMenuOption = {
  icon: IconName;
  name?: string;
  label?: string;
  onClick: () => void;
};

export type SnippetSidebarState = {
  modalSnippetCollection?: Partial<Collection> | null;
  permissionsModalCollectionId?: CollectionId | null;
};

export type SnippetSidebarProps = {
  snippetCollection: { id: CollectionId | null };
};

export type SnippetSidebarComponent = Component<
  SnippetSidebarProps,
  SnippetSidebarState
>;

export const PLUGIN_SNIPPET_SIDEBAR_PLUS_MENU_OPTIONS: Array<
  (component: SnippetSidebarComponent) => SnippetSidebarMenuOption
> = [];

export const PLUGIN_SNIPPET_SIDEBAR_ROW_RENDERERS = {};

export const PLUGIN_SNIPPET_SIDEBAR_MODALS: Array<
  (component: SnippetSidebarComponent) => JSX.Element | null
> = [];

export const PLUGIN_SNIPPET_SIDEBAR_HEADER_BUTTONS = [];

export type SnippetCollectionPickerModalProps = {
  isOpen: boolean;
  onSelect: (collectionId: CollectionId | null) => void;
  onClose: () => void;
};

export type SnippetFormModalProps = {
  collection: Partial<Collection>;
  onClose: () => void;
  onSaved?: () => void;
};

export type SnippetCollectionMenuProps = {
  collection: Collection;
  onEditDetails: (collection: Collection) => void;
  onChangePermissions: (collectionId: CollectionId) => void;
};

export type SnippetCollectionPermissionsModalProps = {
  collectionId: CollectionId;
  onClose: () => void;
};

export type MoveSnippetModalProps = {
  snippet: NativeQuerySnippet;
  onClose: () => void;
};

export type SnippetFoldersPlugin = {
  isEnabled: boolean;
  CollectionPickerModal: ComponentType<SnippetCollectionPickerModalProps>;
  CollectionFormModal: ComponentType<SnippetFormModalProps>;
  CollectionMenu: ComponentType<SnippetCollectionMenuProps>;
  CollectionPermissionsModal: ComponentType<SnippetCollectionPermissionsModalProps>;
  MoveSnippetModal: ComponentType<MoveSnippetModalProps>;
};

export const PLUGIN_SNIPPET_FOLDERS: SnippetFoldersPlugin = {
  isEnabled: false,
  CollectionPickerModal:
    PluginPlaceholder as ComponentType<SnippetCollectionPickerModalProps>,
  CollectionFormModal:
    PluginPlaceholder as ComponentType<SnippetFormModalProps>,
  CollectionMenu:
    PluginPlaceholder as ComponentType<SnippetCollectionMenuProps>,
  CollectionPermissionsModal:
    PluginPlaceholder as ComponentType<SnippetCollectionPermissionsModalProps>,
  MoveSnippetModal: PluginPlaceholder as ComponentType<MoveSnippetModalProps>,
};

interface PluginDashboardSubscriptionParametersSectionOverride {
  Component?: ComponentType<{
    className?: string;
    parameters: UiParameter[];
    hiddenParameters?: string;
    dashboard: Dashboard;
    pulse: Pulse;
    setPulseParameters: (parameters: UiParameter[]) => void;
  }>;
}
export const PLUGIN_DASHBOARD_SUBSCRIPTION_PARAMETERS_SECTION_OVERRIDE: PluginDashboardSubscriptionParametersSectionOverride =
  {
    Component: undefined,
  };

const AUTHORITY_LEVEL_REGULAR: CollectionAuthorityLevelConfig = {
  type: null,
  get name() {
    return t`Regular`;
  },
  icon: "folder",
};

export type ItemWithCollection = { collection: CollectionEssentials };

type GetCollectionIdType = (
  sourceCollectionId?: CollectionId | null,
) => CollectionId | null;

export type CollectionAuthorityLevelDisplayProps = {
  collection: Collection;
};

export const PLUGIN_COLLECTIONS = {
  AUTHORITY_LEVEL: {
    [JSON.stringify(AUTHORITY_LEVEL_REGULAR.type)]: AUTHORITY_LEVEL_REGULAR,
  },
  COLLECTION_TYPES: {
    [JSON.stringify(AUTHORITY_LEVEL_REGULAR.type)]: AUTHORITY_LEVEL_REGULAR,
  },
  REGULAR_COLLECTION: AUTHORITY_LEVEL_REGULAR,
  isRegularCollection: (_data: Partial<Collection> | Bookmark) => true,
  isSyncedCollection: (_data: Partial<Collection>) => false,
  getCollectionType: (
    _collection: Partial<Collection>,
  ): CollectionAuthorityLevelConfig | CollectionInstanceAnaltyicsConfig =>
    AUTHORITY_LEVEL_REGULAR,
  useGetDefaultCollectionId: null as GetCollectionIdType | null,
  CUSTOM_INSTANCE_ANALYTICS_COLLECTION_ENTITY_ID: "" as BaseEntityId | "",
  INSTANCE_ANALYTICS_ADMIN_READONLY_MESSAGE: UNABLE_TO_CHANGE_ADMIN_PERMISSIONS,
  getAuthorityLevelMenuItems: (
    _collection: Collection,
    _onUpdate: (collection: Collection, values: Partial<Collection>) => void,
  ): React.ReactNode[] => [],
  getIcon: getIconBase,
  filterOutItemsFromInstanceAnalytics: <Item extends ItemWithCollection>(
    items: Item[],
  ) => items as Item[],
  canCleanUp: (_collection: Collection) => false as boolean,
  useGetCleanUpMenuItems: (
    _collection: Collection,
  ): { menuItems: JSX.Element[] } => ({
    menuItems: [],
  }),
  cleanUpRoute: null as React.ReactElement | null,
  cleanUpAlert: (() => null) as (props: {
    collection: Collection;
  }) => JSX.Element | null,
};

export type CollectionAuthorityLevelIcon = ComponentType<
  Omit<IconProps, "name" | "tooltip"> & {
    collection: Pick<Collection, "authority_level">;
    tooltip?: "default" | "belonging";
    archived?: boolean;
  }
>;

type CollectionInstanceAnalyticsIcon = React.ComponentType<
  Omit<IconProps, "name"> & {
    collection: Collection;
    entity: "collection" | "question" | "model" | "dashboard" | "metric";
  }
>;

type FormCollectionAuthorityLevelPicker = React.ComponentType<
  HTMLAttributes<HTMLDivElement> & { name: string; title?: string }
>;

export const PLUGIN_COLLECTION_COMPONENTS = {
  CollectionAuthorityLevelIcon:
    PluginPlaceholder as CollectionAuthorityLevelIcon,
  FormCollectionAuthorityLevelPicker:
    PluginPlaceholder as FormCollectionAuthorityLevelPicker,
  CollectionInstanceAnalyticsIcon:
    PluginPlaceholder as CollectionInstanceAnalyticsIcon,
  CollectionAuthorityLevelDisplay:
    PluginPlaceholder as ComponentType<CollectionAuthorityLevelDisplayProps>,
};

export type RevisionOrModerationEvent = {
  title: string;
  timestamp: string;
  icon: IconName | { name: IconName; color: ColorName } | Record<string, never>;
  description?: string;
  revision?: Revision;
};

export const PLUGIN_MODERATION = {
  isEnabled: () => false,
  EntityModerationIcon: PluginPlaceholder,
  QuestionModerationSection: PluginPlaceholder,
  ModerationReviewBanner: PluginPlaceholder,
  ModerationReviewTextForQuestion: PluginPlaceholder,
  ModerationReviewTextForDashboard: PluginPlaceholder,
  ModerationStatusIcon: PluginPlaceholder,
  getQuestionIcon: PluginPlaceholder,
  getStatusIcon: (_moderated_status?: string): string | IconProps | undefined =>
    undefined,
  getModerationTimelineEvents: (_reviews: any, _currentUser: BaseUser | null) =>
    [] as RevisionOrModerationEvent[],
  useDashboardMenuItems: (_model?: Dashboard, _reload?: () => void) => [],
  useCardMenuItems: (_model?: Card, _reload?: () => void) => [],
};

export type InvalidateNowButtonProps = {
  targetId: number;
  /** The type of object that the target is */
  targetModel: ModelWithClearableCache;
  targetName: string;
};

export type SidebarCacheSectionProps = {
  item: CacheableDashboard | Question;
  model: CacheableModel;
  setPage: Dispatch<SetStateAction<"default" | "caching">>;
};

export type SidebarCacheFormProps = {
  item: CacheableDashboard | Question;
  model: CacheableModel;
  onClose: () => void;
} & StackProps;

export type PreemptiveCachingSwitchProps = {
  handleSwitchToggle: () => void;
};

export const PLUGIN_CACHING = {
  isGranularCachingEnabled: () => false,
  StrategyFormLauncherPanel: PluginPlaceholder as any,
  GranularControlsExplanation: PluginPlaceholder as any,
  SidebarCacheSection:
    PluginPlaceholder as ComponentType<SidebarCacheSectionProps>,
  SidebarCacheForm: PluginPlaceholder as ComponentType<
    SidebarCacheFormProps & { onBack: () => void }
  >,
  InvalidateNowButton:
    PluginPlaceholder as ComponentType<InvalidateNowButtonProps>,
  hasQuestionCacheSection: (_question: Question) => false,
  canOverrideRootStrategy: false,
  /** Metadata describing the different kinds of strategies */
  strategies: strategies,
  DashboardAndQuestionCachingTab: PluginPlaceholder as any,
  StrategyEditorForQuestionsAndDashboards: PluginPlaceholder as any,
  getTabMetadata: getPerformanceTabMetadata,
  PreemptiveCachingSwitch:
    PluginPlaceholder as ComponentType<PreemptiveCachingSwitchProps>,
};

export const PLUGIN_REDUCERS: {
  applicationPermissionsPlugin: any;
  sandboxingPlugin: any;
  shared: any;
  metabotPlugin: any;
  documents: any;
  remoteSyncPlugin: any;
} = {
  applicationPermissionsPlugin: () => null,
  sandboxingPlugin: () => null,
  shared: () => null,
  metabotPlugin: () => null,
  documents: () => null,
  remoteSyncPlugin: () => null,
};

export const PLUGIN_ADVANCED_PERMISSIONS = {
  addDatabasePermissionOptions: (permissions: any[], _database: Database) =>
    permissions,
  addSchemaPermissionOptions: (permissions: any[], _value: string) =>
    permissions,
  addTablePermissionOptions: (permissions: any[], _value: string) =>
    permissions,
  getDatabaseLimitedAccessPermission: (_value: string) => null,
  isAccessPermissionDisabled: (
    _value: string,
    _subject: "schemas" | "tables" | "fields",
  ) => false,
  isRestrictivePermission: (_value: string) => false,
  shouldShowViewDataColumn: false,
  defaultViewDataPermission: DataPermissionValue.UNRESTRICTED,
};

export const PLUGIN_FEATURE_LEVEL_PERMISSIONS = {
  getFeatureLevelDataPermissions: (
    _entityId: DatabaseEntityId,
    _groupId: number,
    _isAdmin: boolean,
    _permissions: GroupsPermissions,
    _dataAccessPermissionValue: DataPermissionValue,
    _defaultGroup: Group,
    _permissionSubject: PermissionSubject,
  ) => {
    return [] as any;
  },
  getDataColumns: (_subject: PermissionSubject) => [] as any,
  getDownloadWidgetMessageOverride: (_result: Dataset): string | null => null,
  canDownloadResults: (_result: Dataset): boolean => true,
  canAccessDataModel: (state: State): boolean => getUserIsAdmin(state),
  dataModelQueryProps: {} as any,
  databaseDetailsQueryProps: {} as any,
};

export const PLUGIN_APPLICATION_PERMISSIONS = {
  getRoutes: (): ReactNode => null,
  tabs: [] as any,
  selectors: {
    canAccessSettings: (_state: any) => false,
    canManageSubscriptions: (_state: any) => true,
  },
};

// Comes with PLUGIN_APPLICATION_PERMISSIONS
export interface UserWithApplicationPermissions extends User {
  permissions?: {
    can_access_monitoring: boolean;
    can_access_setting: boolean;
    can_access_subscription: boolean;
  };
}

export const PLUGIN_GROUP_MANAGERS: PluginGroupManagersType = {
  UserTypeToggle: () => null as any,
  UserTypeCell: null,

  getChangeMembershipConfirmation: () => null,
  getRemoveMembershipConfirmation: () => null,

  deleteGroup: null,
  confirmDeleteMembershipAction: null,
  confirmUpdateMembershipAction: null,
};

export const PLUGIN_MODEL_PERSISTENCE = {
  isModelLevelPersistenceEnabled: () => false,
  ModelCacheToggle: PluginPlaceholder as ({
    persistedModel,
    model,
  }: {
    persistedModel?: ModelCacheRefreshStatus;
    model: Question;
  }) => JSX.Element,
};

export const PLUGIN_EMBEDDING = {
  isEnabled: () => false,
  isInteractiveEmbeddingEnabled: (_state: State) => false,
  SimpleDataPicker: (_props: SimpleDataPickerProps): ReactNode => null,
  DataSourceSelector: (_props: DataSourceSelectorProps): ReactNode => null,
};

export interface SimpleDataPickerProps {
  filterByDatabaseId: number | null;
  selectedEntity?: TableId;
  isInitiallyOpen: boolean;
  triggerElement: ReactNode;
  setSourceTableFn: (tableId: TableId) => void;
  entityTypes: EmbeddingEntityType[];
}

export const PLUGIN_EMBEDDING_SDK = {
  isEnabled: () => false,
  onBeforeRequestHandlers: {
    getOrRefreshSessionHandler: async () => {},
  },
};

export const PLUGIN_EMBEDDING_IFRAME_SDK = {
  hasValidLicense: () => false,
  SdkIframeEmbedRoute: (): ReactNode => null,
};

export type SdkIframeEmbedSetupModalProps = {
  opened: boolean;
  onClose: () => void;
  initialState?: SdkIframeEmbedSetupModalInitialState;
};

export type SdkIframeEmbedSetupModalInitialState = {
  resourceType?: string | null;
  resourceId?: string | number | null;
  useExistingUserSession?: boolean;
};

export const PLUGIN_EMBEDDING_IFRAME_SDK_SETUP = {
  isFeatureEnabled: () => false,
  shouldShowEmbedInNewItemMenu: () => false,
  SdkIframeEmbedSetupModal: (
    _props: SdkIframeEmbedSetupModalProps,
  ): ReactNode => null,
};

export const PLUGIN_CONTENT_VERIFICATION = {
  contentVerificationEnabled: false,
  VerifiedFilter: {} as SearchFilterComponent<"verified">,
  sortCollectionsByVerification: (
    _a: CollectionEssentials,
    _b: CollectionEssentials,
  ) => 0,

  ModelFilterControls: (_props: ModelFilterControlsProps) => null,
  getDefaultModelFilters: (_state: State): ModelFilterSettings => ({
    verified: false,
  }),

  getDefaultMetricFilters: (_state: State): MetricFilterSettings => ({
    verified: false,
  }),
  MetricFilterControls: (_props: MetricFilterControlsProps) => null,
};

export type InsightsLinkProps = (
  | {
      question: Pick<Question, "id" | "collection">;
      dashboard?: never;
    }
  | {
      question?: never;
      dashboard: Pick<Dashboard, "id" | "collection">;
    }
) &
  Omit<LinkProps, "to">;

export const PLUGIN_AUDIT = {
  isAuditDb: (_db: DatabaseType) => false,
  InsightsLink: PluginPlaceholder as ComponentType<InsightsLinkProps>,
};

type GdriveConnectionModalProps = {
  isModalOpen: boolean;
  onClose: () => void;
  reconnect: boolean;
};

type GdriveAddDataPanelProps = {
  onAddDataModalClose: () => void;
};

export const PLUGIN_UPLOAD_MANAGEMENT = {
  FileUploadErrorModal: _FileUploadErrorModal,
  UploadManagementTable: PluginPlaceholder,
  GdriveSyncStatus: PluginPlaceholder,
  GdriveConnectionModal:
    PluginPlaceholder as ComponentType<GdriveConnectionModalProps>,
  GdriveDbMenu: PluginPlaceholder,
  GdriveAddDataPanel:
    PluginPlaceholder as ComponentType<GdriveAddDataPanelProps>,
};

export const PLUGIN_IS_EE_BUILD = {
  isEEBuild: () => false,
};

export const PLUGIN_RESOURCE_DOWNLOADS = {
  /**
   * Returns if 'download results' on cards and pdf exports are enabled in public and embedded contexts.
   */
  areDownloadsEnabled: (_args: {
    downloads?: string | boolean | null;
  }): EmbedResourceDownloadOptions => ({
    pdf: true,
    results: true,
  }),
};

const defaultMetabotContextValue: MetabotContext = {
  prompt: "",
  setPrompt: () => {},
  promptInputRef: undefined,
  getChatContext: () => ({}) as any,
  registerChatContextProvider: () => () => {},
};

export type PluginAiSqlFixer = {
  FixSqlQueryButton: ComponentType<Record<string, never>>;
};

export const PLUGIN_AI_SQL_FIXER: PluginAiSqlFixer = {
  FixSqlQueryButton: PluginPlaceholder,
};

export interface AIDashboardAnalysisSidebarProps {
  onClose?: () => void;
  dashcardId?: DashCardId;
}

export interface AIQuestionAnalysisSidebarProps {
  question: Question;
  className?: string;
  onClose?: () => void;
  timelines?: Timeline[];
  visibleTimelineEvents?: TimelineEvent[];
}

export type PluginAIEntityAnalysis = {
  AIQuestionAnalysisButton: ComponentType<any>;
  AIQuestionAnalysisSidebar: ComponentType<AIQuestionAnalysisSidebarProps>;
  AIDashboardAnalysisSidebar: ComponentType<AIDashboardAnalysisSidebarProps>;
  canAnalyzeQuestion: (question: Question) => boolean;
  chartAnalysisRenderFormats: {
    [display in VisualizationDisplay]?: "png" | "svg" | "none";
  };
};

export const PLUGIN_AI_ENTITY_ANALYSIS: PluginAIEntityAnalysis = {
  AIQuestionAnalysisButton: PluginPlaceholder,
  AIQuestionAnalysisSidebar: PluginPlaceholder,
  AIDashboardAnalysisSidebar: PluginPlaceholder,
  canAnalyzeQuestion: () => false,
  chartAnalysisRenderFormats: {},
};

type PluginMetabotConfig = {
  emptyText?: string;
  hideSuggestedPrompts?: boolean;
  preventClose?: boolean;
  preventRetryMessage?: boolean;
  suggestionModels: (SearchModel | "transform" | "user")[];
};

type PluginMetabotType = {
  isEnabled: () => boolean;
  Metabot: (props: {
    hide?: boolean;
    config?: PluginMetabotConfig;
  }) => React.ReactElement | null;
  defaultMetabotContextValue: MetabotContext;
  MetabotContext: React.Context<MetabotContext>;
  getMetabotProvider: () => ComponentType<{ children: React.ReactNode }>;
  getAdminPaths: () => AdminPath[];
  getAdminRoutes: () => React.ReactElement;
  getMetabotRoutes: () => React.ReactElement | null;
  MetabotAdminPage: ComponentType;
  getMetabotVisible: (state: State) => boolean;
  MetabotToggleButton: ComponentType<{ className?: string }>;
  MetabotAppBarButton: ComponentType;
  MetabotDataStudioButton: ComponentType;
  MetabotDataStudioSidebar: ComponentType;
};

export const PLUGIN_METABOT: PluginMetabotType = {
  isEnabled: () => false,
  Metabot: (_props: { hide?: boolean; config?: PluginMetabotConfig }) =>
    null as React.ReactElement | null,
  defaultMetabotContextValue,
  MetabotContext: React.createContext(defaultMetabotContextValue),
  getMetabotProvider: () => {
    return ({ children }) =>
      React.createElement(
        PLUGIN_METABOT.MetabotContext.Provider,
        { value: PLUGIN_METABOT.defaultMetabotContextValue },
        children,
      );
  },
  getAdminPaths: () => [],
  getAdminRoutes: () => PluginPlaceholder as unknown as React.ReactElement,
  getMetabotRoutes: () => null,
  MetabotAdminPage: () => `placeholder`,
  getMetabotVisible: () => false,
  MetabotToggleButton: PluginPlaceholder,
  MetabotAppBarButton: PluginPlaceholder,
  MetabotDataStudioButton: PluginPlaceholder,
  MetabotDataStudioSidebar: PluginPlaceholder,
};

type DashCardMenuItemGetter = (
  question: Question,
  dashcardId: DashCardId | undefined,
  dispatch: ReduxDispatch,
) => (DashCardMenuItem & { key: string }) | null;

export type PluginDashcardMenu = {
  dashcardMenuItemGetters: DashCardMenuItemGetter[];
};

export const PLUGIN_DASHCARD_MENU: PluginDashcardMenu = {
  dashcardMenuItemGetters: [],
};

export const PLUGIN_CONTENT_TRANSLATION = {
  isEnabled: false,
  setEndpointsForStaticEmbedding: (_encodedToken: string) => {},
  ContentTranslationConfiguration: PluginPlaceholder,
  useTranslateContent: <
    T = string | null | undefined,
  >(): ContentTranslationFunction => {
    // In OSS, the input is not translated
    return useCallback(<U = T>(arg: U) => arg, []);
  },
  translateDisplayNames: <T extends object>(
    obj: T,
    _tc: ContentTranslationFunction,
  ) => obj,
  useTranslateFieldValuesInHoveredObject: (obj?: HoveredObject | null) => obj,
  useTranslateSeries: (obj: Series) => obj,
  useSortByContentTranslation: () => (a: string, b: string) =>
    a.localeCompare(b),
};

export const PLUGIN_DB_ROUTING = {
  DatabaseRoutingSection: PluginPlaceholder as ComponentType<{
    database: DatabaseType;
  }>,
  getDatabaseNameFieldProps: (_isSlug: boolean) => ({}),
  getDestinationDatabaseRoutes: (_IsAdmin: any) =>
    null as React.ReactElement | null,
  useRedirectDestinationDatabase: (
    _database: Pick<DatabaseType, "id" | "router_database_id"> | undefined,
  ): void => {},
  getPrimaryDBEngineFieldState: (
    _database: Pick<Database, "router_user_attribute">,
  ): "default" | "hidden" | "disabled" => "default",
};

export const PLUGIN_DATABASE_REPLICATION = {
  DatabaseReplicationSection: PluginPlaceholder as ComponentType<{
    database: DatabaseType;
  }>,
};

export const PLUGIN_API = {
  getRemappedCardParameterValueUrl: (
    dashboardId: DashboardId,
    parameterId: ParameterId,
  ) =>
    `/api/card/${dashboardId}/params/${encodeURIComponent(parameterId)}/remapping`,
  getRemappedDashboardParameterValueUrl: (
    dashboardId: DashboardId,
    parameterId: ParameterId,
  ) =>
    `/api/dashboard/${dashboardId}/params/${encodeURIComponent(parameterId)}/remapping`,
};

export const PLUGIN_SMTP_OVERRIDE: {
  CloudSMTPConnectionCard: ComponentType;
  SMTPOverrideConnectionForm: ComponentType<{ onClose: () => void }>;
} = {
  CloudSMTPConnectionCard: PluginPlaceholder,
  SMTPOverrideConnectionForm: PluginPlaceholder,
};

export const PLUGIN_TABLE_EDITING = {
  isEnabled: () => false,
  isDatabaseTableEditingEnabled: (_database: DatabaseType): boolean => false,
  getRoutes: () => null as React.ReactElement | null,
  getTableEditUrl: (_tableId: TableId, _databaseId: DatabaseId): string => "/",
  AdminDatabaseTableEditingSection: PluginPlaceholder as ComponentType<{
    database: DatabaseType;
    settingsAvailable?: Record<string, DatabaseLocalSettingAvailability>;
    updateDatabase: (
      database: { id: DatabaseId } & Partial<DatabaseData>,
    ) => Promise<void>;
  }>,
};

export const PLUGIN_DOCUMENTS = {
  getRoutes: () => null as React.ReactElement | null,
  shouldShowDocumentInNewItemMenu: () => false,
  getCurrentDocument: (_state: any) => null as Document | null,
  getSidebarOpen: (_state: any) => false,
  getCommentSidebarOpen: (_state: any) => false,
  DocumentCopyForm: (_props: any) => null as React.ReactElement | null,
};

export const PLUGIN_PUBLIC_SHARING = {
  PublicDocumentRoute: (_props: any) => null as React.ReactElement | null,
  PublicLinksDocumentListing: () => null as React.ReactElement | null,
};

export const PLUGIN_ENTITIES = {
  entities: {} as Record<string, any>,
};

export const PLUGIN_SEMANTIC_SEARCH = {
  SearchSettingsWidget: PluginPlaceholder,
};

export type TransformPickerItem = {
  id: TransformId;
  name: string;
  model: "transform";
};

export type TransformPickerProps = {
  value: TransformPickerItem | undefined;
  onItemSelect: (transform: TransformPickerItem) => void;
};

export type TransformsPlugin = {
  isEnabled: boolean;
  canAccessTransforms: (state: State) => boolean;
  getDataStudioTransformRoutes(): ReactNode;
  TransformPicker: ComponentType<TransformPickerProps>;
};

export const PLUGIN_TRANSFORMS: TransformsPlugin = {
  isEnabled: false,
  canAccessTransforms: () => false,
  getDataStudioTransformRoutes: () => null,
  TransformPicker: PluginPlaceholder,
};

export const PLUGIN_REMOTE_SYNC: {
  LibraryNav: ComponentType;
  RemoteSyncSettings: ComponentType;
  SyncedCollectionsSidebarSection: ComponentType<SyncedCollectionsSidebarSectionProps>;
  REMOTE_SYNC_INVALIDATION_TAGS: TagDescription<any>[] | null;
  useSyncStatus: () => {
    isIdle: boolean;
    taskType: any;
    progress: number;
    message: string;
    progressModal: ReactNode;
  };
} = {
  LibraryNav: PluginPlaceholder,
  RemoteSyncSettings: NotFoundPlaceholder,
  SyncedCollectionsSidebarSection: PluginPlaceholder,
  REMOTE_SYNC_INVALIDATION_TAGS: null,
  useSyncStatus: () => ({
    isIdle: true,
    taskType: null,
    progress: 0,
    message: "",
    progressModal: null,
  }),
};

export const PLUGIN_SUPPORT: {
  isEnabled: boolean;
  SupportSettings: ComponentType;
  GrantAccessModal: ComponentType<{ onClose: VoidFunction }>;
} = {
  isEnabled: false,
  SupportSettings: NotFoundPlaceholder,
  GrantAccessModal: NotFoundPlaceholder,
};

export type PythonTransformEditorProps = {
  source: PythonTransformSourceDraft;
  proposedSource?: PythonTransformSourceDraft;
  isDirty: boolean;
  onChangeSource: (source: PythonTransformSourceDraft) => void;
  onAcceptProposed: () => void;
  onRejectProposed: () => void;
};

export type PythonTransformSourceValidationResult = {
  isValid: boolean;
  errorMessage?: string;
};

export type PythonTransformsPlugin = {
  isEnabled: boolean;
  getPythonLibraryRoutes: () => ReactNode;
  getPythonSourceValidationResult: (
    source: PythonTransformSourceDraft,
  ) => PythonTransformSourceValidationResult;
  TransformEditor: ComponentType<PythonTransformEditorProps>;
  PythonRunnerSettingsPage: ComponentType;
};

export const PLUGIN_TRANSFORMS_PYTHON: PythonTransformsPlugin = {
  isEnabled: false,
  getPythonLibraryRoutes: () => null,
  getPythonSourceValidationResult: () => ({ isValid: true }),
  TransformEditor: PluginPlaceholder,
  PythonRunnerSettingsPage: NotFoundPlaceholder,
};

type DependenciesPlugin = {
  isEnabled: boolean;
  getDataStudioDependencyRoutes: () => ReactNode;
  DependencyGraphPage: ComponentType;
  DependencyGraphPageContext: Context<DependencyGraphPageContextType>;
  CheckDependenciesForm: ComponentType<CheckDependenciesFormProps>;
  CheckDependenciesModal: ComponentType<CheckDependenciesModalProps>;
  CheckDependenciesTitle: ComponentType;
  useCheckCardDependencies: (
    props: UseCheckDependenciesProps<Question>,
  ) => UseCheckDependenciesResult<Question>;
  useCheckSnippetDependencies: (
    props: UseCheckDependenciesProps<UpdateSnippetRequest>,
  ) => UseCheckDependenciesResult<UpdateSnippetRequest>;
  useCheckTransformDependencies: (
    props: UseCheckDependenciesProps<UpdateTransformRequest>,
  ) => UseCheckDependenciesResult<UpdateTransformRequest>;
  useGetDependenciesCount: (args: GetDependencyGraphRequest) => {
    dependenciesCount: number;
    dependentsCount: number;
  };
};

export type DependencyGraphPageContextType = {
  baseUrl?: string;
  defaultEntry?: DependencyEntry;
};

export type CheckDependenciesFormProps = {
  checkData: CheckDependenciesResponse;
  onSave: () => void | Promise<void>;
  onCancel: () => void;
};

export type CheckDependenciesModalProps = {
  checkData: CheckDependenciesResponse;
  opened: boolean;
  onSave: () => void | Promise<void>;
  onClose: () => void;
};

export type UseCheckDependenciesProps<TChange> = {
  onSave: (change: TChange) => Promise<void>;
};

export type UseCheckDependenciesResult<TChange> = {
  checkData?: CheckDependenciesResponse;
  isCheckingDependencies: boolean;
  isConfirmationShown: boolean;
  handleInitialSave: (change: TChange) => Promise<void>;
  handleSaveAfterConfirmation: () => Promise<void>;
  handleCloseConfirmation: () => void;
};

function useCheckDependencies<TChange>({
  onSave,
}: UseCheckDependenciesProps<TChange>): UseCheckDependenciesResult<TChange> {
  return {
    isConfirmationShown: false,
    isCheckingDependencies: false,
    handleInitialSave: onSave,
    handleSaveAfterConfirmation: () => Promise.resolve(),
    handleCloseConfirmation: () => undefined,
  };
}

export const PLUGIN_DEPENDENCIES: DependenciesPlugin = {
  isEnabled: false,
  getDataStudioDependencyRoutes: () => null,
  DependencyGraphPage: PluginPlaceholder,
  DependencyGraphPageContext: createContext({}),
  CheckDependenciesForm: PluginPlaceholder,
  CheckDependenciesModal: PluginPlaceholder,
  CheckDependenciesTitle: PluginPlaceholder,
  useCheckCardDependencies: useCheckDependencies,
  useCheckSnippetDependencies: useCheckDependencies,
  useCheckTransformDependencies: useCheckDependencies,
  useGetDependenciesCount: () => ({
    dependenciesCount: 0,
    dependentsCount: 0,
  }),
};

export type NavbarLibrarySectionProps = {
  collections: Collection[];
  selectedId?: string | number;
  onItemSelect: () => void;
};

export type LibraryCollectionType = "root" | "models" | "metrics";

export type DataStudioToolbarButtonProps = {
  question: Question;
};

export type DataStudioPlugin = {
  isEnabled: boolean;
  canAccessDataStudio: (state: State) => boolean;
  getDataStudioRoutes: (
    store: Store<State>,
    CanAccessDataStudio: ComponentType,
    CanAccessDataModel: ComponentType,
    CanAccessTransforms: ComponentType,
  ) => ReactNode;
  DataStudioToolbarButton: ComponentType<DataStudioToolbarButtonProps>;
  NavbarLibrarySection: ComponentType<NavbarLibrarySectionProps>;
  getLibraryCollectionType: (
    collectionType: CollectionType | null | undefined,
  ) => LibraryCollectionType | undefined;
  canPlaceEntityInCollection: (
    entityType: CollectionItemModel,
    collectionType: CollectionType | null | undefined,
  ) => boolean;
  canPlaceEntityInCollectionOrDescendants: (
    entityType: CollectionItemModel,
    collectionType: CollectionType | null | undefined,
  ) => boolean;

  useGetLibraryCollectionQuery: ({ skip }: { skip?: boolean }) => {
    data: CollectionItem | null;
    isLoading: boolean;
  };
  useGetLibraryChildCollectionByType: ({
    skip,
    type,
  }: {
    skip?: boolean;
    type: CollectionType;
  }) => CollectionItem | undefined;
};

export const PLUGIN_DATA_STUDIO: DataStudioPlugin = {
  isEnabled: false,
  canAccessDataStudio: () => false,
  getDataStudioRoutes: () => null,
  DataStudioToolbarButton: PluginPlaceholder,
  NavbarLibrarySection: PluginPlaceholder,
  getLibraryCollectionType: () => undefined,
  canPlaceEntityInCollection: () => true,
  canPlaceEntityInCollectionOrDescendants: () => true,
<<<<<<< HEAD
  useGetLibraryCollectionQuery: ({ skip: _skip }: { skip?: boolean }) => ({
    data: null,
    isLoading: false,
  }),
  useGetLibraryChildCollectionByType: ({ skip: _skip, type: _type }) =>
    undefined,
};

export type DataStudioPlugin = {
  isEnabled: boolean;
  canAccessDataStudio: (state: State) => boolean;
  getDataStudioRoutes: (
    store: Store<State>,
    CanAccessDataStudio: ComponentType,
    CanAccessDataModel: ComponentType,
    CanAccessTransforms: ComponentType,
  ) => ReactNode;
  useGetLibraryCollection: () => {
    data: undefined | MiniPickerCollectionItem;
    isLoading: boolean;
  };
};

export const PLUGIN_DATA_STUDIO: DataStudioPlugin = {
  isEnabled: false,
  canAccessDataStudio: () => false,
  getDataStudioRoutes: () => null,
  useGetLibraryCollection: () => ({ data: undefined, isLoading: false }),
=======
>>>>>>> 3b8f854d
};<|MERGE_RESOLUTION|>--- conflicted
+++ resolved
@@ -1205,6 +1205,10 @@
     skip?: boolean;
     type: CollectionType;
   }) => CollectionItem | undefined;
+  useGetLibraryCollection: () => {
+    data: undefined | MiniPickerCollectionItem;
+    isLoading: boolean;
+  };
 };
 
 export const PLUGIN_DATA_STUDIO: DataStudioPlugin = {
@@ -1216,35 +1220,11 @@
   getLibraryCollectionType: () => undefined,
   canPlaceEntityInCollection: () => true,
   canPlaceEntityInCollectionOrDescendants: () => true,
-<<<<<<< HEAD
   useGetLibraryCollectionQuery: ({ skip: _skip }: { skip?: boolean }) => ({
     data: null,
     isLoading: false,
   }),
   useGetLibraryChildCollectionByType: ({ skip: _skip, type: _type }) =>
     undefined,
-};
-
-export type DataStudioPlugin = {
-  isEnabled: boolean;
-  canAccessDataStudio: (state: State) => boolean;
-  getDataStudioRoutes: (
-    store: Store<State>,
-    CanAccessDataStudio: ComponentType,
-    CanAccessDataModel: ComponentType,
-    CanAccessTransforms: ComponentType,
-  ) => ReactNode;
-  useGetLibraryCollection: () => {
-    data: undefined | MiniPickerCollectionItem;
-    isLoading: boolean;
-  };
-};
-
-export const PLUGIN_DATA_STUDIO: DataStudioPlugin = {
-  isEnabled: false,
-  canAccessDataStudio: () => false,
-  getDataStudioRoutes: () => null,
   useGetLibraryCollection: () => ({ data: undefined, isLoading: false }),
-=======
->>>>>>> 3b8f854d
 };