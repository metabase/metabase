--- conflicted
+++ resolved
@@ -125,6 +125,7 @@
      clojure.core.async/take!
      clojure.core.async/to-chan!
      clojure.core.async/to-chan!!
+     metabase.channel.core/send!
      metabase.driver.sql-jdbc.execute/execute-prepared-statement!
      metabase.pulse/send-pulse!
      metabase.query-processor.store/store-database!
@@ -736,85 +737,6 @@
     toucan.models                                                 models}}}
 
  :lint-as
-<<<<<<< HEAD
- {cljs.cache/defcache                                                                  clojure.core/deftype
-  clojure.core.cache/defcache                                                          clojure.core/deftype
-  clojure.core.logic/defne                                                             clj-kondo.lint-as/def-catch-all
-  clojure.test.check.clojure-test/defspec                                              clojure.test/deftest
-  clojurewerkz.quartzite.jobs/defjob                                                   clojure.core/defn
-  honeysql.helpers/defhelper                                                           clj-kondo.lint-as/def-catch-all
-  honeysql.util/defalias                                                               clojure.core/def
-  metabase-enterprise.serialization.test-util/with-random-dump-dir                     clojure.core/let
-  metabase-enterprise.serialization.test-util/with-dbs                                 clojure.core/fn
-  metabase.actions.test-util/with-actions                                              clojure.core/let
-  metabase.api.common/let-404                                                          clojure.core/let
-  metabase.api.common/defroutes                                                        clojure.core/def
-  metabase.api.search-test/do-test-users                                               clojure.core/let
-  metabase.async.api-response-test/with-response                                       clojure.core/let
-  metabase.channel.http-test/with-captured-http-requests                               clojure.core/fn
-  metabase.channel.http-test/with-server                                               clojure.core/let
-  metabase.dashboard-subscription-test/with-dashboard-sub-for-card                     clojure.core/let
-  metabase.db.custom-migrations/define-migration                                       clj-kondo.lint-as/def-catch-all
-  metabase.db.custom-migrations/define-reversible-migration                            clj-kondo.lint-as/def-catch-all
-  metabase.db.data-migrations/defmigration                                             clojure.core/def
-  metabase.db.liquibase/with-liquibase                                                 clojure.core/let
-  metabase.db.schema-migrations-test.impl/with-temp-empty-app-db                       clojure.core/let
-  metabase.driver.mongo.query-processor/mongo-let                                      clojure.core/let
-  metabase.driver.mongo.connection/with-mongo-client                                   clojure.core/let
-  metabase.driver.mongo.connection/with-mongo-database                                 clojure.core/let
-  metabase.driver.sql-jdbc.actions/with-jdbc-transaction                               clojure.core/let
-  metabase.driver.sql-jdbc.connection/with-connection-spec-for-testing-connection      clojure.core/let
-  metabase.driver.sql-jdbc.execute.diagnostic/capturing-diagnostic-info                clojure.core/fn
-  metabase.integrations.ldap/with-ldap-connection                                      clojure.core/fn
-  metabase.models.collection-test/with-collection-in-location                          clojure.core/let
-  metabase.models.json-migration/def-json-migration                                    clj-kondo.lint-as/def-catch-all
-  metabase.models.setting.multi-setting/define-multi-setting                           clojure.core/def
-  metabase.models.setting/defsetting                                                   clj-kondo.lint-as/def-catch-all
-  metabase.public-settings.premium-features/defenterprise-schema                       clj-kondo.lint-as/def-catch-all
-  metabase.public-settings.premium-features/define-premium-feature                     clojure.core/def
-  metabase.pulse-test/with-pulse-for-card                                              clojure.core/let
-  metabase.query-processor.error-type/deferror                                         clojure.core/def
-  metabase.query-processor.setup/with-qp-setup                                         clojure.core/let
-  metabase.query-processor.middleware.cache.impl/with-reducible-deserialized-results   clojure.core/let
-  metabase.query-processor.middleware.process-userland-query-test/with-query-execution clojure.core/let
-  metabase.query-processor-test.pipeline-queries-test/pmbql-query                      clojure.core/->
-  metabase.query-processor-test.pipeline-queries-test/run-pmbql-query                  clojure.core/->
-  metabase.shared.util.namespaces/import-fns                                           potemkin/import-vars
-  metabase.sync.util/sum-for                                                           clojure.core/for
-  metabase.sync.util/with-emoji-progress-bar                                           clojure.core/let
-  metabase.test.data.interface/defdataset                                              clojure.core/def
-  metabase.test.data.interface/defdataset-edn                                          clojure.core/def
-  metabase.test/defdataset                                                             clojure.core/def
-  metabase.test/let-url                                                                clojure.core/let
-  metabase.test/with-actions                                                           clojure.core/let
-  metabase.test/with-open-channels                                                     clojure.core/let
-  metabase.test/with-single-admin-user                                                 clojure.core/fn
-  metabase.test/with-temp-dir                                                          clojure.core/let
-  metabase.test/with-temp-empty-app-db                                                 clojure.core/let
-  metabase.test/with-temp-file                                                         clojure.core/let
-  metabase.test/with-user-in-groups                                                    clojure.core/let
-  metabase.test/with-grouper-batches!                                                  clojure.core/fn
-  metabase.upload-test/with-upload-table!                                              clojure.core/let
-  metabase.util.files/with-open-path-to-resource                                       clojure.core/let
-  metabase.util.malli.defn/defn                                                        schema.core/defn
-  metabase.util.malli.defn/defn-                                                       schema.core/defn
-  metabase.util.malli.fn/fn                                                            schema.core/fn
-  metabase.util.malli/defmethod                                                        schema.core/defmethod
-  metabase.util.malli/defn                                                             schema.core/defn
-  metabase.util.malli/defn-                                                            schema.core/defn
-  metabase.util.malli/fn                                                               schema.core/fn
-  metabase.util.ssh/with-ssh-tunnel                                                    clojure.core/let
-  metabase.xrays.domain-entities.malli/defn                                            schema.core/defn
-  monger.operators/defoperator                                                         clojure.core/def
-  potemkin.types/defprotocol+                                                          clojure.core/defprotocol
-  potemkin.types/defrecord+                                                            clojure.core/defrecord
-  potemkin.types/deftype+                                                              clojure.core/deftype
-  potemkin/defprotocol+                                                                clojure.core/defprotocol
-  potemkin/defrecord+                                                                  clojure.core/defrecord
-  potemkin/deftype+                                                                    clojure.core/deftype
-  toucan.db/with-call-counting                                                         clojure.core/fn
-  toucan2.core/with-call-count                                                         clojure.core/fn}
-=======
  {cljs.cache/defcache                                                                   clojure.core/deftype
   clojure.core.cache/defcache                                                           clojure.core/deftype
   clojure.core.logic/defne                                                              clj-kondo.lint-as/def-catch-all
@@ -828,6 +750,8 @@
   metabase.api.search-test/do-test-users                                                clojure.core/let
   metabase.async.api-response-test/with-response                                        clojure.core/let
   metabase.dashboard-subscription-test/with-dashboard-sub-for-card                      clojure.core/let
+  metabase.channel.http-test/with-captured-http-requests                                clojure.core/fn
+  metabase.channel.http-test/with-server                                                clojure.core/let
   metabase.db.custom-migrations/define-migration                                        clj-kondo.lint-as/def-catch-all
   metabase.db.custom-migrations/define-reversible-migration                             clj-kondo.lint-as/def-catch-all
   metabase.db.data-migrations/defmigration                                              clojure.core/def
@@ -888,7 +812,7 @@
   potemkin/deftype+                                                                     clojure.core/deftype
   toucan.db/with-call-counting                                                          clojure.core/fn
   toucan2.core/with-call-count                                                          clojure.core/fn}
->>>>>>> ee25e763
+ >>>>>>> master
 
  :hooks
  {:analyze-call
