(ns metabase.util.honeysql-extensions
  "Honey SQL 1 extensions. This is only used for QP stuff at this point in time -- application database stuff uses
  Toucan 2 and thus Honey SQL 2; the new namespace [[metabase.util.honey-sql-2-extensions]] provides Honey SQL 2
  versions of these functions."
  (:refer-clojure
   :exclude
   [+ - / * abs mod inc dec cast concat format second])
  (:require
   [metabase.util.honey-sql-1-extensions :as h1x]
   [metabase.util.honey-sql-2-extensions :as h2x]
   [schema.core :as s]))

(def ^:dynamic ^{:added "0.46.0"} *honey-sql-version*
  "The version of Honey SQL to target when compiling. Currently, the Query Processor targets Honey SQL 1. The
  application database (via Toucan 2) targets Honey SQL 2. Since some application-database-related stuff uses some
  methods here (like [[add-interval-honeysql-form]]) you can rebind this to target Honey SQL 2 for drivers/clauses
  that support it (currently just H2/MySQL/Postgres for stuff needed by the application DB code).

  Perhaps in the future as we switch to Honey SQL 2 for QP stuff we can use this more generally."
  1)

(def IdentifierType
  "Schema for valid Identifier types."
  (s/enum
   :database
   :schema
   :constraint
   :index
   ;; Suppose we have a query like:
   ;; SELECT my_field f FROM my_table t
   ;; then:
   :table          ; is `my_table`
   :table-alias    ; is `t`
   :field          ; is `my_field`
   :field-alias))  ; is `f`

(defn identifier
  "Define an identifer of type with `components`. Prefer this to using keywords for identifiers, as those do not
  properly handle identifiers with slashes in them.

  `identifier-type` represents the type of identifier in question, which is important context for some drivers, such
  as BigQuery (which needs to qualify Tables identifiers with their dataset name.)

  This function automatically unnests any Identifiers passed as arguments, removes nils, and converts all args to
  strings."
  [identifier-type & components]
  (case *honey-sql-version*
    1 (apply h1x/identifier identifier-type components)
    2 (apply h2x/identifier identifier-type components)))

(defn literal
  "Wrap keyword or string `s` in single quotes and a HoneySQL `raw` form.

  We'll try to escape single quotes in the literal, unless they're already escaped (either as `''` or as `\\`, but
  this won't handle wacky cases like three single quotes in a row.

  DON'T USE `LITERAL` FOR THINGS THAT MIGHT BE WACKY (USER INPUT). Only use it for things that are hardcoded."
  [s]
<<<<<<< HEAD
  (Literal. (u/qualified-name s)))

(p.types/defprotocol+ TypedHoneySQL
  "Protocol for a HoneySQL form that has type information such as `::database-type`. See #15115 for background."
  (type-info [honeysql-form]
    "Return type information associated with `honeysql-form`, if any (i.e., if it is a `TypedHoneySQLForm`); otherwise
    returns `nil`.")
  (with-type-info [honeysql-form new-type-info]
    "Add type information to a `honeysql-form`. Wraps `honeysql-form` and returns a `TypedHoneySQLForm`.")
  (unwrap-typed-honeysql-form [honeysql-form]
    "If `honeysql-form` is a `TypedHoneySQLForm`, unwrap it and return the original form without type information.
    Otherwise, returns form as-is."))

;; a wrapped for any HoneySQL form that records additional type information in an `info` map.
(p.types/defrecord+ TypedHoneySQLForm [form info]
  pretty/PrettyPrintable
  (pretty [_]
    `(with-type-info ~form ~info))

  ToSql
  (to-sql [_]
    (hformat/to-sql form)))

(alter-meta! #'->TypedHoneySQLForm assoc :private true)
(alter-meta! #'map->TypedHoneySQLForm assoc :private true)

(p.types/defrecord+ AtTimeZone
  [expr zone]
  hformat/ToSql
  (to-sql [_]
    (clojure.core/format "(%s AT TIME ZONE %s)"
            (hformat/to-sql expr)
            (hformat/to-sql (literal zone)))))

(def ^:private NormalizedTypeInfo
  {(s/optional-key ::database-type) (s/constrained
                                     su/NonBlankString
                                     (fn [s]
                                       (= s (u/lower-case-en s)))
                                     "lowercased string")})

(s/defn ^:private normalize-type-info :- NormalizedTypeInfo
  "Normalize the values in the `type-info` for a `TypedHoneySQLForm` for easy comparisons (e.g., normalize
  `::database-type` to a lower-case string)."
  [type-info]
  (cond-> type-info
    (::database-type type-info) (update ::database-type (comp u/lower-case-en name))))

(extend-protocol TypedHoneySQL
  Object
  (type-info [_]
    nil)
  (with-type-info [this new-info]
    (TypedHoneySQLForm. this (normalize-type-info new-info)))
  (unwrap-typed-honeysql-form [this]
    this)

  nil
  (type-info [_]
    nil)
  (with-type-info [_ new-info]
    (TypedHoneySQLForm. nil (normalize-type-info new-info)))
  (unwrap-typed-honeysql-form [_]
    nil)

  TypedHoneySQLForm
  (type-info [this]
    (:info this))
  (with-type-info [this new-info]
    (assoc this :info (normalize-type-info new-info)))
  (unwrap-typed-honeysql-form [this]
    (:form this)))
=======
  (case *honey-sql-version*
    1 (h1x/literal s)
    2 (h2x/literal s)))

(defn type-info
  "Return type information associated with `honeysql-form`, if any (i.e., if it is a `TypedHoneySQLForm`); otherwise
    returns `nil`."
  [honeysql-form]
  (case *honey-sql-version*
    1 (h1x/type-info honeysql-form)
    2 (h2x/type-info honeysql-form)))

(defn with-type-info
  "Add type information to a `honeysql-form`. Wraps `honeysql-form` and returns a `TypedHoneySQLForm`."
  [honeysql-form new-type-info]
  (case *honey-sql-version*
    1 (h1x/with-type-info honeysql-form new-type-info)
    2 (h2x/with-type-info honeysql-form new-type-info)))

(defn unwrap-typed-honeysql-form
  "If `honeysql-form` is a `TypedHoneySQLForm`, unwrap it and return the original form without type information.
  Otherwise, returns form as-is."
  [honeysql-form]
  (case *honey-sql-version*
    1 (h1x/unwrap-typed-honeysql-form honeysql-form)
    2 (h2x/unwrap-typed-honeysql-form honeysql-form)))
>>>>>>> 6a319625

(defn type-info->db-type
  "For a given type-info, returns the `database-type`."
  [type-info]
  (case *honey-sql-version*
    1 (h1x/type-info->db-type type-info)
    2 (h2x/type-info->db-type type-info)))

(defn database-type
  "Returns the `database-type` from the type-info of `honeysql-form` if present.
   Otherwise, returns `nil`."
  [honeysql-form]
  (case *honey-sql-version*
    1 (h1x/database-type honeysql-form)
    2 (h2x/database-type honeysql-form)))

(defn is-of-type?
  "Is `honeysql-form` a typed form with `db-type`?
  Where `db-type` could be a string or a regex.

    (is-of-type? expr \"datetime\") ; -> true
    (is-of-type? expr #\"int*\") ; -> true"
  [honeysql-form db-type]
  (case *honey-sql-version*
    1 (h1x/is-of-type? honeysql-form db-type)
    2 (h2x/is-of-type? honeysql-form db-type)))

(defn with-database-type-info
  "Convenience for adding only database type information to a `honeysql-form`. Wraps `honeysql-form` and returns a
  `TypedHoneySQLForm`. Passing `nil` as `database-type` will remove any existing type info.

    (with-database-type-info :field \"text\")
    ;; -> #TypedHoneySQLForm{:form :field, :info {::hx/database-type \"text\"}}"
  {:style/indent [:form]}
<<<<<<< HEAD
  [honeysql-form db-type :- (s/maybe su/KeywordOrString)]
  (if (some? db-type)
    (with-type-info honeysql-form {::database-type db-type})
    (unwrap-typed-honeysql-form honeysql-form)))
=======
  [honeysql-form db-type]
  (case *honey-sql-version*
    1 (h1x/with-database-type-info honeysql-form db-type)
    2 (h2x/with-database-type-info honeysql-form db-type)))
>>>>>>> 6a319625

(defn cast
  "Generate a statement like `cast(expr AS sql-type)`. Returns a typed HoneySQL form."
  [db-type expr]
  (case *honey-sql-version*
    1 (h1x/cast db-type expr)
    2 (h2x/cast db-type expr)))

(defn quoted-cast
  "Generate a statement like `cast(expr AS \"sql-type\")`.

  Like `cast` but quotes `sql-type`. This is useful for cases where we deal with user-defined types or other types
  that may have a space in the name, for example Postgres enum types.

  Returns a typed HoneySQL form."
  [sql-type expr]
  (case *honey-sql-version*
    1 (h1x/quoted-cast sql-type expr)
    2 (h2x/quoted-cast sql-type expr)))

(defn maybe-cast
  "Cast `expr` to `sql-type`, unless `expr` is typed and already of that type. Returns a typed HoneySQL form."
  [sql-type expr]
  (case *honey-sql-version*
    1 (h1x/maybe-cast sql-type expr)
    2 (h2x/maybe-cast sql-type expr)))

(defn cast-unless-type-in
  "Cast `expr` to `desired-type` unless `expr` is of one of the `acceptable-types`. Returns a typed HoneySQL form.

    ;; cast to TIMESTAMP unless form is already a TIMESTAMP, TIMESTAMPTZ, or DATE
    (cast-unless-type-in \"timestamp\" #{\"timestamp\" \"timestamptz\" \"date\"} form)"
  [desired-type acceptable-types expr]
  (case *honey-sql-version*
    1 (h1x/cast-unless-type-in desired-type acceptable-types expr)
    2 (h2x/cast-unless-type-in desired-type acceptable-types expr)))

(defn +
  "Math operator. Interpose `+` between `exprs` and wrap in parentheses."
  [& exprs]
  (case *honey-sql-version*
    1 (apply h1x/+ exprs)
    2 (apply h2x/+ exprs)))

(defn -
  "Math operator. Interpose `-` between `exprs` and wrap in parentheses."
  [& exprs]
  (case *honey-sql-version*
    1 (apply h1x/- exprs)
    2 (apply h2x/- exprs)))

(defn /
  "Math operator. Interpose `/` between `exprs` and wrap in parentheses."
  [& exprs]
  (case *honey-sql-version*
    1 (apply h1x// exprs)
    2 (apply h2x// exprs)))

(defn *
  "Math operator. Interpose `*` between `exprs` and wrap in parentheses."
  [& exprs]
  (case *honey-sql-version*
    1 (apply h1x/* exprs)
    2 (apply h2x/* exprs)))

(defn mod
  "Math operator. Interpose `%` between `exprs` and wrap in parentheses."
  [& exprs]
  (case *honey-sql-version*
    1 (apply h1x/mod exprs)
    2 (apply h2x/mod exprs)))

(defn inc
  "Add 1 to `x`."
  [x]
  (case *honey-sql-version*
    1 (h1x/inc x)
    2 (h2x/inc x)))

(defn dec
  "Subtract 1 from `x`."
  [x]
  (case *honey-sql-version*
    1 (h1x/dec x)
    2 (h2x/dec x)))

(defn format
  "SQL `format` function."
  [format-str expr]
  (case *honey-sql-version*
    1 (h1x/format format-str expr)
    2 (h2x/format format-str expr)))

(defn round
  "SQL `round` function."
  [x decimal-places]
  (case *honey-sql-version*
    1 (h1x/round x decimal-places)
    2 (h2x/round x decimal-places)))

(defn ->date
  "CAST `x` to a `date`."
  [x]
  (case *honey-sql-version*
    1 (h1x/->date x)
    2 (h2x/->date x)))

(defn ->datetime
  "CAST `x` to a `datetime`."
  [x]
  (case *honey-sql-version*
    1 (h1x/->datetime x)
    2 (h2x/->datetime x)))

(defn ->timestamp
  "CAST `x` to a `timestamp`."
  [x]
  (case *honey-sql-version*
    1 (h1x/->timestamp x)
    2 (h2x/->timestamp x)))

(defn ->timestamp-with-time-zone
  "CAST `x` to a `timestamp with time zone`."
  [x]
  (case *honey-sql-version*
    1 (h1x/->timestamp-with-time-zone x)
    2 (h2x/->timestamp-with-time-zone x)))

(defn ->integer
  "CAST `x` to a `integer`."
  [x]
  (case *honey-sql-version*
    1 (h1x/->integer x)
    2 (h2x/->integer x)))

(defn ->time
  "CAST `x` to a `time` datatype"
  [x]
  (case *honey-sql-version*
    1 (h1x/->time x)
    2 (h2x/->time x)))

(defn ->boolean
  "CAST `x` to a `boolean` datatype"
  [x]
  (case *honey-sql-version*
    1 (h1x/->boolean x)
    2 (h2x/->boolean x)))

;;; Random SQL fns. Not all DBs support all these!
(defn abs
  "SQL `abs` function."
  [& exprs]
  (case *honey-sql-version*
    1 (apply h1x/abs exprs)
    2 (apply h2x/abs exprs)))

(defn ceil
  "SQL `ceil` function."
  [& exprs]
  (case *honey-sql-version*
    1 (apply h1x/ceil exprs)
    2 (apply h2x/ceil exprs)))

(defn floor
  "SQL `floor` function."
  [& exprs]
  (case *honey-sql-version*
    1 (apply h1x/floor exprs)
    2 (apply h2x/floor exprs)))

(defn second
  "SQL `second` function."
  [& exprs]
  (case *honey-sql-version*
    1 (apply h1x/second exprs)
    2 (apply h2x/second exprs)))

(defn minute
  "SQL `minute` function."
  [& exprs]
  (case *honey-sql-version*
    1 (apply h1x/minute exprs)
    2 (apply h2x/minute exprs)))

(defn hour
  "SQL `hour` function."
  [& exprs]
  (case *honey-sql-version*
    1 (apply h1x/hour exprs)
    2 (apply h2x/hour exprs)))

(defn day
  "SQL `day` function."
  [& exprs]
  (case *honey-sql-version*
    1 (apply h1x/day exprs)
    2 (apply h2x/day exprs)))

(defn week
  "SQL `week` function."
  [& exprs]
  (case *honey-sql-version*
    1 (apply h1x/week exprs)
    2 (apply h2x/week exprs)))

(defn month
  "SQL `month` function."
  [& exprs]
  (case *honey-sql-version*
    1 (apply h1x/month exprs)
    2 (apply h2x/month exprs)))

(defn quarter
  "SQL `quarter` function."
  [& exprs]
  (case *honey-sql-version*
    1 (apply h1x/quarter exprs)
    2 (apply h2x/quarter exprs)))

(defn year
  "SQL `year` function."
  [& exprs]
  (case *honey-sql-version*
    1 (apply h1x/year exprs)
    2 (apply h2x/year exprs)))

(defn concat
  "SQL `concat` function."
  [& exprs]
  (case *honey-sql-version*
    1 (apply h1x/concat exprs)
    2 (apply h2x/concat exprs)))

(defn at-time-zone
  "Return a Honey SQL `expr` at time `zone`."
  [expr zone]
  (case *honey-sql-version*
    1 (h1x/->AtTimeZone expr zone)
    2 (h2x/at-time-zone expr zone)))<|MERGE_RESOLUTION|>--- conflicted
+++ resolved
@@ -56,80 +56,6 @@
 
   DON'T USE `LITERAL` FOR THINGS THAT MIGHT BE WACKY (USER INPUT). Only use it for things that are hardcoded."
   [s]
-<<<<<<< HEAD
-  (Literal. (u/qualified-name s)))
-
-(p.types/defprotocol+ TypedHoneySQL
-  "Protocol for a HoneySQL form that has type information such as `::database-type`. See #15115 for background."
-  (type-info [honeysql-form]
-    "Return type information associated with `honeysql-form`, if any (i.e., if it is a `TypedHoneySQLForm`); otherwise
-    returns `nil`.")
-  (with-type-info [honeysql-form new-type-info]
-    "Add type information to a `honeysql-form`. Wraps `honeysql-form` and returns a `TypedHoneySQLForm`.")
-  (unwrap-typed-honeysql-form [honeysql-form]
-    "If `honeysql-form` is a `TypedHoneySQLForm`, unwrap it and return the original form without type information.
-    Otherwise, returns form as-is."))
-
-;; a wrapped for any HoneySQL form that records additional type information in an `info` map.
-(p.types/defrecord+ TypedHoneySQLForm [form info]
-  pretty/PrettyPrintable
-  (pretty [_]
-    `(with-type-info ~form ~info))
-
-  ToSql
-  (to-sql [_]
-    (hformat/to-sql form)))
-
-(alter-meta! #'->TypedHoneySQLForm assoc :private true)
-(alter-meta! #'map->TypedHoneySQLForm assoc :private true)
-
-(p.types/defrecord+ AtTimeZone
-  [expr zone]
-  hformat/ToSql
-  (to-sql [_]
-    (clojure.core/format "(%s AT TIME ZONE %s)"
-            (hformat/to-sql expr)
-            (hformat/to-sql (literal zone)))))
-
-(def ^:private NormalizedTypeInfo
-  {(s/optional-key ::database-type) (s/constrained
-                                     su/NonBlankString
-                                     (fn [s]
-                                       (= s (u/lower-case-en s)))
-                                     "lowercased string")})
-
-(s/defn ^:private normalize-type-info :- NormalizedTypeInfo
-  "Normalize the values in the `type-info` for a `TypedHoneySQLForm` for easy comparisons (e.g., normalize
-  `::database-type` to a lower-case string)."
-  [type-info]
-  (cond-> type-info
-    (::database-type type-info) (update ::database-type (comp u/lower-case-en name))))
-
-(extend-protocol TypedHoneySQL
-  Object
-  (type-info [_]
-    nil)
-  (with-type-info [this new-info]
-    (TypedHoneySQLForm. this (normalize-type-info new-info)))
-  (unwrap-typed-honeysql-form [this]
-    this)
-
-  nil
-  (type-info [_]
-    nil)
-  (with-type-info [_ new-info]
-    (TypedHoneySQLForm. nil (normalize-type-info new-info)))
-  (unwrap-typed-honeysql-form [_]
-    nil)
-
-  TypedHoneySQLForm
-  (type-info [this]
-    (:info this))
-  (with-type-info [this new-info]
-    (assoc this :info (normalize-type-info new-info)))
-  (unwrap-typed-honeysql-form [this]
-    (:form this)))
-=======
   (case *honey-sql-version*
     1 (h1x/literal s)
     2 (h2x/literal s)))
@@ -156,7 +82,6 @@
   (case *honey-sql-version*
     1 (h1x/unwrap-typed-honeysql-form honeysql-form)
     2 (h2x/unwrap-typed-honeysql-form honeysql-form)))
->>>>>>> 6a319625
 
 (defn type-info->db-type
   "For a given type-info, returns the `database-type`."
@@ -191,17 +116,10 @@
     (with-database-type-info :field \"text\")
     ;; -> #TypedHoneySQLForm{:form :field, :info {::hx/database-type \"text\"}}"
   {:style/indent [:form]}
-<<<<<<< HEAD
-  [honeysql-form db-type :- (s/maybe su/KeywordOrString)]
-  (if (some? db-type)
-    (with-type-info honeysql-form {::database-type db-type})
-    (unwrap-typed-honeysql-form honeysql-form)))
-=======
   [honeysql-form db-type]
   (case *honey-sql-version*
     1 (h1x/with-database-type-info honeysql-form db-type)
     2 (h2x/with-database-type-info honeysql-form db-type)))
->>>>>>> 6a319625
 
 (defn cast
   "Generate a statement like `cast(expr AS sql-type)`. Returns a typed HoneySQL form."
