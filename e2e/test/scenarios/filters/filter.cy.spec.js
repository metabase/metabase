const { H } = cy;
import { SAMPLE_DB_ID } from "e2e/support/cypress_data";
import { SAMPLE_DATABASE } from "e2e/support/cypress_sample_database";

const { ORDERS, ORDERS_ID, PRODUCTS, PRODUCTS_ID, REVIEWS, REVIEWS_ID } =
  SAMPLE_DATABASE;

describe("scenarios > question > filter", () => {
  beforeEach(() => {
    H.restore();
    cy.signInAsAdmin();
  });

  it("should filter a joined table by 'Is not' filter (metabase#13534)", () => {
    H.openOrdersTable({ mode: "notebook" });

    H.join();
    H.joinTable("Products");

    H.filter({ mode: "notebook" });
    H.popover().within(() => {
      cy.findByText("Products").click();
      cy.findByText("Category").click();
      cy.findByText("Is").click();
    });
    cy.findByRole("menu").findByText("Is not").click();
    H.popover().within(() => {
      cy.findByText("Gizmo").click();
      cy.button("Add filter").click();
    });
    H.getNotebookStep("filter")
      .findByText("Products → Category is not Gizmo")
      .should("be.visible");

    H.visualize((response) => {
      expect(response.body.error).to.not.exist;
    });

    H.queryBuilderMain().within(() => {
      cy.contains("37.65").should("exist");
      cy.findByText("3621077291879").should("not.exist"); // one of the "Gizmo" EANs
    });
  });

  it("'Between Dates' filter should behave consistently (metabase#12872)", () => {
    H.createQuestion(
      {
        name: "12872",
        query: {
          "source-table": PRODUCTS_ID,
          aggregation: [["count"]],
          filter: [
            "and",
            [
              "between",
              ["field", PRODUCTS.CREATED_AT, null],
              "2025-04-15",
              "2025-04-15",
            ],
            [
              "between",
              ["field", PRODUCTS.CREATED_AT, { "join-alias": "Products" }],
              "2025-04-15",
              "2025-04-15",
            ],
          ],
          joins: [
            {
              alias: "Products",
              condition: [
                "=",
                ["field", PRODUCTS.ID, null],
                ["field", PRODUCTS.ID, { "join-alias": "Products" }],
              ],
              fields: "all",
              "source-table": PRODUCTS_ID,
            },
          ],
        },
        display: "scalar",
      },
      { visitQuestion: true },
    );

    // eslint-disable-next-line no-unscoped-text-selectors -- deprecated usage
    cy.findByText("12872");
    cy.log("At the moment of unfixed issue, it's showing '0'");
    cy.findByTestId("scalar-value").contains("1");
  });

  it("should filter based on remapped values (metabase#13235)", () => {
    // set "Filtering on this field" = "A list of all values"
    cy.request("PUT", `/api/field/${ORDERS.PRODUCT_ID}`, {
      has_field_values: "list",
    });
    // "Display values" = "Use foreign key" as `Product.Title`
    cy.request("POST", `/api/field/${ORDERS.PRODUCT_ID}/dimension`, {
      name: "Product ID",
      type: "external",
      human_readable_field_id: PRODUCTS.TITLE,
    });

    // Add filter as remapped Product ID (Product name)
    H.openOrdersTable();
    H.filter();
    H.popover().within(() => {
      cy.findByText("Product ID").click();
      cy.findByText("Aerodynamic Linen Coat").click();
      cy.button("Apply filter").click();
    });

    cy.log("Reported failing on v0.36.4 and v0.36.5.1");
    cy.findByTestId("loading-indicator").should("not.exist");
    cy.findAllByText("148.23"); // one of the subtotals for this product
    cy.findAllByText("Fantastic Wool Shirt").should("not.exist");
  });

  it("should filter using Custom Expression from aggregated results (metabase#12839)", () => {
    const CE_NAME = "Simple Math";

    H.createQuestion(
      {
        name: "12839",
        query: {
          filter: [">", ["field", CE_NAME, { "base-type": "type/Float" }], 0],
          "source-query": {
            aggregation: [
              [
                "aggregation-options",
                ["+", ["count"], 1],
                { name: CE_NAME, "display-name": CE_NAME },
              ],
            ],
            breakout: [["field", PRODUCTS.CATEGORY, null]],
            "source-table": PRODUCTS_ID,
          },
        },
      },
      { visitQuestion: true },
    );

    cy.log("Reported failing on v0.35.4");
    cy.log(`Error message: **Column 'source.${CE_NAME}' not found;**`);
    cy.findAllByText("Gizmo");
  });

  it("should not drop aggregated filters (metabase#11957)", () => {
    const AGGREGATED_FILTER = "Count is less than or equal to 20";

    H.createQuestion(
      {
        name: "11957",
        query: {
          "source-query": {
            "source-table": ORDERS_ID,
            filter: [">", ["field", ORDERS.CREATED_AT, null], "2026-01-01"],
            aggregation: [["count"]],
            breakout: [
              ["field", ORDERS.CREATED_AT, { "temporal-unit": "day" }],
            ],
          },
          filter: [
            "<=",
            ["field", "count", { "base-type": "type/Integer" }],
            20,
          ],
        },
      },
      { visitQuestion: true },
    );

    // Test shows two filter collapsed - click on number 2 to expand and show filter names
    cy.findByTestId("filters-visibility-control")
      .should("have.text", "2")
      .click();

    // eslint-disable-next-line no-unscoped-text-selectors -- deprecated usage
    cy.findByText(AGGREGATED_FILTER);

    // eslint-disable-next-line no-unscoped-text-selectors -- deprecated usage
    cy.findByText(/^Created At is after/i)
      .find(".Icon-close")
      .click();

    cy.log(
      "**Removing or changing filters shouldn't remove aggregated filter**",
    );
    // eslint-disable-next-line no-unscoped-text-selectors -- deprecated usage
    cy.findByText(AGGREGATED_FILTER);
  });

  it("should display original custom expression filter with dates on subsequent click (metabase#12492)", () => {
    H.visitQuestionAdhoc({
      dataset_query: {
        type: "query",
        query: {
          "source-table": ORDERS_ID,
          filter: [
            ">",
            ["field", ORDERS.CREATED_AT, null],
            [
              "field",
              PRODUCTS.CREATED_AT,
              { "source-field": ORDERS.PRODUCT_ID },
            ],
          ],
        },
        database: SAMPLE_DB_ID,
      },
      display: "table",
    });

    cy.findByTestId("qb-filters-panel")
      .findByText("Created At is greater than Product → Created At")
      .click();

    H.popover()
      .contains("[Created At] > [Product → Created At]")
      .should("be.visible");
  });

  it("should handle post-aggregation filter on questions with joined table (metabase#14811)", () => {
    H.createQuestion(
      {
        name: "14811",
        query: {
          "source-query": {
            "source-table": ORDERS_ID,
            aggregation: [
              [
                "sum",
                [
                  "field",
                  PRODUCTS.PRICE,
                  { "source-field": ORDERS.PRODUCT_ID },
                ],
              ],
            ],
            breakout: [
              [
                "field",
                PRODUCTS.CATEGORY,
                { "source-field": ORDERS.PRODUCT_ID },
              ],
            ],
          },
          filter: [
            "=",
            ["field", "CATEGORY", { "base-type": "type/Text" }],
            "Widget",
          ],
        },
      },
      { visitQuestion: true },
    );

    cy.get("[data-testid=cell-data]").contains("Widget");
    // eslint-disable-next-line no-unscoped-text-selectors -- deprecated usage
    cy.findByText("Showing 1 row");
  });

  it("should reject Enter when the filter expression is invalid", () => {
    H.openReviewsTable({ mode: "notebook" });
    H.filter({ mode: "notebook" });
    // eslint-disable-next-line no-unscoped-text-selectors -- deprecated usage
    cy.findByText("Custom Expression").click();

    H.enterCustomColumnDetails({ formula: "[Rating] > 2E{enter}" }); // there should numbers after 'E'

    // eslint-disable-next-line no-unscoped-text-selectors -- deprecated usage
    cy.findByText("Missing exponent");
    // eslint-disable-next-line no-unscoped-text-selectors -- deprecated usage
    cy.findByText("Rating is greater than 2").should("not.exist");
  });

  it("should offer case expression in the auto-complete suggestions", () => {
    openExpressionEditorFromFreshlyLoadedPage();

    H.enterCustomColumnDetails({ formula: "c", blur: false });

    H.CustomExpressionEditor.completions().should("contain", "case");

    H.CustomExpressionEditor.type("a");

    // "case" is still there after typing a bit
    H.CustomExpressionEditor.completions().should("contain", "case");
  });

  it("should enable highlighting suggestions with keyboard up and down arrows (metabase#16210)", () => {
    openExpressionEditorFromFreshlyLoadedPage();

    H.enterCustomColumnDetails({ formula: "c", blur: false });

    H.CustomExpressionEditor.completion("case")
      .parent()
      .should("have.attr", "aria-selected", "true");

    // Avoid flakiness caused by CodeMirror not accepting the keypress
    // immediately
    cy.wait(200);
    cy.realPress("ArrowDown");

    H.CustomExpressionEditor.completion("ceil")
      .parent()
      .should("have.attr", "aria-selected", "true");

    H.CustomExpressionEditor.completion("case")
      .parent()
      .should("have.attr", "aria-selected", "false");
  });

  it("should highlight the correct matching for suggestions", () => {
    openExpressionEditorFromFreshlyLoadedPage();

    H.enterCustomColumnDetails({ formula: "[B", blur: false });

    H.CustomExpressionEditor.completion("Body").should("be.visible");

    H.CustomExpressionEditor.type("{backspace}p", { focus: false });

    H.CustomExpressionEditor.completion("Product ID").should("be.visible");
    H.CustomExpressionEditor.completion("Product ID")
      .findByText("P")
      .should("be.visible");
    H.CustomExpressionEditor.completion("Product ID")
      .findByText("roduct ID")
      .should("be.visible");
  });

  it("should provide accurate auto-complete custom-expression suggestions based on the aggregated column name (metabase#14776)", () => {
    cy.viewport(1400, 1000); // We need a bit taller window for this repro to see all custom filter options in the popover
    H.createQuestion({
      name: "14776",
      query: {
        "source-table": ORDERS_ID,
        aggregation: [["sum", ["field", ORDERS.TOTAL, null]]],
        breakout: [["field", ORDERS.CREATED_AT, { "temporal-unit": "month" }]],
      },
    }).then(({ body: { id: QUESTION_ID } }) => {
      cy.visit(`/question/${QUESTION_ID}/notebook`);
    });
    // eslint-disable-next-line no-unscoped-text-selectors -- deprecated usage
    cy.findByText("Filter").click();
    // eslint-disable-next-line no-unscoped-text-selectors -- deprecated usage
    cy.findByText("Custom Expression").click();
    H.enterCustomColumnDetails({ formula: "[su", blur: false });

    H.CustomExpressionEditor.completion("Sum of Total").should("be.visible");

    H.CustomExpressionEditor.type("m", { focus: false });

    H.CustomExpressionEditor.completion("Sum of Total").should("be.visible");
  });

  it("should filter using IsNull() and IsEmpty()", () => {
    H.openReviewsTable({ mode: "notebook" });
    H.filter({ mode: "notebook" });
    // eslint-disable-next-line no-unscoped-text-selectors -- deprecated usage
    cy.findByText("Custom Expression").click();

    H.enterCustomColumnDetails({ formula: "NOT IsNull([Rating])" });

    cy.button("Done").should("not.be.disabled").click();

    cy.findByTestId("query-builder-root").icon("add").click();

    // eslint-disable-next-line no-unscoped-text-selectors -- deprecated usage
    cy.findByText("Custom Expression").click();

    H.enterCustomColumnDetails({
      formula: "NOT IsEmpty([Reviewer])",
    });

    cy.button("Done").should("not.be.disabled").click();

    // check that filter is applied and rows displayed
    H.visualize();

    // eslint-disable-next-line no-unscoped-text-selectors -- deprecated usage
    cy.contains("Showing 1,112 rows");
  });

  it("should convert 'is empty' on a text column to a custom expression using IsEmpty()", () => {
    H.openReviewsTable();
    H.tableHeaderClick("Reviewer");
    // eslint-disable-next-line no-unscoped-text-selectors -- deprecated usage
    cy.findByText("Filter by this column").click();
    H.selectFilterOperator("Is empty");
    // eslint-disable-next-line no-unscoped-text-selectors -- deprecated usage
    cy.findByText("Add filter").click();

    // filter out everything
    // eslint-disable-next-line no-unscoped-text-selectors -- deprecated usage
    cy.contains("Showing 0 rows");

    // change the corresponding custom expression
    // eslint-disable-next-line no-unscoped-text-selectors -- deprecated usage
    cy.findByText("Reviewer is empty").click();
    cy.get(".Icon-chevronleft").click();
    // eslint-disable-next-line no-unscoped-text-selectors -- deprecated usage
    cy.findByText("Custom Expression").click();
    // eslint-disable-next-line no-unscoped-text-selectors -- deprecated usage
    cy.contains("isEmpty([Reviewer])");
    H.CustomExpressionEditor.clear().type("NOT IsEmpty([Reviewer])").blur();

    cy.button("Update").click();
    // eslint-disable-next-line no-unscoped-text-selectors -- deprecated usage
    cy.contains("Showing 1,112 rows");
  });

  it("should convert 'is empty' on a numeric column to a custom expression using IsNull()", () => {
    H.openReviewsTable();
    H.tableHeaderClick("Rating");
    // eslint-disable-next-line no-unscoped-text-selectors -- deprecated usage
    cy.findByText("Filter by this column").click();
    H.selectFilterOperator("Is empty");
    // eslint-disable-next-line no-unscoped-text-selectors -- deprecated usage
    cy.findByText("Add filter").click();

    // filter out everything
    // eslint-disable-next-line no-unscoped-text-selectors -- deprecated usage
    cy.contains("Showing 0 rows");

    // change the corresponding custom expression
    // eslint-disable-next-line no-unscoped-text-selectors -- deprecated usage
    cy.findByText("Rating is empty").click();
    cy.get(".Icon-chevronleft").click();
    // eslint-disable-next-line no-unscoped-text-selectors -- deprecated usage
    cy.findByText("Custom Expression").click();
    // eslint-disable-next-line no-unscoped-text-selectors -- deprecated usage
    cy.contains("isNull([Rating])");
    H.CustomExpressionEditor.clear()
      .type("NOT IsNull([Rating])", { delay: 50 })
      .blur();
    cy.button("Update").should("not.be.disabled").click();
    // eslint-disable-next-line no-unscoped-text-selectors -- deprecated usage
    cy.contains("Showing 1,112 rows");
  });

  it("should convert negative filter to custom expression (metabase#14880)", () => {
    H.visitQuestionAdhoc({
      dataset_query: {
        type: "query",
        query: {
          "source-table": PRODUCTS_ID,
          filter: [
            "does-not-contain",
            ["field", PRODUCTS.TITLE, null],
            "Wallet",
            { "case-sensitive": false },
          ],
        },
        database: SAMPLE_DB_ID,
      },
      display: "table",
    });

    // eslint-disable-next-line no-unscoped-text-selectors -- deprecated usage
    cy.findByText("Title does not contain Wallet").click();
    cy.get(".Icon-chevronleft").click();
    // eslint-disable-next-line no-unscoped-text-selectors -- deprecated usage
    cy.findByText("Custom Expression").click();
    // eslint-disable-next-line no-unscoped-text-selectors -- deprecated usage
    cy.contains('doesNotContain([Title], "Wallet", "case-insensitive")');
  });

  it("should convert negative filter to custom expression (metabase#14880)", () => {
    H.visitQuestionAdhoc({
      dataset_query: {
        type: "query",
        query: {
          "source-table": PRODUCTS_ID,
          filter: [
            "does-not-contain",
            ["field", PRODUCTS.TITLE, null],
            "Wallet",
            { "case-sensitive": false },
          ],
        },
        database: SAMPLE_DB_ID,
      },
      display: "table",
    });

    // eslint-disable-next-line no-unscoped-text-selectors -- deprecated usage
    cy.findByText("Title does not contain Wallet").click();
    cy.get(".Icon-chevronleft").click();
    H.popover().findByText("Custom Expression").click();

    // Before we implement this feature, we can only assert that the input field for custom expression doesn't show at all
    H.CustomExpressionEditor.focus().get().should("be.visible");
  });

  it("should be able to convert time interval filter to custom expression (metabase#12457)", () => {
    H.openOrdersTable({ mode: "notebook" });

    H.filter({ mode: "notebook" });
    H.popover().within(() => {
      cy.findByText("Created At").click();
      cy.findByText("Relative date range…").click();
      cy.findByText("Previous").click();
      cy.findByText(/^Include/).click();
      cy.button("Add filter").click();
    });

    H.getNotebookStep("filter")
      .findByText("Created At is in the previous 30 days or today")
      .click();

    H.clauseStepPopover().within(() => {
      cy.button("Back").click();
      cy.button("Back").click();
      cy.findByText("Custom Expression").click();
      cy.button("Update").click();
    });

    // Back to GUI and "Include today" should be still checked
    H.getNotebookStep("filter")
      .findByText("Created At is in the previous 30 days or today")
      .click();

    H.popover()
      .findByTestId("include-current-interval-option")
      .should("have.attr", "aria-checked", "true");
  });

  it("should be able to convert case-insensitive filter to custom expression (metabase#14959)", () => {
    H.visitQuestionAdhoc({
      dataset_query: {
        type: "query",
        query: {
          "source-table": REVIEWS_ID,
          filter: [
            "contains",
            ["field", REVIEWS.REVIEWER, null],
            "MULLER",
            { "case-sensitive": false },
          ],
        },
        database: SAMPLE_DB_ID,
      },
      display: "table",
    });

    // eslint-disable-next-line no-unscoped-text-selectors -- deprecated usage
    cy.findByText("wilma-muller");
    // eslint-disable-next-line no-unscoped-text-selectors -- deprecated usage
    cy.findByText("Reviewer contains MULLER").click();
    cy.get(".Icon-chevronleft").click();
    // eslint-disable-next-line no-unscoped-text-selectors -- deprecated usage
    cy.findByText("Custom Expression").click();
    // eslint-disable-next-line no-unscoped-text-selectors -- deprecated usage
    cy.contains('contains([Reviewer], "MULLER", "case-insensitive")');
    cy.button("Update").click();
    cy.wait("@dataset").then((xhr) => {
      expect(xhr.response.body.data.rows).to.have.lengthOf(1);
    });
    // eslint-disable-next-line no-unscoped-text-selectors -- deprecated usage
    cy.findByText("wilma-muller");
  });

  it("should reject a number literal", () => {
    H.openProductsTable({ mode: "notebook" });
    H.filter({ mode: "notebook" });
    H.popover().findByText("Custom Expression").click();
    H.enterCustomColumnDetails({ formula: "3.14159" });
    H.popover().within(() => {
      cy.button("Done").should("be.disabled");
      cy.findByText("Types are incompatible.").should("be.visible");
    });
  });

  it("should reject a string literal", () => {
    H.openProductsTable({ mode: "notebook" });
    H.filter({ mode: "notebook" });
    H.popover().findByText("Custom Expression").click();
    H.enterCustomColumnDetails({ formula: '"TheAnswer"' });
    H.popover().within(() => {
      cy.button("Done").should("be.disabled");
      cy.findByText("Types are incompatible.").should("be.visible");
    });
  });

  it.skip("column filters should work for metrics (metabase#15333)", () => {
    H.visitQuestionAdhoc({
      dataset_query: {
        type: "query",
        query: {
          "source-table": PRODUCTS_ID,
          aggregation: [["count"]],
          breakout: [["field-id", PRODUCTS.CATEGORY]],
        },
        database: SAMPLE_DB_ID,
      },
      display: "table",
    });

    cy.get("[data-testid=cell-data]").contains("Count").click();
    // eslint-disable-next-line no-unscoped-text-selectors -- deprecated usage
    cy.findByText("Filter by this column").click();
    cy.findByPlaceholderText("Enter a number").type("42");
    cy.button("Update filter").should("not.be.disabled").click();
    // eslint-disable-next-line no-unscoped-text-selectors -- deprecated usage
    cy.findByText("Doohickey");
    // eslint-disable-next-line no-unscoped-text-selectors -- deprecated usage
    cy.findByText("Gizmo").should("not.exist");
  });

  it("custom expression filter should reference fields by their name, not by their id (metabase#15748)", () => {
    H.openOrdersTable({ mode: "notebook" });

    H.filter({ mode: "notebook" });
    H.popover().within(() => {
      cy.findByText("Custom Expression").click();
      H.enterCustomColumnDetails({ formula: "[Total] < [Subtotal]" });
      cy.button("Done").click();
    });

    H.getNotebookStep("filter")
      .findByText("Total is less than Subtotal")
      .should("be.visible");
  });

  it("custom expression filter should allow the use of parentheses in combination with logical operators (metabase#15754)", () => {
    H.openOrdersTable({ mode: "notebook" });

    H.filter({ mode: "notebook" });
    H.popover().findByText("Custom Expression").click();

    H.CustomExpressionEditor.focus()
      .type("([ID] > 2 OR [Subtotal] = 100) and [Tax] < 4")
      .blur();

    H.expressionEditorWidget()
      .findByText(/^Expected closing parenthesis but found/)
      .should("not.exist");

    H.expressionEditorWidget().button("Done").should("not.be.disabled");
  });

  it("custom expression filter should refuse to work with numeric value before an operator (metabase#15893)", () => {
    cy.intercept("POST", "/api/dataset").as("dataset");

    H.openOrdersTable({ mode: "notebook" });

    H.filter({ mode: "notebook" });
    H.popover().findByText("Custom Expression").click();

    H.CustomExpressionEditor.focus().type("0 < [ID]").blur();

    H.expressionEditorWidget()
      .findByText("Expecting field but found 0")
      .should("be.visible");

    H.expressionEditorWidget().button("Done").should("be.disabled");
  });

  it("should not allow switching focus with Tab", () => {
    H.openOrdersTable({ mode: "notebook" });

    H.filter({ mode: "notebook" });
    H.popover().findByText("Custom Expression").click();

    H.CustomExpressionEditor.focus().type("[Tax] > 0");

    // Tab switches the focus to the "Cancel" button
    cy.realPress("Tab");
    cy.focused().should("have.attr", "role", "textbox");

    H.CustomExpressionEditor.value().should("equal", "[Tax] > 0  ");
  });

  it("should allow choosing a suggestion with Tab", () => {
    H.openOrdersTable({ mode: "notebook" });

    H.filter({ mode: "notebook" });
    H.popover().findByText("Custom Expression").click();

    // Try to auto-complete Tax
    H.CustomExpressionEditor.focus().type("[Ta");

    // Suggestion popover shows up and this select the first one ([Tax])
    H.CustomExpressionEditor.acceptCompletion("tab");

    // Focus remains on the expression editor
    cy.focused().should("have.attr", "role", "textbox");

    // Finish to complete a valid expression, i.e. [Tax] > 42
    H.CustomExpressionEditor.type("> 42");

    // Tab switches the focus to the "Cancel" button
    cy.realPress("Tab");

    cy.focused().should("have.attr", "role", "textbox");
    H.CustomExpressionEditor.value().should("equal", "[Tax]> 42  ");
  });

  it("should allow hiding the suggestion list with Escape", () => {
    H.openOrdersTable({ mode: "notebook" });
    H.filter({ mode: "notebook" });
    // eslint-disable-next-line no-unscoped-text-selectors -- deprecated usage
    cy.findByText("Custom Expression").click();

    // Try to auto-complete Tax
    H.CustomExpressionEditor.focus().type("Disc");

    H.CustomExpressionEditor.completions().should("be.visible");

    // Esc closes the suggestion popover
    cy.realPress("Escape");

    H.CustomExpressionEditor.completions().should("be.visible");
  });

  it("should work on twice summarized questions and preserve both summaries (metabase#15620)", () => {
    H.visitQuestionAdhoc({
      dataset_query: {
        database: SAMPLE_DB_ID,
        type: "query",
        query: {
          "source-query": {
            "source-table": PRODUCTS_ID,
            aggregation: [["count"]],
            breakout: [
              ["field", PRODUCTS.CREATED_AT, { "temporal-unit": "month" }],
            ],
          },
          aggregation: [
            ["avg", ["field", "count", { "base-type": "type/Integer" }]],
          ],
        },
      },
    });

    cy.findByTestId("scalar-value").contains("5.41");
    H.filter();
    H.popover().within(() => {
      cy.findByText("Category").click();
      cy.findByText("Gizmo").click();
      cy.button("Apply filter").click();
    });
    H.openNotebook();

    H.verifyNotebookQuery("Products", [
      {
        filters: ["Category is Gizmo"],
        aggregations: ["Count"],
        breakouts: ["Created At: Month"],
      },
      {
        aggregations: ["Average of Count"],
      },
    ]);
  });

  it("user shouldn't need to scroll to add filter (metabase#14307)", () => {
    cy.viewport(1280, 720);
    H.openPeopleTable({ mode: "notebook" });
    H.filter({ mode: "notebook" });
    H.popover().findByText("State").click({ force: true });
    // eslint-disable-next-line no-unscoped-text-selectors -- deprecated usage
    cy.findByText("AL").click();
    cy.button("Add filter").isVisibleInPopover();
  });

  it("should retain all data series after saving a question where custom expression formula is the first metric (metabase#15882)", () => {
    H.visitQuestionAdhoc({
      dataset_query: {
        database: SAMPLE_DB_ID,
        query: {
          "source-table": ORDERS_ID,
          aggregation: [
            [
              "aggregation-options",
              [
                "/",
                ["sum", ["field", ORDERS.DISCOUNT, null]],
                ["sum", ["field", ORDERS.SUBTOTAL, null]],
              ],
              { "display-name": "Discount %" },
            ],
            ["count"],
            ["avg", ["field", ORDERS.TOTAL, null]],
          ],
          breakout: [
            ["field", ORDERS.CREATED_AT, { "temporal-unit": "month" }],
          ],
        },
        type: "query",
      },
      display: "line",
    });

    assertOnLegendLabels();
    H.cartesianChartCircleWithColors(["#88BF4D", "#509EE3", "#A989C5"]);
    // eslint-disable-next-line no-unscoped-text-selectors -- deprecated usage
    cy.findByText("Save").click();
    cy.findByTestId("save-question-modal")
      .findByLabelText(/Where do you want to save this/)
      .click();
    H.pickEntity({
      tab: "Browse",
      path: ["Our analytics"],
    });
    H.entityPickerModal().findByText("Select this collection").click();
    cy.findByTestId("save-question-modal").button("Save").click();

    assertOnLegendLabels();

    H.cartesianChartCircleWithColors(["#88BF4D", "#509EE3", "#A989C5"]);

    function assertOnLegendLabels() {
      cy.findAllByTestId("legend-item")
        .should("contain", "Discount %")
        .and("contain", "Count")
        .and("contain", "Average of Total");
    }
  });

  describe("specific combination of filters can cause frontend reload or blank screen (metabase#16198)", () => {
    it("shouldn't display chosen category in a breadcrumb (metabase#16198-1)", () => {
      const chosenCategory = "Gizmo";

      H.visitQuestionAdhoc({
        dataset_query: {
          database: SAMPLE_DB_ID,
          query: {
            "source-table": PRODUCTS_ID,
            filter: [
              "and",
              ["=", ["field", PRODUCTS.CATEGORY, null], chosenCategory],
              ["=", ["field", PRODUCTS.ID, null], 1],
            ],
          },
          type: "query",
        },
      });

      cy.findByTestId("head-crumbs-container").should(
        "not.contain",
        chosenCategory,
      );
    });

    it("adding an ID filter shouldn't cause page error and page reload (metabase#16198-2)", () => {
      H.openOrdersTable({ mode: "notebook" });
      H.filter({ mode: "notebook" });
      // eslint-disable-next-line no-unscoped-text-selectors -- deprecated usage
      cy.findByText("Custom Expression").click();
      H.CustomExpressionEditor.type("[Total] < [Product → Price]").blur();
      H.CustomExpressionEditor.format();
      cy.button("Done").click();
      // Filter currently says "Total is less than..." but it can change in https://github.com/metabase/metabase/pull/16174 to "Total < Price"
      // See: https://github.com/metabase/metabase/pull/16209#discussion_r638129099
      // eslint-disable-next-line no-unscoped-text-selectors -- deprecated usage
      cy.findByText(/^Total/);
      // eslint-disable-next-line no-unsafe-element-filtering
      cy.icon("add").last().click();
      H.popover().findByText(/^ID$/i).click();
      cy.findByPlaceholderText("Enter an ID").type("1");
      cy.button("Add filter").click();
      // eslint-disable-next-line no-unscoped-text-selectors -- deprecated usage
      cy.findByText(/^Total/);
      // eslint-disable-next-line no-unscoped-text-selectors -- deprecated usage
      cy.findByText("Something went wrong").should("not.exist");
    });

    it("removing first filter in a sequence shouldn't result in an empty page (metabase#16198-3)", () => {
      H.openOrdersTable({ mode: "notebook" });

      H.filter({ mode: "notebook" });
      H.clauseStepPopover().findByText("Total").click();
      H.selectFilterOperator("Equal to");
      H.clauseStepPopover().within(() => {
        cy.findByPlaceholderText("Enter a number").type("123");
        cy.button("Add filter").click();
      });

      H.getNotebookStep("filter").icon("add").click();

      H.clauseStepPopover().within(() => {
        cy.findByText("Custom Expression").click();
        H.CustomExpressionEditor.type("[Total] < [Product → Price]", {
          allowFastSet: true,
        }).blur();
        cy.button("Done").click();
      });

      // cy.findByText(/^Total/);
      // eslint-disable-next-line no-unsafe-element-filtering
      cy.icon("add").last().click();
      H.clauseStepPopover().findByText(/^ID$/i).click();
      cy.findByPlaceholderText("Enter an ID").type("1");
      cy.button("Add filter").click();
      // eslint-disable-next-line no-unscoped-text-selectors -- deprecated usage
      cy.findByText("Total is equal to 123")
        .parent()
        .find(".Icon-close")
        .click();

      H.visualize();
    });
  });

  ["True", "False"].forEach((condition) => {
    const regexCondition = new RegExp(`${condition}`, "i");
    // We must use and return strings instead of boolean and numbers
    const integerAssociatedWithCondition = condition === "True" ? "0" : "1";

    describe(`should be able to filter on the boolean column ${condition.toUpperCase()} (metabase#16386)`, () => {
      beforeEach(H.setupBooleanQuery);

      it("from the column popover (metabase#16386-1)", () => {
        H.tableHeaderClick("boolean");

        H.popover().findByText("Filter by this column").click();

        H.popover().within(() => {
          // Not sure exactly what this popover will look like when this issue is fixed.
          // In one of the previous versions it said "Update filter" instead of "Add filter".
          // If that's the case after the fix, this part of the test might need to be updated accordingly.
          cy.findByLabelText(regexCondition)
            .check({ force: true }) // the radio input is hidden
            .should("be.checked");
          cy.button("Add filter").click();
          cy.wait("@dataset");
        });

        assertOnTheResult();
      });

      it("from the custom question (metabase#16386-3)", () => {
        H.openNotebook();

        H.filter({ mode: "notebook" });

        H.popover().within(() => {
          cy.findByText("boolean").click();
          addBooleanFilter();
        });

        H.visualize(() => {
          assertOnTheResult();
        });
      });

      it("from custom expressions", () => {
        H.openNotebook();

        H.filter({ mode: "notebook" });

        H.popover().contains("Custom Expression").click();

        H.enterCustomColumnDetails({ formula: `boolean = ${condition}` });
        H.expressionEditorWidget().button("Done").click();

        H.visualize(() => {
          assertOnTheResult();
        });
      });

      function addBooleanFilter() {
        // This is really inconvenient way to ensure that the element is selected, but it's the only one currently
        cy.findByLabelText(regexCondition)
          .check({ force: true })
          .should("be.checked");
        cy.button("Add filter").click();
      }

      function assertOnTheResult() {
        // Filter name
        cy.findByTextEnsureVisible(`boolean is ${condition.toLowerCase()}`);
        cy.get("[data-testid=cell-data]").should(
          "contain",
          integerAssociatedWithCondition,
        );
      }
    });
  });

  describe("should handle boolean arguments", () => {
    beforeEach(H.setupBooleanQuery);

    it("with case", () => {
      H.openNotebook();

      // eslint-disable-next-line no-unscoped-text-selectors -- deprecated usage
      cy.findByText("Custom column").click();
      H.enterCustomColumnDetails({
        formula: "Case(boolean, 45, -10)",
        name: "Test",
      });

      cy.button("Done").click();

      H.filter({ mode: "notebook" });

      H.popover().contains("Custom Expression").click();

      H.enterCustomColumnDetails({ formula: "boolean = true" });
      H.expressionEditorWidget().button("Done").click();

      H.visualize(() => {
        cy.contains("45").should("exist");
        cy.contains("-10").should("not.exist");
      });
    });

    it("with CountIf", () => {
      H.openNotebook();
      H.summarize({ mode: "notebook" });
      H.popover().contains("Custom Expression").click();
      H.enterCustomColumnDetails({
        formula: "CountIf(boolean)",
        name: "count if boolean is true",
      });
      H.expressionEditorWidget().button("Done").click();
      cy.findByTestId("aggregate-step")
        .contains("count if boolean is true")
        .should("exist");
      H.visualize(() => {
        cy.contains("2").should("exist");
      });
    });
  });

  // TODO: fixme!
  it.skip("should render custom expression helper near the custom expression field", () => {
    H.openReviewsTable({ mode: "notebook" });
    H.filter({ mode: "notebook" });

    H.expressionEditorWidget().within(() => {
      cy.findByText("Custom Expression").click();

      H.enterCustomColumnDetails({ formula: "floor" });

      H.checkExpressionEditorHelperPopoverPosition();
    });
  });

  it("should close the dropdown but not the popover on escape when the combobox is opened", () => {
    const optionName = "Abbey Satterfield";
    H.openPeopleTable({ mode: "notebook" });
    H.filter({ mode: "notebook" });
    H.popover().within(() => {
      cy.findByText("Name").click();
      cy.findByLabelText("Filter value").type("ab");
      cy.findByRole("option", { name: optionName }).should("be.visible");

      cy.findByLabelText("Filter value").type("{esc}");
      cy.findByRole("option", { name: optionName }).should("not.exist");
      cy.findByLabelText("Filter value").should("be.visible");
    });
  });

<<<<<<< HEAD
  it("should show column name and close popover on click", () => {
    H.openOrdersTable();
    H.tableHeaderColumn("Total").click();
    H.popover().findByText("Filter by this column").click();
    H.popover().should("contain", "Total").findByText("Total").click();
    H.popover({ skipVisibilityCheck: true }).should("not.exist");
=======
  it("should render the selected item in view", () => {
    cy.viewport(1280, 320);
    H.openReviewsTable({ mode: "notebook" });
    H.filter({ mode: "notebook" });

    cy.realPress("ArrowDown");
    cy.realPress("ArrowDown");
    cy.realPress("ArrowDown");
    cy.realPress("ArrowDown");
    cy.realPress("ArrowDown");
    cy.realPress("ArrowDown");
    cy.realPress("ArrowDown");

    H.popover()
      .findByRole("tree")
      .then((el) => {
        cy.wrap(el[0].scrollTop).should("be.greaterThan", 0);
      });

    H.popover().findByText("Created At").should("be.visible");
  });

  it("should allow selecting a field on the source table using the table prefix", () => {
    H.openOrdersTable({ mode: "notebook" });
    H.filter({ mode: "notebook" });
    H.popover().within(() => {
      cy.log("Columns from the source table should be visible");
      filter("Orders");
      verifySectionOrder(["Orders", "User"]);
      verifyItemOrder(["ID", "Subtotal", "Tax", "Total"]);

      cy.log("Columns from the source table should be possible to filter");
      filter("Orders Sub");
      verifySectionOrder(["Orders"]);
      verifyItemOrder(["Subtotal", "Quantity", "User ID"]);

      cy.log("Source table should match fuzzily");
      filter("Arders");
      verifySectionOrder(["User", "Orders"]);
      verifyItemOrder(["Address", "ID", "Subtotal", "Tax", "Total"]);

      cy.log("Source table should match fuzzily with field name");
      filter("Ardors Sub");
      verifySectionOrder(["Orders", "User"]);
      verifyItemOrder(["Subtotal", "Address"]);

      cy.log("Source table should match fuzzily with a fuzzy column name");
      filter("Arders Sab");
      verifySectionOrder(["Orders", "User"]);
      verifyItemOrder(["Subtotal", "Address"]);

      cy.log("It should match fields with spaces");
      filter("Orders User ID");
      verifySectionOrder(["Orders"]);
      verifyItemOrder(["User ID", "Product ID"]);

      cy.log("It should match fields directly");
      filter("Ean");
      verifySectionOrder(["Product", "Orders", "User"]);
      verifyItemOrder(["Ean", "Vendor", "Created At"]);
    });

    function filter(searchText) {
      cy.findByPlaceholderText("Find...").clear().type(searchText);
    }

    function verifySectionOrder(names) {
      names.forEach((name, index) => {
        cy.findAllByTestId("list-section-header")
          .should("have.length.gte", names.length)
          .eq(index)
          .should("have.text", name);
      });
    }

    function verifyItemOrder(names) {
      names.forEach((name, index) => {
        cy.findAllByTestId("dimension-list-item")
          .should("have.length.gte", names.length)
          .eq(index)
          .should("have.text", name);
      });
    }
  });

  it("should allow picking custom expressions in filter picker", () => {
    H.openOrdersTable({ mode: "notebook" });
    H.filter({ mode: "notebook" });
    H.popover().within(() => {
      cy.findByPlaceholderText("Find...").clear().type("coalesce");
      cy.findByText("Custom Expressions").should("be.visible");
      cy.findByText("coalesce").should("be.visible").click();

      H.CustomExpressionEditor.value().should(
        "equal",
        "coalesce(value1, value2)",
      );
    });
  });

  it("should allow selecting custom expressions in filter picker with (", () => {
    H.openOrdersTable({ mode: "notebook" });
    H.filter({ mode: "notebook" });
    H.popover().within(() => {
      cy.log("typing a non-existing clause does nothing");
      cy.findByPlaceholderText("Find...").clear().type("foo(");
      H.CustomExpressionEditor.get().should("not.exist");

      cy.findByPlaceholderText("Find...").clear().type("case(");
      H.CustomExpressionEditor.value().should(
        "equal",
        "case(condition, output)",
      );
    });
>>>>>>> 21ff1a58
  });
});

function openExpressionEditorFromFreshlyLoadedPage() {
  H.openReviewsTable({ mode: "notebook" });
  H.filter({ mode: "notebook" });
  cy.findByText("Custom Expression").click();
}<|MERGE_RESOLUTION|>--- conflicted
+++ resolved
@@ -1053,14 +1053,14 @@
     });
   });
 
-<<<<<<< HEAD
   it("should show column name and close popover on click", () => {
     H.openOrdersTable();
     H.tableHeaderColumn("Total").click();
     H.popover().findByText("Filter by this column").click();
     H.popover().should("contain", "Total").findByText("Total").click();
     H.popover({ skipVisibilityCheck: true }).should("not.exist");
-=======
+  });
+
   it("should render the selected item in view", () => {
     cy.viewport(1280, 320);
     H.openReviewsTable({ mode: "notebook" });
@@ -1175,7 +1175,6 @@
         "case(condition, output)",
       );
     });
->>>>>>> 21ff1a58
   });
 });
 
