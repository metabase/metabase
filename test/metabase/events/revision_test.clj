--- conflicted
+++ resolved
@@ -5,7 +5,8 @@
    [metabase.events :as events]
    [metabase.models.dashboard :as dashboard]
    [metabase.test :as mt]
-   [toucan2.core :as t2]))
+   [toucan2.core :as t2]
+   [toucan2.tools.with-temp :as t2.with-temp]))
 
 (defn- card-properties
   "Some default properties for `Cards` for use in tests in this namespace."
@@ -56,11 +57,7 @@
 
 (deftest card-create-test
   (testing :event/card-create
-<<<<<<< HEAD
-    (mt/with-temp [Card {card-id :id, :as card} (card-properties)]
-=======
     (t2.with-temp/with-temp [:model/Card {card-id :id, :as card} (card-properties)]
->>>>>>> 8d23fd74
       (events/publish-event! :event/card-create {:object card :user-id (mt/user->id :crowberto)})
       (is (=? {:model        "Card"
                :model_id     card-id
@@ -74,11 +71,7 @@
 
 (deftest card-update-test
   (testing :event/card-update
-<<<<<<< HEAD
-    (mt/with-temp [Card {card-id :id, :as card} (card-properties)]
-=======
     (t2.with-temp/with-temp [:model/Card {card-id :id, :as card} (card-properties)]
->>>>>>> 8d23fd74
       (events/publish-event! :event/card-update {:object card :user-id (mt/user->id :crowberto)})
       (is (=? {:model        "Card"
                :model_id     card-id
@@ -92,11 +85,7 @@
 
 (deftest card-update-shoud-not-contains-public-info-test
   (testing :event/card-update
-<<<<<<< HEAD
-    (mt/with-temp [Card {card-id :id, :as card} (card-properties)]
-=======
     (t2.with-temp/with-temp [:model/Card {card-id :id, :as card} (card-properties)]
->>>>>>> 8d23fd74
       (events/publish-event! :event/card-update {:object card :user-id (mt/user->id :crowberto)})
       ;; we don't want the public_uuid and made_public_by_id to be recorded in a revision
       ;; otherwise revert a card to earlier revision might toggle the public sharing settings
@@ -109,11 +98,7 @@
 (deftest dashboard-create-test
   (testing :event/dashboard-create
     (mt/with-test-user :rasta
-<<<<<<< HEAD
-      (mt/with-temp [Dashboard {dashboard-id :id, :as dashboard}]
-=======
       (t2.with-temp/with-temp [:model/Dashboard {dashboard-id :id, :as dashboard}]
->>>>>>> 8d23fd74
         (events/publish-event! :event/dashboard-create {:object dashboard :user-id (mt/user->id :rasta)})
         (is (= {:model        "Dashboard"
                 :model_id     dashboard-id
@@ -128,11 +113,7 @@
 (deftest dashboard-update-test
   (testing :event/dashboard-update
     (mt/with-test-user :rasta
-<<<<<<< HEAD
-      (mt/with-temp [Dashboard {dashboard-id :id, :as dashboard}]
-=======
       (t2.with-temp/with-temp [:model/Dashboard {dashboard-id :id, :as dashboard}]
->>>>>>> 8d23fd74
         (events/publish-event! :event/dashboard-update {:object dashboard :user-id (mt/user->id :rasta)})
         (is (= {:model        "Dashboard"
                 :model_id     dashboard-id
@@ -147,11 +128,7 @@
 (deftest dashboard-update-shoud-not-contains-public-info-test
   (testing :event/dashboard-update
     (mt/with-test-user :rasta
-<<<<<<< HEAD
-      (mt/with-temp [Dashboard {dashboard-id :id, :as dashboard}]
-=======
       (t2.with-temp/with-temp [:model/Dashboard {dashboard-id :id, :as dashboard}]
->>>>>>> 8d23fd74
         (events/publish-event! :event/dashboard-update {:object dashboard :user-id (mt/user->id :rasta)})
 
        ;; we don't want the public_uuid and made_public_by_id to be recorded in a revision
@@ -163,15 +140,9 @@
                                            keys set))))))))
 (deftest dashboard-add-cards-test
   (testing ":event/dashboard-update with adding dashcards"
-<<<<<<< HEAD
-    (mt/with-temp [Dashboard     {dashboard-id :id, :as dashboard} {}
-                   Card          {card-id :id}                     (card-properties)
-                   DashboardCard dashcard                          {:card_id card-id, :dashboard_id dashboard-id}]
-=======
     (t2.with-temp/with-temp [:model/Dashboard     {dashboard-id :id, :as dashboard} {}
                              :model/Card          {card-id :id}                     (card-properties)
                              :model/DashboardCard dashcard                          {:card_id card-id, :dashboard_id dashboard-id}]
->>>>>>> 8d23fd74
       (events/publish-event! :event/dashboard-update {:object  dashboard
                                                       :user-id (mt/user->id :rasta)})
       (is (= {:model        "Dashboard"
@@ -187,17 +158,10 @@
 
 (deftest dashboard-remove-cards-test
   (testing ":event/dashboard-update with removing dashcards"
-<<<<<<< HEAD
-    (mt/with-temp [Dashboard     {dashboard-id :id, :as dashboard} {}
-                   Card          {card-id :id}                     (card-properties)
-                   DashboardCard dashcard                          {:card_id card-id, :dashboard_id dashboard-id}]
-      (t2/delete! (t2/table-name DashboardCard), :id (:id dashcard))
-=======
     (t2.with-temp/with-temp [:model/Dashboard     {dashboard-id :id, :as dashboard} {}
                              :model/Card          {card-id :id}                     (card-properties)
                              :model/DashboardCard dashcard                          {:card_id card-id, :dashboard_id dashboard-id}]
       (t2/delete! (t2/table-name :model/DashboardCard), :id (:id dashcard))
->>>>>>> 8d23fd74
       (events/publish-event! :event/dashboard-update {:object dashboard :user-id (mt/user->id :rasta)})
       (is (= {:model        "Dashboard"
               :model_id     dashboard-id
@@ -211,17 +175,10 @@
 
 (deftest dashboard-reposition-cards-test
   (testing ":event/dashboard-update with repositioning dashcards"
-<<<<<<< HEAD
-    (mt/with-temp [Dashboard     {dashboard-id :id, :as dashboard} {}
-                   Card          {card-id :id}                     (card-properties)
-                   DashboardCard dashcard                          {:card_id card-id, :dashboard_id dashboard-id}]
-      (t2/update! DashboardCard (:id dashcard) {:size_x 3})
-=======
     (t2.with-temp/with-temp [:model/Dashboard     {dashboard-id :id, :as dashboard} {}
                              :model/Card          {card-id :id}                     (card-properties)
                              :model/DashboardCard dashcard                          {:card_id card-id, :dashboard_id dashboard-id}]
       (t2/update! :model/DashboardCard (:id dashcard) {:size_x 3})
->>>>>>> 8d23fd74
       (events/publish-event! :event/dashboard-update {:object dashboard :user-id (mt/user->id :crowberto)})
       (is (= {:model        "Dashboard"
               :model_id     dashboard-id
@@ -246,7 +203,7 @@
 
 (deftest dashboard-add-tabs-test
   (testing ":event/dashboard-update with added tabs"
-    (mt/with-temp
+    (t2.with-temp/with-temp
       [:model/Dashboard     {dashboard-id :id, :as dashboard} {:name "A dashboard"}
        :model/DashboardTab  {dashtab-id :id}                  {:name         "First tab"
                                                                :position     0
@@ -268,7 +225,7 @@
 
 (deftest dashboard-update-tabs-test
   (testing ":event/dashboard-update with updating tabs"
-    (mt/with-temp
+    (t2.with-temp/with-temp
       [:model/Dashboard     {dashboard-id :id, :as dashboard} {:name "A dashboard"}
        :model/DashboardTab  {dashtab-id :id}                  {:name         "First tab"
                                                                :position     0
@@ -291,7 +248,7 @@
 
 (deftest dashboard-delete-tabs-test
   (testing ":event/dashboard-update with deleting tabs"
-    (mt/with-temp
+    (t2.with-temp/with-temp
       [:model/Dashboard     {dashboard-id :id, :as dashboard} {:name "A dashboard"}
        :model/DashboardTab  {dashtab-id :id}                  {:name         "First tab"
                                                                :position     0
@@ -310,17 +267,10 @@
 
 (deftest segment-create-test
   (testing :event/segment-create
-<<<<<<< HEAD
-    (mt/with-temp [Database {database-id :id} {}
-                   Table    {:keys [id]}      {:db_id database-id}
-                   Segment  segment           {:table_id   id
-                                               :definition {:a "b"}}]
-=======
     (t2.with-temp/with-temp [:model/Database {database-id :id} {}
                              :model/Table    {:keys [id]}      {:db_id database-id}
                              :model/Segment  segment           {:table_id   id
                                                                 :definition {:a "b"}}]
->>>>>>> 8d23fd74
       (events/publish-event! :event/segment-create {:object segment :user-id (mt/user->id :rasta)})
       (let [revision (-> (t2/select-one :model/Revision :model "Segment", :model_id (:id segment))
                          (select-keys [:model :user_id :object :is_reversion :is_creation :message]))]
@@ -342,17 +292,10 @@
 
 (deftest segment-update-test
   (testing :event/segment-update
-<<<<<<< HEAD
-    (mt/with-temp [Database {database-id :id} {}
-                   Table    {:keys [id]}      {:db_id database-id}
-                   Segment  segment           {:table_id   id
-                                               :definition {:a "b"}}]
-=======
     (t2.with-temp/with-temp [:model/Database {database-id :id} {}
                              :model/Table    {:keys [id]}      {:db_id database-id}
                              :model/Segment  segment           {:table_id   id
                                                                 :definition {:a "b"}}]
->>>>>>> 8d23fd74
       (events/publish-event! :event/segment-update
                              (assoc {:object segment}
                                     :revision-message "updated"
@@ -378,19 +321,11 @@
 
 (deftest segment-delete-test
   (testing :event/segment-delete
-<<<<<<< HEAD
-    (mt/with-temp [Database {database-id :id} {}
-                   Table    {:keys [id]}      {:db_id database-id}
-                   Segment  segment           {:table_id   id
-                                               :definition {:a "b"}
-                                               :archived   true}]
-=======
     (t2.with-temp/with-temp [:model/Database {database-id :id} {}
                              :model/Table    {:keys [id]}      {:db_id database-id}
                              :model/Segment  segment           {:table_id   id
                                                                 :definition {:a "b"}
                                                                 :archived   true}]
->>>>>>> 8d23fd74
       (events/publish-event! :event/segment-delete {:object segment :user-id (mt/user->id :rasta)})
       (is (= {:model        "Segment"
               :user_id      (mt/user->id :rasta)
