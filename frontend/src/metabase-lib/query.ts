--- conflicted
+++ resolved
@@ -60,7 +60,6 @@
   return ML.drop_stage_if_empty(query, stageIndex);
 }
 
-<<<<<<< HEAD
 export function dropEmptyStages(query: Query): Query {
   const stageIndexes = Array.from({ length: stageCount(query) }).map(
     (_, index) => index,
@@ -71,8 +70,6 @@
   }, query);
 }
 
-=======
->>>>>>> 65ebed46
 export function removeClause(
   query: Query,
   stageIndex: number,
