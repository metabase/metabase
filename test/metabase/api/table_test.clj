--- conflicted
+++ resolved
@@ -21,10 +21,7 @@
             [metabase.test
              [data :as data]
              [util :as tu]]
-<<<<<<< HEAD
-=======
             [metabase.test.data.users :as test-users]
->>>>>>> db9a101f
             [metabase.test.mock.util :as mutil]
             [metabase.timeseries-query-processor-test.util :as tqpt]
             [toucan.db :as db]))
@@ -193,97 +190,6 @@
 ;;; GET api/table/:id/query_metadata?include_sensitive_fields
 ;; Make sure that getting the User table *does* include info about the password field, but not actual values
 ;; themselves
-<<<<<<< HEAD
-(expect
-  (merge
-   (query-metadata-defaults)
-   (db/select-one [Table :created_at :updated_at :fields_hash] :id (mt/id :users))
-   {:schema       "PUBLIC"
-    :name         "USERS"
-    :display_name "Users"
-    :entity_type  "entity/UserTable"
-    :fields       [(assoc (field-details (Field (mt/id :users :id)))
-                     :special_type     "type/PK"
-                     :table_id         (mt/id :users)
-                     :name             "ID"
-                     :display_name     "ID"
-                     :database_type    "BIGINT"
-                     :base_type        "type/BigInteger"
-                     :visibility_type  "normal"
-                     :has_field_values "none")
-                   (assoc (field-details (Field (mt/id :users :last_login)))
-                     :table_id                 (mt/id :users)
-                     :name                     "LAST_LOGIN"
-                     :display_name             "Last Login"
-                     :database_type            "TIMESTAMP"
-                     :base_type                "type/DateTime"
-                     :visibility_type          "normal"
-                     :dimension_options        (var-get #'table-api/datetime-dimension-indexes)
-                     :default_dimension_option (var-get #'table-api/date-default-index)
-                     :has_field_values         "none")
-                   (assoc (field-details (Field (mt/id :users :name)))
-                     :special_type             "type/Name"
-                     :table_id                 (mt/id :users)
-                     :name                     "NAME"
-                     :display_name             "Name"
-                     :database_type            "VARCHAR"
-                     :base_type                "type/Text"
-                     :visibility_type          "normal"
-                     :dimension_options        []
-                     :default_dimension_option nil
-                     :has_field_values         "list")
-                   (assoc (field-details (Field :table_id (mt/id :users), :name "PASSWORD"))
-                     :special_type     "type/Category"
-                     :table_id         (mt/id :users)
-                     :name             "PASSWORD"
-                     :display_name     "Password"
-                     :database_type    "VARCHAR"
-                     :base_type        "type/Text"
-                     :visibility_type  "sensitive"
-                     :has_field_values "list")]
-    :rows         nil
-    :id           (mt/id :users)})
-  ((mt/user->client :rasta) :get 200 (format "table/%d/query_metadata?include_sensitive_fields=true" (mt/id :users))))
-
-;;; GET api/table/:id/query_metadata
-;;; Make sure that getting the User table does *not* include password info
-(expect
-  (merge
-   (query-metadata-defaults)
-   (db/select-one [Table :created_at :updated_at :fields_hash] :id (mt/id :users))
-   {:schema       "PUBLIC"
-    :name         "USERS"
-    :display_name "Users"
-    :entity_type  "entity/UserTable"
-    :fields       [(assoc (field-details (Field (mt/id :users :id)))
-                     :table_id         (mt/id :users)
-                     :special_type     "type/PK"
-                     :name             "ID"
-                     :display_name     "ID"
-                     :database_type    "BIGINT"
-                     :base_type        "type/BigInteger"
-                     :has_field_values "none")
-                   (assoc (field-details (Field (mt/id :users :last_login)))
-                     :table_id                 (mt/id :users)
-                     :name                     "LAST_LOGIN"
-                     :display_name             "Last Login"
-                     :database_type            "TIMESTAMP"
-                     :base_type                "type/DateTime"
-                     :dimension_options        (var-get #'table-api/datetime-dimension-indexes)
-                     :default_dimension_option (var-get #'table-api/date-default-index)
-                     :has_field_values         "none")
-                   (assoc (field-details (Field (mt/id :users :name)))
-                     :table_id         (mt/id :users)
-                     :special_type     "type/Name"
-                     :name             "NAME"
-                     :display_name     "Name"
-                     :database_type    "VARCHAR"
-                     :base_type        "type/Text"
-                     :has_field_values "list")]
-    :rows         nil
-    :id           (mt/id :users)})
-  ((mt/user->client :rasta) :get 200 (format "table/%d/query_metadata" (mt/id :users))))
-=======
 (deftest sensitive-fields-included-test
   (testing "Sensitive fields are included"
     (is (= (merge
@@ -375,7 +281,6 @@
              :rows         nil
              :id           (mt/id :users)})
            ((test-users/user->client :rasta) :get 200 (format "table/%d/query_metadata" (mt/id :users)))))))
->>>>>>> db9a101f
 
 ;; Check that FK fields belonging to Tables we don't have permissions for don't come back as hydrated `:target`(#3867)
 (expect
@@ -639,7 +544,7 @@
      :type/Category
      (fn []
        (narrow-fields ["PRICE" "CATEGORY_ID"]
-                      ((mt/user->client :rasta) :get 200 (format "table/%d/query_metadata" (mt/id :venues))))))))
+                      ((test-users/user->client :rasta) :get 200 (format "table/%d/query_metadata" (mt/id :venues))))))))
 
 ;; ## GET /api/table/:id/query_metadata
 ;; Ensure internal remapped dimensions and human_readable_values are returned when type is enum
