--- conflicted
+++ resolved
@@ -70,13 +70,9 @@
          dashboard/keep-me
          database/keep-me
          dimension/keep-me
-<<<<<<< HEAD
          field/keep-me
          field-usage/keep-me
-=======
->>>>>>> 82dd157a
          field-values/keep-me
-         field/keep-me
          legacy-metric/keep-me
          legacy-metric-important-field/keep-me
          login-history/keep-me
