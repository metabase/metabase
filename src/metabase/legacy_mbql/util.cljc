(ns metabase.legacy-mbql.util
  "Utilitiy functions for working with MBQL queries."
  (:refer-clojure :exclude [replace])
  (:require
   [clojure.string :as str]
   [metabase.legacy-mbql.predicates :as mbql.preds]
   [metabase.legacy-mbql.schema :as mbql.s]
   [metabase.legacy-mbql.schema.helpers :as schema.helpers]
   [metabase.lib.schema.common :as lib.schema.common]
   [metabase.lib.util.match :as lib.util.match]
   [metabase.shared.util.i18n :as i18n]
<<<<<<< HEAD
   [metabase.util :as u]
=======
   [metabase.shared.util.time :as shared.ut]
>>>>>>> 7d64ca26
   [metabase.util.log :as log]
   [metabase.util.malli :as mu]
   #?@(:clj
       [[metabase.models.dispatch :as models.dispatch]
        [metabase.util.i18n]])))

(mu/defn normalize-token :- :keyword
  "Convert a string or keyword in various cases (`lisp-case`, `snake_case`, or `SCREAMING_SNAKE_CASE`) to a lisp-cased
  keyword."
  [token :- schema.helpers/KeywordOrString]
  #_{:clj-kondo/ignore [:discouraged-var]}
  (-> (u/qualified-name token)
      str/lower-case
      (str/replace #"_" "-")
      keyword))

(defn mbql-clause?
  "True if `x` is an MBQL clause (a sequence with a keyword as its first arg). (Since this is used by the code in
  `normalize` this handles pre-normalized clauses as well.)"
  [x]
  (and (sequential? x)
       (not (map-entry? x))
       (keyword? (first x))))

(defn is-clause?
  "If `x` is an MBQL clause, and an instance of clauses defined by keyword(s) `k-or-ks`?

    (is-clause? :count [:count 10])        ; -> true
    (is-clause? #{:+ :- :* :/} [:+ 10 20]) ; -> true"
  [k-or-ks x]
  (and
   (mbql-clause? x)
   (if (coll? k-or-ks)
     ((set k-or-ks) (first x))
     (= k-or-ks (first x)))))

(defn check-clause
  "Returns `x` if it's an instance of a clause defined by keyword(s) `k-or-ks`

    (check-clause :count [:count 10]) ; => [:count 10]
    (check-clause? #{:+ :- :* :/} [:+ 10 20]) ; -> [:+ 10 20]
    (check-clause :sum [:count 10]) ; => nil"
  [k-or-ks x]
  (when (is-clause? k-or-ks x)
    x))

;;; +----------------------------------------------------------------------------------------------------------------+
;;; |                                       Functions for manipulating queries                                       |
;;; +----------------------------------------------------------------------------------------------------------------+

(defn- combine-compound-filters-of-type [compound-type subclauses]
  (mapcat #(lib.util.match/match-one %
             [(_ :guard (partial = compound-type)) & args]
             args
             _
             [&match])
          subclauses))

(declare simplify-compound-filter)

(defn- simplify-and-or-filter
  [op args]
  (let [args (distinct (filter some? args))]
    (case (count args)
      ;; an empty filter, toss it
      0 nil
      ;; single arg, unwrap it
      1 (simplify-compound-filter (first args))
      (if (some (partial is-clause? op) args)
        ;; clause of the same type embedded, faltten it
        (recur op (combine-compound-filters-of-type op args))
        ;; simplify the arguments
        (let [simplified (map simplify-compound-filter args)]
          (if (= simplified args)
            ;; no change, we can stop
            (into [op] args)
            ;; there is a change, we might be able to simplify even further
            (recur op simplified)))))))

(defn simplify-compound-filter
  "Simplify compound `:and`, `:or`, and `:not` compound filters, combining or eliminating them where possible. This
  also fixes theoretically disallowed compound filters like `:and` with only a single subclause, and eliminates `nils`
  and duplicate subclauses from the clauses."
  [x]
  (cond
    ;; look for filters in the values
    (map? x) (update-vals x simplify-compound-filter)
    (seq? x) (recur (vec x))
    ;; not a map and not vector, leave it as is
    (not (vector? x)) x
    ;; an empty filter, toss it
    (not (some some? x)) nil
    :else (let [[op & [farg :as args]] x]
            (case op
              :not (if-not (seqable? farg)
                     x
                     (case (first farg)
                       ;; double negation, eliminate both
                       :not (recur (second farg))
                       ;; use de Morgan's law to push the negation down
                       :and (simplify-and-or-filter :or (map #(vector :not %) (rest farg)))
                       :or  (simplify-and-or-filter :and (map #(vector :not %) (rest farg)))
                       x))
              :and (simplify-and-or-filter :and args)
              :or  (simplify-and-or-filter :or args)
              ;; simplify the elements of the vector
              (mapv simplify-compound-filter x)))))

(mu/defn combine-filter-clauses :- mbql.s/Filter
  "Combine two filter clauses into a single clause in a way that minimizes slapping a bunch of `:and`s together if
  possible."
  [filter-clause & more-filter-clauses]
  (simplify-compound-filter (cons :and (cons filter-clause more-filter-clauses))))

(mu/defn add-filter-clause-to-inner-query :- mbql.s/MBQLQuery
  "Add a additional filter clause to an *inner* MBQL query, merging with the existing filter clause with `:and` if
  needed."
  [inner-query :- mbql.s/MBQLQuery
   new-clause  :- [:maybe mbql.s/Filter]]
  (if-not new-clause
    inner-query
    (update inner-query :filter combine-filter-clauses new-clause)))

(mu/defn add-filter-clause :- mbql.s/Query
  "Add an additional filter clause to an `outer-query`. If `new-clause` is `nil` this is a no-op."
  [outer-query :- mbql.s/Query new-clause :- [:maybe mbql.s/Filter]]
  (update outer-query :query add-filter-clause-to-inner-query new-clause))

(defn desugar-inside
  "Rewrite `:inside` filter clauses as a pair of `:between` clauses."
  [m]
  (lib.util.match/replace m
    [:inside lat-field lon-field lat-max lon-min lat-min lon-max]
    [:and
     [:between lat-field lat-min lat-max]
     [:between lon-field lon-min lon-max]]))

(defn desugar-is-null-and-not-null
  "Rewrite `:is-null` and `:not-null` filter clauses as simpler `:=` and `:!=`, respectively."
  [m]
  (lib.util.match/replace m
    [:is-null field]  [:=  field nil]
    [:not-null field] [:!= field nil]))

(defn desugar-is-empty-and-not-empty
  "Rewrite `:is-empty` and `:not-empty` filter clauses as simpler `:=` and `:!=`, respectively.

   If `:not-empty` is called on `:metabase.lib.schema.expression/emptyable` type, expand check for empty string. For
   non-`emptyable` types act as `:is-null`. If field has nil base type it is considered not emptyable expansion wise."
  [m]
  (lib.util.match/replace m
    [:is-empty field]
    (if (isa? (get-in field [2 :base-type]) :metabase.lib.schema.expression/emptyable)
      [:or [:= field nil] [:= field ""]]
      [:= field nil])

    [:not-empty field]
    (if (isa? (get-in field [2 :base-type]) :metabase.lib.schema.expression/emptyable)
      [:and [:!= field nil] [:!= field ""]]
      [:!= field nil])))

(defn- replace-field-or-expression
  "Replace a field or expression inside :time-interval"
  [m unit]
  (lib.util.match/replace m
    [:field id-or-name opts]
    [:field id-or-name (assoc opts :temporal-unit unit)]

    :expression
    (let [[_expression expression-name opts] &match]
      [:expression expression-name (assoc opts :temporal-unit unit)])))

(defn desugar-time-interval
  "Rewrite `:time-interval` filter clauses as simpler ones like `:=` or `:between`."
  [m]
  (lib.util.match/replace m
    [:time-interval field-or-expression n unit] (recur [:time-interval field-or-expression n unit nil])

    ;; replace current/last/next with corresponding value of n and recur
    [:time-interval field-or-expression :current unit options] (recur [:time-interval field-or-expression  0 unit options])
    [:time-interval field-or-expression :last    unit options] (recur [:time-interval field-or-expression -1 unit options])
    [:time-interval field-or-expression :next    unit options] (recur [:time-interval field-or-expression  1 unit options])

    [:time-interval field-or-expression (n :guard #{-1}) unit (_ :guard :include-current)]
    [:between
     (replace-field-or-expression field-or-expression unit)
     [:relative-datetime n unit]
     [:relative-datetime 0 unit]]

    [:time-interval field-or-expression (n :guard #{1}) unit (_ :guard :include-current)]
    [:between
     (replace-field-or-expression field-or-expression unit)
     [:relative-datetime 0 unit]
     [:relative-datetime n unit]]

    [:time-interval field-or-expression (n :guard #{-1 0 1}) unit _]
    [:= (replace-field-or-expression field-or-expression unit) [:relative-datetime n unit]]

    [:time-interval field-or-expression (n :guard neg?) unit (_ :guard :include-current)]
    [:between
     (replace-field-or-expression field-or-expression unit)
     [:relative-datetime n unit]
     [:relative-datetime 0 unit]]

    [:time-interval field-or-expression (n :guard neg?) unit _]
    [:between
     (replace-field-or-expression field-or-expression unit)
     [:relative-datetime n unit]
     [:relative-datetime -1 unit]]

    [:time-interval field-or-expression n unit (_ :guard :include-current)]
    [:between
     (replace-field-or-expression field-or-expression unit)
     [:relative-datetime 0 unit]
     [:relative-datetime n unit]]

    [:time-interval field-or-expression n unit _]
    [:between
     (replace-field-or-expression field-or-expression unit)
     [:relative-datetime 1 unit]
     [:relative-datetime n unit]]))

(defn desugar-does-not-contain
  "Rewrite `:does-not-contain` filter clauses as simpler `:not` clauses."
  [m]
  (lib.util.match/replace m
    [:does-not-contain & args]
    [:not (into [:contains] args)]))

(defn desugar-equals-and-not-equals-with-extra-args
  "`:=` and `!=` clauses with more than 2 args automatically get rewritten as compound filters.

     [:= field x y]  -> [:or  [:=  field x] [:=  field y]]
     [:!= field x y] -> [:and [:!= field x] [:!= field y]]"
  [m]
  (lib.util.match/replace m
    [:= field x y & more]
    (apply vector :or (for [x (concat [x y] more)]
                        [:= field x]))

    [:!= field x y & more]
    (apply vector :and (for [x (concat [x y] more)]
                         [:!= field x]))))

(defn desugar-current-relative-datetime
  "Replace `relative-datetime` clauses like `[:relative-datetime :current]` with `[:relative-datetime 0 <unit>]`.
  `<unit>` is inferred from the `:field` the clause is being compared to (if any), otherwise falls back to `default.`"
  [m]
  (lib.util.match/replace m
    [clause field & (args :guard (partial some (partial = [:relative-datetime :current])))]
    (let [temporal-unit (or (lib.util.match/match-one field [:field _ {:temporal-unit temporal-unit}] temporal-unit)
                            :default)]
      (into [clause field] (lib.util.match/replace args
                             [:relative-datetime :current]
                             [:relative-datetime 0 temporal-unit])))))

(def temporal-extract-ops->unit
  "Mapping from the sugar syntax to extract datetime to the unit."
  {[:get-year        nil]       :year-of-era
   [:get-quarter     nil]       :quarter-of-year
   [:get-month       nil]       :month-of-year
   ;; default get-week mode is iso
   [:get-week        nil]       :week-of-year-iso
   [:get-week        :iso]      :week-of-year-iso
   [:get-week        :us]       :week-of-year-us
   [:get-week        :instance] :week-of-year-instance
   [:get-day         nil]       :day-of-month
   [:get-day-of-week nil]       :day-of-week
   [:get-hour        nil]       :hour-of-day
   [:get-minute      nil]       :minute-of-hour
   [:get-second      nil]       :second-of-minute})

(def ^:private temporal-extract-ops
  (->> (keys temporal-extract-ops->unit)
       (map first)
       set))

(defn desugar-temporal-extract
  "Replace datetime extractions clauses like `[:get-year field]` with `[:temporal-extract field :year]`."
  [m]
  (lib.util.match/replace m
    [(op :guard temporal-extract-ops) field & args]
    [:temporal-extract field (temporal-extract-ops->unit [op (first args)])]))

(defn- desugar-divide-with-extra-args [expression]
  (lib.util.match/replace expression
    [:/ x y z & more]
    (recur (into [:/ [:/ x y]] (cons z more)))))

(def ^:private host-regex
  ;; Extracts the "host" from a URL or an email.
  ;; By host we mean the main domain name and the TLD, eg. metabase.com, amazon.co.jp, bbc.co.uk.
  ;; For a URL, this is not the RFC3986 "host", which would include any subdomains and the optional `:3000` port number.
  ;;
  ;; For an email, this is generally the part after the @, but it will skip any subdomains:
  ;;   someone@email.mycompany.net -> mycompany.net
  ;;
  ;; Referencing the indexes below:
  ;; 1.  Positive lookbehind:
  ;;       Just past one of:
  ;; 2.      @  from an email or URL userinfo@ prefix
  ;; 3.      // from a URL scheme
  ;; 4.      .  from a previous subdomain segment
  ;; 5.      Start of string
  ;; 6.  Negative lookahead: don't capture www as part of the domain
  ;; 7.  Main domain segment
  ;; 8.  Ending in a dot
  ;; 9.  Optional short final segment (eg. co in .co.uk)
  ;; 10. Top-level domain
  ;; 11. Optional :port, /path, ?query or #hash
  ;; 12. Anchor to the end
  ;;1   2 3  4  5 6        7          8 9                     10         11           12
  #"(?<=@|//|\.|^)(?!www\.)[^@\.:/?#]+\.(?:[^@\.:/?#]{1,3}\.)?[^@\.:/?#]+(?=[:/?#].*$|$)")

(def ^:private domain-regex
  ;; Deliberately no ^ at the start; there might be several subdomains before this spot.
  ;; By "short tail" below, I mean a pseudo-TLD nested under a proper TLD. For example, mycompany.co.uk.
  ;; This can accidentally capture a short domain name, eg. "subdomain.aol.com" -> "subdomain", oops.
  ;; But there's a load of these, not a short list we can include here, so it's either preprocess the (huge) master list
  ;; from Mozilla or accept that this regex is a bit best-effort.
  ;; Referencing the indexes below:
  ;; 1.  Positive lookbehind:
  ;;       Just past one of:
  ;; 2.      @  from an email or URL userinfo@ prefix
  ;; 3.      // from a URL scheme
  ;; 4.      .  from a previous subdomain segment
  ;; 5.      Start of string
  ;; 6.  Negative lookahead: don't capture www as the domain
  ;; 7.  One domain segment
  ;; 8.  Positive lookahead:
  ;;       Either:
  ;; 9.      Short final segment (eg. .co.uk)
  ;; 10.     Top-level domain
  ;; 11.     Optional :port, /path, ?query or #hash
  ;; 12.     Anchor to end
  ;;       Or:
  ;; 13.     Top-level domain
  ;; 14.     Optional :port, /path, ?query or #hash
  ;; 15.     Anchor to end
  ;;1   2 3  4  5 6        7          (8   9                10         11          12|  13         14           15)
  #"(?<=@|//|\.|^)(?!www\.)[^@\.:/?#]+(?=\.[^@\.:/?#]{1,3}\.[^@\.:/?#]+(?:[:/?#].*)?$|\.[^@\.:/?#]+(?:[:/?#].*)?$)")

(def ^:private subdomain-regex
  ;; This grabs the first segment that isn't "www", AND excludes the main domain name.
  ;; See [[domain-regex]] for more details about how those are matched.
  ;; Referencing the indexes below:
  ;; 1.  Positive lookbehind:
  ;;       Just past one of:
  ;; 2.      @  from an email or URL userinfo@ prefix
  ;; 3.      // from a URL scheme
  ;; 4.      .  from a previous subdomain segment
  ;; 5.      Start of string
  ;; 6.  Negative lookahead: don't capture www as the domain
  ;; 7.  Negative lookahead: don't capture the main domain name or part of the TLD
  ;;       That would look like:
  ;; 8.      The next segment we *would* capture as the subdomain
  ;; 9.      Optional short segment, like "co" in .co.uk
  ;; 10.     Top-level domain
  ;; 11.     Optionally more URL things: :port or /path or ?query or #fragment
  ;; 12.     End of string
  ;; 13. Match the actual subdomain
  ;; 14. Positive lookahead: the . after the subdomain, which we want to detect but not capture.
  ;;1   2 3  4  5 6        7  8           9                    10        11           12 13       14
  #"(?<=@|//|\.|^)(?!www\.)(?![^\.:/?#]+\.(?:[^\.:/?#]{1,3}\.)?[^\.:/?#]+(?:[:/?#].*)?$)[^\.:/?#]+(?=\.)")

(defn- desugar-host-and-domain [expression]
  (lib.util.match/replace expression
    [:host column]
    (recur [:regex-match-first column (str host-regex)])
    [:domain column]
    (recur [:regex-match-first column (str domain-regex)])
    [:subdomain column]
    (recur [:regex-match-first column (str subdomain-regex)])))

(defn- temporal-case-expression
  "Creates a `:case` expression with a condition for each value of the given unit."
  [column unit n]
  (let [user-locale #?(:clj  (metabase.util.i18n/user-locale)
                       :cljs nil)]
    [:case
     (vec (for [raw-value (range 1 (inc n))]
            [[:= column raw-value] (shared.ut/format-unit raw-value unit user-locale)]))
     {:default ""}]))

(defn- desugar-temporal-names
  "Given an expression like `[:month-name column]`, transforms this into a `:case` expression, which matches the input
  numbers and transforms them into names.

  Uses the user's locale rather than the site locale, so the results will depend on the runner of the query, not just
  the query itself. Filtering should be done based on the number, rather than the name."
  [expression]
  (lib.util.match/replace expression
    [:month-name column]
    (recur (temporal-case-expression column :month-of-year 12))
    [:quarter-name column]
    (recur (temporal-case-expression column :quarter-of-year 4))
    [:day-name column]
    (recur (temporal-case-expression column :day-of-week 7))))

(mu/defn desugar-expression :- ::mbql.s/FieldOrExpressionDef
  "Rewrite various 'syntactic sugar' expressions like `:/` with more than two args into something simpler for drivers
  to compile."
  [expression :- ::mbql.s/FieldOrExpressionDef]
  (-> expression
      desugar-divide-with-extra-args
      desugar-host-and-domain
      desugar-temporal-names))

(defn- maybe-desugar-expression [clause]
  (cond-> clause
    (mbql.preds/FieldOrExpressionDef? clause) desugar-expression))

(mu/defn desugar-filter-clause :- mbql.s/Filter
  "Rewrite various 'syntatic sugar' filter clauses like `:time-interval` and `:inside` as simpler, logically
  equivalent clauses. This can be used to simplify the number of filter clauses that need to be supported by anything
  that needs to enumerate all the possible filter types (such as driver query processor implementations, or the
  implementation [[negate-filter-clause]] below.)"
  [filter-clause :- mbql.s/Filter]
  (-> filter-clause
      desugar-current-relative-datetime
      desugar-equals-and-not-equals-with-extra-args
      desugar-does-not-contain
      desugar-time-interval
      desugar-is-null-and-not-null
      desugar-is-empty-and-not-empty
      desugar-inside
      simplify-compound-filter
      desugar-temporal-extract
      maybe-desugar-expression))

(defmulti ^:private negate* first)

(defmethod negate* :not [[_ subclause]]    subclause)
(defmethod negate* :and [[_ & subclauses]] (into [:or]  (map negate* subclauses)))
(defmethod negate* :or  [[_ & subclauses]] (into [:and] (map negate* subclauses)))
(defmethod negate* :=   [[_ field value]]  [:!= field value])
(defmethod negate* :!=  [[_ field value]]  [:=  field value])
(defmethod negate* :>   [[_ field value]]  [:<= field value])
(defmethod negate* :<   [[_ field value]]  [:>= field value])
(defmethod negate* :>=  [[_ field value]]  [:<  field value])
(defmethod negate* :<=  [[_ field value]]  [:>  field value])

(defmethod negate* :between
  [[_ field min-value max-value]]
  [:or [:< field min-value] [:> field max-value]])

(defmethod negate* :contains    [clause] [:not clause])
(defmethod negate* :starts-with [clause] [:not clause])
(defmethod negate* :ends-with   [clause] [:not clause])

(mu/defn negate-filter-clause :- mbql.s/Filter
  "Return the logical compliment of an MBQL filter clause, generally without using `:not` (except for the string
  filter clause types). Useful for generating highly optimized filter clauses and for drivers that do not support
  top-level `:not` filter clauses."
  [filter-clause :- mbql.s/Filter]
  (-> filter-clause desugar-filter-clause negate* simplify-compound-filter))

(mu/defn query->source-table-id :- [:maybe pos-int?]
  "Return the source Table ID associated with `query`, if applicable; handles nested queries as well. If `query` is
  `nil`, returns `nil`.

  Throws an Exception when it encounters a unresolved source query (i.e., the `:source-table \"card__id\"`
  form), because it cannot return an accurate result for a query that has not yet been preprocessed."
  {:arglists '([outer-query])}
  [{{source-table-id :source-table, source-query :source-query} :query, query-type :type, :as query} :- [:maybe :map]]
  (cond
    ;; for native queries, there's no source table to resolve
    (not= query-type :query)
    nil

    ;; for MBQL queries with a *native* source query, it's the same story
    (and (nil? source-table-id) source-query (:native source-query))
    nil

    ;; for MBQL queries with an MBQL source query, recurse on the source query and try again
    (and (nil? source-table-id) source-query)
    (recur (assoc query :query source-query))

    ;; if ID is a `card__id` form that can only mean we haven't preprocessed the query and resolved the source query.
    ;; This is almost certainly an accident, so throw an Exception so we can make the proper fixes
    ((every-pred string? (partial re-matches mbql.s/source-table-card-id-regex)) source-table-id)
    (throw
     (ex-info
      (i18n/tru "Error: query''s source query has not been resolved. You probably need to `preprocess` the query first.")
      {}))

    ;; otherwise resolve the source Table
    :else
    source-table-id))

(mu/defn join->source-table-id :- [:maybe pos-int?]
  "Like `query->source-table-id`, but for a join."
  [join]
  (query->source-table-id {:type :query, :query join}))

(mu/defn add-order-by-clause :- mbql.s/MBQLQuery
  "Add a new `:order-by` clause to an MBQL `inner-query`. If the new order-by clause references a Field that is
  already being used in another order-by clause, this function does nothing."
  [inner-query                           :- mbql.s/MBQLQuery
   [_dir orderable, :as order-by-clause] :- ::mbql.s/OrderBy]
  (let [existing-orderables (into #{}
                                  (map (fn [[_dir orderable]]
                                         orderable))
                                  (:order-by inner-query))]
    (if (existing-orderables orderable)
      ;; Field already referenced, nothing to do
      inner-query
      ;; otherwise add new clause at the end
      (update inner-query :order-by (comp vec distinct conj) order-by-clause))))

(defn dispatch-by-clause-name-or-class
  "Dispatch function perfect for use with multimethods that dispatch off elements of an MBQL query. If `x` is an MBQL
  clause, dispatches off the clause name; otherwise dispatches off `x`'s class."
  ([x]
   (letfn [(clause-type [x]
             (when (mbql-clause? x)
               (first x)))
           (mlv2-lib-type [x]
             (when (map? x)
               (:lib/type x)))
           (model-type [#?(:clj x :cljs _x)]
             #?(:clj (models.dispatch/model x)
                :cljs nil))]
     (or
      (clause-type x)
      (mlv2-lib-type x)
      (model-type x)
      (type x))))
  ([x _]
   (dispatch-by-clause-name-or-class x)))

(mu/defn expression-with-name :- ::mbql.s/FieldOrExpressionDef
  "Return the expression referenced by a given `expression-name`."
  [inner-query expression-name :- [:or :keyword ::lib.schema.common/non-blank-string]]
  (let [allowed-names [(u/qualified-name expression-name) (keyword expression-name)]]
    (loop [{:keys [expressions source-query]} inner-query, found #{}]
      (or
       ;; look for either string or keyword version of `expression-name` in `expressions`
       (some (partial get expressions) allowed-names)
       ;; otherwise, if we have a source query recursively look in that (do we allow that??)
       (let [found (into found (keys expressions))]
         (if source-query
           (recur source-query found)
           ;; failing that throw an Exception with detailed info about what we tried and what the actual expressions
           ;; were
           (throw (ex-info (i18n/tru "No expression named ''{0}''" (u/qualified-name expression-name))
                           {:type            :invalid-query
                            :expression-name expression-name
                            :tried           allowed-names
                            :found           found}))))))))

(mu/defn aggregation-at-index :- ::mbql.s/Aggregation
  "Fetch the aggregation at index. This is intended to power aggregate field references (e.g. [:aggregation 0]).
   This also handles nested queries, which could be potentially ambiguous if multiple levels had aggregations. To
   support nested queries, you'll need to keep tract of how many `:source-query`s deep you've traveled; pass in this
   number to as optional arg `nesting-level` to make sure you reference aggregations at the right level of nesting."
  ([query index]
   (aggregation-at-index query index 0))

  ([query         :- mbql.s/Query
    index         :- ::lib.schema.common/int-greater-than-or-equal-to-zero
    nesting-level :- ::lib.schema.common/int-greater-than-or-equal-to-zero]
   (if (zero? nesting-level)
     (or (nth (get-in query [:query :aggregation]) index)
         (throw (ex-info (i18n/tru "No aggregation at index: {0}" index) {:index index})))
     ;; keep recursing deeper into the query until we get to the same level the aggregation reference was defined at
     (recur {:query (get-in query [:query :source-query])} index (dec nesting-level)))))

(defn ga-id?
  "Is this ID (presumably of a Metric or Segment) a GA one?"
  [id]
  (boolean
   (when ((some-fn string? keyword?) id)
     (re-find #"^ga(id)?:" (name id)))))

(defn ga-metric-or-segment?
  "Is this metric or segment clause not a Metabase Metric or Segment, but rather a GA one? E.g. something like `[:metric
  ga:users]`. We want to ignore those because they're not the same thing at all as MB Metrics/Segments and don't
  correspond to objects in our application DB."
  [[_ id]]
  (ga-id? id))

;;; --------------------------------- Unique names & transforming ags to have names ----------------------------------

(defn unique-name-generator
  "Return a function that can be used to uniquify string names. Function maintains an internal counter that will suffix
  any names passed to it as needed so all results will be unique.

    (let [unique-name (unique-name-generator)]
      [(unique-name \"A\")
       (unique-name \"B\")
       (unique-name \"A\")])
    ;; -> [\"A\" \"B\" \"A_2\"]

  By default, unique aliases are generated for each unique `[id original-name]` key pair. By default, a unique `id` is
  generated for every call, meaning repeated calls to [[unique-name-generator]] with the same `original-name` will
  return different unique aliases. If idempotence is desired, the function returned by the generator also has a 2
  airity version with the signature

    (unique-name-fn id original-name)

  for example:

    (let [unique-name (unique-name-generator)]
      [(unique-name :x \"A\")
       (unique-name :x \"B\")
       (unique-name :x \"A\")
       (unique-name :y \"A\")])
    ;; -> [\"A\" \"B\" \"A\" \"A_2\"]

  Finally, [[unique-name-generator]] accepts the following options to further customize behavior:

  ### `:name-key-fn`

  Generated aliases are unique by the value of `[id (name-key-fn original-name)]`; the default is `identity`, so by
  default aliases are unique by `[id name-key-fn]`. Specify something custom here if you want to make the unique
  aliases unique by some other value, for example to make them unique without regards to case:

    (let [f (unique-name-generator :name-key-fn str/lower-case)]
      [(f \"x\")
       (f \"X\")
       (f \"X\")])
    ;; -> [\"x\" \"X_2\" \"X_3\"]

  This is useful for databases that treat column aliases as case-insensitive (see #19618 for some examples of this).

  ### `:unique-alias-fn`

  The function used to generate a potentially-unique alias given an original alias and unique suffix with the signature

    (unique-alias-fn original suffix)

  By default, combines them like `original_suffix`, but you can supply a custom function if you need to change this
  behavior:

    (let [f (unique-name-generator :unique-alias-fn (fn [x y] (format \"%s~~%s\" y x)))]
      [(f \"x\")
       (f \"x\")])
  ;; -> [\"x\" \"2~~x\"]

  This is useful if you need to constrain the generated suffix in some way, for example by limiting its length or
  escaping characters disallowed in a column alias.

  Values generated by this function are recursively checked for uniqueness, and will keep trying values a unique value
  is generated; for this reason the function *must* return a unique value for every unique input. Use caution when
  limiting the length of the identifier generated (consider appending a hash in cases like these)."
  [& {:keys [name-key-fn unique-alias-fn]
      :or   {name-key-fn     identity
             unique-alias-fn (fn [original suffix]
                               (str original \_ suffix))}}]
  (let [id+original->unique (atom {})   ; map of [id original-alias] -> unique-alias
        original->count     (atom {})]  ; map of original-alias -> count
    (fn generate-name
      ([an-alias]
       (generate-name (gensym) an-alias))

      ([id original]
       (let [name-key (name-key-fn original)]
         (or
          ;; if we already have generated an alias for this key (e.g. `[id original]`), return it as-is.
          (@id+original->unique [id name-key])
          ;; otherwise generate a new unique alias.
          ;; see if we're the first to try to use this candidate alias. Update the usage count in `original->count`
          (let [total-count (get (swap! original->count update name-key (fnil inc 0)) name-key)]
            (if (= total-count 1)
              ;; if we are the first to do it, record it in `id+original->unique` and return it.
              (do
                (swap! id+original->unique assoc [id name-key] original)
                original)
              ;; otherwise prefix the alias by the current total count (e.g. `id` becomes `id_2`) and recur. If `id_2`
              ;; is unused, it will get returned. Otherwise we'll recursively try `id_2_2`, and so forth.
              (let [candidate (unique-alias-fn original (str total-count))]
                ;; double-check that `unique-alias-fn` isn't doing something silly like truncating the generated alias
                ;; to aggressively or forgetting to include the `suffix` -- otherwise we could end up with an infinite
                ;; loop
                (assert (not= candidate original)
                        (str "unique-alias-fn must return a different string than its input. Input: "
                             (pr-str candidate)))
                (swap! id+original->unique assoc [id name-key] candidate)
                (recur id candidate))))))))))

(mu/defn uniquify-names :- [:and
                            [:sequential :string]
                            [:fn
                             {:error/message "sequence of unique strings"}
                             distinct?]]
  "Make the names in a sequence of string names unique by adding suffixes such as `_2`.

     (uniquify-names [\"count\" \"sum\" \"count\" \"count_2\"])
     ;; -> [\"count\" \"sum\" \"count_2\" \"count_2_2\"]"
  [names :- [:sequential :string]]
  (map (unique-name-generator) names))

(def ^:private NamedAggregation
  [:and
   mbql.s/aggregation-options
   [:fn
    {:error/message "`:aggregation-options` with a `:name`"}
    #(:name (nth % 2))]])

(def ^:private UniquelyNamedAggregations
  [:and
   [:sequential NamedAggregation]
   [:fn
    {:error/message "sequence of named aggregations with unique names"}
    (fn [clauses]
      (apply distinct? (for [[_tag _wrapped {ag-name :name}] clauses]
                         ag-name)))]])

(mu/defn uniquify-named-aggregations :- UniquelyNamedAggregations
  "Make the names of a sequence of named aggregations unique by adding suffixes such as `_2`."
  [named-aggregations :- [:sequential NamedAggregation]]
  (let [unique-names (uniquify-names
                      (for [[_ _wrapped-ag {ag-name :name}] named-aggregations]
                        ag-name))]
    (map
     (fn [[_ wrapped-ag options] unique-name]
       [:aggregation-options wrapped-ag (assoc options :name unique-name)])
     named-aggregations
     unique-names)))

(mu/defn pre-alias-aggregations :- [:sequential NamedAggregation]
  "Wrap every aggregation clause in an `:aggregation-options` clause, using the name returned
  by `(aggregation->name-fn ag-clause)` as names for any clauses that do not already have a `:name` in
  `:aggregation-options`.

    (pre-alias-aggregations annotate/aggregation-name
     [[:count] [:count] [:aggregation-options [:sum [:field 1 nil] {:name \"Sum-41\"}]])
    ;; -> [[:aggregation-options [:count] {:name \"count\"}]
           [:aggregation-options [:count] {:name \"count\"}]
           [:aggregation-options [:sum [:field 1 nil]] {:name \"Sum-41\"}]]

  Most often, `aggregation->name-fn` will be something like `annotate/aggregation-name`, but for purposes of keeping
  the `metabase.legacy-mbql` module seperate from the `metabase.query-processor` code we'll let you pass that in yourself."
  [aggregation->name-fn :- fn?
   aggregations         :- [:sequential ::mbql.s/Aggregation]]
  (lib.util.match/replace aggregations
    [:aggregation-options _ (_ :guard :name)]
    &match

    [:aggregation-options wrapped-ag options]
    [:aggregation-options wrapped-ag (assoc options :name (aggregation->name-fn wrapped-ag))]

    [(_ :guard keyword?) & _]
    [:aggregation-options &match {:name (aggregation->name-fn &match)}]))

(mu/defn pre-alias-and-uniquify-aggregations :- UniquelyNamedAggregations
  "Wrap every aggregation clause in a `:named` clause with a unique name. Combines `pre-alias-aggregations` with
  `uniquify-named-aggregations`."
  [aggregation->name-fn :- fn?
   aggregations         :- [:sequential ::mbql.s/Aggregation]]
  (-> (pre-alias-aggregations aggregation->name-fn aggregations)
      uniquify-named-aggregations))

(defn- safe-min [& args]
  (transduce
   (filter some?)
   (completing
    (fn [acc n]
      (if acc
        (min acc n)
        n)))
   nil
   args))

(defn query->max-rows-limit
  "Calculate the absolute maximum number of results that should be returned by this query (MBQL or native), useful for
  doing the equivalent of

    java.sql.Statement statement = ...;
    statement.setMaxRows(<max-rows-limit>).

  to ensure the DB cursor or equivalent doesn't fetch more rows than will be consumed.

  This is calculated as follows:

  *  If query is `MBQL` and has a `:limit` or `:page` clause, returns appropriate number
  *  If query has `:constraints` with `:max-results-bare-rows` or `:max-results`, returns the appropriate number
     *  `:max-results-bare-rows` is returned if set and Query does not have any aggregations
     *  `:max-results` is returned otherwise
  *  If none of the above are set, returns `nil`. In this case, you should use something like the Metabase QP's
     `max-rows-limit`"
  [{{:keys [max-results max-results-bare-rows]}                      :constraints
    {limit :limit, aggregations :aggregation, {:keys [items]} :page} :query
    query-type                                                       :type}]
  (let [mbql-limit        (when (= query-type :query)
                            (safe-min items limit))
        constraints-limit (or
                           (when-not aggregations
                             max-results-bare-rows)
                           max-results)]
    (safe-min mbql-limit constraints-limit)))

(defn- remove-empty [x]
  (cond
    (map? x)
    (not-empty (into {} (for [[k v] x
                              :let  [v (remove-empty v)]
                              :when (some? v)]
                          [k v])))

    (sequential? x)
    (not-empty (into (empty x) (filter some? (map remove-empty x))))

    :else
    x))

(mu/defn update-field-options :- mbql.s/Reference
  "Like [[clojure.core/update]], but for the options in a `:field`, `:expression`, or `:aggregation` clause."
  {:arglists '([field-or-ag-ref-or-expression-ref f & args])}
  [[clause-type id-or-name opts] :- mbql.s/Reference f & args]
  (let [opts (not-empty (remove-empty (apply f opts args)))]
    ;; `:field` clauses should have a `nil` options map if there are no options. `:aggregation` and `:expression`
    ;; should get the arg removed if it's `nil` or empty. (For now. In the future we may change this if we make the
    ;; 3-arg versions the "official" normalized versions.)
    (cond
      opts                   [clause-type id-or-name opts]
      (= clause-type :field) [clause-type id-or-name nil]
      :else                  [clause-type id-or-name])))

(defn assoc-field-options
  "Like [[clojure.core/assoc]], but for the options in a `:field`, `:expression`, or `:aggregation` clause."
  [clause & kvs]
  (apply update-field-options clause assoc kvs))

(defn with-temporal-unit
  "Set the `:temporal-unit` of a `:field` clause to `unit`."
  [[_ _ {:keys [base-type]} :as clause] unit]
  ;; it doesn't make sense to call this on an `:expression` or `:aggregation`.
  (assert (is-clause? :field clause))
  (if (or (not base-type)
          (mbql.s/valid-temporal-unit-for-base-type? base-type unit))
    (assoc-field-options clause :temporal-unit unit)
    (do
      (log/warnf "%s is not a valid temporal unit for %s; not adding to clause %s" unit base-type (pr-str clause))
      clause)))

(defn remove-namespaced-options
  "Update a `:field`, `:expression` reference, or `:aggregation` reference clause by removing all namespaced keys in the
  options map. This is mainly for clause equality comparison purposes -- in current usage namespaced keys are used by
  individual pieces of middleware or driver implementations for tracking little bits of information that should not be
  considered relevant when comparing clauses for equality."
  [field-or-ref]
  (update-field-options field-or-ref (partial into {} (remove (fn [[k _]]
                                                                (qualified-keyword? k))))))

(defn referenced-field-ids
  "Find all the `:field` references with integer IDs in `coll`, which can be a full MBQL query, a snippet of MBQL, or a
  sequence of those things; return a set of Field IDs. Includes Fields referenced indirectly via `:source-field`.
  Returns `nil` if no IDs are found."
  [coll]
  (not-empty
   (into #{}
         (comp cat (filter some?))
         (lib.util.match/match coll
           [:field (id :guard integer?) opts]
           [id (:source-field opts)]))))

(defn matching-locations
  "Find the forms matching pred, returns a list of tuples of location (as used in get-in) and the match."
  [form pred]
  (loop [stack [[[] form]], matches []]
    (if-let [[loc form :as top] (peek stack)]
      (let [stack (pop stack)
            onto-stack #(into stack (map (fn [[k v]] [(conj loc k) v])) %)]
        (cond
          (pred form)        (recur stack                                  (conj matches top))
          (map? form)        (recur (onto-stack form)                      matches)
          (sequential? form) (recur (onto-stack (map-indexed vector form)) matches)
          :else              (recur stack                                  matches)))
      matches)))

(defn wrap-field-id-if-needed
  "Wrap a raw Field ID in a `:field` clause if needed."
  [field-id-or-form]
  (cond
    (mbql-clause? field-id-or-form)
    field-id-or-form

    (integer? field-id-or-form)
    [:field field-id-or-form nil]

    :else
    field-id-or-form))

(mu/defn unwrap-field-clause :- [:maybe mbql.s/field]
  "Unwrap something that contains a `:field` clause, such as a template tag.
  Also handles unwrapped integers for legacy compatibility.

    (unwrap-field-clause [:field 100 nil]) ; -> [:field 100 nil]"
  [field-form]
  (if (integer? field-form)
    [:field field-form nil]
    (lib.util.match/match-one field-form :field)))

(mu/defn unwrap-field-or-expression-clause :- mbql.s/Field
  "Unwrap a `:field` clause or expression clause, such as a template tag. Also handles unwrapped integers for
  legacy compatibility."
  [field-or-ref-form]
  (or (unwrap-field-clause field-or-ref-form)
      (lib.util.match/match-one field-or-ref-form :expression)))<|MERGE_RESOLUTION|>--- conflicted
+++ resolved
@@ -9,11 +9,8 @@
    [metabase.lib.schema.common :as lib.schema.common]
    [metabase.lib.util.match :as lib.util.match]
    [metabase.shared.util.i18n :as i18n]
-<<<<<<< HEAD
+   [metabase.shared.util.time :as shared.ut]
    [metabase.util :as u]
-=======
-   [metabase.shared.util.time :as shared.ut]
->>>>>>> 7d64ca26
    [metabase.util.log :as log]
    [metabase.util.malli :as mu]
    #?@(:clj
