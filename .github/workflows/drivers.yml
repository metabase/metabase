name: Driver Tests

on:
  workflow_call:
    inputs:
      skip:
        type: boolean
        default: false

concurrency:
  group: ${{ github.workflow }}-${{ github.head_ref && github.ref || github.run_id }}-drivers
  cancel-in-progress: true

jobs:
  # This job will determine if the tier 3 driver tests should be skipped.
  # It will always run first.
  determine-driver-skips:
    runs-on: ubuntu-latest
    outputs:
      skip: ${{ steps.check_team_and_branch.outputs.skip }}
    steps:
      - name: Checkout repository
        uses: actions/checkout@v4
      - name: Fetch base branch
        if: github.event_name == 'pull_request' && github.event.pull_request.base.ref != ''
        run: |
          # Fetch the base branch to ensure its history is available for diffing
          git fetch origin ${{ github.event.pull_request.base.ref }}:${{ github.event.pull_request.base.ref }}
          # Only run this if it's a pull request and the base ref exists
      - name: Check if tier3 drivers should run
        id: check_team_and_branch
        run: |
          IS_MASTER_OR_RELEASE="${{ github.ref == 'refs/heads/master' || startsWith(github.ref, 'refs/heads/release-') }}"
          HAS_TEAM_LABEL="${{ contains(github.event.pull_request.labels.*.name, '.Team/Drivers') || contains(github.event.pull_request.labels.*.name, '.Team/Querying') || contains(github.event.pull_request.labels.*.name, '.Team/SemanticLayer') || contains(github.event.pull_request.labels.*.name, '.Team/DevEx') }}"


          echo "Is master or release: ${IS_MASTER_OR_RELEASE}"
          echo "Has '.Team/Drivers' or '.Team/Querying' or '.Team/SemanticLayer' label: ${HAS_TEAM_LABEL}"
          if [[ "${IS_MASTER_OR_RELEASE}" == "true" ]]; then
            echo "skip=false" >> $GITHUB_OUTPUT
            echo "Merging into master or a release branch. Tier 3 driver tests will run."
          elif [[ "${HAS_TEAM_LABEL}" == "true" ]]; then
            echo "skip=false" >> $GITHUB_OUTPUT
            echo "A relevant team label is present. Tier 3 driver tests will run."
          else
            echo "Checking for changes in relevant folders..."
            CHANGED_FILES=$(git diff --name-only $(git merge-base ${{ github.event.pull_request.base.sha }} ${{ github.sha }}) ${{ github.sha }})

            # Initialize an empty array to store folders with changes
            CHANGED_FOLDERS=()
            for folder in "src/metabase/lib" "src/metabase/query_processor" "modules/drivers" "src/metabase/driver"; do
              if echo "$CHANGED_FILES" | grep -q "$folder"; then
                CHANGED_FOLDERS+=("$folder")
              fi
            done

            if [[ ${#CHANGED_FOLDERS[@]} -gt 0 ]]; then
              echo "skip=false" >> $GITHUB_OUTPUT
              echo "Changes detected in the following folders: ${CHANGED_FOLDERS[*]}."
              echo "Tier 3 driver tests will run."
            else
              echo "skip=true" >> $GITHUB_OUTPUT
              echo "No relevant team label, not merging into master/release, and no changes in relevant folders. Tier 3 driver tests will be skipped."
            fi
          fi
        shell: bash
  be-tests-athena-ee:
    needs: determine-driver-skips
    if: ${{ !inputs.skip && !(needs.determine-driver-skips.outputs.skip == 'true') }}
    runs-on: ubuntu-22.04
    timeout-minutes: 60
    env:
      CI: 'true'
      DRIVERS: athena
      MB_ATHENA_TEST_REGION: us-east-1
      MB_ATHENA_TEST_REGION_ROUTING: us-east-2
      MB_ATHENA_TEST_ACCESS_KEY: ${{ secrets.MB_ATHENA_TEST_ACCESS_KEY }}
      MB_ATHENA_TEST_SECRET_KEY: ${{ secrets.MB_ATHENA_TEST_SECRET_KEY }}
      MB_ATHENA_TEST_S3_STAGING_DIR: ${{ secrets.MB_ATHENA_TEST_S3_STAGING_DIR }}
      MB_ATHENA_TEST_S3_STAGING_DIR_ROUTING: ${{ secrets.MB_ATHENA_TEST_S3_STAGING_DIR_ROUTING }}
      # These credentials are used to test the driver when the user does not have the athena:GetTableMetadata permission
      MB_ATHENA_TEST_WITHOUT_GET_TABLE_METADATA_ACCESS_KEY: ${{ secrets.MB_ATHENA_TEST_WITHOUT_GET_TABLE_METADATA_ACCESS_KEY }}
      MB_ATHENA_TEST_WITHOUT_GET_TABLE_METADATA_SECRET_KEY: ${{ secrets.MB_ATHENA_TEST_WITHOUT_GET_TABLE_METADATA_SECRET_KEY }}
    name: Athena
    steps:
    - uses: actions/checkout@v4
    - name: Test Athena driver
      uses: ./.github/actions/test-driver
      with:
        junit-name: 'be-tests-athena-ee'
        test-args: >-
          :only-tags [:mb/driver-tests]
    - name: Upload Test Results
      uses: ./.github/actions/upload-test-results
      if: always()
      with:
        input-path: ./target/junit/
        output-name: ${{ github.job }}
        bucket: ${{ vars.AWS_S3_TEST_RESULTS_BUCKET }}
        aws-access-key-id: ${{ secrets.AWS_TEST_RESULTS_ACCESS_KEY_ID }}
        aws-secret-access-key: ${{ secrets.AWS_TEST_RESULTS_SECRET_ACCESS_KEY }}
        aws-region: ${{ vars.AWS_REGION }}
        trunk-api-token: ${{ secrets.TRUNK_API_TOKEN }}

  be-tests-bigquery-cloud-sdk-ee:
    if: ${{ !inputs.skip }}
    runs-on: ubuntu-22.04
    timeout-minutes: 60
    env:
      CI: 'true'
      DRIVERS: bigquery-cloud-sdk
      MB_BIGQUERY_TEST_PROJECT_ID: ${{ secrets.BIGQUERY_TEST_PROJECT_ID }}
      MB_BIGQUERY_TEST_CLIENT_ID: ${{ secrets.MB_BIGQUERY_TEST_CLIENT_ID }}
      MB_BIGQUERY_TEST_CLIENT_SECRET: ${{ secrets.MB_BIGQUERY_TEST_CLIENT_SECRET }}
      MB_BIGQUERY_TEST_ACCESS_TOKEN: ${{ secrets.MB_BIGQUERY_TEST_ACCESS_TOKEN }}
      MB_BIGQUERY_TEST_REFRESH_TOKEN: ${{ secrets.MB_BIGQUERY_TEST_REFRESH_TOKEN }}
      MB_BIGQUERY_CLOUD_SDK_TEST_SERVICE_ACCOUNT_JSON: ${{ secrets.MB_BIGQUERY_CLOUD_SDK_TEST_SERVICE_ACCOUNT_JSON }}
      MB_BIGQUERY_CLOUD_SDK_TEST_SERVICE_ACCOUNT_JSON_ROUTING: ${{ secrets.MB_BIGQUERY_CLOUD_SDK_TEST_SERVICE_ACCOUNT_JSON_ROUTING }}
    name: BigQuery
    steps:
    - uses: actions/checkout@v4
    - name: Test BigQuery Cloud SDK driver
      uses: ./.github/actions/test-driver
      with:
        junit-name: 'be-tests-bigquery-cloud-sdk-ee'
        test-args: >-
          :only-tags [:mb/driver-tests]
    - name: Upload Test Results
      uses: ./.github/actions/upload-test-results
      if: always()
      with:
        input-path: ./target/junit/
        output-name: ${{ github.job }}
        bucket: ${{ vars.AWS_S3_TEST_RESULTS_BUCKET }}
        aws-access-key-id: ${{ secrets.AWS_TEST_RESULTS_ACCESS_KEY_ID }}
        aws-secret-access-key: ${{ secrets.AWS_TEST_RESULTS_SECRET_ACCESS_KEY }}
        aws-region: ${{ vars.AWS_REGION }}
        trunk-api-token: ${{ secrets.TRUNK_API_TOKEN }}

  be-tests-clickhouse-ee:
    if: ${{ !inputs.skip }}
    runs-on: ubuntu-22.04
    timeout-minutes: 60
    env:
      CI: 'true'
      DRIVERS: clickhouse
      MB_CLICKHOUSE_TEST_HOST: localhost
      MB_CLICKHOUSE_TEST_PORT: 8123
      MB_CLICKHOUSE_TEST_OLD_PORT: 8124
      MB_CLICKHOUSE_TEST_NGINX_PORT: 8127
    name: Clickhouse
    steps:
    - uses: actions/checkout@v4
    - name: Add ClickHouse TLS instance to /etc/hosts
      run: |
        sudo echo "127.0.0.1 server.clickhouseconnect.test" | sudo tee -a /etc/hosts
    - name: Start ClickHouse in Docker
      uses: hoverkraft-tech/compose-action@v2.0.0
      with:
        compose-file: "modules/drivers/clickhouse/docker-compose.yml"
        down-flags: "--volumes"
        services: |
          clickhouse
          clickhouse_tls
          clickhouse_older_version
          clickhouse_cluster_node1
          clickhouse_cluster_node2
          nginx
    - name: Test Clickhouse driver
      uses: ./.github/actions/test-driver
      with:
        junit-name: 'be-tests-clickhouse-ee'
        test-args: >-
          :only-tags [:mb/driver-tests]
    - name: Upload Test Results
      uses: ./.github/actions/upload-test-results
      if: always()
      with:
        input-path: ./target/junit/
        output-name: ${{ github.job }}
        bucket: ${{ vars.AWS_S3_TEST_RESULTS_BUCKET }}
        aws-access-key-id: ${{ secrets.AWS_TEST_RESULTS_ACCESS_KEY_ID }}
        aws-secret-access-key: ${{ secrets.AWS_TEST_RESULTS_SECRET_ACCESS_KEY }}
        aws-region: ${{ vars.AWS_REGION }}
        trunk-api-token: ${{ secrets.TRUNK_API_TOKEN }}

  be-tests-druid-ee:
    needs: determine-driver-skips
    if: ${{ !inputs.skip && !(needs.determine-driver-skips.outputs.skip == 'true') }}
    runs-on: ubuntu-22.04
    timeout-minutes: 60
    env:
      CI: 'true'
      DRIVERS: druid
    services:
      druid:
        image: metabase/druid:0.20.2
        ports:
          - "8082:8082"
        env:
          CLUSTER_SIZE: nano-quickstart
    name: Druid (Legacy)
    steps:
    - uses: actions/checkout@v4
    - name: Test Druid driver
      uses: ./.github/actions/test-driver
      with:
        junit-name: 'be-tests-druid-ee'
        test-args: >-
          :only-tags [:mb/driver-tests]
    - name: Upload Test Results
      uses: ./.github/actions/upload-test-results
      if: always()
      with:
        input-path: ./target/junit/
        output-name: ${{ github.job }}
        bucket: ${{ vars.AWS_S3_TEST_RESULTS_BUCKET }}
        aws-access-key-id: ${{ secrets.AWS_TEST_RESULTS_ACCESS_KEY_ID }}
        aws-secret-access-key: ${{ secrets.AWS_TEST_RESULTS_SECRET_ACCESS_KEY }}
        aws-region: ${{ vars.AWS_REGION }}
        trunk-api-token: ${{ secrets.TRUNK_API_TOKEN }}

  be-tests-druid-jdbc-ee:
    needs: determine-driver-skips
    if: ${{ !inputs.skip && !(needs.determine-driver-skips.outputs.skip == 'true') }}
    runs-on: ubuntu-22.04
    timeout-minutes: 60
    env:
      CI: 'true'
      DRIVERS: druid-jdbc
    services:
      druid:
        image: metabase/druid:29.0.1-json-no-ingestion
        ports:
          - "8888:8888"
        env:
          CLUSTER_SIZE: nano-quickstart
    name: Druid (JDBC)
    steps:
    - uses: actions/checkout@v4
    - name: Test Druid JDBC driver
      uses: ./.github/actions/test-driver
      with:
        junit-name: 'be-tests-druid-jdbc-ee'
        test-args: >-
          :only-tags [:mb/driver-tests]
    - name: Upload Test Results
      uses: ./.github/actions/upload-test-results
      if: always()
      with:
        input-path: ./target/junit/
        output-name: ${{ github.job }}
        bucket: ${{ vars.AWS_S3_TEST_RESULTS_BUCKET }}
        aws-access-key-id: ${{ secrets.AWS_TEST_RESULTS_ACCESS_KEY_ID }}
        aws-secret-access-key: ${{ secrets.AWS_TEST_RESULTS_SECRET_ACCESS_KEY }}
        aws-region: ${{ vars.AWS_REGION }}
        trunk-api-token: ${{ secrets.TRUNK_API_TOKEN }}

  be-tests-databricks-ee:
    needs: determine-driver-skips
    if: ${{ !inputs.skip && !(needs.determine-driver-skips.outputs.skip == 'true') }}
    runs-on: ubuntu-22.04
    timeout-minutes: 60
    env:
      CI: 'true'
      DRIVERS: databricks
      MB_DATABRICKS_TEST_HOST: ${{ secrets.MB_DATABRICKS_JDBC_TEST_HOST }}
      MB_DATABRICKS_TEST_HTTP_PATH: ${{ secrets.MB_DATABRICKS_JDBC_TEST_HTTP_PATH }}
      MB_DATABRICKS_TEST_TOKEN: ${{ secrets.MB_DATABRICKS_JDBC_TEST_TOKEN }}
      MB_DATABRICKS_TEST_CATALOG: 'metabase_ci'
      MB_DATABRICKS_TEST_CATALOG_ROUTING: 'metabase_routing_catalog'
      MB_DATABRICKS_TEST_CLIENT_ID: ${{ secrets.MB_DATABRICKS_JDBC_TEST_CLIENT_ID }}
      MB_DATABRICKS_TEST_OAUTH_SECRET: ${{ secrets.MB_DATABRICKS_JDBC_TEST_OAUTH_SECRET }}
    name: Databricks
    steps:
    - uses: actions/checkout@v4
    - name: Test Databricks driver
      uses: ./.github/actions/test-driver
      with:
        junit-name: 'be-tests-databricks-ee'
        test-args: >-
          :only-tags [:mb/driver-tests]
    - name: Upload Test Results
      uses: ./.github/actions/upload-test-results
      if: always()
      with:
        input-path: ./target/junit/
        output-name: ${{ github.job }}
        bucket: ${{ vars.AWS_S3_TEST_RESULTS_BUCKET }}
        aws-access-key-id: ${{ secrets.AWS_TEST_RESULTS_ACCESS_KEY_ID }}
        aws-secret-access-key: ${{ secrets.AWS_TEST_RESULTS_SECRET_ACCESS_KEY }}
        aws-region: ${{ vars.AWS_REGION }}
        trunk-api-token: ${{ secrets.TRUNK_API_TOKEN }}

  be-tests-databricks-multi-catalog-ee:
    needs: determine-driver-skips
    if: ${{ !inputs.skip && !(needs.determine-driver-skips.outputs.skip == 'true') }}
    runs-on: ubuntu-22.04
    timeout-minutes: 60
    env:
      CI: 'true'
      DRIVERS: databricks
      MB_DATABRICKS_TEST_MULTI_LEVEL_SCHEMA: true
      MB_DATABRICKS_TEST_HOST: ${{ secrets.MB_DATABRICKS_JDBC_TEST_HOST }}
      MB_DATABRICKS_TEST_HTTP_PATH: ${{ secrets.MB_DATABRICKS_JDBC_TEST_HTTP_PATH }}
      MB_DATABRICKS_TEST_TOKEN: ${{ secrets.MB_DATABRICKS_JDBC_TEST_TOKEN }}
      MB_DATABRICKS_TEST_CATALOG: 'metabase_ci'
      MB_DATABRICKS_TEST_CATALOG_ROUTING: 'metabase_routing_catalog'
      MB_DATABRICKS_TEST_CLIENT_ID: ${{ secrets.MB_DATABRICKS_JDBC_TEST_CLIENT_ID }}
      MB_DATABRICKS_TEST_OAUTH_SECRET: ${{ secrets.MB_DATABRICKS_JDBC_TEST_OAUTH_SECRET }}
    name: Databricks (Multi-Catalog)
    steps:
    - uses: actions/checkout@v4
    - name: Test Databricks driver with multi-catalog
      uses: ./.github/actions/test-driver
      with:
        junit-name: 'be-tests-databricks-multi-catalog-ee'
        test-args: >-
          :only-tags [:mb/driver-tests]
    - name: Upload Test Results
      uses: ./.github/actions/upload-test-results
      if: always()
      with:
        input-path: ./target/junit/
        output-name: ${{ github.job }}
        bucket: ${{ vars.AWS_S3_TEST_RESULTS_BUCKET }}
        aws-access-key-id: ${{ secrets.AWS_TEST_RESULTS_ACCESS_KEY_ID }}
        aws-secret-access-key: ${{ secrets.AWS_TEST_RESULTS_SECRET_ACCESS_KEY }}
        aws-region: ${{ vars.AWS_REGION }}
        trunk-api-token: ${{ secrets.TRUNK_API_TOKEN }}

  be-tests-h2:
    if: ${{ !inputs.skip }}
    runs-on: ubuntu-22.04
    timeout-minutes: 60
    env:
      CI: 'true'
    name: H2
    steps:
    - uses: actions/checkout@v4
    - name: Test H2 driver
      uses: ./.github/actions/test-driver
      with:
        junit-name: 'be-tests-h2'
        test-args: >-
          :only-tags [:mb/driver-tests]
    - name: Upload Test Results
      uses: ./.github/actions/upload-test-results
      if: always()
      with:
        input-path: ./target/junit/
        output-name: ${{ github.job }}
        bucket: ${{ vars.AWS_S3_TEST_RESULTS_BUCKET }}
        aws-access-key-id: ${{ secrets.AWS_TEST_RESULTS_ACCESS_KEY_ID }}
        aws-secret-access-key: ${{ secrets.AWS_TEST_RESULTS_SECRET_ACCESS_KEY }}
        aws-region: ${{ vars.AWS_REGION }}
        trunk-api-token: ${{ secrets.TRUNK_API_TOKEN }}

  be-tests-mysql-mariadb:
    if: ${{ !inputs.skip }}
    runs-on: ubuntu-22.04
    timeout-minutes: 60
    strategy:
      fail-fast: false
      matrix:
        version:
          - name: MariaDB 10.2
            junit-name: be-tests-mariadb-10-2-ee
            image: circleci/mariadb:10.2.23
            env:
              enable-ssl-tests: 'false'
          - name: MariaDB Latest
            junit-name: be-tests-mariadb-latest-ee
            image: circleci/mariadb:latest
            env:
              enable-ssl-tests: 'false'
          - name: MySQL 8.0
            junit-name: be-tests-mysql-8-0-ee
            image: mysql:8.0
            env:
              enable-ssl-tests: 'false'
          - name: MySQL Latest
            junit-name: be-tests-mysql-latest-ee
            image: mysql:latest
            env:
              enable-ssl-tests: 'true'
        job:
          - name: Driver Tests
            test-args: >-
              :only-tags [:mb/driver-tests]

    services:
      mysql:
        image: ${{ matrix.version.image }}
        ports:
          - "3306:3306"
        env:
          MYSQL_ALLOW_EMPTY_PASSWORD: true
          MYSQL_DATABASE: circle_test
    env:
      # Only run old migrations tests on pushes to master or release branches. All other branches should skip tests
      # with the tag `mb/old-migrations-test`. `__ADDITIONAL_EXCLUDED_TAG__` is not used anywhere outside of splicing
      # it in to the command below.
      __ADDITIONAL_EXCLUDED_TAG__: >-
        ${{
          (
            github.event_name == 'push' &&
            (
              github.ref == 'master' ||
              startsWith(github.ref, 'release-')
            ) &&
            ''
          ) ||
          ':mb/old-migrations-test'
        }}
      # actual serious env vars below
      CI: 'true'
      DRIVERS: mysql
      MB_DB_TYPE: mysql
      MB_DB_HOST: localhost
      MB_DB_PORT: 3306
      MB_DB_DBNAME: circle_test
      MB_DB_USER: root
      MB_MYSQL_TEST_USER: root
      #
      # SSL config: only for mysql latest tests.
      #
      # set up env vars for something named "MYSQL_SSL" to run MySQL SSL tests verifying connectivity with PEM cert
      # they are deliberately given a different name to prevent them from affecting the regular test run against
      # the configured MySQL instance, but there is one particular test (mysql-connect-with-ssl-and-pem-cert-test)
      # that overrides the MB_MYSQL_TEST_* values with them
      # the MYSQL_RDS_SSL_INSTANCE vars are defined as secrets and can be altered
      MB_MYSQL_SSL_TEST_SSL: ${{ matrix.version.env.enable-ssl-tests }}
      MB_MYSQL_SSL_TEST_HOST: ${{ secrets.MYSQL_RDS_SSL_INSTANCE_HOST }}
      MB_MYSQL_SSL_TEST_ADDITIONAL_OPTIONS: 'verifyServerCertificate=true'
      # the contents of the ./resources/certificates/rds-combined-ca-bundle.pem file
      MB_MYSQL_SSL_TEST_SSL_CERT: ${{ secrets.MB_MYSQL_SSL_TEST_SSL_CERT }}
      MB_MYSQL_SSL_TEST_USER: metabase
      MB_MYSQL_SSL_TEST_PASSWORD: ${{ secrets.MYSQL_RDS_SSL_INSTANCE_PASSWORD }}
    # for historic reasons (I don't want to mess around with required jobs) the job name should be something like
    # "be-tests-mariadb-10-2-ee (0)"
    name: "${{ matrix.version.name }} ${{ matrix.job.name }}"
    steps:
      - uses: actions/checkout@v4
      - name: Test ${{ matrix.version.name }}
        uses: ./.github/actions/test-driver
        with:
          junit-name: ${{ matrix.version.junit-name }}
          test-args: >-
            ${{ matrix.job.test-args }}
            :exclude-tags '[ ${{ matrix.job.exclude-tag }} ${{ env.__ADDITIONAL_EXCLUDED_TAG__ }}]'
      - name: Upload Test Results
        uses: ./.github/actions/upload-test-results
        if: always()
        with:
          input-path: ./target/junit/
          output-name: ${{ github.job }}
          bucket: ${{ vars.AWS_S3_TEST_RESULTS_BUCKET }}
          aws-access-key-id: ${{ secrets.AWS_TEST_RESULTS_ACCESS_KEY_ID }}
          aws-secret-access-key: ${{ secrets.AWS_TEST_RESULTS_SECRET_ACCESS_KEY }}
          aws-region: ${{ vars.AWS_REGION }}
          trunk-api-token: ${{ secrets.TRUNK_API_TOKEN }}

  be-tests-mongo:
    needs: determine-driver-skips
    if: ${{ !inputs.skip && !(needs.determine-driver-skips.outputs.skip == 'true') }}
    runs-on: ubuntu-22.04
    timeout-minutes: 60
    strategy:
      fail-fast: false
      matrix:
        version:
          - name: MongoDB 6.0
            junit-name: be-tests-mongo-6-0-ee
            image: metabase/qa-databases:mongo-sample-6
          - name: MongoDB Latest
            junit-name: be-tests-mongo-latest-ee
            image: mongo:latest
    env:
      CI: 'true'
      DRIVERS: mongo
      MB_MONGO_TEST_USER: metabase
      MB_MONGO_TEST_PASSWORD: metasample123
    services:
      mongodb:
        image: ${{ matrix.version.image }}
        ports:
          - "27017:27017"
        env:
          MONGO_INITDB_ROOT_USERNAME: metabase
          MONGO_INITDB_ROOT_PASSWORD: metasample123
    name: ${{ matrix.version.name }}
    steps:
    - uses: actions/checkout@v4
    - name: Test ${{ matrix.version.name }}
      uses: ./.github/actions/test-driver
      with:
        junit-name: ${{ matrix.version.junit-name }}
        test-args: >-
          :exclude-tags [:mongo-sharded-cluster-tests]
          :only-tags [:mb/driver-tests]
    - name: Upload Test Results
      uses: ./.github/actions/upload-test-results
      if: always()
      with:
        input-path: ./target/junit/
        output-name: ${{ github.job }}
        bucket: ${{ vars.AWS_S3_TEST_RESULTS_BUCKET }}
        aws-access-key-id: ${{ secrets.AWS_TEST_RESULTS_ACCESS_KEY_ID }}
        aws-secret-access-key: ${{ secrets.AWS_TEST_RESULTS_SECRET_ACCESS_KEY }}
        aws-region: ${{ vars.AWS_REGION }}
        trunk-api-token: ${{ secrets.TRUNK_API_TOKEN }}

  be-tests-mongo-ssl:
    needs: determine-driver-skips
    if: ${{ !inputs.skip && !(needs.determine-driver-skips.outputs.skip == 'true') }}
    runs-on: ubuntu-22.04
    timeout-minutes: 60
    strategy:
      fail-fast: false
      matrix:
        version:
          - name: MongoDB 6.0
            junit-name: be-tests-mongo-6-0-ssl-ee
            image: metabase/qa-databases:mongo-sample-6
    env:
      CI: 'true'
      DRIVERS: mongo
      MB_MONGO_TEST_USER: metabase
      MB_MONGO_TEST_PASSWORD: metasample123
      MB_TEST_MONGO_REQUIRES_SSL: true
    name: "${{ matrix.version.name }} (SSL)"
    steps:
      - uses: actions/checkout@v4
      - name: Spin up Mongo docker container
        run: >-
          docker run -d
          -p 27017:27017
          --name metamongo
          ${{ matrix.version.image }}
          mongod
          --dbpath /data/db2/
          --tlsMode requireTLS
          --tlsCertificateKeyFile /etc/mongo/metamongo.pem
          --tlsCAFile /etc/mongo/metaca.crt
      - uses: ./.github/actions/await-port
        with:
          port: 27017
        timeout-minutes: 5
      - name: Make SSL certificates for Mongo available
        run: |
          curl https://raw.githubusercontent.com/metabase/metabase-qa/master/dbs/mongo/certificates/metabase.crt \
          -o ./test_resources/ssl/mongo/metabase.crt

          curl https://raw.githubusercontent.com/metabase/metabase-qa/master/dbs/mongo/certificates/metabase.key \
          -o ./test_resources/ssl/mongo/metabase.key

          curl https://raw.githubusercontent.com/metabase/metabase-qa/master/dbs/mongo/certificates/metaca.crt \
          -o ./test_resources/ssl/mongo/metaca.crt
      - name: Test ${{ matrix.version.name }}
        uses: ./.github/actions/test-driver
        with:
          junit-name: ${{ matrix.version.junit-name }}
          test-args: >-
            :exclude-tags [:mongo-sharded-cluster-tests]
            :only-tags [:mb/driver-tests]
      - name: Upload Test Results
        uses: ./.github/actions/upload-test-results
        if: always()
        with:
          input-path: ./target/junit/
          output-name: ${{ github.job }}
          bucket: ${{ vars.AWS_S3_TEST_RESULTS_BUCKET }}
          aws-access-key-id: ${{ secrets.AWS_TEST_RESULTS_ACCESS_KEY_ID }}
          aws-secret-access-key: ${{ secrets.AWS_TEST_RESULTS_SECRET_ACCESS_KEY }}
          aws-region: ${{ vars.AWS_REGION }}
          trunk-api-token: ${{ secrets.TRUNK_API_TOKEN }}

  be-tests-mongo-sharded-cluster-ee:
    needs: determine-driver-skips
    if: ${{ !inputs.skip && !(needs.determine-driver-skips.outputs.skip == 'true') }}
    runs-on: ubuntu-22.04
    timeout-minutes: 60
    env:
      CI: 'true'
      DRIVERS: mongo
    services:
      mongodb:
        image: metabase/mongo-sharded-cluster:6
        ports:
          - "27017:17017"
    name: MongoDB Sharded Cluster
    steps:
    - uses: actions/checkout@v4
    - name: Test MongoDB driver (Sharded cluster)
      uses: ./.github/actions/test-driver
      with:
        junit-name: 'be-tests-mongo-sharded-cluster-ee'
        test-args: >-
          :only metabase.driver.mongo.sharded-cluster-test
    - name: Upload Test Results
      uses: ./.github/actions/upload-test-results
      if: always()
      with:
        input-path: ./target/junit/
        output-name: ${{ github.job }}
        bucket: ${{ vars.AWS_S3_TEST_RESULTS_BUCKET }}
        aws-access-key-id: ${{ secrets.AWS_TEST_RESULTS_ACCESS_KEY_ID }}
        aws-secret-access-key: ${{ secrets.AWS_TEST_RESULTS_SECRET_ACCESS_KEY }}
        aws-region: ${{ vars.AWS_REGION }}
        trunk-api-token: ${{ secrets.TRUNK_API_TOKEN }}

  be-tests-oracle:
    needs: determine-driver-skips
    if: ${{ !inputs.skip && !(needs.determine-driver-skips.outputs.skip == 'true') }}
    runs-on: ubuntu-22.04
    timeout-minutes: 60
    strategy:
      fail-fast: false
      matrix:
        version:
          - name: Oracle 18.4
            junit-name: be-tests-oracle-18-4-ee
            image: gvenzl/oracle-xe:18.4.0-slim
            port: 1521
            env:
              user: system
              password: 'password'
              enable-ssl-tests: false
          - name: Oracle 21.3
            junit-name: be-tests-oracle-21-3-ee
            image: metabase/qa-databases:oracle-xe-21.3
            port: 2484
            env:
              user: ''
              password: ''
              enable-ssl-tests: true
    env:
      CI: 'true'
      DRIVERS: oracle
      MB_ORACLE_TEST_HOST: localhost
      MB_ORACLE_TEST_USER: '${{ matrix.version.env.user }}'
      MB_ORACLE_TEST_SERVICE_NAME: XEPDB1
      # Only the non-SSL 18.4 tests specify password as an env var; the SSL 21.3 tests get it from the keystore I guess
      MB_ORACLE_TEST_PASSWORD: '${{ matrix.version.env.password }}'
      # These are ignored for the 18.4 tests which do not test SSL
      MB_ORACLE_TEST_SSL: ${{ matrix.version.env.enable-ssl-tests }}
      MB_ORACLE_SSL_TEST_SSL: ${{ matrix.version.env.enable-ssl-tests }}
      MB_ORACLE_TEST_SSL_USE_TRUSTSTORE: ${{ matrix.version.env.enable-ssl-tests }}
      MB_ORACLE_TEST_SSL_TRUSTSTORE_PATH: './test_resources/ssl/oracle/truststore.p12'
      MB_ORACLE_TEST_SSL_TRUSTSTORE_OPTIONS: local
      MB_ORACLE_TEST_SSL_TRUSTSTORE_PASSWORD_VALUE: 'PassworD_#1234'
      MB_ORACLE_TEST_SSL_USE_KEYSTORE: ${{ matrix.version.env.enable-ssl-tests }}
      MB_ORACLE_TEST_SSL_KEYSTORE_PATH: './test_resources/ssl/oracle/keystore.p12'
      MB_ORACLE_TEST_SSL_KEYSTORE_OPTIONS: local
      MB_ORACLE_TEST_SSL_KEYSTORE_PASSWORD_VALUE: 'PassworD_#1234'
    services:
      oracle:
        image: ${{ matrix.version.image }}
        env:
          ORACLE_PASSWORD: password
        ports:
          - "1521:${{ matrix.version.port }}"
    name: ${{ matrix.version.name }}
    steps:
    - uses: actions/checkout@v4
    - name: Test ${{ matrix.version.name }}
      uses: ./.github/actions/test-driver
      with:
        junit-name: ${{ matrix.version.junit-name }}
        test-args: >-
          :only-tags [:mb/driver-tests]
    - name: Upload Test Results
      uses: ./.github/actions/upload-test-results
      if: always()
      with:
        input-path: ./target/junit/
        output-name: ${{ github.job }}
        bucket: ${{ vars.AWS_S3_TEST_RESULTS_BUCKET }}
        aws-access-key-id: ${{ secrets.AWS_TEST_RESULTS_ACCESS_KEY_ID }}
        aws-secret-access-key: ${{ secrets.AWS_TEST_RESULTS_SECRET_ACCESS_KEY }}
        aws-region: ${{ vars.AWS_REGION }}
        trunk-api-token: ${{ secrets.TRUNK_API_TOKEN }}

  be-tests-postgres:
    if: ${{ !inputs.skip }}
    runs-on: ubuntu-22.04
    timeout-minutes: 60
    strategy:
      fail-fast: false
      matrix:
        version:
          - name: Postgres 12.x
            junit-name: postgres-ee
            docker-image: postgres:12-alpine
            env:
              enable-ssl-tests: 'false'
          - name: Postgres Latest
            junit-name: postgres-latest-ee
            docker-image: postgres:latest
            env:
              enable-ssl-tests: 'true'
        job:
          - name: Driver Tests
            test-args: >-
              :only-tags [:mb/driver-tests]
    name: "${{ matrix.version.name }} ${{ matrix.job.name }}"
    env:
      # Only run old migrations tests on pushes to master or release branches. All other branches should skip tests
      # with the tag `mb/old-migrations-test`. `__ADDITIONAL_EXCLUDED_TAG__` is not used anywhere outside of splicing
      # it in to the command below.
      __ADDITIONAL_EXCLUDED_TAG__: >-
        ${{
          (
            github.event_name == 'push' &&
            (
              github.ref == 'master' ||
              startsWith(github.ref, 'release-')
            ) &&
            ''
          ) ||
          ':mb/old-migrations-test'
        }}
      # actual serious env vars below
      CI: 'true'
      DRIVERS: postgres
      MB_DB_TYPE: postgres
      MB_DB_PORT: 5432
      MB_DB_HOST: localhost
      MB_DB_DBNAME: mb_test
      MB_DB_USER: mb_test
      MB_POSTGRESQL_TEST_USER: mb_test
      # SSL tests are only enabled for the postgres-latest job.
      MB_POSTGRES_SSL_TEST_SSL: ${{ matrix.version.env.enable-ssl-tests }}
      MB_POSTGRES_SSL_TEST_SSL_MODE: verify-full
      MB_POSTGRES_SSL_TEST_SSL_ROOT_CERT_PATH: 'test-resources/certificates/us-east-2-bundle.pem'
    services:
      postgres:
        image: ${{ matrix.version.docker-image }}
        ports:
          - "5432:5432"
        env:
          POSTGRES_USER: mb_test
          POSTGRES_DB: mb_test
          POSTGRES_HOST_AUTH_METHOD: trust
    steps:
      - uses: actions/checkout@v4
      - name: Test ${{ matrix.version.name }} (${{ matrix.job.name }})
        uses: ./.github/actions/test-driver
        with:
          junit-name: 'be-tests-${{ matrix.version.junit-name }}'
          test-args: >-
            ${{ matrix.job.test-args }}
            :exclude-tags '[ ${{ matrix.job.exclude-tag }} ${{ env.__ADDITIONAL_EXCLUDED_TAG__ }}]'
      - name: Upload Test Results
        uses: ./.github/actions/upload-test-results
        if: always()
        with:
          input-path: ./target/junit/
          output-name: ${{ github.job }}
          bucket: ${{ vars.AWS_S3_TEST_RESULTS_BUCKET }}
          aws-access-key-id: ${{ secrets.AWS_TEST_RESULTS_ACCESS_KEY_ID }}
          aws-secret-access-key: ${{ secrets.AWS_TEST_RESULTS_SECRET_ACCESS_KEY }}
          aws-region: ${{ vars.AWS_REGION }}
          trunk-api-token: ${{ secrets.TRUNK_API_TOKEN }}

  be-tests-presto-jdbc-ee:
    needs: determine-driver-skips
    if: ${{ !inputs.skip && !(needs.determine-driver-skips.outputs.skip == 'true') }}
    runs-on: ubuntu-22.04
    timeout-minutes: 60
    env:
      CI: 'true'
      DRIVERS: presto-jdbc
      MB_PRESTO_JDBC_TEST_CATALOG: test_data
      MB_PRESTO_JDBC_TEST_HOST: localhost
      MB_PRESTO_JDBC_TEST_PORT: 8443
      MB_PRESTO_JDBC_TEST_SSL: true
      MB_PRESTO_JDBC_TEST_USER: metabase
      MB_PRESTO_JDBC_TEST_PASSWORD: metabase
      MB_ENABLE_PRESTO_JDBC_DRIVER: true
      MB_PRESTO_JDBC_TEST_ADDITIONAL_OPTIONS: 'SSLTrustStorePath=/tmp/cacerts-with-presto-ssl.jks&SSLTrustStorePassword=changeit'
    name: Presto
    services:
      presto:
        image: metabase/presto-mb-ci:latest # version 0.254
        ports:
          - "8443:8443"
        env:
          JAVA_TOOL_OPTIONS: "-Xmx2g"
    steps:
    - uses: actions/checkout@v4
    - uses: ./.github/actions/await-port
      with:
         port: ${{ env.MB_PRESTO_JDBC_TEST_PORT }}
      timeout-minutes: 5
    - name: Create temp cacerts file based on bundled JDK one
      run: cp $JAVA_HOME/lib/security/cacerts /tmp/cacerts-with-presto-ssl.jks
    - name: Capture Presto server self signed CA
      run: |
          while [[ ! -s /tmp/presto-ssl-ca.pem ]]; do
            echo "Waiting to capture SSL CA" \
              && openssl s_client -connect localhost:8443 2>/dev/null </dev/null | sed -ne '/-BEGIN CERTIFICATE-/,/-END CERTIFICATE-/p' > /tmp/presto-ssl-ca.pem \
              && sleep 1;
          done
    - name: Convert Presto CA from PEM to DER
      run: openssl x509 -outform der -in /tmp/presto-ssl-ca.pem -out /tmp/presto-ssl-ca.der
    - name: Add write permission on cacerts file
      run: chmod u+w /tmp/cacerts-with-presto-ssl.jks
    - name: Import Presto CA into temp cacerts file
      run: >-
        keytool -noprompt -import
        -alias presto
        -keystore /tmp/cacerts-with-presto-ssl.jks
        -storepass changeit
        -file /tmp/presto-ssl-ca.der
        -trustcacerts
    - name: Test Presto JDBC driver
      uses: ./.github/actions/test-driver
      with:
        junit-name: 'be-tests-presto-jdbc-ee'
        test-args: >-
          :only-tags [:mb/driver-tests]
    - name: Upload Test Results
      uses: ./.github/actions/upload-test-results
      if: always()
      with:
        input-path: ./target/junit/
        output-name: ${{ github.job }}
        bucket: ${{ vars.AWS_S3_TEST_RESULTS_BUCKET }}
        aws-access-key-id: ${{ secrets.AWS_TEST_RESULTS_ACCESS_KEY_ID }}
        aws-secret-access-key: ${{ secrets.AWS_TEST_RESULTS_SECRET_ACCESS_KEY }}
        aws-region: ${{ vars.AWS_REGION }}
        trunk-api-token: ${{ secrets.TRUNK_API_TOKEN }}

  be-tests-redshift-ee:
    if: ${{ !inputs.skip }}
    runs-on: ubuntu-22.04
    timeout-minutes: 60
    strategy:
      fail-fast: false
      matrix:
        job:
          - name: Redshift Upload Tests
            skip: ${{ github.event_name == 'pull_request' }} # FIXME: temporary to alleviate pressure on redshift instances
            test-args: >-
              :only-tags [:mb/upload-tests]
              :fail-fast? true
          - name: Redshift (Excluding Upload Tests)
            skip: false
            test-args: >-
              :only-tags [:mb/driver-tests]
              :exclude-tags [:mb/upload-tests]
              :fail-fast? true

    env:
      CI: 'true'
      DRIVERS: redshift
      MB_REDSHIFT_TEST_USER: metabase_ci
      MB_REDSHIFT_TEST_DB: testdb
      MB_REDSHIFT_TEST_DB_ROUTING: dev
      MB_REDSHIFT_TEST_HOST: ${{ secrets.MB_REDSHIFT_TEST_HOST }}
      MB_REDSHIFT_TEST_PASSWORD: ${{ secrets.MB_REDSHIFT_TEST_PASSWORD }}
    name: ${{ matrix.job.name }}
    steps:
    - uses: actions/checkout@v4
    - name: Test ${{ matrix.job.name }}
      if: ${{ !matrix.job.skip }}
      uses: ./.github/actions/test-driver
      with:
        junit-name: 'be-tests-redshift-ee'
        test-args: >-
          ${{ matrix.job.test-args }}
    - name: Upload Test Results
      uses: ./.github/actions/upload-test-results
      if: ${{ !matrix.job.skip && !cancelled() }}
      with:
        input-path: ./target/junit/
        output-name: ${{ github.job }}
        bucket: ${{ vars.AWS_S3_TEST_RESULTS_BUCKET }}
        aws-access-key-id: ${{ secrets.AWS_TEST_RESULTS_ACCESS_KEY_ID }}
        aws-secret-access-key: ${{ secrets.AWS_TEST_RESULTS_SECRET_ACCESS_KEY }}
        aws-region: ${{ vars.AWS_REGION }}
        trunk-api-token: ${{ secrets.TRUNK_API_TOKEN }}

  be-tests-snowflake-ee:
    if: ${{ !inputs.skip }}
    runs-on: ubuntu-22.04
    timeout-minutes: 60
    env:
      CI: 'true'
      DRIVERS: snowflake
      MB_SNOWFLAKE_TEST_USER: METABASE CI
      MB_SNOWFLAKE_TEST_ACCOUNT: ${{ secrets.MB_SNOWFLAKE_TEST_ACCOUNT }}
      MB_SNOWFLAKE_TEST_PASSWORD: ${{ secrets.MB_SNOWFLAKE_TEST_PASSWORD }}
      MB_SNOWFLAKE_TEST_WAREHOUSE: ${{ secrets.MB_SNOWFLAKE_TEST_WAREHOUSE }}
      MB_SNOWFLAKE_TEST_PK_USER: METABASE PK
      MB_SNOWFLAKE_TEST_PK_PRIVATE_KEY: ${{ secrets.MB_SNOWFLAKE_TEST_PK_PRIVATE_KEY }}
      MB_SNOWFLAKE_TEST_PK_PRIVATE_KEY_2: ${{ secrets.MB_SNOWFLAKE_TEST_PK_PRIVATE_KEY_2 }}
      MB_SNOWFLAKE_TEST_PK_PUBLIC_KEY: ${{ secrets.MB_SNOWFLAKE_TEST_PK_PUBLIC_KEY }}
      MB_SNOWFLAKE_TEST_PK_PUBLIC_KEY_2: ${{ secrets.MB_SNOWFLAKE_TEST_PK_PUBLIC_KEY_2 }}

      # RSA Role testing:
      MB_SNOWFLAKE_TEST_RSA_ROLE_TEST_DEFAULT_USER: RSA_ROLE_TEST_DEFAULT_USER
      MB_SNOWFLAKE_TEST_RSA_ROLE_TEST_CUSTOM_USER: RSA_ROLE_TEST_CUSTOM_USER
      MB_SNOWFLAKE_TEST_RSA_ROLE_TEST_ROLE: RSA_ROLE_TEST_ROLE
      MB_SNOWFLAKE_TEST_RSA_ROLE_TEST_DB: RSA_ROLE_TEST_DB
    name: Snowflake
    steps:
    - uses: actions/checkout@v4
    - name: Test Snowflake driver
      uses: ./.github/actions/test-driver
      with:
        junit-name: 'be-tests-snowflake-ee'
        test-args: >-
          :only-tags [:mb/driver-tests]
    - name: Upload Test Results
      uses: ./.github/actions/upload-test-results
      if: always()
      with:
        input-path: ./target/junit/
        output-name: ${{ github.job }}
        bucket: ${{ vars.AWS_S3_TEST_RESULTS_BUCKET }}
        aws-access-key-id: ${{ secrets.AWS_TEST_RESULTS_ACCESS_KEY_ID }}
        aws-secret-access-key: ${{ secrets.AWS_TEST_RESULTS_SECRET_ACCESS_KEY }}
        aws-region: ${{ vars.AWS_REGION }}
        trunk-api-token: ${{ secrets.TRUNK_API_TOKEN }}

  be-tests-sparksql-ee:
    needs: determine-driver-skips
    if: ${{ !inputs.skip && !(needs.determine-driver-skips.outputs.skip == 'true') }}
    runs-on: ubuntu-22.04
    timeout-minutes: 60
    env:
      CI: 'true'
      DRIVERS: sparksql
    services:
      sparksql:
        image: metabase/spark:3.2.1
        ports:
          - "10000:10000"
    name: Spark SQL
    steps:
    - uses: actions/checkout@v4
    - name: Test Spark driver
      uses: ./.github/actions/test-driver
      with:
        junit-name: 'be-tests-sparksql-ee'
        test-args: >-
          :only-tags [:mb/driver-tests]
    - name: Upload Test Results
      uses: ./.github/actions/upload-test-results
      if: always()
      with:
        input-path: ./target/junit/
        output-name: ${{ github.job }}
        bucket: ${{ vars.AWS_S3_TEST_RESULTS_BUCKET }}
        aws-access-key-id: ${{ secrets.AWS_TEST_RESULTS_ACCESS_KEY_ID }}
        aws-secret-access-key: ${{ secrets.AWS_TEST_RESULTS_SECRET_ACCESS_KEY }}
        aws-region: ${{ vars.AWS_REGION }}
        trunk-api-token: ${{ secrets.TRUNK_API_TOKEN }}

  be-tests-sqlite-ee:
    needs: determine-driver-skips
    if: ${{ !inputs.skip && !(needs.determine-driver-skips.outputs.skip == 'true') }}
    runs-on: ubuntu-22.04
    timeout-minutes: 60
    env:
      CI: 'true'
      DRIVERS: sqlite
    name: SQLite
    steps:
    - uses: actions/checkout@v4
    - name: Test SQLite driver
      uses: ./.github/actions/test-driver
      with:
        junit-name: 'be-tests-sqlite-ee'
        test-args: >-
          :only-tags [:mb/driver-tests]
    - name: Upload Test Results
      uses: ./.github/actions/upload-test-results
      if: always()
      with:
        input-path: ./target/junit/
        output-name: ${{ github.job }}
        bucket: ${{ vars.AWS_S3_TEST_RESULTS_BUCKET }}
        aws-access-key-id: ${{ secrets.AWS_TEST_RESULTS_ACCESS_KEY_ID }}
        aws-secret-access-key: ${{ secrets.AWS_TEST_RESULTS_SECRET_ACCESS_KEY }}
        aws-region: ${{ vars.AWS_REGION }}
        trunk-api-token: ${{ secrets.TRUNK_API_TOKEN }}

  be-tests-sqlserver:
    needs: determine-driver-skips
    if: ${{ !inputs.skip && !(needs.determine-driver-skips.outputs.skip == 'true') }}
    runs-on: ubuntu-22.04
    timeout-minutes: 30
    strategy:
      fail-fast: false
      matrix:
        version:
          # - name: SQL Server 2017
          #   junit-name: be-tests-sqlserver-2017-ee
          #   image: mcr.microsoft.com/mssql/server:2017-latest
          - name: SQL Server 2022
            junit-name: be-tests-sqlserver-2022-ee
            image: mcr.microsoft.com/mssql/server:2022-latest
    env:
      CI: 'true'
      DRIVERS: sqlserver
      MB_SQLSERVER_TEST_HOST: localhost
      MB_SQLSERVER_TEST_PASSWORD: 'P@ssw0rd'
      MB_SQLSERVER_TEST_USER: SA
    services:
      sqlserver:
        image: ${{ matrix.version.image }}
        ports:
          - "1433:1433"
        env:
          ACCEPT_EULA: Y
          SA_PASSWORD: 'P@ssw0rd'
          MSSQL_MEMORY_LIMIT_MB: 1024
    name: ${{ matrix.version.name }}
    steps:
    - uses: actions/checkout@v4
    - name: Test ${{ matrix.version.name }}
      uses: ./.github/actions/test-driver
      with:
        junit-name: ${{ matrix.version.junit-name }}
        test-args: >-
          :only-tags [:mb/driver-tests]
    - name: Upload Test Results
      uses: ./.github/actions/upload-test-results
      if: always()
      with:
        input-path: ./target/junit/
        output-name: ${{ github.job }}
        bucket: ${{ vars.AWS_S3_TEST_RESULTS_BUCKET }}
        aws-access-key-id: ${{ secrets.AWS_TEST_RESULTS_ACCESS_KEY_ID }}
        aws-secret-access-key: ${{ secrets.AWS_TEST_RESULTS_SECRET_ACCESS_KEY }}
        aws-region: ${{ vars.AWS_REGION }}
        trunk-api-token: ${{ secrets.TRUNK_API_TOKEN }}

  # TODO(dpsutton, 2025-08-20): Re-enable starburst when we figure out why it randomly dies in CI
  # be-tests-starburst-ee:
  #   needs: determine-driver-skips
  #   if: ${{ !inputs.skip && !(needs.determine-driver-skips.outputs.skip == 'true') }}
  #   runs-on: ubuntu-22.04
  #   timeout-minutes: 60
  #   env:
  #     CI: 'true'
  #     DRIVERS: starburst
  #   services:
  #     starburst:
  #       image: trinodb/trino:latest
  #       env:
  #         CATALOG_MANAGEMENT: dynamic
  #       ports:
  #         - "8080:8080"
  #   name: Starburst
  #   steps:
  #   - uses: actions/checkout@v4
  #   - name: Make plugins directory
  #     run: mkdir plugins
  #   - name: Test Starburst driver
  #     uses: ./.github/actions/test-driver
  #     with:
  #       junit-name: 'be-tests-starburst-ee'
  #       test-args: >-
  #         :only-tags [:mb/driver-tests]
  #   - name: Upload Test Results
  #     uses: ./.github/actions/upload-test-results
  #     if: always()
  #     with:
  #       input-path: ./target/junit/
  #       output-name: ${{ github.job }}
  #       bucket: ${{ vars.AWS_S3_TEST_RESULTS_BUCKET }}
  #       aws-access-key-id: ${{ secrets.AWS_TEST_RESULTS_ACCESS_KEY_ID }}
  #       aws-secret-access-key: ${{ secrets.AWS_TEST_RESULTS_SECRET_ACCESS_KEY }}
  #       aws-region: ${{ vars.AWS_REGION }}
  #       trunk-api-token: ${{ secrets.TRUNK_API_TOKEN }}

  # TODO(rileythomp, 2025-08-20): Re-enable vertica tests once the docker image is updated
  # be-tests-vertica-ee:
  #   needs: determine-driver-skips
  #   if: ${{ false && !inputs.skip && !(needs.determine-driver-skips.outputs.skip == 'true') }}
  #   runs-on: ubuntu-22.04
  #   timeout-minutes: 60
  #   env:
  #     CI: 'true'
  #     DRIVERS: vertica
  #   services:
  #     vertica:
  #       image: vertica/vertica-ce:12.0.2-0
  #       ports:
  #         - "5433:5433"
  #   name: Vertica
  #   steps:
  #   - uses: actions/checkout@v4
  #   - name: Make plugins directory
  #     run: mkdir plugins
  #   - name: Test Vertica driver
  #     uses: ./.github/actions/test-driver
  #     with:
  #       junit-name: 'be-tests-vertica-ee'
  #       test-args: >-
  #         :only-tags [:mb/driver-tests]
  #   - name: Upload Test Results
  #     uses: ./.github/actions/upload-test-results
  #     if: always()
  #     with:
  #       input-path: ./target/junit/
  #       output-name: ${{ github.job }}
  #       bucket: ${{ vars.AWS_S3_TEST_RESULTS_BUCKET }}
  #       aws-access-key-id: ${{ secrets.AWS_TEST_RESULTS_ACCESS_KEY_ID }}
  #       aws-secret-access-key: ${{ secrets.AWS_TEST_RESULTS_SECRET_ACCESS_KEY }}
  #       aws-region: ${{ vars.AWS_REGION }}
  #       trunk-api-token: ${{ secrets.TRUNK_API_TOKEN }}

  drivers-tests-result:
    needs:
      # if you add a driver job, you must add it to this list for it to be a required check
      - be-tests-h2
      - be-tests-athena-ee
      - be-tests-bigquery-cloud-sdk-ee
      - be-tests-druid-ee
      - be-tests-databricks-ee
      - be-tests-druid-jdbc-ee
      - be-tests-mysql-mariadb
      - be-tests-mongo
      - be-tests-mongo-ssl
      - be-tests-mongo-sharded-cluster-ee
      - be-tests-oracle
      - be-tests-postgres
      - be-tests-presto-jdbc-ee
      - be-tests-redshift-ee
      - be-tests-snowflake-ee
      - be-tests-sparksql-ee
      - be-tests-sqlite-ee
      - be-tests-sqlserver
<<<<<<< HEAD
      # TODO(bryan, 2025-08-29): Re-enable starburst once we figure out wth is going on
=======
>>>>>>> 3b56678d
      # - be-tests-starburst-ee
      # TODO(rileythomp, 2025-08-20): Re-enable vertica tests once the docker image is updated
      # - be-tests-vertica-ee
      - be-tests-clickhouse-ee
    runs-on: ubuntu-latest
    timeout-minutes: 5
    name: drivers-tests-result
    if: always() && !cancelled()
    steps:
      - name: Check job status
        uses: actions/github-script@v7
        env:
          needs: ${{ toJson(needs) }}
        with:
          script: | # js
            const needs = JSON.parse(process.env.needs);

            const jobs = Object.entries(needs).map(
              ([jobName, jobValues]) => ({
                name: jobName,
                result: jobValues.result
              }));

            // are all jobs skipped or successful?
            if (jobs.every(job => (job.result === 'skipped' || job.result === 'success' || job.name == 'be-tests-starburst-ee'))) {
                console.log("");
                console.log("        _------.        ");
                console.log("       /  ,     \_      ");
                console.log("     /   /  /{}\ |o\_   ");
                console.log("    /    \  `--' /-' \  ");
                console.log("   |      \      \    | ");
                console.log("  |              |`-, | ");
                console.log("  /              /__/)/ ");
                console.log(" |              |       ");
                console.log("");
                console.log("All driver tests have passed (or have been skipped). Cam is very proud of you.");
              process.exit(0);
            }

            // otherwise, something failed
            console.log("");
            console.log("       .::::::::::.                          .::::::::::.       ");
            console.log("     .::::''''''::::.                      .::::''''''::::.     ");
            console.log("   .:::'          `::::....          ....::::'          `:::.   ");
            console.log("  .::'             `:::::::|        |:::::::'             `::.  ");
            console.log(" .::|               |::::::|_ ___ __|::::::|               |::. ");
            console.log(" `--'               |::::::|_()__()_|::::::|               `--' ");
            console.log("  :::               |::-o::|        |::o-::|               :::  ");
            console.log("  `::.             .|::::::|        |::::::|.             .::'  ");
            console.log("   `:::.          .::\-----'        `-----/::.          .:::'   ");
            console.log("     `::::......::::'                      `::::......::::'     ");
            console.log("       `::::::::::'                          `::::::::::'       ");
            console.log("");
            console.log("Driver tests have failed. You have been sentenced to MetaJail.");

            jobs.forEach((job) => {
              if (job.result !== 'success') {
                console.log(`${job.name} - ${job.result}`);
              }
            });

            process.exit(1);<|MERGE_RESOLUTION|>--- conflicted
+++ resolved
@@ -1137,10 +1137,6 @@
       - be-tests-sparksql-ee
       - be-tests-sqlite-ee
       - be-tests-sqlserver
-<<<<<<< HEAD
-      # TODO(bryan, 2025-08-29): Re-enable starburst once we figure out wth is going on
-=======
->>>>>>> 3b56678d
       # - be-tests-starburst-ee
       # TODO(rileythomp, 2025-08-20): Re-enable vertica tests once the docker image is updated
       # - be-tests-vertica-ee
