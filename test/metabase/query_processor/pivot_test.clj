--- conflicted
+++ resolved
@@ -159,11 +159,6 @@
 
 (deftest ^:parallel pivot-options-test
   (testing "`pivot-options` correctly generates pivot-rows and pivot-cols from a card's viz settings"
-<<<<<<< HEAD
-    (is (= {:pivot-rows [1 0] :pivot-cols [2]}
-           (#'qp.pivot/pivot-options (api.pivots/pivot-query false) (:visualization_settings (api.pivots/pivot-card)))))))
-
-=======
     (let [query         (api.pivots/pivot-query false)
           viz-settings  (:visualization_settings (api.pivots/pivot-card))
           pivot-options {:pivot-rows [1 0], :pivot-cols [2]}]
@@ -228,7 +223,7 @@
                      :row_count 156}
                     (qp.pivot/run-pivot-query query {:visualization-settings viz-settings})))))))))
 
->>>>>>> d9a44779
+
 (deftest ^:parallel dont-return-too-many-rows-test
   (testing "Make sure pivot queries don't return too many rows (#14329)"
     (let [results (qp.pivot/run-pivot-query (test-query))
@@ -349,24 +344,14 @@
                 "test-expr"]
                (map :display_name
                     (mt/cols
-<<<<<<< HEAD
-                      (qp.pivot/run-pivot-query (-> query
-                                                    (assoc-in [:query :fields] [[:expression "test-expr"]])
-                                                    (assoc-in [:query :expressions] {:test-expr [:ltrim "wheeee"]})))))))))))
-=======
                      (qp.pivot/run-pivot-query (-> query
                                                    (assoc-in [:query :fields] [[:expression "test-expr"]])
                                                    (assoc-in [:query :expressions] {:test-expr [:ltrim "wheeee"]})))))))))))
->>>>>>> d9a44779
 
 (deftest ^:parallel pivots-should-not-return-expressions-test-3
   (mt/dataset sample-dataset
     (testing "We should still be able to use expressions inside the aggregations"
-<<<<<<< HEAD
       (is (=? {:status :completed}
-=======
-      (is (=? {:status   :completed}
->>>>>>> d9a44779
               (qp.pivot/run-pivot-query
                (mt/mbql-query orders
                  {:expressions {"Product Rating + 1" [:+ $product_id->products.rating 1]}
