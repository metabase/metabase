--- conflicted
+++ resolved
@@ -33,13 +33,8 @@
     ;; is only supposed to be that initial edge when the dataset is being changed.
     (when (and (:dataset card)
                (public-settings/persisted-models-enabled)
-<<<<<<< HEAD
                (get-in (t2/select-one Database :id (:database_id card)) [:options :persist-models-enabled])
-               (nil? (db/select-one-field :id PersistedInfo :card_id (:id card))))
-=======
-               (get-in (db/select-one Database :id (:database_id card)) [:options :persist-models-enabled])
                (nil? (t2/select-one-fn :id PersistedInfo :card_id (:id card))))
->>>>>>> 3bd35da2
       (persisted-info/turn-on-model! (:actor_id card) card))
     (catch Throwable e
       (log/warn (format "Failed to process persisted-info event. %s" (:topic event)) e))))
