(ns metabase.api.database
  "/api/database endpoints."
  (:require
   [clojure.string :as str]
   [compojure.core :refer [DELETE GET POST PUT]]
   [medley.core :as m]
   [metabase.analytics.snowplow :as snowplow]
   [metabase.api.common :as api]
   [metabase.api.table :as api.table]
   [metabase.config :as config]
   [metabase.db.connection :as mdb.connection]
   [metabase.db.query :as mdb.query]
   [metabase.driver :as driver]
   [metabase.driver.ddl.interface :as ddl.i]
   [metabase.driver.util :as driver.u]
   [metabase.events :as events]
   [metabase.mbql.schema :as mbql.s]
   [metabase.mbql.util :as mbql.u]
   [metabase.models.card :refer [Card]]
   [metabase.models.collection :as collection :refer [Collection]]
   [metabase.models.database
    :as database
    :refer [Database protected-password]]
   [metabase.models.field :refer [Field readable-fields-only]]
   [metabase.models.interface :as mi]
   [metabase.models.permissions :as perms]
   [metabase.models.persisted-info :as persisted-info]
   [metabase.models.secret :as secret]
   [metabase.models.setting :as setting :refer [defsetting]]
   [metabase.models.table :refer [Table]]
   [metabase.plugins.classloader :as classloader]
   [metabase.public-settings :as public-settings]
   [metabase.public-settings.premium-features :as premium-features]
   [metabase.sample-data :as sample-data]
   [metabase.sync.analyze :as analyze]
   [metabase.sync.field-values :as field-values]
   [metabase.sync.schedules :as sync.schedules]
   [metabase.sync.sync-metadata :as sync-metadata]
   [metabase.sync.util :as sync-util]
   [metabase.task.persist-refresh :as task.persist-refresh]
   [metabase.util :as u]
   [metabase.util.cron :as u.cron]
   [metabase.util.honey-sql-2 :as h2x]
   [metabase.util.i18n :refer [deferred-tru trs tru]]
   [metabase.util.log :as log]
   [metabase.util.malli.schema :as ms]
   [metabase.util.schema :as su]
   [schema.core :as s]
   [toucan.db :as db]
   [toucan.hydrate :refer [hydrate]]
   [toucan.models :as models]
   [toucan2.core :as t2]))

(set! *warn-on-reflection* true)

(def DBEngineString
  "Schema for a valid database engine name, e.g. `h2` or `postgres`."
  (su/with-api-error-message (s/constrained
                              su/NonBlankString
                              #(u/ignore-exceptions (driver/the-driver %))
                              "Valid database engine")
    (deferred-tru "value must be a valid database engine.")))


;;; ----------------------------------------------- GET /api/database ------------------------------------------------

(defn- add-tables [dbs]
  (let [db-id->tables (group-by :db_id (filter mi/can-read? (t2/select Table
                                                              :active          true
                                                              :db_id           [:in (map :id dbs)]
                                                              :visibility_type nil
                                                              {:order-by [[:%lower.schema :asc]
                                                                          [:%lower.display_name :asc]]})))]
    (for [db dbs]
      (assoc db :tables (get db-id->tables (:id db) [])))))

(s/defn ^:private add-native-perms-info :- [{:native_permissions (s/enum :write :none), s/Keyword s/Any}]
  "For each database in DBS add a `:native_permissions` field describing the current user's permissions for running
  native (e.g. SQL) queries. Will be either `:write` or `:none`. `:write` means you can run ad-hoc native queries,
  and save new Cards with native queries; `:none` means you can do neither.

  For the curious: the use of `:write` and `:none` is mainly for legacy purposes, when we had data-access-based
  permissions; there was a specific option where you could give a Perms Group permissions to run existing Cards with
  native queries, but not to create new ones. With the advent of what is currently being called 'Space-Age
  Permissions', all Cards' permissions are based on their parent Collection, removing the need for native read perms."
  [dbs :- [su/Map]]
  (for [db dbs]
    (assoc db :native_permissions (if (perms/set-has-full-permissions? @api/*current-user-permissions-set*
                                        (perms/adhoc-native-query-path (u/the-id db)))
                                    :write
                                    :none))))

(defn- card-database-supports-nested-queries? [{{database-id :database, :as database} :dataset_query, :as _card}]
  (when database-id
    (when-let [driver (driver.u/database->driver database-id)]
      (driver/database-supports? driver :nested-queries database))))

(defn- card-has-ambiguous-columns?
  "We know a card has ambiguous columns if any of the columns that come back end in `_2` (etc.) because that's what
   clojure.java.jdbc 'helpfully' does for us automatically.
   Presence of ambiguous columns disqualifies a query for use as a source query because something like

     SELECT name
     FROM (
       SELECT x.name, y.name
       FROM x
       LEFT JOIN y on x.id = y.id
     )

   would be ambiguous. Too many things break when attempting to use a query like this. In the future, this may be
   supported, but it will likely require rewriting the source SQL query to add appropriate aliases (this is even
   trickier if the source query uses `SELECT *`)."
  [{result-metadata :result_metadata, dataset-query :dataset_query}]
  (and (= (:type dataset-query) :native)
       (some (partial re-find #"_2$")
             (map (comp name :name) result-metadata))))

(defn- card-uses-unnestable-aggregation?
  "Since cumulative count and cumulative sum aggregations are done in Clojure-land we can't use Cards that use queries
  with those aggregations as source queries. This function determines whether `card` is using one of those queries so
  we can filter it out in Clojure-land."
  [{{{aggregations :aggregation} :query} :dataset_query}]
  (mbql.u/match aggregations #{:cum-count :cum-sum}))

(defn card-can-be-used-as-source-query?
  "Does `card`'s query meet the conditions required for it to be used as a source query for another query?"
  [card]
  (and (card-database-supports-nested-queries? card)
       (not (or (card-uses-unnestable-aggregation? card)
                (card-has-ambiguous-columns? card)))))

(defn- ids-of-dbs-that-support-source-queries []
  (set (filter (fn [db-id]
                 (try
                   (some-> (driver.u/database->driver db-id) (driver/supports? :nested-queries))
                   (catch Throwable e
                     (log/error e (tru "Error determining whether Database supports nested queries")))))
               (t2/select-pks-set Database))))

(defn- source-query-cards
  "Fetch the Cards that can be used as source queries (e.g. presented as virtual tables). Since Cards can be either
  `dataset` or `card`, pass in the `question-type` of `:dataset` or `:card`"
  [question-type & {:keys [additional-constraints xform], :or {xform identity}}]
  {:pre [(#{:card :dataset} question-type)]}
  (when-let [ids-of-dbs-that-support-source-queries (not-empty (ids-of-dbs-that-support-source-queries))]
    (transduce
     (comp (map (partial models/do-post-select Card))
           (filter card-can-be-used-as-source-query?)
           xform)
     (completing conj #(hydrate % :collection))
     []
     (mdb.query/reducible-query {:select   [:name :description :database_id :dataset_query :id :collection_id :result_metadata
                                            [{:select   [:status]
                                              :from     [:moderation_review]
                                              :where    [:and
                                                         [:= :moderated_item_type "card"]
                                                         [:= :moderated_item_id :report_card.id]
                                                         [:= :most_recent true]]
                                              :order-by [[:id :desc]]
                                              :limit    1}
                                             :moderated_status]]
                                 :from     [:report_card]
                                 :where    (into [:and
                                                  [:not= :result_metadata nil]
                                                  [:= :archived false]
                                                  [:= :dataset (= question-type :dataset)]
                                                  [:in :database_id ids-of-dbs-that-support-source-queries]
                                                  (collection/visible-collection-ids->honeysql-filter-clause
                                                   (collection/permissions-set->visible-collection-ids
                                                    @api/*current-user-permissions-set*))]
                                                 additional-constraints)
                                 :order-by [[:%lower.name :asc]]}))))

(defn- source-query-cards-exist?
  "Truthy if a single Card that can be used as a source query exists."
  [question-type]
  (seq (source-query-cards question-type :xform (take 1))))

(defn- cards-virtual-tables
  "Return a sequence of 'virtual' Table metadata for eligible Cards.
   (This takes the Cards from `source-query-cards` and returns them in a format suitable for consumption by the Query
   Builder.)"
  [question-type & {:keys [include-fields?]}]
  (for [card (source-query-cards question-type)]
    (api.table/card->virtual-table card :include-fields? include-fields?)))

(defn- saved-cards-virtual-db-metadata [question-type & {:keys [include-tables? include-fields?]}]
  (when (public-settings/enable-nested-queries)
    (cond-> {:name               (trs "Saved Questions")
             :id                 mbql.s/saved-questions-virtual-database-id
             :features           #{:basic-aggregations}
             :is_saved_questions true}
      include-tables? (assoc :tables (cards-virtual-tables question-type
                                                           :include-fields? include-fields?)))))

;; "Virtual" tables for saved cards simulate the db->schema->table hierarchy by doing fake-db->collection->card
(defn- add-saved-questions-virtual-database [dbs & options]
  (let [virtual-db-metadata (apply saved-cards-virtual-db-metadata :card options)]
    ;; only add the 'Saved Questions' DB if there are Cards that can be used
    (cond-> dbs
      (and (source-query-cards-exist? :card) virtual-db-metadata) (concat [virtual-db-metadata]))))

(defn- filter-databases-by-data-model-perms
  "Filters the provided list of databases by data model perms, returning only the databases for which the current user
  can fully or partially edit the data model. If the user does not have data access for any databases, returns only the
  name and ID of these databases, removing all other fields."
  [dbs]
  (let [filtered-dbs
        (if-let [f (u/ignore-exceptions
                    (classloader/require 'metabase-enterprise.advanced-permissions.common)
                    (resolve 'metabase-enterprise.advanced-permissions.common/filter-databases-by-data-model-perms))]
          (f dbs)
          dbs)]
    (map
     (fn [db] (if (mi/can-read? db)
                db
                (select-keys db [:id :name :tables])))
     filtered-dbs)))

(defn- check-db-data-model-perms
  "Given a DB, checks that *current-user* has any data model editing perms for the DB. If yes, returns the DB,
  with its tables also filtered by data model editing perms. If it does not, throws a permissions exception."
  [db]
  (let [filtered-dbs (filter-databases-by-data-model-perms [db])]
    (api/check-403 (first filtered-dbs))))

(defn- dbs-list
  [& {:keys [include-tables?
             include-saved-questions-db?
             include-saved-questions-tables?
             include-editable-data-model?
             exclude-uneditable-details?]}]
  (let [dbs (t2/select Database {:order-by [:%lower.name :%lower.engine]})
        filter-by-data-access? (not (or include-editable-data-model? exclude-uneditable-details?))]
    (cond-> (add-native-perms-info dbs)
      include-tables?              add-tables
      include-editable-data-model? filter-databases-by-data-model-perms
      exclude-uneditable-details?  (#(filter mi/can-write? %))
      filter-by-data-access?       (#(filter mi/can-read? %))
      include-saved-questions-db?  (add-saved-questions-virtual-database :include-tables? include-saved-questions-tables?))))

(def FetchAllIncludeValues
  "Schema for matching the include parameter of the GET / endpoint"
  (su/with-api-error-message
    (s/maybe (s/eq "tables"))
    (deferred-tru "include must be either empty or the value 'tables'")))

#_{:clj-kondo/ignore [:deprecated-var]}
(api/defendpoint-schema GET "/"
  "Fetch all `Databases`.

  * `include=tables` means we should hydrate the Tables belonging to each DB. Default: `false`.

  * `saved` means we should include the saved questions virtual database. Default: `false`.

  * `include_tables` is a legacy alias for `include=tables`, but should be considered deprecated as of 0.35.0, and will
    be removed in a future release.

  * `include_cards` here means we should also include virtual Table entries for saved Questions, e.g. so we can easily
    use them as source Tables in queries. This is a deprecated alias for `saved=true` + `include=tables` (for the saved
    questions virtual DB). Prefer using `include` and `saved` instead.

  * `include_editable_data_model` will only include DBs for which the current user has data model editing
    permissions. (If `include=tables`, this also applies to the list of tables in each DB). Should only be used if
    Enterprise Edition code is available the advanced-permissions feature is enabled.

  * `exclude_uneditable_details` will only include DBs for which the current user can edit the DB details. Has no
    effect unless Enterprise Edition code is available and the advanced-permissions feature is enabled."
  [include_tables include_cards include saved include_editable_data_model exclude_uneditable_details]
  {include_tables                (s/maybe su/BooleanString)
   include_cards                 (s/maybe su/BooleanString)
   include                       FetchAllIncludeValues
   saved                         (s/maybe su/BooleanString)
   include_editable_data_model   (s/maybe su/BooleanString)
   exclude_uneditable_details    (s/maybe su/BooleanString)}
  (when (and config/is-dev?
             (or include_tables include_cards))
    ;; don't need to i18n since this is dev-facing only
    (log/warn "GET /api/database?include_tables and ?include_cards are deprecated."
              "Prefer using ?include=tables and ?saved=true instead."))
  (let [include-tables?                 (cond
                                          (seq include)        (= include "tables")
                                          (seq include_tables) (Boolean/parseBoolean include_tables))
        include-saved-questions-db?     (cond
                                          (seq saved)         (Boolean/parseBoolean saved)
                                          (seq include_cards) (Boolean/parseBoolean include_cards))
        include-saved-questions-tables? (when include-saved-questions-db?
                                          (if (seq include_cards)
                                            true
                                            include-tables?))
        db-list-res                     (or (dbs-list :include-tables?                 include-tables?
                                                      :include-saved-questions-db?     include-saved-questions-db?
                                                      :include-saved-questions-tables? include-saved-questions-tables?
                                                      :include-editable-data-model?    (Boolean/parseBoolean include_editable_data_model)
                                                      :exclude-uneditable-details?     (Boolean/parseBoolean exclude_uneditable_details))
                                            [])]
    {:data  db-list-res
     :total (count db-list-res)}))


;;; --------------------------------------------- GET /api/database/:id ----------------------------------------------

(s/defn ^:private expanded-schedules [db :- (mi/InstanceOf Database)]
  {:cache_field_values (u.cron/cron-string->schedule-map (:cache_field_values_schedule db))
   :metadata_sync      (u.cron/cron-string->schedule-map (:metadata_sync_schedule db))})

(defn- add-expanded-schedules
  "Add 'expanded' versions of the cron schedules strings for DB in a format that is appropriate for frontend
  consumption."
  [db]
  (assoc db :schedules (expanded-schedules db)))

(defn- filter-sensitive-fields
  [fields]
  (remove #(= :sensitive (:visibility_type %)) fields))

(defn- get-database-hydrate-include
  "If URL param `?include=` was passed to `GET /api/database/:id`, hydrate the Database appropriately."
  [db include]
  (if-not include
    db
    (-> (hydrate db (case include
                      "tables"        :tables
                      "tables.fields" [:tables [:fields [:target :has_field_values] :has_field_values]]))
        (update :tables (fn [tables]
                          (cond->> tables
                            ; filter hidden tables
                            true                        (filter (every-pred (complement :visibility_type) mi/can-read?))
                            ; filter hidden fields
                            (= include "tables.fields") (map #(update % :fields filter-sensitive-fields))))))))

#_{:clj-kondo/ignore [:deprecated-var]}
(api/defendpoint-schema GET "/:id"
  "Get a single Database with `id`. Optionally pass `?include=tables` or `?include=tables.fields` to include the Tables
  belonging to this database, or the Tables and Fields, respectively.  If the requestor has write permissions for the DB
  (i.e. is an admin or has data model permissions), then certain inferred secret values will also be included in the
  returned details (see [[metabase.models.secret/expand-db-details-inferred-secret-values]] for full details).

  Passing include_editable_data_model will only return tables for which the current user has data model editing
  permissions, if Enterprise Edition code is available and a token with the advanced-permissions feature is present.
  In addition, if the user has no data access for the DB (aka block permissions), it will return only the DB name, ID
  and tables, with no additional metadata."
  [id include include_editable_data_model exclude_uneditable_details]
  {include (s/maybe (s/enum "tables" "tables.fields"))}
  (let [include-editable-data-model? (Boolean/parseBoolean include_editable_data_model)
        exclude-uneditable-details?  (Boolean/parseBoolean exclude_uneditable_details)
        filter-by-data-access?       (not (or include-editable-data-model? exclude-uneditable-details?))
        database                     (api/check-404 (t2/select-one Database :id id))]
    (cond-> database
      filter-by-data-access?       api/read-check
      exclude-uneditable-details?  api/write-check
      true                         add-expanded-schedules
      true                         (get-database-hydrate-include include)
      include-editable-data-model? check-db-data-model-perms
      (mi/can-write? database)     (->
                                     secret/expand-db-details-inferred-secret-values
                                     (assoc :can-manage true)))))

(def ^:private database-usage-models
  "List of models that are used to report usage on a database."
  [:question :dataset :metric :segment])

(def ^:private always-false-hsql-expr
  "A Honey SQL expression that is never true.

    1 = 2"
  [:= [:inline 1] [:inline 2]])

(defmulti ^:private database-usage-query
  "Query that will returns the number of `model` that use the database with id `database-id`.
  The query must returns a scalar, and the method could return `nil` in case no query is available."
  {:arglists '([model database-id table-ids])}
  (fn [model _database-id _table-ids] (keyword model)))

(defmethod database-usage-query :question
  [_ db-id _table-ids]
  {:select [[:%count.* :question]]
   :from   [:report_card]
   :where  [:and
            [:= :database_id db-id]
            [:= :dataset false]]})

(defmethod database-usage-query :dataset
  [_ db-id _table-ids]
  {:select [[:%count.* :dataset]]
   :from   [:report_card]
   :where  [:and
            [:= :database_id db-id]
            [:= :dataset true]]})

(defmethod database-usage-query :metric
  [_ _db-id table-ids]
  {:select [[:%count.* :metric]]
   :from   [:metric]
   :where  (if table-ids
             [:in :table_id table-ids]
             always-false-hsql-expr)})

(defmethod database-usage-query :segment
  [_ _db-id table-ids]
  {:select [[:%count.* :segment]]
   :from   [:segment]
   :where  (if table-ids
             [:in :table_id table-ids]
             always-false-hsql-expr)})

(api/defendpoint GET "/:id/usage_info"
  "Get usage info for a database.
  Returns a map with keys are models and values are the number of entities that use this database."
  [id]
  {id ms/PositiveInt}
  (api/check-superuser)
  (api/check-404 (t2/exists? Database :id id))
  (let [table-ids (t2/select-pks-set Table :db_id id)]
    (first (mdb.query/query
             {:select [:*]
              :from   (for [model database-usage-models
                            :let [query (database-usage-query model id table-ids)]
                            :when query]
                        [query model])}))))


;;; ----------------------------------------- GET /api/database/:id/metadata -----------------------------------------

;; Since the normal `:id` param in the normal version of the endpoint will never match with negative numbers
;; we'll create another endpoint to specifically match the ID of the 'virtual' database. The `defendpoint` macro
;; requires either strings or vectors for the route so we'll have to use a vector and create a regex to only
;; match the virtual ID (and nothing else).
#_{:clj-kondo/ignore [:deprecated-var]}
(api/defendpoint-schema GET ["/:virtual-db/metadata" :virtual-db (re-pattern (str mbql.s/saved-questions-virtual-database-id))]
  "Endpoint that provides metadata for the Saved Questions 'virtual' database. Used for fooling the frontend
   and allowing it to treat the Saved Questions virtual DB just like any other database."
  []
  (saved-cards-virtual-db-metadata :card :include-tables? true, :include-fields? true))

(defn- db-metadata [id include-hidden? include-editable-data-model?]
  (let [db (-> (if include-editable-data-model?
                 (api/check-404 (t2/select-one Database :id id))
                 (api/read-check Database id))
               (hydrate [:tables [:fields [:target :has_field_values] :has_field_values] :segments :metrics]))
        db (if include-editable-data-model?
             ;; We need to check data model perms after hydrating tables, since this will also filter out tables for
             ;; which the *current-user* does not have data model perms
             (check-db-data-model-perms db)
             db)]
    (-> db
        (update :tables (if include-hidden?
                          identity
                          (fn [tables]
                            (->> tables
                                 (remove :visibility_type)
                                 (map #(update % :fields filter-sensitive-fields))))))
        (update :tables (fn [tables]
                          (if-not include-editable-data-model?
                            ;; If we're filtering by data model perms, table perm checks were already done by
                            ;; check-db-data-model-perms
                            (filter mi/can-read? tables)
                            tables)))
        (update :tables (fn [tables]
                          (for [table tables]
                            (-> table
                                (update :segments (partial filter mi/can-read?))
                                (update :metrics  (partial filter mi/can-read?)))))))))

#_{:clj-kondo/ignore [:deprecated-var]}
(api/defendpoint-schema GET "/:id/metadata"
  "Get metadata about a `Database`, including all of its `Tables` and `Fields`. Returns DB, fields, and field values.
  By default only non-hidden tables and fields are returned. Passing include_hidden=true includes them.

  Passing include_editable_data_model will only return tables for which the current user has data model editing
  permissions, if Enterprise Edition code is available and a token with the advanced-permissions feature is present.
  In addition, if the user has no data access for the DB (aka block permissions), it will return only the DB name, ID
  and tables, with no additional metadata."
  [id include_hidden include_editable_data_model]
  {include_hidden              (s/maybe su/BooleanString)
   include_editable_data_model (s/maybe su/BooleanString)}
  (db-metadata id
               (Boolean/parseBoolean include_hidden)
               (Boolean/parseBoolean include_editable_data_model)))


;;; --------------------------------- GET /api/database/:id/autocomplete_suggestions ---------------------------------

(defn- autocomplete-tables [db-id search-string limit]
  (t2/select [Table :id :db_id :schema :name]
    {:where    [:and [:= :db_id db-id]
                     [:= :active true]
                     [:like :%lower.name (u/lower-case-en search-string)]
                     [:= :visibility_type nil]]
     :order-by [[:%lower.name :asc]]
     :limit    limit}))

(defn- autocomplete-cards
  "Returns cards that match the search string in the given database, ordered by id.
  `search-card-slug` should be in a format like '123-foo-bar' or '123' or 'foo-bar', where 123 is the card ID
   and foo-bar is a prefix of the card name converted into a slug.

   If the search string contains a number like '123' we match that as a prefix against the card IDs.
   If the search string contains a number at the start AND text like '123-foo' we match do an exact match on card ID, and a substring match on the card name.
   If the search string does not start with a number, and is text like 'foo' we match that as a substring on the card name."
  [database-id search-card-slug]
  (let [search-id   (re-find #"\d*" search-card-slug)
        search-name (-> (re-matches #"\d*-?(.*)" search-card-slug)
                        second
                        (str/replace #"-" " ")
                        u/lower-case-en)]
    (t2/select [Card :id :dataset :database_id :name :collection_id [:collection.name :collection_name]]
               {:where    [:and
                           [:= :report_card.database_id database-id]
                           [:= :report_card.archived false]
                           (cond
                             ;; e.g. search-string = "123"
                             (and (not-empty search-id) (empty? search-name))
                             [:like
                              (h2x/cast (if (= (mdb.connection/db-type) :mysql) :char :text) :report_card.id)
                              (str search-id "%")]

                             ;; e.g. search-string = "123-foo"
                             (and (not-empty search-id) (not-empty search-name))
                             [:and
                              [:= :report_card.id (Integer/parseInt search-id)]
                              ;; this is a prefix match to be consistent with substring matches on the entire slug
                              [:like [:lower :report_card.name] (str search-name "%")]]

                             ;; e.g. search-string = "foo"
                             (and (empty? search-id) (not-empty search-name))
                             [:like [:lower :report_card.name] (str "%" search-name "%")])]
                :left-join [[:collection :collection] [:= :collection.id :report_card.collection_id]]
                :order-by [[:report_card.id :desc]]
                :limit    50})))

(defn- autocomplete-fields [db-id search-string limit]
  (t2/select [Field :name :base_type :semantic_type :id :table_id [:table.name :table_name]]
             :metabase_field.active          true
             :%lower.metabase_field/name     [:like (u/lower-case-en search-string)]
             :metabase_field.visibility_type [:not-in ["sensitive" "retired"]]
             :table.db_id                    db-id
             {:order-by  [[[:lower :metabase_field.name] :asc]
                          [[:lower :table.name] :asc]]
              :left-join [[:metabase_table :table] [:= :table.id :metabase_field.table_id]]
              :limit     limit}))

(defn- autocomplete-results [tables fields limit]
  (let [tbl-count   (count tables)
        fld-count   (count fields)
        take-tables (min tbl-count (- limit (/ fld-count 2)))
        take-fields (- limit take-tables)]
    (concat (for [{table-name :name} (take take-tables tables)]
              [table-name "Table"])
            (for [{:keys [table_name base_type semantic_type name]} (take take-fields fields)]
              [name (str table_name
                         " "
                         base_type
                         (when semantic_type
                           (str " " semantic_type)))]))))

(defn- autocomplete-suggestions
  "match-string is a string that will be used with ilike. The it will be lowercased by autocomplete-{tables,fields}. "
  [db-id match-string]
  (let [limit  50
        tables (filter mi/can-read? (autocomplete-tables db-id match-string limit))
        fields (readable-fields-only (autocomplete-fields db-id match-string limit))]
    (autocomplete-results tables fields limit)))

(def ^:private autocomplete-matching-options
  "Valid options for the autocomplete types. Can match on a substring (\"%input%\"), on a prefix (\"input%\"), or reject
  autocompletions. Large instances with lots of fields might want to use prefix matching or turn off the feature if it
  causes too many problems."
  #{:substring :prefix :off})

(defsetting native-query-autocomplete-match-style
  (deferred-tru
    (str "Matching style for native query editor's autocomplete. Can be \"substring\", \"prefix\", or \"off\". "
         "Larger instances can have performance issues matching using substring, so can use prefix matching, "
         " or turn autocompletions off."))
  :visibility :public
  :type       :keyword
  :default    :substring
  :setter     (fn [v]
                (let [v (cond-> v (string? v) keyword)]
                  (if (autocomplete-matching-options v)
                    (setting/set-value-of-type! :keyword :native-query-autocomplete-match-style v)
                    (throw (ex-info (tru "Invalid `native-query-autocomplete-match-style` option")
                                    {:option v
                                     :valid-options autocomplete-matching-options}))))))

#_{:clj-kondo/ignore [:deprecated-var]}
(api/defendpoint-schema GET "/:id/autocomplete_suggestions"
  "Return a list of autocomplete suggestions for a given `prefix`, or `substring`. Should only specify one, but
  `substring` will have priority if both are present.

  This is intended for use with the ACE Editor when the User is typing raw SQL. Suggestions include matching `Tables`
  and `Fields` in this `Database`.

  Tables are returned in the format `[table_name \"Table\"]`;
  When Fields have a semantic_type, they are returned in the format `[field_name \"table_name base_type semantic_type\"]`
  When Fields lack a semantic_type, they are returned in the format `[field_name \"table_name base_type\"]`"
  [id prefix substring]
  {id        s/Int
   prefix    (s/maybe su/NonBlankString)
   substring (s/maybe su/NonBlankString)}
  (api/read-check Database id)
  (when (and (str/blank? prefix) (str/blank? substring))
    (throw (ex-info (tru "Must include prefix or search") {:status-code 400})))
  (try
    (cond
      substring
      (autocomplete-suggestions id (str "%" substring "%"))
      prefix
      (autocomplete-suggestions id (str prefix "%")))
    (catch Throwable e
      (log/warn e (trs "Error with autocomplete: {0}" (ex-message e))))))

#_{:clj-kondo/ignore [:deprecated-var]}
(api/defendpoint-schema GET "/:id/card_autocomplete_suggestions"
  "Return a list of `Card` autocomplete suggestions for a given `query` in a given `Database`.

  This is intended for use with the ACE Editor when the User is typing in a template tag for a `Card`, e.g. {{#...}}."
  [id query]
  {id    s/Int
   query su/NonBlankString}
  (api/read-check Database id)
  (try
    (->> (autocomplete-cards id query)
         (filter mi/can-read?)
         (map #(select-keys % [:id :name :dataset :collection_name])))
    (catch Throwable e
      (log/warn e (trs "Error with autocomplete: {0}" (ex-message e))))))


;;; ------------------------------------------ GET /api/database/:id/fields ------------------------------------------

#_{:clj-kondo/ignore [:deprecated-var]}
(api/defendpoint-schema GET "/:id/fields"
  "Get a list of all `Fields` in `Database`."
  [id]
  (api/read-check Database id)
  (let [fields (filter mi/can-read? (-> (t2/select [Field :id :name :display_name :table_id :base_type :semantic_type]
                                          :table_id        [:in (t2/select-fn-set :id Table, :db_id id)]
                                          :visibility_type [:not-in ["sensitive" "retired"]])
                                        (hydrate :table)))]
    (for [{:keys [id name display_name table base_type semantic_type]} fields]
      {:id            id
       :name          name
       :display_name  display_name
       :base_type     base_type
       :semantic_type semantic_type
       :table_name    (:name table)
       :schema        (:schema table)})))


;;; ----------------------------------------- GET /api/database/:id/idfields -----------------------------------------

#_{:clj-kondo/ignore [:deprecated-var]}
(api/defendpoint-schema GET "/:id/idfields"
  "Get a list of all primary key `Fields` for `Database`."
  [id include_editable_data_model]
  (let [[db-perm-check field-perm-check] (if (Boolean/parseBoolean include_editable_data_model)
                                           [check-db-data-model-perms mi/can-write?]
                                           [api/read-check mi/can-read?])]
    (db-perm-check (t2/select-one Database :id id))
    (sort-by (comp u/lower-case-en :name :table)
             (filter field-perm-check (-> (database/pk-fields {:id id})
                                          (hydrate :table :has_field_values))))))


;;; ----------------------------------------------- POST /api/database -----------------------------------------------

(defn test-database-connection
  "Try out the connection details for a database and useful error message if connection fails, returns `nil` if
   connection succeeds."
  [engine {:keys [host port] :as details}, & {:keys [log-exception]
                                              :or   {log-exception true}}]
  {:pre [(some? engine)]}
  (let [engine  (keyword engine)
        details (assoc details :engine engine)]
    (try
      (cond
        (driver.u/can-connect-with-details? engine details :throw-exceptions)
        nil

        (and host port (u/host-port-up? host port))
        {:message (tru "Connection to ''{0}:{1}'' successful, but could not connect to DB."
                       host port)}

        (and host (u/host-up? host))
        {:message (tru "Connection to host ''{0}'' successful, but port {1} is invalid."
                       host port)
         :errors  {:port (deferred-tru "check your port settings")}}

        host
        {:message (tru "Host ''{0}'' is not reachable" host)
         :errors  {:host (deferred-tru "check your host settings")}}

        :else
        {:message (tru "Unable to connect to database.")})
      (catch Throwable e
        (when (and log-exception (not (some->> e ex-cause ex-data ::driver/can-connect-message?)))
          (log/error e (trs "Cannot connect to Database")))
        (if (-> e ex-data :message)
          (ex-data e)
          {:message (.getMessage e)})))))

;; TODO - Just make `:ssl` a `feature`
(defn- supports-ssl?
  "Does the given `engine` have an `:ssl` setting?"
  [driver]
  {:pre [(driver/available? driver)]}
  (let [driver-props (set (for [field (driver/connection-properties driver)]
                            (:name field)))]
    (contains? driver-props "ssl")))

(s/defn ^:private test-connection-details :- su/Map
  "Try a making a connection to database `engine` with `details`.

  If the `details` has SSL explicitly enabled, go with that and do not accept plaintext connections. If it is disabled,
  try twice: once with SSL, and a second time without if the first fails. If either attempt is successful, returns
  the details used to successfully connect. Otherwise returns a map with the connection error message. (This map will
  also contain the key `:valid` = `false`, which you can use to distinguish an error from valid details.)"
  [engine :- DBEngineString, details :- su/Map]
  (let [;; Try SSL first if SSL is supported and not already enabled
        ;; If not successful or not applicable, details-with-ssl will be nil
        details-with-ssl (assoc details :ssl true)
        details-with-ssl (when (and (supports-ssl? (keyword engine))
                                    (not (true? (:ssl details)))
                                    (nil? (test-database-connection engine details-with-ssl :log-exception false)))
                           details-with-ssl)]
    (or
      ;; Opportunistic SSL
      details-with-ssl
      ;; Try with original parameters
      (some-> (test-database-connection engine details)
              (assoc :valid false))
      details)))

#_{:clj-kondo/ignore [:deprecated-var]}
(api/defendpoint-schema POST "/"
  "Add a new `Database`."
  [:as {{:keys [name engine details is_full_sync is_on_demand schedules auto_run_queries cache_ttl]} :body}]
  {name             su/NonBlankString
   engine           DBEngineString
   details          su/Map
   is_full_sync     (s/maybe s/Bool)
   is_on_demand     (s/maybe s/Bool)
   schedules        (s/maybe sync.schedules/ExpandedSchedulesMap)
   auto_run_queries (s/maybe s/Bool)
   cache_ttl        (s/maybe su/IntGreaterThanZero)}
  (api/check-superuser)
  (when cache_ttl
    (api/check (premium-features/enable-advanced-config?)
               [402 (tru (str "The cache TTL database setting is only enabled if you have a premium token with the "
                              "advanced-config feature."))]))
  (let [is-full-sync?    (or (nil? is_full_sync)
                             (boolean is_full_sync))
        details-or-error (test-connection-details engine details)
        valid?           (not= (:valid details-or-error) false)]
    (if valid?
      ;; no error, proceed with creation. If record is inserted successfuly, publish a `:database-create` event.
      ;; Throw a 500 if nothing is inserted
      (u/prog1 (api/check-500 (first (t2/insert-returning-instances!
                                       Database
                                       (merge
                                         {:name         name
                                          :engine       engine
                                          :details      details-or-error
                                          :is_full_sync is-full-sync?
                                          :is_on_demand (boolean is_on_demand)
                                          :cache_ttl    cache_ttl
                                          :creator_id   api/*current-user-id*}
                                         (sync.schedules/schedule-map->cron-strings
                                           (if (:let-user-control-scheduling details)
                                             (sync.schedules/scheduling schedules)
                                             (sync.schedules/default-randomized-schedule)))
                                         (when (some? auto_run_queries)
                                           {:auto_run_queries auto_run_queries})))))
        (events/publish-event! :database-create <>)
        (snowplow/track-event! ::snowplow/database-connection-successful
                               api/*current-user-id*
                               {:database engine, :database-id (u/the-id <>), :source :admin}))
      ;; failed to connect, return error
      (do
        (snowplow/track-event! ::snowplow/database-connection-failed
                               api/*current-user-id*
                               {:database engine, :source :setup})
        {:status 400
         :body   (dissoc details-or-error :valid)}))))

#_{:clj-kondo/ignore [:deprecated-var]}
(api/defendpoint-schema POST "/validate"
  "Validate that we can connect to a database given a set of details."
  ;; TODO - why do we pass the DB in under the key `details`?
  [:as {{{:keys [engine details]} :details} :body}]
  {engine  DBEngineString
   details su/Map}
  (api/check-superuser)
  (let [details-or-error (test-connection-details engine details)]
    {:valid (not (false? (:valid details-or-error)))}))


;;; --------------------------------------- POST /api/database/sample_database ----------------------------------------

#_{:clj-kondo/ignore [:deprecated-var]}
(api/defendpoint-schema POST "/sample_database"
  "Add the sample database as a new `Database`."
  []
  (api/check-superuser)
  (sample-data/add-sample-database!)
  (t2/select-one Database :is_sample true))


;;; --------------------------------------------- PUT /api/database/:id ----------------------------------------------

(defn upsert-sensitive-fields
  "Replace any sensitive values not overriden in the PUT with the original values"
  [database details]
  (when details
    (merge (:details database)
           (reduce
            (fn [details k]
              (if (= protected-password (get details k))
                (m/update-existing details k (constantly (get-in database [:details k])))
                details))
            details
            (database/sensitive-fields-for-db database)))))

#_{:clj-kondo/ignore [:deprecated-var]}
(api/defendpoint-schema POST "/:id/persist"
  "Attempt to enable model persistence for a database. If already enabled returns a generic 204."
  [id]
  {:id su/IntGreaterThanZero}
  (api/check (public-settings/persisted-models-enabled)
             400
             (tru "Persisting models is not enabled."))
  (api/let-404 [database (t2/select-one Database :id id)]
    (api/write-check database)
    (if (-> database :options :persist-models-enabled)
      ;; todo: some other response if already persisted?
      api/generic-204-no-content
      (let [[success? error] (ddl.i/check-can-persist database)
            schema           (ddl.i/schema-name database (public-settings/site-uuid))]
        (if success?
          ;; do secrets require special handling to not clobber them or mess up encryption?
          (do (t2/update! Database id {:options (assoc (:options database) :persist-models-enabled true)})
              (task.persist-refresh/schedule-persistence-for-database!
                database
                (public-settings/persisted-model-refresh-cron-schedule))
              api/generic-204-no-content)
          (throw (ex-info (ddl.i/error->message error schema)
                          {:error error
                           :database (:name database)})))))))

#_{:clj-kondo/ignore [:deprecated-var]}
(api/defendpoint-schema POST "/:id/unpersist"
  "Attempt to disable model persistence for a database. If already not enabled, just returns a generic 204."
  [id]
  {:id su/IntGreaterThanZero}
  (api/let-404 [database (t2/select-one Database :id id)]
    (api/write-check database)
    (if (-> database :options :persist-models-enabled)
      (do (t2/update! Database id {:options (dissoc (:options database) :persist-models-enabled)})
          (persisted-info/mark-for-pruning! {:database_id id})
          (task.persist-refresh/unschedule-persistence-for-database! database)
          api/generic-204-no-content)
      ;; todo: a response saying this was a no-op? an error? same on the post to persist
      api/generic-204-no-content)))

#_{:clj-kondo/ignore [:deprecated-var]}
(api/defendpoint-schema PUT "/:id"
  "Update a `Database`."
  [id :as {{:keys [name engine details is_full_sync is_on_demand description caveats points_of_interest schedules
                   auto_run_queries refingerprint cache_ttl settings]} :body}]
  {name               (s/maybe su/NonBlankString)
   engine             (s/maybe DBEngineString)
   refingerprint      (s/maybe s/Bool)
   details            (s/maybe su/Map)
   schedules          (s/maybe sync.schedules/ExpandedSchedulesMap)
   description        (s/maybe s/Str)   ; s/Str instead of su/NonBlankString because we don't care
   caveats            (s/maybe s/Str)   ; whether someone sets these to blank strings
   points_of_interest (s/maybe s/Str)
   auto_run_queries   (s/maybe s/Bool)
   cache_ttl          (s/maybe su/IntGreaterThanZero)
   settings           (s/maybe su/Map)}
  ;; TODO - ensure that custom schedules and let-user-control-scheduling go in lockstep
  (let [existing-database (api/write-check (t2/select-one Database :id id))
        details           (driver.u/db-details-client->server engine details)
        details           (upsert-sensitive-fields existing-database details)
        conn-error        (when (some? details)
                            (assert (some? engine))
                            (test-database-connection engine details))
        full-sync?        (when-not (nil? is_full_sync)
                            (boolean is_full_sync))]
    (if conn-error
      ;; failed to connect, return error
      {:status 400
       :body   conn-error}
      ;; no error, proceed with update
      (do
        ;; TODO - is there really a reason to let someone change the engine on an existing database?
        ;;       that seems like the kind of thing that will almost never work in any practical way
        ;; TODO - this means one cannot unset the description. Does that matter?
        (db/update-non-nil-keys! Database id
                                 (merge
                                  {:name               name
                                   :engine             engine
                                   :details            details
                                   :refingerprint      refingerprint
                                   :is_full_sync       full-sync?
                                   :is_on_demand       (boolean is_on_demand)
                                   :description        description
                                   :caveats            caveats
                                   :points_of_interest points_of_interest
                                   :auto_run_queries   auto_run_queries}
                                  (cond
                                    ;; transition back to metabase managed schedules. the schedule
                                    ;; details, even if provided, are ignored. database is the
                                    ;; current stored value and check against the incoming details
                                    (and (get-in existing-database [:details :let-user-control-scheduling])
                                         (not (:let-user-control-scheduling details)))
                                    (sync.schedules/schedule-map->cron-strings (sync.schedules/default-randomized-schedule))

                                    ;; if user is controlling schedules
                                    (:let-user-control-scheduling details)
                                    (sync.schedules/schedule-map->cron-strings (sync.schedules/scheduling schedules))

                                    ;; upsert settings with a PATCH-style update. `nil` key means unset
                                    ;; the Setting.
                                    (seq settings)
                                    {:settings (into {}
                                                     (remove (fn [[_k v]] (nil? v)))
                                                     (merge (:settings existing-database)
                                                            settings))})))
        ;; do nothing in the case that user is not in control of
        ;; scheduling. leave them as they are in the db

        ;; unlike the other fields, folks might want to nil out cache_ttl. it should also only be settable on EE
        ;; with the advanced-config feature enabled.
        (when (premium-features/enable-advanced-config?)
          (t2/update! Database id {:cache_ttl cache_ttl}))

        (let [db (t2/select-one Database :id id)]
          (events/publish-event! :database-update db)
          ;; return the DB with the expanded schedules back in place
          (add-expanded-schedules db))))))


;;; -------------------------------------------- DELETE /api/database/:id --------------------------------------------

#_{:clj-kondo/ignore [:deprecated-var]}
(api/defendpoint-schema DELETE "/:id"
  "Delete a `Database`."
  [id]
  (api/check-superuser)
  (api/let-404 [db (t2/select-one Database :id id)]
    (t2/delete! Database :id id)
    (events/publish-event! :database-delete db))
  api/generic-204-no-content)


;;; ------------------------------------------ POST /api/database/:id/sync -------------------------------------------

;; TODO - Shouldn't we just check for superuser status instead of write checking?
;; NOTE Atte: This becomes maybe obsolete
#_{:clj-kondo/ignore [:deprecated-var]}
(api/defendpoint-schema POST "/:id/sync"
  "Update the metadata for this `Database`. This happens asynchronously."
  [id]
  ;; just publish a message and let someone else deal with the logistics
  ;; TODO - does this make any more sense having this extra level of indirection?
  ;; Why not just use a future?
  (events/publish-event! :database-trigger-sync (api/write-check Database id))
  {:status :ok})

;; NOTE Atte Keinänen: If you think that these endpoints could have more descriptive names, please change them.
;; Currently these match the titles of the admin UI buttons that call these endpoints

;; Should somehow trigger sync-database/sync-database!
#_{:clj-kondo/ignore [:deprecated-var]}
(api/defendpoint-schema POST "/:id/sync_schema"
  "Trigger a manual update of the schema metadata for this `Database`."
  [id]
  ;; just wrap this in a future so it happens async
  (let [db (api/write-check (t2/select-one Database :id id))]
    (future
      (sync-metadata/sync-db-metadata! db)
      (analyze/analyze-db! db)))
  {:status :ok})

#_{:clj-kondo/ignore [:deprecated-var]}
(api/defendpoint-schema POST "/:id/dismiss_spinner"
  "Manually set the initial sync status of the `Database` and corresponding
  tables to be `complete` (see #20863)"
  [id]
  ;; manual full sync needs to be async, but this is a simple update of `Database`
  (let [db     (api/write-check (t2/select-one Database :id id))
        tables (map api/write-check (:tables (first (add-tables [db]))))]
    (sync-util/set-initial-database-sync-complete! db)
    ;; avoid n+1
    (t2/update! Table {:id [:in (map :id tables)]} {:initial_sync_status "complete"}))
  {:status :ok})

;; TODO - do we also want an endpoint to manually trigger analysis. Or separate ones for classification/fingerprinting?

(def ^:dynamic *rescan-values-async*
  "Boolean indicating whether the rescan_values job should be done async or not. Defaults to `true`. Should only be rebound
  in tests to force the scan to block."
  true)

;; Should somehow trigger cached-values/cache-field-values-for-database!
#_{:clj-kondo/ignore [:deprecated-var]}
(api/defendpoint-schema POST "/:id/rescan_values"
  "Trigger a manual scan of the field values for this `Database`."
  [id]
  ;; just wrap this is a future so it happens async
  (let [db (api/write-check (t2/select-one Database :id id))]
    ;; Override *current-user-permissions-set* so that permission checks pass during sync. If a user has DB detail perms
    ;; but no data perms, they should stll be able to trigger a sync of field values. This is fine because we don't
    ;; return any actual field values from this API. (#21764)
    (binding [api/*current-user-permissions-set* (atom #{"/"})]
      (if *rescan-values-async*
        (future (field-values/update-field-values! db))
        (field-values/update-field-values! db))))
  {:status :ok})

;; "Discard saved field values" action in db UI
(defn- database->field-values-ids [database-or-id]
  (map :id (mdb.query/query {:select    [[:fv.id :id]]
                             :from      [[:metabase_fieldvalues :fv]]
                             :left-join [[:metabase_field :f] [:= :fv.field_id :f.id]
                                         [:metabase_table :t] [:= :f.table_id :t.id]]
                             :where     [:= :t.db_id (u/the-id database-or-id)]})))

(defn- delete-all-field-values-for-database! [database-or-id]
  (when-let [field-values-ids (seq (database->field-values-ids database-or-id))]
    (t2/query-one {:delete-from :metabase_fieldvalues
                   :where       [:in :id field-values-ids]})))


;; TODO - should this be something like DELETE /api/database/:id/field_values instead?
#_{:clj-kondo/ignore [:deprecated-var]}
(api/defendpoint-schema POST "/:id/discard_values"
  "Discards all saved field values for this `Database`."
  [id]
  (delete-all-field-values-for-database! (api/write-check (t2/select-one Database :id id)))
  {:status :ok})


;;; ------------------------------------------ GET /api/database/:id/schemas -----------------------------------------

(defn- can-read-schema?
  "Does the current user have permissions to know the schema with `schema-name` exists? (Do they have permissions to see
  at least some of its tables?)"
  [database-id schema-name]
  (or
   (perms/set-has-partial-permissions? @api/*current-user-permissions-set*
                                       (perms/data-perms-path database-id schema-name))
   (perms/set-has-full-permissions? @api/*current-user-permissions-set*
                                    (perms/data-model-write-perms-path database-id schema-name))))

(api/defendpoint GET "/:id/schemas"
  "Returns a list of all the schemas found for the database `id`"
  [id include_editable_data_model include_hidden]
  {id                          ms/PositiveInt
   include_editable_data_model [:maybe ms/BooleanString]
   include_hidden              [:maybe ms/BooleanString]}
  (let [include_editable_data_model (Boolean/parseBoolean include_editable_data_model)
        include_hidden              (Boolean/parseBoolean include_hidden)
        filter-schemas (fn [schemas]
                         (if include_editable_data_model
                           (if-let [f (u/ignore-exceptions
                                       (classloader/require 'metabase-enterprise.advanced-permissions.common)
                                       (resolve 'metabase-enterprise.advanced-permissions.common/filter-schema-by-data-model-perms))]
                             (map :schema (f (map (fn [s] {:db_id id :schema s}) schemas)))
                             schemas)
                           (filter (partial can-read-schema? id) schemas)))]
<<<<<<< HEAD
    (when-not include_editable_data_model
=======
    (if include_editable_data_model
      (api/check-404 (t2/select-one Database id))
>>>>>>> 9a1a9a3e
      (api/read-check Database id))
    (->> (t2/select-fn-set :schema Table
                           :db_id id :active true
                           (merge
                            {:order-by [[:%lower.schema :asc]]}
                            (when-not include_hidden
                              ;; a non-nil value means Table is hidden -- see [[metabase.models.table/visibility-types]]
                              {:where [:= :visibility_type nil]})))
         filter-schemas
         ;; for `nil` schemas return the empty string
         (map #(if (nil? %) "" %))
         distinct
         sort)))

#_{:clj-kondo/ignore [:deprecated-var]}
(api/defendpoint-schema GET ["/:virtual-db/schemas"
                             :virtual-db (re-pattern (str mbql.s/saved-questions-virtual-database-id))]
  "Returns a list of all the schemas found for the saved questions virtual database."
  []
  (when (public-settings/enable-nested-queries)
    (->> (cards-virtual-tables :card)
         (map :schema)
         distinct
         (sort-by u/lower-case-en))))

#_{:clj-kondo/ignore [:deprecated-var]}
(api/defendpoint-schema GET ["/:virtual-db/datasets"
                             :virtual-db (re-pattern (str mbql.s/saved-questions-virtual-database-id))]
  "Returns a list of all the datasets found for the saved questions virtual database."
  []
  (when (public-settings/enable-nested-queries)
    (->> (cards-virtual-tables :dataset)
         (map :schema)
         distinct
         (sort-by u/lower-case-en))))


;;; ------------------------------------- GET /api/database/:id/schema/:schema ---------------------------------------

(defn- schema-tables-list
  ([db-id schema]
   (schema-tables-list db-id schema nil nil))
  ([db-id schema include_hidden include_editable_data_model]
   (when-not include_editable_data_model
     (api/read-check Database db-id)
     (api/check-403 (can-read-schema? db-id schema)))
   (let [tables (if include_hidden
                  (t2/select Table
                             :db_id db-id
                             :schema schema
                             :active true
                             {:order-by [[:display_name :asc]]})
                  (t2/select Table
                             :db_id db-id
                             :schema schema
                             :active true
                             :visibility_type nil
                             {:order-by [[:display_name :asc]]}))]
     (if include_editable_data_model
       (if-let [f (u/ignore-exceptions
                   (classloader/require 'metabase-enterprise.advanced-permissions.common)
                   (resolve 'metabase-enterprise.advanced-permissions.common/filter-tables-by-data-model-perms))]
         (f tables)
         tables)
       (filter mi/can-read? tables)))))

(api/defendpoint GET "/:id/schema/:schema"
  "Returns a list of Tables for the given Database `id` and `schema`"
  [id include_hidden include_editable_data_model schema]
  {id                          ms/PositiveInt
   include_hidden              [:maybe ms/BooleanString]
   include_editable_data_model [:maybe ms/BooleanString]}
  (api/check-404 (seq (schema-tables-list
                       id
                       schema
                       (Boolean/parseBoolean include_hidden)
                       (Boolean/parseBoolean include_editable_data_model)))))

(api/defendpoint GET "/:id/schema/"
  "Return a list of Tables for a Database whose `schema` is `nil` or an empty string."
  [id include_hidden include_editable_data_model]
  {id                          ms/PositiveInt
   include_hidden              [:maybe ms/BooleanString]
   include_editable_data_model [:maybe ms/BooleanString]}
  (let [include_hidden              (Boolean/parseBoolean include_hidden)
        include_editable_data_model (Boolean/parseBoolean include_editable_data_model)]
    (api/check-404 (seq (concat (schema-tables-list id nil include_hidden include_editable_data_model)
                                (schema-tables-list id "" include_hidden include_editable_data_model))))))

(api/defendpoint GET ["/:virtual-db/schema/:schema"
                      :virtual-db (re-pattern (str mbql.s/saved-questions-virtual-database-id))]
  "Returns a list of Tables for the saved questions virtual database."
  [schema]
  (when (public-settings/enable-nested-queries)
    (->> (source-query-cards
          :card
          :additional-constraints [(if (= schema (api.table/root-collection-schema-name))
                                     [:= :collection_id nil]
                                     [:in :collection_id (api/check-404 (not-empty (t2/select-pks-set Collection :name schema)))])])
         (map api.table/card->virtual-table))))

(api/defendpoint GET ["/:virtual-db/datasets/:schema"
                      :virtual-db (re-pattern (str mbql.s/saved-questions-virtual-database-id))]
  "Returns a list of Tables for the datasets virtual database."
  [schema]
  (when (public-settings/enable-nested-queries)
    (->> (source-query-cards
          :dataset
          :additional-constraints [(if (= schema (api.table/root-collection-schema-name))
                                     [:= :collection_id nil]
                                     [:in :collection_id (api/check-404 (not-empty (t2/select-pks-set Collection :name schema)))])])
         (map api.table/card->virtual-table))))

(api/defendpoint GET "/db-ids-with-deprecated-drivers"
  "Return a list of database IDs using currently deprecated drivers."
  []
  (map
   u/the-id
   (filter
    (fn [database]
      (let [info (driver.u/available-drivers-info)
            d    (driver.u/database->driver database)]
        (some? (:superseded-by (d info)))))
    (t2/select-pks-set Database))))

(api/define-routes)<|MERGE_RESOLUTION|>--- conflicted
+++ resolved
@@ -661,7 +661,7 @@
     (db-perm-check (t2/select-one Database :id id))
     (sort-by (comp u/lower-case-en :name :table)
              (filter field-perm-check (-> (database/pk-fields {:id id})
-                                          (hydrate :table :has_field_values))))))
+                                          (hydrate :table))))))
 
 
 ;;; ----------------------------------------------- POST /api/database -----------------------------------------------
@@ -1072,12 +1072,8 @@
                              (map :schema (f (map (fn [s] {:db_id id :schema s}) schemas)))
                              schemas)
                            (filter (partial can-read-schema? id) schemas)))]
-<<<<<<< HEAD
-    (when-not include_editable_data_model
-=======
     (if include_editable_data_model
       (api/check-404 (t2/select-one Database id))
->>>>>>> 9a1a9a3e
       (api/read-check Database id))
     (->> (t2/select-fn-set :schema Table
                            :db_id id :active true
