(ns metabase.driver.clickhouse
  "Driver for ClickHouse databases"
  (:require
   [clojure.core.memoize :as memoize]
   [clojure.string :as str]
   [metabase.driver :as driver]
   [metabase.driver-api.core :as driver-api]
   [metabase.driver.clickhouse-introspection]
   [metabase.driver.clickhouse-nippy]
   [metabase.driver.clickhouse-qp]
   [metabase.driver.clickhouse-version :as clickhouse-version]
   [metabase.driver.ddl.interface :as ddl.i]
   [metabase.driver.sql :as driver.sql]
   [metabase.driver.sql-jdbc :as sql-jdbc]
   [metabase.driver.sql-jdbc.common :as sql-jdbc.common]
   [metabase.driver.sql-jdbc.connection :as sql-jdbc.conn]
   [metabase.driver.sql-jdbc.execute :as sql-jdbc.execute]
   [metabase.driver.sql.util :as sql.u]
   [metabase.util :as u]
   [metabase.util.log :as log])
  (:import  [com.clickhouse.client.api.query QuerySettings]
            [java.sql SQLException]))

(set! *warn-on-reflection* true)

(System/setProperty "clickhouse.jdbc.v2" "true")
(driver/register! :clickhouse :parent #{:sql-jdbc})

(defmethod driver/display-name :clickhouse [_] "ClickHouse")

(defmethod driver/prettify-native-form :clickhouse
  [_ native-form]
  (sql.u/format-sql-and-fix-params :mysql native-form))

(doseq [[feature supported?] {:standard-deviation-aggregations true
                              :now                             true
                              :set-timezone                    true
                              :convert-timezone                false
                              :test/jvm-timezone-setting       false
                              :test/date-time-type             false
                              :test/time-type                  false
                              :schemas                         true
                              :datetime-diff                   true
                              :expression-literals             true
                              :expressions/integer             true
                              :expressions/float               true
                              :expressions/text                true
                              :expressions/date                true
                              :split-part                      true
                              :upload-with-auto-pk             false
                              :window-functions/offset         false
                              :window-functions/cumulative     (not driver-api/is-test?)
                              :left-join                       (not driver-api/is-test?)
                              :describe-fks                    false
                              :actions                         false
<<<<<<< HEAD
                              :uuid-type                       true
=======
>>>>>>> 1b75ad7c
                              :metadata/key-constraints        (not driver-api/is-test?)}]
  (defmethod driver/database-supports? [:clickhouse feature] [_driver _feature _db] supported?))

(def ^:private default-connection-details
  {:user "default" :password "" :dbname "default" :host "localhost" :port 8123})

(defn- connection-details->spec* [details]
  (let [;; ensure defaults merge on top of nils
        details (reduce-kv (fn [m k v] (assoc m k (or v (k default-connection-details))))
                           default-connection-details
                           details)
        {:keys [user password dbname host port ssl clickhouse-settings max-open-connections]} details
        ;; if multiple databases were specified for the connection,
        ;; use only the first dbname as the "main" one
        dbname (first (str/split (str/trim dbname) #" "))
        host   (cond ; JDBCv1 used to accept schema in the `host` configuration option
                 (str/starts-with? host "http://")  (subs host 7)
                 (str/starts-with? host "https://") (subs host 8)
                 :else host)]
    (-> {:classname                      "com.clickhouse.jdbc.ClickHouseDriver"
         :subprotocol                    "clickhouse"
         :subname                        (str "//" host ":" port "/" dbname)
         :password                       (or password "")
         :user                           user
         :ssl                            (boolean ssl)
         :use_server_time_zone_for_dates true
         :product_name                   (format "metabase/%s" (:tag driver-api/mb-version-info))
         :remember_last_set_roles        true
         :http_connection_provider       "HTTP_URL_CONNECTION"
         :jdbc_ignore_unsupported_values "true"
         :jdbc_schema_term               "schema"
         :max_open_connections           (or max-open-connections 100)
         ;; see also: https://clickhouse.com/docs/en/integrations/java#configuration
         :custom_http_params             (or clickhouse-settings "")}
        (sql-jdbc.common/handle-additional-options details :separator-style :url))))

(defmethod sql-jdbc.execute/do-with-connection-with-options :clickhouse
  [driver db-or-id-or-spec {:keys [^String session-timezone _write?] :as options} f]
  (sql-jdbc.execute/do-with-resolved-connection
   driver
   db-or-id-or-spec
   options
   (fn [^java.sql.Connection conn]
     (when-not (sql-jdbc.execute/recursive-connection?)
       (when session-timezone
         (let [^com.clickhouse.jdbc.ConnectionImpl clickhouse-conn (.unwrap conn com.clickhouse.jdbc.ConnectionImpl)
               query-settings  (new QuerySettings)]
           (.setOption query-settings "session_timezone" session-timezone)
           (.setDefaultQuerySettings clickhouse-conn query-settings)))
       (sql-jdbc.execute/set-best-transaction-level! driver conn)
       (sql-jdbc.execute/set-time-zone-if-supported! driver conn session-timezone)
       (when-let [db (cond
                       ;; id?
                       (integer? db-or-id-or-spec)
                       (driver-api/with-metadata-provider db-or-id-or-spec
                         (driver-api/database (driver-api/metadata-provider)))
                       ;; db?
                       (u/id db-or-id-or-spec)     db-or-id-or-spec
                       ;; otherwise it's a spec and we can't get the db
                       :else nil)]
         (sql-jdbc.execute/set-role-if-supported! driver conn db)))
     (f conn))))

(def ^:private ^{:arglists '([db-details])} cloud?
  "Returns true if the `db-details` are for a ClickHouse Cloud instance, and false otherwise. If it fails to connect
   to the database, it throws a java.sql.SQLException."
  (memoize/ttl
   (fn [db-details]
     (let [spec (connection-details->spec* db-details)]
       (sql-jdbc.execute/do-with-connection-with-options
        :clickhouse spec nil
        (fn [^java.sql.Connection conn]
          (with-open [stmt (.createStatement conn)
                      rset (.executeQuery stmt "SELECT value='1' FROM system.settings WHERE name='cloud_mode'")]
            (if (.next rset) (.getBoolean rset 1) false))))))
   ;; cache the results for 48 hours; TTL is here only to eventually clear out old entries
   :ttl/threshold (* 48 60 60 1000)))

(defmethod sql-jdbc.conn/connection-details->spec :clickhouse
  [_ details]
  (cond-> (connection-details->spec* details)
    (try (cloud? details)
         (catch java.sql.SQLException _e
           false))
    ;; select_sequential_consistency guarantees that we can query data from any replica in CH Cloud
    ;; immediately after it is written
    (assoc :select_sequential_consistency true)))

(defmethod driver/database-supports? [:clickhouse :uploads] [_driver _feature db]
  (if (:details db)
    (try (cloud? (:details db))
         (catch java.sql.SQLException _e
           false))
    false))

(defmethod driver/can-connect? :clickhouse
  [driver details]
  (if driver-api/is-test?
    (try
      ;; Default SELECT 1 is not enough for Metabase test suite,
      ;; as it works slightly differently than expected there
      (let [spec  (sql-jdbc.conn/connection-details->spec driver details)
            db    (ddl.i/format-name driver (or (:dbname details) (:db details) "default"))]
        (sql-jdbc.execute/do-with-connection-with-options
         driver spec nil
         (fn [^java.sql.Connection conn]
           (let [stmt (.prepareStatement conn "SELECT count(*) > 0 FROM system.databases WHERE name = ?")
                 _    (.setString stmt 1 db)
                 rset (.executeQuery stmt)]
             (when (.next rset)
               (.getBoolean rset 1))))))
      (catch Throwable e
        (log/error e "An exception during ClickHouse connectivity check")
        false))
    ;; During normal usage, fall back to the default implementation
    (sql-jdbc.conn/can-connect? driver details)))

(defmethod driver/db-default-timezone :clickhouse
  [driver database]
  (sql-jdbc.execute/do-with-connection-with-options
   driver database nil
   (fn [^java.sql.Connection conn]
     (with-open [stmt (.createStatement conn)
                 rset (.executeQuery stmt "SELECT timezone() AS tz")]
       (when (.next rset)
         (.getString rset 1))))))

(defmethod driver/db-start-of-week :clickhouse [_] :monday)

(defmethod ddl.i/format-name :clickhouse
  [_ table-or-field-name]
  (when table-or-field-name
    (str/replace table-or-field-name #"-" "_")))

;;; ------------------------------------------ Connection Impersonation ------------------------------------------

(defmethod driver/upload-type->database-type :clickhouse
  [_driver upload-type]
  (case upload-type
    :metabase.upload/varchar-255              "Nullable(String)"
    :metabase.upload/text                     "Nullable(String)"
    :metabase.upload/int                      "Nullable(Int64)"
    :metabase.upload/float                    "Nullable(Float64)"
    :metabase.upload/boolean                  "Nullable(Boolean)"
    :metabase.upload/date                     "Nullable(Date32)"
    :metabase.upload/datetime                 "Nullable(DateTime64(3))"
    :metabase.upload/offset-datetime          nil))

(defmethod driver/table-name-length-limit :clickhouse
  [_driver]
  ;; FIXME: This is a lie because you're really limited by a filesystems' limits, because Clickhouse uses
  ;; filenames as table/column names. But its an approximation
  206)

(defn- quote-name [s]
  (let [parts (str/split (name s) #"\.")]
    (str/join "." (map #(str "`" % "`") parts))))

(defn- create-table!-sql
  "Creates a ClickHouse table with the given name and column definitions. It assumes the engine is MergeTree,
   so it only works with Clickhouse Cloud and single node on-premise deployments at the moment."
  [_driver table-name column-definitions & {:keys [primary-key] :as opts}]
  (str/join "\n"
            [(#'sql-jdbc/create-table!-sql :sql-jdbc table-name column-definitions opts)
             "ENGINE = MergeTree"
             (format "ORDER BY (%s)" (str/join ", " (map quote-name primary-key)))
             ;; disable insert idempotency to allow duplicate inserts
             "SETTINGS replicated_deduplication_window = 0"]))

(defmethod driver/create-table! :clickhouse
  [driver db-id table-name column-definitions & {:keys [primary-key]}]
  (sql-jdbc.execute/do-with-connection-with-options
   driver
   db-id
   {:write? true}
   (fn [^java.sql.Connection conn]
     (with-open [stmt (.createStatement conn)]
       (.execute stmt (create-table!-sql driver table-name column-definitions :primary-key primary-key))))))

(defmethod driver/insert-into! :clickhouse
  [driver db-id table-name column-names values]
  (when (seq values)
    (sql-jdbc.execute/do-with-connection-with-options
     driver
     db-id
     {:write? true}
     (fn [^java.sql.Connection conn]
       (let [sql (format "INSERT INTO %s (%s) VALUES (%s)"
                         (quote-name table-name)
                         (str/join ", " (map quote-name column-names))
                         (str/join ", " (repeat (count column-names) "?")))]
         (with-open [ps (.prepareStatement conn sql)]
           (doseq [row values]
             (when (seq row)
               (doseq [[idx v] (map-indexed (fn [x y] [(inc x) y]) row)]
                 (condp isa? (type v)
                   nil                      (.setString ps idx nil)
                   java.lang.String         (.setString ps idx v)
                   java.lang.Boolean        (.setBoolean ps idx v)
                   java.lang.Long           (.setLong ps idx v)
                   java.lang.Double         (.setFloat ps idx v)
                   java.math.BigInteger     (.setObject ps idx v)
                   java.time.LocalDate      (.setObject ps idx v)
                   java.time.LocalDateTime  (.setObject ps idx v)
                   java.time.OffsetDateTime (.setObject ps idx v)
                   (.setString ps idx (str v))))
               (.addBatch ps)))
           (doall (.executeBatch ps))))))))

;;; ------------------------------------------ User Impersonation ------------------------------------------

(defmethod driver/database-supports? [:clickhouse :connection-impersonation]
  [_driver _feature db]
  (if db
    (try (clickhouse-version/is-at-least? 24 4 db)
         (catch Throwable _e
           false))
    false))

(defmethod driver.sql/set-role-statement :clickhouse
  [_ role]
  (let [default-role (driver.sql/default-database-role :clickhouse nil)
        quote-if-needed (fn [r]
                          (if (or (re-matches #"\".*\"" r) (= role default-role))
                            r
                            (format "\"%s\"" r)))
        quoted-role (->> (str/split role #",")
                         (map quote-if-needed)
                         (str/join ","))
        statement   (format "SET ROLE %s" quoted-role)]
    statement))

(defmethod driver.sql/default-database-role :clickhouse
  [_ _]
  "NONE")

(defmethod sql-jdbc/impl-table-known-to-not-exist? :clickhouse
  [_ ^SQLException e]
  ;; the clickhouse driver doesn't set ErrorCode, we must parse it from the message
  (str/starts-with? (.getMessage e) "Code: 60."))<|MERGE_RESOLUTION|>--- conflicted
+++ resolved
@@ -53,10 +53,6 @@
                               :left-join                       (not driver-api/is-test?)
                               :describe-fks                    false
                               :actions                         false
-<<<<<<< HEAD
-                              :uuid-type                       true
-=======
->>>>>>> 1b75ad7c
                               :metadata/key-constraints        (not driver-api/is-test?)}]
   (defmethod driver/database-supports? [:clickhouse feature] [_driver _feature _db] supported?))
 
