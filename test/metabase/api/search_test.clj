(ns metabase.api.search-test
  (:require
   [clojure.set :as set]
   [clojure.string :as str]
   [clojure.test :refer :all]
   [java-time.api :as t]
   [metabase.analytics.snowplow-test :as snowplow-test]
   [metabase.api.search :as api.search]
   [metabase.legacy-mbql.normalize :as mbql.normalize]
   [metabase.models
    :refer [Action Card CardBookmark Collection Dashboard DashboardBookmark
            DashboardCard Database PermissionsGroup PermissionsGroupMembership
            Pulse PulseCard QueryAction Segment Table]]
   [metabase.models.collection :as collection]
   [metabase.models.data-permissions :as data-perms]
   [metabase.models.database :as database]
   [metabase.models.model-index :as model-index]
   [metabase.models.moderation-review :as moderation-review]
   [metabase.models.permissions :as perms]
   [metabase.models.permissions-group :as perms-group]
   [metabase.models.revision :as revision]
   [metabase.public-settings.premium-features :as premium-features]
   [metabase.search.config :as search.config]
   [metabase.search.scoring :as scoring]
   [metabase.test :as mt]
   [metabase.util :as u]
   [toucan2.core :as t2]
   [toucan2.tools.with-temp :as t2.with-temp]))

(defn- ordered-subset?
  "Test if all the elements in `xs` appear in the same order in `ys`. Search results in this test suite can be polluted
  by local data, so this is a way to ignore extraneous results."
  [[x & rest-x :as xs] [y & rest-y :as ys]]
  (or (zero? (count xs))
      (if (> (count xs) (count ys))
        false
        (if (= x y)
          (recur rest-x rest-y)
          (recur xs rest-y)))))

(def ^:private default-collection {:id false :name nil :authority_level nil :type nil})

(def ^:private default-search-row
  {:archived                   false
   :effective_location         nil
   :location                   nil
   :bookmark                   nil
   :collection                 default-collection
   :collection_authority_level nil
   :collection_position        nil
   :context                    nil
   :created_at                 true
   :creator_common_name        nil
   :creator_id                 false
   :dashboardcard_count        nil
   :database_id                false
   :database_name              nil
   :dataset_query              nil
   :description                nil
   :display                    nil
   :id                         true
   :initial_sync_status        nil
   :model_id                   false
   :model_name                 nil
   :moderated_status           nil
   :last_editor_common_name    nil
   :last_editor_id             false
   :last_edited_at             false
   :pk_ref                     nil
   :model_index_id             false ;; columns ending in _id get booleaned
   :table_description          nil
   :table_id                   false
   :table_name                 nil
   :table_schema               nil
   :updated_at                 true})

(defn- table-search-results
  "Segments come back with information about their Tables as of 0.33.0. The `model-defaults` for Segment
  put them in the `:checkins` Table."
  []
  (merge
   {:table_id true, :database_id true}
   (t2/select-one [Table [:name :table_name] [:schema :table_schema] [:description :table_description]]
                  :id (mt/id :checkins))))

(defn- sorted-results [results]
  (->> results
       (sort-by (juxt (comp (var-get #'scoring/model->sort-position) :model)))
       reverse))

(defn- make-result
  [name & kvs]
  (apply assoc default-search-row :name name kvs))

(defn- query-action
  [action-id]
  {:action_id     action-id
   :database_id   (u/the-id (mt/db))
   :dataset_query (mt/query venues)})

(def ^:private test-collection (make-result "collection test collection"
                                            :bookmark false
                                            :model "collection"
                                            ;; TODO the default-collection data for this doesn't make sense:
                                            :collection (assoc default-collection :id true :name true)
                                            :effective_location "/"
                                            :location "/"
                                            :updated_at false
                                            :can_write true))

(def ^:private action-model-params {:name "ActionModel", :type :model})

(defn- default-search-results []
  (sorted-results
   [(make-result "dashboard test dashboard", :model "dashboard", :bookmark false :creator_id true :creator_common_name "Rasta Toucan" :can_write true)
    test-collection
    (make-result "card test card", :model "card", :bookmark false, :dashboardcard_count 0 :creator_id true :creator_common_name "Rasta Toucan" :dataset_query nil :display "table" :can_write true)
    (make-result "dataset test dataset", :model "dataset", :bookmark false, :dashboardcard_count 0 :creator_id true :creator_common_name "Rasta Toucan" :dataset_query nil :display "table" :can_write true)
    (make-result "action test action", :model "action", :model_name (:name action-model-params), :model_id true,
                 :database_id true :creator_id true :creator_common_name "Rasta Toucan" :dataset_query (update (mt/query venues) :type name))
<<<<<<< HEAD
    (make-result "metric test metric", :model "metric", :bookmark false, :dashboardcard_count 0 :creator_id true :creator_common_name "Rasta Toucan" :dataset_query nil :display "table")
=======
    (make-result "metric test metric", :model "metric", :bookmark false, :dashboardcard_count 0 :creator_id true :creator_common_name "Rasta Toucan" :dataset_query nil :display "table" :can_write true)
>>>>>>> 24278816
    (merge
     (make-result "segment test segment", :model "segment", :description "Lookin' for a blueberry" :creator_id true :creator_common_name "Rasta Toucan")
     (table-search-results))]))

(defn- default-segment-results []
  (filter #(contains? #{"segment"} (:model %)) (default-search-results)))

(defn- default-archived-results []
  (for [result (default-search-results)
        :when (false? (:archived result))]
    (assoc result :archived true)))

(defn- on-search-types [model-set f coll]
  (for [search-item coll]
    (if (contains? model-set (:model search-item))
      (f search-item)
      search-item)))

(defn- default-results-with-collection []
  (on-search-types #{"dashboard" "pulse" "card" "dataset" "metric" "action"}
                   #(assoc % :collection {:id true,
                                          :name (if (= (:model %) "action") nil true)
                                          :authority_level nil
                                          :type nil})
                   (default-search-results)))

(defn- do-with-search-items [search-string in-root-collection? f]
  (let [data-map      (fn [instance-name]
                        {:name (format instance-name search-string)})
        coll-data-map (fn [instance-name collection]
                        (merge (data-map instance-name)
                               (when-not in-root-collection?
                                 {:collection_id (u/the-id collection)})))]
    (mt/with-temp [Collection  coll           (data-map "collection %s collection")
                   Card        action-model   (if in-root-collection?
                                                action-model-params
                                                (assoc action-model-params :collection_id (u/the-id coll)))
                   Action      {action-id :id
                                :as action}   (merge (data-map "action %s action")
                                                     {:type :query, :model_id (u/the-id action-model)})
                   Database    {db-id :id
                                :as db}       (data-map "database %s database")
                   Table       table          (merge (data-map "database %s database")
                                                     {:db_id db-id})

                   QueryAction _qa (query-action action-id)
                   Card        card           (coll-data-map "card %s card" coll)
                   Card        dataset        (assoc (coll-data-map "dataset %s dataset" coll)
                                                     :type :model)
                   Dashboard   dashboard      (coll-data-map "dashboard %s dashboard" coll)
                   Card        metric         (assoc (coll-data-map "metric %s metric" coll)
                                                     :type :metric)
                   Segment     segment        (data-map "segment %s segment")]
      (f {:action     action
          :collection coll
          :card       card
          :database   db
          :dataset    dataset
          :dashboard  dashboard
          :metric     metric
          :table      table
          :segment    segment}))))

(defmacro ^:private with-search-items-in-root-collection [search-string & body]
  `(do-with-search-items ~search-string true (fn [~'_] ~@body)))

(defmacro ^:private with-search-items-in-collection [created-items-sym search-string & body]
  `(do-with-search-items ~search-string false (fn [~created-items-sym] ~@body)))

(def ^:private ^:dynamic *search-request-results-database-id*
  "Filter out all results from `search-request` that don't have this Database ID. Default: the default H2 `test-data`
  Database. Other results are filtered out so these tests can be ran from the REPL without the presence of other
  Databases causing the tests to fail."
  mt/id)

(def ^:private remove-databases
  "Remove DBs from the results, which is useful since test databases unrelated to this suite can pollute the results"
  (partial remove #(= (:model %) "database")))

(defn- process-raw-data [raw-data keep-database-id]
  (for [result raw-data
        ;; filter out any results not from the usual test data DB (e.g. results from other drivers)
        :when  (contains? #{keep-database-id nil} (:database_id result))]
    (-> result
        mt/boolean-ids-and-timestamps
        (update-in [:collection :name] #(some-> % string?))
        ;; `:scores` is just used for debugging and would be a pain to match against.
        (dissoc :scores))))

(defn- make-search-request [user-kwd params]
  (apply mt/user-http-request user-kwd :get 200 "search" params))

(defn- search-request-data-with [xf user-kwd & params]
  (let [raw-results-data (:data (make-search-request user-kwd params))
        keep-database-id (if (fn? *search-request-results-database-id*)
                           (*search-request-results-database-id*)
                           *search-request-results-database-id*)]
    (if (:error raw-results-data)
      raw-results-data
      (vec (xf (process-raw-data raw-results-data keep-database-id))))))

(defn- search-request-with [xf user-kwd & params]
  (let [raw-results      (make-search-request user-kwd params)
        keep-database-id (if (fn? *search-request-results-database-id*)
                           (*search-request-results-database-id*)
                           *search-request-results-database-id*)]
    (if (:error (:data raw-results))
      raw-results
      (update raw-results :data
              (fn [raw-data]
                (vec (xf (process-raw-data raw-data keep-database-id))))))))

(defn- search-request
  [& args]
  (apply search-request-with (comp sorted-results remove-databases) args))

(defn- search-request-data
  "Gets just the data elements of the search"
  [& args]
  (apply search-request-data-with (comp sorted-results remove-databases) args))

(defn- unsorted-search-request-data
  [& args]
  (apply search-request-data-with identity args))

(deftest order-clause-test
  (testing "it includes all columns and normalizes the query"
    (is (= [[:case
             [:like [:lower :model]             "%foo%"] [:inline 0]
             [:like [:lower :name]              "%foo%"] [:inline 0]
             [:like [:lower :display_name]      "%foo%"] [:inline 0]
             [:like [:lower :description]       "%foo%"] [:inline 0]
             [:like [:lower :collection_name]   "%foo%"] [:inline 0]
             [:like [:lower :collection_type]   "%foo%"] [:inline 0]
             [:like [:lower :display]           "%foo%"] [:inline 0]
             [:like [:lower :table_schema]      "%foo%"] [:inline 0]
             [:like [:lower :table_name]        "%foo%"] [:inline 0]
             [:like [:lower :table_description] "%foo%"] [:inline 0]
             [:like [:lower :database_name]     "%foo%"] [:inline 0]
             [:like [:lower :model_name]        "%foo%"] [:inline 0]
             [:like [:lower :dataset_query]     "%foo%"] [:inline 0]
             :else [:inline 1]]]
           (api.search/order-clause "Foo")))))

(deftest basic-test
  (testing "Basic search, should find 1 of each entity type, all items in the root collection"
    (with-search-items-in-root-collection "test"
      (is (= (default-search-results)
             (search-request-data :crowberto :q "test")))))
  (testing "Basic search should only return substring matches"
    (with-search-items-in-root-collection "test"
      (with-search-items-in-root-collection "something different"
        (is (= (default-search-results)
               (search-request-data :crowberto :q "test"))))))
  (testing "It prioritizes exact matches"
    (with-search-items-in-root-collection "test"
      (with-redefs [search.config/*db-max-results* 1]
        (is (= [test-collection]
               (search-request-data :crowberto :q "test collection"))))))
  (testing "It limits matches properly"
    (with-search-items-in-root-collection "test"
      (is (>= 2 (count (search-request-data :crowberto :q "test" :limit "2" :offset "0"))))))
  (testing "It offsets matches properly"
    (with-search-items-in-root-collection "test"
      (is (<= 4 (count (search-request-data :crowberto :q "test" :limit "100" :offset "2"))))))
  (testing "It offsets without limit properly"
    (with-search-items-in-root-collection "test"
      (is (<= 5 (count (search-request-data :crowberto :q "test" :offset "2"))))))
  (testing "It limits without offset properly"
    (with-search-items-in-root-collection "test"
      (is (>= 2 (count (search-request-data :crowberto :q "test" :limit "2"))))))
  (testing "It subsets matches for model"
    (with-search-items-in-root-collection "test"
      (is (= 0 (count (search-request-data :crowberto :q "test" :models "database"))))
      (is (= 1 (count (search-request-data :crowberto :q "test" :models "database" :models "card"))))))
  (testing "It distinguishes datasets from cards"
    (with-search-items-in-root-collection "test"
      (let [results (search-request-data :crowberto :q "test" :models "dataset")]
        (is (= 1 (count results)))
        (is (= "dataset" (-> results first :model))))
      (let [results (search-request-data :crowberto :q "test" :models "card")]
        (is (= 1 (count results)))
        (is (= "card" (-> results first :model))))))
  (testing "It returns limit and offset params in return result"
    (with-search-items-in-root-collection "test"
      (is (= 2 (:limit (search-request :crowberto :q "test" :limit "2" :offset "3"))))
      (is (= 3 (:offset (search-request :crowberto :q "test" :limit "2" :offset "3")))))))

(deftest archived-models-test
  (testing "It returns some stuff when you get results"
    (with-search-items-in-root-collection "test"
      ;; sometimes there is a "table" in these responses. might be do to garbage in CI
      (is (set/subset? #{"dashboard" "dataset" "segment" "collection" "database" "metric" "card"}
                       (-> (mt/user-http-request :crowberto :get 200 "search?q=test")
                           :available_models
                           set)))))
  (testing "It returns nothing if there are no results"
    (with-search-items-in-root-collection "test"
      (is (= [] (:available_models (mt/user-http-request :crowberto :get 200 "search?q=noresults")))))))

(deftest query-model-set-test
  (let [search-term "query-model-set"]
    (with-search-items-in-root-collection search-term
      (testing "should returns a list of models that search result will return"
        (is (= #{"dashboard" "table" "dataset" "segment" "collection" "database" "action" "metric" "card"}
               (set (mt/user-http-request :crowberto :get 200 "search/models" :q search-term)))))
      (testing "return a subset of model for created-by filter"
        (is (= #{"dashboard" "dataset" "card" "metric" "action"}
               (set (mt/user-http-request :crowberto :get 200 "search/models"
                                          :q search-term
                                          :created_by (mt/user->id :rasta))))))
      (testing "return a subset of model for verified filter"
        (t2.with-temp/with-temp
          [:model/Card       {v-card-id :id}   {:name (format "%s Verified Card" search-term)}
           :model/Card       {v-model-id :id}  {:name (format "%s Verified Model" search-term) :type :model}
           :model/Card       {v-metric-id :id} {:name (format "%s Verified Metric" search-term) :type :metric}
           :model/Collection {_v-coll-id :id}  {:name (format "%s Verified Collection" search-term) :authority_level "official"}]
          (testing "when has both :content-verification features"
            (mt/with-premium-features #{:content-verification}
              (mt/with-verified-cards [v-card-id v-model-id v-metric-id]
                (is (= #{"card" "dataset" "metric"}
                       (set (mt/user-http-request :crowberto :get 200 "search/models"
                                                  :q search-term
                                                  :verified true)))))))
          (testing "when has :content-verification feature only"
            (mt/with-premium-features #{:content-verification}
              (mt/with-verified-cards [v-card-id]
                (is (= #{"card"}
                       (set (mt/user-http-request :crowberto :get 200 "search/models"
                                                  :q search-term
                                                  :verified true)))))))))
      (testing "return a subset of model for created_at filter"
        (is (= #{"dashboard" "table" "dataset" "collection" "database" "action" "card" "metric"}
               (set (mt/user-http-request :crowberto :get 200 "search/models"
                                          :q search-term
                                          :created_at "today")))))

      (testing "return a subset of model for search_native_query filter"
        (is (= #{"dataset" "action" "card" "metric"}
               (set (mt/user-http-request :crowberto :get 200 "search/models"
                                          :q search-term
                                          :search_native_query true))))))))

(def ^:private dashboard-count-results
  (letfn [(make-card [dashboard-count]
            (make-result (str "dashboard-count " dashboard-count) :dashboardcard_count dashboard-count,
                         :model "card", :bookmark false :creator_id true :creator_common_name "Rasta Toucan"
                         :dataset_query nil :display "table" :can_write true))]
    (set [(make-card 5)
          (make-card 3)
          (make-card 0)])))

(deftest dashboard-count-test
  (testing "It sorts by dashboard count"
    (mt/with-temp [Card          {card-id-3 :id} {:name "dashboard-count 3"}
                   Card          {card-id-5 :id} {:name "dashboard-count 5"}
                   Card          _               {:name "dashboard-count 0"}
                   Dashboard     {dash-id :id}   {}
                   DashboardCard _               {:card_id card-id-3 :dashboard_id dash-id}
                   DashboardCard _               {:card_id card-id-3 :dashboard_id dash-id}
                   DashboardCard _               {:card_id card-id-3 :dashboard_id dash-id}
                   DashboardCard _               {:card_id card-id-5 :dashboard_id dash-id}
                   DashboardCard _               {:card_id card-id-5 :dashboard_id dash-id}
                   DashboardCard _               {:card_id card-id-5 :dashboard_id dash-id}
                   DashboardCard _               {:card_id card-id-5 :dashboard_id dash-id}
                   DashboardCard _               {:card_id card-id-5 :dashboard_id dash-id}]
      (is (=? (sort-by :dashboardcard_count dashboard-count-results)
              (sort-by :dashboardcard_count (unsorted-search-request-data :rasta :q "dashboard-count")))))))

(deftest moderated-status-test
  (let [search-term "moderated-status-test"]
    (mt/with-temp [:model/Card {card-id :id} {:name "moderated-status-test"}]
      ;; an item could have multiple moderation-review, and it's current status is defined as
      ;; moderation-review.most_recent, so we creates multiple moderation review here to make sure
      ;; test result return the most recent status and don't duplicate the result
      (doseq [status ["verified" nil "verified"]]
        (moderation-review/create-review! {:moderated_item_id   card-id
                                           :moderated_item_type "card"
                                           :moderator_id        (mt/user->id :crowberto)
                                           :status              status}))
      (is (=? [{:id               card-id
                :model            "card"
                :moderated_status "verified"}]
              (:data (mt/user-http-request :crowberto :get 200 "search" :q search-term)))))))

(deftest permissions-test
  (testing (str "Ensure that users without perms for the root collection don't get results NOTE: Segments "
                "don't have collections, so they'll be returned")
    (mt/with-non-admin-groups-no-root-collection-perms
      (with-search-items-in-root-collection "test"
        (mt/with-full-data-perms-for-all-users!
          (is (= (default-segment-results)
                 (search-request-data :rasta :q "test")))))))

  (testing "Users that have root collection permissions should get root collection search results"
    (mt/with-non-admin-groups-no-root-collection-perms
      (with-search-items-in-root-collection "test"
        (mt/with-full-data-perms-for-all-users!
          (mt/with-temp [PermissionsGroup           group {}
                         PermissionsGroupMembership _ {:user_id (mt/user->id :rasta), :group_id (u/the-id group)}]
            (perms/grant-permissions! group (perms/collection-read-path {:metabase.models.collection.root/is-root? true}))
            (is (ordered-subset? (->> (default-search-results)
                                      (remove (comp #{"collection"} :model))
                                      (map #(cond-> %
                                              (contains? #{"dashboard" "card" "dataset" "metric"} (:model %))
                                              (assoc :can_write false))))
                                 (search-request-data :rasta :q "test"))))))))

  (testing "Users without root collection permissions should still see other collections they have access to"
    (mt/with-non-admin-groups-no-root-collection-perms
      (with-search-items-in-collection {:keys [collection]} "test"
        (with-search-items-in-root-collection "test2"
          (mt/with-temp [PermissionsGroup           group {}
                         PermissionsGroupMembership _ {:user_id (mt/user->id :rasta), :group_id (u/the-id group)}]
            (mt/with-full-data-perms-for-all-users!
              (perms/grant-collection-read-permissions! group (u/the-id collection))
              (is (=? (->> (default-results-with-collection)
                          (map #(cond-> %
                                  (contains? #{"collection" "dashboard" "card" "dataset" "metric"} (:model %))
                                  (assoc :can_write false)))
                          (concat (map #(merge default-search-row % (table-search-results))
                                       [{:name "segment test2 segment", :description "Lookin' for a blueberry",
                                         :model "segment" :creator_id true :creator_common_name "Rasta Toucan"}]))
                          ;; This reverse is hokey; it's because the test2 results happen to come first in the API response
                          reverse
                          sorted-results)
                     (search-request-data :rasta :q "test")))))))))

  (testing (str "Users with root collection permissions should be able to search root collection data long with "
                "collections they have access to")
    (mt/with-non-admin-groups-no-root-collection-perms
      (with-search-items-in-collection {:keys [collection]} "test"
        (with-search-items-in-root-collection "test2"
          (mt/with-temp [PermissionsGroup           group {}
                         PermissionsGroupMembership _ {:user_id (mt/user->id :rasta) :group_id (u/the-id group)}]
            (mt/with-full-data-perms-for-all-users!
              (perms/grant-permissions! group (perms/collection-read-path {:metabase.models.collection.root/is-root? true}))
              (perms/grant-collection-read-permissions! group collection)
              (is (ordered-subset? (->> (default-results-with-collection)
                                        (concat (->> (default-search-results)
                                                     (remove #(= "collection" (:model %)))
                                                     (map #(update % :name str/replace "test" "test2"))))
                                        (map #(cond-> %
                                                (contains? #{"collection" "dashboard" "card" "dataset" "metric"} (:model %))
                                                (assoc :can_write false)))
                                        reverse
                                        sorted-results)
                                   (search-request-data :rasta :q "test")))))))))

  (testing "Users with access to multiple collections should see results from all collections they have access to"
    (with-search-items-in-collection {coll-1 :collection} "test"
      (with-search-items-in-collection {coll-2 :collection} "test2"
        (mt/with-temp [PermissionsGroup           group {}
                       PermissionsGroupMembership _ {:user_id (mt/user->id :rasta) :group_id (u/the-id group)}]
          (mt/with-full-data-perms-for-all-users!
            (perms/grant-collection-read-permissions! group (u/the-id coll-1))
            (perms/grant-collection-read-permissions! group (u/the-id coll-2))
            (is (ordered-subset? (sorted-results
                                  (reverse
                                   (into
                                    (default-results-with-collection)
                                    (map (fn [row] (update row :name #(str/replace % "test" "test2")))
                                         (default-results-with-collection)))))
                                 (search-request-data :rasta :q "test"))))))))

  (testing "User should only see results in the collection they have access to"
    (mt/with-non-admin-groups-no-root-collection-perms
      (with-search-items-in-collection {coll-1 :collection} "test"
        (with-search-items-in-collection _ "test2"
          (mt/with-full-data-perms-for-all-users!
            (mt/with-temp [PermissionsGroup           group {}
                           PermissionsGroupMembership _ {:user_id (mt/user->id :rasta) :group_id (u/the-id group)}]
              (perms/grant-collection-read-permissions! group (u/the-id coll-1))
              (is (= (->> (default-results-with-collection)
                          (concat (map #(merge default-search-row % (table-search-results))
                                       [{:name "segment test2 segment" :description "Lookin' for a blueberry" :model "segment"
                                         :creator_id true :creator_common_name "Rasta Toucan"}]))
                          (map #(cond-> %
                                  (contains? #{"collection" "dashboard" "card" "dataset" "metric"} (:model %))
                                  (assoc :can_write false)))
                          reverse
                          sorted-results)
                     (search-request-data :rasta :q "test")))))))))

  (testing "Segments on tables for which the user does not have access to should not show up in results"
    (mt/with-temp [Database {db-id :id} {}
                   Table    {table-id :id} {:db_id  db-id
                                            :schema nil}
                   Segment  _ {:table_id table-id
                               :name     "test segment"}]
      (mt/with-no-data-perms-for-all-users!
        (is (= []
               (search-request-data :rasta :q "test"))))))

  (testing "Databases for which the user does not have access to should not show up in results"
    (mt/with-temp [Database _db-1  {:name "db-1"}
                   Database _db-2 {:name "db-2"}]
      (is (set/subset? #{"db-2" "db-1"}
                       (->> (search-request-data-with sorted-results :rasta :q "db")
                            (map :name)
                            set)))
      (mt/with-no-data-perms-for-all-users!
        (is (nil? ((->> (search-request-data-with sorted-results :rasta :q "db")
                        (map :name)
                        set)
                   "db-1")))))))

(deftest bookmarks-test
  (testing "Bookmarks are per user, so other user's bookmarks don't cause search results to be altered"
    (with-search-items-in-collection {:keys [card dashboard]} "test"
      (mt/with-temp [CardBookmark      _ {:card_id (u/the-id card)
                                          :user_id (mt/user->id :rasta)}
                     DashboardBookmark _ {:dashboard_id (u/the-id dashboard)
                                          :user_id      (mt/user->id :rasta)}]
        (is (= (default-results-with-collection)
               (search-request-data :crowberto :q "test"))))))

  (testing "Basic search, should find 1 of each entity type and include bookmarks when available"
    (with-search-items-in-collection {:keys [card dashboard]} "test"
      (mt/with-temp [CardBookmark      _ {:card_id (u/the-id card)
                                          :user_id (mt/user->id :crowberto)}
                     DashboardBookmark _ {:dashboard_id (u/the-id dashboard)
                                          :user_id      (mt/user->id :crowberto)}]
        (is (= (on-search-types #{"dashboard" "card"}
                                #(assoc % :bookmark true)
                                (default-results-with-collection))
               (search-request-data :crowberto :q "test")))))))

(defn- archived [m]
  (assoc m :archived true))

(deftest database-test
  (testing "Should search database names and descriptions"
    (mt/with-temp [Database       _ {:name "aviaries"}
                   Database       _ {:name "user_favorite_places" :description "Join table between users and their favorite places, which could include aviaries"}
                   Database       _ {:name "users" :description "As it sounds"}]
      (letfn [(result [db]
                (merge {:name nil
                        :model "database"
                        :description nil}
                       db))]
        (is (= (sorted-results
                (map result [{:name "aviaries"}
                             {:name "user_favorite_places"
                              :description "Join table between users and their favorite places, which could include aviaries"}]))
               (map #(select-keys % [:name :model :description])
                    (search-request-data-with sorted-results :crowberto :q "aviaries"))))))))

(deftest indexed-entity-test
  (testing "Should search indexed entities"
    (mt/dataset airports
      (let [query (mt/mbql-query municipality)]
        (mt/with-temp [Card model {:type          :model
                                   :dataset_query query}]
          (let [model-index (model-index/create
                             (mt/$ids {:model-id   (:id model)
                                       :pk-ref     $municipality.id
                                       :value-ref  $municipality.name
                                       :creator-id (mt/user->id :rasta)}))
                relevant    (comp (filter (comp #{(:id model)} :model_id))
                                  (filter (comp #{"indexed-entity"} :model)))
                search!     (fn [search-term]
                              (:data (make-search-request :crowberto [:q search-term])))]
            (model-index/add-values! model-index)

            (is (= #{"Dallas-Fort Worth" "Fort Lauderdale" "Fort Myers"
                     "Fort Worth" "Fort Smith" "Fort Wayne"}
                   (into #{} (comp relevant (map :name)) (search! "fort"))))

            (let [normalize (fn [x] (-> x (update :pk_ref mbql.normalize/normalize)))]
              (is (=? {"Rome"   {:pk_ref         (mt/$ids $municipality.id)
                                 :name           "Rome"
                                 :model_id       (:id model)
                                 :model_name     (:name model)
                                 :model_index_id (mt/malli=? :int)}
                       "Tromsø" {:pk_ref         (mt/$ids $municipality.id)
                                 :name           "Tromsø"
                                 :model_id       (:id model)
                                 :model_name     (:name model)
                                 :model_index_id (mt/malli=? :int)}}
                      (into {} (comp relevant (map (juxt :name normalize)))
                            (search! "rom")))))))))))

(deftest indexed-entity-perms-test
  (mt/dataset airports
    (let [query (mt/mbql-query municipality)]
      (mt/with-temp [Collection collection           {:name     "test"
                                                      :location "/"}
                     Card       root-model           {:type         :model
                                                      :dataset_query query
                                                      :collection_id nil}
                     Card       sub-collection-model {:type          :model
                                                      :dataset_query query
                                                      :collection_id (u/id collection)}]
        (let [model-index-1 (model-index/create
                             (mt/$ids {:model-id   (:id root-model)
                                       :pk-ref     $municipality.id
                                       :value-ref  $municipality.name
                                       :creator-id (mt/user->id :rasta)}))
              model-index-2 (model-index/create
                             (mt/$ids {:model-id   (:id sub-collection-model)
                                       :pk-ref     $municipality.id
                                       :value-ref  $municipality.name
                                       :creator-id (mt/user->id :rasta)}))
              relevant-1    (comp (filter (comp #{(:id root-model)} :model_id))
                                  (filter (comp #{"indexed-entity"} :model)))
              relevant-2    (comp (filter (comp #{(:id sub-collection-model)} :model_id))
                                  (filter (comp #{"indexed-entity"} :model)))
              search!       (fn search!
                              ([search-term] (search! search-term :crowberto))
                              ([search-term user] (:data (make-search-request user [:q search-term]))))
              normalize     (fn [x] (-> x (update :pk_ref mbql.normalize/normalize)))]
          (model-index/add-values! model-index-1)
          (model-index/add-values! model-index-2)

          (testing "Indexed entities returned if a non-admin user has full data perms and collection access"
            (mt/with-all-users-data-perms-graph! {(mt/id) {:view-data :unrestricted
                                                           :create-queries :query-builder-and-native}}
              (is (=? {"Rome"   {:pk_ref         (mt/$ids $municipality.id)
                                 :name           "Rome"
                                 :model_id       (:id root-model)
                                 :model_name     (:name root-model)
                                 :model_index_id (mt/malli=? :int)}
                       "Tromsø" {:pk_ref         (mt/$ids $municipality.id)
                                 :name           "Tromsø"
                                 :model_id       (:id root-model)
                                 :model_name     (:name root-model)
                                 :model_index_id (mt/malli=? :int)}}
                      (into {} (comp relevant-1 (map (juxt :name normalize)))
                            (search! "rom" :rasta))))))

          (testing "Indexed entities are not returned if a user doesn't have full data perms for the DB"
            (mt/with-all-users-data-perms-graph! {(mt/id) {:view-data :unrestricted
                                                           :create-queries :no}}
              (is (= #{}
                     (into #{} (comp relevant-1 (map (juxt :name normalize)))
                           (search! "rom" :rasta)))))

            (mt/with-all-users-data-perms-graph! {(mt/id) {:view-data :unrestricted
                                                           :create-queries :query-builder}}
              (is (= #{}
                     (into #{} (comp relevant-1 (map (juxt :name normalize)))
                           (search! "rom" :rasta)))))

            (let [[id-1 id-2 id-3 id-4] (map u/the-id (database/tables (mt/db)))]
              (mt/with-all-users-data-perms-graph! {(mt/id) {:view-data :unrestricted
                                                             :create-queries {"PUBLIC" {id-1 :query-builder
                                                                                        id-2 :query-builder
                                                                                        id-3 :query-builder
                                                                                        id-4 :no}}}}
                (is (= #{}
                       (into #{} (comp relevant-1 (map (juxt :name normalize)))
                             (search! "rom" :rasta))))))

            (mt/with-additional-premium-features #{:advanced-permissions}
              (mt/with-all-users-data-perms-graph! {(mt/id) {:view-data :blocked
                                                             :create-queries :no}}
                (is (= #{}
                       (into #{} (comp relevant-1 (map (juxt :name normalize)))
                             (search! "rom" :rasta)))))))

          (testing "Indexed entities are not returned if a user doesn't have root collection access"
            (mt/with-non-admin-groups-no-root-collection-perms
              (is (= #{}
                     (into #{} (comp relevant-1 (map (juxt :name normalize)))
                           (search! "rom" :rasta)))))

            (mt/with-non-admin-groups-no-collection-perms collection
              (is (= #{}
                     (into #{} (comp relevant-2 (map (juxt :name normalize)))
                           (search! "rom" :rasta))))))

          (testing "Sandboxed users do not see indexed entities in search"
            (with-redefs [premium-features/sandboxed-or-impersonated-user? (constantly true)]
              (is (= #{}
                     (into #{} (comp relevant-1 (map :name)) (search! "fort")))))))))))

(deftest archived-results-test
  (testing "Should return unarchived results by default"
    (with-search-items-in-root-collection "test"
      (mt/with-temp [Card        action-model {:type :model}
                     Action      {action-id :id} (archived {:name     "action test action 2"
                                                            :type     :query
                                                            :model_id (u/the-id action-model)})
                     QueryAction _ (query-action action-id)
                     Card        _ (archived {:name "card test card 2"})
                     Card        _ (archived {:name "dataset test dataset" :type :model})
                     Dashboard   _ (archived {:name "dashboard test dashboard 2"})
                     Collection  _ (archived {:name "collection test collection 2"})
                     Card        _ (archived {:name "metric test metric 2" :type :metric})
                     Segment     _ (archived {:name "segment test segment 2"})]
        (is (= (default-search-results)
               (search-request-data :crowberto :q "test"))))))

  (testing "Should return archived results when specified"
    (with-search-items-in-root-collection "test2"
      (mt/with-temp [Card        action-model action-model-params
                     Action      {action-id :id} (archived {:name     "action test action"
                                                            :type     :query
                                                            :model_id (u/the-id action-model)})
                     QueryAction _ (query-action action-id)
                     Action      _ (archived {:name     "action that will not appear in results"
                                              :type     :query
                                              :model_id (u/the-id action-model)})
                     Card        _ (archived {:name "card test card"})
                     Card        _ (archived {:name "card that will not appear in results"})
                     Card        _ (archived {:name "dataset test dataset" :type :model})
                     Dashboard   _ (archived {:name "dashboard test dashboard"})
                     Collection  _ (archived {:name "collection test collection"})
                     Card        _ (archived {:name "metric test metric" :type :metric})
                     Segment     _ (archived {:name "segment test segment"})]
        (is (= (default-archived-results)
               (search-request-data :crowberto :q "test", :archived "true"))))))

  (testing "Should return archived results when specified without a search query"
    (with-search-items-in-root-collection "test2"
      (mt/with-temp [Card        action-model action-model-params
                     Action      {action-id :id} (archived {:name     "action test action"
                                                            :type     :query
                                                            :model_id (u/the-id action-model)})
                     QueryAction _ (query-action action-id)
                     Card        _ (archived {:name "card test card"})
                     Card        _ (archived {:name "dataset test dataset" :type :model})
                     Dashboard   _ (archived {:name "dashboard test dashboard"})
                     Collection  _ (archived {:name "collection test collection"})
                     Card        _ (archived {:name "metric test metric" :type :metric})
                     Segment     _ (archived {:name "segment test segment"})]
        (is (ordered-subset? (default-archived-results)
                             (search-request-data :crowberto :archived "true")))))))

(deftest alerts-test
  (testing "Search should not return alerts"
    (with-search-items-in-root-collection "test"
      (mt/with-temp [Pulse pulse {:alert_condition  "rows"
                                  :alert_first_only false
                                  :alert_above_goal nil
                                  :name             nil}]
        (is (= []
               (filter (fn [{:keys [model id]}]
                         (and (= id (u/the-id pulse))
                              (= "pulse" model)))
                       (:data (mt/user-http-request :crowberto :get 200 "search")))))))))

(defn- default-table-search-row [table-name]
  (merge
   default-search-row
   {:name                table-name
    :table_name          table-name
    :table_id            true
    :archived            nil
    :model               "table"
    :database_id         true
    :database_name       "test-data"
    :pk_ref              nil
    :initial_sync_status "complete"}))

(defmacro ^:private do-test-users {:style/indent 1} [[user-binding users] & body]
  `(doseq [user# ~users
           :let [~user-binding user#]]
     (testing (format "\nuser = %s" user#)
       ~@body)))

(deftest table-test
  (testing "You should see Tables in the search results!\n"
    (mt/with-temp [Table _ {:name "RoundTable"}]
      (do-test-users [user [:crowberto :rasta]]
                     (is (= [(default-table-search-row "RoundTable")]
                            (search-request-data user :q "RoundTable"))))))
  (testing "You should not see hidden tables"
    (mt/with-temp [Table _normal {:name "Foo Visible"}
                   Table _hidden {:name "Foo Hidden", :visibility_type "hidden"}]
      (do-test-users [user [:crowberto :rasta]]
                     (is (= [(default-table-search-row "Foo Visible")]
                            (search-request-data user :q "Foo"))))))
  (testing "You should be able to search by their display name"
    (let [lancelot "Lancelot's Favorite Furniture"]
      (mt/with-temp [Table _ {:name "RoundTable" :display_name lancelot}]
        (do-test-users [user [:crowberto :rasta]]
                       (is (= [(assoc (default-table-search-row "RoundTable") :name lancelot)]
                              (search-request-data user :q "Lancelot")))))))
  (testing "You should be able to search by their description"
    (let [lancelot "Lancelot's Favorite Furniture"]
      (mt/with-temp [Table _ {:name "RoundTable" :description lancelot}]
        (do-test-users [user [:crowberto :rasta]]
                       (is (= [(assoc (default-table-search-row "RoundTable") :description lancelot :table_description lancelot)]
                              (search-request-data user :q "Lancelot")))))))
  (testing "When searching with ?archived=true, normal Tables should not show up in the results"
    (let [table-name (mt/random-name)]
      (mt/with-temp [Table _ {:name table-name}]
        (do-test-users [user [:crowberto :rasta]]
                       (is (= []
                              (search-request-data user :q table-name :archived true)))))))
  (testing "*archived* tables should not appear in search results"
    (let [table-name (mt/random-name)]
      (mt/with-temp [Table _ {:name table-name, :active false}]
        (do-test-users [user [:crowberto :rasta]]
                       (is (= []
                              (search-request-data user :q table-name)))))))
  (testing "you should not be able to see a Table if the current user doesn't have permissions for that Table"
    (mt/with-temp [Database {db-id :id} {}
                   Table    table {:db_id db-id}]
      (mt/with-no-data-perms-for-all-users!
        (is (= []
               (binding [*search-request-results-database-id* db-id]
                 (search-request-data :rasta :q (:name table)))))))))

(deftest all-users-no-perms-table-test
  (testing (str "If the All Users group doesn't have perms to view a Table, but the current User is in a group that "
                "does have perms, they should still be able to see it (#12332)")
    (mt/with-temp [Database                   {db-id :id} {:name "test-data"}
                   Table                      table {:name "RoundTable" :db_id db-id}
                   PermissionsGroup           {group-id :id} {}
                   PermissionsGroupMembership _ {:group_id group-id :user_id (mt/user->id :rasta)}]
      (mt/with-no-data-perms-for-all-users!
        (data-perms/set-database-permission! group-id db-id :perms/view-data :unrestricted)
        (data-perms/set-table-permission! group-id table :perms/create-queries :query-builder)
        (do-test-users [user [:crowberto :rasta]]
                       (is (= [(default-table-search-row "RoundTable")]
                              (binding [*search-request-results-database-id* db-id]
                                (search-request-data user :q "RoundTable")))))))))

(deftest all-users-no-data-perms-table-test
  (testing "If the All Users group doesn't have perms to view a Table they sholdn't see it (#16855)"
    (mt/with-temp [Database                   {db-id :id} {}
                   Table                      table {:name "RoundTable", :db_id db-id}]
      (mt/with-restored-data-perms-for-group! (:id (perms-group/all-users))
        (data-perms/set-table-permission! (perms-group/all-users) table :perms/create-queries :no)
        (is (= []
               (filter #(= (:name %) "RoundTable")
                       (binding [*search-request-results-database-id* db-id]
                         (search-request-data :rasta :q "RoundTable")))))))))

(deftest collection-namespaces-test
  (testing "Search should only return Collections in the 'default' namespace"
    (mt/with-temp [Collection _c1 {:name "Normal Collection"}
                   Collection _c2 {:name "Coin Collection" :namespace "currency"}]
      (assert (not (t2/exists? Collection :name "Coin Collection", :namespace nil)))
      (is (=? [{:name "Normal Collection"}]
              (->> (search-request-data :crowberto :q "Collection")
                   (filter #(and (= (:model %) "collection")
                                 (#{"Normal Collection" "Coin Collection"} (:name %))))))))))

(deftest no-dashboard-subscription-pulses-test
  (testing "Pulses used for Dashboard subscriptions should not be returned by search results (#14190)"
    (letfn [(search-for-pulses [{pulse-id :id}]
              (->> (:data (mt/user-http-request :crowberto :get "search?q=electro"))
                   (filter #(and (= (:model %) "pulse")
                                 (= (:id %) pulse-id)))
                   first))]
      (t2.with-temp/with-temp [Pulse pulse {:name "Electro-Magnetic Pulse"}]
        (testing "Pulses are not searchable"
          (is (= nil (search-for-pulses pulse))))
        (mt/with-temp [Card      card-1 {}
                       PulseCard _ {:pulse_id (:id pulse), :card_id (:id card-1)}
                       Card      card-2 {}
                       PulseCard _ {:pulse_id (:id pulse), :card_id (:id card-2)}]
          (testing "Create some Pulse Cards: we should not find them."
            (is (= nil (search-for-pulses pulse))))
          (testing "Even as a dashboard subscription, the pulse is not found."
            (mt/with-temp [Dashboard dashboard {}]
              (t2/update! Pulse (:id pulse) {:dashboard_id (:id dashboard)})
              (is (= nil (search-for-pulses pulse))))))))))

(deftest search-db-call-count-test
  (let [search-string (mt/random-name)]
    (t2.with-temp/with-temp
      [Card      _              {:name (str "card db 1 " search-string)}
       Card      _              {:name (str "card db 2 " search-string)}
       Card      _              {:name (str "card db 3 " search-string)}
       Dashboard _              {:name (str "dash 1 " search-string)}
       Dashboard _              {:name (str "dash 2 " search-string)}
       Dashboard _              {:name (str "dash 3 " search-string)}
       Database  {db-id :id}    {:name (str "database 1 " search-string)}
       Database  _              {:name (str "database 2 " search-string)}
       Database  _              {:name (str "database 3 " search-string)}
       Table     {table-id :id} {:db_id  db-id
                                 :schema nil}
       Card      _              {:name (str "metric 1 " search-string) :type :metric}
       Card      _              {:name (str "metric 1 " search-string) :type :metric}
       Card      _              {:name (str "metric 2 " search-string) :type :metric}
       Segment   _              {:table_id table-id
                                 :name     (str "segment 1 " search-string)}
       Segment   _              {:table_id table-id
                                 :name     (str "segment 2 " search-string)}
       Segment   _              {:table_id table-id
                                 :name     (str "segment 3 " search-string)}]
      (mt/with-current-user (mt/user->id :crowberto)
        (let [do-search (fn []
                          (#'api.search/search {:search-string      search-string
                                                :archived?          false
                                                :models             search.config/all-models
                                                :current-user-perms #{"/"}
                                                :model-ancestors?   false
                                                :limit-int          100}))]
          ;; warm it up, in case the DB call depends on the order of test execution and it needs to
          ;; do some initialization
          (do-search)
          (t2/with-call-count [call-count]
            (do-search)
            ;; the call count number here are expected to change if we change the search api
            ;; we have this test here just to keep tracks this number to remind us to put effort
            ;; into keep this number as low as we can
            (is (= 6 (call-count)))))))))

(deftest snowplow-new-search-query-event-test
  (testing "Send a snowplow event when a search query is triggered and context is passed"
    (snowplow-test/with-fake-snowplow-collector
      (mt/user-http-request :crowberto :get 200 "search?q=test" :context "search-bar")
      (is (=? {:data    {"event"                "new_search_query"
                         "runtime_milliseconds" pos?
                         "context"              "search-bar"}
               :user-id (str (mt/user->id :crowberto))}
              (last (snowplow-test/pop-event-data-and-user-id!)))))
    (snowplow-test/with-fake-snowplow-collector
      (mt/user-http-request :crowberto :get 200 "search?q=test" :context "search-app")
      (is (=? {:data    {"event"                "new_search_query"
                         "runtime_milliseconds" pos?
                         "context"              "search-app"}
               :user-id (str (mt/user->id :crowberto))}
              (last (snowplow-test/pop-event-data-and-user-id!))))))

  (testing "Don't send a snowplow event if the search doesn't contain context"
    (snowplow-test/with-fake-snowplow-collector
      (mt/user-http-request :crowberto :get 200 "search" :q "test" :models "table")
      (is (empty? (snowplow-test/pop-event-data-and-user-id!)))

      (mt/user-http-request :crowberto :get 200 "search" :q "test" :table_db_id (mt/id))
      (is (empty? (snowplow-test/pop-event-data-and-user-id!)))

      (mt/user-http-request :crowberto :get 200 "search" :q "test" :archived true)
      (is (empty? (snowplow-test/pop-event-data-and-user-id!))))))

(deftest snowplow-search-results-filtered-event-test
  (testing "Send a snowplow event when a new filtered search query is made"
    (snowplow-test/with-fake-snowplow-collector
      (mt/user-http-request :crowberto :get 200 "search" :q "test" :context "search-app" :models "card")
      (is (=? {:data    {"event"                 "search_results_filtered"
                         "runtime_milliseconds"  pos?
                         "creation_date"         false
                         "creator"               false
                         "last_edit_date"        false
                         "last_editor"           false
                         "content_type"          ["card"]
                         "search_native_queries" false
                         "verified_items"        false}
               :user-id (str (mt/user->id :crowberto))}
              (last (snowplow-test/pop-event-data-and-user-id!)))))

    (snowplow-test/with-fake-snowplow-collector
      (mt/user-http-request :crowberto :get 200 "search"
                            :q "test"
                            :context "search-app"
                            :models "card"
                            :models "dashboard"
                            :created_at "2000-01-01"
                            :created_by (mt/user->id :crowberto)
                            :last_edited_at "2000-01-01" :last_edited_by (mt/user->id :crowberto)
                            :search_native_query true)
      (is (=? {:data    {"event"                 "search_results_filtered"
                         "runtime_milliseconds"  pos?
                         "creation_date"         true
                         "creator"               true
                         "last_edit_date"        true
                         "last_editor"           true
                         "content_type"          ["card" "dashboard"]
                         "search_native_queries" true
                         "verified_items"        false}
               :user-id (str (mt/user->id :crowberto))}
              (last (snowplow-test/pop-event-data-and-user-id!))))))

  (snowplow-test/with-fake-snowplow-collector
    (testing "Send a snowplow event even if the search doesn't have any advanced filters"
      (mt/user-http-request :crowberto :get 200 "search" :q "test" :context "search-app")
      (is (=? {:data    {"event"                "new_search_query"
                         "runtime_milliseconds" pos?
                         "context"              "search-app"}
               :user-id (str (mt/user->id :crowberto))}
              (last (snowplow-test/pop-event-data-and-user-id!)))))

    (testing "Don't send a snowplow event if the doesn't have context"
      (mt/user-http-request :crowberto :get 200 "search" :q "test" :created_at "2000-01-01")
      (is (empty? (snowplow-test/pop-event-data-and-user-id!))))))

;; ------------------------------------------------ Filter Tests ------------------------------------------------ ;;

(deftest filter-by-creator-test
  (let [search-term "Created by Filter"]
    (with-search-items-in-root-collection search-term
      (mt/with-temp
        [:model/User      {user-id :id}      {:first_name "Explorer" :last_name "Curious"}
         :model/User      {user-id-2 :id}    {:first_name "Explorer" :last_name "Hubble"}
         :model/Card      {card-id :id}      {:name (format "%s Card 1" search-term) :creator_id user-id}
         :model/Card      {card-id-2 :id}    {:name (format "%s Card 2" search-term) :creator_id user-id
                                              :collection_id (:id (collection/user->personal-collection user-id))}
         :model/Card      {card-id-3 :id}    {:name (format "%s Card 3" search-term) :creator_id user-id :archived true}
         :model/Card      {card-id-4 :id}    {:name (format "%s Card 4" search-term) :creator_id user-id-2}
         :model/Card      {model-id :id}     {:name (format "%s Dataset 1" search-term) :type :model :creator_id user-id}
         :model/Dashboard {dashboard-id :id} {:name (format "%s Dashboard 1" search-term) :creator_id user-id}
         :model/Action    {action-id :id}    {:name (format "%s Action 1" search-term) :model_id model-id :creator_id user-id :type :http}]

        (testing "sanity check that without search by created_by we have more results than if a filter is provided"
          (is (> (:total (mt/user-http-request :crowberto :get 200 "search" :q search-term))
                 5)))

        (testing "Able to filter by creator"
          (let [resp (mt/user-http-request :crowberto :get 200 "search" :q search-term :created_by user-id)]

            (testing "only a subset of models are applicable"
              (is (= #{"card" "dataset" "dashboard" "action"} (set (:available_models resp)))))

            (testing "results contains only entities with the specified creator"
              (is (= #{[dashboard-id "dashboard" "Created by Filter Dashboard 1"]
                       [card-id      "card"      "Created by Filter Card 1"]
                       [card-id-2    "card"      "Created by Filter Card 2"]
                       [model-id     "dataset"   "Created by Filter Dataset 1"]
                       [action-id    "action"    "Created by Filter Action 1"]}
                     (->> (:data resp)
                          (map (juxt :id :model :name))
                          set))))))

        (testing "Able to filter by multiple creators"
          (let [resp (mt/user-http-request :crowberto :get 200 "search" :q search-term :created_by user-id :created_by user-id-2)]

            (testing "only a subset of models are applicable"
              (is (= #{"card" "dataset" "dashboard" "action"} (set (:available_models resp)))))

            (testing "results contains only entities with the specified creator"
              (is (= #{[dashboard-id "dashboard" "Created by Filter Dashboard 1"]
                       [card-id      "card"      "Created by Filter Card 1"]
                       [card-id-2    "card"      "Created by Filter Card 2"]
                       [card-id-4    "card"      "Created by Filter Card 4"]
                       [model-id     "dataset"   "Created by Filter Dataset 1"]
                       [action-id    "action"    "Created by Filter Action 1"]}
                     (->> (:data resp)
                          (map (juxt :id :model :name))
                          set))))))

        (testing "Works with archived filter"
          (is (=? [{:model "card"
                    :id     card-id-3
                    :archived true}]
                  (:data (mt/user-http-request :crowberto :get 200 "search" :q search-term :created_by user-id :archived true)))))

        (testing "Works with models filter"
          (testing "return intersections of supported models with provided models"
            (is (= #{"dashboard" "card"}
                   (->> (mt/user-http-request :crowberto :get 200 "search" :q search-term :created_by user-id :models "card" :models "dashboard")
                        :data
                        (map :model)
                        set))))

          (testing "return nothing if there is no intersection"
            (is (= #{}
                   (->> (mt/user-http-request :crowberto :get 200 "search" :q search-term :created_by user-id :models "table" :models "database")
                        :data
                        (map :model)
                        set)))))

        (testing "respect the read permissions"
          (let [resp (mt/user-http-request :rasta :get 200 "search" :q search-term :created_by user-id)]
            (is (not (contains?
                      (->> (:data resp)
                           (filter #(= (:model %) "card"))
                           (map :id)
                           set)
                      card-id-2)))))

        (testing "error if creator_id is not an integer"
          (let [resp (mt/user-http-request :crowberto :get 400 "search" :q search-term :created_by "not-a-valid-user-id")]
            (is (= {:created_by "nullable vector of value must be an integer greater than zero."}
                   (:errors resp)))))))))

(deftest filter-by-last-edited-by-test
  (let [search-term "last-edited-by"]
    (mt/with-temp
      [:model/Card       {rasta-card-id :id}   {:name search-term}
       :model/Card       {lucky-card-id :id}   {:name search-term}
       :model/Card       {rasta-model-id :id}  {:name search-term :type :model}
       :model/Card       {lucky-model-id :id}  {:name search-term :type :model}
       :model/Dashboard  {rasta-dash-id :id}   {:name search-term}
       :model/Dashboard  {lucky-dash-id :id}   {:name search-term}
       :model/Card       {rasta-metric-id :id} {:name search-term :type :metric}
       :model/Card       {lucky-metric-id :id} {:name search-term :type :metric}]
      (let [rasta-user-id (mt/user->id :rasta)
            lucky-user-id (mt/user->id :lucky)]
        (doseq [[model id user-id] [[:model/Card rasta-card-id rasta-user-id] [:model/Card rasta-model-id rasta-user-id]
                                    [:model/Dashboard rasta-dash-id rasta-user-id] [:model/Card rasta-metric-id rasta-user-id]
                                    [:model/Card lucky-card-id lucky-user-id] [:model/Card lucky-model-id lucky-user-id]
                                    [:model/Dashboard lucky-dash-id lucky-user-id] [:model/Card lucky-metric-id lucky-user-id]]]
          (revision/push-revision!
           {:entity       model
            :id           id
            :user-id      user-id
            :is-creation? true
            :object       (merge {:id id}
                                 (when (= model :model/Card)
                                   {:type "question"}))}))

        (testing "Able to filter by last editor"
          (let [resp (mt/user-http-request :crowberto :get 200 "search" :q search-term :last_edited_by rasta-user-id)]

            (testing "only a subset of models are applicable"
              (is (= #{"dashboard" "dataset" "metric" "card"} (set (:available_models resp)))))

            (testing "results contains only entities with the specified creator"
              (is (= #{[rasta-metric-id "metric"]
                       [rasta-card-id   "card"]
                       [rasta-model-id  "dataset"]
                       [rasta-dash-id   "dashboard"]}
                     (->> (:data resp)
                          (map (juxt :id :model))
                          set))))))

        (testing "Able to filter by multiple last editor"
          (let [resp (mt/user-http-request :crowberto :get 200 "search" :q search-term :last_edited_by rasta-user-id :last_edited_by lucky-user-id)]

            (testing "only a subset of models are applicable"
              (is (= #{"dashboard" "dataset" "metric" "card"} (set (:available_models resp)))))

            (testing "results contains only entities with the specified creator"
              (is (= #{[rasta-metric-id "metric"]
                       [rasta-card-id   "card"]
                       [rasta-model-id  "dataset"]
                       [rasta-dash-id   "dashboard"]
                       [lucky-metric-id "metric"]
                       [lucky-card-id   "card"]
                       [lucky-model-id  "dataset"]
                       [lucky-dash-id   "dashboard"]}
                     (->> (:data resp)
                          (map (juxt :id :model))
                          set))))))

        (testing "error if last_edited_by is not an integer"
          (let [resp (mt/user-http-request :crowberto :get 400 "search" :q search-term :last_edited_by "not-a-valid-user-id")]
            (is (= {:last_edited_by "nullable vector of value must be an integer greater than zero."}
                   (:errors resp)))))))))

(deftest verified-filter-test
  (let [search-term "Verified filter"]
    (t2.with-temp/with-temp
      [:model/Card {v-card-id :id}  {:name (format "%s Verified Card" search-term)}
       :model/Card {_card-id :id}   {:name (format "%s Normal Card" search-term)}
       :model/Card {_model-id :id}  {:name (format "%s Normal Model" search-term) :type :model}
       :model/Card {v-model-id :id} {:name (format "%s Verified Model" search-term) :type :model}]
      (mt/with-verified-cards [v-card-id v-model-id]
        (mt/with-premium-features #{:content-verification}
          (testing "Able to filter only verified items"
            (let [resp (mt/user-http-request :crowberto :get 200 "search" :q search-term :verified true)]
              (testing "do not returns duplicated verified cards"
                (is (= 1 (->> resp
                              :data
                              (filter #(= {:model "card" :id v-card-id} (select-keys % [:model :id])))
                              count))))

              (testing "only a subset of models are applicable"
                (is (= #{"card" "dataset"} (set (:available_models resp)))))

              (testing "results contains only verified entities"
                (is (= #{[v-card-id  "card"       "Verified filter Verified Card"]
                         [v-model-id "dataset"    "Verified filter Verified Model"]}

                       (->> (:data resp)
                            (map (juxt :id :model :name))
                            set))))))

          (testing "Returns schema error if attempt to serach for non-verified items"
            (is (= {:verified "nullable true"}
                   (:errors (mt/user-http-request :crowberto :get 400 "search" :q "x" :verified false)))))

          (testing "Works with models filter"
            (testing "return intersections of supported models with provided models"
              (is (= #{"card"}
                     (->> (mt/user-http-request :crowberto :get 200 "search"
                                                :q search-term :verified true :models "card" :models "dashboard" :model "table")
                          :data
                          (map :model)
                          set))))))

        (mt/with-premium-features #{:content-verification}
          (testing "Returns verified cards and models only if :content-verification is enabled"
            (let [resp (mt/user-http-request :crowberto :get 200 "search" :q search-term :verified true)]

              (testing "only a subset of models are applicable"
                (is (= #{"card" "dataset"} (set (:available_models resp)))))

              (testing "results contains only verified entities"
                (is (= #{[v-card-id  "card"    "Verified filter Verified Card"]
                         [v-model-id "dataset" "Verified filter Verified Model"]}
                       (->> (:data resp)
                            (map (juxt :id :model :name))
                            set)))))))

        (testing "error if doesn't have premium-features"
          (mt/with-premium-features #{}
            (is (= "Content Management or Official Collections is a paid feature not currently available to your instance. Please upgrade to use it. Learn more at metabase.com/upgrade/"
                   (mt/user-http-request :crowberto :get 402 "search" :q search-term :verified true)))))))))

(deftest created-at-api-test
  (let [search-term "created-at-filtering"]
    (with-search-items-in-root-collection search-term
      (testing "returns only applicable models"
        (is (= #{"dashboard" "table" "dataset" "collection" "database" "action" "card" "metric"}
               (-> (mt/user-http-request :crowberto :get 200 "search" :q search-term :created_at "today")
                   :available_models
                   set))))

      (testing "works with others filter too"
        (is (= #{"dashboard" "table" "dataset" "collection" "database" "action" "card" "metric"}
               (-> (mt/user-http-request :crowberto :get 200 "search" :q search-term :created_at "today" :creator_id (mt/user->id :rasta))
                   :available_models
                   set))))

      (testing "error if invalids created_at string"
        (is (= "Failed to parse datetime value: today~"
               (mt/user-http-request :crowberto :get 400 "search" :q search-term :created_at "today~" :creator_id (mt/user->id :rasta))))))))

(deftest filter-by-last-edited-at-test
  (let [search-term "last-edited-at-filtering"]
    (t2.with-temp/with-temp
      [:model/Card       {card-id :id}   {:name search-term}
       :model/Card       {model-id :id}  {:name search-term :type :model}
       :model/Dashboard  {dash-id :id}   {:name search-term}
       :model/Card       {metric-id :id} {:name search-term :type :metric}
       :model/Action     {action-id :id} {:name       search-term
                                          :model_id   model-id
                                          :type       :http}]
      (doseq [[model id] [[:model/Card card-id] [:model/Card model-id]
                          [:model/Dashboard dash-id] [:model/Card metric-id]]]
        (revision/push-revision!
         {:entity       model
          :id           id
          :user-id      (mt/user->id :rasta)
          :is-creation? true
          :object       (merge {:id id}
                               (when (= model :model/Card)
                                 {:type "question"}))}))
      (testing "returns only applicable models"
        (let [resp (mt/user-http-request :crowberto :get 200 "search" :q search-term :last_edited_at "today")]
          (is (= #{[action-id "action"]
                   [card-id   "card"]
                   [dash-id   "dashboard"]
                   [model-id  "dataset"]
                   [metric-id "metric"]}
                 (->> (:data resp)
                      (map (juxt :id :model))
                      set)))

          (is (= #{"action" "card" "dashboard" "dataset" "metric"}
                 (-> resp
                     :available_models
                     set)))))

      (testing "works with the last_edited_by filter too"
        (doseq [[model id] [[:model/Card card-id] [:model/Card model-id]
                            [:model/Dashboard dash-id] [:model/Card metric-id]]]
          (revision/push-revision!
           {:entity       model
            :id           id
            :user-id      (mt/user->id :rasta)
            :is-creation? true
            :object       (merge {:id id}
                                 (when (= model :model/Card)
                                   {:type "question"}))}))
        (is (= #{"dashboard" "dataset" "metric" "card"}
               (-> (mt/user-http-request :crowberto :get 200 "search" :q search-term :last_edited_at "today" :last_edited_by (mt/user->id :rasta))
                   :available_models
                   set))))

      (testing "error if invalids last_edited_at string"
        (is (= "Failed to parse datetime value: today~"
               (mt/user-http-request :crowberto :get 400 "search" :q search-term :last_edited_at "today~" :creator_id (mt/user->id :rasta))))))))

(deftest created-at-correctness-test
  (let [search-term "created-at-filtering"
        new          #t "2023-05-04T10:00Z[UTC]"
        two-years-ago (t/minus new (t/years 2))]
    (mt/with-clock new
      (t2.with-temp/with-temp
        [:model/Dashboard  {dashboard-new :id} {:name       search-term
                                                :created_at new}
         :model/Dashboard  {dashboard-old :id} {:name       search-term
                                                :created_at two-years-ago}
         :model/Database   {db-new :id}       {:name       search-term
                                               :created_at new}
         :model/Database   {db-old :id}      {:name       search-term
                                              :created_at two-years-ago}
         :model/Table      {table-new :id}    {:name       search-term
                                               :db_id      db-new
                                               :created_at new}
         :model/Table      {table-old :id}    {:name       search-term
                                               :db_id      db-old
                                               :created_at two-years-ago}
         :model/Collection {coll-new :id}     {:name       search-term
                                               :created_at new}
         :model/Collection {coll-old :id}     {:name       search-term
                                               :created_at two-years-ago}
         :model/Card       {card-new :id}     {:name       search-term
                                               :created_at new}
         :model/Card       {card-old :id}     {:name       search-term
                                               :created_at two-years-ago}
         :model/Card       {model-new :id}    {:name       search-term
                                               :type       :model
                                               :created_at new}
         :model/Card       {model-old :id}    {:name       search-term
                                               :type       :model
                                               :created_at two-years-ago}
         :model/Action     {action-new :id}   {:name       search-term
                                               :model_id   model-new
                                               :type       :http
                                               :created_at new}
         :model/Action     {action-old :id}   {:name       search-term
                                               :model_id   model-old
                                               :type       :http
                                               :created_at two-years-ago}
         :model/Segment    {_segment-new :id} {:name       search-term
                                               :created_at new}
         :model/Card       {metric-new :id}   {:name       search-term
                                               :type       :metric
                                               :created_at new}
         :model/Card       {metric-old :id}   {:name       search-term
                                               :type       :metric
                                               :created_at two-years-ago}]
        ;; with clock doesn't work if calling via API, so we call the search function directly
        (let [test-search (fn [created-at expected]
                            (testing (format "searching with created-at = %s" created-at)
                              (mt/with-current-user (mt/user->id :crowberto)
                                (is (= expected
                                       (->> (#'api.search/search (#'api.search/search-context
                                                                  {:search-string search-term
                                                                   :archived      false
                                                                   :models        search.config/all-models
                                                                   :created-at    created-at}))
                                            :data
                                            (map (juxt :model :id))
                                            set))))))
              new-result  #{["action"     action-new]
                            ["card"       card-new]
                            ["collection" coll-new]
                            ["database"   db-new]
                            ["dataset"    model-new]
                            ["dashboard"  dashboard-new]
                            ["table"      table-new]
                            ["metric"     metric-new]}
              old-result  #{["action"     action-old]
                            ["card"       card-old]
                            ["collection" coll-old]
                            ["database"   db-old]
                            ["dataset"    model-old]
                            ["dashboard"  dashboard-old]
                            ["table"      table-old]
                            ["metric"     metric-old]}]
          ;; absolute datetime
          (test-search "Q2-2021" old-result)
          (test-search "2023-05-04" new-result)
          (test-search "2021-05-03~" (set/union old-result new-result))
         ;; range is inclusive of the start but exclusive of the end, so this does not contain new-result
          (test-search "2021-05-04~2023-05-03" old-result)
          (test-search "2021-05-05~2023-05-04" new-result)
          (test-search "~2023-05-03" old-result)
          (test-search "2021-05-04T09:00:00~2021-05-04T10:00:10" old-result)

         ;; relative times
          (test-search "thisyear" new-result)
          (test-search "past1years-from-12months" old-result)
          (test-search "today" new-result))))))

(deftest last-edited-at-correctness-test
  (let [search-term   "last-edited-at-filtering"
        new           #t "2023-05-04T10:00Z[UTC]"
        two-years-ago (t/minus new (t/years 2))]
    (mt/with-clock new
      (t2.with-temp/with-temp
        [:model/Dashboard  {dashboard-new :id} {:name       search-term}
         :model/Dashboard  {dashboard-old :id} {:name       search-term}
         :model/Card       {card-new :id}      {:name       search-term}
         :model/Card       {card-old :id}      {:name       search-term}
         :model/Card       {model-new :id}     {:name       search-term
                                                :type       :model}
         :model/Card       {model-old :id}     {:name       search-term
                                                :type       :model}
         :model/Card       {metric-new :id}    {:name       search-term :type :metric}
         :model/Card       {metric-old :id}    {:name       search-term :type :metric}
         :model/Action     {action-new :id}    {:name       search-term
                                                :model_id   model-new
                                                :type       :http
                                                :updated_at new}
         :model/Action     {action-old :id}    {:name       search-term
                                                :model_id   model-old
                                                :type       :http
                                                :updated_at two-years-ago}]
        (t2/insert! (t2/table-name :model/Revision) (for [[model model-id timestamp]
                                                          [["Dashboard" dashboard-new new]
                                                           ["Dashboard" dashboard-old two-years-ago]
                                                           ["Card" card-new new]
                                                           ["Card" card-old two-years-ago]
                                                           ["Card" model-new new]
                                                           ["Card" model-old two-years-ago]
                                                           ["Card" metric-new new]
                                                           ["Card" metric-old two-years-ago]]]
                                                      {:model       model
                                                       :model_id    model-id
                                                       :object      "{}"
                                                       :user_id     (mt/user->id :rasta)
                                                       :timestamp   timestamp
                                                       :most_recent true}))
        ;; with clock doesn't work if calling via API, so we call the search function directly
        (let [test-search (fn [last-edited-at expected]
                            (testing (format "searching with last-edited-at = %s" last-edited-at)
                              (mt/with-current-user (mt/user->id :crowberto)
                                (is (= expected
                                       (->> (#'api.search/search (#'api.search/search-context
                                                                  {:search-string  search-term
                                                                   :archived       false
                                                                   :models         search.config/all-models
                                                                   :last-edited-at last-edited-at}))
                                            :data
                                            (map (juxt :model :id))
                                            set))))))
              new-result  #{["action"    action-new]
                            ["card"      card-new]
                            ["dataset"   model-new]
                            ["dashboard" dashboard-new]
                            ["metric"    metric-new]}
              old-result  #{["action"    action-old]
                            ["card"      card-old]
                            ["dataset"   model-old]
                            ["dashboard" dashboard-old]
                            ["metric"    metric-old]}]
          ;; absolute datetime
          (test-search "Q2-2021" old-result)
          (test-search "2023-05-04" new-result)
          (test-search "2021-05-03~" (set/union old-result new-result))
          ;; range is inclusive of the start but exclusive of the end, so this does not contain new-result
          (test-search "2021-05-04~2023-05-03" old-result)
          (test-search "2021-05-05~2023-05-04" new-result)
          (test-search "~2023-05-03" old-result)
          (test-search "2021-05-04T09:00:00~2021-05-04T10:00:10" old-result)

          ;; relative times
          (test-search "thisyear" new-result)
          (test-search "past1years-from-12months" old-result)
          (test-search "today" new-result))))))

(deftest available-models-should-be-independent-of-models-param-test
  (testing "if a search request includes `models` params, the `available_models` from the response should not be restricted by it"
    (let [search-term "Available models"]
      (with-search-items-in-root-collection search-term
        (testing "GET /api/search"
          (is (= #{"dashboard" "dataset" "segment" "collection" "action" "metric" "card" "table" "database"}
                 (-> (mt/user-http-request :crowberto :get 200 "search" :q search-term :models "card")
                     :available_models
                     set)))

          (is (= #{"dashboard" "dataset" "segment" "collection" "action" "metric" "card" "table" "database"}
                 (-> (mt/user-http-request :crowberto :get 200 "search" :q search-term :models "card" :models "dashboard")
                     :available_models
                     set))))

        (testing "GET /api/search/models"
          (is (= #{"dashboard" "dataset" "segment" "collection" "action" "metric" "card" "table" "database"}
                 (set (mt/user-http-request :crowberto :get 200 "search/models" :q search-term :models "card"))))

          (is (= #{"dashboard" "dataset" "segment" "collection" "action" "metric" "card" "table" "database"}
                 (set (mt/user-http-request :crowberto :get 200 "search/models" :q search-term :models "card" :models "dashboard")))))))))

(deftest search-native-query-test
  (let [search-term "search-native-query"]
    (mt/with-temp
      [:model/Card {mbql-card :id}             {:name search-term}
       :model/Card {native-card-in-name :id}   {:name search-term}
       :model/Card {native-card-in-query :id}  {:dataset_query (mt/native-query {:query (format "select %s" search-term)})}
       :model/Card {mbql-model :id}            {:name search-term :type :model}
       :model/Card {native-model-in-name :id}  {:name search-term :type :model}
       :model/Card {native-model-in-query :id} {:dataset_query (mt/native-query {:query (format "select %s" search-term)}) :type :model}]
      (mt/with-actions
        [_                         {:type :model :dataset_query (mt/mbql-query venues)}
         {http-action :action-id}  {:type :http :name search-term}
         {query-action :action-id} {:type :query :dataset_query (mt/native-query {:query (format "delete from %s" search-term)})}]
        (testing "by default do not search for native content"
          (is (= #{["card" mbql-card]
                   ["card" native-card-in-name]
                   ["dataset" mbql-model]
                   ["dataset" native-model-in-name]
                   ["action" http-action]}
                 (->> (mt/user-http-request :crowberto :get 200 "search" :q search-term)
                      :data
                      (map (juxt :model :id))
                      set))))

        (testing "if search-native-query is true, search both dataset_query and the name"
          (is (= #{["card" mbql-card]
                   ["card" native-card-in-name]
                   ["dataset" mbql-model]
                   ["dataset" native-model-in-name]
                   ["action" http-action]

                   ["card" native-card-in-query]
                   ["dataset" native-model-in-query]
                   ["action" query-action]}
                 (->> (mt/user-http-request :crowberto :get 200 "search" :q search-term :search_native_query true)
                      :data
                      (map (juxt :model :id))
                      set))))))))

(deftest search-result-with-user-metadata-test
  (let [search-term "with-user-metadata"]
    (mt/with-temp
      [:model/User {user-id-1 :id} {:first_name "Ngoc"
                                    :last_name  "Khuat"}
       :model/User {user-id-2 :id} {:first_name nil
                                    :last_name  nil
                                    :email      "ngoc@metabase.com"}
       :model/Card {card-id-1 :id} {:creator_id user-id-1
                                    :name       search-term}
       :model/Card {card-id-2 :id} {:creator_id user-id-2
                                    :name       search-term}]

      (revision/push-revision!
       {:entity       :model/Card
        :id           card-id-1
        :user-id      user-id-1
        :is-creation? true
        :object       {:id card-id-1 :type "question"}})

      (revision/push-revision!
       {:entity       :model/Card
        :id           card-id-2
        :user-id      user-id-2
        :is-creation? true
        :object       {:id card-id-2 :type "question"}})

      (testing "search result should returns creator_common_name and last_editor_common_name"
        (is (= #{["card" card-id-1 "Ngoc Khuat" "Ngoc Khuat"]
                 ;; for user that doesn't have first_name or last_name, should fall backs to email
                 ["card" card-id-2 "ngoc@metabase.com" "ngoc@metabase.com"]}
               (->> (mt/user-http-request :crowberto :get 200 "search" :q search-term)
                    :data
                    (map (juxt :model :id :creator_common_name :last_editor_common_name))
                    set)))))))

(deftest models-table-db-id-test
  (testing "search/models request includes `table-db-id` param"
    (with-search-items-in-root-collection "Available models"
      (testing "`table-db-id` is invalid"
        (is (=? {:errors {:table-db-id "nullable value must be an integer greater than zero."}}
                (mt/user-http-request :crowberto :get 400 "search/models" :table-db-id -1))))
      (testing "`table-db-id` is for a non-existent database"
        (is (= #{"dashboard" "database" "segment" "collection" "action"}
               (set (mt/user-http-request :crowberto :get 200 "search/models" :table-db-id Integer/MAX_VALUE)))))
      (testing "`table-db-id` is for an existing database"
        (is (= #{"dashboard" "database" "segment" "collection" "action" "metric" "card" "dataset" "table"}
               (set (mt/user-http-request :crowberto :get 200 "search/models" :table-db-id (mt/id)))))))))

(deftest models-archived-string-test
  (testing "search/models request includes `archived-string` param"
    (with-search-items-in-root-collection "Available models"
      (mt/with-temp [Card        {model-id :id} action-model-params
                     Action      _              (archived {:name     "test action"
                                                           :type     :query
                                                           :model_id model-id})]
        (testing "`archived-string` is 'false'"
          (is (= #{"dashboard" "table" "dataset" "segment" "collection" "database" "action" "metric" "card"}
                 (set (mt/user-http-request :crowberto :get 200 "search/models" :archived "false")))))
        (testing "`archived-string` is 'true'"
          (is (= #{"action"}
                 (set (mt/user-http-request :crowberto :get 200 "search/models" :archived "true")))))))))

(deftest filter-items-in-personal-collection-test
  (let [search-term "filter-items-in-personal-collection"
        rasta-personal-coll-id     (t2/select-one-pk :model/Collection :personal_owner_id (mt/user->id :rasta))
        crowberto-personal-coll-id (t2/select-one-pk :model/Collection :personal_owner_id (mt/user->id :crowberto))
        search                      (fn [user filter-type]
                                      (->> (mt/user-http-request user :get 200 "search" :q search-term
                                                                 :filter_items_in_personal_collection filter-type)
                                           :data
                                           (map (juxt :model :id))
                                           set))]
    (mt/with-temp
      [:model/Collection {coll-sub-public :id}     {:location "/" :name search-term}
       :model/Dashboard  {dash-public :id}         {:collection_id nil :name search-term}
       :model/Dashboard  {dash-sub-public :id}     {:collection_id coll-sub-public :name search-term}
       :model/Collection {coll-sub-rasta :id}      {:location (format "/%d/" rasta-personal-coll-id) :name search-term}
       :model/Card       {card-rasta :id}          {:collection_id rasta-personal-coll-id :name search-term}
       :model/Card       {card-sub-rasta :id}      {:collection_id coll-sub-rasta :name search-term}
       :model/Collection {coll-sub-crowberto :id}  {:location (format "/%d/" crowberto-personal-coll-id) :name search-term}
       :model/Card       {model-crowberto :id}     {:collection_id crowberto-personal-coll-id :type :model :name search-term}
       :model/Card       {model-sub-crowberto :id} {:collection_id coll-sub-crowberto :type :model :name search-term}]

      (testing "admin only"
        (is (= #{["dataset" model-crowberto]
                 ["dataset" model-sub-crowberto]
                 ["card" card-rasta]
                 ["card" card-sub-rasta]
                 ["collection" coll-sub-crowberto]
                 ["collection" coll-sub-rasta]}
               (search :crowberto "only"))))

      (testing "non-admin only"
        (is (= #{["card" card-rasta]
                 ["card" card-sub-rasta]
                 ["collection" coll-sub-rasta]}
               (search :rasta "only"))))

      (testing "admin exclude"
        (is (= #{["dashboard" dash-public]
                 ["dashboard" dash-sub-public]
                 ["collection" coll-sub-public]}
               (search :rasta "exclude"))))

      (testing "non-admin exclude"
        (is (= #{["dashboard" dash-public]
                 ["dashboard" dash-sub-public]
                 ["collection" coll-sub-public]}
               (search :rasta "exclude"))))

      (testing "getting models should return only models that are applied"
        (is (= #{"dashboard" "collection"}
               (set (mt/user-http-request :crowberto :get 200 "search/models" :q search-term
                                          :filter_items_in_personal_collection "exclude"))))))))

(deftest archived-search-results-with-no-write-perms-test
  (testing "Results which the searching user has no write permissions for are filtered out. #33602"
    (mt/with-temp [Collection  {collection-id :id} (archived {:name "collection test collection"})
                   Card        _ (archived {:name "card test card is returned"})
                   Card        _ (archived {:name "card test card"
                                            :collection_id collection-id})
                   Card        _ (archived {:name "dataset test dataset" :type :model
                                            :collection_id collection-id})
                   Dashboard   _ (archived {:name          "dashboard test dashboard"
                                            :collection_id collection-id})]
      ;; remove read/write access and add back read access to the collection
      (perms/revoke-collection-permissions! (perms-group/all-users) collection-id)
      (perms/grant-collection-read-permissions! (perms-group/all-users) collection-id)
      (is (= ["card test card is returned"]
             (->> (mt/user-http-request :lucky :get 200 "search" :archived true :q "test")
                  :data
                  (map :name)))))))

(deftest model-ancestors-gets-ancestor-collections
  (testing "Collection names are correct"
    (mt/with-temp [Collection {top-col-id :id} {:name "top level col" :location "/"}
                   Collection {mid-col-id :id} {:name "middle level col" :location (str "/" top-col-id "/")}
                   Card {leaf-card-id :id} {:type :model :collection_id mid-col-id :name "leaf model"}
                   Card {top-card-id :id} {:type :model :collection_id top-col-id :name "top model"}]
      (is (= #{[leaf-card-id [{:name "top level col" :id top-col-id}]]
               [top-card-id []]}
             (->> (mt/user-http-request :rasta :get 200 "search" :model_ancestors true :q "model" :models ["dataset"])
                  :data
                  (map (juxt :id #(get-in % [:collection :effective_ancestors])))
                  (into #{}))))))
  (testing "Models not in a collection work correctly"
    (mt/with-temp [Card {card-id :id} {:type :model
                                       :name "model"
                                       :collection_id nil}]
      (is (= #{[card-id []]}
             (->> (mt/user-http-request :rasta :get 200 "search" :model_ancestors true :q "model" :models ["dataset"])
                  :data
                  (map (juxt :id #(get-in % [:collection :effective_ancestors])))
                  (into #{}))))))
  (testing "Non-models don't get collection_ancestors"
    (mt/with-temp [Card _ {:name "question"
                           :collection_id nil}]
      (is (not (contains? (->> (mt/user-http-request :rasta :get 200 "search" :model_ancestors true :q "question" :models ["dataset" "card"])
                               :data
                               (filter #(= (:name %) "question"))
                               first
                               :collection)
                          :effective_ancestors)))))
  (testing "If `model_parents` is not passed, it doesn't get populated"
    (mt/with-temp [Collection {top-col-id :id} {:name "top level col" :location "/"}
                   Collection {mid-col-id :id} {:name "middle level col" :location (str "/" top-col-id "/")}
                   Card _ {:type :model :collection_id mid-col-id :name "leaf model"}
                   Card _ {:type :model :collection_id top-col-id :name "top model"}]
      (is (= [nil nil]
             (->> (mt/user-http-request :rasta :get 200 "search" :model_ancestors false :q "model" :models ["dataset"])
                  :data
                  (map #(get-in % [:collection :effective_ancestors]))))))))<|MERGE_RESOLUTION|>--- conflicted
+++ resolved
@@ -118,11 +118,7 @@
     (make-result "dataset test dataset", :model "dataset", :bookmark false, :dashboardcard_count 0 :creator_id true :creator_common_name "Rasta Toucan" :dataset_query nil :display "table" :can_write true)
     (make-result "action test action", :model "action", :model_name (:name action-model-params), :model_id true,
                  :database_id true :creator_id true :creator_common_name "Rasta Toucan" :dataset_query (update (mt/query venues) :type name))
-<<<<<<< HEAD
-    (make-result "metric test metric", :model "metric", :bookmark false, :dashboardcard_count 0 :creator_id true :creator_common_name "Rasta Toucan" :dataset_query nil :display "table")
-=======
     (make-result "metric test metric", :model "metric", :bookmark false, :dashboardcard_count 0 :creator_id true :creator_common_name "Rasta Toucan" :dataset_query nil :display "table" :can_write true)
->>>>>>> 24278816
     (merge
      (make-result "segment test segment", :model "segment", :description "Lookin' for a blueberry" :creator_id true :creator_common_name "Rasta Toucan")
      (table-search-results))]))
