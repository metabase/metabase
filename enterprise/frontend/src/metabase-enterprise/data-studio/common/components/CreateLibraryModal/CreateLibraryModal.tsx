import { t } from "ttag";

import {
  Form,
  FormErrorMessage,
  FormProvider,
  FormSubmitButton,
} from "metabase/forms";
import { useMetadataToasts } from "metabase/metadata/hooks";
import {
  Box,
  Button,
  Center,
  FixedSizeIcon,
  FocusTrap,
  Group,
  List,
  Modal,
  Stack,
  Text,
  Title,
} from "metabase/ui";
import { useCreateLibraryMutation } from "metabase-enterprise/api";
import { trackDataStudioLibraryCreated } from "metabase-enterprise/data-studio/analytics";
import type { Collection } from "metabase-types/api";

type CreateLibraryModalProps = {
  title?: string;
  explanatorySentence?: string;
  isOpened: boolean;
  onCreate: (collection: Collection) => void;
  onClose: () => void;
};

export function CreateLibraryModal({
  title = t`Create your Library`,
  explanatorySentence,
  isOpened,
  onCreate,
  onClose,
}: CreateLibraryModalProps) {
  return (
    <Modal
      title={<ModalTitle title={title} />}
      opened={isOpened}
      onClose={onClose}
    >
      <FocusTrap.InitialFocus />
      <ModalBody
        explanatorySentence={explanatorySentence}
        onCreate={onCreate}
        onClose={onClose}
      />
    </Modal>
  );
}

type ModalTitleProps = {
  title: string;
};

function ModalTitle({ title }: ModalTitleProps) {
  return (
    <Group gap="sm">
      <Center w="2rem" h="2rem" c="brand" bg="brand-light" bdrs="md">
        <FixedSizeIcon name="repository" />
      </Center>
      <Title order={3}>{title}</Title>
    </Group>
  );
}

type ModalBodyProps = {
  explanatorySentence?: string;
  onCreate: (collection: Collection) => void;
  onClose: () => void;
};

function ModalBody({ explanatorySentence, onCreate, onClose }: ModalBodyProps) {
  const [createLibrary] = useCreateLibraryMutation();
  const { sendSuccessToast } = useMetadataToasts();

  const handleSubmit = async () => {
    const collection = await createLibrary().unwrap();
<<<<<<< HEAD
    sendSuccessToast(t`Library created`);
=======
    trackDataStudioLibraryCreated(collection.id);
>>>>>>> 100cec8d
    onCreate(collection);
  };

  return (
    <FormProvider initialValues={{}} onSubmit={handleSubmit}>
      <Form>
        <FocusTrap.InitialFocus />
        <Stack gap="sm">
          {explanatorySentence && <Text>{explanatorySentence}</Text>}
          <Text>
            {t`The Library helps you create a source of truth for analytics by providing a centrally managed set of curated content. It separates authoritative, reusable components from ad-hoc analyses.`}
          </Text>
          <List spacing="sm">
            <ListItem
              title={t`Tables`}
              description={t`Cleaned, pre-transformed data sources ready for exploring`}
            />
            <ListItem
              title={t`Metrics`}
              description={t`Standardized calculations with known dimensions`}
            />
            <ListItem
              title={t`Version control`}
              description={t`Sync your Library to Git`}
            />
            <ListItem
              title={t`High trust`}
              description={t`Default to reliable sources your data team prescribes`}
            />
          </List>
        </Stack>
        <Group mt="xl" gap="sm">
          <Box flex={1}>
            <FormErrorMessage />
          </Box>
          <Button variant="subtle" onClick={onClose}>{t`Cancel`}</Button>
          <FormSubmitButton label={t`Create my Library`} variant="filled" />
        </Group>
      </Form>
    </FormProvider>
  );
}

type ListItemProps = {
  title: string;
  description: string;
};

function ListItem({ title, description }: ListItemProps) {
  return (
    <List.Item>
      <strong>{title}</strong>
      {": "}
      {description}
    </List.Item>
  );
}<|MERGE_RESOLUTION|>--- conflicted
+++ resolved
@@ -82,11 +82,8 @@
 
   const handleSubmit = async () => {
     const collection = await createLibrary().unwrap();
-<<<<<<< HEAD
     sendSuccessToast(t`Library created`);
-=======
     trackDataStudioLibraryCreated(collection.id);
->>>>>>> 100cec8d
     onCreate(collection);
   };
 
