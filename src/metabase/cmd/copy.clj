--- conflicted
+++ resolved
@@ -13,13 +13,9 @@
                                      Collection CollectionBookmark CollectionPermissionGraphRevision
                                      Dashboard DashboardBookmark DashboardCard DashboardCardSeries
                                      Database Dependency Dimension Field FieldValues
-<<<<<<< HEAD
-                                     GeneralPermissionsRevision LoginHistory Metric MetricImportantField ModerationReview NativeQuerySnippet
+                                     LoginHistory Metric MetricImportantField ModerationReview NativeQuerySnippet
+
                                      Permissions PermissionsGroup PermissionsGroupMembership PermissionsRevision PersistedInfo Pulse PulseCard
-=======
-                                     LoginHistory Metric MetricImportantField ModerationReview NativeQuerySnippet
-                                     Permissions PermissionsGroup PermissionsGroupMembership PermissionsRevision Pulse PulseCard
->>>>>>> 4b499cf3
                                      PulseChannel PulseChannelRecipient Revision Secret Segment Session Setting Table
                                      Timeline TimelineEvent User ViewLog]]
             [metabase.util :as u]
@@ -83,12 +79,8 @@
    PermissionsGroupMembership
    Permissions
    PermissionsRevision
-<<<<<<< HEAD
    PersistedInfo
-   GeneralPermissionsRevision
-=======
    ApplicationPermissionsRevision
->>>>>>> 4b499cf3
    Dimension
    NativeQuerySnippet
    LoginHistory
