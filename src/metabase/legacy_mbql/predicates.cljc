(ns metabase.legacy-mbql.predicates
  "Predicate functions for checking whether something is a valid instance of a given MBQL clause."
  (:require
   [metabase.legacy-mbql.schema :as mbql.s]
   [metabase.util.malli.registry :as mr]))

(defn Field?
  "Is this a valid Field clause?"
  [x]
  ((mr/validator ::mbql.s/field-or-expression-ref) x))

(defn Filter?
  "Is this a valid `:filter` clause?"
  [x]
  ((mr/validator ::mbql.s/Filter) x))

(defn Emptyable?
  "Is this a valid Emptyable clause?"
  [x]
  ((mr/validator ::mbql.s/Emptyable) x))

<<<<<<< HEAD
=======
(defn DatetimeExpression?
  "Is this a valid DatetimeExpression clause?"
  [x]
  ((mr/validator ::mbql.s/DatetimeExpression) x))

>>>>>>> b3c3ce62
(defn FieldOrExpressionDef?
  "Is this a something that is valid as a top-level expression definition?"
  [x]
  ((mr/validator ::mbql.s/FieldOrExpressionDef) x))<|MERGE_RESOLUTION|>--- conflicted
+++ resolved
@@ -4,7 +4,7 @@
    [metabase.legacy-mbql.schema :as mbql.s]
    [metabase.util.malli.registry :as mr]))
 
-(defn Field?
+(defn FieldOrExpressionRef?
   "Is this a valid Field clause?"
   [x]
   ((mr/validator ::mbql.s/field-or-expression-ref) x))
@@ -19,14 +19,6 @@
   [x]
   ((mr/validator ::mbql.s/Emptyable) x))
 
-<<<<<<< HEAD
-=======
-(defn DatetimeExpression?
-  "Is this a valid DatetimeExpression clause?"
-  [x]
-  ((mr/validator ::mbql.s/DatetimeExpression) x))
-
->>>>>>> b3c3ce62
 (defn FieldOrExpressionDef?
   "Is this a something that is valid as a top-level expression definition?"
   [x]
