/* eslint "react/prop-types": "warn" */
import React, { Component } from "react";
import PropTypes from "prop-types";
import { connect } from "react-redux";
import { t } from 'c-3po';
import { isQueryable } from "metabase/lib/table";

import S from "metabase/components/List.css";

import List from "metabase/components/List.jsx";
import ListItem from "metabase/components/ListItem.jsx";
import AdminAwareEmptyState from "metabase/components/AdminAwareEmptyState.jsx";

import LoadingAndErrorWrapper from "metabase/components/LoadingAndErrorWrapper.jsx";

import ReferenceHeader from "../components/ReferenceHeader.jsx";

import {
    getMetrics,
    getError,
    getLoading
} from "../selectors";

import * as metadataActions from "metabase/redux/metadata";


const emptyStateData = {
    title: t`Metrics are the official numbers that your team cares about`,
    adminMessage: t`Defining common metrics for your team makes it even easier to ask questions`,
    message: t`Metrics will appear here once your admins have created some`,
    image: "app/assets/img/metrics-list",
<<<<<<< HEAD
    adminAction: "Learn how to create metrics",
    adminLink: "http://www.metabase.com/docs/latest/administration-guide/07-segments-and-metrics.html"
=======
    adminAction: t`Learn how to create metrics`,
    adminLink: "http://www.metabase.com/docs/latest/administration-guide/06-segments-and-metrics.html"
>>>>>>> 5c593463
}

const mapStateToProps = (state, props) => ({
    entities: getMetrics(state, props),
    loading: getLoading(state, props),
    loadingError: getError(state, props)
});

const mapDispatchToProps = {
    ...metadataActions
};


@connect(mapStateToProps, mapDispatchToProps)
export default class MetricList extends Component {
    static propTypes = {
        style: PropTypes.object.isRequired,
        entities: PropTypes.object.isRequired,
        loading: PropTypes.bool,
        loadingError: PropTypes.object
    };

    render() {
        const {
            entities,
            style,
            loadingError,
            loading
        } = this.props;

        return (
            <div style={style} className="full">
                <ReferenceHeader 
                    name={t`Metrics`}
                />
                <LoadingAndErrorWrapper loading={!loadingError && loading} error={loadingError}>
                { () => Object.keys(entities).length > 0 ?
                    <div className="wrapper wrapper--trim">
                        <List>
                            {
                                Object.values(entities).filter(isQueryable).map((entity, index) =>
                                    entity && entity.id && entity.name &&
                                          <li className="relative" key={entity.id}>
                                                <ListItem
                                                    id={entity.id}
                                                    index={index}
                                                    name={entity.display_name || entity.name}
                                                    description={ entity.description }
                                                    url={ `/reference/metrics/${entity.id}` }
                                                    icon="ruler"
                                                />
                                            </li>
                                )
                            }
                        </List>
                    </div>
                    :
                    <div className={S.empty}>
                        <AdminAwareEmptyState {...emptyStateData}/>
                    </div>
                }
                </LoadingAndErrorWrapper>
            </div>
        )
    }
}<|MERGE_RESOLUTION|>--- conflicted
+++ resolved
@@ -29,13 +29,8 @@
     adminMessage: t`Defining common metrics for your team makes it even easier to ask questions`,
     message: t`Metrics will appear here once your admins have created some`,
     image: "app/assets/img/metrics-list",
-<<<<<<< HEAD
-    adminAction: "Learn how to create metrics",
+    adminAction: t`Learn how to create metrics`,
     adminLink: "http://www.metabase.com/docs/latest/administration-guide/07-segments-and-metrics.html"
-=======
-    adminAction: t`Learn how to create metrics`,
-    adminLink: "http://www.metabase.com/docs/latest/administration-guide/06-segments-and-metrics.html"
->>>>>>> 5c593463
 }
 
 const mapStateToProps = (state, props) => ({
@@ -68,7 +63,7 @@
 
         return (
             <div style={style} className="full">
-                <ReferenceHeader 
+                <ReferenceHeader
                     name={t`Metrics`}
                 />
                 <LoadingAndErrorWrapper loading={!loadingError && loading} error={loadingError}>
