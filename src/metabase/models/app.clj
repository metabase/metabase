(ns metabase.models.app
<<<<<<< HEAD
  (:require [metabase.models.collection :as collection :refer [Collection]]
            [metabase.models.interface :as mi]
=======
  (:require [metabase.models.action :as action]
            [metabase.models.permissions :as perms]
>>>>>>> 79bd538d
            [metabase.models.query :as query]
            [metabase.models.serialization.hash :as serdes.hash]
            [metabase.util :as u]
            [toucan.db :as db]
            [toucan.models :as models]))

(models/defmodel App :app)

;;; You can read/write an App if you can read/write its Collection
(derive App ::perms/use-parent-collection-perms)

(u/strict-extend #_{:clj-kondo/ignore [:metabase/disallow-class-or-type-on-model]} (class App)
  models/IModel
  (merge models/IModelDefaults
         {:types (constantly {:options :json
                              :nav_items :json})
          :properties (constantly {:timestamped? true
                                   :entity_id    true})}))

;;; Should not be needed as every app should have an entity_id, but currently it's necessary to satisfy
;;; metabase-enterprise.models.entity-id-test/comprehensive-identity-hash-test.
(defmethod serdes.hash/identity-hash-fields App
  [_app]
  [:entity_id])

(defn add-app-id
  "Add `app_id` to Collections that are linked with an App."
  {:batched-hydrate :app_id}
  [collections]
  (if-let [coll-ids (seq (into #{}
                               (comp (map :id)
                                     ;; The ID "root" breaks the query.
                                     (filter int?))
                               collections))]
    (let [coll-id->app-id (into {}
                                (map (juxt :collection_id :id))
                                (db/select [App :collection_id :id]
                                  :collection_id [:in coll-ids]))]
      (for [coll collections]
        (let [app-id (coll-id->app-id (:id coll))]
          (cond-> coll
            app-id (assoc :app_id app-id)))))
    collections))

(defn- app-cards [app]
  (->> (db/query {:union
                  [{:select [:c.*]
                    :from [[:report_card :c]]
                    :where [:and
                            [:= :c.collection_id (:collection_id app)]]}
                   {:select [:c.*]
                    :from [[:report_card :c]]
                    :join [[:report_dashboardcard :dc] [:= :dc.card_id :c.id]
                           [:report_dashboard :d] [:= :d.id :dc.dashboard_id]]
                    :where [:and
                            [:= :d.collection_id (:collection_id app)]]}]})
       (db/do-post-select 'Card)))

(defn- referenced-models [cards]
  (when-let [model-ids
             (->> cards
                  (into #{} (mapcat (comp query/collect-card-ids :dataset_query)))
                  not-empty)]
    (db/select 'Card {:where [:and
                              [:in :id model-ids]
                              :dataset]})))

(defn add-models
  "Add the fully hydrated models used by the app."
  {:hydrate :models}
  [app]
  (let [used-cards (app-cards app)
        contained-models (into #{} (filter :dataset) used-cards)]
    (into contained-models (referenced-models used-cards))))<|MERGE_RESOLUTION|>--- conflicted
+++ resolved
@@ -1,11 +1,5 @@
 (ns metabase.models.app
-<<<<<<< HEAD
-  (:require [metabase.models.collection :as collection :refer [Collection]]
-            [metabase.models.interface :as mi]
-=======
-  (:require [metabase.models.action :as action]
-            [metabase.models.permissions :as perms]
->>>>>>> 79bd538d
+  (:require [metabase.models.permissions :as perms]
             [metabase.models.query :as query]
             [metabase.models.serialization.hash :as serdes.hash]
             [metabase.util :as u]
