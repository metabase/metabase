--- conflicted
+++ resolved
@@ -46,10 +46,8 @@
   return (
     <Paper
       className={cx(S.actionPanel, {
-<<<<<<< HEAD
         // [S.visibleOnCommentHover]: variant === "comment",
         // [S.visibleOnDiscussionHover]: variant === "discussion",
-        [S.visibleOnCommentHover]: true,
         [S.visible]: popoverOpened || emojiPickerOpened,
       })}
       p="0.125rem"
@@ -78,26 +76,7 @@
             <EmojiPicker onEmojiSelect={(emoji) => alert(emoji.emoji)} />
           </Popover.Dropdown>
         </Popover>
-        {variant === "discussion" && (
-=======
-        [S.visible]: popoverOpened,
-      })}
-      p="0.125rem"
-    >
-      <Group gap={0}>
-        {/*<Tooltip label={t`Add reaction`}>
-           TODO: add emoji picker
-          <ActionIcon
-            size={ACTION_ICON_SIZE}
-            onClick={() => onReaction?.(comment, "👍")}
-          >
-             TODO: add reaction icon
-            <Icon name="bolt" />
-          </ActionIcon>
-        </Tooltip> */}
-
         {canResolve && (
->>>>>>> 3753f065
           <Tooltip label={comment.is_resolved ? t`Re-open` : t`Resolve`}>
             <ActionIcon
               size={ACTION_ICON_SIZE}
