(ns metabase.analytics.stats
  "Functions which summarize the usage of an instance"
  (:require
   [clj-http.client :as http]
   [clojure.java.io :as io]
   [clojure.string :as str]
   [clojure.walk :as walk]
   [environ.core :as env]
   [java-time.api :as t]
   [medley.core :as m]
   [metabase.analytics.settings :as analytics.settings]
   [metabase.analytics.snowplow :as snowplow]
   [metabase.config :as config]
   [metabase.db :as db]
   [metabase.db.query :as mdb.query]
   [metabase.driver :as driver]
   [metabase.eid-translation :as eid-translation]
<<<<<<< HEAD
   [metabase.integrations.google :as google]
=======
   [metabase.embed.settings :as embed.settings]
>>>>>>> 7402c314
   [metabase.integrations.slack :as slack]
   [metabase.models.humanization :as humanization]
   [metabase.models.interface :as mi]
   [metabase.models.setting :as setting]
   [metabase.premium-features.core :as premium-features :refer [defenterprise]]
   [metabase.public-settings :as public-settings]
   [metabase.util :as u]
   [metabase.util.honey-sql-2 :as h2x]
   [metabase.util.json :as json]
   [metabase.util.log :as log]
   [metabase.util.malli :as mu]
   [toucan2.core :as t2]))

(set! *warn-on-reflection* true)

(defn- merge-count-maps
  "Merge sequence of maps `ms` by summing counts inside them. Non-integer values are allowed; truthy values are
  considered to add a count of `1`, while non-truthy values do not affect the result count."
  [ms]
  (reduce (partial merge-with +)
          {}
          (for [m ms]
            (m/map-vals #(cond
                           (number? %) %
                           %           1
                           :else       0)
                        m))))

(def ^:private ^String metabase-usage-url "https://xuq0fbkk0j.execute-api.us-east-1.amazonaws.com/prod")

(defn- bin-small-number
  "Return small bin number. Assumes positive inputs."
  [x]
  (cond
    (= 0 x)      "0"
    (<= 1 x 5)   "1-5"
    (<= 6 x 10)  "6-10"
    (<= 11 x 25) "11-25"
    (> x 25)     "25+"))

(defn- bin-medium-number
  "Return medium bin number. Assumes positive inputs."
  [x]
  (cond
    (= 0 x)        "0"
    (<= 1 x 5)     "1-5"
    (<= 6 x 10)    "6-10"
    (<= 11 x 25)   "11-25"
    (<= 26 x 50)   "26-50"
    (<= 51 x 100)  "51-100"
    (<= 101 x 250) "101-250"
    (> x 250)      "250+"))

(defn- value-frequencies
  "Go through a bunch of maps and count the frequency a given key's values."
  [many-maps k]
  (frequencies (map k many-maps)))

(defn- histogram
  "Bin some frequencies using a passed in `binning-fn`.

     ;; Generate histogram for values of :a; `1` appears 3 times and `2` and `3` both appear once
     (histogram bin-micro-number [{:a 1} {:a 1} {:a 1} {:a 2} {:a 3}] :a)
     ;; -> {\"3+\" 1, \"1\" 2}

     ;; (or if you already have the counts)
     (histogram bin-micro-number [3 1 1])
     ;; -> {\"3+\" 1, \"1\" 2}"
  ([binning-fn counts]
   (frequencies (map binning-fn counts)))
  ([binning-fn many-maps k]
   (histogram binning-fn (vals (value-frequencies many-maps k)))))

(def ^:private medium-histogram
  "Return a histogram for medium numbers."
  (partial histogram bin-medium-number))

(defn environment-type
  "Figure out what we're running under"
  []
  (cond
    (config/config-str :rds-hostname)        :elastic-beanstalk
    (config/config-str :database-url)        :heroku ;; Putting this last as 'database-url' seems least specific
    :else                                    :unknown))

(def ^:private ui-colors #{:brand :filter :summarize})

(defn- appearance-ui-colors-changed?
  "Returns true if the 'User Interface Colors' have been customized"
  []
  (boolean (seq (select-keys (public-settings/application-colors) ui-colors))))

(defn- appearance-chart-colors-changed?
  "Returns true if the 'Chart Colors' have been customized"
  []
  (boolean (seq (apply dissoc (public-settings/application-colors) ui-colors))))

(defn- instance-settings
  "Figure out global info about this instance"
  []
  {:version                              (config/mb-version-info :tag)
   :running_on                           (environment-type)
   :startup_time_millis                  (int (public-settings/startup-time-millis))
   :application_database                 (config/config-str :mb-db-type)
   :check_for_updates                    (public-settings/check-for-updates)
   :report_timezone                      (driver/report-timezone)
   ;; We deprecated advanced humanization but have this here anyways
   :friendly_names                       (= (humanization/humanization-strategy) "advanced")
   :email_configured                     (setting/get :email-configured?)
   :slack_configured                     (slack/slack-configured?)
   :sso_configured                       (setting/get :google-auth-enabled)
   :instance_started                     (snowplow/instance-creation)
   :has_sample_data                      (t2/exists? :model/Database, :is_sample true)
   :enable_embedding                     #_{:clj-kondo/ignore [:deprecated-var]} (setting/get :enable-embedding)
   :enable_embedding_sdk                 (setting/get :enable-embedding-sdk)
   :enable_embedding_interactive         (setting/get :enable-embedding-interactive)
   :enable_embedding_static              (setting/get :enable-embedding-static)
   :embedding_app_origin_set             (boolean
                                          #_{:clj-kondo/ignore [:deprecated-var]}
                                          (setting/get :embedding-app-origin))
   :embedding_app_origin_sdk_set         (boolean (let [sdk-origins (setting/get :embedding-app-origins-sdk)]
                                                    (and sdk-origins (not= "localhost:*" sdk-origins))))
   :embedding_app_origin_interactive_set (setting/get :embedding-app-origins-interactive)
   :appearance_site_name                 (not= (public-settings/site-name) "Metabase")
   :appearance_help_link                 (public-settings/help-link)
   :appearance_logo                      (not= (public-settings/application-logo-url) "app/assets/img/logo.svg")
   :appearance_favicon                   (not= (public-settings/application-favicon-url) "app/assets/img/favicon.ico")
   :appearance_loading_message           (not= (public-settings/loading-message) :doing-science)
   :appearance_metabot_greeting          (not (public-settings/show-metabot))
   :appearance_login_page_illustration   (public-settings/login-page-illustration)
   :appearance_landing_page_illustration (public-settings/landing-page-illustration)
   :appearance_no_data_illustration      (public-settings/no-data-illustration)
   :appearance_no_object_illustration    (public-settings/no-object-illustration)
   :appearance_ui_colors                 (appearance-ui-colors-changed?)
   :appearance_chart_colors              (appearance-chart-colors-changed?)
   :appearance_show_mb_links             (not (public-settings/show-metabase-links))})

(defn- user-metrics
  "Get metrics based on user records.
  TODO: get activity in terms of created questions, pulses and dashboards"
  []
  {:users (merge-count-maps (for [user (t2/select [:model/User :is_active :is_superuser :last_login :sso_source]
                                                  :type :personal)]
                              {:total     1
                               :active    (:is_active    user)
                               :admin     (:is_superuser user)
                               :logged_in (:last_login   user)
                               :sso       (= :google (:sso_source user))}))})

(defn- group-metrics
  "Get metrics based on groups:
  TODO characterize by # w/ sql access, # of users, no self-serve data access"
  []
  {:groups (t2/count :model/PermissionsGroup)})

(defn- card-has-params? [card]
  (boolean (get-in card [:dataset_query :native :template-tags])))

(defn- question-metrics
  "Get metrics based on questions
  TODO characterize by # executions and avg latency"
  []
  (let [cards (t2/select [:model/Card :query_type :public_uuid :enable_embedding :embedding_params :dataset_query
                          :dashboard_id :entity_id :created_at :collection_id :name]
                         {:where (mi/exclude-internal-content-hsql :model/Card)})]
    {:questions (merge-count-maps (for [card cards]
                                    (let [native? (= (keyword (:query_type card)) :native)
                                          dq? (some? (:dashboard_id card))]
                                      {:total                 1
                                       :native                native?
                                       :gui                   (not native?)
                                       :is_dashboard_question dq?
                                       :with_params           (card-has-params? card)})))
     :public    (merge-count-maps (for [card  cards
                                        :when (:public_uuid card)]
                                    {:total       1
                                     :with_params (card-has-params? card)}))
     :embedded  (merge-count-maps (for [card  cards
                                        :when (:enable_embedding card)]
                                    (let [embedding-params-vals (set (vals (:embedding_params card)))]
                                      {:total                1
                                       :with_params          (card-has-params? card)
                                       :with_enabled_params  (contains? embedding-params-vals "enabled")
                                       :with_locked_params   (contains? embedding-params-vals "locked")
                                       :with_disabled_params (contains? embedding-params-vals "disabled")})))}))

(defn- dashboard-metrics
  "Get metrics based on dashboards
  TODO characterize by # of revisions, and created by an admin"
  []
  (let [dashboards (t2/select [:model/Dashboard :creator_id :public_uuid :parameters :enable_embedding :embedding_params]
                              {:where (mi/exclude-internal-content-hsql :model/Dashboard)})
        dashcards  (t2/query {:select :dc.*
                              :from [[(t2/table-name :model/DashboardCard) :dc]]
                              :join [[(t2/table-name :model/Dashboard) :d] [:= :d.id :dc.dashboard_id]]
                              :where (mi/exclude-internal-content-hsql :model/Dashboard :table-alias :d)})]
    {:dashboards         (count dashboards)
     :with_params        (count (filter (comp seq :parameters) dashboards))
     :num_dashs_per_user (medium-histogram dashboards :creator_id)
     :num_cards_per_dash (medium-histogram dashcards :dashboard_id)
     :num_dashs_per_card (medium-histogram dashcards :card_id)
     :public             (merge-count-maps (for [dash  dashboards
                                                 :when (:public_uuid dash)]
                                             {:total       1
                                              :with_params (seq (:parameters dash))}))
     :embedded           (merge-count-maps (for [dash  dashboards
                                                 :when (:enable_embedding dash)]
                                             (let [embedding-params-vals (set (vals (:embedding_params dash)))]
                                               {:total                1
                                                :with_params          (seq (:parameters dash))
                                                :with_enabled_params  (contains? embedding-params-vals "enabled")
                                                :with_locked_params   (contains? embedding-params-vals "locked")
                                                :with_disabled_params (contains? embedding-params-vals "disabled")})))}))

(defn- db-frequencies
  "Fetch the frequencies of a given `column` with a normal SQL `SELECT COUNT(*) ... GROUP BY` query. This is way more
  efficient than fetching every single row and counting them in Clojure-land!

    (db-frequencies Database :engine)
    ;; -> {\"h2\" 2, \"postgres\" 1, ...}

    ;; include `WHERE` conditions or other arbitrary HoneySQL
    (db-frequencies Database :engine {:where [:= :is_sample false]})
    ;; -> {\"h2\" 1, \"postgres\" 1, ...}

    ;; Generate a histogram:
    (micro-histogram (vals (db-frequencies Database :engine)))
    ;; -> {\"2\" 1, \"1\" 1, ...}

    ;; Include `WHERE` clause that includes conditions for a Table related by an FK relationship:
    ;; (Number of Tables per DB engine)
    (db-frequencies Table (mdb.query/qualify Database :engine)
      {:left-join [Database [:= (mdb.query/qualify Database :id)
                                (mdb.query/qualify Table :db_id)]]})
    ;; -> {\"googleanalytics\" 4, \"postgres\" 48, \"h2\" 9}"
  [model column & [additonal-honeysql]]
  (into {} (for [{:keys [k count]} (t2/select [model [column :k] [:%count.* :count]]
                                              (merge {:group-by [column]}
                                                     additonal-honeysql))]
             [k count])))

(defn- num-notifications-with-xls-or-csv-cards
  "Return the number of Notifications that satisfy `where-conditions` that have at least one PulseCard with `include_xls` or
  `include_csv`.

     ;; Pulses only (filter out Alerts)
     (num-notifications-with-xls-or-csv-cards [:= :alert_condition nil])"
  [& where-conditions]
  (-> (mdb.query/query {:select    [[[::h2x/distinct-count :pulse.id] :count]]
                        :from      [:pulse]
                        :left-join [:pulse_card [:= :pulse.id :pulse_card.pulse_id]]
                        :where     (into
                                    [:and
                                     [:or
                                      [:= :pulse_card.include_csv true]
                                      [:= :pulse_card.include_xls true]]]
                                    where-conditions)})
      first
      :count))

(defn- pulse-metrics
  "Get metrics based on pulses
  TODO: characterize by non-user account emails, # emails"
  []
  (let [pulse-conditions {:left-join [:pulse [:= :pulse.id :pulse_id]], :where [:= :pulse.alert_condition nil]}]
    {:pulses               (t2/count :model/Pulse :alert_condition nil)
     ;; "Table Cards" are Cards that include a Table you can download
     :with_table_cards     (num-notifications-with-xls-or-csv-cards [:= :alert_condition nil])
     :pulse_types          (db-frequencies :model/PulseChannel :channel_type  pulse-conditions)
     :pulse_schedules      (db-frequencies :model/PulseChannel :schedule_type pulse-conditions)
     :num_pulses_per_user  (medium-histogram (vals (db-frequencies :model/Pulse     :creator_id (dissoc pulse-conditions :left-join))))
     :num_pulses_per_card  (medium-histogram (vals (db-frequencies :model/PulseCard :card_id    pulse-conditions)))
     :num_cards_per_pulses (medium-histogram (vals (db-frequencies :model/PulseCard :pulse_id   pulse-conditions)))}))

(defn- alert-metrics []
  (let [alert-conditions {:left-join [:pulse [:= :pulse.id :pulse_id]], :where [:not= (mdb.query/qualify :model/Pulse :alert_condition) nil]}]
    {:alerts               (t2/count :model/Pulse :alert_condition [:not= nil])
     :with_table_cards     (num-notifications-with-xls-or-csv-cards [:not= :alert_condition nil])
     :first_time_only      (t2/count :model/Pulse :alert_condition [:not= nil], :alert_first_only true)
     :above_goal           (t2/count :model/Pulse :alert_condition [:not= nil], :alert_above_goal true)
     :alert_types          (db-frequencies :model/PulseChannel :channel_type alert-conditions)
     :num_alerts_per_user  (medium-histogram (vals (db-frequencies :model/Pulse     :creator_id (dissoc alert-conditions :left-join))))
     :num_alerts_per_card  (medium-histogram (vals (db-frequencies :model/PulseCard :card_id    alert-conditions)))
     :num_cards_per_alerts (medium-histogram (vals (db-frequencies :model/PulseCard :pulse_id   alert-conditions)))}))

(defn- collection-metrics
  "Get metrics on Collection usage."
  []
  (let [collections (t2/select :model/Collection {:where (mi/exclude-internal-content-hsql :model/Collection)})
        cards       (t2/select [:model/Card :collection_id] {:where (mi/exclude-internal-content-hsql :model/Card)})]
    {:collections              (count collections)
     :cards_in_collections     (count (filter :collection_id cards))
     :cards_not_in_collections (count (remove :collection_id cards))
     :num_cards_per_collection (medium-histogram cards :collection_id)}))

;; Metadata Metrics
(defn- database-metrics
  "Get metrics based on Databases."
  []
  (let [databases (t2/select [:model/Database :is_full_sync :engine :dbms_version]
                             {:where (mi/exclude-internal-content-hsql :model/Database)})]
    {:databases (merge-count-maps (for [{is-full-sync? :is_full_sync} databases]
                                    {:total    1
                                     :analyzed is-full-sync?}))
     :dbms_versions (frequencies (map (fn [db]
                                        (-> db
                                            :dbms_version
                                            (assoc :engine (:engine db))
                                            json/encode))
                                      databases))}))

(defn- table-metrics
  "Get metrics based on Tables."
  []
  (let [tables (t2/query {:select [:t.db_id :t.schema]
                          :from   [[(t2/table-name :model/Table) :t]]
                          :join   [[(t2/table-name :model/Database) :d] [:= :d.id :t.db_id]]
                          :where  (mi/exclude-internal-content-hsql :model/Database :table-alias :d)})]
    {:tables           (count tables)
     :num_per_database (medium-histogram tables :db_id)
     :num_per_schema   (medium-histogram tables :schema)}))

(defn- field-metrics
  "Get metrics based on Fields."
  []
  (let [fields (t2/query {:select [:f.table_id]
                          :from [[(t2/table-name :model/Field) :f]]
                          :join [[(t2/table-name :model/Table) :t] [:= :t.id :f.table_id]
                                 [(t2/table-name :model/Database) :d] [:= :d.id :t.db_id]]
                          :where (mi/exclude-internal-content-hsql :model/Database :table-alias :d)})]
    {:fields        (count fields)
     :num_per_table (medium-histogram fields :table_id)}))

(defn- segment-metrics
  "Get metrics based on Segments."
  []
  {:segments (t2/count :model/Segment)})

(defn- metric-metrics
  "Get metrics based on Metrics."
  []
  {:metrics (t2/count :model/LegacyMetric)})

;;; Execution Metrics

(defn- execution-metrics-sql []
  ;; Postgres automatically adjusts for daylight saving time when performing time calculations on TIMESTAMP WITH TIME
  ;; ZONE. This can cause discrepancies when subtracting 30 days if the calculation crosses a DST boundary (e.g., in the
  ;; Pacific/Auckland timezone). To avoid this, we ensure all date computations are done in UTC on Postgres to prevent
  ;; any time shifts due to DST. See PR #48204
  (let [thirty-days-ago (case (db/db-type)
                          :postgres "CURRENT_TIMESTAMP AT TIME ZONE 'UTC' - INTERVAL '30 days'"
                          :h2       "DATEADD('DAY', -30, CURRENT_TIMESTAMP)"
                          :mysql    "CURRENT_TIMESTAMP - INTERVAL 30 DAY")
        started-at      (case (db/db-type)
                          :postgres "started_at AT TIME ZONE 'UTC'"
                          :h2       "started_at"
                          :mysql    "started_at")
        timestamp-where (str started-at " > " thirty-days-ago)]
    (str/join
     "\n"
     ["WITH user_executions AS ("
      "    SELECT executor_id, COUNT(*) AS num_executions"
      "    FROM query_execution"
      "    WHERE " timestamp-where
      "    GROUP BY executor_id"
      "),"
      "query_stats_1 AS ("
      "    SELECT"
      "        COUNT(*) AS executions,"
      "        SUM(CASE WHEN error IS NULL OR length(error) = 0 THEN 1 ELSE 0 END) AS by_status__completed,"
      "        SUM(CASE WHEN error IS NOT NULL OR length(error) > 0 THEN 1 ELSE 0 END) AS by_status__failed,"
      "        COALESCE(SUM(CASE WHEN running_time = 0 THEN 1 ELSE 0 END), 0) AS num_by_latency__0,"
      "        COALESCE(SUM(CASE WHEN running_time > 0 AND running_time < 1000 THEN 1 ELSE 0 END), 0) AS num_by_latency__lt_1,"
      "        COALESCE(SUM(CASE WHEN running_time >= 1000 AND running_time < 10000 THEN 1 ELSE 0 END), 0) AS num_by_latency__1_10,"
      "        COALESCE(SUM(CASE WHEN running_time >= 10000 AND running_time < 50000 THEN 1 ELSE 0 END), 0) AS num_by_latency__11_50,"
      "        COALESCE(SUM(CASE WHEN running_time >= 50000 AND running_time < 250000 THEN 1 ELSE 0 END), 0) AS num_by_latency__51_250,"
      "        COALESCE(SUM(CASE WHEN running_time >= 250000 AND running_time < 1000000 THEN 1 ELSE 0 END), 0) AS num_by_latency__251_1000,"
      "        COALESCE(SUM(CASE WHEN running_time >= 1000000 AND running_time < 10000000 THEN 1 ELSE 0 END), 0) AS num_by_latency__1001_10000,"
      "        COALESCE(SUM(CASE WHEN running_time >= 10000000 THEN 1 ELSE 0 END), 0) AS num_by_latency__10000_plus"
      "    FROM query_execution"
      "    WHERE " timestamp-where
      "),"
      "query_stats_2 AS ("
      "    SELECT"
      "        COALESCE(SUM(CASE WHEN num_executions = 0 THEN 1 ELSE 0 END), 0) AS num_per_user__0,"
      "        COALESCE(SUM(CASE WHEN num_executions > 0 AND num_executions < 1 THEN 1 ELSE 0 END), 0) AS num_per_user__lt_1,"
      "        COALESCE(SUM(CASE WHEN num_executions >= 1 AND num_executions < 10 THEN 1 ELSE 0 END), 0) AS num_per_user__1_10,"
      "        COALESCE(SUM(CASE WHEN num_executions >= 10 AND num_executions < 50 THEN 1 ELSE 0 END), 0) AS num_per_user__11_50,"
      "        COALESCE(SUM(CASE WHEN num_executions >= 50 AND num_executions < 250 THEN 1 ELSE 0 END), 0) AS num_per_user__51_250,"
      "        COALESCE(SUM(CASE WHEN num_executions >= 250 AND num_executions < 1000 THEN 1 ELSE 0 END), 0) AS num_per_user__251_1000,"
      "        COALESCE(SUM(CASE WHEN num_executions >= 1000 AND num_executions < 10000 THEN 1 ELSE 0 END), 0) AS num_per_user__1001_10000,"
      "        COALESCE(SUM(CASE WHEN num_executions >= 10000 THEN 1 ELSE 0 END), 0) AS num_per_user__10000_plus"
      "    FROM user_executions"
      ")"
      "SELECT q1.*, q2.* FROM query_stats_1 q1, query_stats_2 q2;"])))

(defn- execution-metrics
  "Get metrics based on QueryExecutions."
  []
  (let [maybe-rename-bin (fn [x]
                           ({"lt_1"       "< 1"
                             "1_10"       "1-10"
                             "11_50"      "11-50"
                             "51_250"     "51-250"
                             "251_1000"   "251-1000"
                             "1001_10000" "1001-10000"
                             "10000_plus" "10000+"} x x))
        raw-results (-> (first (t2/query (execution-metrics-sql)))
                        ;; cast numbers to int because some DBs output bigdecimals
                        (update-vals #(some-> % int)))]
    (reduce (fn [acc [k v]]
              (let [[prefix bin] (str/split (name k) #"__")]
                (if bin
                  (cond-> acc
                    (and (some? v) (pos? v))
                    (update (keyword prefix) #(assoc % (maybe-rename-bin bin) v)))
                  (assoc acc (keyword prefix) v))))
            {:executions     0
             :by_status      {}
             :num_per_user   {}
             :num_by_latency {}}
            raw-results)))

;;; Cache Metrics

(defn- cache-metrics
  "Metrics based on use of the QueryCache."
  []
  (let [{:keys [length count]} (t2/select-one [:model/QueryCache [[:avg [:length :results]] :length] [:%count.* :count]])]
    {:average_entry_size (int (or length 0))
     :num_queries_cached (bin-small-number count)
     ;; this value gets used in the snowplow ping 'metrics' section.
     :num_queries_cached_unbinned count}))

;;; System Metrics

(defn- bytes->megabytes [b]
  (Math/round (double (/ b 1024 1024))))

(def ^:private system-property-names
  ["java.version" "java.vm.specification.version"  "java.runtime.name"
   "user.timezone" "user.language" "user.country" "file.encoding"
   "os.name" "os.version"])

(defn- system-metrics
  "Metadata about the environment Metabase is running in"
  []
  (let [runtime (Runtime/getRuntime)]
    (merge
     {:max_memory (bytes->megabytes (.maxMemory runtime))
      :processors (.availableProcessors runtime)}
     (zipmap (map #(keyword (str/replace % \. \_)) system-property-names)
             (map #(System/getProperty %) system-property-names)))))

;;; Combined Stats & Logic for sending them in

(defn legacy-anonymous-usage-stats
  "generate a map of the usage stats for this instance"
  []
  (merge (instance-settings)
         {:uuid      (public-settings/site-uuid)
          :timestamp (t/offset-date-time)
          :stats     {:cache      (cache-metrics)
                      :collection (collection-metrics)
                      :dashboard  (dashboard-metrics)
                      :database   (database-metrics)
                      :execution  (execution-metrics)
                      :field      (field-metrics)
                      :group      (group-metrics)
                      :metric     (metric-metrics)
                      :pulse      (pulse-metrics)
                      :alert      (alert-metrics)
                      :question   (question-metrics)
                      :segment    (segment-metrics)
                      :system     (system-metrics)
                      :table      (table-metrics)
                      :user       (user-metrics)}}))

(defn- ^:deprecated send-stats-deprecated!
  "Send stats to Metabase tracking server."
  [stats]
  (try
    (http/post metabase-usage-url {:form-params stats, :content-type :json, :throw-entire-message? true})
    (catch Throwable e
      (log/error e "Sending usage stats FAILED"))))

(defn- in-docker?
  "Is the current Metabase process running in a Docker container?
  (Best-effort check based on a `.dockerenv` file in the root directory, or docker mentioned in `/proc/self/cgroup`)"
  []
  (boolean
   (or (.exists (io/file "/.dockerenv"))
       (when (.exists (io/file "/proc/self/cgroup"))
         (try
           (some #(re-find #"docker" %)
                 (line-seq (io/reader "/proc/self/cgroup")))
           (catch java.io.IOException _
             false))))))

(defn- deployment-model
  []
  (cond
    (premium-features/is-hosted?) "cloud"
    (in-docker?)                  "docker"
    :else                         "jar"))

(def ^:private activation-days 3)

(defn- sufficient-users?
  "Returns a Boolean indicating whether the number of non-internal users created within `activation-days` is greater
  than or equal to `num-users`"
  [num-users]
  (let [users-in-activation-period
        (t2/count :model/User {:where [:and
                                       [:<=
                                        :date_joined
                                        (t/plus (t/offset-date-time (setting/get :instance-creation))
                                                (t/days activation-days))]
                                       (mi/exclude-internal-content-hsql :model/User)]
                               :limit (inc num-users)})]
    (>= users-in-activation-period num-users)))

(defn- sufficient-queries?
  "Returns a Boolean indicating whether the number of queries recorded over non-sample content is greater than or equal
  to `num-queries`"
  [num-queries]
  (let [sample-db-id (t2/select-one-pk :model/Database :is_sample true)
        ;; QueryExecution can be large, so let's avoid counting everything
        queries      (t2/select-fn-set :id :model/QueryExecution
                                       {:where [:or
                                                [:not= :database_id sample-db-id]
                                                [:= :database_id nil]]
                                        :limit (inc num-queries)})]
    (>= (count queries) num-queries)))

(defn- completed-activation-signals?
  "If the current plan is Pro or Starter, returns a Boolean indicating whether the instance should be considered to have
  completed activation signals. Returns nil for non-Pro or Starter plans."
  []
  (let [plan     (premium-features/plan-alias)
        pro?     (when plan (str/starts-with? plan "pro"))
        starter? (when plan (str/starts-with? plan "starter"))]
    (cond
      pro?
      (or (sufficient-users? 4) (sufficient-queries? 201))

      starter?
      (or (sufficient-users? 2) (sufficient-queries? 101))

      :else
      nil)))

(defn m->kv-vec
  "Convert a map to a vector of key-value maps with keys 'key' and 'value' for each key-value pair in the map."
  [m]
  (mapv (fn [[k v]] {"key" (name k) "value" v}) m))

(defn- snowplow-instance-attributes
  [stats]
  (let [system-stats (-> stats :stats :system)
        instance-attributes
        (merge
         (dissoc system-stats :user_language)
         {:metabase_plan                    (premium-features/plan-alias)
          :metabase_version                 (-> stats :version)
          :language                         (-> system-stats :user_language)
          :report_timezone                  (-> stats :report_timezone)
          :deployment_model                 (deployment-model)
          :startup_time_millis              (-> stats :startup_time_millis)
          :has_activation_signals_completed (completed-activation-signals?)})]
    (m->kv-vec instance-attributes)))

(mu/defn- get-translation-count
  :- [:map [:ok :int] [:not-found :int] [:invalid-format :int] [:total :int]]
  "Get and clear the entity-id translation counter. This is meant to be called during the daily stats collection process."
  []
  (let [counter (setting/get-value-of-type :json :entity-id-translation-counter)]
    (merge counter {:total (apply + (vals counter))})))

(mu/defn- clear-translation-count!
  "We want to reset the eid translation count on every stat ping, so we do it here."
  []
  (u/prog1 eid-translation/default-counter
    (setting/set-value-of-type! :json :entity-id-translation-counter <>)))

(defn- categorize-query-execution [{:keys [context embedding_client executor_id]}]
  (cond
    (= "embedding-sdk-react" embedding_client)                        "sdk_embed"
    (and (= "embedding-iframe" embedding_client) (some? executor_id)) "interactive_embed"
    (and (= "embedding-iframe" embedding_client) (nil? executor_id))  "static_embed"
    (some-> context name (str/starts-with? "public-"))                "public_link"
    :else                                                             "internal"))

(defn- ->one-day-ago []
  (t/minus (t/offset-date-time) (t/days 1)))

(defn- ->snowplow-grouped-metric-info []
  (let [qe (t2/select [:model/QueryExecution :embedding_client :context :executor_id :started_at])
        one-day-ago (->one-day-ago)
        ;; reuse the query data:
        qe-24h (filter (fn [{started-at :started_at}] (t/after? started-at one-day-ago)) qe)]
    {:query-executions (merge
                        {"sdk_embed" 0 "interactive_embed" 0 "static_embed" 0 "public_link" 0 "internal" 0}
                        (-> (group-by categorize-query-execution qe)
                            (update-vals count)))
     :query-executions-24h (merge
                            {"sdk_embed" 0 "interactive_embed" 0 "static_embed" 0 "public_link" 0 "internal" 0}
                            (-> (group-by categorize-query-execution qe-24h)
                                (update-vals count)))
     :eid-translations-24h (get-translation-count)}))

(defn- deep-string-keywords
  "Snowplow data will not work if you pass in keywords, but this will let use use keywords all over."
  [data]
  (walk/postwalk
   (fn [x] (if (keyword? x) (-> x u/->snake_case_en name) x))
   data))

(mu/defn- snowplow-grouped-metrics
  :- [:sequential
      [:map
       ["name" :string]
       ["values" [:sequential [:map ["group" :string] ["value" :int]]]]
       ["tags" [:sequential :string]]]]
  [{:keys [eid-translations-24h
           query-executions
           query-executions-24h]
    :as _snowplow-grouped-metric-info}]
  (deep-string-keywords
   [{:name :query_executions_by_source
     :values (mapv (fn [qe-group]
                     {:group qe-group :value (get query-executions qe-group)})
                   ["interactive_embed" "internal" "public_link" "sdk_embed" "static_embed"])
     :tags ["embedding"]}
    {:name :query_executions_by_source_24h
     :values (mapv (fn [qe-group] {:group qe-group :value (get query-executions-24h qe-group)})
                   ["interactive_embed" "internal" "public_link" "sdk_embed" "static_embed"])
     :tags ["embedding"]}
    {:name :entity_id_translations_last_24h
     :values (mapv (fn [[k v]] {:group k :value v}) eid-translations-24h)
     :tags ["embedding"]}]))

(defn- ->snowplow-metric-info
  "Collects Snowplow metrics data that is not in the legacy stats format. Also clears entity id translation count."
  []
  (let [one-day-ago (->one-day-ago)
        total-translation-count (:total (get-translation-count))]
    {:models                          (t2/count :model/Card :type :model :archived false)
     :new_embedded_dashboards         (t2/count :model/Dashboard
                                                :enable_embedding true
                                                :archived false
                                                :created_at [:>= one-day-ago])
     :new_users_last_24h              (t2/count :model/User
                                                :is_active true
                                                :date_joined [:>= one-day-ago])
     :pivot_tables                    (t2/count :model/Card :display :pivot :archived false)
     :query_executions_last_24h       (t2/count :model/QueryExecution :started_at [:>= one-day-ago])
     :entity_id_translations_last_24h total-translation-count
     :scim_users_last_24h             (t2/count :model/User :sso_source :scim
                                                :is_active true
                                                :date_joined [:>= one-day-ago])}))

(mu/defn- snowplow-metrics
  [stats metric-info :- [:map
                         [:models :int]
                         [:new_embedded_dashboards :int]
                         [:new_users_last_24h :int]
                         [:pivot_tables :int]
                         [:query_executions_last_24h :int]
                         [:entity_id_translations_last_24h :int]]]
  (mapv
   (fn [[k v tags]]
     (assert (every? string? tags) "Tags must be strings in snowplow metrics.")
     (assert (some? v) "Cannot have a nil value in snowplow metrics.")
     {"name" (name k) "value" v "tags" (-> tags sort vec)})
   [[:above_goal_alerts               (get-in stats [:stats :alert :above_goal] 0)                    #{"alerts"}]
    [:alerts                          (get-in stats [:stats :alert :alerts] 0)                        #{"alerts"}]
    [:all_time_query_executions       (get-in stats [:stats :execution :executions] 0)                #{"query_executions"}]
    [:analyzed_databases              (get-in stats [:stats :database :databases :analyzed] 0)        #{}]
    [:cache_average_entry_size        (get-in stats [:stats :cache :average_entry_size] 0)            #{"cache"}]
    [:cache_num_queries_cached        (get-in stats [:stats :cache :num_queries_cached_unbinned] 0)   #{"cache"}]
    [:cards_in_collections            (get-in stats [:stats :collection :cards_in_collections] 0)     #{"collections"}]
    [:cards_not_in_collections        (get-in stats [:stats :collection :cards_not_in_collections] 0) #{"collections"}]
    [:collections                     (get-in stats [:stats :collection :collections] 0)              #{"collections"}]
    [:connected_databases             (get-in stats [:stats :database :databases :total] 0)           #{"databases"}]
    [:dashboards_with_params          (get-in stats [:stats :dashboard :with_params] 0)               #{"dashboards"}]
    [:embedded_dashboards             (get-in stats [:stats :dashboard :embedded :total] 0)           #{"dashboards" "embedding"}]
    [:embedded_questions              (get-in stats [:stats :question :embedded :total] 0)            #{"questions" "embedding"}]
    [:entity_id_translations_last_24h (:entity_id_translations_last_24h metric-info 0)                #{"embedding"}]
    [:first_time_only_alerts          (get-in stats [:stats :alert :first_time_only] 0)               #{"alerts"}]
    [:metabase_fields                 (get-in stats [:stats :field :fields] 0)                        #{"fields"}]
    [:metrics                         (get-in stats [:stats :metric :metrics] 0)                      #{"metrics"}]
    [:models                          (:models metric-info 0)                                         #{}]
    [:native_questions                (get-in stats [:stats :question :questions :native] 0)          #{"questions"}]
    [:new_embedded_dashboards         (:new_embedded_dashboards metric-info 0)                        #{}]
    [:new_users_last_24h              (:new_users_last_24h metric-info 0)                             #{"users"}]
    [:permission_groups               (get-in stats [:stats :group :groups] 0)                        #{"permissions"}]
    [:pivot_tables                    (:pivot_tables metric-info 0)                                   #{}]
    [:public_dashboards               (get-in stats [:stats :dashboard :public :total] 0)             #{"dashboards"}]
    [:public_dashboards_with_params   (get-in stats [:stats :dashboard :public :with_params] 0)       #{"dashboards"}]
    [:public_questions                (get-in stats [:stats :question :public :total] 0)              #{"questions"}]
    [:public_questions_with_params    (get-in stats [:stats :question :public :with_params] 0)        #{"questions"}]
    [:query_builder_questions         (get-in stats [:stats :question :questions :total] 0)           #{"questions"}]
    [:query_executions_last_24h       (:query_executions_last_24h metric-info 0)                      #{"query_executions"}]
    [:questions                       (get-in stats [:stats :question :questions :total] 0)           #{"questions"}]
    [:questions_with_params           (get-in stats [:stats :question :questions :with_params] 0)     #{"questions"}]
    [:segments                        (get-in stats [:stats :segment :segments] 0)                    #{"segments"}]
    [:tables                          (get-in stats [:stats :table :tables] 0)                        #{"tables"}]
    [:users                           (get-in stats [:stats :user :users :total] 0)                   #{"users"}]]))

(defn- whitelabeling-in-use?
  "Are any whitelabeling settings set to values other than their default?"
  []
  (let [whitelabel-settings (filter
                             (fn [setting] (= (:feature setting) :whitelabel))
                             (vals @setting/registered-settings))]
    (boolean
     (some
      (fn [setting]
        (not= ((:getter setting))
              (:default setting)))
      whitelabel-settings))))

(def csv-upload-version-availability
  "Map from driver engines to the first version ([major minor]) which introduced support for CSV uploads"
  {:postgres   [47 0]
   :mysql      [47 0]
   :redshift   [49 6]
   :clickhouse [50 0]})

(defn- csv-upload-available?
  "Is CSV upload currently available to be used on this instance?"
  []
  (boolean
   (let [major-version (config/current-major-version)
         minor-version (config/current-minor-version)
         engines       (t2/select-fn-set :engine :model/Database
                                         {:where [:in :engine (map name (keys csv-upload-version-availability))]})]
     (when (and major-version minor-version)
       (some
        (fn [engine]
          (when-let [[required-major required-minor] (csv-upload-version-availability engine)]
            (and (>= major-version required-major)
                 (>= minor-version required-minor))))
        engines)))))

(defn- ee-snowplow-features-data'
  []
  (let [features [:sso-jwt :sso-saml :scim :sandboxes :email-allow-list]]
    (map
     (fn [feature]
       {:name      feature
        :available false
        :enabled   false})
     features)))

(defenterprise ee-snowplow-features-data
  "OSS values to use for features which require calling EE code to check whether they are available/enabled."
  metabase-enterprise.stats
  []
  (ee-snowplow-features-data'))

(defn- snowplow-features-data
  []
  [{:name      :email
    :available true
    :enabled   (setting/get :email-configured?)}
   {:name      :slack
    :available true
    :enabled   (slack/slack-configured?)}
   {:name      :sso-google
    :available true
    :enabled   (setting/get :google-auth-configured)}
   {:name      :sso-ldap
    :available true
    :enabled   (public-settings/ldap-enabled?)}
   {:name      :sample-data
    :available true
    :enabled   (t2/exists? :model/Database, :is_sample true)}
   {:name      :interactive-embedding
    :available (premium-features/hide-embed-branding?)
    :enabled   (and
                (setting/get :enable-embedding-interactive)
                (boolean (setting/get :embedding-app-origins-interactive))
                (public-settings/sso-enabled?))}
   {:name      :static-embedding
    :available true
    :enabled   (and
                (setting/get :enable-embedding-static)
                (or
                 (t2/exists? :model/Dashboard :enable_embedding true)
                 (t2/exists? :model/Card :enable_embedding true)))}
   {:name      :public-sharing
    :available true
    :enabled   (and
                (public-settings/enable-public-sharing)
                (or
                 (t2/exists? :model/Dashboard :public_uuid [:not= nil])
                 (t2/exists? :model/Card :public_uuid [:not= nil])))}
   {:name      :whitelabel
    :available (premium-features/enable-whitelabeling?)
    :enabled   (whitelabeling-in-use?)}
   {:name      :csv-upload
    :available (csv-upload-available?)
    :enabled   (t2/exists? :model/Database :uploads_enabled true)}
   {:name      :mb-analytics
    :available (premium-features/enable-audit-app?)
    :enabled   (premium-features/enable-audit-app?)}
   {:name      :advanced-permissions
    :available (premium-features/enable-advanced-permissions?)
    :enabled   (premium-features/enable-advanced-permissions?)}
   {:name      :serialization
    :available (premium-features/enable-serialization?)
    :enabled   (premium-features/enable-serialization?)}
   {:name      :official-collections
    :available (premium-features/enable-official-collections?)
    :enabled   (t2/exists? :model/Collection :authority_level "official")}
   {:name      :cache-granular-controls
    :available (premium-features/enable-cache-granular-controls?)
    :enabled   (t2/exists? :model/CacheConfig)}
   {:name      :attached-dwh
    :available (premium-features/has-attached-dwh?)
    :enabled   (premium-features/has-attached-dwh?)}
   {:name      :database-auth-providers
    :available (premium-features/enable-database-auth-providers?)
    :enabled   (premium-features/enable-database-auth-providers?)}
   {:name      :config-text-file
    :available (premium-features/enable-config-text-file?)
    :enabled   (some? (get env/env :mb-config-file-path))}
   {:name      :content-verification
    :available (premium-features/enable-content-verification?)
    :enabled   (t2/exists? :model/ModerationReview)}
   {:name      :dashboard-subscription-filters
    :available (premium-features/enable-content-verification?)
    :enabled   (t2/exists? :model/Pulse {:where [:not= :parameters "[]"]})}
   {:name      :disable-password-login
    :available (premium-features/can-disable-password-login?)
    :enabled   (not (public-settings/enable-password-login))}
   {:name      :email-restrict-recipients
    :available (premium-features/enable-email-restrict-recipients?)
    :enabled   (not= (setting/get-value-of-type :keyword :user-visibility) :all)}
   {:name      :upload-management
    :available (premium-features/enable-upload-management?)
    :enabled   (t2/exists? :model/Table :is_upload true)}
   {:name      :snippet-collections
    :available (premium-features/enable-snippet-collections?)
    :enabled   (t2/exists? :model/Collection :namespace "snippets")}
   {:name      :cache-preemptive
    :available (premium-features/enable-preemptive-caching?)
    :enabled   (t2/exists? :model/CacheConfig :refresh_automatically true)}])

(defn- snowplow-features
  []
  (let [features (concat (snowplow-features-data) (ee-snowplow-features-data))]
    (mapv
     ;; Convert keys and feature names to strings to match expected Snowplow schema
     (fn [feature]
       (-> (update feature :name name)
           (update :name u/->snake_case_en)
           ;; Ensure that unavailable features are not reported as enabled
           (update :enabled (fn [enabled?] (if-not (:available feature) false enabled?)))
           (walk/stringify-keys)))
     features)))

(defn- snowplow-anonymous-usage-stats
  "Send stats to Metabase's snowplow collector. Transforms stats into the format required by the Snowplow schema."
  [stats]
  (let [instance-attributes (snowplow-instance-attributes stats)
        metrics             (snowplow-metrics stats (->snowplow-metric-info))
        grouped-metrics     (snowplow-grouped-metrics (->snowplow-grouped-metric-info))
        features            (snowplow-features)]
    ;; grouped_metrics and settings are required in the json schema, but their data will be included in the next Milestone:
    {"analytics_uuid"      (analytics.settings/analytics-uuid)
     "features"            features
     "grouped_metrics"     grouped-metrics
     "instance_attributes" instance-attributes
     "metrics"             metrics
     "settings"            []}))

(defn- generate-instance-stats!
  "Generate stats for this instance as data"
  []
  (let [stats (legacy-anonymous-usage-stats)]
    {:stats (-> stats
                ;; `:num_queries_cached_unbinned` is added to [[legacy-anonymous-usage-stats]]'s return value to make
                ;; computing [[snowplow-anonymous-usage-stats]] more efficient. It shouldn't be sent by
                ;; [[send-stats-deprecited!]].
                (update-in [:stats :cache] dissoc :num_queries_cached_unbinned))
     :snowplow-stats (snowplow-anonymous-usage-stats stats)}))

(defn- stats-post-cleanup []
  (clear-translation-count!))

(defn phone-home-stats!
  "Collect usage stats and phone them home"
  []
  (when (public-settings/anon-tracking-enabled)
    (let [start-time-ms                  (System/currentTimeMillis)
          {:keys [stats snowplow-stats]} (generate-instance-stats!)
          end-time-ms                    (System/currentTimeMillis)
          elapsed-secs                   (quot (- end-time-ms start-time-ms) 1000)
          snowplow-data                  (-> snowplow-stats
                                             (assoc "metadata" [{"key"   "stats_export_time_seconds"
                                                                 "value" elapsed-secs}])
                                             deep-string-keywords)]
      (assert (= #{"analytics_uuid" "features" "grouped_metrics" "instance_attributes" "metadata" "metrics" "settings"}
                 (set (keys snowplow-data)))
              (str "Missing required keys in snowplow-data. got:" (sort (keys snowplow-data))))
      #_{:clj-kondo/ignore [:deprecated-var]}
      (send-stats-deprecated! stats)
      (snowplow/track-event! :snowplow/instance_stats snowplow-data)
      (stats-post-cleanup))))<|MERGE_RESOLUTION|>--- conflicted
+++ resolved
@@ -15,11 +15,6 @@
    [metabase.db.query :as mdb.query]
    [metabase.driver :as driver]
    [metabase.eid-translation :as eid-translation]
-<<<<<<< HEAD
-   [metabase.integrations.google :as google]
-=======
-   [metabase.embed.settings :as embed.settings]
->>>>>>> 7402c314
    [metabase.integrations.slack :as slack]
    [metabase.models.humanization :as humanization]
    [metabase.models.interface :as mi]
