--- conflicted
+++ resolved
@@ -24,10 +24,7 @@
 
 /* Browse data */
 import { BrowseApp } from "metabase/browse/components/BrowseApp";
-<<<<<<< HEAD
-=======
 //import { BrowseDataPage } from "metabase/browse/containers/BrowseData";
->>>>>>> 326a72a1
 import SchemaBrowser from "metabase/browse/containers/SchemaBrowser";
 import TableBrowser from "metabase/browse/containers/TableBrowser";
 
@@ -95,6 +92,8 @@
   IsNotAuthenticated,
 } from "./route-guards";
 import { getApplicationName } from "./selectors/whitelabel";
+import { BrowseModels } from "./browse/containers/BrowseModels";
+import { BrowseDatabases } from "./browse/containers/BrowseData";
 
 export const getRoutes = store => {
   const applicationName = getApplicationName(store.getState());
@@ -220,23 +219,40 @@
           </Route>
 
           <Route path="browse" component={BrowseApp}>
-<<<<<<< HEAD
-            <IndexRoute component={BrowseApp} />
-=======
-            {/*<IndexRoute component={BrowseDataPage} />*/}
->>>>>>> 326a72a1
-            <Route path=":slug" component={SchemaBrowser} />
-            <Route path=":dbId/schema/:schemaName" component={TableBrowser} />
-          </Route>
-
-          <Route
-            path="browse-models"
-            component={() => <BrowseApp tab="models" />}
-          />
-          <Route
-            path="browse-databases"
-            component={() => <BrowseApp tab="databases" />}
-          />
+            <IndexRedirect to="/browse/models" />
+            <Route path="models" component={BrowseModels} />
+            <Route path="databases" component={BrowseDatabases} />
+            <Route path="databases/:slug" component={SchemaBrowser} />
+            <Route
+              path="databases/:dbId/schema/:schemaName"
+              component={TableBrowser}
+            />
+
+            {/* Don't break links like /browse/1-countries.
+            Redirect to /browse/databases/1-countries */}
+            <Route
+              path=":dbId-:slug"
+              onEnter={({ params, location }, replace) => {
+                const { dbId, slug } = params;
+                replace({
+                  pathname: `/browse/databases/${dbId}-${slug}`,
+                  hash: location.hash,
+                });
+              }}
+            />
+            {/* Don't break links like /browse/1/.
+            Redirect to /browse/databases/1-countries */}
+            <Route
+              path=":dbId/schema/:schemaName"
+              onEnter={({ params, location }, replace) => {
+                const { dbId, schemaName } = params;
+                replace({
+                  pathname: `/browse/databases/${dbId}/schema/${schemaName}`,
+                  hash: location.hash,
+                });
+              }}
+            />
+          </Route>
 
           {/* INDIVIDUAL DASHBOARDS */}
 
