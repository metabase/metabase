--- conflicted
+++ resolved
@@ -39,8 +39,6 @@
 
 Not sure which visualization type to use? Check out [Which chart should you use?](https://www.metabase.com/learn/basics/visualizing-data/guide.html).
 
-<<<<<<< HEAD
-=======
 ### Numbers
 
 The **Numbers** option is for displaying a single number, nice and big. The options for numbers include:
@@ -326,7 +324,6 @@
 
 Learn more about [visualizing data with maps](https://www.metabase.com/learn/basics/visualizing-data/maps.html).
 
->>>>>>> f0e2a93f
 ---
 
 ## Next: Sharing your questions
