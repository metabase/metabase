--- conflicted
+++ resolved
@@ -51,11 +51,7 @@
   com.github.seancorfield/next.jdbc         {:mvn/version "1.3.1002"}            ; Talk to JDBC DBs
   com.github.steffan-westcott/clj-otel-api  {:mvn/version "0.2.7"}              ; Telemetry library
   com.github.vertical-blank/sql-formatter   {:mvn/version "2.0.5"}              ; Java SQL formatting library https://github.com/vertical-blank/sql-formatter
-<<<<<<< HEAD
   com.google.guava/guava                    {:mvn/version "33.4.7-jre"}         ; dep for BigQuery, Spark, and GA. Require here rather than letting different dep versions stomp on each other — see comments on #9697
-=======
-  com.google.guava/guava                    {:mvn/version "33.4.6-jre"}         ; dep for BigQuery, Spark, and GA. Require here rather than letting different dep versions stomp on each other — see comments on #9697
->>>>>>> d4153931
   com.h2database/h2                         ^:antq/exclude                      ; https://metaboat.slack.com/archives/CKZEMT1MJ/p1727191010259979
   {:mvn/version "2.1.214"}            ; embedded SQL database
   com.ibm.icu/icu4j                         {:mvn/version "76.1"}               ; Used to transliterate Unicode characters into Latin characters
