--- conflicted
+++ resolved
@@ -44,25 +44,12 @@
   (let [expression (resolve-expression query stage-number expression-name)]
     (lib.metadata.calculation/type-of query stage-number expression)))
 
-<<<<<<< HEAD
-(defmethod lib.metadata.calculation/metadata :expression
+(defmethod lib.metadata.calculation/metadata-method :expression
   [query stage-number [_expression _opts expression-name, :as expression-ref]]
   {:lib/type     :metadata/field
-   :field_ref    expression-ref
    :name         expression-name
    :display_name (lib.metadata.calculation/display-name query stage-number expression-ref)
    :base_type    (lib.metadata.calculation/type-of query stage-number expression-ref)})
-=======
-(defmethod lib.metadata.calculation/metadata-method :expression
-  [query stage-number [_expression opts expression-name, :as expression-ref]]
-  (let [expression (resolve-expression query stage-number expression-name)]
-    {:lib/type     :metadata/field
-     :lib/source   :source/expressions
-     :name         expression-name
-     :display_name (lib.metadata.calculation/display-name query stage-number expression-ref)
-     :base_type    (or (:base-type opts)
-                       (lib.schema.expression/type-of expression))}))
->>>>>>> 006d182f
 
 (defmethod lib.metadata.calculation/display-name-method :dispatch-type/number
   [_query _stage-number n]
