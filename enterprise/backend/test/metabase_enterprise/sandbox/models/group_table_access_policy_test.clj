(ns metabase-enterprise.sandbox.models.group-table-access-policy-test
  (:require
   [clojure.test :refer :all]
   [metabase-enterprise.sandbox.models.group-table-access-policy
    :refer [GroupTableAccessPolicy]]
   [metabase.models :refer [Card]]
   [metabase.models.permissions-group :as perms-group]
<<<<<<< HEAD
   [metabase.public-settings.premium-features-test
    :as premium-features-test]
   [metabase.query-processor.preprocess :as qp.preprocess]
=======
   [metabase.query-processor :as qp]
>>>>>>> f47caa0e
   [metabase.test :as mt]
   [metabase.util :as u]
   [toucan2.core :as t2]
   [toucan2.tools.with-temp :as t2.with-temp]))

(deftest normalize-attribute-remappings-test
  (testing "make sure attribute-remappings come back from the DB normalized the way we'd expect"
    (t2.with-temp/with-temp [GroupTableAccessPolicy gtap {:table_id             (mt/id :venues)
                                                          :group_id             (u/the-id (perms-group/all-users))
                                                          :attribute_remappings {"venue_id"
                                                                                 {:type   "category"
                                                                                  :target ["variable" ["field" (mt/id :venues :id) nil]]
                                                                                  :value  5}}}]
      (is (= {"venue_id" {:type   :category
                          :target [:variable [:field (mt/id :venues :id) nil]]
                          :value  5}}
             (t2/select-one-fn :attribute_remappings GroupTableAccessPolicy :id (u/the-id gtap)))))

    (testing (str "apparently sometimes they are saved with just the target, but not type or value? Make sure these "
                  "get normalized correctly.")
      (t2.with-temp/with-temp [GroupTableAccessPolicy gtap {:table_id             (mt/id :venues)
                                                            :group_id             (u/the-id (perms-group/all-users))
                                                            :attribute_remappings {"user" ["variable" ["field" (mt/id :venues :id) nil]]}}]
        (is (= {"user" [:variable [:field (mt/id :venues :id) nil]]}
               (t2/select-one-fn :attribute_remappings GroupTableAccessPolicy :id (u/the-id gtap))))))))

(deftest disallow-changing-table-id-test
  (testing "You can't change the table_id of a GTAP after it has been created."
    (t2.with-temp/with-temp [GroupTableAccessPolicy gtap {:table_id (mt/id :venues)
                                                          :group_id (u/the-id (perms-group/all-users))}]
      (is (thrown-with-msg?
           clojure.lang.ExceptionInfo
           #"You cannot change the Table ID of a GTAP once it has been created"
           (t2/update! GroupTableAccessPolicy (:id gtap) {:table_id (mt/id :checkins)}))))))

(deftest disallow-queries-that-add-columns-test
  (testing "Don't allow saving a Sandboxing query that contains columns not in the Table it replaces (#13715)"
    (doseq [[msg f] {"Create a new GTAP"
                     (fn [query]
                       (mt/with-temp [Card                   card {:dataset_query   query
                                                                   :result_metadata (qp.preprocess/query->expected-cols query)}
                                      GroupTableAccessPolicy _    {:table_id (mt/id :venues)
                                                                   :group_id (u/the-id (perms-group/all-users))
                                                                   :card_id  (:id card)}]
                         :ok))

                     "Update an existing GTAP"
                     (fn [query]
                       (mt/with-temp [Card                   card {:dataset_query   query
                                                                   :result_metadata (qp.preprocess/query->expected-cols query)}
                                      GroupTableAccessPolicy gtap {:table_id (mt/id :venues)
                                                                   :group_id (u/the-id (perms-group/all-users))}]
                         (t2/update! GroupTableAccessPolicy (:id gtap) {:card_id (:id card)})
                         :ok))

                     "Update query for Card associated with an existing GTAP"
                     (fn [query]
                       (mt/with-temp [Card                   card {:dataset_query   (mt/mbql-query venues)
                                                                   :result_metadata (qp.preprocess/query->expected-cols (mt/mbql-query venues))}
                                      GroupTableAccessPolicy _    {:table_id (mt/id :venues)
                                                                   :group_id (u/the-id (perms-group/all-users))
                                                                   :card_id  (:id card)}]
                         (t2/update! Card (:id card) {:dataset_query query})
                         :ok))}]
      (testing (str "\n" msg "\n")
        (testing "sanity check"
          (is (= :ok
                 (f (mt/mbql-query venues)))))
        (testing "removing columns = ok"
          (is (= :ok
                 (f (mt/mbql-query venues {:fields [$id $name]})))))
        (testing "changing order of columns = ok"
          (is (= :ok
                 (f (mt/mbql-query venues
                      {:fields (for [id (shuffle (map :id (qp.preprocess/query->expected-cols (mt/mbql-query venues))))]
                                 [:field id nil])})))))))))

(deftest disallow-queries-that-change-types-test
  (testing "Don't allow saving a Sandboxing query that changes the type of a column vs. the type in the Table it replaces (#13715)"
    (mt/with-premium-features #{:sandboxes}
      (doseq [[msg f] {"Create a new GTAP"
                       (fn [metadata]
                         (mt/with-temp [Card                   card {:dataset_query   (mt/mbql-query venues)
                                                                     :result_metadata metadata}
                                        GroupTableAccessPolicy _    {:table_id (mt/id :venues)
                                                                     :group_id (u/the-id (perms-group/all-users))
                                                                     :card_id  (:id card)}]
                           :ok))

                       "Update an existing GTAP"
                       (fn [metadata]
                         (mt/with-temp [Card                   card {:dataset_query   (mt/mbql-query venues)
                                                                     :result_metadata metadata}
                                        GroupTableAccessPolicy gtap {:table_id (mt/id :venues)
                                                                     :group_id (u/the-id (perms-group/all-users))}]
                           (t2/update! GroupTableAccessPolicy (:id gtap) {:card_id (:id card)})
                           :ok))

                       "Update query for Card associated with an existing GTAP"
                       (fn [metadata]
                         (mt/with-temp [Card                   card {:dataset_query   (mt/mbql-query venues)
                                                                     :result_metadata (qp.preprocess/query->expected-cols (mt/mbql-query venues))}
                                        GroupTableAccessPolicy _    {:table_id (mt/id :venues)
                                                                     :group_id (u/the-id (perms-group/all-users))
                                                                     :card_id  (:id card)}]
                           (t2/update! Card (:id card) {:result_metadata metadata})
                           :ok))}]
        (testing (str "\n" msg "\n")
          (is (thrown-with-msg?
               clojure.lang.ExceptionInfo
               #"Sandbox Questions can't return columns that have different types than the Table they are sandboxing"
               (f (-> (vec (qp.preprocess/query->expected-cols (mt/mbql-query venues)))
                      (assoc-in [0 :base_type] :type/Text)))))
          (testing "type changes to a descendant type = ok"
            (is (= :ok
                   (f
                    (-> (vec (qp.preprocess/query->expected-cols (mt/mbql-query venues)))
                        (assoc-in [0 :base_type] :type/BigInteger)))))))))))<|MERGE_RESOLUTION|>--- conflicted
+++ resolved
@@ -5,13 +5,7 @@
     :refer [GroupTableAccessPolicy]]
    [metabase.models :refer [Card]]
    [metabase.models.permissions-group :as perms-group]
-<<<<<<< HEAD
-   [metabase.public-settings.premium-features-test
-    :as premium-features-test]
    [metabase.query-processor.preprocess :as qp.preprocess]
-=======
-   [metabase.query-processor :as qp]
->>>>>>> f47caa0e
    [metabase.test :as mt]
    [metabase.util :as u]
    [toucan2.core :as t2]
