import {
  signInAsAdmin,
  restore,
  visitQuestionAdhoc,
<<<<<<< HEAD
  getIframeBody,
=======
  popover,
>>>>>>> 22a2c9c0
} from "__support__/cypress";
import { SAMPLE_DATASET } from "__support__/cypress_sample_dataset";

const { ORDERS, ORDERS_ID, PRODUCTS, PEOPLE } = SAMPLE_DATASET;

const QUESTION_NAME = "Cypress Pivot Table";
const DASHBOARD_NAME = "Pivot Table Dashboard";

const TEST_CASES = [
  { case: "question", subject: QUESTION_NAME },
  { case: "dashboard", subject: DASHBOARD_NAME },
];

describe("scenarios > visualizations > pivot tables", () => {
  beforeEach(() => {
    restore();
    signInAsAdmin();
  });

  it("should be created from an ad-hoc question", () => {
    visitQuestionAdhoc({ dataset_query: testQuery, display: "pivot" });

    cy.findByText(/Count by Users? → Source and Products? → Category/); // ad-hoc title

    cy.findByText("Settings").click();
    assertOnPivotSettings();
    cy.get(".Visualization").within(() => {
      assertOnPivotFields();
    });
  });

  it("should correctly display saved question", () => {
    createAndVisitTestQuestion();
    cy.get(".Visualization").within(() => {
      assertOnPivotFields();
    });

    // Open Pivot table side-bar
    cy.findByText("Settings").click();

    assertOnPivotSettings();
  });

  it("should not show sub-total data after a switch to other viz type", () => {
    createAndVisitTestQuestion();

    // Switch to "ordinary" table
    cy.findByText("Visualization").click();
    cy.get(".Icon-table")
      .should("be.visible")
      .click();

    cy.contains(`Started from ${QUESTION_NAME}`);

    cy.log("**-- Assertions on a table itself --**");
    cy.get(".Visualization").within(() => {
      cy.findByText(/Users? → Source/);
      cy.findByText("783"); // Affiliate - Doohickey
      cy.findByText("986"); // Twitter - Gizmo
      cy.findByText(/Row totals/i).should("not.exist");
      cy.findByText(/Grand totals/i).should("not.exist");
      cy.findByText("3,520").should("not.exist");
      cy.findByText("4,784").should("not.exist");
      cy.findByText("18,760").should("not.exist");
    });
  });

  it("should allow drill through on cells", () => {
    createAndVisitTestQuestion();
    // open actions menu
    cy.findByText("783").click();
    // drill through to orders list
    cy.findByText("View these Orders").click();
    // filters are applied
    cy.findByText("Source is Affiliate");
    cy.findByText("Category is Doohickey");
    // data loads
    cy.findByText("45.08");
  });

  it("should allow drill through on left/top header values", () => {
    createAndVisitTestQuestion();
    // open actions menu and filter to that value
    cy.findByText("Doohickey").click();
    popover().within(() => cy.findByText("=").click());
    // filter is applied
    cy.findByText("Category is Doohickey");
    // filter out affiliate as a source
    cy.findByText("Affiliate").click();
    popover().within(() => cy.findByText("≠").click());
    // filter is applied and value is gone from the left header
    cy.findByText("Source is not Affiliate");
    cy.findByText("Affiliate").should("not.exist");
    cy.findByText("3,193"); // new grand total
  });

  it("should rearrange pivoted columns", () => {
    createAndVisitTestQuestion();

    // Open Pivot table side-bar
    cy.findByText("Settings").click();

    // Give it some time to open the side-bar fully before we start dragging
    cy.findByText(/Pivot Table options/i);

    // Drag the second aggregate (Product category) from table columns to table rows
    dragField(1, 0);

    // One field should now be empty
    cy.findByText("Drag fields here");

    cy.log("**-- Implicit assertions on a table itself --**");
    cy.get(".Visualization").within(() => {
      cy.findByText(/Products? → Category/);
      cy.findByText(/Users? → Source/);
      cy.findByText("Count");
      cy.findByText(/Totals for Doohickey/i);
      cy.findByText("3,976");
    });
  });

  it("should be able to use binned numeric dimension as a grouping (metabase#14136)", () => {
    // Sample dataset Orders > Count by Subtotal: Auto binned
    visitQuestionAdhoc({
      dataset_query: {
        type: "query",
        query: {
          "source-table": ORDERS_ID,
          aggregation: [["count"]],
          breakout: [
            ["binning-strategy", ["field-id", ORDERS.SUBTOTAL], "default"],
          ],
        },
        database: 1,
      },
      display: "pivot",
      visualization_settings: {},
    });

    cy.get(".Visualization").within(() => {
      cy.findByText("Subtotal");
      cy.findByText("Count");
      cy.findByText("2,720");
      cy.findByText(/Grand totals/i);
      cy.findByText("18,760");
    });
  });

  it("should allow collapsing rows", () => {
    // open a pivot table of order count grouped by source, category x year
    const b1 = ["datetime-field", ["field-id", ORDERS.CREATED_AT], "year"];
    const b2 = [
      "fk->",
      ["field-id", ORDERS.PRODUCT_ID],
      ["field-id", PRODUCTS.CATEGORY],
    ];
    const b3 = [
      "fk->",
      ["field-id", ORDERS.USER_ID],
      ["field-id", PEOPLE.SOURCE],
    ];

    visitQuestionAdhoc({
      dataset_query: {
        type: "query",
        query: {
          "source-table": ORDERS_ID,
          aggregation: [["count"]],
          breakout: [b1, b2, b3],
        },
        database: 1,
      },
      display: "pivot",
      visualization_settings: {
        "pivot_table.column_split": {
          rows: [b2, b3],
          columns: [b1],
          values: [["aggregation", 0]],
        },
      },
    });

    cy.findByText("215"); // see a non-subtotal value

    // click to collapse rows
    cy.findByText("Doohickey")
      .parent()
      .find(".Icon-dash")
      .click();
    cy.findByText("1,352"); // subtotal is still there
    cy.findByText("215").should("not.exist"); // value is hidden

    // click to uncollapse
    cy.findByText("Totals for Doohickey")
      .parent()
      .find(".Icon-add")
      .click();
    cy.findByText("215"); // ...and it's back!

    // collapse the column
    cy.findByText("Product → Category")
      .parent()
      .find(".Icon-dash")
      .click();
    cy.findByText("215").should("not.exist"); // value is hidden
    cy.findByText("294").should("not.exist"); // value in another section is also hidden

    // uncollapse Doohickey
    cy.findByText("Totals for Doohickey")
      .parent()
      .find(".Icon-add")
      .click();
    cy.findByText("215"); // value in doohickey is visible
    cy.findByText("294").should("not.exist"); // the other one is still hidden
  });

  it("should display an error message for native queries", () => {
    cy.server();
    // native queries should use the normal dataset endpoint even when set to pivot
    cy.route("POST", `/api/dataset`).as("dataset");

    visitQuestionAdhoc({
      dataset_query: {
        type: "native",
        native: { query: "select 1", "template-tags": {} },
        database: 1,
      },
      display: "pivot",
      visualization_settings: {},
    });

    cy.wait("@dataset");
    cy.findByText("Pivot tables can only be used with aggregated queries.");
  });

  describe("dashboards", () => {
    beforeEach(() => {
      cy.log("**--1. Create a question--**");
      cy.request("POST", "/api/card", {
        name: QUESTION_NAME,
        dataset_query: testQuery,
        display: "pivot",
        visualization_settings: {},
      }).then(({ body: { id: QUESTION_ID } }) => {
        cy.log("**--2. Create new dashboard--**");
        cy.request("POST", "/api/dashboard", {
          name: DASHBOARD_NAME,
        }).then(({ body: { id: DASHBOARD_ID } }) => {
          cy.log("**--Add previously created question to that dashboard--**");
          cy.request("POST", `/api/dashboard/${DASHBOARD_ID}/cards`, {
            cardId: QUESTION_ID,
          }).then(({ body: { id: DASH_CARD_ID } }) => {
            cy.log("**--Resize the dashboard card--**");
            cy.request("PUT", `/api/dashboard/${DASHBOARD_ID}/cards`, {
              cards: [
                {
                  id: DASH_CARD_ID,
                  card_id: QUESTION_ID,
                  row: 0,
                  col: 0,
                  sizeX: 12,
                  sizeY: 8,
                },
              ],
            });
            cy.log("**--Open the dashboard--**");
            cy.visit(`/dashboard/${DASHBOARD_ID}`);
          });
        });
      });
    });

    it("should display a pivot table on a dashboard (metabase#14465)", () => {
      assertOnPivotFields();
    });
  });

  describe("sharing (metabase#14447)", () => {
    beforeEach(() => {
      cy.viewport(1400, 800); // Row totals on embed preview was getting cut off at the normal width
      cy.log("**--1. Create a question--**");
      cy.request("POST", "/api/card", {
        name: QUESTION_NAME,
        dataset_query: testQuery,
        display: "pivot",
        visualization_settings: {},
      }).then(({ body: { id: QUESTION_ID } }) => {
        cy.log("**--1a. Enable sharing--**");
        cy.request("POST", `/api/card/${QUESTION_ID}/public_link`);

        cy.log("**--1b. Enable embedding--**");
        cy.request("PUT", `/api/card/${QUESTION_ID}`, {
          enable_embedding: true,
        });

        cy.log("**--2. Create new dashboard--**");
        cy.request("POST", "/api/dashboard", {
          name: DASHBOARD_NAME,
        }).then(({ body: { id: DASHBOARD_ID } }) => {
          cy.log("**--Add previously created question to that dashboard--**");
          cy.request("POST", `/api/dashboard/${DASHBOARD_ID}/cards`, {
            cardId: QUESTION_ID,
          }).then(({ body: { id: DASH_CARD_ID } }) => {
            cy.log("**--Resize the dashboard card--**");
            cy.request("PUT", `/api/dashboard/${DASHBOARD_ID}/cards`, {
              cards: [
                {
                  id: DASH_CARD_ID,
                  card_id: QUESTION_ID,
                  row: 0,
                  col: 0,
                  sizeX: 12,
                  sizeY: 8,
                },
              ],
            });
          });

          cy.log("**--2a. Enable sharing--**");
          cy.request("POST", `/api/dashboard/${DASHBOARD_ID}/public_link`);

          cy.log("**--2b. Enable embedding--**");
          cy.request("PUT", `/api/dashboard/${DASHBOARD_ID}`, {
            enable_embedding: true,
          });
        });
        cy.visit(`/question/${QUESTION_ID}`);
      });
    });

    TEST_CASES.forEach(test => {
      describe(test.case, () => {
        beforeEach(() => {
          cy.visit("collection/root");
          cy.findByText(test.subject).click();
          cy.get(".Icon-share").click();
          if (test.case === "dashboard") {
            cy.findByText("Sharing and embedding").click();
          }
        });

        it("should display pivot table in a public link", () => {
          cy.findByText("Public link")
            .parent()
            .find("input")
            .invoke("val")
            .then($value => {
              cy.visit($value);
            });
          cy.findAllByText(test.subject); // the inspector only saw one, but findByText failed due to multiple elements
          assertOnPivotFields();
        });

        // Skipped to avoid flake
        it.skip("should display pivot table in an embed preview", () => {
          cy.findByText(
            /Embed this (question|dashboard) in an application/,
          ).click();
          // we use preview endpoints when MB is iframed in itself
          cy.findByText(test.subject);
          getIframeBody().within(assertOnPivotFields);
        });

        it("should display pivot table in an embed URL", () => {
          cy.findByText(
            /Embed this (question|dashboard) in an application/,
          ).click();
          cy.findByText("Publish").click();
          // visit the iframe src directly to ensure it's not sing preview endpoints
          cy.get("iframe").then($iframe => {
            cy.visit($iframe[0].src);
            cy.findByText(test.subject);
            assertOnPivotFields();
          });
        });
      });
    });
  });
});

const testQuery = {
  type: "query",
  query: {
    "source-table": ORDERS_ID,
    aggregation: [["count"]],
    breakout: [
      ["fk->", ["field-id", ORDERS.USER_ID], ["field-id", PEOPLE.SOURCE]],
      [
        "fk->",
        ["field-id", ORDERS.PRODUCT_ID],
        ["field-id", PRODUCTS.CATEGORY],
      ],
    ],
  },
  database: 1,
};

function createAndVisitTestQuestion({ display = "pivot" } = {}) {
  cy.request("POST", "/api/card", {
    name: QUESTION_NAME,
    dataset_query: testQuery,
    display,
    description: null,
    visualization_settings: {},
  }).then(({ body: { id: QUESTION_ID } }) => {
    cy.visit(`/question/${QUESTION_ID}`);
  });
}

function assertOnPivotSettings() {
  cy.get("[draggable=true]").as("fieldOption");

  cy.log("**-- Implicit side-bar assertions --**");
  cy.findByText(/Pivot Table options/i);

  cy.findAllByText("Fields to use for the table").eq(0);
  cy.get("@fieldOption")
    .eq(0)
    .contains(/Users? → Source/);
  cy.findAllByText("Fields to use for the table").eq(1);
  cy.get("@fieldOption")
    .eq(1)
    .contains(/Products? → Category/);
  cy.findAllByText("Fields to use for the table").eq(2);
  cy.get("@fieldOption")
    .eq(2)
    .contains("Count");
}

function assertOnPivotFields() {
  cy.log("**-- Implicit assertions on a table itself --**");

  cy.findByText(/Users? → Source/);
  cy.findByText(/Row totals/i);
  cy.findByText(/Grand totals/i);
  cy.findByText("3,520");
  cy.findByText("4,784");
  cy.findByText("18,760");
}

// Rely on native drag events, rather than on the coordinates
// We have 3 "drag-handles" in this test. Their indexes are 0-based.
function dragField(startIndex, dropIndex) {
  cy.get(".Grabber")
    .should("be.visible")
    .as("dragHandle");

  cy.get("@dragHandle")
    .eq(startIndex)
    .trigger("dragstart");

  cy.get("@dragHandle")
    .eq(dropIndex)
    .trigger("drop");
}<|MERGE_RESOLUTION|>--- conflicted
+++ resolved
@@ -2,11 +2,8 @@
   signInAsAdmin,
   restore,
   visitQuestionAdhoc,
-<<<<<<< HEAD
   getIframeBody,
-=======
   popover,
->>>>>>> 22a2c9c0
 } from "__support__/cypress";
 import { SAMPLE_DATASET } from "__support__/cypress_sample_dataset";
 
