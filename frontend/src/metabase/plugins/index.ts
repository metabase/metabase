--- conflicted
+++ resolved
@@ -333,7 +333,6 @@
 
 export const PLUGIN_CONTENT_VERIFICATION = {
   VerifiedFilter: {} as SearchFilterComponent<"verified">,
-<<<<<<< HEAD
   browseFilters: {} as BrowseFilters,
   BrowseFilterControls: {} as ComponentType<BrowseFilterControlsProps>,
   sortCollectionsByVerification: (
@@ -341,7 +340,6 @@
     _b: CollectionEssentials,
   ) => 0,
   sortModelsByVerification: (_a: SearchResult, _b: SearchResult) => 0,
-=======
 };
 
 export const PLUGIN_DASHBOARD_HEADER = {
@@ -350,5 +348,4 @@
 
 export const PLUGIN_QUERY_BUILDER_HEADER = {
   extraButtons: (_question: Question) => [],
->>>>>>> 74444ce9
 };