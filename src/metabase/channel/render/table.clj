--- conflicted
+++ resolved
@@ -6,12 +6,8 @@
    [metabase.channel.render.js.color :as js.color]
    [metabase.channel.render.style :as style]
    [metabase.formatter]
-<<<<<<< HEAD
-   [metabase.models.visualization-settings :as mb.viz])
-=======
    [metabase.models.visualization-settings :as mb.viz]
    [metabase.util :as u])
->>>>>>> 50e1b0de
   (:import
    (metabase.formatter NumericWrapper)))
 
@@ -75,7 +71,7 @@
     (str (str/trim (subs text 0 max-column-character-length)) "...")
     text))
 
-(defn- render-table-head [column-names {:keys [bar-width row]} columns col->styles row-index?]
+(defn- render-table-head [column-names {:keys [row]} columns col->styles row-index?]
   [:thead
    [:tr
     (when row-index?
@@ -96,9 +92,7 @@
                        (get col->styles (:name col)))
                :title title}
           (truncate-text (h title))]))
-     row)
-    (when bar-width
-      [:th {:style (style/style (bar-td-style) (bar-th-style) {:width (str bar-width "%")})}])]])
+     row)]])
 
 (defn calculate-pct-widths
   "Calculate the widths for label and minibar as percentages.
@@ -125,10 +119,6 @@
   1. A label showing the numeric value
   2. A visual bar chart representing the value relative to the data range
 
-<<<<<<< HEAD
-    (get-background-color cell-value column-name row-index)"
-  [get-background-color normalized-zero column-names rows viz-settings]
-=======
   Params:
   - val: A NumericWrapper containing the value to display (:num-value)
   - min/max: Map containing the minimum and maximum values in the dataset
@@ -188,64 +178,44 @@
   - column-names: Sequence of column names/identifiers
   - rows: Sequence of row data, each containing cell values
   - columns: Column configuration objects with type information
+  - viz-settings: Viz settings
   - minibar-cols: Columns that should display mini-bar visualizations instead of raw values
   - col->styles: Map of column names to their style specifications
   - row-index?: Boolean flag to include row index numbers (1-based)"
-  [get-background-color column-names rows columns minibar-cols col->styles row-index?]
->>>>>>> 50e1b0de
+  [get-background-color column-names rows columns viz-settings minibar-cols col->styles row-index?]
   [:tbody
-   (for [[row-idx {:keys [row bar-width]}] (m/indexed rows)]
+   (for [[row-idx {:keys [row]}] (m/indexed rows)]
      [:tr {:style (style/style {:color style/color-gray-3})}
       (when row-index?
         [:td {:style (style/style
                       (bar-td-row-index-style)
                       (when (= row-idx (dec (count rows)))
-<<<<<<< HEAD
-                        {:border-bottom 0})
-                      (when (= col-idx (dec (count row)))
-                        {:border-right 0}))}
-         (let [col-name (nth column-names col-idx)
-               col-settings (get-in viz-settings [::mb.viz/column-settings {::mb.viz/column-name col-name}] {})]
-           (cond
-             (= (get col-settings ::mb.viz/view-as) "image")
-             [:img {:src (h cell)
-                    :style (style/style {:max-width "100%"
-                                         :max-height "18rem"
-                                         :object-fit "contain"})}]
-             :else
-             (h cell)))])
-      (some-> bar-width (render-bar normalized-zero))])])
-
-(defn render-table
-  "This function returns the HTML data structure for the pulse table.
-
-  `color-selector` is a function that returns the background color for a given cell.
-  `column-names-map` contains keys:
-    `:col-names`, which is the is display_names of the visible columns
-    `:cols-for-color-lookup`, is the original column names, which the color-selector requires for color lookup.
-  If `normalized-zero` is set (defaults to 0), render values less than it as negative"
-  ([color-selector column-names-map contents viz-settings]
-   (render-table color-selector 0 column-names-map contents viz-settings))
-
-  ([color-selector normalized-zero {:keys [col-names cols-for-color-lookup]} [header & rows] viz-settings]
-   (let [pivot-grouping-idx (get (zipmap col-names (range)) "pivot-grouping")
-=======
                         {:border-bottom 0}))}
          (inc row-idx)])
       (for [[col-idx cell] (m/indexed row)]
-        (let [column (nth columns col-idx)]
+        (let [column       (nth columns col-idx)
+              column-name  (get column-names col-idx)
+              minibar-col  (first (filter #(= (:name column) (:name %)) minibar-cols))
+              col-settings (get-in viz-settings [::mb.viz/column-settings {::mb.viz/column-name column-name}] {})]
           [:td {:style (style/style
                         (row-style-for-type cell)
                         (get col->styles (:name column))
                         {:background-color (get-background-color cell (get column-names col-idx) row-idx)}
-                        (when (and bar-width (= col-idx 1))
-                          {:font-weight 700})
                         (when (= row-idx (dec (count rows)))
                           {:border-bottom 0})
                         (when (= col-idx (dec (count row)))
                           {:border-right 0}))}
-           (if-let [minibar-col (first (filter #(= (:name column) (:name %)) minibar-cols))]
+           (cond
+             ;; Minibar column
+             (some? minibar-col)
              (render-minibar cell (get-in minibar-col [:fingerprint :type :type/Number]) (get col->styles (:name column)))
+
+             ;; View as image
+             (= (get col-settings ::mb.viz/view-as) "image")
+             [:img {:src (h cell)
+                    :style (style/style style/view-as-img-style)}]
+
+             :else
              (h cell))]))])])
 
 (defn- get-min-width
@@ -287,6 +257,10 @@
            (::mb.viz/text-align col-setting)
            (assoc column-name {:text-align (get-text-align (::mb.viz/text-align col-setting))})
 
+           ;; view as image
+           (= (::mb.viz/view-as col-setting) "image")
+           (assoc column-name {:vertical-align "middle"})
+
            ;; minibar
            (::mb.viz/show-mini-bar col-setting)
            (assoc column-name (if column-widths
@@ -312,7 +286,6 @@
    (let [col->styles        (column->viz-setting-styles columns viz-settings)
          row-index?         (:table.row_index viz-settings)
          pivot-grouping-idx (u/index-of #{"pivot-grouping"} col-names)
->>>>>>> 50e1b0de
          col-names          (cond->> col-names
                               pivot-grouping-idx (m/remove-nth pivot-grouping-idx))
          header             (cond-> header
@@ -324,7 +297,7 @@
                                                              (update row :row #(m/remove-nth pivot-grouping-idx %)))))))
          color-getter       (partial js.color/get-background-color color-selector)
          thead              (render-table-head (vec col-names) header columns col->styles row-index?)
-         tbody              (render-table-body color-getter cols-for-color-lookup rows columns minibar-cols col->styles row-index?)]
+         tbody              (render-table-body color-getter cols-for-color-lookup rows columns viz-settings minibar-cols col->styles row-index?)]
      [:table {:style       (style/style {:max-width     "100%"
                                          :white-space   "nowrap"
                                          :border        (str "1px solid " style/color-border)
@@ -332,10 +305,5 @@
                                          :margin-bottom "6px"})
               :cellpadding "0"
               :cellspacing "0"}
-<<<<<<< HEAD
-      (render-table-head (vec col-names) header)
-      (render-table-body (partial js.color/get-background-color color-selector) normalized-zero cols-for-color-lookup rows viz-settings)])))
-=======
       thead
-      tbody])))
->>>>>>> 50e1b0de
+      tbody])))