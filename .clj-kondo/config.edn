--- conflicted
+++ resolved
@@ -118,291 +118,6 @@
 
   :consistent-alias
   {:aliases
-<<<<<<< HEAD
-   {buddy.core.hash                                                 buddy-hash
-    cheshire.generate                                               json.generate
-    clojure.tools.logging                                           log
-    clj-http.client                                                 http
-    clj-ldap.client                                                 ldap
-    clj-time.coerce                                                 time.coerce
-    clj-time.format                                                 time.format
-    clojure.core.async                                              a
-    clojure.core.match                                              clojure.core.match ; Prefer :refer [match]
-    clojure.data                                                    data
-    clojure.math.combinatorics                                      math.combo
-    clojure.pprint                                                  pprint
-    clojure.spec.alpha                                              s
-    clojure.string                                                  str
-    clojure.test                                                    t
-    clojure.tools.build.api                                         b
-    clojure.tools.namespace.dependency                              ns.deps
-    clojure.tools.namespace.find                                    ns.find
-    clojure.tools.namespace.parse                                   ns.parse
-    colorize.core                                                   colorize
-    environ.core                                                    env
-    hf.depstar.api                                                  depstar
-    hiccup.core                                                     hiccup
-    hiccup.util                                                     hiccup.util
-    honey.sql                                                       sql
-    honey.sql.helpers                                               sql.helpers
-    honeysql.core                                                   hsql
-    honeysql.format                                                 hformat
-    honeysql.helpers                                                hh
-    honeysql.types                                                  htypes
-    java-time                                                       t
-    malli.core                                                      mc
-    malli.error                                                     me
-    malli.experimental                                              mx
-    malli.generator                                                 mg
-    malli.provider                                                  mp
-    malli.transform                                                 mtx
-    malli.util                                                      mut
-    medley.core                                                     m
-    metabase-enterprise.audit-app.pages.common                      common
-    metabase-enterprise.sandbox.api.table                           table
-    metabase-enterprise.test                                        met
-    metabase.analytics.stats                                        stats
-    metabase.analyze.query-results                                  qr
-    metabase.analyze.classifiers.category                           classifiers.category
-    metabase.analyze.classifiers.name                               classifiers.name
-    metabase.analyze.classifiers.no-preview-display                 classifiers.no-preview-display
-    metabase.analyze.classifiers.text-fingerprint                   classifiers.text-fingerprint
-    metabase.analyze.fingerprint.fingerprinters                     fingerprinters
-    metabase.analyze.fingerprint.insights                           insights
-    metabase.api.activity                                           api.activity
-    metabase.api.alert                                              api.alert
-    metabase.api.automagic-dashboards                               api.magic
-    metabase.api.bookmark                                           api.bookmark
-    metabase.api.card                                               api.card
-    metabase.api.card-test                                          api.card-test
-    metabase.api.collection                                         api.collection
-    metabase.api.common                                             api
-    metabase.api.dashboard                                          api.dashboard
-    metabase.api.dashboard-test                                     api.dashboard-test
-    metabase.api.database                                           api.database
-    metabase.api.dataset                                            api.dataset
-    metabase.api.email                                              api.email
-    metabase.api.embed                                              api.embed
-    metabase.api.field                                              api.field
-    metabase.api.geojson                                            api.geojson
-    metabase.api.ldap                                               api.ldap
-    metabase.api.logic-history                                      api.login-history
-    metabase.api.metric                                             api.metric
-    metabase.api.native-query-snippet                               api.native-query-snippet
-    metabase.api.notify                                             api.notify
-    metabase.api.permission-graph                                   api.permission-graph
-    metabase.api.permissions                                        api.permissions
-    metabase.api.permissions-test-util                              perm-test-util
-    metabase.api.pivots                                             api.pivots
-    metabase.api.premium-features                                   api.premium-features
-    metabase.api.preview-embed                                      api.preview-embed
-    metabase.api.public                                             api.public
-    metabase.api.pulse                                              api.pulse
-    metabase.api.revision                                           api.revision
-    metabase.api.search                                             api.search
-    metabase.api.segment                                            api.segment
-    metabase.api.session                                            api.session
-    metabase.api.setting                                            api.setting
-    metabase.api.setup                                              api.setup
-    metabase.api.slack                                              api.slack
-    metabase.api.table                                              api.table
-    metabase.api.task                                               api.task
-    metabase.api.tiles                                              api.tiles
-    metabase.api.timeline                                           api.timeline
-    metabase.api.timeline-event                                     api.timeline-event
-    metabase.api.transform                                          api.transform
-    metabase.api.user                                               api.user
-    metabase.api.util                                               api.util
-    metabase.async.streaming-response.thread-pool                   thread-pool
-    metabase.automagic-dashboards.core                              magic
-    metabase.automagic-dashboards.dashboard-templates               dashboard-templates
-    metabase.automagic-dashboards.populate                          populate
-    metabase.cmd.copy.h2                                            copy.h2
-    metabase.config                                                 config
-    metabase.config.file                                            config.file
-    metabase.connection-pool                                        connection-pool
-    metabase.db.connection                                          mdb.connection
-    metabase.db.jdbc-protocols                                      mdb.jdbc-protocols
-    metabase.db.metadata-queries                                    metadata-queries
-    metabase.db.spec                                                mdb.spec
-    metabase.db.query                                               mdb.query
-    metabase.domain-entities.specs                                  de.specs
-    metabase.driver.common.parameters                               params
-    metabase.driver.common.parameters.dates                         params.dates
-    metabase.driver.common.parameters.operators                     params.ops
-    metabase.driver.common.parameters.parse                         params.parse
-    metabase.driver.common.parameters.values                        params.values
-    metabase.driver.druid.client                                    druid.client
-    metabase.driver.druid.execute                                   druid.execute
-    metabase.driver.druid.js                                        druid.js
-    metabase.driver.druid.query-processor                           druid.qp
-    metabase.driver.druid.sync                                      druid.sync
-    metabase.driver.googleanalytics.client                          ga.client
-    metabase.driver.googleanalytics.execute                         ga.execute
-    metabase.driver.googleanalytics.metadata                        ga.metadata
-    metabase.driver.googleanalytics.query-processor                 ga.qp
-    metabase.driver.impl                                            driver.impl
-    metabase.driver.mongo.execute                                   mongo.execute
-    metabase.driver.mongo.parameters                                mongo.params
-    metabase.driver.mongo.query-processor                           mongo.qp
-    metabase.driver.mongo.util                                      mongo.util
-    metabase.driver.sql                                             driver.sql
-    metabase.driver.sql-jdbc.common                                 sql-jdbc.common
-    metabase.driver.sql-jdbc.connection                             sql-jdbc.conn
-    metabase.driver.sql-jdbc.execute                                sql-jdbc.execute
-    metabase.driver.sql-jdbc.execute.diagnostic                     sql-jdbc.execute.diagnostic
-    metabase.driver.sql-jdbc.execute.legacy-impl                    sql-jdbc.legacy
-    metabase.driver.sql-jdbc.execute.old-impl                       sql-jdbc.execute.old
-    metabase.driver.sql-jdbc.sync                                   sql-jdbc.sync
-    metabase.driver.sql-jdbc.sync.common                            sql-jdbc.sync.common
-    metabase.driver.sql-jdbc.sync.describe-database                 sql-jdbc.describe-database
-    metabase.driver.sql-jdbc.sync.describe-table                    sql-jdbc.describe-table
-    metabase.driver.sql-jdbc.sync.interface                         sql-jdbc.sync.interface
-    metabase.driver.sql-jdbc.test-util                              sql-jdbc.tu
-    metabase.driver.sql.parameters.substitute                       sql.params.substitute
-    metabase.driver.sql.parameters.substitution                     sql.params.substitution
-    metabase.email-test                                             et
-    metabase.email.messages                                         messages
-    metabase.formatter                                              formatter
-    metabase.http-client                                            client
-    metabase.lib.util                                               lib.util
-    metabase.mbql.normalize                                         mbql.normalize
-    metabase.mbql.schema                                            mbql.s
-    metabase.mbql.util                                              mbql.u
-    metabase.models.activity                                        activity
-    metabase.models.application-permissions-revision                a-perm-revision
-    metabase.models.bookmark                                        bookmark
-    metabase.models.collection                                      collection
-    metabase.models.collection.graph                                graph
-    metabase.models.collection-permission-graph-revision            c-perm-revision
-    metabase.models.dashboard-card                                  dashboard-card
-    metabase.models.database                                        database
-    metabase.models.dependency                                      dependency
-    metabase.models.field-values                                    field-values
-    metabase.models.interface                                       mi
-    metabase.models.moderation-review                               moderation-review
-    metabase.models.native-query-snippet                            native-query-snippet
-    metabase.models.params                                          params
-    metabase.models.permissions                                     perms
-    metabase.models.permissions-group                               perms-group
-    metabase.models.permissions-group-membership                    perms-group-membership
-    metabase.models.permissions-revision                            perms-revision
-    metabase.models.permissions.parse                               perms-parse
-    metabase.models.pulse                                           pulse
-    metabase.models.pulse-channel                                   pulse-channel
-    metabase.models.pulse-channel-recipient                         pulse-channel-recipient
-    metabase.models.query.permissions                               query-perms
-    metabase.models.setting.cache                                   setting.cache
-    metabase.models.timeline                                        timeline
-    metabase.models.timeline-event                                  timeline-event
-    metabase.plugins.initialize                                     plugins.init
-    metabase.public-settings                                        public-settings
-    metabase.public-settings.premium-features                       premium-features
-    metabase.pulse                                                  pulse ; NB some conflicts with metabase.models.pulse
-    metabase.pulse.markdown                                         markdown
-    metabase.pulse.render                                           render
-    metabase.pulse.render.body                                      body
-    metabase.pulse.render.style                                     style
-    metabase.pulse.test-util                                        pulse.test-util
-    metabase.pulse.parameters                                       pulse-params
-    metabase.query-processor-test                                   qp.test
-    metabase.query-processor.context                                qp.context
-    metabase.query-processor.error-type                             qp.error-type
-    metabase.query-processor.interface                              qp.i
-    metabase.query-processor.middleware.add-dimension-projections   qp.add-dimension-projections
-    metabase.query-processor.middleware.add-implicit-clauses        qp.add-implicit-clauses
-    metabase.query-processor.middleware.add-implicit-joins          qp.add-implicit-joins
-    metabase.query-processor.middleware.auto-bucket-datetimes       qp.auto-bucket-datetimes
-    metabase.query-processor.middleware.constraints                 qp.constraints
-    metabase.query-processor.middleware.cumulative-aggregations     qp.cumulative-aggregations
-    metabase.query-processor.middleware.parameters.mbql             qp.mbql
-    metabase.query-processor.middleware.parameters.native           qp.native
-    metabase.query-processor.middleware.permissions                 qp.perms
-    metabase.query-processor.middleware.pre-alias-aggregations      qp.pre-alias-aggregations
-    metabase.query-processor.middleware.resolve-fields              qp.resolve-fields
-    metabase.query-processor.middleware.resolve-referenced          qp.resolve-referenced
-    metabase.query-processor.middleware.resolve-source-table        qp.resolve-source-table
-    metabase.query-processor.middleware.wrap-value-literals         qp.wrap-value-literals
-    metabase.query-processor.pivot                                  qp.pivot
-    metabase.query-processor.streaming                              qp.streaming
-    metabase.query-processor.streaming.interface                    qp.si
-    metabase.query-processor.streaming.xlsx                         qp.xlsx
-    metabase.query-processor.timezone                               qp.timezone
-    metabase.query-processor.util                                   qp.util
-    metabase.related                                                related
-    metabase.search.config                                          search.config
-    metabase.search.filter                                          search.filter
-    metabase.search.util                                            search.util
-    metabase.search.scoring                                         scoring
-    metabase.server.middleware.auth                                 mw.auth
-    metabase.server.middleware.browser-cookie                       mw.browser-cookie
-    metabase.server.middleware.exceptions                           mw.exceptions
-    metabase.server.middleware.json                                 mw.json
-    metabase.server.middleware.log                                  mw.log
-    metabase.server.middleware.misc                                 mw.misc
-    metabase.server.middleware.offset-paging                        mw.offset-paging
-    metabase.server.middleware.security                             mw.security
-    metabase.server.middleware.session                              mw.session
-    metabase.server.middleware.ssl                                  mw.ssl
-    metabase.server.request.util                                    req.util
-    metabase.server.protocols                                       server.protocols
-    metabase.shared.util                                            shared.u
-    metabase.shared.util.currency                                   currency
-    metabase.sync.analyze.fingerprint                               sync.fingerprint
-    metabase.sync.field-values                                      field-values
-    metabase.sync.interface                                         i
-    metabase.sync.schedules                                         sync.schedules
-    metabase.sync.sync-metadata.fields.fetch-metadata               fetch-metadata
-    metabase.sync.util                                              sync-util
-    metabase.sync.util-test                                         sync.util-test
-    metabase.task.sync-databases                                    task.sync-databases
-    metabase.test                                                   mt
-    metabase.test.data.dataset-definitions                          defs
-    metabase.test.data.env.impl                                     tx.env.impl
-    metabase.test.data.impl                                         data.impl
-    metabase.test.data.users                                        test.users
-    metabase.test.domain-entities                                   test.de
-    metabase.test.mock.util                                         mock.util
-    metabase.test.sync                                              test.sync
-    metabase.test.redefs                                            test.redefs
-    metabase.test.util.js                                           test.js
-    metabase.test.util.timezone                                     test.tz
-    metabase.timeseries-query-processor-test.util                   tqpt
-    metabase.transforms.core                                        tf
-    metabase.transforms.materialize                                 tf.materialize
-    metabase.transforms.specs                                       tf.specs
-    metabase.util.cron                                              u.cron
-    metabase.util.date-2                                            u.date
-    metabase.util.date-2.common                                     u.date.common
-    metabase.util.date-2.parse                                      u.date.parse
-    metabase.util.embed                                             embed
-    metabase.util.encryption                                        encryption
-    metabase.util.encryption-test                                   encryption-test
-    metabase.util.files                                             u.files
-    metabase.util.honey-sql-2                                       h2x
-    metabase.util.i18n                                              i18n
-    metabase.util.i18n.impl                                         i18n.impl
-    metabase.util.jvm                                               u.jvm
-    metabase.util.log                                               log
-    metabase.util.macros                                            u.macros
-    metabase.util.malli                                             mu
-    metabase.util.malli.schema                                      ms
-    metabase.util.password                                          u.password
-    metabase.util.schema                                            su
-    metabase.util.ui-logic                                          ui-logic
-    metabase.util.urls                                              urls
-    metabuild-common.core                                           u
-    metabuild-common.output                                         out
-    metabuild-common.shell                                          shell
-    monger.collection                                               mcoll
-    ring.mock.request                                               ring.mock
-    ring.util.codec                                                 codec
-    ring.util.response                                              response
-    ring.adapter.jetty9.servlet                                     servlet
-    saml20-clj.core                                                 saml
-    toucan.db                                                       db
-    toucan.models                                                   models}}
-=======
    {buddy.core.hash                                               buddy-hash
     cheshire.generate                                             json.generate
     clojure.tools.logging                                         log
@@ -447,6 +162,13 @@
     metabase-enterprise.sandbox.api.table                         table
     metabase-enterprise.test                                      met
     metabase.analytics.stats                                      stats
+    metabase.analyze.query-results                                qr
+    metabase.analyze.classifiers.category                         classifiers.category
+    metabase.analyze.classifiers.name                             classifiers.name
+    metabase.analyze.classifiers.no-preview-display               classifiers.no-preview-display
+    metabase.analyze.classifiers.text-fingerprint                 classifiers.text-fingerprint
+    metabase.analyze.fingerprint.fingerprinters                   fingerprinters
+    metabase.analyze.fingerprint.insights                         insights
     metabase.api.activity                                         api.activity
     metabase.api.alert                                            api.alert
     metabase.api.automagic-dashboards                             api.magic
@@ -627,14 +349,7 @@
     metabase.server.protocols                                     server.protocols
     metabase.shared.util                                          shared.u
     metabase.shared.util.currency                                 currency
-    metabase.sync.analyze.classifiers.category                    classifiers.category
-    metabase.sync.analyze.classifiers.name                        classifiers.name
-    metabase.sync.analyze.classifiers.no-preview-display          classifiers.no-preview-display
-    metabase.sync.analyze.classifiers.text-fingerprint            classifiers.text-fingerprint
-    metabase.sync.analyze.fingerprint                             fingerprint
-    metabase.sync.analyze.fingerprint.fingerprinters              fingerprinters
-    metabase.sync.analyze.fingerprint.insights                    insights
-    metabase.sync.analyze.query-results                           qr
+    metabase.sync.analyze.fingerprint                             sync.fingerprint
     metabase.sync.field-values                                    field-values
     metabase.sync.interface                                       i
     metabase.sync.schedules                                       sync.schedules
@@ -688,7 +403,6 @@
     saml20-clj.core                                               saml
     toucan.db                                                     db
     toucan.models                                                 models}}
->>>>>>> 3f42b5ac
 
   :metabase/validate-deftest                                           {:level :warning}
   :metabase/missing-test-expr-requires-in-cljs                         {:level :warning}
