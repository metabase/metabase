--- conflicted
+++ resolved
@@ -27,25 +27,11 @@
                                   :embedding-app-origin-set   (boolean (setting/get-value-of-type :string :embedding-app-origin))
                                   :number-embedded-questions  (t2/count :model/Card :enable_embedding true)
                                   :number-embedded-dashboards (t2/count :model/Dashboard :enable_embedding true)}))))))
-<<<<<<< HEAD
 
 ;;;;;;;;;;;;;;;;;;;;;;;;;;;;;;;;;;;;;;;;;;; Embed Settings ;;;;;;;;;;;;;;;;;;;;;;;;;;;;;;;;;;;;;;;;;;;
 
 (defsetting ^:deprecated enable-embedding
   ;; To be removed in 0.53.0
-  (deferred-tru "Allow admins to securely embed questions and dashboards within other applications?")
-  :type       :boolean
-  :default    false
-  :visibility :authenticated
-  :export?    true
-  :audit      :getter
-  :deprecated "0.51.0"
-  :setter     (make-embedding-toggle-setter :enable-embedding "embedding"))
-=======
-
-;;;;;;;;;;;;;;;;;;;;;;;;;;;;;;;;;;;;;;;;;;; Embed Settings ;;;;;;;;;;;;;;;;;;;;;;;;;;;;;;;;;;;;;;;;;;;
-
-(defsetting enable-embedding
   (deferred-tru "Allow admins to securely embed questions and dashboards within other applications?")
   :type       :boolean
   :default    false
@@ -109,7 +95,6 @@
   :getter    (fn embedding-app-origins-sdk-getter []
                (add-localhost (setting/get-value-of-type :string :embedding-app-origins-sdk)))
   :setter   embedding-app-origins-sdk-setter)
->>>>>>> aeb73c0c
 
 (defsetting ^:deprecated embedding-app-origin
   ;; To be removed in 0.53.0
@@ -121,7 +106,6 @@
   :export?    false
   :visibility :public
   :audit      :getter
-<<<<<<< HEAD
   :encryption :no)
 
 (defsetting enable-embedding-sdk
@@ -181,9 +165,6 @@
   :getter    (fn embedding-app-origins-sdk-getter []
                (add-localhost (setting/get-value-of-type :string :embedding-app-origins-sdk)))
   :setter   embedding-app-origins-sdk-setter)
-=======
-  :setter     (make-embedding-toggle-setter :enable-embedding-static "static-embedding"))
->>>>>>> aeb73c0c
 
 (defsetting enable-embedding-interactive
   (deferred-tru "Allow admins to embed Metabase via interactive embedding?")
@@ -194,7 +175,6 @@
   :export?    false
   :audit      :getter
   :setter     (make-embedding-toggle-setter :enable-embedding-interactive "interactive-embedding"))
-<<<<<<< HEAD
 
 (defsetting embedding-app-origins-interactive
   (deferred-tru "Allow this origin to embed Metabase interactive.")
@@ -203,8 +183,6 @@
   :visibility :public
   :encryption :no
   :audit      :getter)
-=======
->>>>>>> aeb73c0c
 
 (defsetting enable-embedding-static
   (deferred-tru "Allow admins to embed Metabase via static embedding?")
