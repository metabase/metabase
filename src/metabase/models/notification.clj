(ns metabase.models.notification
  "A notification have:
  - a payload
  - more than one subscriptions
  - more than one handlers where each handler has a channel, optionally a template, and more than one recpients."
  (:require
   [malli.core :as mc]
   [medley.core :as m]
   [metabase.channel.models.channel :as models.channel]
<<<<<<< HEAD
   [metabase.models.interface :as mi]
   [metabase.models.permissions :as perms]
   [metabase.models.util.spec-update :as models.u.spec-update]
=======
   [metabase.models.audit-log :as audit-log]
   [metabase.models.interface :as mi]
   [metabase.models.util.spec-update :as models.u.spec-update]
   [metabase.permissions.core :as perms]
>>>>>>> 3d072e1b
   [metabase.premium-features.core :as premium-features]
   [metabase.util :as u]
   [metabase.util.malli :as mu]
   [metabase.util.malli.registry :as mr]
   [metabase.util.malli.schema :as ms]
   [methodical.core :as methodical]
   [toucan2.core :as t2]))

(set! *warn-on-reflection* true)

(methodical/defmethod t2/table-name :model/Notification             [_model] :notification)
(methodical/defmethod t2/table-name :model/NotificationSubscription [_model] :notification_subscription)
(methodical/defmethod t2/table-name :model/NotificationHandler      [_model] :notification_handler)
(methodical/defmethod t2/table-name :model/NotificationRecipient    [_model] :notification_recipient)
(methodical/defmethod t2/table-name :model/NotificationCard         [_model] :notification_card)

(doseq [model [:model/Notification
               :model/NotificationSubscription
               :model/NotificationHandler
               :model/NotificationRecipient
               :model/NotificationCard]]
  (doto model
    (derive :metabase/model)
    (derive (if (= model :model/NotificationSubscription)
              :hook/created-at-timestamped?
              :hook/timestamped?))))

;; ------------------------------------------------------------------------------------------------;;
;;                                       :model/Notification                                       ;;
;; ------------------------------------------------------------------------------------------------;;

(def notification-types
  "Set of valid notification types."
  #{:notification/system-event
    :notification/dashboard
    :notification/card
    ;; for testing only
    :notification/testing})

(t2/deftransforms :model/Notification
  {:payload_type (mi/transform-validator mi/transform-keyword (partial mi/assert-enum notification-types))})

(t2/define-after-select :model/Notification
  [notification]
  (dissoc notification :internal_id))

(methodical/defmethod t2/batched-hydrate [:model/Notification :subscriptions]
  "Batch hydration NotificationSubscriptions for a list of Notifications."
  [_model k notifications]
  (mi/instances-with-hydrated-data
   notifications k
   #(group-by :notification_id
              (t2/select :model/NotificationSubscription :notification_id [:in (map :id notifications)]))
   :id
   {:default []}))

(methodical/defmethod t2/batched-hydrate [:default :payload]
  "Batch hydration payloads for a list of Notifications."
  [_model k notifications]
  (let [payload-type->ids        (u/group-by :payload_type :payload_id
                                             conj #{}
                                             notifications)
        payload-type+id->payload (into {}
                                       (for [[payload-type payload-ids] payload-type->ids]
                                         (case payload-type
                                           :notification/card
                                           (let [notification-cards (t2/hydrate
                                                                     (t2/select :model/NotificationCard
                                                                                :id [:in payload-ids])
                                                                     :card)]
                                             (into {} (for [nc notification-cards]
                                                        [[:notification/card (:id nc)] nc])))
                                           {[payload-type nil] nil})))]

    (for [notification notifications]
      (assoc notification k
             (get payload-type+id->payload [(:payload_type notification)
                                            (:payload_id notification)])))))

(methodical/defmethod t2/batched-hydrate [:model/Notification :handlers]
  "Batch hydration NotificationHandlers for a list of Notifications"
  [_model k notifications]
  (mi/instances-with-hydrated-data
   notifications k
   #(group-by :notification_id
              (t2/select :model/NotificationHandler :notification_id [:in (map :id notifications)]))
   :id
   {:default []}))

(mr/def ::Notification
  [:merge
   [:map
    [:payload_type (ms/enum-decode-keyword notification-types)]]
   [:multi {:dispatch (comp keyword :payload_type)}
    [:notification/system-event
     [:map
      [:payload_id {:optional true} nil?]]]
    [:notification/card
     [:map
      ;; optional during creation
      [:payload_id {:optional true} int?]
      [:creator_id {:optional true} int?]]]
    [:notification/testing :any]]])

(defn- validate-notification
  [notification]
  (mu/validate-throw ::Notification notification))

(t2/define-before-insert :model/Notification
  [instance]
  (validate-notification instance)
  instance)

<<<<<<< HEAD
(t2/define-before-update :model/Notification
  [instance]
  (validate-notification instance)
  (when-let [unallowed-key (some #{:payload_type :payload_id :creator_id} (keys (t2/changes instance)))]
    (throw (ex-info (format "Update %s is not allowed." (name unallowed-key))
                    {:status-code 400
                     :changes     (t2/changes instance)})))
  instance)
=======
(defn- update-subscription-trigger!
  [& args]
  (apply (requiring-resolve 'metabase.task.notification/update-subscription-trigger!) args))
>>>>>>> 3d072e1b

(defn- delete-trigger-for-subscription!
  [& args]
  (apply (requiring-resolve 'metabase.task.notification/delete-trigger-for-subscription!) args))

(t2/define-before-update :model/Notification
  [instance]
  (validate-notification instance)
  (when-let [unallowed-key (some #{:payload_type :payload_id :creator_id} (keys (t2/changes instance)))]
    (throw (ex-info (format "Update %s is not allowed." (name unallowed-key))
                    {:status-code 400
                     :changes     (t2/changes instance)})))
  (when (contains? (t2/changes instance) :active)
    (let [subscriptions (t2/select :model/NotificationSubscription
                                   :notification_id (:id instance)
                                   :type :notification-subscription/cron)]
      (doseq [subscription subscriptions]
        (if (:active instance)
          (update-subscription-trigger! subscription)
          (delete-trigger-for-subscription! (:id subscription))))))
  instance)

(t2/define-before-delete :model/Notification
  [instance]
  (doseq [subscription-id (t2/select-pks-set :model/NotificationSubscription
                                             :notification_id (:id instance)
                                             :type :notification-subscription/cron)]
    (delete-trigger-for-subscription! subscription-id))
  (when-let [payload-id (:payload_id instance)]
    (t2/delete! (case (:payload_type instance)
                  :notification/card
                  :model/NotificationCard)
                payload-id))
  instance)

(defmethod audit-log/model-details :model/Notification
  [{:keys [subscriptions handlers] :as fully-hydrated-notification} _event-type]
  (merge
   (select-keys fully-hydrated-notification [:id :payload_type :payload_id :creator_id :active])
   {:subscriptions (map #(dissoc % :id :created_at) subscriptions)
    :handlers      (map (fn [handler]
                          (merge (select-keys [:id :channel_type :channel_id :template_id :active]
                                              handler)
                                 {:recipients (map #(select-keys % [:id :type :user_id :permissions_group_id :details]) (:recipients handler))}))
                        handlers)}))

;; ------------------------------------------------------------------------------------------------;;
;;                               :model/NotificationSubscription                                   ;;
;; ------------------------------------------------------------------------------------------------;;

(def ^:private subscription-types
  #{:notification-subscription/system-event
    :notification-subscription/cron})

(t2/deftransforms :model/NotificationSubscription
  {:type       (mi/transform-validator mi/transform-keyword (partial mi/assert-enum subscription-types))
   :event_name (mi/transform-validator mi/transform-keyword (partial mi/assert-namespaced "event"))})

(mr/def ::NotificationSubscription
  "Schema for :model/NotificationSubscription."
  [:merge [:map
           [:type (ms/enum-decode-keyword subscription-types)]]
   [:multi {:dispatch (comp keyword :type)}
    [:notification-subscription/system-event
     [:map
      [:event_name                     [:or :keyword :string]]
      [:cron_schedule {:optional true} nil?]]]
    [:notification-subscription/cron
     [:map
      [:cron_schedule                  :string]
      [:event_name    {:optional true} nil?]]]]])

(defn- validate-subscription
  "Validate a NotificationSubscription."
  [subscription]
  (mu/validate-throw ::NotificationSubscription subscription))

(t2/define-before-insert :model/NotificationSubscription
  [instance]
  (validate-subscription instance)
  instance)

(t2/define-after-insert :model/NotificationSubscription
  [instance]
  (update-subscription-trigger! instance)
  instance)

(t2/define-before-update :model/NotificationSubscription
  [instance]
  (validate-subscription instance)
  (update-subscription-trigger! instance)
  instance)

(t2/define-before-delete :model/NotificationSubscription
  [instance]
  (delete-trigger-for-subscription! (:id instance))
  instance)

;; ------------------------------------------------------------------------------------------------;;
;;                                  :model/NotificationHandler                                     ;;
;; ------------------------------------------------------------------------------------------------;;

(t2/deftransforms :model/NotificationHandler
  {:channel_type (mi/transform-validator mi/transform-keyword (partial mi/assert-namespaced "channel"))})

(methodical/defmethod t2/batched-hydrate [:default :channel]
  "Batch hydration Channels for a list of NotificationHandlers"
  [_model k notification-handlers]
  (mi/instances-with-hydrated-data
   notification-handlers k
   #(when-let [channel-ids (seq (keep :channel_id notification-handlers))]
      (t2/select-fn->fn :id identity :model/Channel
                        :id [:in channel-ids]
                        :active true))
   :channel_id
   {:default nil}))

(methodical/defmethod t2/batched-hydrate [:default :template]
  "Batch hydration ChannelTemplates for a list of NotificationHandlers"
  [_model k notification-handlers]
  (mi/instances-with-hydrated-data
   notification-handlers k
   #(when-let [template-ids (seq (keep :template_id notification-handlers))]
      (t2/select-fn->fn :id identity :model/ChannelTemplate
                        :id [:in template-ids]))
   :template_id
   {:default nil}))

(methodical/defmethod t2/batched-hydrate [:model/NotificationHandler :recipients]
  "Batch hydration NotificationRecipients for a list of NotificationHandlers"
  [_model k notification-handlers]
  (mi/instances-with-hydrated-data
   notification-handlers
   k
   #(group-by :notification_handler_id
              (t2/select :model/NotificationRecipient
                         :notification_handler_id [:in (map :id notification-handlers)]))
   :id
   {:default []}))

(methodical/defmethod t2/batched-hydrate [:default :recipients-detail]
  "Batch hydration of details (user, group members) for NotificationRecipients"
  [_model _k recipients]
  (-> (group-by :type recipients)
      (m/update-existing :notification-recipient/user
                         (fn [recipients]
                           (t2/hydrate recipients :user)))
      (m/update-existing :notification-recipient/group
                         (fn [recipients]
                           (t2/hydrate recipients [:permissions_group :members])))
      vals
      flatten))

(defn- cross-check-channel-type-and-template-type
  [notification-handler]
  (when-let [template-id (:template_id notification-handler)]
    (let [channel-type  (keyword (:channel_type notification-handler))
          template-type (t2/select-one-fn :channel_type [:model/ChannelTemplate :channel_type] template-id)]
      (when (not= channel-type template-type)
        (throw (ex-info "Channel type and template type mismatch"
                        {:status        400
                         :channel-type  channel-type
                         :template-type template-type}))))))

(mr/def ::NotificationHandler
  [:map
   ;; optional during insertion
   [:notification_id {:optional true}       ms/PositiveInt]
   [:channel_type    {:decode/json keyword} [:fn #(= "channel" (-> % keyword namespace))]]
   [:channel_id      {:optional true}       [:maybe ms/PositiveInt]]
   [:template_id     {:optional true}       [:maybe ms/PositiveInt]]
   [:active          {:optional true}       [:maybe :boolean]]])

(defn- validate-notification-handler
  [notification-handler]
  (mu/validate-throw ::NotificationHandler notification-handler))

(t2/define-before-insert :model/NotificationHandler
  [instance]
  (cross-check-channel-type-and-template-type instance)
  (validate-notification-handler instance)
  instance)

(t2/define-before-update :model/NotificationHandler
  [instance]
  (validate-notification-handler instance)
  (when (some #{:channel_id :template_id :channel_type} (-> instance t2/changes keys))
    (cross-check-channel-type-and-template-type instance)
    instance))

;; ------------------------------------------------------------------------------------------------;;
;;                                   :model/NotificationRecipient                                  ;;
;; ------------------------------------------------------------------------------------------------;;

(def ^:private notification-recipient-types
  #{:notification-recipient/user
    :notification-recipient/group
    :notification-recipient/raw-value
    :notification-recipient/template})

(t2/deftransforms :model/NotificationRecipient
  {:type    (mi/transform-validator mi/transform-keyword (partial mi/assert-enum notification-recipient-types))
   :details mi/transform-json})

(mr/def ::NotificationRecipient
  "Schema for :model/NotificationRecipient."
  [:merge [:map
           [:type (ms/enum-decode-keyword notification-recipient-types)]
           [:notification_handler_id {:optional true} ms/PositiveInt]]
   [:multi {:dispatch (comp keyword :type)}
    [:notification-recipient/user
     [:map
      [:user_id                               ms/PositiveInt]
      [:permissions_group_id {:optional true} [:fn nil?]]
      [:details              {:optional true} [:fn empty?]]]]
    [:notification-recipient/group
     [:map
      [:permissions_group_id                  ms/PositiveInt]
      [:user_id              {:optional true} [:fn nil?]]
      [:details              {:optional true} [:fn empty?]]]]
    [:notification-recipient/raw-value
     [:map
      [:details                               [:map {:closed true}
                                               [:value :any]]]
      [:user_id              {:optional true} [:fn nil?]]
      [:permissions_group_id {:optional true} [:fn nil?]]]]
    [:notification-recipient/template
     [:map
      [:details                               [:map {:closed true}
                                               [:pattern                      :string]
                                               [:is_optional {:optional true} :boolean]]]
      [:user_id              {:optional true} [:fn nil?]]
      [:permissions_group_id {:optional true} [:fn nil?]]]]]])

(defn- check-valid-recipient
  [recipient]
  (mu/validate-throw ::NotificationRecipient recipient))

(t2/define-before-insert :model/NotificationRecipient
  [instance]
  (check-valid-recipient instance)
  instance)

(t2/define-before-update :model/NotificationRecipient
  [instance]
  (check-valid-recipient instance)
  instance)

;; ------------------------------------------------------------------------------------------------;;
;;                                     :model/NotificationCard                                     ;;
;; ------------------------------------------------------------------------------------------------;;

(def card-subscription-send-conditions
  "Set of valid send conditions for NotificationCard."
  #{:has_result
    :goal_above
    :goal_below})

(t2/deftransforms :model/NotificationCard
  {:send_condition (mi/transform-validator mi/transform-keyword (partial mi/assert-enum card-subscription-send-conditions))})

(mr/def ::NotificationCard
  "Schema for :model/NotificationCard."
  [:map
   [:card_id                         ms/PositiveInt]
   [:card           {:optional true} [:maybe :map]]
   [:send_condition {:optional true} (ms/enum-decode-keyword card-subscription-send-conditions)]
   [:send_once      {:optional true} :boolean]])

(t2/define-before-insert :model/NotificationCard
  [instance]
  (merge {:send_condition :has_result
          :send_once      false}
         instance))

;; ------------------------------------------------------------------------------------------------;;
;;                                         Permissions                                             ;;
;; ------------------------------------------------------------------------------------------------;;

(defn current-user-can-read-payload?
  "Check if the current user can read the payload of a notification."
  [notification]
  (case (:payload_type notification)
    :notification/card
    (mi/can-read? :model/Card (-> notification :payload :card_id))

    :notification/system-event
    (mi/superuser?)

    :notification/testing
    true))

(defn current-user-is-recipient?
  "Check if the current user is a recipient of a notification."
  [notification]
  (->> (:handlers (t2/hydrate notification [:handlers :recipients]))
       (mapcat :recipients)
       (map :user_id)
       distinct
       (some #{(mi/current-user-id)})
       boolean))

(defn current-user-is-creator?
  "Check if the current user is the creator of a notification."
  [notification]
  (= (:creator_id notification) (mi/current-user-id)))

(defmethod mi/can-read? :model/Notification
  ([notification]
   (or
    (mi/superuser?)
    (current-user-is-creator? notification)
    (current-user-is-recipient? notification)))
  ([_ pk]
   (mi/can-read? (t2/select-one :model/Notification pk))))

(defmethod mi/can-create? :model/Notification
  [_ notification]
  (or (mi/superuser?)
      (and (current-user-can-read-payload? notification)
           ;; if advanced-permissions is enabled, we require users to have subscription permissions
           (or (not (premium-features/has-feature? :advanced-permissions))
               (perms/current-user-has-application-permissions? :subscription)))))

(defmethod mi/can-update? :model/Notification
  [instance _changes]
  (or
   (mi/superuser?)
   (and
    (current-user-is-creator? instance)
    ;; if advanced-permissions is enabled, we require users to have subscription permissions
    ;; and is the owner of the notification and can read the payload
    (or
     (not (premium-features/has-feature? :advanced-permissions))
     (perms/current-user-has-application-permissions? :subscription))
    (current-user-can-read-payload? instance))))

;; ------------------------------------------------------------------------------------------------;;
;;                                         Public APIs                                             ;;
;; ------------------------------------------------------------------------------------------------;;

(mr/def ::FullyHydratedNotification
  "Fully hydrated notification."
  [:merge
   ::Notification
   [:map
    [:creator       {:optional true} [:maybe :map]]
    [:subscriptions {:optional true} [:sequential ::NotificationSubscription]]
    [:handlers      {:optional true} [:sequential [:merge
                                                   ::NotificationHandler
                                                   [:map
                                                    [:template   {:optional true} [:maybe ::models.channel/ChannelTemplate]]
                                                    [:channel    {:optional true} [:maybe ::models.channel/Channel]]
                                                    [:recipients {:optional true} [:sequential ::NotificationRecipient]]]]]]]
   [:multi {:dispatch (comp keyword :payload_type)}
    [:notification/card [:map
                         [:payload ::NotificationCard]]]
    [::mc/default       :any]]])

(mu/defn hydrate-notification :- [:or ::FullyHydratedNotification [:sequential ::FullyHydratedNotification]]
  "Fully hydrate notifictitons."
  [notification-or-notifications]
  (t2/hydrate notification-or-notifications
              :creator
              :payload
              :subscriptions
              [:handlers :channel :template [:recipients :recipients-detail]]))

(mu/defn notifications-for-card :- [:sequential ::FullyHydratedNotification]
  "Find all active card notifications for a given card-id."
  [card-id :- pos-int?]
  (hydrate-notification (t2/select :model/Notification
                                   :active true
                                   :payload_type :notification/card
                                   :payload_id [:in {:select [:id]
                                                     :from   [:notification_card]
                                                     :where  [:= :card_id card-id]}])))

(defn notifications-for-event
  "Find all active notifications for a given event."
  [event-name]
  (t2/select :model/Notification
             {:select    [:n.*]
              :from      [[:notification :n]]
              :left-join [[:notification_subscription :ns] [:= :n.id :ns.notification_id]]
              :where     [:and
                          [:= :n.active true]
                          [:= :ns.event_name (u/qualified-name event-name)]
                          [:= :ns.type (u/qualified-name :notification-subscription/system-event)]]}))

(defn create-notification!
  "Create a new notification with `subsciptions`.
  Return the created notification."
  [notification subscriptions handlers+recipients]
  (t2/with-transaction [_conn]
    (let [payload-id      (case (:payload_type notification)
                            (:notification/system-event :notification/testing)
                            nil
                            :notification/card
                            (t2/insert-returning-pk! :model/NotificationCard (:payload notification)))
          notification    (-> notification
                              (assoc :payload_id payload-id)
                              (dissoc :payload))
          instance        (t2/insert-returning-instance! :model/Notification notification)
          notification-id (:id instance)]
      (when (seq subscriptions)
        (t2/insert! :model/NotificationSubscription (map #(assoc % :notification_id notification-id) subscriptions)))
      (doseq [handler handlers+recipients]
        (let [recipients (:recipients handler)
              handler    (-> handler
                             (dissoc :recipients)
                             (assoc :notification_id notification-id))
              handler-id (t2/insert-returning-pk! :model/NotificationHandler handler)]
          (t2/insert! :model/NotificationRecipient (map #(assoc % :notification_handler_id handler-id) recipients))))
      instance)))

(models.u.spec-update/define-spec notification-update-spec
  "Spec for updating a notification."
  {:model        :model/Notification
   :compare-cols [:active]
   :extra-cols   [:payload_type :internal_id :payload_id]
   :nested-specs {:payload       {:model        :model/NotificationCard
                                  :compare-cols [:send_condition :send_once]
                                  :extra-cols   [:card_id]}
                  :subscriptions {:model        :model/NotificationSubscription
                                  :fk-column    :notification_id
                                  :compare-cols [:notification_id :type :event_name :cron_schedule]
                                  :multi-row?   true}
                  :handlers      {:model        :model/NotificationHandler
                                  :fk-column    :notification_id
                                  :compare-cols [:notification_id :channel_type :channel_id :template_id :active]
                                  :multi-row?   true
                                  :nested-specs {:recipients {:model        :model/NotificationRecipient
                                                              :fk-column    :notification_handler_id
                                                              :compare-cols [:notification_handler_id :type :user_id :permissions_group_id :details]
                                                              :multi-row?   true}}}}})

(defn update-notification!
  "Update an existing notification with `new-notification`."
  [existing-notification new-notification]
  (models.u.spec-update/do-update! existing-notification new-notification notification-update-spec))

(defn unsubscribe-user!
  "Unsubscribe a user from a notification."
  [notification-id user-id]
  (t2/delete! :model/NotificationRecipient
              :user_id user-id
              :notification_handler_id [:in {:select [:id]
                                             :from   [:notification_handler]
                                             :where  [:= :notification_id notification-id]}]))<|MERGE_RESOLUTION|>--- conflicted
+++ resolved
@@ -7,16 +7,10 @@
    [malli.core :as mc]
    [medley.core :as m]
    [metabase.channel.models.channel :as models.channel]
-<<<<<<< HEAD
-   [metabase.models.interface :as mi]
-   [metabase.models.permissions :as perms]
-   [metabase.models.util.spec-update :as models.u.spec-update]
-=======
    [metabase.models.audit-log :as audit-log]
    [metabase.models.interface :as mi]
    [metabase.models.util.spec-update :as models.u.spec-update]
    [metabase.permissions.core :as perms]
->>>>>>> 3d072e1b
    [metabase.premium-features.core :as premium-features]
    [metabase.util :as u]
    [metabase.util.malli :as mu]
@@ -130,20 +124,9 @@
   (validate-notification instance)
   instance)
 
-<<<<<<< HEAD
-(t2/define-before-update :model/Notification
-  [instance]
-  (validate-notification instance)
-  (when-let [unallowed-key (some #{:payload_type :payload_id :creator_id} (keys (t2/changes instance)))]
-    (throw (ex-info (format "Update %s is not allowed." (name unallowed-key))
-                    {:status-code 400
-                     :changes     (t2/changes instance)})))
-  instance)
-=======
 (defn- update-subscription-trigger!
   [& args]
   (apply (requiring-resolve 'metabase.task.notification/update-subscription-trigger!) args))
->>>>>>> 3d072e1b
 
 (defn- delete-trigger-for-subscription!
   [& args]
