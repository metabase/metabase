import type { ReactNode } from "react";
import { t } from "ttag";

import {
  AdminNavItem,
  AdminNavWrapper,
} from "metabase/admin/components/AdminNav";
import { AdminSettingsLayout } from "metabase/common/components/AdminLayout/AdminSettingsLayout";
import { useSelector } from "metabase/lib/redux";
import { PLUGIN_TRANSFORMS_PYTHON } from "metabase/plugins";
import { getLocation } from "metabase/selectors/routing";

import { getJobListUrl, getRunListUrl, getTransformListUrl } from "../../urls";

type TransformPageLayoutPropsParams = {
  transformId?: string;
  jobId?: string;
};

type TransformPageLayoutProps = {
<<<<<<< HEAD
  params: TransformPageLayoutParams;
  fullWidth?: boolean;
=======
  params: TransformPageLayoutPropsParams;
>>>>>>> 6239a125
  children?: ReactNode;
};

type TransformPageLayoutOwnProps = TransformPageLayoutProps & {
  maw?: string;
};

export function ListPageLayout({ params, children }: TransformPageLayoutProps) {
  return (
    <TransformPageLayout params={params} maw="100rem">
      {children}
    </TransformPageLayout>
  );
}

export function DetailsPageLayout({
  params,
  children,
  fullWidth,
}: TransformPageLayoutProps) {
  return (
    <TransformPageLayout params={params} maw="60rem">
      {children}
    </TransformPageLayout>
  );
}

function TransformPageLayout({
  params,
  maw,
  children,
}: TransformPageLayoutOwnProps) {
  return (
    <AdminSettingsLayout
<<<<<<< HEAD
      sidebar={<TransformSidebar params={params} />}
      maw="60rem"
      fullWidth={fullWidth}
=======
      sidebar={<TransformPageSidebar params={params} />}
      maw={maw}
>>>>>>> 6239a125
    >
      {children}
    </AdminSettingsLayout>
  );
}

<<<<<<< HEAD
export function FullWidthTransformPageLayout(props: TransformPageLayoutProps) {
  return <TransformPageLayout {...props} fullWidth />;
}

type TransformSidebarProps = {
  params: TransformPageLayoutParams;
=======
type TransformPageSidebarProps = {
  params: TransformPageLayoutPropsParams;
>>>>>>> 6239a125
};

function TransformPageSidebar({ params }: TransformPageSidebarProps) {
  const { transformId, jobId } = params;
  const location = useSelector(getLocation);
  const pathname = location?.pathname;
  const transformListUrl = getTransformListUrl();
  const jobListUrl = getJobListUrl();
  const runListUrl = getRunListUrl();

  return (
    <AdminNavWrapper data-testid="transform-sidebar">
      <AdminNavItem
        label={t`Transforms`}
        path={transformListUrl}
        icon="refresh_downstream"
        active={pathname === transformListUrl || transformId != null}
      />
      <AdminNavItem
        label={t`Jobs`}
        path={jobListUrl}
        icon="play_outlined"
        active={pathname === jobListUrl || jobId != null}
      />
      <AdminNavItem
        label={t`Runs`}
        path={runListUrl}
        icon="list"
        active={pathname === runListUrl}
      />
<<<<<<< HEAD
      <AdminNavItem label={t`Runs`} path={getRunListUrl()} icon="list" />
      {PLUGIN_TRANSFORMS_PYTHON.getTransformsNavLinks()}
=======
>>>>>>> 6239a125
    </AdminNavWrapper>
  );
}<|MERGE_RESOLUTION|>--- conflicted
+++ resolved
@@ -18,12 +18,8 @@
 };
 
 type TransformPageLayoutProps = {
-<<<<<<< HEAD
-  params: TransformPageLayoutParams;
+  params: TransformPageLayoutPropsParams;
   fullWidth?: boolean;
-=======
-  params: TransformPageLayoutPropsParams;
->>>>>>> 6239a125
   children?: ReactNode;
 };
 
@@ -42,7 +38,6 @@
 export function DetailsPageLayout({
   params,
   children,
-  fullWidth,
 }: TransformPageLayoutProps) {
   return (
     <TransformPageLayout params={params} maw="60rem">
@@ -54,35 +49,26 @@
 function TransformPageLayout({
   params,
   maw,
+  fullWidth,
   children,
 }: TransformPageLayoutOwnProps) {
   return (
     <AdminSettingsLayout
-<<<<<<< HEAD
-      sidebar={<TransformSidebar params={params} />}
-      maw="60rem"
-      fullWidth={fullWidth}
-=======
       sidebar={<TransformPageSidebar params={params} />}
       maw={maw}
->>>>>>> 6239a125
+      fullWidth={fullWidth}
     >
       {children}
     </AdminSettingsLayout>
   );
 }
 
-<<<<<<< HEAD
 export function FullWidthTransformPageLayout(props: TransformPageLayoutProps) {
   return <TransformPageLayout {...props} fullWidth />;
 }
 
-type TransformSidebarProps = {
-  params: TransformPageLayoutParams;
-=======
 type TransformPageSidebarProps = {
   params: TransformPageLayoutPropsParams;
->>>>>>> 6239a125
 };
 
 function TransformPageSidebar({ params }: TransformPageSidebarProps) {
@@ -113,11 +99,8 @@
         icon="list"
         active={pathname === runListUrl}
       />
-<<<<<<< HEAD
       <AdminNavItem label={t`Runs`} path={getRunListUrl()} icon="list" />
       {PLUGIN_TRANSFORMS_PYTHON.getTransformsNavLinks()}
-=======
->>>>>>> 6239a125
     </AdminNavWrapper>
   );
 }