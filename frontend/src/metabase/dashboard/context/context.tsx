import { assoc } from "icepick";
import {
  type PropsWithChildren,
  createContext,
  forwardRef,
  useCallback,
  useContext,
  useEffect,
  useImperativeHandle,
  useMemo,
  useState,
} from "react";
import { usePrevious, useUnmount } from "react-use";
import { isEqual, isObject, noop } from "underscore";

import type { ParameterValues } from "metabase/embedding-sdk/types/dashboard";
import { getTabHiddenParameterSlugs } from "metabase/public/lib/tab-parameters";
import type { Dashboard, DashboardCard, DashboardId } from "metabase-types/api";

import type { DashboardCardMenu } from "../components/DashCard/DashCardMenu/dashcard-menu";
import type { NavigateToNewCardFromDashboardOpts } from "../components/DashCard/types";
import type { DashboardActionKey } from "../components/DashboardHeader/DashboardHeaderButtonRow/types";
import {
  useDashboardFullscreen,
  useDashboardRefreshPeriod,
  useDashboardTheme,
  useRefreshDashboard,
} from "../hooks";
import type { UseAutoScrollToDashcardResult } from "../hooks/use-auto-scroll-to-dashcard";
import type {
  CancelledFetchDashboardResult,
  DashboardFullscreenControls,
  DashboardRefreshPeriodControls,
  EmbedDisplayParams,
  EmbedThemeControls,
  FailedFetchDashboardResult,
  FetchDashboardResult,
  SuccessfulFetchDashboardResult,
} from "../types";

import { type ReduxProps, connector } from "./context.redux";

export type DashboardContextErrorState = {
  error: unknown | null;
};

type DashboardActionButtonList = DashboardActionKey[] | null;

export type DashboardContextOwnProps = {
  dashboardId: DashboardId;
  parameterQueryParams?: ParameterValues;
  onLoad?: (dashboard: Dashboard) => void;
  onError?: (error: unknown) => void;
  onLoadWithoutCards?: (dashboard: Dashboard) => void;
  onAddQuestion?: (dashboard: Dashboard | null) => void;
  navigateToNewCardFromDashboard:
    | ((opts: NavigateToNewCardFromDashboardOpts) => void)
    | null;
  dashcardMenu?: DashboardCardMenu | null;
  dashboardActions?:
    | DashboardActionButtonList
    | (({
        isEditing,
        downloadsEnabled,
      }: Pick<
        DashboardContextReturned,
        "isEditing" | "downloadsEnabled"
      >) => DashboardActionButtonList);
  isDashcardVisible?: (dc: DashboardCard) => boolean;
  /**
   * I want this to be optional, and error out when it's not passed, so it's obvious we need to pass it.
   * Forcing passing it isn't ideal since we only need to do this in a couple of places
   */
  onNewQuestion?: () => void;
};

export type DashboardContextOwnResult = {
  shouldRenderAsNightMode: boolean;
  dashboardId: DashboardId | null;
  dashboardActions?: DashboardActionButtonList;
};

export type DashboardControls = UseAutoScrollToDashcardResult &
  EmbedDisplayParams;

export type DashboardContextProps = DashboardContextOwnProps &
  Partial<DashboardControls>;

type ContextProps = DashboardContextProps & ReduxProps;

export type DashboardContextReturned = DashboardContextOwnResult &
  Omit<DashboardContextOwnProps, "dashboardId"> &
  ReduxProps &
  Required<DashboardControls> &
  DashboardContextErrorState &
  DashboardFullscreenControls & {
    fullscreenRef: ReturnType<typeof useDashboardFullscreen>["ref"];
  } & DashboardRefreshPeriodControls &
  EmbedThemeControls;

export const DashboardContext = createContext<
  DashboardContextReturned | undefined
>(undefined);

export type DashboardContextProviderHandle = {
  refetchDashboard: () => void;
};

type FetchOption = {
  forceRefetch?: boolean;
};

const DashboardContextProviderInner = forwardRef(
  function DashboardContextProviderInner(
    {
      dashboardId,
      parameterQueryParams = {},
      onLoad,
      onLoadWithoutCards,
      onError,
      dashcardMenu,
      dashboardActions: initDashboardActions,
      isDashcardVisible,
      onNewQuestion,

      children,

      background = true,
      bordered = true,
      titled = true,
      font = null,
      theme: initTheme = "light",
      hideParameters: hide_parameters = null,
      downloadsEnabled = { pdf: true, results: true },
      autoScrollToDashcardId = undefined,
      reportAutoScrolledToDashcard = noop,
      cardTitled = true,
      getClickActionMode = undefined,
      withFooter = true,

      // redux selectors
      dashboard,
      selectedTabId,
      isEditing,
      isNavigatingBackToDashboard,
      parameterValues,
      isLoading,
      isLoadingWithoutCards,
      parameters,

      // redux actions
      addCardToDashboard,
      cancelFetchDashboardCardData,
      fetchDashboard,
      fetchDashboardCardData,
      initialize,
      setEditingDashboard,
      toggleSidebar,
      reset,
      closeDashboard,
      navigateToNewCardFromDashboard,
      ...reduxProps
    }: PropsWithChildren<ContextProps>,
    ref,
  ) {
    const [error, setError] = useState<unknown | null>(null);
    const previousIsLoading = usePrevious(isLoading);
    const previousIsLoadingWithoutCards = usePrevious(isLoadingWithoutCards);

    const previousDashboard = usePrevious(dashboard);
    const previousDashboardId = usePrevious(dashboardId);
    const previousTabId = usePrevious(selectedTabId);
    const previousParameterValues = usePrevious(parameterValues);

    const { refreshDashboard } = useRefreshDashboard({
      dashboardId,
      parameterQueryParams,
    });

    const { onRefreshPeriodChange, refreshPeriod, setRefreshElapsedHook } =
      useDashboardRefreshPeriod({ onRefresh: refreshDashboard });

    const {
      isFullscreen,
      onFullscreenChange,
      ref: fullscreenRef,
    } = useDashboardFullscreen();

    const {
      hasNightModeToggle,
      isNightMode,
      onNightModeChange,
      theme,
      setTheme,
    } = useDashboardTheme(initTheme);

    const shouldRenderAsNightMode = Boolean(isNightMode && isFullscreen);

    const handleError = useCallback(
      (error: unknown) => {
        onError?.(error);
        setError(error);
      },
      [onError],
    );

    const fetchData = useCallback(
      async (dashboardId: DashboardId, option: FetchOption = {}) => {
        const hasDashboardChanged = dashboardId !== previousDashboardId;
        const { forceRefetch } = option;
        // When forcing a refetch, we want to clear the cache
        const effectiveIsNavigatingBackToDashboard =
          isNavigatingBackToDashboard && !forceRefetch;
        if (hasDashboardChanged || forceRefetch) {
          setError(null);

          initialize({ clearCache: !effectiveIsNavigatingBackToDashboard });
          fetchDashboard({
            dashId: dashboardId,
            queryParams: parameterQueryParams,
            options: {
              clearCache: !effectiveIsNavigatingBackToDashboard,
              preserveParameters: effectiveIsNavigatingBackToDashboard,
            },
          })
            .then((result) => {
              if (isFailedFetchDashboardResult(result)) {
                handleError(result.payload);
              }
            })
            .catch((err) => handleError(err));
        }
      },
      [
        fetchDashboard,
        handleError,
        initialize,
        isNavigatingBackToDashboard,
        parameterQueryParams,
        previousDashboardId,
      ],
    );

    const fetchCards = useCallback(() => {
      const hasDashboardLoaded = !previousDashboard;
      const hasTabChanged = selectedTabId !== previousTabId;
      const hasParameterValueChanged = !isEqual(
        parameterValues,
        previousParameterValues,
      );

      try {
        if (hasDashboardLoaded) {
          fetchDashboardCardData({ reload: false, clearCache: true });
        } else if (hasTabChanged || hasParameterValueChanged) {
          fetchDashboardCardData();
        }
      } catch (e) {
        handleError?.(e);
      }
    }, [
      fetchDashboardCardData,
      handleError,
      parameterValues,
      previousDashboard,
      previousParameterValues,
      previousTabId,
      selectedTabId,
    ]);

    useImperativeHandle(ref, (): DashboardContextProviderHandle => {
      return {
        refetchDashboard() {
          if (dashboardId) {
            fetchData(dashboardId, {
              forceRefetch: true,
            });
          }
        },
      };
    }, [dashboardId, fetchData]);

    useEffect(() => {
      if (dashboardId && dashboardId !== previousDashboardId) {
        reset();
        fetchData(dashboardId);
      }
    }, [dashboardId, fetchData, previousDashboardId, reset]);

    useEffect(() => {
      if (dashboard) {
        fetchCards();
      }
<<<<<<< HEAD
    } catch (e) {
      handleError?.(e);
    }
  }, [
    fetchDashboardCardData,
    handleError,
    parameterValues,
    previousDashboard,
    previousParameterValues,
    previousTabId,
    selectedTabId,
  ]);

  useEffect(() => {
    if (dashboardId && dashboardId !== previousDashboardId) {
      reset();
      fetchData(dashboardId);
    }
  }, [dashboardId, fetchData, previousDashboardId, reset]);

  useEffect(() => {
    if (dashboard) {
      fetchCards();
    }
  }, [dashboard, fetchCards]);

  useEffect(() => {
    if (
      !isLoadingWithoutCards &&
      previousIsLoadingWithoutCards &&
      !error &&
      dashboard
    ) {
      onLoadWithoutCards?.(dashboard);
    }
  }, [
    previousIsLoadingWithoutCards,
    dashboard,
    onLoadWithoutCards,
    error,
    isLoadingWithoutCards,
    onLoad,
  ]);

  useEffect(() => {
    if (!isLoading && previousIsLoading && !error && dashboard) {
      onLoad?.(dashboard);
    }
  }, [isLoading, previousIsLoading, dashboard, onLoad, error]);

  useUnmount(() => {
    cancelFetchDashboardCardData();
    reset();
    closeDashboard();
  });

  const hiddenParameterSlugs = useMemo(
    () =>
      getTabHiddenParameterSlugs({
        parameters,
        dashboard,
        selectedTabId,
      }),
    [dashboard, parameters, selectedTabId],
  );
=======
    }, [dashboard, fetchCards]);

    useEffect(() => {
      if (
        !isLoadingWithoutCards &&
        previousIsLoadingWithoutCards &&
        !error &&
        dashboard
      ) {
        onLoadWithoutCards?.(dashboard);
        // For whatever reason, isLoading waits for all cards to be loaded but doesn't account for the
        // fact that there might be no dashcards. So onLoad never triggers when there are no cards,
        // so this solves that issue for now.
        if (dashboard?.dashcards.length === 0) {
          onLoad?.(dashboard);
        }
      }
    }, [
      previousIsLoadingWithoutCards,
      dashboard,
      onLoadWithoutCards,
      error,
      isLoadingWithoutCards,
      onLoad,
    ]);

    useEffect(() => {
      if (!isLoading && previousIsLoading && !error && dashboard) {
        onLoad?.(dashboard);
      }
    }, [isLoading, previousIsLoading, dashboard, onLoad, error]);
>>>>>>> 19e9ec0c

    useUnmount(() => {
      cancelFetchDashboardCardData();
      reset();
      closeDashboard();
    });

    const hiddenParameterSlugs = useMemo(
      () =>
        getTabHiddenParameterSlugs({
          parameters,
          dashboard,
          selectedTabId,
        }),
      [dashboard, parameters, selectedTabId],
    );

    const hideParameters = !isEditing
      ? [hide_parameters, hiddenParameterSlugs].filter(Boolean).join(",")
      : null;
    // For public/static dashboards, we want to make sure that we don't show action cards
    // so we have a filter function here to remove those. We can/will also add this
    // functionality in the SDK in the future, which is why it's a generic prop
    const dashboardWithFilteredCards = useMemo(() => {
      if (dashboard && isDashcardVisible) {
        return assoc(
          dashboard,
          "dashcards",
          dashboard.dashcards.filter(isDashcardVisible),
        );
      }
      return dashboard;
    }, [dashboard, isDashcardVisible]);

    const dashboardActions =
      typeof initDashboardActions === "function"
        ? initDashboardActions({ isEditing, downloadsEnabled })
        : (initDashboardActions ?? null);

    return (
      <DashboardContext.Provider
        value={{
          dashboardId,
          dashboard: dashboardWithFilteredCards,
          parameterQueryParams,
          onLoad,
          onError,
          dashcardMenu,
          dashboardActions,
          onNewQuestion,

          navigateToNewCardFromDashboard,
          isLoading,
          isLoadingWithoutCards,
          error,

          isFullscreen,
          onFullscreenChange,
          fullscreenRef,
          hasNightModeToggle,
          onNightModeChange,
          isNightMode,
          shouldRenderAsNightMode,
          refreshPeriod,
          setRefreshElapsedHook,
          onRefreshPeriodChange,
          background,
          bordered,
          titled,
          font,
          theme,
          setTheme,
          hideParameters,
          downloadsEnabled,
          autoScrollToDashcardId,
          reportAutoScrolledToDashcard,
          cardTitled,
          getClickActionMode,
          withFooter,

          // redux selectors
          selectedTabId,
          isEditing,
          isNavigatingBackToDashboard,
          parameters,
          parameterValues,

          // redux actions
          addCardToDashboard,
          cancelFetchDashboardCardData,
          fetchDashboard,
          fetchDashboardCardData,
          initialize,
          setEditingDashboard,
          toggleSidebar,
          reset,
          closeDashboard,
          ...reduxProps,
        }}
      >
        {children}
      </DashboardContext.Provider>
    );
  },
);

export const DashboardContextProvider = connector(
  DashboardContextProviderInner,
);

export function useDashboardContext() {
  const context = useContext(DashboardContext);
  if (context === undefined) {
    throw new Error(
      "useDashboardContext must be used within a DashboardContextProvider",
    );
  }
  return context;
}

export function isSuccessfulFetchDashboardResult(
  result: FetchDashboardResult,
): result is SuccessfulFetchDashboardResult {
  const hasError = "error" in result;
  return !hasError;
}

export function isFailedFetchDashboardResult(
  result: FetchDashboardResult,
): result is FailedFetchDashboardResult {
  return (
    isObject(result.payload) && !result.payload.isCancelled && "error" in result
  );
}

export function isCancelledFetchDashboardResult(
  result: FetchDashboardResult,
): result is CancelledFetchDashboardResult {
  return isObject(result.payload) && Boolean(result.payload.isCancelled);
}<|MERGE_RESOLUTION|>--- conflicted
+++ resolved
@@ -291,73 +291,6 @@
       if (dashboard) {
         fetchCards();
       }
-<<<<<<< HEAD
-    } catch (e) {
-      handleError?.(e);
-    }
-  }, [
-    fetchDashboardCardData,
-    handleError,
-    parameterValues,
-    previousDashboard,
-    previousParameterValues,
-    previousTabId,
-    selectedTabId,
-  ]);
-
-  useEffect(() => {
-    if (dashboardId && dashboardId !== previousDashboardId) {
-      reset();
-      fetchData(dashboardId);
-    }
-  }, [dashboardId, fetchData, previousDashboardId, reset]);
-
-  useEffect(() => {
-    if (dashboard) {
-      fetchCards();
-    }
-  }, [dashboard, fetchCards]);
-
-  useEffect(() => {
-    if (
-      !isLoadingWithoutCards &&
-      previousIsLoadingWithoutCards &&
-      !error &&
-      dashboard
-    ) {
-      onLoadWithoutCards?.(dashboard);
-    }
-  }, [
-    previousIsLoadingWithoutCards,
-    dashboard,
-    onLoadWithoutCards,
-    error,
-    isLoadingWithoutCards,
-    onLoad,
-  ]);
-
-  useEffect(() => {
-    if (!isLoading && previousIsLoading && !error && dashboard) {
-      onLoad?.(dashboard);
-    }
-  }, [isLoading, previousIsLoading, dashboard, onLoad, error]);
-
-  useUnmount(() => {
-    cancelFetchDashboardCardData();
-    reset();
-    closeDashboard();
-  });
-
-  const hiddenParameterSlugs = useMemo(
-    () =>
-      getTabHiddenParameterSlugs({
-        parameters,
-        dashboard,
-        selectedTabId,
-      }),
-    [dashboard, parameters, selectedTabId],
-  );
-=======
     }, [dashboard, fetchCards]);
 
     useEffect(() => {
@@ -368,12 +301,6 @@
         dashboard
       ) {
         onLoadWithoutCards?.(dashboard);
-        // For whatever reason, isLoading waits for all cards to be loaded but doesn't account for the
-        // fact that there might be no dashcards. So onLoad never triggers when there are no cards,
-        // so this solves that issue for now.
-        if (dashboard?.dashcards.length === 0) {
-          onLoad?.(dashboard);
-        }
       }
     }, [
       previousIsLoadingWithoutCards,
@@ -389,7 +316,6 @@
         onLoad?.(dashboard);
       }
     }, [isLoading, previousIsLoading, dashboard, onLoad, error]);
->>>>>>> 19e9ec0c
 
     useUnmount(() => {
       cancelFetchDashboardCardData();
