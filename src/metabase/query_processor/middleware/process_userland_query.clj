(ns metabase.query-processor.middleware.process-userland-query
  "Middleware related to doing extra steps for queries that are ran via API endpoints (i.e., most of them -- as opposed
  to queries ran internally e.g. as part of the sync process). These include things like saving QueryExecutions and
  adding query ViewLogs, storing exceptions and formatting the results.

  ViewLog recording is triggered indirectly by the call to [[events/publish-event!]] with the `:event/card-query`
  event -- see [[metabase.events.view-log]]."
  (:require
   [java-time.api :as t]
   [metabase.analytics.core :as analytics]
<<<<<<< HEAD
   [metabase.events.core :as events]
   [metabase.lib.core :as lib]
   [metabase.models.field-usage :as field-usage]
=======
   [metabase.events :as events]
>>>>>>> 29efdb42
   [metabase.models.query :as query]
   [metabase.query-processor.schema :as qp.schema]
   [metabase.query-processor.util :as qp.util]
   [metabase.util.log :as log]
   [metabase.util.malli :as mu]
   [toucan2.core :as t2]))

(set! *warn-on-reflection* true)

(defn- add-running-time [{start-time-ms :start_time_millis, :as query-execution}]
  (-> query-execution
      (assoc :running_time (when start-time-ms
                             (- (System/currentTimeMillis) start-time-ms)))
      (dissoc :start_time_millis)))

;;; +----------------------------------------------------------------------------------------------------------------+
;;; |                                              Save Query Execution                                              |
;;; +----------------------------------------------------------------------------------------------------------------+

;; TODO - I'm not sure whether this should happen async as is currently the case, or should happen synchronously e.g.
;; in the completing arity of the rf
;;
;; Async seems like it makes sense from a performance standpoint, but should we have some sort of shared threadpool
;; for other places where we would want to do async saves (such as results-metadata for Cards?)
(defn- save-execution-metadata!*
  "Save a `QueryExecution` and update the average execution time for the corresponding `Query`."
  [{query :json_query, query-hash :hash, running-time :running_time, context :context :as query-execution}]
  (when-not (:cache_hit query-execution)
    (query/save-query-and-update-average-execution-time! query query-hash running-time))
  (if-not context
    (log/warn "Cannot save QueryExecution, missing :context")
    (t2/insert-returning-pk! :model/QueryExecution (dissoc query-execution :json_query))))

(defn- save-execution-metadata!
  "Save a `QueryExecution` row containing `execution-info`. Done asynchronously when a query is finished."
  [execution-info]
  (let [execution-info' (analytics/include-sdk-info execution-info)]
    (qp.util/with-execute-async
      ;; 1. Asynchronously save QueryExecution, update query average execution time etc. using the Agent/pooledExecutor
      ;;    pool, which is a fixed pool of size `nthreads + 2`. This way we don't spin up a ton of threads doing unimportant
      ;;    background query execution saving (as `future` would do, which uses an unbounded thread pool by default)
      ;;
      ;; 2. This is on purpose! By *not* using `bound-fn` or `future`, any dynamic variables in play when the task is
      ;;    submitted, such as `db/*connection*`, won't be in play when the task is actually executed. That way we won't
      ;;    attempt to use closed DB connections
      (fn []
        (log/trace "Saving QueryExecution info")
        (try
          (save-execution-metadata!* (add-running-time execution-info'))
          (catch Throwable e
            (log/error e "Error saving query execution info")))))))

(defn- save-successful-execution-metadata! [cache-details is-sandboxed? query-execution result-rows]
  (let [qe-map (assoc query-execution
                      :cache_hit    (boolean (:cached cache-details))
                      :cache_hash   (:hash cache-details)
                      :result_rows  result-rows
                      :is_sandboxed (boolean is-sandboxed?))]
    (save-execution-metadata! qe-map)))

(defn- save-failed-query-execution! [query-execution message]
  (try
    (save-execution-metadata! (assoc query-execution :error (str message)))
    (catch Throwable e
      (log/errorf e "Unexpected error saving failed query execution: %s" (ex-message e)))))

;;; +----------------------------------------------------------------------------------------------------------------+
;;; |                                                   Middleware                                                   |
;;; +----------------------------------------------------------------------------------------------------------------+

(defn- success-response [{query-hash :hash, :as query-execution} {cache :cache/details :as result}]
  (merge
   (-> query-execution
       add-running-time
       (dissoc :error :hash :executor_id :action_id :is_sandboxed :card_id :dashboard_id :pulse_id :result_rows :native
               :parameterized))
   (dissoc result :cache/details)
   {:cached                 (when (:cached cache) (:updated_at cache))
    :status                 :completed
    :average_execution_time (when (:cached cache)
                              (query/average-execution-time-ms query-hash))}))

(defn- add-and-save-execution-metadata-xform! [execution-info rf]
  {:pre [(fn? rf)]}
  ;; previously we did nothing for cached results, now we have `cache_hit?` column
  (let [row-count (volatile! 0)]
    (fn execution-info-rf*
      ([]
       (rf))

      ([acc]
       ;; We don't actually have a guarantee that it's from a card just because it's userland
       (when (integer? (:card_id execution-info))
         (events/publish-event! :event/card-query {:user-id (:executor_id execution-info)
                                                   :card-id (:card_id execution-info)
                                                   :context (:context execution-info)}))
       (save-successful-execution-metadata! (:cache/details acc) (get-in acc [:data :is_sandboxed]) execution-info @row-count)
       (rf (if (map? acc)
             (success-response execution-info acc)
             acc)))

      ([result row]
       (vswap! row-count inc)
       (rf result row)))))

(defn- query-execution-info
  "Return the info for the QueryExecution entry for this `query`."
  {:arglists '([query])}
  [{{:keys       [executed-by query-hash context action-id card-id dashboard-id pulse-id]
     :pivot/keys [original-query]} :info
    database-id                    :database
    query-type                     :type
    parameters                     :parameters
    mirror-database-id             :mirror-database/id
    :as                            query}]
  {:pre [(bytes? query-hash)]}
  (let [json-query (if original-query
                     (-> original-query
                         (dissoc :info)
                         (assoc :was-pivot true))
                     (cond-> (dissoc query :info)
                       (empty? (:parameters query)) (dissoc :parameters)))]
    {:database_id       (or mirror-database-id database-id)
     :executor_id       executed-by
     :action_id         action-id
     :card_id           card-id
     :dashboard_id      dashboard-id
     :pulse_id          pulse-id
     :context           context
     :hash              query-hash
     :parameterized     (and (boolean (seq parameters))
                             (every? #(some? (:value %)) parameters))
     :native            (= (keyword query-type) :native)
     :json_query        json-query
     :started_at        (t/zoned-date-time)
     :running_time      0
     :result_rows       0
     :start_time_millis (System/currentTimeMillis)}))

(mu/defn process-userland-query-middleware :- ::qp.schema/qp
  "Around middleware.

  Userland queries only:

  1. Record a `QueryExecution` entry in the application database when this query is finished running

  2. Record a ViewLog entry when running a query for a Card

  3. Add extra info like `running_time` and `started_at` to the results

  4. Submit a background job to analyze field usages"
  [qp :- ::qp.schema/qp]
  (mu/fn [query :- ::qp.schema/query
          rff   :- ::qp.schema/rff]
    (if-not (qp.util/userland-query? query)
      (qp query rff)
      (let [query          (assoc-in query [:info :query-hash] (qp.util/query-hash query))
            execution-info (query-execution-info query)]
        (letfn [(rff* [metadata]
                  (let [preprocessed-query (:preprocessed_query metadata)
                        ;; we only need the preprocessed query to find field usages, so make sure we don't return it
                        result             (rff (dissoc metadata :preprocessed_query))]
                        ;; temporarily disabled because it impacts query performance
                    (add-and-save-execution-metadata-xform! execution-info result)))]
          (try
            (qp query rff*)
            (catch Throwable e
              (save-failed-query-execution!
               execution-info
               (or
                (some-> e ex-cause ex-message)
                (ex-message e)))
              (throw (ex-info (ex-message e)
                              {:query-execution execution-info}
                              e)))))))))<|MERGE_RESOLUTION|>--- conflicted
+++ resolved
@@ -8,13 +8,7 @@
   (:require
    [java-time.api :as t]
    [metabase.analytics.core :as analytics]
-<<<<<<< HEAD
    [metabase.events.core :as events]
-   [metabase.lib.core :as lib]
-   [metabase.models.field-usage :as field-usage]
-=======
-   [metabase.events :as events]
->>>>>>> 29efdb42
    [metabase.models.query :as query]
    [metabase.query-processor.schema :as qp.schema]
    [metabase.query-processor.util :as qp.util]
