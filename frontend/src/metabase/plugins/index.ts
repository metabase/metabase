import type { Middleware } from "@reduxjs/toolkit";
import React, {
  type ComponentType,
  type Dispatch,
  type HTMLAttributes,
  type ReactNode,
  type SetStateAction,
  useCallback,
} from "react";
import { t } from "ttag";

import noResultsSource from "assets/img/no_results.svg";
import {
  getPerformanceTabMetadata,
  strategies,
} from "metabase/admin/performance/constants/complex";
import type { ModelWithClearableCache } from "metabase/admin/performance/types";
import { UNABLE_TO_CHANGE_ADMIN_PERMISSIONS } from "metabase/admin/permissions/constants/messages";
import {
  type DataPermission,
  DataPermissionValue,
  type DatabaseEntityId,
  type EntityId,
  type PermissionSubject,
} from "metabase/admin/permissions/types";
import type {
  MetricFilterControlsProps,
  MetricFilterSettings,
} from "metabase/browse/metrics";
import type {
  ModelFilterControlsProps,
  ModelFilterSettings,
} from "metabase/browse/models";
import type { LinkProps } from "metabase/common/components/Link";
import type { DashCardMenuItem } from "metabase/dashboard/components/DashCard/DashCardMenu/dashcard-menu";
import type { DataSourceSelectorProps } from "metabase/embedding-sdk/types/components/data-picker";
import type { ContentTranslationFunction } from "metabase/i18n/types";
import { getIconBase } from "metabase/lib/icon";
import type { MetabotContext } from "metabase/metabot";
<<<<<<< HEAD
import type { PaletteAction } from "metabase/palette/types";
=======
import { SearchButton } from "metabase/nav/components/search/SearchButton";
>>>>>>> 61d446c7
import {
  NotFoundPlaceholder,
  PluginPlaceholder,
} from "metabase/plugins/components/PluginPlaceholder";
import type { EmbedResourceDownloadOptions } from "metabase/public/lib/types";
import type { SearchFilterComponent } from "metabase/search/types";
import { _FileUploadErrorModal } from "metabase/status/components/FileUploadStatusLarge/FileUploadErrorModal";
import type { IconName, IconProps, StackProps } from "metabase/ui";
import type { HoveredObject } from "metabase/visualizations/types";
import type Question from "metabase-lib/v1/Question";
import type Database from "metabase-lib/v1/metadata/Database";
import type { UiParameter } from "metabase-lib/v1/parameters/types";
import type {
  BaseEntityId,
  BaseUser,
  Bookmark,
  CacheableDashboard,
  CacheableModel,
  CheckDependenciesResponse,
  Collection,
  CollectionAuthorityLevelConfig,
  CollectionEssentials,
  CollectionId,
  CollectionInstanceAnaltyicsConfig,
  DashCardId,
  Dashboard,
  DashboardId,
  DatabaseData,
  DatabaseId,
  DatabaseLocalSettingAvailability,
  Database as DatabaseType,
  Dataset,
  Document,
  Group,
  GroupPermissions,
  GroupsPermissions,
  ModelCacheRefreshStatus,
  ParameterId,
  Pulse,
  PythonTransformSource,
  PythonTransformTableAliases,
  Revision,
  Series,
  TableId,
  Timeline,
  TimelineEvent,
  Transform,
  UpdateSnippetRequest,
  UpdateTransformRequest,
  User,
  VisualizationDisplay,
} from "metabase-types/api";
import type {
  AdminPath,
  AdminPathKey,
  Dispatch as ReduxDispatch,
  State,
} from "metabase-types/store";
import type { EmbeddingEntityType } from "metabase-types/store/embedding-data-picker";

import type { GetAuthProviders, PluginGroupManagersType } from "./types";

// functions called when the application is started
export const PLUGIN_APP_INIT_FUNCTIONS: (() => void)[] = [];

export const PLUGIN_LANDING_PAGE: {
  getLandingPage: () => string | null | undefined;
  LandingPageWidget: ComponentType;
} = {
  getLandingPage: () => "/",
  LandingPageWidget: PluginPlaceholder,
};

export const PLUGIN_REDUX_MIDDLEWARES: Middleware[] = [];

// override for LogoIcon
export const PLUGIN_LOGO_ICON_COMPONENTS: ComponentType[] = [];

// admin nav items and routes
export const PLUGIN_ADMIN_ALLOWED_PATH_GETTERS: ((
  user: any,
) => AdminPathKey[])[] = [];

export const PLUGIN_ADMIN_TOOLS: {
  COMPONENT: ComponentType | null;
} = {
  COMPONENT: null,
};

export const PLUGIN_WHITELABEL = {
  WhiteLabelBrandingSettingsPage: PluginPlaceholder,
  WhiteLabelConcealSettingsPage: PluginPlaceholder,
};

export const PLUGIN_ADMIN_SETTINGS: {
  InteractiveEmbeddingSettings: ComponentType | null;
  LicenseAndBillingSettings: ComponentType;
  useUpsellFlow: (props: { campaign: string; location: string }) => {
    triggerUpsellFlow: (() => void) | undefined;
  };
} = {
  InteractiveEmbeddingSettings: null,
  LicenseAndBillingSettings: PluginPlaceholder,
  useUpsellFlow: (_props: {
    campaign: string;
    location: string;
  }): {
    triggerUpsellFlow: (() => void) | undefined;
  } => ({
    triggerUpsellFlow: undefined,
  }),
};

// admin permissions
export const PLUGIN_ADMIN_PERMISSIONS_DATABASE_ROUTES = [];
export const PLUGIN_ADMIN_PERMISSIONS_DATABASE_GROUP_ROUTES = [];
export const PLUGIN_ADMIN_PERMISSIONS_DATABASE_POST_ACTIONS = {
  impersonated: null,
};
export const PLUGIN_ADMIN_PERMISSIONS_DATABASE_ACTIONS = {
  impersonated: [],
};

export const PLUGIN_ADMIN_PERMISSIONS_TABLE_OPTIONS = [];

export const PLUGIN_ADMIN_PERMISSIONS_TABLE_ROUTES = [];
export const PLUGIN_ADMIN_PERMISSIONS_TABLE_GROUP_ROUTES = [];
export const PLUGIN_ADMIN_PERMISSIONS_TABLE_FIELDS_OPTIONS = [];
export const PLUGIN_ADMIN_PERMISSIONS_TABLE_FIELDS_CONFIRMATIONS = [] as Array<
  (
    _permissions: GroupsPermissions,
    _groupId: number,
    _entityId: EntityId,
    _value: DataPermissionValue,
  ) => any
>;
export const PLUGIN_ADMIN_PERMISSIONS_TABLE_FIELDS_ACTIONS = {
  sandboxed: [],
};
export const PLUGIN_ADMIN_PERMISSIONS_TABLE_FIELDS_POST_ACTION = {
  sandboxed: null,
};

export const PLUGIN_DATA_PERMISSIONS: {
  permissionsPayloadExtraSelectors: ((
    state: State,
  ) => [Record<string, undefined | { group_id: string }[]>, string[]])[];
  hasChanges: ((state: State) => boolean)[];
  shouldRestrictNativeQueryPermissions: (
    permissions: GroupsPermissions,
    groupId: number,
    entityId: EntityId,
    permission: DataPermission,
    value: DataPermissionValue,
    database: Database,
  ) => boolean;

  upgradeViewPermissionsIfNeeded:
    | ((
        permissions: GroupsPermissions,
        groupId: number,
        entityId: EntityId,
        value: any,
        database: Database,
        permission: DataPermission,
      ) => GroupPermissions)
    | null;
} = {
  permissionsPayloadExtraSelectors: [],
  hasChanges: [],
  upgradeViewPermissionsIfNeeded: null,
  shouldRestrictNativeQueryPermissions: () => false,
};

// user form fields, e.x. login attributes
export const PLUGIN_ADMIN_USER_FORM_FIELDS = {
  FormLoginAttributes: PluginPlaceholder,
};

// menu items in people management tab
export const PLUGIN_ADMIN_USER_MENU_ITEMS = [] as Array<
  (user: User) => React.ReactNode
>;
export const PLUGIN_ADMIN_USER_MENU_ROUTES = [];

// authentication providers

export const PLUGIN_AUTH_PROVIDERS = {
  isEnabled: () => false,
  AuthSettingsPage: PluginPlaceholder,
  UserProvisioningSettings: NotFoundPlaceholder,
  SettingsSAMLForm: NotFoundPlaceholder,
  SettingsJWTForm: NotFoundPlaceholder,
  providers: [] as GetAuthProviders[],
};

export const PLUGIN_LDAP_FORM_FIELDS = {
  LdapUserProvisioning: PluginPlaceholder,
  LdapGroupMembershipFilter: PluginPlaceholder,
};

// Only show the password tab in account settings if these functions all return true.
// Otherwise, the user is logged in via SSO and should hide first name, last name, and email field in profile settings metabase#23298.
export const PLUGIN_IS_PASSWORD_USER: ((user: User) => boolean)[] = [];

const defaultLandingPageIllustration = {
  src: "app/img/bridge.svg",
  isDefault: true,
};

const defaultLoginPageIllustration = {
  src: "app/img/bridge.svg",
  isDefault: true,
};

const getLoadingMessage = (isSlow: boolean | undefined = false) =>
  isSlow ? t`Waiting for results...` : t`Doing science...`;

// selectors that customize behavior between app versions
export const PLUGIN_SELECTORS = {
  canWhitelabel: (_state: State) => false,
  getLoadingMessageFactory: (_state: State) => getLoadingMessage,
  getIsWhiteLabeling: (_state: State) => false,
  // eslint-disable-next-line no-literal-metabase-strings -- This is the actual Metabase name, so we don't want to translate it.
  getApplicationName: (_state: State) => "Metabase",
  getShowMetabaseLinks: (_state: State) => true,
  getLoginPageIllustration: (_state: State): IllustrationValue => {
    return defaultLoginPageIllustration;
  },
  getLandingPageIllustration: (_state: State): IllustrationValue => {
    return defaultLandingPageIllustration;
  },
  getNoDataIllustration: (_state: State): string | null => {
    return noResultsSource;
  },
  getNoObjectIllustration: (_state: State): string | null => {
    return noResultsSource;
  },
};

export type IllustrationValue = {
  src: string;
  isDefault: boolean;
} | null;

export const PLUGIN_FORM_WIDGETS: Record<string, ComponentType<any>> = {};

// snippet sidebar
export const PLUGIN_SNIPPET_SIDEBAR_PLUS_MENU_OPTIONS = [];
export const PLUGIN_SNIPPET_SIDEBAR_ROW_RENDERERS = {};
export const PLUGIN_SNIPPET_SIDEBAR_MODALS = [];
export const PLUGIN_SNIPPET_SIDEBAR_HEADER_BUTTONS = [];

interface PluginDashboardSubscriptionParametersSectionOverride {
  Component?: ComponentType<{
    className?: string;
    parameters: UiParameter[];
    hiddenParameters?: string;
    dashboard: Dashboard;
    pulse: Pulse;
    setPulseParameters: (parameters: UiParameter[]) => void;
  }>;
}
export const PLUGIN_DASHBOARD_SUBSCRIPTION_PARAMETERS_SECTION_OVERRIDE: PluginDashboardSubscriptionParametersSectionOverride =
  {
    Component: undefined,
  };

const AUTHORITY_LEVEL_REGULAR: CollectionAuthorityLevelConfig = {
  type: null,
  get name() {
    return t`Regular`;
  },
  icon: "folder",
};

export type ItemWithCollection = { collection: CollectionEssentials };

type GetCollectionIdType = (
  sourceCollectionId?: CollectionId | null,
) => CollectionId | null;

export type CollectionAuthorityLevelDisplayProps = {
  collection: Collection;
};

export const PLUGIN_COLLECTIONS = {
  AUTHORITY_LEVEL: {
    [JSON.stringify(AUTHORITY_LEVEL_REGULAR.type)]: AUTHORITY_LEVEL_REGULAR,
  },
  COLLECTION_TYPES: {
    [JSON.stringify(AUTHORITY_LEVEL_REGULAR.type)]: AUTHORITY_LEVEL_REGULAR,
  },
  REGULAR_COLLECTION: AUTHORITY_LEVEL_REGULAR,
  isRegularCollection: (_data: Partial<Collection> | Bookmark) => true,
  getCollectionType: (
    _collection: Partial<Collection>,
  ): CollectionAuthorityLevelConfig | CollectionInstanceAnaltyicsConfig =>
    AUTHORITY_LEVEL_REGULAR,
  useGetDefaultCollectionId: null as GetCollectionIdType | null,
  CUSTOM_INSTANCE_ANALYTICS_COLLECTION_ENTITY_ID: "" as BaseEntityId | "",
  INSTANCE_ANALYTICS_ADMIN_READONLY_MESSAGE: UNABLE_TO_CHANGE_ADMIN_PERMISSIONS,
  getAuthorityLevelMenuItems: (
    _collection: Collection,
    _onUpdate: (collection: Collection, values: Partial<Collection>) => void,
  ): React.ReactNode[] => [],
  getIcon: getIconBase,
  filterOutItemsFromInstanceAnalytics: <Item extends ItemWithCollection>(
    items: Item[],
  ) => items as Item[],
  canCleanUp: (_collection: Collection) => false as boolean,
  useGetCleanUpMenuItems: (
    _collection: Collection,
  ): { menuItems: JSX.Element[] } => ({
    menuItems: [],
  }),
  cleanUpRoute: null as React.ReactElement | null,
  cleanUpAlert: (() => null) as (props: {
    collection: Collection;
  }) => JSX.Element | null,
};

export type CollectionAuthorityLevelIcon = ComponentType<
  Omit<IconProps, "name" | "tooltip"> & {
    collection: Pick<Collection, "authority_level">;
    tooltip?: "default" | "belonging";
    archived?: boolean;
  }
>;

type CollectionInstanceAnalyticsIcon = React.ComponentType<
  Omit<IconProps, "name"> & {
    collection: Collection;
    entity: "collection" | "question" | "model" | "dashboard" | "metric";
  }
>;

type FormCollectionAuthorityLevelPicker = React.ComponentType<
  HTMLAttributes<HTMLDivElement> & { name: string; title?: string }
>;

export const PLUGIN_COLLECTION_COMPONENTS = {
  CollectionAuthorityLevelIcon:
    PluginPlaceholder as CollectionAuthorityLevelIcon,
  FormCollectionAuthorityLevelPicker:
    PluginPlaceholder as FormCollectionAuthorityLevelPicker,
  CollectionInstanceAnalyticsIcon:
    PluginPlaceholder as CollectionInstanceAnalyticsIcon,
  CollectionAuthorityLevelDisplay:
    PluginPlaceholder as ComponentType<CollectionAuthorityLevelDisplayProps>,
};

export type RevisionOrModerationEvent = {
  title: string;
  timestamp: string;
  icon: IconName | { name: IconName; color: string } | Record<string, never>;
  description?: string;
  revision?: Revision;
};

export const PLUGIN_MODERATION = {
  isEnabled: () => false,
  EntityModerationIcon: PluginPlaceholder,
  QuestionModerationSection: PluginPlaceholder,
  ModerationReviewBanner: PluginPlaceholder,
  ModerationReviewTextForQuestion: PluginPlaceholder,
  ModerationReviewTextForDashboard: PluginPlaceholder,
  ModerationStatusIcon: PluginPlaceholder,
  getQuestionIcon: PluginPlaceholder,
  getStatusIcon: (_moderated_status?: string): string | IconProps | undefined =>
    undefined,
  getModerationTimelineEvents: (_reviews: any, _currentUser: BaseUser | null) =>
    [] as RevisionOrModerationEvent[],
  useDashboardMenuItems: (_model?: Dashboard, _reload?: () => void) => [],
  useQuestionMenuItems: (_model?: Question, _reload?: () => void) => [],
};

export type InvalidateNowButtonProps = {
  targetId: number;
  /** The type of object that the target is */
  targetModel: ModelWithClearableCache;
  targetName: string;
};

export type SidebarCacheSectionProps = {
  item: CacheableDashboard | Question;
  model: CacheableModel;
  setPage: Dispatch<SetStateAction<"default" | "caching">>;
};

export type SidebarCacheFormProps = {
  item: CacheableDashboard | Question;
  model: CacheableModel;
  onClose: () => void;
} & StackProps;

export type PreemptiveCachingSwitchProps = {
  handleSwitchToggle: () => void;
};

export const PLUGIN_CACHING = {
  isGranularCachingEnabled: () => false,
  StrategyFormLauncherPanel: PluginPlaceholder as any,
  GranularControlsExplanation: PluginPlaceholder as any,
  SidebarCacheSection:
    PluginPlaceholder as ComponentType<SidebarCacheSectionProps>,
  SidebarCacheForm: PluginPlaceholder as ComponentType<
    SidebarCacheFormProps & { onBack: () => void }
  >,
  InvalidateNowButton:
    PluginPlaceholder as ComponentType<InvalidateNowButtonProps>,
  hasQuestionCacheSection: (_question: Question) => false,
  canOverrideRootStrategy: false,
  /** Metadata describing the different kinds of strategies */
  strategies: strategies,
  DashboardAndQuestionCachingTab: PluginPlaceholder as any,
  StrategyEditorForQuestionsAndDashboards: PluginPlaceholder as any,
  getTabMetadata: getPerformanceTabMetadata,
  PreemptiveCachingSwitch:
    PluginPlaceholder as ComponentType<PreemptiveCachingSwitchProps>,
};

export const PLUGIN_REDUCERS: {
  applicationPermissionsPlugin: any;
  sandboxingPlugin: any;
  shared: any;
  metabotPlugin: any;
  documents: any;
} = {
  applicationPermissionsPlugin: () => null,
  sandboxingPlugin: () => null,
  shared: () => null,
  metabotPlugin: () => null,
  documents: () => null,
};

export const PLUGIN_ADVANCED_PERMISSIONS = {
  addDatabasePermissionOptions: (permissions: any[], _database: Database) =>
    permissions,
  addSchemaPermissionOptions: (permissions: any[], _value: string) =>
    permissions,
  addTablePermissionOptions: (permissions: any[], _value: string) =>
    permissions,
  getDatabaseLimitedAccessPermission: (_value: string) => null,
  isAccessPermissionDisabled: (
    _value: string,
    _subject: "schemas" | "tables" | "fields",
  ) => false,
  isRestrictivePermission: (_value: string) => false,
  shouldShowViewDataColumn: false,
  defaultViewDataPermission: DataPermissionValue.UNRESTRICTED,
};

export const PLUGIN_FEATURE_LEVEL_PERMISSIONS = {
  getFeatureLevelDataPermissions: (
    _entityId: DatabaseEntityId,
    _groupId: number,
    _isAdmin: boolean,
    _permissions: GroupsPermissions,
    _dataAccessPermissionValue: DataPermissionValue,
    _defaultGroup: Group,
    _permissionSubject: PermissionSubject,
  ) => {
    return [] as any;
  },
  getDataColumns: (_subject: PermissionSubject) => [] as any,
  getDownloadWidgetMessageOverride: (_result: Dataset): string | null => null,
  canDownloadResults: (_result: Dataset): boolean => true,
  dataModelQueryProps: {} as any,
  databaseDetailsQueryProps: {} as any,
};

export const PLUGIN_APPLICATION_PERMISSIONS = {
  getRoutes: (): ReactNode => null,
  tabs: [] as any,
  selectors: {
    canAccessSettings: (_state: any) => false,
    canManageSubscriptions: (_state: any) => true,
  },
};

// Comes with PLUGIN_APPLICATION_PERMISSIONS
export interface UserWithApplicationPermissions extends User {
  permissions?: {
    can_access_monitoring: boolean;
    can_access_setting: boolean;
    can_access_subscription: boolean;
  };
}

export const PLUGIN_GROUP_MANAGERS: PluginGroupManagersType = {
  UserTypeToggle: () => null as any,
  UserTypeCell: null,

  getChangeMembershipConfirmation: () => null,
  getRemoveMembershipConfirmation: () => null,

  deleteGroup: null,
  confirmDeleteMembershipAction: null,
  confirmUpdateMembershipAction: null,
};

export const PLUGIN_MODEL_PERSISTENCE = {
  isModelLevelPersistenceEnabled: () => false,
  ModelCacheToggle: PluginPlaceholder as ({
    persistedModel,
    model,
  }: {
    persistedModel?: ModelCacheRefreshStatus;
    model: Question;
  }) => JSX.Element,
};

export const PLUGIN_EMBEDDING = {
  isEnabled: () => false,
  isInteractiveEmbeddingEnabled: (_state: State) => false,
  SimpleDataPicker: (_props: SimpleDataPickerProps): ReactNode => null,
  DataSourceSelector: (_props: DataSourceSelectorProps): ReactNode => null,
};

export interface SimpleDataPickerProps {
  filterByDatabaseId: number | null;
  selectedEntity?: TableId;
  isInitiallyOpen: boolean;
  triggerElement: ReactNode;
  setSourceTableFn: (tableId: TableId) => void;
  entityTypes: EmbeddingEntityType[];
}

export const PLUGIN_EMBEDDING_SDK = {
  isEnabled: () => false,
};

export const PLUGIN_EMBEDDING_IFRAME_SDK = {
  hasValidLicense: () => false,
  SdkIframeEmbedRoute: (): ReactNode => null,
};

export const PLUGIN_EMBEDDING_IFRAME_SDK_SETUP = {
  isFeatureEnabled: () => false,
  shouldShowEmbedInNewItemMenu: () => false,
  SdkIframeEmbedSetup: (): ReactNode => null,
};

export const PLUGIN_CONTENT_VERIFICATION = {
  contentVerificationEnabled: false,
  VerifiedFilter: {} as SearchFilterComponent<"verified">,
  sortCollectionsByVerification: (
    _a: CollectionEssentials,
    _b: CollectionEssentials,
  ) => 0,

  ModelFilterControls: (_props: ModelFilterControlsProps) => null,
  getDefaultModelFilters: (_state: State): ModelFilterSettings => ({
    verified: false,
  }),

  getDefaultMetricFilters: (_state: State): MetricFilterSettings => ({
    verified: false,
  }),
  MetricFilterControls: (_props: MetricFilterControlsProps) => null,
};

export type InsightsLinkProps = (
  | {
      question: Pick<Question, "id" | "collection">;
      dashboard?: never;
    }
  | {
      question?: never;
      dashboard: Pick<Dashboard, "id" | "collection">;
    }
) &
  Omit<LinkProps, "to">;

export const PLUGIN_AUDIT = {
  isAuditDb: (_db: DatabaseType) => false,
  InsightsLink: PluginPlaceholder as ComponentType<InsightsLinkProps>,
};

type GdriveConnectionModalProps = {
  isModalOpen: boolean;
  onClose: () => void;
  reconnect: boolean;
};

type GdriveAddDataPanelProps = {
  onAddDataModalClose: () => void;
};

export const PLUGIN_UPLOAD_MANAGEMENT = {
  FileUploadErrorModal: _FileUploadErrorModal,
  UploadManagementTable: PluginPlaceholder,
  GdriveSyncStatus: PluginPlaceholder,
  GdriveConnectionModal:
    PluginPlaceholder as ComponentType<GdriveConnectionModalProps>,
  GdriveDbMenu: PluginPlaceholder,
  GdriveAddDataPanel:
    PluginPlaceholder as ComponentType<GdriveAddDataPanelProps>,
};

export const PLUGIN_IS_EE_BUILD = {
  isEEBuild: () => false,
};

export const PLUGIN_RESOURCE_DOWNLOADS = {
  /**
   * Returns if 'download results' on cards and pdf exports are enabled in public and embedded contexts.
   */
  areDownloadsEnabled: (_args: {
    downloads?: string | boolean | null;
  }): EmbedResourceDownloadOptions => ({
    pdf: true,
    results: true,
  }),
};

const defaultMetabotContextValue: MetabotContext = {
  prompt: "",
  setPrompt: () => {},
  promptInputRef: undefined,
  getChatContext: () => ({}) as any,
  registerChatContextProvider: () => () => {},
};

export type PluginAiSqlFixer = {
  FixSqlQueryButton: ComponentType<Record<string, never>>;
};

export const PLUGIN_AI_SQL_FIXER: PluginAiSqlFixer = {
  FixSqlQueryButton: PluginPlaceholder,
};

export interface AIDashboardAnalysisSidebarProps {
  onClose?: () => void;
  dashcardId?: DashCardId;
}

export interface AIQuestionAnalysisSidebarProps {
  question: Question;
  className?: string;
  onClose?: () => void;
  timelines?: Timeline[];
  visibleTimelineEvents?: TimelineEvent[];
}

export type PluginAIEntityAnalysis = {
  AIQuestionAnalysisButton: ComponentType<any>;
  AIQuestionAnalysisSidebar: ComponentType<AIQuestionAnalysisSidebarProps>;
  AIDashboardAnalysisSidebar: ComponentType<AIDashboardAnalysisSidebarProps>;
  canAnalyzeQuestion: (question: Question) => boolean;
  chartAnalysisRenderFormats: {
    [display in VisualizationDisplay]?: "png" | "svg" | "none";
  };
};

export const PLUGIN_AI_ENTITY_ANALYSIS: PluginAIEntityAnalysis = {
  AIQuestionAnalysisButton: PluginPlaceholder,
  AIQuestionAnalysisSidebar: PluginPlaceholder,
  AIDashboardAnalysisSidebar: PluginPlaceholder,
  canAnalyzeQuestion: () => false,
  chartAnalysisRenderFormats: {},
};

type PLUGIN_METABOT_TYPE = {
  isEnabled: () => boolean;
  Metabot: (props: { hide?: boolean }) => React.ReactElement | null;
  defaultMetabotContextValue: MetabotContext;
  MetabotContext: React.Context<MetabotContext>;
  getMetabotProvider: () => ComponentType<{ children: React.ReactNode }>;
  useMetabotPalletteActions: (searchText: string) => PaletteAction[];
  getAdminPaths: () => AdminPath[];
  getAdminRoutes: () => React.ReactElement;
  getMetabotRoutes: () => React.ReactElement | null;
  MetabotAdminPage: ComponentType;
  getMetabotVisible: (state: State) => boolean;
  MetabotToggleButton: ComponentType<{ className?: string }>;
  MetabotAppBarButton: ComponentType;
};

export const PLUGIN_METABOT: PLUGIN_METABOT_TYPE = {
  isEnabled: () => false,
  Metabot: () => null,
  defaultMetabotContextValue,
  MetabotContext: React.createContext(defaultMetabotContextValue),
  getMetabotProvider: () => {
    return ({ children }) =>
      React.createElement(
        PLUGIN_METABOT.MetabotContext.Provider,
        { value: PLUGIN_METABOT.defaultMetabotContextValue },
        children,
      );
  },
<<<<<<< HEAD
  useMetabotPalletteActions: () => useMemo(() => [], []),
  getAdminPaths: () => [],
=======
  getAdminPaths: () => [] as AdminPath[],
>>>>>>> 61d446c7
  getAdminRoutes: () => PluginPlaceholder as unknown as React.ReactElement,
  getMetabotRoutes: () => null,
  MetabotAdminPage: () => `placeholder`,
  getMetabotVisible: () => false,
  MetabotToggleButton: PluginPlaceholder,
  MetabotAppBarButton: PluginPlaceholder,
};

type DashCardMenuItemGetter = (
  question: Question,
  dashcardId: DashCardId | undefined,
  dispatch: ReduxDispatch,
) => (DashCardMenuItem & { key: string }) | null;

export type PluginDashcardMenu = {
  dashcardMenuItemGetters: DashCardMenuItemGetter[];
};

export const PLUGIN_DASHCARD_MENU: PluginDashcardMenu = {
  dashcardMenuItemGetters: [],
};

export const PLUGIN_CONTENT_TRANSLATION = {
  isEnabled: false,
  setEndpointsForStaticEmbedding: (_encodedToken: string) => {},
  ContentTranslationConfiguration: PluginPlaceholder,
  useTranslateContent: <
    T = string | null | undefined,
  >(): ContentTranslationFunction => {
    // In OSS, the input is not translated
    return useCallback(<U = T>(arg: U) => arg, []);
  },
  translateDisplayNames: <T extends object>(
    obj: T,
    _tc: ContentTranslationFunction,
  ) => obj,
  useTranslateFieldValuesInHoveredObject: (obj?: HoveredObject | null) => obj,
  useTranslateSeries: (obj: Series) => obj,
  useSortByContentTranslation: () => (a: string, b: string) =>
    a.localeCompare(b),
};

export const PLUGIN_DB_ROUTING = {
  DatabaseRoutingSection: PluginPlaceholder as ComponentType<{
    database: DatabaseType;
  }>,
  getDatabaseNameFieldProps: (_isSlug: boolean) => ({}),
  getDestinationDatabaseRoutes: (_IsAdmin: any) =>
    null as React.ReactElement | null,
  useRedirectDestinationDatabase: (
    _database: Pick<DatabaseType, "id" | "router_database_id"> | undefined,
  ): void => {},
  getPrimaryDBEngineFieldState: (
    _database: Pick<Database, "router_user_attribute">,
  ): "default" | "hidden" | "disabled" => "default",
};

export const PLUGIN_DATABASE_REPLICATION = {
  DatabaseReplicationSection: PluginPlaceholder as ComponentType<{
    database: DatabaseType;
  }>,
};

export const PLUGIN_API = {
  getRemappedCardParameterValueUrl: (
    dashboardId: DashboardId,
    parameterId: ParameterId,
  ) =>
    `/api/card/${dashboardId}/params/${encodeURIComponent(parameterId)}/remapping`,
  getRemappedDashboardParameterValueUrl: (
    dashboardId: DashboardId,
    parameterId: ParameterId,
  ) =>
    `/api/dashboard/${dashboardId}/params/${encodeURIComponent(parameterId)}/remapping`,
};

export const PLUGIN_SMTP_OVERRIDE: {
  CloudSMTPConnectionCard: ComponentType;
  SMTPOverrideConnectionForm: ComponentType<{ onClose: () => void }>;
} = {
  CloudSMTPConnectionCard: PluginPlaceholder,
  SMTPOverrideConnectionForm: PluginPlaceholder,
};

export const PLUGIN_TABLE_EDITING = {
  isEnabled: () => false,
  isDatabaseTableEditingEnabled: (_database: DatabaseType): boolean => false,
  getRoutes: () => null as React.ReactElement | null,
  getTableEditUrl: (_tableId: TableId, _databaseId: DatabaseId): string => "/",
  AdminDatabaseTableEditingSection: PluginPlaceholder as ComponentType<{
    database: DatabaseType;
    settingsAvailable?: Record<string, DatabaseLocalSettingAvailability>;
    updateDatabase: (
      database: { id: DatabaseId } & Partial<DatabaseData>,
    ) => Promise<void>;
  }>,
};

export const PLUGIN_DOCUMENTS = {
  getRoutes: () => null as React.ReactElement | null,
  shouldShowDocumentInNewItemMenu: () => false,
  getCurrentDocument: (_state: any) => null as Document | null,
  getSidebarOpen: (_state: any) => false,
  getCommentSidebarOpen: (_state: any) => false,
  DocumentCopyForm: (_props: any) => null as React.ReactElement | null,
};

export const PLUGIN_ENTITIES = {
  entities: {} as Record<string, any>,
};

export const PLUGIN_SEMANTIC_SEARCH = {
  SearchSettingsWidget: PluginPlaceholder,
};

export type TransformsPlugin = {
  getAdminPaths(): AdminPath[];
  getAdminRoutes(): ReactNode;
};

export const PLUGIN_TRANSFORMS: TransformsPlugin = {
  getAdminPaths: () => [],
  getAdminRoutes: () => null,
};

export type PythonTransformsPlugin = {
  PythonRunnerSettingsPage: ComponentType;
  SourceSection: ComponentType<{ transform: Transform }>;
  TransformEditor: ComponentType<{
    initialSource: {
      type: "python";
      body: string;
      "source-database": DatabaseId | undefined;
      "source-tables": PythonTransformTableAliases;
    };
    isNew?: boolean;
    isSaving?: boolean;
    isRunnable?: boolean;
    onSave: (newSource: PythonTransformSource) => void;
    onCancel: () => void;
  }>;
  getAdminRoutes: () => ReactNode;
  getTransformsNavLinks: () => ReactNode;
  getCreateTransformsMenuItems: () => ReactNode;
};

export const PLUGIN_TRANSFORMS_PYTHON: PythonTransformsPlugin = {
  PythonRunnerSettingsPage: NotFoundPlaceholder,
  TransformEditor: NotFoundPlaceholder,
  SourceSection: PluginPlaceholder,
  getAdminRoutes: () => null,
  getTransformsNavLinks: () => null,
  getCreateTransformsMenuItems: () => null,
};

type DependenciesPlugin = {
  CheckDependenciesForm: ComponentType<CheckDependenciesFormProps>;
  CheckDependenciesModal: ComponentType<CheckDependenciesModalProps>;
  CheckDependenciesTitle: ComponentType;
  useCheckCardDependencies: (
    props: UseCheckDependenciesProps<Question>,
  ) => UseCheckDependenciesResult<Question>;
  useCheckSnippetDependencies: (
    props: UseCheckDependenciesProps<UpdateSnippetRequest>,
  ) => UseCheckDependenciesResult<UpdateSnippetRequest>;
  useCheckTransformDependencies: (
    props: UseCheckDependenciesProps<UpdateTransformRequest>,
  ) => UseCheckDependenciesResult<UpdateTransformRequest>;
};

export type CheckDependenciesFormProps = {
  checkData: CheckDependenciesResponse;
  onSave: () => void | Promise<void>;
  onCancel: () => void;
};

export type CheckDependenciesModalProps = {
  checkData: CheckDependenciesResponse;
  opened: boolean;
  onSave: () => void | Promise<void>;
  onClose: () => void;
};

export type UseCheckDependenciesProps<TChange> = {
  onSave: (change: TChange) => Promise<void>;
  onError: (error: unknown) => void;
};

export type UseCheckDependenciesResult<TChange> = {
  checkData?: CheckDependenciesResponse;
  isCheckingDependencies: boolean;
  isConfirmationShown: boolean;
  handleInitialSave: (change: TChange) => Promise<void>;
  handleSaveAfterConfirmation: () => Promise<void>;
  handleCloseConfirmation: () => void;
};

function useCheckDependencies<TChange>({
  onSave,
}: UseCheckDependenciesProps<TChange>): UseCheckDependenciesResult<TChange> {
  return {
    isConfirmationShown: false,
    isCheckingDependencies: false,
    handleInitialSave: onSave,
    handleSaveAfterConfirmation: () => Promise.resolve(),
    handleCloseConfirmation: () => undefined,
  };
}

export const PLUGIN_DEPENDENCIES: DependenciesPlugin = {
  CheckDependenciesForm: PluginPlaceholder,
  CheckDependenciesModal: PluginPlaceholder,
  CheckDependenciesTitle: PluginPlaceholder,
  useCheckCardDependencies: useCheckDependencies,
  useCheckSnippetDependencies: useCheckDependencies,
  useCheckTransformDependencies: useCheckDependencies,
};<|MERGE_RESOLUTION|>--- conflicted
+++ resolved
@@ -37,11 +37,6 @@
 import type { ContentTranslationFunction } from "metabase/i18n/types";
 import { getIconBase } from "metabase/lib/icon";
 import type { MetabotContext } from "metabase/metabot";
-<<<<<<< HEAD
-import type { PaletteAction } from "metabase/palette/types";
-=======
-import { SearchButton } from "metabase/nav/components/search/SearchButton";
->>>>>>> 61d446c7
 import {
   NotFoundPlaceholder,
   PluginPlaceholder,
@@ -712,7 +707,6 @@
   defaultMetabotContextValue: MetabotContext;
   MetabotContext: React.Context<MetabotContext>;
   getMetabotProvider: () => ComponentType<{ children: React.ReactNode }>;
-  useMetabotPalletteActions: (searchText: string) => PaletteAction[];
   getAdminPaths: () => AdminPath[];
   getAdminRoutes: () => React.ReactElement;
   getMetabotRoutes: () => React.ReactElement | null;
@@ -735,12 +729,7 @@
         children,
       );
   },
-<<<<<<< HEAD
-  useMetabotPalletteActions: () => useMemo(() => [], []),
   getAdminPaths: () => [],
-=======
-  getAdminPaths: () => [] as AdminPath[],
->>>>>>> 61d446c7
   getAdminRoutes: () => PluginPlaceholder as unknown as React.ReactElement,
   getMetabotRoutes: () => null,
   MetabotAdminPage: () => `placeholder`,
