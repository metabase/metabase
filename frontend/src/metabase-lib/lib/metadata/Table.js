--- conflicted
+++ resolved
@@ -8,20 +8,13 @@
 import Schema from "./Schema";
 import Field from "./Field";
 
-<<<<<<< HEAD
+import Dimension from "../Dimension";
+
+import { singularize } from "metabase/lib/formatting";
+import { getAggregationOperatorsWithFields } from "metabase/lib/schema_metadata";
 import { memoize, createLookupByProperty } from "metabase-lib/lib/utils";
 
 import type { SchemaName } from "metabase-types/types/Table";
-=======
-import type { SchemaName } from "metabase-types/types/Table";
-import type { FieldMetadata } from "metabase-types/types/Metadata";
->>>>>>> 510b979e
-
-import { singularize } from "metabase/lib/formatting";
-import { getAggregationOperatorsWithFields } from "metabase/lib/schema_metadata";
-
-import Dimension from "../Dimension";
-
 import type StructuredQuery from "metabase-lib/lib/queries/StructuredQuery";
 
 type EntityType = string; // TODO: move somewhere central
