--- conflicted
+++ resolved
@@ -485,13 +485,8 @@
                   :parameterized_object_type :card
                   :parameterized_object_id   card-id-2
                   :parameter_id              "_CATEGORY_NAME_"}]
-<<<<<<< HEAD
                 (t2/select 'ParameterCard :card_id source-card-id)))
-        (db/delete! Card :id source-card-id)
-=======
-                (db/select 'ParameterCard :card_id source-card-id)))
         (t2/delete! Card :id source-card-id)
->>>>>>> eb3a42f6
         (is (= []
                (t2/select 'ParameterCard :card_id source-card-id)))))))
 
