(ns metabase-enterprise.representations.v0.database
  (:require
<<<<<<< HEAD
   [clojure.set :as set]
   [clojure.walk :as walk]
   [metabase-enterprise.representations.v0.common :as v0-common]
   [metabase.config.core :as config]
   [metabase.lib.schema.common :as lib.schema.common]
   [metabase.util.log :as log]
=======
   [clj-yaml.core :as yaml]
   [clojure.string :as str]
   [metabase.driver.util :as driver.u]
   [metabase.lib.schema.common :as lib.schema.common]
   [metabase.util :as u]
>>>>>>> 67566c47
   [metabase.util.malli.registry :as mr]
   [toucan2.core :as t2]))

;;; ------------------------------------ Schema Definitions ------------------------------------

(mr/def ::type
  [:enum {:decode/json keyword
          :description "Entity type, must be 'database' for this schema"}
   :v0/database])

(mr/def ::ref
  [:and
   {:description "Unique reference identifier for the database, used for cross-references"}
   ::lib.schema.common/non-blank-string
   [:re #"^[a-z0-9][a-z0-9-_]*$"]])

(mr/def ::name
  [:and
   {:description "Human-readable name for the database"}
   ::lib.schema.common/non-blank-string])

(mr/def ::description
  [:and
   {:description "Documentation explaining what the database contains"}
   :string])

(mr/def ::engine
  [:and
   {:description "Database engine type (postgres, mysql, h2, etc.)"}
   ::lib.schema.common/non-blank-string])

;;; ------------------------------------ Connection Details ------------------------------------

(mr/def ::connection-details
  [:map
   {:description "Connection parameters (without secrets)"}
   [:host {:optional true} :string]
   [:port {:optional true} :int]
   [:dbname {:optional true} :string]
   [:user {:optional true} :string]
   [:ssl {:optional true} :boolean]
   [:tunnel {:optional true} :boolean]
   [:warehouse {:optional true} :string] ;; For Snowflake/BigQuery
   [:project-id {:optional true} :string] ;; For BigQuery
   [:dataset-id {:optional true} :string] ;; For BigQuery
   [:region {:optional true} :string] ;; For cloud databases
   [:schema {:optional true} :string] ;; Default schema
   [:options {:optional true} :string] ;; Additional connection options
   ;; Note: passwords, keys, and other secrets should be provided separately
   ])

;;; ------------------------------------ Column Schema ------------------------------------

(mr/def ::column-type
  [:and
   {:description "Column data type"}
   ::lib.schema.common/non-blank-string])

(mr/def ::column
  [:map
   {:description "Column definition"}
   [:name ::lib.schema.common/non-blank-string]
   [:type ::column-type]
   [:description {:optional true} :string]
   [:nullable {:optional true} :boolean]
   [:pk {:optional true} :boolean] ;; Primary key
   [:fk {:optional true} :string] ;; Foreign key reference (table.column)
   ])

;;; ------------------------------------ Table Schema ------------------------------------

(mr/def ::table
  [:map
   {:description "Table definition"}
   [:name ::lib.schema.common/non-blank-string]
   [:description {:optional true} :string]
   [:columns [:sequential ::column]]])

;;; ------------------------------------ Schema (database schema, not Malli) ------------------------------------

(mr/def ::schema
  [:map
   {:description "Database schema definition (e.g., PUBLIC, dbo, etc.)"}
   [:name ::lib.schema.common/non-blank-string]
   [:tables [:sequential ::table]]])

;;; ------------------------------------ Main Database Schema ------------------------------------

(mr/def ::database
  [:map
   {:description "v0 schema for human-writable database representation"}
   [:type ::type]
   [:ref ::ref]
   [:name ::name]
   [:engine ::engine]
   [:description {:optional true} ::description]
<<<<<<< HEAD
   [:connection_details :any]
   [:schemas {:optional true} [:sequential ::schema]]])

(defn- hydrate-env-vars [database]
  (walk/prewalk (fn [node]
                  (if-some [var (v0-common/hydrate-env-var node)]
                    (System/getenv var)
                    node))
                database))

(defn yaml->toucan [representation & {:keys [creator-id]
                                      :or {creator-id config/internal-mb-user-id}}]
  (cond-> (-> representation
              (set/rename-keys {:connection_details :details})
              (select-keys [:name :engine :description :details])
              (hydrate-env-vars))

    creator-id
    (assoc :creator_id creator-id)))

(defn persist! [representation & {:keys [creator-id]
                                  :or {creator-id config/internal-mb-user-id}}]
  (let [representation (yaml->toucan representation :creator-id creator-id)]
    (if-some [existing (t2/select-one :model/Database
                                      :name   (:name   representation)
                                      :engine (:engine representation))]
      (do
        (log/info "Updating existing database" (:name representation) "with ref" (:ref representation))
        (t2/update! :model/Database (:id existing) representation)
        (t2/select-one :model/Database :id (:id existing)))
      (do
        (log/info "Creating new database" (:name representation))
        (first (t2/insert-returning-instances! :model/Database representation))))))

(defn export [database]
  (-> {:type :v0/database
       :ref (v0-common/unref (v0-common/->ref (:id database) :database))
       :name (:name database)
       :engine (:engine database)
       :description (not-empty (:description database))
       :connection_details (:details database)
       ;; need connection_details and schemas
       }
      v0-common/remove-nils))

(comment

  (:details (t2/select-one :model/Database :id 53))
  (export (t2/select-one :model/Database :id 53)))
=======
   [:connection_details {:optional true} ::connection-details]
   [:schemas {:optional true} [:sequential ::schema]]])

;;; ------------------------------------ Export Functions ------------------------------------

(defn- get-fk-reference
  "Get the foreign key reference in TABLE.COLUMN format"
  [fk-target-field-id]
  (when fk-target-field-id
    (when-let [target-field (t2/select-one [:model/Field :name :table_id] :id fk-target-field-id)]
      (when-let [target-table-name (t2/select-one-fn :name :model/Table :id (:table_id target-field))]
        (str target-table-name "." (:name target-field))))))

(defn- process-field
  [field]
  (let [fk-ref (when (:fk_target_field_id field)
                 (get-fk-reference (:fk_target_field_id field)))]
    (cond-> {:name (:name field)
             :type (or (:database_type field)
                       (name (or (:base_type field) :unknown)))}
      (:description field)                 (assoc :description (:description field))
      (= (:database_required field) false) (assoc :nullable true)
      (:pk field)                          (assoc :pk true)
      fk-ref                               (assoc :fk fk-ref))))

(defn- get-table-columns
  "Get all columns for a table with their metadata"
  [table-id]
  (->> (t2/select :model/Field :table_id table-id :active true)
       (mapv process-field)))

(defn- process-schema-tables
  [[schema-name tables]]
  {:name   (or schema-name "PUBLIC")
   :tables (vec (for [table tables]
                  (cond-> {:name (:name table)}
                    (:description table) (assoc :description (:description table))
                    :always              (assoc :columns (get-table-columns (:id table))))))})

(defn- get-database-schemas
  "Get all schemas, tables, and columns for a database"
  [database-id]
  (->> (t2/select :model/Table :db_id database-id :active true)
       (group-by :schema)
       (mapv process-schema-tables)))

(defn- sanitize-connection-details
  "Remove sensitive fields from connection details using Metabase's official list"
  [details]
  (when details
    (reduce-kv (fn [m k v]
                 (if (contains? driver.u/default-sensitive-fields (keyword k))
                   m
                   (assoc m k v)))
               {}
               details)))

(defn- get-database-ref
  "Generate a ref field for a database"
  [db]
  (when-let [db-name (:name db)]
    (-> db-name
        u/lower-case-en
        (str/replace #"[^a-z0-9-_]+" "-")
        (str/replace #"^-+|-+$" ""))))

(defn database->representation
  "Export a Database entity to its v0 representation format"
  ([database-id] (database->representation database-id {}))
  ([database-id {:keys [include-schemas? include-connection-details?]
                 :or   {include-schemas?            true
                        include-connection-details? true}}]
   (when-let [db (t2/select-one :model/Database :id database-id)]
     (let [base-rep {:type   :v0/database
                     :ref    (or (get-database-ref db) "database")
                     :name   (:name db)
                     :engine (name (:engine db))}
           details  (when (and include-connection-details? (:details db))
                      (sanitize-connection-details (:details db)))]
       (cond-> base-rep
         (:description db) (assoc :description (:description db))
         (seq details)     (assoc :connection_details details)
         include-schemas?  (assoc :schemas (get-database-schemas database-id)))))))

(defn database->yaml
  "Export a Database entity to YAML representation format
   Options for YAML formatting (in :dumper-options):
   - :flow-style - :auto (default), :block (expanded), :flow (compact)
   - :indent - block indentation (default 2)
   - :indicator-indent - indentation for - indicators (default 0)"
  ([database-id] (database->yaml database-id {}))
  ([database-id opts]
   (let [dumper-opts (merge {:flow-style :auto
                             :indent 2}
                            (:dumper-options opts))
         export-opts (dissoc opts :dumper-options)]
     (-> (database->representation database-id export-opts)
         (update :type name) ; Convert keyword to string for YAML
         (yaml/generate-string :dumper-options dumper-opts)))))

(defn database->pretty-yaml
  "Export a Database entity to YAML with fully expanded block style.
   This produces the most readable output with each field on its own line."
  ([database-id] (database->pretty-yaml database-id {}))
  ([database-id opts]
   (database->yaml database-id
                   (assoc opts :dumper-options
                          {:flow-style            :block
                           :indent                2
                           :indicator-indent      2
                           :indent-with-indicator true}))))
>>>>>>> 67566c47
<|MERGE_RESOLUTION|>--- conflicted
+++ resolved
@@ -1,19 +1,15 @@
 (ns metabase-enterprise.representations.v0.database
   (:require
-<<<<<<< HEAD
+   [clj-yaml.core :as yaml]
    [clojure.set :as set]
+   [clojure.string :as str]
    [clojure.walk :as walk]
    [metabase-enterprise.representations.v0.common :as v0-common]
    [metabase.config.core :as config]
-   [metabase.lib.schema.common :as lib.schema.common]
-   [metabase.util.log :as log]
-=======
-   [clj-yaml.core :as yaml]
-   [clojure.string :as str]
    [metabase.driver.util :as driver.u]
    [metabase.lib.schema.common :as lib.schema.common]
    [metabase.util :as u]
->>>>>>> 67566c47
+   [metabase.util.log :as log]
    [metabase.util.malli.registry :as mr]
    [toucan2.core :as t2]))
 
@@ -110,7 +106,6 @@
    [:name ::name]
    [:engine ::engine]
    [:description {:optional true} ::description]
-<<<<<<< HEAD
    [:connection_details :any]
    [:schemas {:optional true} [:sequential ::schema]]])
 
@@ -160,9 +155,6 @@
 
   (:details (t2/select-one :model/Database :id 53))
   (export (t2/select-one :model/Database :id 53)))
-=======
-   [:connection_details {:optional true} ::connection-details]
-   [:schemas {:optional true} [:sequential ::schema]]])
 
 ;;; ------------------------------------ Export Functions ------------------------------------
 
@@ -271,5 +263,4 @@
                           {:flow-style            :block
                            :indent                2
                            :indicator-indent      2
-                           :indent-with-indicator true}))))
->>>>>>> 67566c47
+                           :indent-with-indicator true}))))