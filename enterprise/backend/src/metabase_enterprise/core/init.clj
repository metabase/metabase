(ns metabase-enterprise.core.init
  "Loads all enterprise namespaces that need to be loaded for side effects on system launch. By convention, these
  namespaces should follow the pattern

    metabase-enterprise.<module-name>.init

  See https://metaboat.slack.com/archives/CKZEMT1MJ/p1736556522733279 for rationale behind this pattern."
  (:require
   [metabase-enterprise.advanced-config.init]
   [metabase-enterprise.audit-app.init]
   [metabase-enterprise.cache.init]
<<<<<<< HEAD
   [metabase-enterprise.data-editing.init]
   [metabase-enterprise.enhancements.init]
=======
   [metabase-enterprise.gsheets.init]
   [metabase-enterprise.llm.init]
   [metabase-enterprise.metabot-v3.init]
>>>>>>> e0f5809a
   [metabase-enterprise.scim.init]
   [metabase-enterprise.sso.init]
   [metabase-enterprise.stale.init]))<|MERGE_RESOLUTION|>--- conflicted
+++ resolved
@@ -9,14 +9,10 @@
    [metabase-enterprise.advanced-config.init]
    [metabase-enterprise.audit-app.init]
    [metabase-enterprise.cache.init]
-<<<<<<< HEAD
    [metabase-enterprise.data-editing.init]
-   [metabase-enterprise.enhancements.init]
-=======
    [metabase-enterprise.gsheets.init]
    [metabase-enterprise.llm.init]
    [metabase-enterprise.metabot-v3.init]
->>>>>>> e0f5809a
    [metabase-enterprise.scim.init]
    [metabase-enterprise.sso.init]
    [metabase-enterprise.stale.init]))