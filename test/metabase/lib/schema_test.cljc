(ns metabase.lib.schema-test
  (:require
   #?@(:cljs ([metabase.test-runner.assert-exprs.approximately-equal]))
   [clojure.test :refer [are deftest is testing]]
   [malli.error :as me]
   [metabase.lib.core :as lib]
   [metabase.lib.metadata.protocols]
   [metabase.lib.normalize :as lib.normalize]
   [metabase.lib.schema :as lib.schema]
   [metabase.lib.schema.util :as lib.schema.util]
   [metabase.lib.schema.util-test :as lib.schema.util-test]
   [metabase.util.malli.registry :as mr]))

(comment
  metabase.lib.metadata.protocols/keep-me ; so `:metabase.lib.metadata.protocols/metadata-provider` gets loaded
  #?(:cljs metabase.test-runner.assert-exprs.approximately-equal/keep-me))

(deftest ^:parallel disallow-duplicate-uuids-test
  (testing "sanity check: make sure query is valid with different UUIDs"
    (is (not (mr/explain ::lib.schema/query lib.schema.util-test/query-with-no-duplicate-uuids))))
  (testing "should not validate if UUIDs are duplicated"
    (is (mr/explain ::lib.schema/query lib.schema.util-test/query-with-duplicate-uuids))
    (is (= ["Duplicate :lib/uuid #{\"00000000-0000-0000-0000-000000000001\"}"]
           (me/humanize (mr/explain ::lib.schema/query lib.schema.util-test/query-with-duplicate-uuids))))))

;;; TODO (Cam 7/29/25) -- move these tests to [[metabase.lib.schema.order-by-test]] ??
(deftest ^:parallel disallow-duplicate-order-bys-test
  (testing "query should validate if order-bys are not duplicated"
    (let [query-with-no-duplicate-order-bys
          {:lib/type :mbql/query
           :database 1
           :stages   [{:lib/type :mbql.stage/mbql
                       :source-table 2
                       :order-by
                       [[:asc
                         {:lib/uuid "00000000-0000-0000-0000-000000000020"}
                         [:field
                          {:lib/uuid "00000000-0000-0000-0000-000000000030"
                           :base-type :type/BigInteger}
                          3]]
                        [:desc
                         {:lib/uuid "00000000-0000-0000-0000-000000000040"}
                         [:field
                          {:lib/uuid "00000000-0000-0000-0000-000000000050"
                           :base-type :type/Integer}
                          4]]]}]}]
      (is (not (mr/explain ::lib.schema/query query-with-no-duplicate-order-bys))))))

(deftest ^:parallel disallow-duplicate-order-bys-test-2
  (testing "query should not validate if order-bys are duplicated"
    (let [query-with-duplicate-order-bys
          {:lib/type :mbql/query
           :database 1
           :stages   [{:lib/type :mbql.stage/mbql
                       :source-table 2
                       :order-by
                       [[:asc
                         {:lib/uuid "00000000-0000-0000-0000-000000000020"}
                         [:field
                          {:lib/uuid "00000000-0000-0000-0000-000000000030"
                           :base-type :type/Integer}
                          3]]
                        [:asc
                         {:lib/uuid "00000000-0000-0000-0000-000000000040"}
                         [:field
                          {:lib/uuid "00000000-0000-0000-0000-000000000050"
                           :base-type :type/Integer}
                          3]]]}]}]
      (is (mr/explain ::lib.schema/query query-with-duplicate-order-bys))
      (is (=? {:stages [{:order-by [#"^values must be distinct MBQL clauses ignoring namespaced keys and type info:.*"]}]}
              (me/humanize (mr/explain ::lib.schema/query query-with-duplicate-order-bys)))))))

(deftest ^:parallel allow-blank-database-test
  (testing ":database field can be missing"
    (is (not (mr/explain ::lib.schema/query {:lib/type :mbql/query
                                             :stages   [{:lib/type :mbql.stage/native
                                                         :native   "SELECT 1"}]})))))

(def ^:private valid-ag-1
  [:count {:lib/uuid (str (random-uuid))}])

(def ^:private valid-ag-2
  [:sum
   {:lib/uuid (str (random-uuid))}
   [:field
    {:lib/uuid (str (random-uuid))}
    2]])

(deftest ^:parallel check-aggregation-references-test
  (let [bad-ref  (str (random-uuid))
        good-ref (:lib/uuid (second valid-ag-1))]
    (are [stage errors] (= errors
                           (me/humanize (mr/explain ::lib.schema/stage stage)))
      {:lib/type     :mbql.stage/mbql
       :source-table 1
       :aggregation  [valid-ag-1 valid-ag-2]
       :fields       [[:aggregation {:lib/uuid (str (random-uuid))} good-ref]]}
      nil

      {:lib/type     :mbql.stage/mbql
       :source-table 1
       :fields       [[:aggregation {:lib/uuid (str (random-uuid))} bad-ref]]}
      [(str "Invalid :aggregation reference: no aggregation with uuid " bad-ref)]

      {:lib/type     :mbql.stage/mbql
       :source-table 1
       :aggregation  [valid-ag-1]
       :fields       [[:aggregation {:lib/uuid (str (random-uuid))} bad-ref]]}
      [(str "Invalid :aggregation reference: no aggregation with uuid " bad-ref)]

      ;; if we forget to remove legacy ag refs from some part of the query make sure we get a useful error message.
      {:lib/type           :mbql.stage/mbql
       :some-other-section {:field-ref [:aggregation 0]}}
      ["Invalid :aggregation reference: [:aggregation 0]"]

      ;; don't recurse into joins.
      {:lib/type     :mbql.stage/mbql
       :source-table 1
       :joins        [{:lib/type    :mbql/join
                       :lib/options {:lib/uuid (str (random-uuid))}
                       :alias       "Q1"
                       :fields      :all
                       :conditions  [[:=
                                      {:lib/uuid (str (random-uuid))}
                                      [:field {:lib/uuid (str (random-uuid))} 1]
                                      [:field {:join-alias "Q1", :lib/uuid (str (random-uuid))} 2]]]
                       :stages      [{:lib/type     :mbql.stage/mbql
                                      :source-table 3
                                      :aggregation  [valid-ag-1]
                                      :order-by     [[:asc
                                                      {:lib/uuid (str (random-uuid))}
                                                      [:aggregation {:lib/uuid (str (random-uuid))} good-ref]]]}
                                     {:lib/type :mbql.stage/mbql, :lib/options {:lib/uuid (str (random-uuid))}}]}]}
      nil)))

(def ^:private valid-expression
  [:+
   {:lib/uuid (str (random-uuid))
    :lib/expression-name "price + 2"}
   [:field
    {:lib/uuid (str (random-uuid))}
    2]
   2])

(deftest ^:parallel check-expression-references-test
  (are [stage errors] (= errors
                         (me/humanize (mr/explain ::lib.schema/stage stage)))
    {:lib/type     :mbql.stage/mbql
     :source-table 1
     :expressions  [valid-expression]
     :fields       [[:expression {:lib/uuid (str (random-uuid))} "price + 2"]]}
    nil

    {:lib/type     :mbql.stage/mbql
     :source-table 1
     :expressions  [valid-expression]
     :fields       [[:expression {:lib/uuid (str (random-uuid))} "price + 1"]]}
    ["Invalid :expression reference: no expression named \"price + 1\""]

    {:lib/type     :mbql.stage/mbql
     :source-table 1
     :fields       [[:expression {:lib/uuid (str (random-uuid))} "price + 2"]]}
    ["Invalid :expression reference: no expression named \"price + 2\""]

    ;; don't recurse into joins.
    {:lib/type     :mbql.stage/mbql
     :source-table 1
     :joins        [{:lib/type    :mbql/join
                     :lib/options {:lib/uuid (str (random-uuid))}
                     :alias       "Q1"
                     :fields      :all
                     :conditions  [[:=
                                    {:lib/uuid (str (random-uuid))}
                                    [:field {:lib/uuid (str (random-uuid))} 1]
                                    [:field {:join-alias "Q1", :lib/uuid (str (random-uuid))} 2]]]
                     :stages      [{:lib/type     :mbql.stage/mbql
                                    :source-table 3
                                    :expressions  [valid-expression]
                                    :order-by     [[:asc
                                                    {:lib/uuid (str (random-uuid))}
                                                    [:expression {:lib/uuid (str (random-uuid))} "price + 2"]]]}
                                   {:lib/type :mbql.stage/mbql, :lib/options {:lib/uuid (str (random-uuid))}}]}]}
    nil))

(defn- valid-join
  ([join-alias]
   (valid-join
    join-alias
    [:=
     {:lib/uuid (str (random-uuid))}
     [:field {:lib/uuid (str (random-uuid))} 1]
     [:field {:lib/uuid (str (random-uuid)), :join-alias join-alias} 2]]))

  ([join-alias condition]
   {:lib/type    :mbql/join
    :lib/options {:lib/uuid (str (random-uuid))}
    :alias       join-alias
    :conditions  [condition]
    :stages      [{:lib/type     :mbql.stage/mbql
                   :source-table 2}]}))

(deftest ^:parallel check-join-references-test
  (are [stage errors] (= errors
                         (me/humanize (mr/explain ::lib.schema/stages stage)))
    [{:lib/type     :mbql.stage/mbql
      :source-table 1
      :joins        [(valid-join "Y")]
      :fields       [[:field {:lib/uuid (str (random-uuid)), :join-alias "Y"} 1]]}]
    nil

    [{:lib/type     :mbql.stage/mbql
      :source-table 1
      :fields       [[:field {:lib/uuid (str (random-uuid)), :join-alias "X"} 1]]}]
    ["Invalid :field reference in stage 0: no join named \"X\""]

    ;; join referencing another join: should be OK
    [{:lib/type    :mbql.stage/mbql
      :source-card 1
      :joins       [(valid-join "A" [:=
                                     {:lib/uuid (str (random-uuid))}
                                     [:field {:lib/uuid (str (random-uuid))} 1]
                                     [:field {:lib/uuid (str (random-uuid))} 2]])
                    (valid-join "B" [:=
                                     {:lib/uuid (str (random-uuid))}
                                     [:field {:lib/uuid (str (random-uuid)), :join-alias "A"} 1]
                                     [:field {:lib/uuid (str (random-uuid)), :join-alias "B"} 2]])]
      :fields      [[:field {:lib/uuid (str (random-uuid)), :join-alias "A"} 1]
                    [:field {:lib/uuid (str (random-uuid)), :join-alias "B"} 1]]}]
    nil

    ;; reference for a join from a previous stage: should be ok
    [{:lib/type    :mbql.stage/mbql
      :source-card 1
      :joins       [(valid-join "Y")]}
     {:lib/type :mbql.stage/mbql
      :fields   [[:field {:lib/uuid (str (random-uuid)), :join-alias "Y"} 1]]}]
    nil

    [{:lib/type     :mbql.stage/mbql
      :source-table 1
      :joins        [(valid-join "X")]}
     {:lib/type :mbql.stage/mbql
      :fields   [[:field {:lib/uuid (str (random-uuid)), :join-alias "Y"} 1]]}]
    ["Invalid :field reference in stage 1: no join named \"Y\""]

    ;; we have no way of knowing what sort of joins are inside a Card, so if we have a Card source query unfortunately
    ;; we're just going to have to skip validation for now.
    [{:lib/type    :mbql.stage/mbql
      :source-card 1
      :joins       [(valid-join "X")]}
     {:lib/type :mbql.stage/mbql
      :fields   [[:field {:lib/uuid (str (random-uuid)), :join-alias "Y"} 1]]}]
    nil

    ;; apparently, this is also allowed for join aliases introduced inside the joins themselves =(
    [{:lib/type    :mbql.stage/mbql
      :source-card 1
      :joins       [(assoc-in (valid-join "X") [:stages 0 :joins] [(valid-join "A")])]}
     {:lib/type :mbql.stage/mbql
      :fields   [[:field {:lib/uuid (str (random-uuid)), :join-alias "A"} 1]]}]
    nil))

(deftest ^:parallel enforce-distinct-breakouts-and-fields-test
  (let [duplicate-refs [[:field {:lib/uuid "00000000-0000-0000-0000-000000000000"} 1]
                        [:field {:lib/uuid "00000000-0000-0000-0000-000000000001"} 1]]]
    (testing #'lib.schema.util/distinct-mbql-clauses?
      (is (not (#'lib.schema.util/distinct-mbql-clauses? duplicate-refs))))
    (testing "breakouts/fields schemas"
      (are [schema error] (= error
                             (me/humanize (mr/explain schema duplicate-refs)))
        ::lib.schema/breakouts ["values must be distinct MBQL clauses ignoring namespaced keys and type info: ([:field {} 1] [:field {} 1])"]
        ::lib.schema/fields    ["values must be distinct MBQL clauses ignoring namespaced keys and type info: ([:field {} 1] [:field {} 1])"]))
    (testing "stage schema"
      (are [k error] (= error
                        (me/humanize (mr/explain ::lib.schema/stage {:lib/type :mbql.stage/mbql, k duplicate-refs})))
        :breakout {:breakout ["values must be distinct MBQL clauses ignoring namespaced keys and type info: ([:field {} 1] [:field {} 1])"]}
        :fields   {:fields ["values must be distinct MBQL clauses ignoring namespaced keys and type info: ([:field {} 1] [:field {} 1])"]}))))

(deftest ^:parallel normalize-query-test
  (let [normalized (lib.normalize/normalize
                    ::lib.schema/query
                    {:stages [{:lib/type     :mbql.stage/mbql
                               :source-table 1
                               :aggregation  [[:count {:name "count"}]]
                               :breakout     [[:field {:temporal-unit :quarter} 2]
                                              [:field {:temporal-unit :day-of-week} 2]]
                               :order-by     [[:asc {} [:field {:temporal-unit :quarter} 2]]
                                              [:asc {} [:field {:temporal-unit :day-of-week} 2]]]}]})]
    (is (not (me/humanize (mr/explain ::lib.schema/query normalized))))))

(deftest ^:parallel normalize-fields-breakouts-deduplicate-test
  (doseq [schema [::lib.schema/fields
                  ::lib.schema/breakouts]]
    (testing (str "normalizing " (name schema) " should remove duplicates")
      (let [fields [[:field {:lib/uuid "00000000-0000-0000-0000-000000000000", :base-type :type/Integer} 100]
                    [:field {:lib/uuid "00000000-0000-0000-0000-000000000001", :base-type :type/Integer} 101]
                    [:field {:lib/uuid "00000000-0000-0000-0000-000000000002", :base-type :type/Number} 101]
                    [:field {:lib/uuid "00000000-0000-0000-0000-000000000003", :base-type :type/Integer, :temporal-unit :month} 101]]]
        (is (= [[:field {:lib/uuid "00000000-0000-0000-0000-000000000000", :base-type :type/Integer} 100]
                [:field {:lib/uuid "00000000-0000-0000-0000-000000000001", :base-type :type/Integer} 101]
                ;; ok because it has a different temporal unit
                [:field {:lib/uuid "00000000-0000-0000-0000-000000000003", :base-type :type/Integer, :temporal-unit :month} 101]]
               (lib/normalize schema fields)))))))

(deftest ^:parallel normalize-stage-infer-type-test
  (are [stage expected] (= expected
                           (lib/normalize ::lib.schema/stage stage))
    {:source-table 10}
    {:lib/type :mbql.stage/mbql, :source-table 10}

    {:source-card 10}
    {:lib/type :mbql.stage/mbql, :source-card 10}

    {:native "SELECT *"}
    {:lib/type :mbql.stage/native, :native "SELECT *"}

    ;; if we can't infer the type, return the stage as-is
    {:breakout [[:field {:lib/uuid "00000000-0000-0000-0000-000000000000"} 1]]}
    {:breakout [[:field {:lib/uuid "00000000-0000-0000-0000-000000000000"} 1]]}))

(deftest ^:parallel normalize-stages-add-subsequent-stage-types-test
  (are [stages expected] (= expected
                            (lib/normalize ::lib.schema/stages stages))
    ;; add `:lib/type` to subsequent stages automatically
    [{:source-table 1} {}]
    [{:lib/type :mbql.stage/mbql, :source-table 1}
     {:lib/type :mbql.stage/mbql}]

    [{:source-table 1}
     {:breakout [[:field {:lib/uuid "00000000-0000-0000-0000-000000000000"} 1]]}]
    [{:lib/type :mbql.stage/mbql, :source-table 1}
     {:lib/type :mbql.stage/mbql, :breakout [[:field {:lib/uuid "00000000-0000-0000-0000-000000000000"} 1]]}]

    ;; don't stomp on existing `:lib/type` even if it's wrong
    [{:source-table 1} {:lib/type :mbql.stage/native}]
    [{:lib/type :mbql.stage/mbql, :source-table 1}
     {:lib/type :mbql.stage/native}]

    [{:source-table 1} {"lib/type" :mbql.stage/native}]
    [{:lib/type :mbql.stage/mbql, :source-table 1}
     {:lib/type :mbql.stage/native}]))

(deftest ^:parallel normalize-remove-disallowed-keys-test
  (is (= {:source-table 1, :lib/type :mbql.stage/mbql}
         (lib/normalize ::lib.schema/stage {:source-table 1, :type "query"}))))

(deftest ^:parallel remove-empty-stage-metadata-test
  (is (= {:lib/type :mbql/query
          :database 1493
          :stages   [{:template-tags {"x" {:id "6c3d5730-6f9b-4bd6-ae25-3496e8b95011", :type :text, :name "x", :display-name "X"}}
                      :lib/type      :mbql.stage/native
                      :native        "update users set name = 'foo' where id = {{x}}"}]}
         (lib/normalize
          '{:lib/type "mbql/query"
            :database 1493
            :stages   ({:template-tags      {:x {:id "6c3d5730-6f9b-4bd6-ae25-3496e8b95011", :type "text", :name "x", :display-name "X"}}
                        :lib/type           "mbql.stage/native"
                        :lib/stage-metadata nil
<<<<<<< HEAD
                        :native             "update users set name = 'foo' where id = {{x}}"})}))))
=======
                        :native             "update users set name = 'foo' where id = {{x}}"})}))))

(deftest ^:parallel first-mbql-stage-cannot-be-empty-test
  (is (= {:stages [["Initial MBQL stage must have either :source-table or :source-card (but not both)"]]}
         (me/humanize (mr/explain ::lib.schema/query
                                  {:lib/type :mbql/query, :database 2378, :stages [{:lib/type :mbql.stage/mbql}]})))))
>>>>>>> d0f5d01e
<|MERGE_RESOLUTION|>--- conflicted
+++ resolved
@@ -356,13 +356,9 @@
             :stages   ({:template-tags      {:x {:id "6c3d5730-6f9b-4bd6-ae25-3496e8b95011", :type "text", :name "x", :display-name "X"}}
                         :lib/type           "mbql.stage/native"
                         :lib/stage-metadata nil
-<<<<<<< HEAD
-                        :native             "update users set name = 'foo' where id = {{x}}"})}))))
-=======
                         :native             "update users set name = 'foo' where id = {{x}}"})}))))
 
 (deftest ^:parallel first-mbql-stage-cannot-be-empty-test
   (is (= {:stages [["Initial MBQL stage must have either :source-table or :source-card (but not both)"]]}
          (me/humanize (mr/explain ::lib.schema/query
-                                  {:lib/type :mbql/query, :database 2378, :stages [{:lib/type :mbql.stage/mbql}]})))))
->>>>>>> d0f5d01e
+                                  {:lib/type :mbql/query, :database 2378, :stages [{:lib/type :mbql.stage/mbql}]})))))