import cx from "classnames";
import PropTypes from "prop-types";
import { Component } from "react";
import { t } from "ttag";
import _ from "underscore";

import { ExportSettingsWidget } from "metabase/common/components/ExportSettingsWidget";
import Toggle from "metabase/core/components/Toggle";
import CS from "metabase/css/core/index.css";
import { Box, Checkbox, Group, Icon, Text } from "metabase/ui";

function getCardIdPair(card) {
  return card.id + "|" + card.dashboard_card_id;
}

export default class EmailAttachmentPicker extends Component {
  DEFAULT_ATTACHMENT_TYPE = "csv";

  state = {
    isEnabled: false,
    isFormattingEnabled: true,
    isPivotingEnabled: false,
    selectedAttachmentType: this.DEFAULT_ATTACHMENT_TYPE,
    selectedCardIds: new Set(),
  };

  static propTypes = {
    pulse: PropTypes.object.isRequired,
    setPulse: PropTypes.func.isRequired,
    cards: PropTypes.array.isRequired,
  };

  componentDidMount() {
    this.setState(this.calculateStateFromCards());
  }

  componentDidUpdate() {
    const newState = this.calculateStateFromCards();

    newState.isEnabled = newState.isEnabled || this.state.isEnabled;
    if (newState.selectedCardIds.size === 0) {
      newState.selectedAttachmentType = this.state.selectedAttachmentType;
    }

    if (!this.shouldUpdateState(newState, this.state)) {
      this.setState(newState);
    }
  }

  _getCardsWithAttachments() {
    return this.props.cards.filter((card) => {
      return card.include_csv || card.include_xls;
    });
  }

  calculateStateFromCards() {
    const selectedCards = this._getCardsWithAttachments();

    return {
      isEnabled: selectedCards.length > 0,
      selectedAttachmentType:
        this.attachmentTypeFor(selectedCards) || this.DEFAULT_ATTACHMENT_TYPE,
<<<<<<< HEAD
      selectedCardIds: new Set(selectedCards.map(card => getCardIdPair(card))),
=======
      selectedCardIds: new Set(selectedCards.map((card) => card.id)),
>>>>>>> 95afcd14
      isFormattingEnabled: getInitialFormattingState(selectedCards),
      isPivotingEnabled: getInitialPivotingState(selectedCards),
    };
  }

  canConfigurePivoting() {
    return this.props.cards.some((card) => card.display === "pivot");
  }

  shouldUpdateState(newState, currentState) {
    return (
      (currentState.isEnabled || !newState.isEnabled) &&
      newState.selectedAttachmentType === currentState.selectedAttachmentType &&
      _.isEqual(newState.selectedCardIds, currentState.selectedCardIds)
    );
  }

  /*
   * Reaches into the parent component (via setPulse) to update its pulsecard's include_{csv,xls} values
   * based on this component's state.
   */
  updatePulseCards(attachmentType, selectedCardIds) {
    const { pulse, setPulse } = this.props;
    const { isFormattingEnabled, isPivotingEnabled } = this.state;

    const isXls = attachmentType === "xlsx",
      isCsv = attachmentType === "csv";

    this.setState({ selectedAttachmentType: attachmentType });

    setPulse({
      ...pulse,
<<<<<<< HEAD
      cards: pulse.cards.map(card => {
        card.include_csv = selectedCardIds.has(getCardIdPair(card)) && isCsv;
        card.include_xls = selectedCardIds.has(getCardIdPair(card)) && isXls;
=======
      cards: pulse.cards.map((card) => {
        card.include_csv = selectedCardIds.has(card.id) && isCsv;
        card.include_xls = selectedCardIds.has(card.id) && isXls;
>>>>>>> 95afcd14
        card.format_rows = isCsv && isFormattingEnabled; // Excel always uses formatting
        card.pivot_results = card.display === "pivot" && isPivotingEnabled;
        return card;
      }),
    });
  }

  cardIds() {
<<<<<<< HEAD
    return new Set(this.props.cards.map(card => getCardIdPair(card)));
=======
    return new Set(this.props.cards.map((card) => card.id));
>>>>>>> 95afcd14
  }

  cardIdsToCards(cardIds) {
    const { pulse } = this.props;

<<<<<<< HEAD
    return pulse.cards.filter(card => cardIds.has(getCardIdPair(card)));
=======
    return pulse.cards.filter((card) => cardIds.has(card.id));
>>>>>>> 95afcd14
  }

  attachmentTypeFor(cards) {
    if (cards.some((c) => c.include_xls)) {
      return "xlsx";
    } else if (cards.some((c) => c.include_csv)) {
      return "csv";
    } else {
      return null;
    }
  }

  /*
   * Called when the attachment type toggle (csv/xls) is clicked
   */
  setAttachmentType = (newAttachmentType) => {
    this.updatePulseCards(newAttachmentType, this.state.selectedCardIds);
  };

  /*
   * Called when attachments are enabled/disabled at all
   */
  toggleAttach = (includeAttachment) => {
    if (!includeAttachment) {
      this.disableAllCards();
    }

    this.setState({ isEnabled: includeAttachment });
  };

  /*
   * Called on card selection
   */
  onToggleCard(card) {
    this.setState(({ selectedAttachmentType, selectedCardIds }) => {
      const id = getCardIdPair(card);
      const attachmentType =
        this.attachmentTypeFor(this.cardIdsToCards(selectedCardIds)) ||
        selectedAttachmentType;

      if (selectedCardIds.has(id)) {
        selectedCardIds.delete(id);
      } else {
        selectedCardIds.add(id);
      }

      this.updatePulseCards(attachmentType, selectedCardIds);
      return { selectedCardIds };
    });
  }

  /*
   * Called when (de)select-all checkbox is clicked
   */
  onToggleAll = () => {
    const { cards } = this.props;

    this.setState(({ selectedAttachmentType, selectedCardIds }) => {
      const attachmentType =
        this.attachmentTypeFor(this.cardIdsToCards(selectedCardIds)) ||
        selectedAttachmentType;
      let newSelectedCardIds = this.cardIds();
      if (this.areAllSelected(cards, selectedCardIds)) {
        newSelectedCardIds = new Set();
      }

      this.updatePulseCards(attachmentType, newSelectedCardIds);
      return { selectedCardIds: newSelectedCardIds };
    });
  };

  onToggleFormatting = () => {
    this.setState(
      (prevState) => ({
        ...prevState,
        isFormattingEnabled: !prevState.isFormattingEnabled,
      }),
      () => {
        this.updatePulseCards(
          this.state.selectedAttachmentType,
          this.state.selectedCardIds,
        );
      },
    );
  };

  onTogglePivoting = () => {
    this.setState(
      (prevState) => ({
        ...prevState,
        isPivotingEnabled: !prevState.isPivotingEnabled,
      }),
      () => {
        this.updatePulseCards(
          this.state.selectedAttachmentType,
          this.state.selectedCardIds,
        );
      },
    );
  };

  disableAllCards() {
    const selectedCardIds = new Set();
    this.updatePulseCards(this.state.selectedAttachmentType, selectedCardIds);
    this.setState({ selectedCardIds });
  }

  areAllSelected(allCards, selectedCardSet) {
    return allCards.length === selectedCardSet.size;
  }

  areOnlySomeSelected(allCards, selectedCardSet) {
    return 0 < selectedCardSet.size && selectedCardSet.size < allCards.length;
  }

  render() {
    const { cards } = this.props;
    const {
      isEnabled,
      isFormattingEnabled,
      isPivotingEnabled,
      selectedAttachmentType,
      selectedCardIds,
    } = this.state;

    return (
      <div>
        <Group className={CS.borderTop} justify="space-between" pt="1.5rem">
          <Group position="left" gap="0">
            <Text fw="bold">{t`Attach results as files`}</Text>
            <Icon
              name="info"
              className={cx(CS.textMedium, CS.ml1)}
              size={12}
              tooltip={t`Attachments can contain up to 2,000 rows of data.`}
            />
          </Group>
          <Toggle
            aria-label={t`Attach results`}
            value={isEnabled}
            onChange={this.toggleAttach}
          />
        </Group>
        {isEnabled && (
          <div>
            <Box py="1rem">
              <ExportSettingsWidget
                selectedFormat={selectedAttachmentType}
                formats={["csv", "xlsx"]}
                isFormattingEnabled={isFormattingEnabled}
                isPivotingEnabled={isPivotingEnabled}
                canConfigureFormatting={selectedAttachmentType === "csv"}
                canConfigurePivoting={this.canConfigurePivoting()}
                onChangeFormat={this.setAttachmentType}
                onToggleFormatting={this.onToggleFormatting}
                onTogglePivoting={this.onTogglePivoting}
              />
            </Box>
            <div
              className={cx(
                CS.pt1,
                CS.pb2,
                CS.flex,
                CS.justifyBetween,
                CS.alignCenter,
              )}
            >
              <ul className={CS.full}>
                <li
                  className={cx(
                    CS.mb2,
                    CS.pb1,
                    CS.flex,
                    CS.alignCenter,
                    CS.cursorPointer,
                    CS.borderBottom,
                  )}
                >
                  <Checkbox
                    variant="stacked"
                    label={t`Questions to attach`}
                    checked={this.areAllSelected(cards, selectedCardIds)}
                    indeterminate={this.areOnlySomeSelected(
                      cards,
                      selectedCardIds,
                    )}
                    onChange={this.onToggleAll}
                  />
                </li>
                {cards.map((card) => (
                  <li key={card.id}>
                    <Checkbox
                      mb="1rem"
                      mr="0.5rem"
                      checked={selectedCardIds.has(getCardIdPair(card))}
                      label={card.name}
                      onChange={() => {
                        this.onToggleCard(card);
                      }}
                    />
                  </li>
                ))}
              </ul>
            </div>
          </div>
        )}
      </div>
    );
  }
}

function getInitialFormattingState(cards) {
  if (cards.length > 0) {
    return cards.some((card) => !!card.format_rows);
  }
  return true;
}

function getInitialPivotingState(cards) {
  if (cards.length > 0) {
    return cards.some((card) => !!card.pivot_results);
  }
  return false;
}<|MERGE_RESOLUTION|>--- conflicted
+++ resolved
@@ -60,11 +60,9 @@
       isEnabled: selectedCards.length > 0,
       selectedAttachmentType:
         this.attachmentTypeFor(selectedCards) || this.DEFAULT_ATTACHMENT_TYPE,
-<<<<<<< HEAD
-      selectedCardIds: new Set(selectedCards.map(card => getCardIdPair(card))),
-=======
-      selectedCardIds: new Set(selectedCards.map((card) => card.id)),
->>>>>>> 95afcd14
+      selectedCardIds: new Set(
+        selectedCards.map((card) => getCardIdPair(card)),
+      ),
       isFormattingEnabled: getInitialFormattingState(selectedCards),
       isPivotingEnabled: getInitialPivotingState(selectedCards),
     };
@@ -97,15 +95,9 @@
 
     setPulse({
       ...pulse,
-<<<<<<< HEAD
-      cards: pulse.cards.map(card => {
+      cards: pulse.cards.map((card) => {
         card.include_csv = selectedCardIds.has(getCardIdPair(card)) && isCsv;
         card.include_xls = selectedCardIds.has(getCardIdPair(card)) && isXls;
-=======
-      cards: pulse.cards.map((card) => {
-        card.include_csv = selectedCardIds.has(card.id) && isCsv;
-        card.include_xls = selectedCardIds.has(card.id) && isXls;
->>>>>>> 95afcd14
         card.format_rows = isCsv && isFormattingEnabled; // Excel always uses formatting
         card.pivot_results = card.display === "pivot" && isPivotingEnabled;
         return card;
@@ -114,21 +106,12 @@
   }
 
   cardIds() {
-<<<<<<< HEAD
-    return new Set(this.props.cards.map(card => getCardIdPair(card)));
-=======
-    return new Set(this.props.cards.map((card) => card.id));
->>>>>>> 95afcd14
+    return new Set(this.props.cards.map((card) => getCardIdPair(card)));
   }
 
   cardIdsToCards(cardIds) {
     const { pulse } = this.props;
-
-<<<<<<< HEAD
-    return pulse.cards.filter(card => cardIds.has(getCardIdPair(card)));
-=======
-    return pulse.cards.filter((card) => cardIds.has(card.id));
->>>>>>> 95afcd14
+    return pulse.cards.filter((card) => cardIds.has(getCardIdPair(card)));
   }
 
   attachmentTypeFor(cards) {
