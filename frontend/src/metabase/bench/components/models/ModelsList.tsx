--- conflicted
+++ resolved
@@ -42,8 +42,6 @@
 
 import { CreateModelMenu } from "./CreateModelMenu";
 
-<<<<<<< HEAD
-=======
 function getTreeItems(
   collections: Collection[],
   models: SearchResult[],
@@ -88,7 +86,6 @@
   ];
 }
 
->>>>>>> 88a19585
 function ModelsList({
   activeId,
   onCollapse,
@@ -96,10 +93,6 @@
   activeId: number;
   onCollapse: () => void;
 }) {
-<<<<<<< HEAD
-  const { isLoading, data } = useFetchModels();
-  const models = data?.data;
-=======
   const dispatch = useDispatch();
   const { isLoading: isLoadingModels, data: modelsData } = useFetchModels({
     filter_items_in_personal_collection: undefined, // include all models
@@ -121,7 +114,6 @@
   };
 
   const [sorting, setSorting] = useState<BenchItemsListSorting>("collection");
->>>>>>> 88a19585
 
   return (
     <ItemsListSection
@@ -132,7 +124,6 @@
       AddButton={CreateModelMenu}
       onCollapse={onCollapse}
       onAddNewItem={() => {}}
-      onChangeSorting={() => {}}
       listItems={
         !models || isLoading ? (
           <Center>
