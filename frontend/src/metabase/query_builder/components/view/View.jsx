/* eslint-disable react/prop-types */

import { connect } from "react-redux";
import { match } from "ts-pattern";
import { t } from "ttag";
import _ from "underscore";

import { deletePermanently } from "metabase/archive/actions";
import { ArchivedEntityBanner } from "metabase/archive/components/ArchivedEntityBanner";
import ExplicitSize from "metabase/components/ExplicitSize";
import LoadingAndErrorWrapper from "metabase/components/LoadingAndErrorWrapper";
import Toaster from "metabase/components/Toaster";
import CS from "metabase/css/core/index.css";
import QueryBuilderS from "metabase/css/query_builder.module.css";
import Bookmarks from "metabase/entities/bookmarks";
import Questions from "metabase/entities/questions";
import {
  rememberLastUsedDatabase,
  setArchivedQuestion,
} from "metabase/query_builder/actions";
import { SIDEBAR_SIZES } from "metabase/query_builder/constants";
import { TimeseriesChrome } from "metabase/querying/filters/components/TimeseriesChrome";
import { MetricEditor } from "metabase/querying/metrics/components/MetricEditor";
import { Transition } from "metabase/ui";
import * as Lib from "metabase-lib";

import DatasetEditor from "../DatasetEditor";
import NativeQueryEditor from "../NativeQueryEditor";
import { QueryModals } from "../QueryModals";
import QueryVisualization from "../QueryVisualization";
import { SavedQuestionIntroModal } from "../SavedQuestionIntroModal";
import DataReference from "../dataref/DataReference";
import { SnippetSidebar } from "../template_tags/SnippetSidebar";
import { TagEditorSidebar } from "../template_tags/TagEditorSidebar";

import NewQuestionHeader from "./NewQuestionHeader";
import { NotebookContainer } from "./View/NotebookContainer";
import {
  BorderedViewTitleHeader,
  NativeQueryEditorContainer,
  QueryBuilderContentContainer,
  QueryBuilderMain,
  QueryBuilderViewHeaderContainer,
  QueryBuilderViewRoot,
  StyledDebouncedFrame,
  StyledSyncedParametersList,
} from "./View.styled";
import { ViewFooter } from "./ViewFooter";
import ViewSidebar from "./ViewSidebar";
import { ChartSettingsSidebar } from "./sidebars/ChartSettingsSidebar";
import { ChartTypeSidebar } from "./sidebars/ChartTypeSidebar";
import { QuestionInfoSidebar } from "./sidebars/QuestionInfoSidebar";
import { QuestionSettingsSidebar } from "./sidebars/QuestionSettingsSidebar";
import { SummarizeSidebar } from "./sidebars/SummarizeSidebar";
import TimelineSidebar from "./sidebars/TimelineSidebar";

const fadeIn = {
  in: { opacity: 1 },
  out: { opacity: 0 },
  transitionProperty: "opacity",
};

const ViewHeaderContainer = props => {
  const { question, onUnarchive, onMove, onDeletePermanently } = props;
  const query = question.query();
  const card = question.card();
  const { isNative } = Lib.queryDisplayInfo(query);

  const isNewQuestion = !isNative && Lib.sourceTableOrCardId(query) === null;

  return (
    <QueryBuilderViewHeaderContainer>
      {card.archived && (
        <ArchivedEntityBanner
          name={card.name}
          entityType={card.type}
          canWrite={card.can_write}
          canRestore={card.can_restore}
          canDelete={card.can_delete}
          onUnarchive={() => onUnarchive(question)}
          onMove={collection => onMove(question, collection)}
          onDeletePermanently={() => onDeletePermanently(card.id)}
        />
      )}

      <BorderedViewTitleHeader
        {...props}
        style={{
          transition: "opacity 300ms linear",
          opacity: isNewQuestion ? 0 : 1,
        }}
      />
      {/*This is used so that the New Question Header is unmounted after the animation*/}
      <Transition mounted={isNewQuestion} transition={fadeIn} duration={300}>
        {style => <NewQuestionHeader className={CS.spread} style={style} />}
      </Transition>
    </QueryBuilderViewHeaderContainer>
  );
};

const ViewMainContainer = props => {
  const {
    queryBuilderMode,
    mode,
    question,
    showLeftSidebar,
    showRightSidebar,
    parameters,
    setParameterValue,
    isLiveResizable,
    updateQuestion,
  } = props;

  if (queryBuilderMode === "notebook") {
    // we need to render main only in view mode
    return;
  }

  const queryMode = mode && mode.queryMode();
  const { isNative } = Lib.queryDisplayInfo(question.query());
  const isSidebarOpen = showLeftSidebar || showRightSidebar;

  return (
    <QueryBuilderMain
      isSidebarOpen={isSidebarOpen}
      data-testid="query-builder-main"
    >
      {isNative ? (
        <ViewNativeQueryEditor {...props} />
      ) : (
        <StyledSyncedParametersList
          parameters={parameters}
          setParameterValue={setParameterValue}
          commitImmediately
        />
      )}

      <StyledDebouncedFrame enabled={!isLiveResizable}>
        <QueryVisualization
          {...props}
          noHeader
          className={CS.spread}
          mode={queryMode}
        />
      </StyledDebouncedFrame>
      <TimeseriesChrome
        question={question}
        updateQuestion={updateQuestion}
        className={CS.flexNoShrink}
      />
      <ViewFooter className={CS.flexNoShrink} />
    </QueryBuilderMain>
  );
};

const ViewLeftSidebarContainer = ({
  question,
  result,
  isShowingChartSettingsSidebar,
  isShowingChartTypeSidebar,
  onCloseChartSettings,
<<<<<<< HEAD
=======
  addField,
>>>>>>> 25683917
  initialChartSetting,
  onReplaceAllVisualizationSettings,
  onOpenChartType,
  visualizationSettings,
  showSidebarTitle,
}) =>
  match({
    isShowingChartSettingsSidebar,
    isShowingChartTypeSidebar,
  })
    .with(
      {
        isShowingChartSettingsSidebar: true,
      },
      () => (
        <ChartSettingsSidebar
          question={question}
          result={result}
          initialChartSetting={initialChartSetting}
          onReplaceAllVisualizationSettings={onReplaceAllVisualizationSettings}
          onOpenChartType={onOpenChartType}
          visualizationSettings={visualizationSettings}
          showSidebarTitle={showSidebarTitle}
          onClose={onCloseChartSettings}
        />
      ),
    )
    .with(
      {
        isShowingChartTypeSidebar: true,
      },
      () => <ChartTypeSidebar question={question} result={result} />,
    )
    .otherwise(() => null);

const ViewNativeQueryEditor = props => {
  const {
    question,
    height,
    isDirty,
    isNativeEditorOpen,
    card,
    setParameterValueToDefault,
    onSetDatabaseId,
  } = props;

  const legacyQuery = question.legacyQuery();

  // Normally, when users open native models,
  // they open an ad-hoc GUI question using the model as a data source
  // (using the `/dataset` endpoint instead of the `/card/:id/query`)
  // However, users without data permission open a real model as they can't use the `/dataset` endpoint
  // So the model is opened as an underlying native question and the query editor becomes visible
  // This check makes it hide the editor in this particular case
  // More details: https://github.com/metabase/metabase/pull/20161
  const { isEditable } = Lib.queryDisplayInfo(question.query());
  if (question.type() === "model" && !isEditable) {
    return null;
  }

  return (
    <NativeQueryEditorContainer>
      <NativeQueryEditor
        {...props}
        query={legacyQuery}
        viewHeight={height}
        isOpen={legacyQuery.isEmpty() || isDirty}
        isInitiallyOpen={isNativeEditorOpen}
        datasetQuery={card && card.dataset_query}
        setParameterValueToDefault={setParameterValueToDefault}
        onSetDatabaseId={onSetDatabaseId}
      />
    </NativeQueryEditorContainer>
  );
};

const ViewRightSidebarContainer = props => {
  const {
    question,
    deselectTimelineEvents,
    hideTimelineEvents,
    isShowingQuestionInfoSidebar,
    isShowingQuestionSettingsSidebar,
    isShowingSummarySidebar,
    isShowingTimelineSidebar,
    onCloseQuestionInfo,
    onCloseSummary,
    onCloseTimelines,
    onOpenModal,
    onSave,
    selectTimelineEvents,
    selectedTimelineEventIds,
    showTimelineEvents,
    timelines,
    updateQuestion,
    visibleTimelineEventIds,
    xDomain,
  } = props;

  const { isNative } = Lib.queryDisplayInfo(question.query());

  return !isNative ? (
    <StructuredQueryRightSidebar
      deselectTimelineEvents={deselectTimelineEvents}
      hideTimelineEvents={hideTimelineEvents}
      isShowingQuestionInfoSidebar={isShowingQuestionInfoSidebar}
      isShowingQuestionSettingsSidebar={isShowingQuestionSettingsSidebar}
      isShowingSummarySidebar={isShowingSummarySidebar}
      isShowingTimelineSidebar={isShowingTimelineSidebar}
      onCloseQuestionInfo={onCloseQuestionInfo}
      onCloseSummary={onCloseSummary}
      onCloseTimelines={onCloseTimelines}
      onOpenModal={onOpenModal}
      onSave={onSave}
      question={question}
      selectTimelineEvents={selectTimelineEvents}
      selectedTimelineEventIds={selectedTimelineEventIds}
      showTimelineEvents={showTimelineEvents}
      timelines={timelines}
      updateQuestion={updateQuestion}
      visibleTimelineEventIds={visibleTimelineEventIds}
      xDomain={xDomain}
    />
  ) : (
    <NativeQueryRightSidebar {...props} />
  );
};

const StructuredQueryRightSidebar = ({
  deselectTimelineEvents,
  hideTimelineEvents,
  isShowingQuestionInfoSidebar,
  isShowingQuestionSettingsSidebar,
  isShowingSummarySidebar,
  isShowingTimelineSidebar,
  onCloseQuestionInfo,
  onCloseSummary,
  onCloseTimelines,
  onOpenModal,
  onSave,
  question,
  selectTimelineEvents,
  selectedTimelineEventIds,
  showTimelineEvents,
  timelines,
  updateQuestion,
  visibleTimelineEventIds,
  xDomain,
}) =>
  match({
    isSaved: question.isSaved(),
    isShowingSummarySidebar,
    isShowingTimelineSidebar,
    isShowingQuestionInfoSidebar,
    isShowingQuestionSettingsSidebar,
  })
    .with(
      {
        isShowingSummarySidebar: true,
      },
      () => (
        <SummarizeSidebar
          query={question.query()}
          onQueryChange={nextQuery => {
            const datesetQuery = Lib.toLegacyQuery(nextQuery);
            const nextQuestion = question.setDatasetQuery(datesetQuery);
            updateQuestion(nextQuestion.setDefaultDisplay(), {
              run: true,
            });
          }}
          onClose={onCloseSummary}
        />
      ),
    )
    .with({ isShowingTimelineSidebar: true }, () => (
      <TimelineSidebar
        question={question}
        timelines={timelines}
        visibleTimelineEventIds={visibleTimelineEventIds}
        selectedTimelineEventIds={selectedTimelineEventIds}
        xDomain={xDomain}
        onShowTimelineEvents={showTimelineEvents}
        onHideTimelineEvents={hideTimelineEvents}
        onSelectTimelineEvents={selectTimelineEvents}
        onDeselectTimelineEvents={deselectTimelineEvents}
        onOpenModal={onOpenModal}
        onClose={onCloseTimelines}
      />
    ))
    .with(
      {
        isSaved: true,
        isShowingQuestionInfoSidebar: true,
      },
      () => (
        <QuestionInfoSidebar
          question={question}
          onSave={onSave}
          onClose={onCloseQuestionInfo}
        />
      ),
    )
    .with(
      {
        isSaved: true,
        isShowingQuestionSettingsSidebar: true,
      },
      () => <QuestionSettingsSidebar question={question} />,
    )
    .otherwise(() => null);

const NativeQueryRightSidebar = props => {
  const {
    question,
    toggleTemplateTagsEditor,
    toggleDataReference,
    toggleSnippetSidebar,
    showTimelineEvent,
    showTimelineEvents,
    hideTimelineEvents,
    selectTimelineEvents,
    deselectTimelineEvents,
    onCloseTimelines,
    onSave,
    onCloseQuestionInfo,
    isShowingTemplateTagsEditor,
    isShowingDataReference,
    isShowingSnippetSidebar,
    isShowingTimelineSidebar,
    isShowingQuestionInfoSidebar,
    isShowingQuestionSettingsSidebar,
  } = props;

  return match({
    isShowingTemplateTagsEditor,
    isShowingDataReference,
    isShowingSnippetSidebar,
    isShowingTimelineSidebar,
    isShowingQuestionInfoSidebar,
    isShowingQuestionSettingsSidebar,
  })
    .with({ isShowingTemplateTagsEditor: true }, () => (
      <TagEditorSidebar
        {...props}
        query={question.legacyQuery()}
        onClose={toggleTemplateTagsEditor}
      />
    ))
    .with({ isShowingDataReference: true }, () => (
      <DataReference {...props} onClose={toggleDataReference} />
    ))
    .with({ isShowingSnippetSidebar: true }, () => (
      <SnippetSidebar {...props} onClose={toggleSnippetSidebar} />
    ))
    .with({ isShowingTimelineSidebar: true }, () => (
      <TimelineSidebar
        {...props}
        onShowTimelineEvent={showTimelineEvent}
        onShowTimelineEvents={showTimelineEvents}
        onHideTimelineEvents={hideTimelineEvents}
        onSelectTimelineEvents={selectTimelineEvents}
        onDeselectTimelineEvents={deselectTimelineEvents}
        onClose={onCloseTimelines}
      />
    ))
    .with({ isShowingQuestionInfoSidebar: true }, () => (
      <QuestionInfoSidebar
        question={question}
        onSave={onSave}
        onClose={onCloseQuestionInfo}
      />
    ))
    .with({ isShowingQuestionSettingsSidebar: true }, () => (
      <QuestionSettingsSidebar question={question} />
    ))
    .otherwise(() => null);
};

const View = props => {
  const {
    question,
    result,
    rawSeries,
    databases,
    isShowingNewbModal,
    isShowingTimelineSidebar,
    queryBuilderMode,
    closeQbNewbModal,
    onDismissToast,
    onConfirmToast,
    isShowingToaster,
    isHeaderVisible,
    updateQuestion,
    reportTimezone,
    readOnly,
    isDirty,
    isRunning,
    isRunnable,
    isResultDirty,
    hasVisualizeButton,
    runQuestionQuery,
    cancelQuery,
    setQueryBuilderMode,
    runDirtyQuestionQuery,
    isShowingQuestionInfoSidebar,
    isShowingQuestionSettingsSidebar,
    cancelQuestionChanges,
    onCreate,
    onSave,
    onChangeLocation,
    questionAlerts,
    user,
    modal,
    modalContext,
    card,
    onCloseModal,
    onOpenModal,
    originalQuestion,
    isShowingChartSettingsSidebar,
    isShowingChartTypeSidebar,
    onCloseChartSettings,
    addField,
    initialChartSetting,
    onReplaceAllVisualizationSettings,
    onOpenChartType,
    visualizationSettings,
    showSidebarTitle,
    isShowingSummarySidebar,
    isShowingTemplateTagsEditor,
    isShowingDataReference,
    isShowingSnippetSidebar,
  } = props;

  // if we don't have a question at all or no databases then we are initializing, so keep it simple
  if (!question || !databases) {
    return <LoadingAndErrorWrapper className={CS.fullHeight} loading />;
  }

  const query = question.query();
  const { isNative } = Lib.queryDisplayInfo(question.query());

  const isNewQuestion = !isNative && Lib.sourceTableOrCardId(query) === null;
  const isModel = question.type() === "model";
  const isMetric = question.type() === "metric";

  if ((isModel || isMetric) && queryBuilderMode === "dataset") {
    return (
      <>
        {isModel && <DatasetEditor {...props} />}
        {isMetric && (
          <MetricEditor
            question={question}
            result={result}
            rawSeries={rawSeries}
            reportTimezone={reportTimezone}
            isDirty={isDirty}
            isResultDirty={isResultDirty}
            isRunning={isRunning}
            onChange={updateQuestion}
            onCreate={async question => {
              await onCreate(question);
              setQueryBuilderMode("view");
            }}
            onSave={async question => {
              await onSave(question);
              setQueryBuilderMode("view");
            }}
            onCancel={question => {
              if (question.isSaved()) {
                cancelQuestionChanges();
                runDirtyQuestionQuery();
                setQueryBuilderMode("view");
              } else {
                onChangeLocation("/");
              }
            }}
            onRunQuery={runQuestionQuery}
            onCancelQuery={cancelQuery}
          />
        )}
        <QueryModals
          questionAlerts={questionAlerts}
          user={user}
          onSave={onSave}
          onCreate={onCreate}
          updateQuestion={updateQuestion}
          modal={modal}
          modalContext={modalContext}
          card={card}
          question={question}
          onCloseModal={onCloseModal}
          onOpenModal={onOpenModal}
          setQueryBuilderMode={setQueryBuilderMode}
          originalQuestion={originalQuestion}
          onChangeLocation={onChangeLocation}
        />
      </>
    );
  }

  const isNotebookContainerOpen =
    isNewQuestion || queryBuilderMode === "notebook";

  const showLeftSidebar =
    isShowingChartSettingsSidebar || isShowingChartTypeSidebar;
  const showRightSidebar =
    isShowingTimelineSidebar ||
    isShowingQuestionInfoSidebar ||
    isShowingQuestionSettingsSidebar ||
    (!isNative && isShowingSummarySidebar) ||
    (isNative &&
      (isShowingTemplateTagsEditor ||
        isShowingDataReference ||
        isShowingSnippetSidebar));

  const rightSidebarWidth = match({
    isShowingTimelineSidebar,
    isShowingQuestionInfoSidebar,
    isShowingQuestionSettingsSidebar,
  })
    .with({ isShowingTimelineSidebar: true }, () => SIDEBAR_SIZES.TIMELINE)
    .with({ isShowingQuestionInfoSidebar: true }, () => 0)
    .with({ isShowingQuestionSettingsSidebar: true }, () => 0)
    .otherwise(() => SIDEBAR_SIZES.NORMAL);

  return (
    <div className={CS.fullHeight}>
      <QueryBuilderViewRoot
        className={QueryBuilderS.QueryBuilder}
        data-testid="query-builder-root"
      >
        {isHeaderVisible && <ViewHeaderContainer {...props} />}

        <QueryBuilderContentContainer>
          {!isNative && (
            <NotebookContainer
              isOpen={isNotebookContainerOpen}
              updateQuestion={updateQuestion}
              reportTimezone={reportTimezone}
              readOnly={readOnly}
              question={question}
              isDirty={isDirty}
              isRunnable={isRunnable}
              isResultDirty={isResultDirty}
              hasVisualizeButton={hasVisualizeButton}
              runQuestionQuery={runQuestionQuery}
              setQueryBuilderMode={setQueryBuilderMode}
            />
          )}
          <ViewSidebar side="left" isOpen={showLeftSidebar}>
            <ViewLeftSidebarContainer
              question={question}
              result={result}
              isShowingChartSettingsSidebar={isShowingChartSettingsSidebar}
              isShowingChartTypeSidebar={isShowingChartTypeSidebar}
              onCloseChartSettings={onCloseChartSettings}
              addField={addField}
              initialChartSetting={initialChartSetting}
              onReplaceAllVisualizationSettings={
                onReplaceAllVisualizationSettings
              }
              onOpenChartType={onOpenChartType}
              visualizationSettings={visualizationSettings}
              showSidebarTitle={showSidebarTitle}
            />
          </ViewSidebar>
          <ViewMainContainer
            showLeftSidebar={showLeftSidebar}
            showRightSidebar={showRightSidebar}
            {...props}
          />
          <ViewSidebar
            side="right"
            isOpen={showRightSidebar}
            width={rightSidebarWidth}
          >
            <ViewRightSidebarContainer {...props} />
          </ViewSidebar>
        </QueryBuilderContentContainer>
      </QueryBuilderViewRoot>

      {isShowingNewbModal && (
        <SavedQuestionIntroModal
          question={question}
          isShowingNewbModal={isShowingNewbModal}
          onClose={() => closeQbNewbModal()}
        />
      )}

      <QueryModals
        questionAlerts={questionAlerts}
        user={user}
        onSave={onSave}
        onCreate={onCreate}
        updateQuestion={updateQuestion}
        modal={modal}
        modalContext={modalContext}
        card={card}
        question={question}
        onCloseModal={onCloseModal}
        onOpenModal={onOpenModal}
        setQueryBuilderMode={setQueryBuilderMode}
        originalQuestion={originalQuestion}
        onChangeLocation={onChangeLocation}
      />

      <Toaster
        message={t`Would you like to be notified when this question is done loading?`}
        isShown={isShowingToaster}
        onDismiss={onDismissToast}
        onConfirm={onConfirmToast}
        fixed
      />
    </div>
  );
};

const mapDispatchToProps = dispatch => ({
  onSetDatabaseId: id => dispatch(rememberLastUsedDatabase(id)),
  onUnarchive: async question => {
    await dispatch(setArchivedQuestion(question, false));
    await dispatch(Bookmarks.actions.invalidateLists());
  },
  onMove: (question, newCollection) =>
    dispatch(
      Questions.actions.setCollection({ id: question.id() }, newCollection, {
        notify: { undo: false },
      }),
    ),
  onDeletePermanently: id => {
    const deleteAction = Questions.actions.delete({ id });
    dispatch(deletePermanently(deleteAction));
  },
});

export default _.compose(
  ExplicitSize({ refreshMode: "debounceLeading" }),
  connect(null, mapDispatchToProps),
)(View);<|MERGE_RESOLUTION|>--- conflicted
+++ resolved
@@ -159,10 +159,7 @@
   isShowingChartSettingsSidebar,
   isShowingChartTypeSidebar,
   onCloseChartSettings,
-<<<<<<< HEAD
-=======
   addField,
->>>>>>> 25683917
   initialChartSetting,
   onReplaceAllVisualizationSettings,
   onOpenChartType,
@@ -181,6 +178,7 @@
         <ChartSettingsSidebar
           question={question}
           result={result}
+          addField={addField}
           initialChartSetting={initialChartSetting}
           onReplaceAllVisualizationSettings={onReplaceAllVisualizationSettings}
           onOpenChartType={onOpenChartType}
