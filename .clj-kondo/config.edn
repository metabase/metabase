;; -*- comment-column: 100; -*-
{:config-paths ["macros" "src"]
 :linters
 {:aliased-namespace-symbol     {:level :warning}
  :invalid-arity                {:skip-args [metabase.lib.util.match/match]} ; TODO (cam): can we fix these?
  :keyword-binding              {:level :warning}
  :main-without-gen-class       {:level :warning}
  :misplaced-docstring          {:level :warning}
  :missing-body-in-when         {:level :warning}
  :missing-docstring            {:level :warning}
  :missing-else-branch          {:level :warning}
  :namespace-name-mismatch      {:level :warning}
  :non-arg-vec-return-type-hint {:level :warning}
  :reduce-without-init          {:level :warning}
  :redundant-fn-wrapper         {:level :warning}
  :refer-all                    {:level :warning, :exclude [clojure.test]}
  :single-key-in                {:level :warning}
  :unsorted-required-namespaces {:level :warning}
  :unused-referred-var          {:exclude {compojure.core [GET DELETE POST PUT]}}
  :use                          {:level :warning}
  :warn-on-reflection           {:level :warning}

  :metabase/defsetting-must-specify-export                             {:level :warning}
  :metabase/i-like-making-cams-eyes-bleed-with-horrifically-long-tests {:level :warning}
  :metabase/mbql-query-first-arg                                       {:level :warning}
  :metabase/missing-test-expr-requires-in-cljs                         {:level :warning}
  :metabase/require-shape-checker                                      {:level :warning}
  :metabase/test-helpers-use-non-thread-safe-functions                 {:level :warning}
  :metabase/validate-deftest                                           {:level :warning}
  :metabase/validate-logging                                           {:level :warning}
  :metabase/warn-about-schema=                                         {:level :warning}

  ;;
  ;; disabled linters
  ;;

  :unexpected-recur         {:level :off} ; TODO (cam): I think we just need to tell it how to handle MBQL match and we can enable this?
  :used-underscored-binding {:level :off} ; false positives: see https://github.com/clj-kondo/clj-kondo/issues/2152

  ;;
  ;; TODO (cam): here are some more linters we should experiment with enabling -- some might be useful.
  ;;

  ;; :docstring-leading-trailing-whitespace {:level :warning}
  ;; :docstring-no-summary                  {:level :warning}
  ;; :shadowed-var                          {:level :warning}
  ;; :def-fn                                {:level :warning}

  :unresolved-symbol
  {:exclude
   [(build.uberjar/with-duration-ms)
    (cljs.test/is [=? malli=])
    (clojure.core.logic/fresh)
    (clojure.core.logic/matcha)
    (clojure.core.logic/run)
    (clojure.test/is [query= =? malli= qv=])
    (clojure.tools.macro/macrolet)
    instaparse.core/transform
    (metabase.async.streaming-response/streaming-response)
    (metabase.driver.druid.query-processor-test/druid-query-returning-rows)
    (metabase.lib.util.match/match)
    (metabase.lib.util.match/match-one)
    (metabase.lib.util.match/replace)
    (metabase.lib.util.match/replace-in)
    (metabase.query-processor.middleware.cache-backend.interface/with-cached-results)
    (metabase.util.regex/rx [opt])
    (metabase.util/prog1 [<>])
    (taoensso.nippy/extend-freeze)
    (taoensso.nippy/extend-thaw)]}

  :deprecated-var
  {:exclude
   {metabase.cmd/dump                                                            {:namespaces ["metabase\\.cmd-test" "metabase-enterprise\\.serialization\\.cmd-test"]}
    metabase.cmd/load                                                            {:namespaces ["metabase\\.cmd-test" "metabase-enterprise\\.serialization\\.cmd-test"]}
    metabase.db.data-migrations/data-migrations                                  {:namespaces ["metabase\\.db\\.data-migrations"]}
    metabase.db.data-migrations/defmigration                                     {:namespaces ["metabase\\.db\\.data-migrations"]}
    metabase.db.data-migrations/run-migration-if-needed!                         {:namespaces ["metabase\\.db\\.data-migrations"]}
    metabase.driver.sql-jdbc.execute.old-impl/set-timezone-sql                   {:namespaces ["metabase\\.driver.*"]}
    metabase.driver.sql-jdbc.execute/set-time-zone-if-supported!                 {:namespaces ["metabase\\.driver.*"]}
    metabase.driver/current-db-time                                              {:namespaces ["metabase.*"]}
    metabase.driver/supports?                                                    {:namespaces ["metabase.*"]}
    metabase.public-settings.premium-features/enable-enhancements?               {:namespaces ["metabase\\.models.*"]}
    metabase.query-processor.middleware.resolve-joins/maybe-resolve-source-table {:namespaces ["metabase.*"]}
    metabase.query-processor.util/normalize-token                                {:namespaces ["metabase.*"]}
    schema.core/both                                                             {:namespaces ["metabase.*"]}
    schema.core/either                                                           {:namespaces ["metabase.*"]}}}

  :discouraged-var
  {clojure.core/print                                 {:message "Use metabase.util.log instead of clojure.core/print"}
   clojure.core/println                               {:message "Use metabase.util.log instead of clojure.core/println"}
   clojure.core/printf                                {:message "Use metabase.util.log instead of clojure.core/printf"}
   clojure.core/prn                                   {:message "Use metabase.util.log instead of clojure.core/prn"}
   clojure.core/pr                                    {:message "Use metabase.util.log instead of clojure.core/pr"}
   clojure.core/tap>                                  {:message "Don't use tap> is source code"}
   clojure.core/time                                  {:message "Don't use time in source code"}
   clojure.java.jdbc/get-connection                   {:message "Use sql-jdbc.execute/do-with-connection-with-options (for drivers) or t2/with-connection (for the app DB) instead of jdbc/get-connection"}
   clojure.java.jdbc/with-db-connection               {:message "Use sql-jdbc.execute/do-with-connection-with-options (for drivers) or t2/with-connection (for the app DB) instead of jdbc/with-db-connection"}
   clojure.java.jdbc/with-db-metadata                 {:message "Use sql-jdbc.execute/do-with-connection-with-options + .getMetaData instead of jdbc/with-db-metadata"}
   clojure.pprint/pprint                              {:message "Use metabase.util.log instead of clojure.pprint/pprint"}
   clojure.string/lower-case                          {:message "Use metabase.util/lower-case-en instead of clojure.string/lower-case"}
   clojure.string/upper-case                          {:message "Use metabase.util/upper-case-en instead of clojure.string/upper-case"}
   fipp.edn/pprint                                    {:message "Use metabase.util.log instead of fipp.edn/pprint"}
   honeysql.core/call                                 {:message "Use hx/call instead because it is Honey SQL 2 friendly"}
   honeysql.core/raw                                  {:message "Use hx/raw instead because it is Honey SQL 2 friendly"}
   java-time/with-clock                               {:message "Use mt/with-clock"}
   java.util.UUID/randomUUID                          {:message "Use clojure.core/random-uuid instead of java.util.UUID/randomUUID"}
   malli.core/explainer                               {:message "Use metabase.util.malli.registry/explainer instead of malli.core/explainer"}
   me.flowthing.pp/pprint                             {:message "Use metabase.util.log instead of me.flowthing.pp/pprint"}
   medley.core/random-uuid                            {:message "Use clojure.core/random-uuid instead of medley.core/random-uuid"}
   metabase.driver/database-supports?                 {:message "Use metabase.driver.util/supports? instead of metabase.driver/database-supports?"}
   metabase.lib.equality/find-column-indexes-for-refs {:message "Use lib.equality/closest-matches-in-metadata or lib.equality/find-closest-matches-for-refs instead of lib.equality/find-column-indexes-for-refs"}
   metabase.test/with-temp*                           {:message "Use mt/with-temp instead of mt/with-temp*"}
   toucan2.tools.with-temp                            {:message "Use mt/with-temp instead of t2.with-temp/with-temp"}}

  :discouraged-namespace
  {camel-snake-kebab.core {:message "CSK is not Turkish-safe, use the versions in metabase.util instead."}
   clojure.tools.logging  {:message "Use metabase.util.log instead of clojure.tools.logging directly"}
   grouper.core           {:message "Use metabase.util.grouper instead of grouper.core"}
   honeysql.core          {:message "Use Honey SQL 2. Honey SQL 1 is removed as a dependency in Metabase 49+."}
   honeysql.format        {:message "Use Honey SQL 2. Honey SQL 1 is removed as a dependency in Metabase 49+."}
   honeysql.helpers       {:message "Use Honey SQL 2. Honey SQL 1 is removed as a dependency in Metabase 49+."}
   honeysql.types         {:message "Use Honey SQL 2. Honey SQL 1 is removed as a dependency in Metabase 49+."}
   honeysql.util          {:message "Use Honey SQL 2. Honey SQL 1 is removed as a dependency in Metabase 49+."}
   metabase.util.jvm      {:message "All of metabase.util.jvm is re-exported from metabase.util; prefer that"}}

  :unresolved-var
  {:exclude
   [colorize.core]}

  ;; A "module" is any `metabase.x` namespace in `src`.
  :metabase/ns-module-checker
  {:level :warning

   ;; Map of module name => the "core" external public-facing API namespace(s). You have three options here:
   ;;
   ;; 1. Special sentinel value `:any` means means this module does not (yet) have external public-facing API
   ;;    namespace(s). This is mostly a temporary placeholder until we go in and create module namespaces, which means
   ;;    you should go create one.
   ;;
   ;; 2. A set of namespace symbols. All namespaces in other modules will only be allowed to use namespaces from
   ;;    this set. Ideally this set should only have one namespace, but restricting it to a set of several is still
   ;;    better than `:any`.
   ;;
   ;; 3. `nil` or not listed here -- we default to assuming there is one API namespace that matches the name of the
   ;;    module itself, e.g. the module namespace for `metabase.setup` would be `metabase.setup`.
   ;;
   ;; `nil` or an empty set  Otherwise this should be a set of namespace symbols.
   ;;
   ;; PRO TIP: Check out the `dev.deps-graph` namespace for helpful tools to see where a module is used externally.
   :api-namespaces
   {metabase.actions               #{metabase.actions.core}
    metabase.analytics             #{metabase.analytics.prometheus
                                     metabase.analytics.snowplow
                                     metabase.analytics.stats
                                     metabase.analytics.sdk}                                      ; TODO -- consolidate these into a real API namespace.
    metabase.analyze               #{metabase.analyze}
    metabase.api                   #{metabase.api.common
                                     metabase.api.dataset
                                     metabase.api.permission-graph
                                     metabase.api.routes}                                           ; TODO -- consolidate these into a real API namespace. I think the `*current-user*` type stuff might need to be moved into a separate module.
    metabase.async                 #{metabase.async.streaming-response
                                     metabase.async.streaming-response.thread-pool
                                     metabase.async.util}                                           ; TODO -- consolidate these into a real API namespace.
    metabase.audit                 #{metabase.audit}
    metabase.bootstrap             #{metabase.bootstrap}
    metabase.cmd                   #{}                                                              ; there are no namespaces here since you shouldn't be using this in any other module.
    metabase.channel               #{metabase.channel.core}
    metabase.config                #{metabase.config}
    metabase.core                  #{metabase.core.initialization-status}                           ; TODO -- only namespace used outside of EE, this probably belongs in `metabase.server` anyway since that's the only place it's used.
    metabase.db                    #{metabase.db
                                     metabase.db.metadata-queries                                   ; TODO this should probably be separate from metabase.db
                                     metabase.db.query                                              ; TODO this is mostly util stuff like `metabase.db.query/query` that we don't even need anymore.
                                     metabase.db.setup}                                             ; TODO these are only calling `metabase.db.setup/setup-db!` and there's a slightly different version in `metabase.db`
    metabase.driver                :any                                                             ; TODO -- 19 namespaces!!!! CRY
    metabase.email                 #{metabase.email
                                     metabase.email.messages}                                       ; TODO -- consolidate these into a real API namespace.
    metabase.embed                 #{metabase.embed.settings}
    metabase.events                #{metabase.events}
    metabase.formatter             #{metabase.formatter}
    metabase.integrations          #{metabase.integrations.common
                                     metabase.integrations.google
                                     metabase.integrations.ldap
                                     metabase.integrations.slack}                                   ; TODO -- consolidate these into a real API namespace.
    metabase.legacy-mbql           #{metabase.legacy-mbql.normalize
                                     metabase.legacy-mbql.predicates
                                     metabase.legacy-mbql.schema
                                     metabase.legacy-mbql.schema.helpers
                                     metabase.legacy-mbql.util}                                     ; TODO -- consolidate these into a real API namespace.
    metabase.lib                   :any                                                             ; TODO -- :cry: 34 externally referenced namespaces, but maybe half of them are schema namespaces which technically don't need to be required.
    metabase.logger                #{metabase.logger}
    metabase.metabot               #{metabase.metabot}
    metabase.models                :any                                                             ; TODO -- scream, 62 namespaces used elsewhere, but to be fair a lot of these don't *need* to be required.
    metabase.moderation            #{metabase.moderation}
    metabase.permissions           #{metabase.permissions.util}                                     ; TODO -- this is currently the only namespace in this module. Give it a real API namespace?
    metabase.plugins               #{metabase.plugins
                                     metabase.plugins.classloader}                                  ; TODO -- not 100% sure the classloader belongs here
    metabase.public-settings       #{metabase.public-settings
                                     metabase.public-settings.premium-features}
    metabase.pulse                 #{metabase.pulse
                                     metabase.pulse.markdown
                                     metabase.pulse.parameters
                                     metabase.pulse.preview
                                     metabase.pulse.render
                                     metabase.pulse.render.image-bundle
                                     metabase.pulse.render.js-svg
                                     metabase.pulse.render.style}                                   ; TODO -- consolidate these into a real API namespace.
    metabase.query-processor       :any                                                             ; TODO omg scream, 29 namespaces used outside of the module. WHAT THE HECC
    metabase.query-analysis        #{metabase.query-analysis
                                     metabase.query-analysis.failure-map}
    metabase.related               #{metabase.related}
    metabase.sample-data           #{metabase.sample-data}
    metabase.search                #{metabase.search}
    metabase.server                #{metabase.server
                                     metabase.server.handler
                                     metabase.server.middleware.auth
                                     metabase.server.middleware.exceptions
                                     metabase.server.middleware.json
                                     metabase.server.middleware.misc
                                     metabase.server.middleware.offset-paging
                                     metabase.server.middleware.session
                                     metabase.server.protocols
                                     metabase.server.request.util}                                  ; TODO -- consolidate these into a real API namespace.
    metabase.setup                 #{metabase.setup}
    metabase.shared                #{metabase.shared.dashboards.constants
                                     metabase.shared.formatting.constants
                                     metabase.shared.formatting.date
                                     metabase.shared.formatting.numbers
                                     metabase.shared.models.visualization-settings
                                     metabase.shared.parameters.parameters
                                     metabase.shared.util.currency
                                     metabase.shared.util.i18n
                                     metabase.shared.util.internal.time-common
                                     metabase.shared.util.namespaces
                                     metabase.shared.util.time}                                     ; TODO -- consolidate these into a real API namespace.
    metabase.sync                  #{metabase.sync
                                     metabase.sync.analyze
                                     metabase.sync.concurrent
                                     metabase.sync.field-values
                                     metabase.sync.schedules
                                     metabase.sync.sync-metadata
                                     metabase.sync.sync-metadata.fields
                                     metabase.sync.sync-metadata.tables
                                     metabase.sync.util}                                            ; TODO -- consolidate these into a real API namespace.
    metabase.task                  #{metabase.task
                                     metabase.task.index-values
                                     metabase.task.persist-refresh}                                 ; TODO -- consolidate these into a real API namespace.
    metabase.troubleshooting       #{metabase.troubleshooting}
    metabase.types                 #{metabase.types}
    metabase.upload                #{metabase.upload}
    metabase.util                  :any                                                             ; I think util being `:any` is actually something I am ok with. But this has 32 namespaces.
    metabase.xrays                 #{metabase.xrays}}

   ;; Map of module => other modules you're allowed to use there. You have two options here:
   ;;
   ;; 1. `:any` means namespaces in this module are allowed to use any other module -- allowed modules are not
   ;;    enforced for this module. Module API namespaces for modules that have them defined are still enforced. For
   ;;    ones that are `nil`, please go in and add a list of allowed modules. `:any` is mostly meant a temporary
   ;;    placeholder until we can fill these all out, so feel free to fix these.
   ;;
   ;; 2. A set of module symbols. This is the list of modules that are allowed to be referenced. An empty set means no
   ;;    other modules are allowed to be referenced; this is the default for any modules that aren't listed here.
   :allowed-modules
   {metabase.actions               :any
    metabase.analytics             :any
    metabase.analyze               :any
    metabase.api                   :any
    metabase.async                 :any
    metabase.audit                 :any
    metabase.auth-provider         #{metabase.util}
    metabase.bootstrap             #{}
    metabase.cmd                   :any
    metabase.compatibility         :any
    metabase.channel               :any
    metabase.config                #{metabase.plugins}
    metabase.core                  :any
    metabase.db                    :any
    metabase.driver                :any
    metabase.email                 :any
    metabase.embed                 :any
    metabase.events                :any
    metabase.formatter             :any
    metabase.integrations          :any
    metabase.legacy-mbql           :any
    metabase.lib                   :any
    metabase.logger                #{metabase.config
                                     metabase.plugins}
    metabase.metabot               :any
    metabase.models                :any
    metabase.moderation            :any
    metabase.permissions           :any
    metabase.plugins               :any
    metabase.public-settings       :any
    metabase.pulse                 :any
    metabase.query-analysis        #{metabase.config
                                     metabase.driver
                                     metabase.legacy-mbql
                                     metabase.lib
                                     metabase.models
                                     metabase.public-settings
                                     metabase.query-processor
                                     metabase.util}
    metabase.query-processor       :any
    metabase.related               :any
    metabase.sample-data           :any
    metabase.search                :any
    metabase.server                :any
    metabase.setup                 :any
    metabase.shared                :any
    metabase.sync                  :any
    metabase.task                  :any
    metabase.troubleshooting       :any
    metabase.types                 #{metabase.util}
    metabase.upload                :any
    metabase.util                  :any
    metabase.xrays                 :any}

   ;; namespaces matching these patterns (with `re-find`) are excluded from the module linter. Since regex literals
   ;; aren't allowed in EDN just used the `(str <regex>)` version i.e. two slashes instead of one.
   ;;
   ;; this is mostly intended for excluding test namespaces or those rare 'glue' namespaces that glue multiple modules
   ;; together, e.g. `metabase.lib.metadata.jvm`.
   :ignored-namespace-patterns
   #{"-test$"                           ; anything ending in `-test`
     "test[-.]util"                     ; anything that contains `test.util` or `test-util`
     "test\\.impl"                      ; anything that contains `test.impl`
     "^metabase\\.test"                 ; anything starting with `metabase.test`
     "^metabase\\.http-client$"}}       ; `metabase.http-client` which is a test-only namespace despite its name.

  :consistent-alias
  {:aliases
   {buddy.core.hash                                               buddy-hash
    cheshire.generate                                             json.generate
    clojure.tools.logging                                         log
    clj-http.client                                               http
    clj-ldap.client                                               ldap
    clj-time.coerce                                               time.coerce
    clj-time.format                                               time.format
    clojure.core.async                                            a
    clojure.core.match                                            clojure.core.match ; Prefer :refer [match]
    clojure.data                                                  data
    clojure.math.combinatorics                                    math.combo
    clojure.pprint                                                pprint
    clojure.spec.alpha                                            s
    clojure.string                                                str
    clojure.test                                                  t
    clojure.tools.build.api                                       b
    clojure.tools.namespace.dependency                            ns.deps
    clojure.tools.namespace.find                                  ns.find
    clojure.tools.namespace.parse                                 ns.parse
    colorize.core                                                 colorize
    environ.core                                                  env
    hf.depstar.api                                                depstar
    hiccup.core                                                   hiccup
    hiccup.util                                                   hiccup.util
    honey.sql                                                     sql
    honey.sql.helpers                                             sql.helpers
    honeysql.core                                                 hsql
    honeysql.format                                               hformat
    honeysql.helpers                                              hh
    honeysql.types                                                htypes
    java-time                                                     t
    macaw.core                                                    macaw
    malli.core                                                    mc
    malli.error                                                   me
    malli.experimental                                            mx
    malli.generator                                               mg
    malli.provider                                                mp
    malli.transform                                               mtx
    malli.util                                                    mut
    medley.core                                                   m
    metabase-enterprise.audit-app.pages.common                    common
    metabase-enterprise.sandbox.api.table                         table
    metabase-enterprise.test                                      met
    metabase.analytics.sdk                                        sdk
    metabase.analytics.stats                                      stats
    metabase.analyze.query-results                                qr
    metabase.analyze.classifiers.category                         classifiers.category
    metabase.analyze.classifiers.core                             classifiers
    metabase.analyze.classifiers.name                             classifiers.name
    metabase.analyze.classifiers.no-preview-display               classifiers.no-preview-display
    metabase.analyze.classifiers.text-fingerprint                 classifiers.text-fingerprint
    metabase.analyze.fingerprint.fingerprinters                   fingerprinters
    metabase.analyze.fingerprint.insights                         insights
    metabase.analyze.fingerprint.schema                           fingerprint.schema
    metabase.api.activity                                         api.activity
    metabase.api.alert                                            api.alert
    metabase.api.automagic-dashboards                             api.magic
    metabase.api.bookmark                                         api.bookmark
    metabase.api.card                                             api.card
    metabase.api.card-test                                        api.card-test
    metabase.api.collection                                       api.collection
    metabase.api.common                                           api
    metabase.api.dashboard                                        api.dashboard
    metabase.api.dashboard-test                                   api.dashboard-test
    metabase.api.database                                         api.database
    metabase.api.dataset                                          api.dataset
    metabase.api.email                                            api.email
    metabase.api.embed                                            api.embed
    metabase.api.field                                            api.field
    metabase.api.geojson                                          api.geojson
    metabase.api.ldap                                             api.ldap
    metabase.api.logic-history                                    api.login-history
    metabase.api.metric                                           api.metric
    metabase.api.native-query-snippet                             api.native-query-snippet
    metabase.api.notify                                           api.notify
    metabase.api.permission-graph                                 api.permission-graph
    metabase.api.permissions                                      api.permissions
    metabase.api.permissions-test-util                            perm-test-util
    metabase.api.pivots                                           api.pivots
    metabase.api.premium-features                                 api.premium-features
    metabase.api.preview-embed                                    api.preview-embed
    metabase.api.public                                           api.public
    metabase.api.pulse                                            api.pulse
    metabase.api.revision                                         api.revision
    metabase.api.search                                           api.search
    metabase.api.segment                                          api.segment
    metabase.api.session                                          api.session
    metabase.api.setting                                          api.setting
    metabase.api.setup                                            api.setup
    metabase.api.slack                                            api.slack
    metabase.api.table                                            api.table
    metabase.api.task                                             api.task
    metabase.api.tiles                                            api.tiles
    metabase.api.timeline                                         api.timeline
    metabase.api.timeline-event                                   api.timeline-event
    metabase.api.user                                             api.user
    metabase.api.util                                             api.util
    metabase.async.streaming-response.thread-pool                 thread-pool
    metabase.channel.core                                         channel
    metabase.cmd.copy.h2                                          copy.h2
    metabase.config                                               config
    metabase.config.file                                          config.file
    metabase.connection-pool                                      connection-pool
    metabase.db.connection                                        mdb.connection
    metabase.db.jdbc-protocols                                    mdb.jdbc-protocols
    metabase.db.metadata-queries                                  metadata-queries
    metabase.db.spec                                              mdb.spec
    metabase.db.query                                             mdb.query
    metabase.driver.common.parameters                             params
    metabase.driver.common.parameters.dates                       params.dates
    metabase.driver.common.parameters.operators                   params.ops
    metabase.driver.common.parameters.parse                       params.parse
    metabase.driver.common.parameters.values                      params.values
    metabase.driver.druid.client                                  druid.client
    metabase.driver.druid.execute                                 druid.execute
    metabase.driver.druid.js                                      druid.js
    metabase.driver.druid.query-processor                         druid.qp
    metabase.driver.druid.sync                                    druid.sync
    metabase.driver.impl                                          driver.impl
    metabase.driver.mongo.execute                                 mongo.execute
    metabase.driver.mongo.parameters                              mongo.params
    metabase.driver.mongo.query-processor                         mongo.qp
    metabase.driver.mongo.util                                    mongo.util
    metabase.driver.sql                                           driver.sql
    metabase.driver.sql-jdbc.common                               sql-jdbc.common
    metabase.driver.sql-jdbc.connection                           sql-jdbc.conn
    metabase.driver.sql-jdbc.execute                              sql-jdbc.execute
    metabase.driver.sql-jdbc.execute.diagnostic                   sql-jdbc.execute.diagnostic
    metabase.driver.sql-jdbc.execute.legacy-impl                  sql-jdbc.legacy
    metabase.driver.sql-jdbc.execute.old-impl                     sql-jdbc.execute.old
    metabase.driver.sql-jdbc.sync                                 sql-jdbc.sync
    metabase.driver.sql-jdbc.sync.common                          sql-jdbc.sync.common
    metabase.driver.sql-jdbc.sync.describe-database               sql-jdbc.describe-database
    metabase.driver.sql-jdbc.sync.describe-table                  sql-jdbc.describe-table
    metabase.driver.sql-jdbc.sync.interface                       sql-jdbc.sync.interface
    metabase.driver.sql-jdbc.test-util                            sql-jdbc.tu
    metabase.driver.sql.parameters.substitute                     sql.params.substitute
    metabase.driver.sql.parameters.substitution                   sql.params.substitution
    metabase.email-test                                           et
    metabase.email.messages                                       messages
    metabase.formatter                                            formatter
    metabase.http-client                                          client
    metabase.legacy-mbql.normalize                                mbql.normalize
    metabase.legacy-mbql.schema                                   mbql.s
    metabase.legacy-mbql.util                                     mbql.u
    metabase.lib.util                                             lib.util
    metabase.lib.util.match                                       lib.util.match
    metabase.models.activity                                      activity
    metabase.models.application-permissions-revision              a-perm-revision
    metabase.models.bookmark                                      bookmark
    metabase.models.collection                                    collection
    metabase.models.collection.graph                              graph
    metabase.models.collection-permission-graph-revision          c-perm-revision
    metabase.models.dashboard-card                                dashboard-card
    metabase.models.database                                      database
    metabase.models.dependency                                    dependency
    metabase.models.field-values                                  field-values
    metabase.models.interface                                     mi
    metabase.models.moderation-review                             moderation-review
    metabase.models.native-query-snippet                          native-query-snippet
    metabase.models.params                                        params
    metabase.models.permissions                                   perms
    metabase.models.permissions-group                             perms-group
    metabase.models.permissions-group-membership                  perms-group-membership
    metabase.models.permissions-revision                          perms-revision
    metabase.models.permissions.parse                             perms-parse
    metabase.models.pulse                                         pulse
    metabase.models.pulse-channel                                 pulse-channel
    metabase.models.pulse-channel-recipient                       pulse-channel-recipient
    metabase.models.query.permissions                             query-perms
    metabase.models.setting.cache                                 setting.cache
    metabase.models.timeline                                      timeline
    metabase.models.timeline-event                                timeline-event
    metabase.analysis.native-query-analyzer                       nqa
    metabase.analysis.native-query-analyzer.parameter-substitution nqa.sub
    metabase.plugins.initialize                                   plugins.init
    metabase.public-settings                                      public-settings
    metabase.public-settings.premium-features                     premium-features
    metabase.pulse                                                pulse ; NB some conflicts with metabase.models.pulse
    metabase.pulse.markdown                                       markdown
    metabase.pulse.render                                         render
    metabase.pulse.render.body                                    body
    metabase.pulse.render.style                                   style
    metabase.pulse.test-util                                      pulse.test-util
    metabase.pulse.parameters                                     pulse-params
    metabase.query-processor-test                                 qp.test
    metabase.query-processor.context                              qp.context
    metabase.query-processor.error-type                           qp.error-type
    metabase.query-processor.interface                            qp.i
    metabase.query-processor.middleware.add-dimension-projections qp.add-dimension-projections
    metabase.query-processor.middleware.add-implicit-clauses      qp.add-implicit-clauses
    metabase.query-processor.middleware.add-implicit-joins        qp.add-implicit-joins
    metabase.query-processor.middleware.auto-bucket-datetimes     qp.auto-bucket-datetimes
    metabase.query-processor.middleware.constraints               qp.constraints
    metabase.query-processor.middleware.cumulative-aggregations   qp.cumulative-aggregations
    metabase.query-processor.middleware.parameters.mbql           qp.mbql
    metabase.query-processor.middleware.parameters.native         qp.native
    metabase.query-processor.middleware.permissions               qp.perms
    metabase.query-processor.middleware.pre-alias-aggregations    qp.pre-alias-aggregations
    metabase.query-processor.middleware.resolve-fields            qp.resolve-fields
    metabase.query-processor.middleware.resolve-referenced        qp.resolve-referenced
    metabase.query-processor.middleware.resolve-source-table      qp.resolve-source-table
    metabase.query-processor.middleware.wrap-value-literals       qp.wrap-value-literals
    metabase.query-processor.pivot                                qp.pivot
    metabase.query-processor.streaming                            qp.streaming
    metabase.query-processor.streaming.interface                  qp.si
    metabase.query-processor.streaming.xlsx                       qp.xlsx
    metabase.query-processor.timezone                             qp.timezone
    metabase.query-processor.util                                 qp.util
    metabase.related                                              related
    metabase.search.config                                        search.config
    metabase.search.filter                                        search.filter
    metabase.search.util                                          search.util
    metabase.search.scoring                                       scoring
    metabase.server.middleware.auth                               mw.auth
    metabase.server.middleware.browser-cookie                     mw.browser-cookie
    metabase.server.middleware.exceptions                         mw.exceptions
    metabase.server.middleware.json                               mw.json
    metabase.server.middleware.log                                mw.log
    metabase.server.middleware.misc                               mw.misc
    metabase.server.middleware.offset-paging                      mw.offset-paging
    metabase.server.middleware.security                           mw.security
    metabase.server.middleware.session                            mw.session
    metabase.server.middleware.ssl                                mw.ssl
    metabase.server.request.util                                  req.util
    metabase.server.protocols                                     server.protocols
    metabase.shared.util                                          shared.u
    metabase.shared.util.currency                                 currency
    metabase.sync.analyze.fingerprint                             sync.fingerprint
    metabase.sync.field-values                                    field-values
    metabase.sync.interface                                       i
    metabase.sync.schedules                                       sync.schedules
    metabase.sync.sync-metadata.fields.our-metadata               fields.our-metadata
    metabase.sync.util                                            sync-util
    metabase.sync.util-test                                       sync.util-test
    metabase.task.sync-databases                                  task.sync-databases
    metabase.test                                                 mt
    metabase.test.data.dataset-definitions                        defs
    metabase.test.data.env.impl                                   tx.env.impl
    metabase.test.data.impl                                       data.impl
    metabase.test.data.users                                      test.users
    metabase.test.domain-entities                                 test.de
    metabase.test.mock.util                                       mock.util
    metabase.test.sync                                            test.sync
    metabase.test.redefs                                          test.redefs
    metabase.test.util.js                                         test.js
    metabase.test.util.timezone                                   test.tz
    metabase.timeseries-query-processor-test.util                 tqpt
    metabase.util.cron                                            u.cron
    metabase.util.date-2                                          u.date
    metabase.util.date-2.common                                   u.date.common
    metabase.util.date-2.parse                                    u.date.parse
    metabase.util.embed                                           embed
    metabase.util.encryption                                      encryption
    metabase.util.encryption-test                                 encryption-test
    metabase.util.files                                           u.files
    metabase.util.grouper                                         grouper
    metabase.util.honey-sql-2                                     h2x
    metabase.util.i18n                                            i18n
    metabase.util.i18n.impl                                       i18n.impl
    metabase.util.jvm                                             u.jvm
    metabase.util.log                                             log
    metabase.util.macros                                          u.macros
    metabase.util.malli                                           mu
    metabase.util.malli.schema                                    ms
    metabase.util.password                                        u.password
    metabase.util.schema                                          su
    metabase.util.ui-logic                                        ui-logic
    metabase.util.urls                                            urls
    metabase.xrays                                                xrays
    metabuild-common.core                                         u
    metabuild-common.output                                       out
    metabuild-common.shell                                        shell
    monger.collection                                             mcoll
    ring.mock.request                                             ring.mock
    ring.util.codec                                               codec
    ring.util.response                                            response
    ring.adapter.jetty9.servlet                                   servlet
    saml20-clj.core                                               saml
    toucan.db                                                     db
    toucan.models                                                 models}}}

 :lint-as
 {cljs.cache/defcache                                                                  clojure.core/deftype
  clojure.core.cache/defcache                                                          clojure.core/deftype
  clojure.core.logic/defne                                                             clj-kondo.lint-as/def-catch-all
  clojure.test.check.clojure-test/defspec                                              clojure.test/deftest
  clojurewerkz.quartzite.jobs/defjob                                                   clojure.core/defn
  honeysql.helpers/defhelper                                                           clj-kondo.lint-as/def-catch-all
  honeysql.util/defalias                                                               clojure.core/def
  metabase-enterprise.serialization.test-util/with-random-dump-dir                     clojure.core/let
  metabase-enterprise.serialization.test-util/with-dbs                                 clojure.core/fn
  metabase.actions.test-util/with-actions                                              clojure.core/let
  metabase.api.common/let-404                                                          clojure.core/let
  metabase.api.common/defroutes                                                        clojure.core/def
  metabase.api.search-test/do-test-users                                               clojure.core/let
  metabase.async.api-response-test/with-response                                       clojure.core/let
  metabase.dashboard-subscription-test/with-dashboard-sub-for-card                     clojure.core/let
  metabase.db.custom-migrations/define-migration                                       clj-kondo.lint-as/def-catch-all
  metabase.db.custom-migrations/define-reversible-migration                            clj-kondo.lint-as/def-catch-all
  metabase.db.data-migrations/defmigration                                             clojure.core/def
  metabase.db.liquibase/with-liquibase                                                 clojure.core/let
  metabase.db.schema-migrations-test.impl/with-temp-empty-app-db                       clojure.core/let
  metabase.driver.mongo.query-processor/mongo-let                                      clojure.core/let
  metabase.driver.mongo.connection/with-mongo-client                                   clojure.core/let
  metabase.driver.mongo.connection/with-mongo-database                                 clojure.core/let
  metabase.driver.sql-jdbc.actions/with-jdbc-transaction                               clojure.core/let
  metabase.driver.sql-jdbc.connection/with-connection-spec-for-testing-connection      clojure.core/let
  metabase.driver.sql-jdbc.execute.diagnostic/capturing-diagnostic-info                clojure.core/fn
  metabase.integrations.ldap/with-ldap-connection                                      clojure.core/fn
  metabase.models.collection-test/with-collection-in-location                          clojure.core/let
  metabase.models.json-migration/def-json-migration                                    clj-kondo.lint-as/def-catch-all
  metabase.models.setting.multi-setting/define-multi-setting                           clojure.core/def
  metabase.models.setting/defsetting                                                   clj-kondo.lint-as/def-catch-all
  metabase.public-settings.premium-features/defenterprise-schema                       clj-kondo.lint-as/def-catch-all
  metabase.public-settings.premium-features/define-premium-feature                     clojure.core/def
  metabase.pulse-test/with-pulse-for-card                                              clojure.core/let
  metabase.query-processor.error-type/deferror                                         clojure.core/def
  metabase.query-processor.setup/with-qp-setup                                         clojure.core/let
  metabase.query-processor.middleware.cache.impl/with-reducible-deserialized-results   clojure.core/let
  metabase.query-processor.middleware.process-userland-query-test/with-query-execution clojure.core/let
  metabase.query-processor-test.pipeline-queries-test/pmbql-query                      clojure.core/->
  metabase.query-processor-test.pipeline-queries-test/run-pmbql-query                  clojure.core/->
  metabase.shared.util.namespaces/import-fns                                           potemkin/import-vars
  metabase.sync.util/sum-for                                                           clojure.core/for
  metabase.sync.util/with-emoji-progress-bar                                           clojure.core/let
  metabase.test.data.interface/defdataset                                              clojure.core/def
  metabase.test.data.interface/defdataset-edn                                          clojure.core/def
  metabase.test/defdataset                                                             clojure.core/def
  metabase.test/let-url                                                                clojure.core/let
  metabase.test/with-actions                                                           clojure.core/let
  metabase.test/with-open-channels                                                     clojure.core/let
  metabase.test/with-single-admin-user                                                 clojure.core/fn
  metabase.test/with-temp-dir                                                          clojure.core/let
  metabase.test/with-temp-empty-app-db                                                 clojure.core/let
  metabase.test/with-temp-file                                                         clojure.core/let
  metabase.test/with-user-in-groups                                                    clojure.core/let
  metabase.test/with-grouper-batches!                                                  clojure.core/fn
  metabase.upload-test/with-upload-table!                                              clojure.core/let
  metabase.util.files/with-open-path-to-resource                                       clojure.core/let
<<<<<<< HEAD
  metabase.util.log.capture/with-log-messages-for-level                                clojure.core/let
=======
  metabase.util.malli.defn/defn                                                        schema.core/defn
  metabase.util.malli.defn/defn-                                                       schema.core/defn
  metabase.util.malli.fn/fn                                                            schema.core/fn
  metabase.util.malli/defmethod                                                        schema.core/defmethod
>>>>>>> e426b1a3
  metabase.util.malli/defn                                                             schema.core/defn
  metabase.util.malli/defn-                                                            schema.core/defn
  metabase.util.malli/fn                                                               schema.core/fn
  metabase.util.ssh/with-ssh-tunnel                                                    clojure.core/let
  metabase.xrays.domain-entities.malli/defn                                            schema.core/defn
  monger.operators/defoperator                                                         clojure.core/def
  potemkin.types/defprotocol+                                                          clojure.core/defprotocol
  potemkin.types/defrecord+                                                            clojure.core/defrecord
  potemkin.types/deftype+                                                              clojure.core/deftype
  potemkin/defprotocol+                                                                clojure.core/defprotocol
  potemkin/defrecord+                                                                  clojure.core/defrecord
  potemkin/deftype+                                                                    clojure.core/deftype
  toucan.db/with-call-counting                                                         clojure.core/fn
  toucan2.core/with-call-count                                                         clojure.core/fn}

 :hooks
 {:analyze-call
  {clojure.core/ns                                                                                                           hooks.clojure.core/lint-ns
   cljs.test/deftest                                                                                                         hooks.clojure.test/deftest
   cljs.test/is                                                                                                              hooks.clojure.test/is
   cljs.test/use-fixtures                                                                                                    hooks.clojure.test/use-fixtures
   clojure.test/deftest                                                                                                      hooks.clojure.test/deftest
   clojure.test/is                                                                                                           hooks.clojure.test/is
   clojure.test/use-fixtures                                                                                                 hooks.clojure.test/use-fixtures
   metabase-enterprise.cache.config-test/with-temp-persist-models                                                            hooks.common/with-seven-bindings
   metabase-enterprise.advanced-permissions.models.permissions.application-permissions-test/with-new-group-and-current-graph hooks.common/with-two-top-level-bindings
   metabase-enterprise.audit-app.pages-test/with-temp-objects                                                                hooks.common/with-one-binding
   metabase-enterprise.serialization.test-util/with-temp-dpc                                                                 hooks.toucan2.tools.with-temp/with-temp
   metabase.analytics.prometheus-test/with-prometheus-system                                                                 hooks.common/with-two-bindings
   metabase.api.automagic-dashboards-test/with-indexed-model                                                                 hooks.metabase.api.automagic-dashboards-test/with-indexed-model
   metabase.api.alert-test/with-alert-in-collection                                                                          hooks.common/with-four-bindings
   metabase.api.card-test/with-persistence-setup                                                                             hooks.common/with-one-top-level-binding
   metabase.api.card-test/with-temp-native-card!                                                                             hooks.common/with-two-bindings
   metabase.api.card-test/with-temp-native-card-with-params!                                                                 hooks.common/with-two-bindings
   metabase.api.collection-test/with-french-user-and-personal-collection                                                     hooks.common/with-two-top-level-bindings
   metabase.api.common/defendpoint                                                                                           hooks.metabase.api.common/defendpoint
   metabase.api.common/defendpoint-async                                                                                     hooks.metabase.api.common/defendpoint
   metabase.api.common/defendpoint-async-schema                                                                              hooks.metabase.api.common/defendpoint
   metabase.api.dashboard-test/with-chain-filter-fixtures                                                                    hooks.common/let-one-with-optional-value
   metabase.api.dashboard-test/with-simple-dashboard-with-tabs                                                               hooks.common/with-one-binding
   metabase.api.card-test/with-card-param-values-fixtures                                                                    hooks.common/let-one-with-optional-value
   metabase.api.embed-test/do-response-formats                                                                               hooks.common/with-two-bindings
   metabase.api.embed-test/with-chain-filter-fixtures                                                                        hooks.common/let-one-with-optional-value
   metabase.api.embed-test/with-temp-card                                                                                    hooks.common/let-one-with-optional-value
   metabase.api.embed-test/with-temp-dashcard                                                                                hooks.common/let-one-with-optional-value
   metabase.api.persist-test/with-setup                                                                                      hooks.common/with-one-top-level-binding
   metabase.api.public-test/with-required-param-card                                                                         hooks.common/with-one-binding
   metabase.api.public-test/with-temp-public-card                                                                            hooks.common/let-one-with-optional-value
   metabase.api.public-test/with-temp-public-dashboard                                                                       hooks.common/let-one-with-optional-value
   metabase.api.public-test/with-temp-public-dashboard-and-card                                                              hooks.common/with-three-bindings
   metabase.api.search-test/with-search-items-in-collection                                                                  hooks.metabase.api.search-test/with-search-items-in-collection
   metabase.api.search-test/with-search-items-in-root-collection                                                             hooks.common/do*
   metabase.api.user-test/with-temp-user-email                                                                               hooks.common/with-one-binding
   metabase.async.streaming-response-test/with-start-execution-chan                                                          hooks.common/with-one-binding
   metabase.db.schema-migrations-test.impl/test-migrations                                                                   hooks.metabase.db.schema-migrations-test.impl/test-migrations
   metabase.dashboard-subscription-test/with-link-card-fixture-for-dashboard                                                 hooks.common/let-second
   metabase.driver.bigquery-cloud-sdk-test/calculate-bird-scarcity                                                           hooks.metabase.query-processor-test.expressions-test/calculate-bird-scarcity
   metabase.driver/register!                                                                                                 hooks.metabase.driver/register!
   metabase.legacy-mbql.schema.macros/defclause                                                                              hooks.metabase.legacy-mbql.schemas.macros/defclause
   metabase.lib.schema.mbql-clause/define-mbql-clause                                                                        hooks.metabase.lib.schema.mbql-clause/define-mbql-clause
   metabase.lib.schema.mbql-clause/define-catn-mbql-clause                                                                   hooks.metabase.lib.schema.mbql-clause/define-mbql-clause
   metabase.lib.schema.mbql-clause/define-tuple-mbql-clause                                                                  hooks.metabase.lib.schema.mbql-clause/define-mbql-clause
   metabase.lib.test-util.macros/$ids                                                                                        hooks.metabase.test.data/$ids
   metabase.lib.test-util.macros/mbql-query                                                                                  hooks.metabase.test.data/mbql-query
   metabase.lib.test-util.macros/with-testing-against-standard-queries                                                       hooks.metabase.lib.test-util.macros/with-testing-against-standard-queries
   metabase.models.collection-test/with-collection-hierarchy                                                                 hooks.common/let-one-with-optional-value
   metabase.models.collection-test/with-personal-and-impersonal-collections                                                  hooks.common/with-two-bindings
   metabase.models.dashboard-test/with-dash-in-collection                                                                    hooks.common/with-three-bindings
   metabase.models.dashboard-tab-test/with-dashtab-in-personal-collection                                                    hooks.common/with-one-top-level-binding
   metabase.models.interface/define-simple-hydration-method                                                                  hooks.metabase.models.interface/define-hydration-method
   metabase.models.interface/define-batched-hydration-method                                                                 hooks.metabase.models.interface/define-hydration-method
   metabase.models.pulse-test/with-dashboard-subscription-in-collection                                                      hooks.common/with-four-bindings
   metabase.models.pulse-test/with-pulse-in-collection                                                                       hooks.common/with-four-bindings
   metabase.models.setting.multi-setting/define-multi-setting                                                                hooks.metabase.models.setting/define-multi-setting
   metabase.models.setting/defsetting                                                                                        hooks.metabase.models.setting/defsetting
   metabase.public-settings.premium-features/defenterprise                                                                   hooks.metabase.public-settings.premium-features/defenterprise
   metabase.pulse.test-util/checkins-query-card                                                                              hooks.metabase.test.data/$ids
   metabase.query-processor-test.expressions-test/calculate-bird-scarcity                                                    hooks.metabase.query-processor-test.expressions-test/calculate-bird-scarcity
   metabase.query-processor-test.filter-test/count-with-filter-clause                                                        hooks.metabase.test.data/$ids
   metabase.query-processor.middleware.cache-test/with-mock-cache                                                            hooks.common/with-two-bindings
   metabase.sample-data-test/with-temp-sample-database-db                                                                    hooks.common/with-one-binding
   metabase.test.data.users/with-group                                                                                       hooks.common/let-one-with-optional-value
   metabase.test.data/$ids                                                                                                   hooks.metabase.test.data/$ids
   metabase.test.data/dataset                                                                                                hooks.metabase.test.data/dataset
   metabase.test.data/mbql-query                                                                                             hooks.metabase.test.data/mbql-query
   metabase.test.data/run-mbql-query                                                                                         hooks.metabase.test.data/mbql-query
   metabase.test.util.async/with-open-channels                                                                               hooks.common/let-with-optional-value-for-last-binding
   metabase.test.util.log/with-log-level                                                                                     hooks.common/with-ignored-first-arg
   metabase.test.util.log/with-log-messages-for-level                                                                        hooks.common/with-ignored-first-arg
   metabase.test.util/discard-setting-changes                                                                                hooks.common/with-ignored-first-arg
   metabase.test.util/with-column-remappings                                                                                 hooks.common/with-ignored-first-arg
   metabase.test.util/with-non-admin-groups-no-root-collection-perms                                                         hooks.common/do*
   metabase.test.util/with-temp-file                                                                                         hooks.metabase.test.util/with-temp-file
   metabase.test.util/with-temporary-setting-values                                                                          hooks.metabase.test.util/with-temporary-setting-values
   metabase.test/$ids                                                                                                        hooks.metabase.test.data/$ids
   metabase.test/dataset                                                                                                     hooks.metabase.test.data/dataset
   metabase.test/discard-setting-changes                                                                                     hooks.common/with-ignored-first-arg
   metabase.test/mbql-query                                                                                                  hooks.metabase.test.data/mbql-query
   metabase.test/query                                                                                                       hooks.metabase.test.data/mbql-query
   metabase.test/test-drivers                                                                                                hooks.common/do*
   metabase.test/run-mbql-query                                                                                              hooks.metabase.test.data/mbql-query
   metabase.test/with-column-remappings                                                                                      hooks.common/with-ignored-first-arg
   metabase.test/with-group                                                                                                  hooks.common/let-one-with-optional-value
   metabase.test/with-log-level                                                                                              hooks.common/with-ignored-first-arg
   metabase.test/with-log-messages-for-level                                                                                 hooks.common/with-ignored-first-arg
   metabase.test/with-non-admin-groups-no-root-collection-perms                                                              hooks.common/do*
   metabase.test/with-temp                                                                                                   hooks.toucan2.tools.with-temp/with-temp
   metabase.stale-test/with-stale-items                                                                                      hooks.toucan2.tools.with-temp/with-temp
   metabase.test/with-temp-file                                                                                              hooks.metabase.test.util/with-temp-file
   metabase.test/with-temporary-setting-values                                                                               hooks.metabase.test.util/with-temporary-setting-values
   metabase.util/format-color                                                                                                hooks.metabase.util/format-color
   metabase.util.log/trace                                                                                                   hooks.metabase.util.log/info
   metabase.util.log/tracef                                                                                                  hooks.metabase.util.log/infof
   metabase.util.log/debug                                                                                                   hooks.metabase.util.log/info
   metabase.util.log/debugf                                                                                                  hooks.metabase.util.log/infof
   metabase.util.log/info                                                                                                    hooks.metabase.util.log/info
   metabase.util.log/infof                                                                                                   hooks.metabase.util.log/infof
   metabase.util.log/warn                                                                                                    hooks.metabase.util.log/info
   metabase.util.log/warnf                                                                                                   hooks.metabase.util.log/infof
   metabase.util.log/error                                                                                                   hooks.metabase.util.log/info
   metabase.util.log/errorf                                                                                                  hooks.metabase.util.log/infof
   metabase.util.log/fatal                                                                                                   hooks.metabase.util.log/info
   metabase.util.log/fatalf                                                                                                  hooks.metabase.util.log/infof
   metabase.util.malli.registry/def                                                                                          hooks.metabase.util.malli.registry/def}

  :macroexpand
  {clojurewerkz.quartzite.jobs/build                                            macros.quartz/build-job
   clojurewerkz.quartzite.schedule.cron/schedule                                macros.quartz/schedule
   clojurewerkz.quartzite.schedule.simple/schedule                              macros.quartz/simple-schedule
   clojurewerkz.quartzite.triggers/build                                        macros.quartz/build-trigger
   metabase-enterprise.sandbox.test-util/with-gtaps!                            macros.metabase-enterprise.sandbox.test-util/with-gtaps!
   metabase-enterprise.sandbox.test-util/with-gtaps-for-user!                   macros.metabase-enterprise.sandbox.test-util/with-gtaps!
   metabase-enterprise.serialization.test-util/with-world                       macros.metabase-enterprise.serialization.test-util/with-world
   metabase-enterprise.test/with-gtaps!                                         macros.metabase-enterprise.sandbox.test-util/with-gtaps!
   metabase-enterprise.test/with-gtaps-for-user!                                macros.metabase-enterprise.sandbox.test-util/with-gtaps!
   metabase-enterprise.advanced-permissions.api.util-test/with-impersonations!  macros.metabase-enterprise.advanced-permissions.api.util-test/with-impersonations!
   metabase-enterprise.query-reference-validation.api-test/with-test-setup      macros.metabase-enterprise.query-reference-validation.api-test/with-test-setup
   metabase.api.card-test/with-ordered-items                                    macros.metabase.api.card-test/with-ordered-items
   metabase.api.collection-test/with-collection-hierarchy                       macros.metabase.api.collection-test/with-collection-hierarchy
   metabase.api.collection-test/with-some-children-of-collection                macros.metabase.api.collection-test/with-some-children-of-collection
   metabase.api.common/define-routes                                            macros.metabase.api.common/define-routes
   metabase.api.embed-test/with-embedding-enabled-and-temp-card-referencing     macros.metabase.api.embed-test/with-embedding-enabled-and-temp-card-referencing
   metabase.api.embed-test/with-embedding-enabled-and-temp-dashcard-referencing macros.metabase.api.embed-test/with-embedding-enabled-and-temp-dashcard-referencing
   metabase.api.public-test/with-sharing-enabled-and-temp-card-referencing      macros.metabase.api.public-test/with-sharing-enabled-and-temp-card-referencing
   metabase.api.public-test/with-sharing-enabled-and-temp-dashcard-referencing  macros.metabase.api.public-test/with-sharing-enabled-and-temp-dashcard-referencing
   metabase.lib.filter/deffilter                                                macros.metabase.lib.filter/deffilter
   metabase.lib.common/defop                                                    macros.metabase.lib.common/defop
   metabase.models.params.chain-filter-test/chain-filter                        macros.metabase.models.params.chain-filter-test/chain-filter
   metabase.models.params.chain-filter-test/chain-filter-search                 macros.metabase.models.params.chain-filter-test/chain-filter
   metabase.models.query-analysis-test/with-test-setup                          macros.metabase.models.query-analysis-test/with-test-setup
   metabase.models.user-test/with-groups                                        macros.metabase.models.user-test/with-groups
   metabase.query-processor.streaming/streaming-response                        macros.metabase.query-processor.streaming/streaming-response
   metabase.related-test/with-world                                             macros.metabase.related-test/with-world
   metabase.shared.util.namespaces/import-fn                                    macros.metabase.shared.util.namespaces/import-fn
   metabase.task.setup.query-analysis-setup/with-test-setup!                    macros.metabase.task.setup.query-analysis-setup/with-test-setup!
   metabase.test.data.users/with-group-for-user                                 macros.metabase.test.data.users/with-group-for-user
   metabase.test.util/with-temp-env-var-value!                                  macros.metabase.test.util/with-temp-env-var-value!
   metabase.test.util/with-temporary-raw-setting-values                         macros.metabase.test.util/with-temporary-raw-setting-values
   metabase.test/with-group-for-user                                            macros.metabase.test.data.users/with-group-for-user
   metabase.test/with-persistence-enabled                                       macros.metabase.test.persistence/with-persistence-enabled
   metabase.test/with-temp-env-var-value!                                       macros.metabase.test.util/with-temp-env-var-value!
   metabase.test/with-temporary-raw-setting-values                              macros.metabase.test.util/with-temporary-raw-setting-values
   metabase.xrays.domain-entities.malli/define-getters-and-setters              macros.metabase.xrays.domain-entities.malli/define-getters-and-setters}}

 :config-in-comment
 {:linters {:unresolved-symbol {:level :off}}}

 ;;
 ;; TEST CONFIG
 ;;
 :ns-groups
 ;; the following patterns are considered to be test namespaces:
 ;;
 ;; - Any namespace ending in `-test` or `-test.whatever`
 ;; - Any namespace containing in `test-util`
 ;; - Any namespace that starts with `metabase.test`
 ;;
 ;; this list isn't exhaustive because it misses some stuff like the test runner and HTTP client but it's easier to go
 ;; fix those namespaces than it is to make this regex super hairy.
 [{:pattern "(?:.*-test(?:\\..*)?$)|(?:.*test-util)|(?:^metabase\\.test.*)"
   :name    test-namespaces}
  {:pattern "^(?!.*-test(?:\\..*)?$)(?!.*test-util)(?!^metabase\\.test.*).*$"
   :name    source-namespaces}
  {:pattern "(?:(?:^metabase\\.cmd.*)|(?:^build.*)|(?:^metabuild-common.*)|(?:^release.*)|(?:^i18n.*)|(?:^lint-migrations-file$))"
   :name    printable-namespaces}
  {:pattern "^metabase\\.(?:(?:lib)|(?:legacy-mbql))\\.*"
   :name    metabase-lib}
  ;;
  ;; QP source namespaces: `metabase.query-processor.*`, `metabase-enterprise.sandbox.query-processor.*`, and
  ;; `metabase.driver.*`, excluding `-test` namespaces.
  ;;
  {:pattern "metabase(?:(?:(?:-enterprise\\.sandbox)?\\.query-processor\\.)|(?:\\.driver\\.)).*(?<!-test)$"
   :name    qp-and-driver-source-namespaces}

  ;; driver namespaces
  {:pattern "metabase\\.driver.*$"
   :name    driver-namespaces}]

 :config-in-ns
 {test-namespaces
  {:linters
   {:inline-def                              {:level :off}
    :missing-docstring                       {:level :off}
    :private-call                            {:level :off}
    :metabase/defsetting-must-specify-export {:level :off}
    :discouraged-var                         {metabase.driver/database-supports? {:level :off}}}

   :hooks
   {:analyze-call
    {clojure.core/defmacro hooks.clojure.core/non-thread-safe-form-should-end-with-exclamation
     clojure.core/defn     hooks.clojure.core/non-thread-safe-form-should-end-with-exclamation
     clojure.core/defn-    hooks.clojure.core/non-thread-safe-form-should-end-with-exclamation}}}

  source-namespaces
  {:linters
   {:discouraged-var
    {clojure.core/with-redefs {:message "Don't use with-redefs outside of tests"}
     clojure.core/eval        {:message "Don't use eval outside of tests"}}}}

  printable-namespaces
  {:linters
   {:main-without-gen-class {:level :off}
    :discouraged-var        {clojure.pprint/pprint     {:level :off}
                             clojure.core/print        {:level :off}
                             clojure.core/printf       {:level :off}
                             clojure.core/println      {:level :off}
                             clojure.string/lower-case {:level :off}
                             clojure.string/upper-case {:level :off}}}}

  ;; enable all the extra linters we haven't enabled in the core app yet in MLv2. It's all new code so we can adhere
  ;; to the new stricter rules from day 1
  metabase-lib
  {:linters
   {:docstring-leading-trailing-whitespace                {:level :warning}
    :used-underscored-binding                             {:level :warning}
    :keyword-binding                                      {:level :warning}
    :shadowed-var                                         {:level :warning}
    :metabase/deftest-not-marked-parallel-or-synchronized {:level :warning}

    ;; eventually we should do this for the whole codebase, but the args are in the opposite order so switching them
    ;; all at once isn't trivial, at least we can stop using it in new code.
    :discouraged-var
    {medley.core/map-keys    {:message "Use clojure.core/update-keys"}
     medley.core/map-vals    {:message "Use clojure.core/update-vals"}
     metabase.test/with-temp {:message "Don't use application database inside MLv2 code"}}

    :discouraged-namespace
    {metabase.driver            {:message "MLv2 code should be independent of driver code/methods"}
     metabase.test              {:message "MLv2 tests should only use MLv2 test helpers"}
     metabase.test.data         {:message "MLv2 tests should only use MLv2 test helpers"}
     metabase.util.malli.schema {:message "Prefer metabase.lib.schema schemas in MLv2 code"}
     toucan.db                  {:message "Don't use application database inside MLv2 code"}
     toucan.models              {:message "Don't use application database inside MLv2 code"}
     toucan.util.test           {:message "Don't use application database inside MLv2 code"}
     toucan2.core               {:message "Don't use application database inside MLv2 code"}}}}

  driver-namespaces
  {:linters
   {:discouraged-var
    {metabase.driver/database-supports? {:level :off}}}}

  qp-and-driver-source-namespaces
  {:linters
   {:discouraged-namespace
    {metabase.util.malli.schema {:message "Prefer metabase.lib.schema or metabase.legacy-mbql.schema schemas in QP/driver code"}
     toucan.db                  {:message "Don't use application database directly in QP code; use QP Store/metadata provider"}
     toucan.models              {:message "Don't use application database directly in QP code; use QP Store/metadata provider"}
     toucan.util.test           {:message "Don't use application database directly in QP code; use QP Store/metadata provider"}
     toucan2.core               {:message "Don't use application database directly in QP code; use QP Store/metadata provider"}}

    :discouraged-var
    {medley.core/map-keys              {:message "Use clojure.core/update-keys"}
     medley.core/map-vals              {:message "Use clojure.core/update-vals"}
     metabase.db.query/query           {:message "Don't use application database directly in QP code; use QP Store/metadata provider"}
     metabase.db.query/reducible-query {:message "Don't use application database directly in QP code; use QP Store/metadata provider"}}}}}}<|MERGE_RESOLUTION|>--- conflicted
+++ resolved
@@ -616,13 +616,11 @@
   clojure.core.logic/defne                                                             clj-kondo.lint-as/def-catch-all
   clojure.test.check.clojure-test/defspec                                              clojure.test/deftest
   clojurewerkz.quartzite.jobs/defjob                                                   clojure.core/defn
-  honeysql.helpers/defhelper                                                           clj-kondo.lint-as/def-catch-all
-  honeysql.util/defalias                                                               clojure.core/def
+  metabase-enterprise.serialization.test-util/with-dbs                                 clojure.core/fn
   metabase-enterprise.serialization.test-util/with-random-dump-dir                     clojure.core/let
-  metabase-enterprise.serialization.test-util/with-dbs                                 clojure.core/fn
   metabase.actions.test-util/with-actions                                              clojure.core/let
+  metabase.api.common/defroutes                                                        clojure.core/def
   metabase.api.common/let-404                                                          clojure.core/let
-  metabase.api.common/defroutes                                                        clojure.core/def
   metabase.api.search-test/do-test-users                                               clojure.core/let
   metabase.async.api-response-test/with-response                                       clojure.core/let
   metabase.dashboard-subscription-test/with-dashboard-sub-for-card                     clojure.core/let
@@ -631,9 +629,9 @@
   metabase.db.data-migrations/defmigration                                             clojure.core/def
   metabase.db.liquibase/with-liquibase                                                 clojure.core/let
   metabase.db.schema-migrations-test.impl/with-temp-empty-app-db                       clojure.core/let
-  metabase.driver.mongo.query-processor/mongo-let                                      clojure.core/let
   metabase.driver.mongo.connection/with-mongo-client                                   clojure.core/let
   metabase.driver.mongo.connection/with-mongo-database                                 clojure.core/let
+  metabase.driver.mongo.query-processor/mongo-let                                      clojure.core/let
   metabase.driver.sql-jdbc.actions/with-jdbc-transaction                               clojure.core/let
   metabase.driver.sql-jdbc.connection/with-connection-spec-for-testing-connection      clojure.core/let
   metabase.driver.sql-jdbc.execute.diagnostic/capturing-diagnostic-info                clojure.core/fn
@@ -645,12 +643,12 @@
   metabase.public-settings.premium-features/defenterprise-schema                       clj-kondo.lint-as/def-catch-all
   metabase.public-settings.premium-features/define-premium-feature                     clojure.core/def
   metabase.pulse-test/with-pulse-for-card                                              clojure.core/let
+  metabase.query-processor-test.pipeline-queries-test/pmbql-query                      clojure.core/->
+  metabase.query-processor-test.pipeline-queries-test/run-pmbql-query                  clojure.core/->
   metabase.query-processor.error-type/deferror                                         clojure.core/def
-  metabase.query-processor.setup/with-qp-setup                                         clojure.core/let
   metabase.query-processor.middleware.cache.impl/with-reducible-deserialized-results   clojure.core/let
   metabase.query-processor.middleware.process-userland-query-test/with-query-execution clojure.core/let
-  metabase.query-processor-test.pipeline-queries-test/pmbql-query                      clojure.core/->
-  metabase.query-processor-test.pipeline-queries-test/run-pmbql-query                  clojure.core/->
+  metabase.query-processor.setup/with-qp-setup                                         clojure.core/let
   metabase.shared.util.namespaces/import-fns                                           potemkin/import-vars
   metabase.sync.util/sum-for                                                           clojure.core/for
   metabase.sync.util/with-emoji-progress-bar                                           clojure.core/let
@@ -659,23 +657,20 @@
   metabase.test/defdataset                                                             clojure.core/def
   metabase.test/let-url                                                                clojure.core/let
   metabase.test/with-actions                                                           clojure.core/let
+  metabase.test/with-grouper-batches!                                                  clojure.core/fn
   metabase.test/with-open-channels                                                     clojure.core/let
   metabase.test/with-single-admin-user                                                 clojure.core/fn
   metabase.test/with-temp-dir                                                          clojure.core/let
   metabase.test/with-temp-empty-app-db                                                 clojure.core/let
   metabase.test/with-temp-file                                                         clojure.core/let
   metabase.test/with-user-in-groups                                                    clojure.core/let
-  metabase.test/with-grouper-batches!                                                  clojure.core/fn
   metabase.upload-test/with-upload-table!                                              clojure.core/let
   metabase.util.files/with-open-path-to-resource                                       clojure.core/let
-<<<<<<< HEAD
   metabase.util.log.capture/with-log-messages-for-level                                clojure.core/let
-=======
   metabase.util.malli.defn/defn                                                        schema.core/defn
   metabase.util.malli.defn/defn-                                                       schema.core/defn
   metabase.util.malli.fn/fn                                                            schema.core/fn
   metabase.util.malli/defmethod                                                        schema.core/defmethod
->>>>>>> e426b1a3
   metabase.util.malli/defn                                                             schema.core/defn
   metabase.util.malli/defn-                                                            schema.core/defn
   metabase.util.malli/fn                                                               schema.core/fn
