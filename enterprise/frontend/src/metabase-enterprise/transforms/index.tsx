--- conflicted
+++ resolved
@@ -6,50 +6,16 @@
 import { TransformPicker } from "./components/TransformPicker";
 import { getDataStudioTransformRoutes } from "./routes";
 
-<<<<<<< HEAD
-if (hasPremiumFeature("transforms")) {
-  PLUGIN_TRANSFORMS.isEnabled = true;
-  PLUGIN_ENTITIES.entities["transforms"] = Transforms;
-  PLUGIN_TRANSFORMS.canAccessTransforms = getUserIsAdmin;
-  PLUGIN_TRANSFORMS.getDataStudioTransformRoutes = getDataStudioTransformRoutes;
-  PLUGIN_TRANSFORMS.TransformPicker = TransformPicker;
-=======
 /**
  * Initialize transforms plugin features that depend on hasPremiumFeature.
  */
 export function initializePlugin() {
   if (hasPremiumFeature("transforms")) {
+    PLUGIN_TRANSFORMS.isEnabled = true;
     PLUGIN_ENTITIES.entities["transforms"] = Transforms;
+    PLUGIN_TRANSFORMS.canAccessTransforms = getUserIsAdmin;
+    PLUGIN_TRANSFORMS.getDataStudioTransformRoutes =
+      getDataStudioTransformRoutes;
     PLUGIN_TRANSFORMS.TransformPicker = TransformPicker;
-
-    PLUGIN_TRANSFORMS.getAdminPaths = () => [
-      { key: "transforms", name: t`Transforms`, path: "/admin/transforms" },
-    ];
-
-    PLUGIN_TRANSFORMS.getAdminRoutes = () => (
-      <Route path="transforms" component={createAdminRouteGuard("transforms")}>
-        <Route title={t`Transforms`}>
-          <Route component={ListPageLayout}>
-            <IndexRoute component={TransformListPage} />
-            <Route path="jobs" component={JobListPage} />
-            <Route path="runs" component={RunListPage} />
-          </Route>
-          <Route component={DetailsPageLayout}>
-            <Route path="jobs/new" component={NewJobPage} />
-            <Route path="jobs/:jobId" component={JobPage} />
-            <Route path=":transformId" component={TransformPage} />
-          </Route>
-          {PLUGIN_TRANSFORMS_PYTHON.getAdminRoutes()}
-          <Route path="new/query" component={NewQueryTransformPage} />
-          <Route path="new/native" component={NewNativeTransformPage} />
-          <Route path="new/card/:cardId" component={NewCardTransformPage} />
-          {PLUGIN_TRANSFORMS_PYTHON.isEnabled && (
-            <Route path="new/python" component={NewPythonTransformPage} />
-          )}
-          <Route path=":transformId/query" component={TransformQueryPage} />
-        </Route>
-      </Route>
-    );
   }
->>>>>>> aead8fab
 }