(ns metabase.lib.metadata.result-metadata
  "Code related to calculating result metadata as returned by the Query Processor. This differs from the normal
  [[metabase.lib.metadata.calculation/returned-columns]] a bit, mostly for historical reasons. Hopefully as time moves
  on we can bring this closer and closer to the metadata returned by `returned-columns`. Unlike `returned-columns`,
  this only works on the last stage of the query.

  Traditionally this code lived in the [[metabase.query-processor.middleware.annotate]] namespace, where it is still
  used today."
  (:require
   [clojure.string :as str]
   [medley.core :as m]
   [metabase.legacy-mbql.schema :as mbql.s]
   [metabase.legacy-mbql.util :as mbql.u]
   [metabase.lib.aggregation :as lib.aggregation]
   [metabase.lib.card :as lib.card]
   [metabase.lib.convert :as lib.convert]
   [metabase.lib.expression :as lib.expression]
   [metabase.lib.field.util :as lib.field.util]
   [metabase.lib.join :as lib.join]
   [metabase.lib.join.util :as lib.join.util]
   [metabase.lib.metadata.calculation :as lib.metadata.calculation]
   [metabase.lib.ref :as lib.ref]
   [metabase.lib.schema :as lib.schema]
   [metabase.lib.schema.metadata :as lib.schema.metadata]
   [metabase.lib.util :as lib.util]
   [metabase.lib.util.match :as lib.util.match]
   [metabase.util :as u]
   [metabase.util.log :as log]
   [metabase.util.malli :as mu]
   [metabase.util.malli.registry :as mr]))

(mr/def ::legacy-source
  [:enum :aggregation :fields :breakout :native])

(mr/def ::super-broken-legacy-field-ref
  mbql.s/Reference)

(mr/def ::col
  ;; TODO (Cam 6/19/25) -- I think we should actually namespace all the keys added here (to make it clear where they
  ;; came from) and then have the `annotate` middleware convert them to something else for QP results purposes. Then
  ;; we can 'ban' stuff like `:source-alias` and `:source` within Lib itself. See #59772 for some experimental work
  ;; there.
  [:map
   [::source    {:optional true} ::legacy-source]
   [::field-ref {:optional true} ::super-broken-legacy-field-ref]])

(mr/def ::kebab-cased-map
  [:and
   ::col
   [:fn
    {:error/message "column with all kebab-cased keys"}
    (fn [m]
      (every? (fn [k]
                (not (str/includes? k "_")))
              (keys m)))]])

(mr/def ::cols
  [:maybe [:sequential ::col]])

(mu/defn- merge-col :- ::col
  "Merge a map from `:cols` returned by the driver with the column metadata from MLv2. We'll generally prefer the values
  from the driver to values calculated by MLv2."
  [driver-col :- [:maybe ::col]
   lib-col    :- [:maybe ::col]]
  (let [driver-col (update-keys driver-col u/->kebab-case-en)]
    (merge lib-col
           (m/filter-vals some? driver-col)
           ;; Prefer our inferred base type if the driver returned `:type/*` and ours is more specific
           (when (#{nil :type/*} (:base-type driver-col))
             (when-let [lib-base-type (:base-type lib-col)]
               {:base-type lib-base-type}))
           ;; Prefer our `:name` if it's something different that what's returned by the driver (e.g. for named
           ;; aggregations). Same for `:lib/source`
           (u/select-non-nil-keys lib-col [:name :lib/source])
           ;; whatever type comes back from the query is by definition the effective type, otherwise fall back to the
           ;; type calculated by MLv2
           {:effective-type (or (:base-type driver-col)
                                (:effective-type lib-col)
                                (:base-type lib-col))})))

(mu/defn- merge-cols :- [:sequential ::kebab-cased-map]
  "Merge our column metadata (`:cols`) from MLv2 with the `initial-cols` metadata returned by the driver.

  It's the responsibility of the driver to make sure the `:cols` are returned in the correct number and order (matching
  the order supposed by MLv2)."
  [initial-cols :- [:maybe [:sequential ::kebab-cased-map]]
   lib-cols     :- [:maybe [:sequential ::kebab-cased-map]]]
  (cond
    (= (count initial-cols) (count lib-cols))
    (mapv merge-col initial-cols lib-cols)

    (empty? initial-cols)
    lib-cols

    (empty? lib-cols)
    initial-cols

    :else
    (throw (ex-info (lib.util/format (str "column number mismatch between initial metadata columns returned by driver (%d) and"
                                          " those expected by MLv2 (%d). Did the driver return the wrong number of columns? "
                                          " Or is there a bug in MLv2 metadata calculation?")
                                     (count initial-cols)
                                     (count lib-cols))
                    (letfn [(select-relevant-keys [m]
                              (select-keys m [:id :metabase.lib.join/join-alias :lib/desired-column-alias :lib/deduplicated-name :lib/original-name :name]))]
                      {:initial-cols (map select-relevant-keys initial-cols)
                       :lib-cols     (map select-relevant-keys lib-cols)})))))

(mu/defn- source->legacy-source :- ::legacy-source
  [source :- [:maybe ::lib.schema.metadata/column-source]]
  (case source
    :source/card                :fields
    :source/native              :native
    :source/previous-stage      :fields
    :source/table-defaults      :fields
    :source/fields              :fields
    :source/aggregations        :aggregation
    :source/breakouts           :breakout
    :source/joins               :fields
    :source/expressions         :fields
    :source/implicitly-joinable :fields
    ;; ???? Not clear why some columns don't have a `:lib/source` at all. But in that case just fall back to `:fields`
    :fields))

(mu/defn- basic-native-col :- ::kebab-cased-map
  "Generate basic column metadata for a column coming back from a native query for which we have only barebones metadata
  coming back from the driver like name and base type."
  [col :- ::col]
  (let [base-type (or ((some-fn :base-type :base_type) col)
                      :type/*)]
    {:lib/type       :metadata/column
     :lib/source     :source/native
     :display-name   (:name col)
     :base-type      base-type
     :effective-type base-type}))

;;; TODO (Cam 6/17/25) -- move this into [[metabase.lib.expression]] or something and have it be part of the mainline
;;; methods for metadata calculation
(mu/defn- add-converted-timezone :- [:sequential ::kebab-cased-map]
  "Add `:converted-timezone` to columns that are from `:convert-timezone` expressions (or expressions wrapping them) --
  this is used by [[metabase.query-processor.middleware.format-rows/format-rows-xform]]."
  [query :- ::lib.schema/query
   cols  :- [:sequential ::kebab-cased-map]]
  (mapv (fn [col]
          (let [converted-timezone (when-let [expression-name (:lib/expression-name col)]
                                     (when-let [expr (try
                                                       (lib.expression/resolve-expression query expression-name)
                                                       (catch #?(:clj Throwable :cljs :default) e
                                                         (log/error e "Column metadata has invalid :lib/expression-name (this was probably incorrectly propagated from a previous stage) (QUE-1342)")
                                                         (log/debugf "In query:\n%s" (u/pprint-to-str query))
                                                         nil))]
                                       (lib.util.match/match-one expr
                                         :convert-timezone
                                         (let [[_convert-timezone _opts _expr source-tz] &match]
                                           source-tz))))]
            (cond-> col
              converted-timezone (assoc ::converted-timezone converted-timezone))))
        cols))

<<<<<<< HEAD
=======
(mu/defn- add-source-alias :- [:sequential ::kebab-cased-map]
  "`:source-alias` (`:source_alias`) is still needed
  for [[metabase.query-processor.middleware.remove-inactive-field-refs]]
  and [[metabase.lib.equality/column-join-alias]] to work correctly. Why? Not 100% sure -- we should theoretically be
  able to use `:metabase.lib.join/join-alias` for this purpose -- but that doesn't seem to work. Until I figure that
  out, include the `:source-alias` key.

  Note that this is no longer used on the FE -- see QUE-1355"
  [cols :- [:sequential ::kebab-cased-map]]
  (for [col cols]
    (merge
     (when-let [join-alias ((some-fn lib.join.util/current-join-alias :source-alias :lib/original-join-alias)
                            col)]
       {:source-alias join-alias})
     col)))

>>>>>>> e0e936d3
(mu/defn- add-legacy-source :- [:sequential
                                [:merge
                                 ::kebab-cased-map
                                 [:map
                                  [::source ::legacy-source]]]]
  "Add `:source` to result columns. Needed for legacy FE code. See
  https://metaboat.slack.com/archives/C0645JP1W81/p1749064861598669?thread_ts=1748958872.704799&cid=C0645JP1W81"
  [cols :- [:sequential ::kebab-cased-map]]
  (mapv (fn [col]
          (assoc col ::source (source->legacy-source (:lib/source col))))
        cols))

(defn- add-traditional-display-names
  "There was some insane (weird) display name logic in the old QP code. Try to match what it did. (Not super important
  since display names generally aren't used as keys outside of tests but I guess we can try to mimic them anyway.)"
  [query cols]
  (for [col cols]
    (let [col' (merge col
<<<<<<< HEAD
                      (when-let [previous-join-alias ((some-fn :lib/previous-stage-join-alias :metabase.lib.join/join-alias) col)]
=======
                      (when-let [previous-join-alias ((some-fn :lib/original-join-alias :source-alias) col)]
>>>>>>> e0e936d3
                        {:metabase.lib.join/join-alias previous-join-alias})
                      (when-let [original-name (:lib/original-name col)]
                        {:name original-name}))]
      (if (= col' col)
        col
        (assoc col :display-name (lib.metadata.calculation/display-name query col'))))))

(mu/defn- fe-friendly-expression-ref :- ::super-broken-legacy-field-ref
  "Apparently the FE viz code breaks for pivot queries if `field_ref` comes back with extra 'non-traditional' MLv2
  info (`:base-type` or `:effective-type` in `:expression`), so we better just strip this info out to be sure. If you
  don't believe me remove this and run `e2e/test/scenarios/visualizations-tabular/pivot_tables.cy.spec.js` and you
  will see."
  [col   :- ::kebab-cased-map
   a-ref :- ::super-broken-legacy-field-ref]
  (let [a-ref (mbql.u/remove-namespaced-options a-ref)]
    (lib.util.match/replace a-ref
      [:field (id :guard pos-int?) opts]
      [:field id (not-empty (cond-> (dissoc opts :effective-type :inherited-temporal-unit)
                              (:source-field opts) (dissoc :join-alias)
                              (:metabase.lib.query/transformation-added-base-type col) (dissoc :base-type)))]

      [:field (field-name :guard string?) opts]
      [:field field-name (not-empty (dissoc opts :inherited-temporal-unit))]

      [:expression expression-name (opts :guard (some-fn :base-type :effective-type))]
      (let [fe-friendly-opts (dissoc opts :base-type :effective-type)]
        (if (seq fe-friendly-opts)
          [:expression expression-name fe-friendly-opts]
          [:expression expression-name])))))

(mu/defn- remove-join-alias-from-broken-field-ref?
  "Following the rules for the old 'annotate' code:

  If the source query is from a saved question, remove the join alias as the caller should not be aware of joins
  happening inside the saved question. The `not join-is-at-current-level?` check is to ensure that we are not removing
  `:join-alias` from fields from the right side of the join."
  [query :- ::lib.schema/query
   col   :- ::kebab-cased-map]
  (let [stage                     (lib.util/query-stage query -1)
        stage-has-source-card?    (:qp/stage-had-source-card stage)
        join-is-in-current-stage? (when-let [join-alias (lib.join.util/current-join-alias col)]
                                    (some #(= (lib.join.util/current-join-alias %) join-alias)
                                          (lib.join/joins query -1)))]
    (and stage-has-source-card?
         (not join-is-in-current-stage?))))

;;; TODO (Cam 6/12/25) -- all this stuff should be moved into the main [[metabase.lib.field]] namespace as and done
;;; automatically when [[lib.ref/*ref-style*]] is `:ref.style/broken-legacy-qp-results`
(mu/defn- super-broken-legacy-field-ref :- [:maybe ::super-broken-legacy-field-ref]
  "Generate a SUPER BROKEN legacy field ref for backward-compatibility purposes for frontend viz settings usage."
  [query :- ::lib.schema/query
   col   :- ::kebab-cased-map]
  (when (= (:lib/type col) :metadata/column)
    (let [remove-join-alias? (remove-join-alias-from-broken-field-ref? query col)]
      (println "(:lib/original-ref col):" (:lib/original-ref col)) ; NOCOMMIT
      (->> (if-let [original-ref (:lib/original-ref col)]
             (cond-> original-ref
               remove-join-alias? (lib.join/with-join-alias nil))
             (binding [lib.ref/*ref-style* :ref.style/broken-legacy-qp-results]
               (let [col (cond-> col
                           remove-join-alias? (lib.join/with-join-alias nil)
                           remove-join-alias? (assoc ::remove-join-alias? true))]
                 (->> (merge
                       col
                       (when-not remove-join-alias?
<<<<<<< HEAD
                         (when-some [previous-join-alias (:lib/previous-stage-join-alias col)]
=======
                         (when-let [previous-join-alias (:lib/original-join-alias col)]
>>>>>>> e0e936d3
                           {:metabase.lib.join/join-alias previous-join-alias}))
                       (when-some [original-name (:lib/original-name col)]
                         {:name original-name}))
                      lib.ref/ref))))
           lib.convert/->legacy-MBQL
           (fe-friendly-expression-ref col)))))

(mu/defn- add-legacy-field-refs :- [:sequential ::kebab-cased-map]
  "Add legacy `:field_ref` to QP results metadata which is still used in a single place in the FE -- see
  https://metaboat.slack.com/archives/C0645JP1W81/p1749064632710409?thread_ts=1748958872.704799&cid=C0645JP1W81"
  [query :- ::lib.schema/query
   cols  :- [:sequential ::kebab-cased-map]]
  (lib.convert/do-with-aggregation-list
   (lib.aggregation/aggregations query)
   (fn []
     (mapv (fn [col]
             (let [field-ref (super-broken-legacy-field-ref query col)]
               (cond-> col
                 field-ref (assoc ::field-ref field-ref))))
           cols))))

(mu/defn- deduplicate-names :- [:sequential ::kebab-cased-map]
  "Needed for legacy FE viz settings purposes for the time being. See
  https://metaboat.slack.com/archives/C0645JP1W81/p1749070704566229?thread_ts=1748958872.704799&cid=C0645JP1W81

  These should just get `_2` and what not appended to them as needed -- they should not get truncated."
  [cols :- [:sequential ::kebab-cased-map]]
  (for [col (lib.field.util/add-deduplicated-names cols)]
    (assoc col :name (:lib/deduplicated-name col))))

;;; TODO (Cam 6/13/25) -- duplicated/overlapping responsibility with [[metabase.lib.card/merge-model-metadata]] as
;;; well as [[metabase.lib.field/previous-stage-metadata]] -- find a way to deduplicate these
(mu/defn- merge-model-metadata :- [:sequential ::kebab-cased-map]
  "Merge in snake-cased `:metadata/model-metadata`."
  [query :- ::lib.schema/query
   cols  :- [:sequential ::kebab-cased-map]]
  (let [model-metadata (some->> (get-in query [:info :metadata/model-metadata])
                                (lib.card/->card-metadata-columns query))]
    (cond-> cols
      (seq model-metadata)
      (lib.card/merge-model-metadata model-metadata))))

(mu/defn- add-extra-metadata :- [:sequential ::kebab-cased-map]
  "Add extra metadata to the [[lib/returned-columns]] that only comes back with QP results metadata.

  TODO -- we should probably move all this stuff into lib so it comes back there as well! That's a tech debt problem tho
  I guess. -- Cam"
  [query        :- ::lib.schema/query
   initial-cols :- ::cols]
  (let [lib-cols (binding [lib.metadata.calculation/*display-name-style* :long]
                   (doall (lib.metadata.calculation/returned-columns
                           query
                           -1
                           (lib.util/query-stage query -1)
                           ;; TODO (Cam 6/12/25) -- not 100% sure about using different unique name generation logic
                           ;; here versus what is normally done in Lib -- I guess it should mean joins don't get
                           ;; truncated, but don't we want desired column aliases to match what lib generates?
                           {:unique-name-fn  (lib.util/non-truncating-unique-name-generator)
                            :include-remaps? (not (get-in query [:middleware :disable-remaps?]))})))
        ;; generate barebones cols if lib was unable to calculate metadata here.
        lib-cols (if (empty? lib-cols)
                   (mapv basic-native-col initial-cols)
                   lib-cols)]
    (->> initial-cols
         (map (fn [col]
                (update-keys col u/->kebab-case-en)))
         ((fn [cols]
            (cond-> cols
              (seq lib-cols) (merge-cols lib-cols))))
         (add-converted-timezone query)
         add-legacy-source
         (add-traditional-display-names query)
         (add-legacy-field-refs query)
         deduplicate-names
         (merge-model-metadata query))))

;;; TODO (Cam 6/18/25) -- maybe these should be part of the big `->>` in the function above?

(defn- add-unit [col]
  (merge
   (when-let [temporal-unit ((some-fn :metabase.lib.field/temporal-unit :inherited-temporal-unit) col)]
     {::unit temporal-unit})
   col))

(defn- add-binning-info [col]
  (merge
   (when-let [binning-info (:metabase.lib.field/binning col)]
     {::binning-info (merge
                      (when-let [strategy (:strategy binning-info)]
                        {:binning-strategy strategy})
                      binning-info)})
   col))

;;; TODO (Cam 6/12/25) -- remove `:lib/uuid` because it causes way to many test failures. Probably would be better to
;;; keep it around but I don't have time to update a million tests.
(defn- remove-lib-uuids [col]
  (dissoc col :lib/uuid :lib/source-uuid :lib/original-ref))

(mu/defn- col->legacy-metadata :- ::kebab-cased-map
  "Convert MLv2-style `:metadata/column` column metadata to the `snake_case` legacy format we've come to know and love
  in QP results metadata (`data.cols`)."
  [col :- ::kebab-cased-map]
  (-> col
      add-unit
      add-binning-info
      remove-lib-uuids))

(mu/defn- cols->legacy-metadata :- [:sequential ::kebab-cased-map]
  "Convert MLv2-style `kebab-case` metadata to legacy QP metadata results `snake_case`-style metadata. Keys are slightly
  different as well. This is mostly for backwards compatibility with old FE code. See this thread
  https://metaboat.slack.com/archives/C0645JP1W81/p1749077302448169?thread_ts=1748958872.704799&cid=C0645JP1W81"
  [cols :- [:sequential ::kebab-cased-map]]
  (mapv col->legacy-metadata cols))

(mu/defn expected-cols :- [:and
                           [:sequential ::kebab-cased-map]
                           [:fn
                            {:error/message "columns should have unique :name(s)"}
                            (fn [cols]
                              (or (empty? cols)
                                  (apply distinct? (map :name cols))))]]
  "Return metadata for columns returned by a pMBQL `query`.

  `initial-cols` are (optionally) the initial minimal metadata columns as returned by the driver (usually just column
  name and base type). If provided these are merged with the columns the query is expected to return.

  Note this `initial-cols` is more or less required for native queries unless they have metadata attached."
  ([query]
   (expected-cols query []))

  ([query         :- ::lib.schema/query
    initial-cols  :- ::cols]
   (->> initial-cols
        (add-extra-metadata query)
        cols->legacy-metadata)))<|MERGE_RESOLUTION|>--- conflicted
+++ resolved
@@ -157,25 +157,6 @@
               converted-timezone (assoc ::converted-timezone converted-timezone))))
         cols))
 
-<<<<<<< HEAD
-=======
-(mu/defn- add-source-alias :- [:sequential ::kebab-cased-map]
-  "`:source-alias` (`:source_alias`) is still needed
-  for [[metabase.query-processor.middleware.remove-inactive-field-refs]]
-  and [[metabase.lib.equality/column-join-alias]] to work correctly. Why? Not 100% sure -- we should theoretically be
-  able to use `:metabase.lib.join/join-alias` for this purpose -- but that doesn't seem to work. Until I figure that
-  out, include the `:source-alias` key.
-
-  Note that this is no longer used on the FE -- see QUE-1355"
-  [cols :- [:sequential ::kebab-cased-map]]
-  (for [col cols]
-    (merge
-     (when-let [join-alias ((some-fn lib.join.util/current-join-alias :source-alias :lib/original-join-alias)
-                            col)]
-       {:source-alias join-alias})
-     col)))
-
->>>>>>> e0e936d3
 (mu/defn- add-legacy-source :- [:sequential
                                 [:merge
                                  ::kebab-cased-map
@@ -194,11 +175,7 @@
   [query cols]
   (for [col cols]
     (let [col' (merge col
-<<<<<<< HEAD
                       (when-let [previous-join-alias ((some-fn :lib/previous-stage-join-alias :metabase.lib.join/join-alias) col)]
-=======
-                      (when-let [previous-join-alias ((some-fn :lib/original-join-alias :source-alias) col)]
->>>>>>> e0e936d3
                         {:metabase.lib.join/join-alias previous-join-alias})
                       (when-let [original-name (:lib/original-name col)]
                         {:name original-name}))]
@@ -264,11 +241,7 @@
                  (->> (merge
                        col
                        (when-not remove-join-alias?
-<<<<<<< HEAD
                          (when-some [previous-join-alias (:lib/previous-stage-join-alias col)]
-=======
-                         (when-let [previous-join-alias (:lib/original-join-alias col)]
->>>>>>> e0e936d3
                            {:metabase.lib.join/join-alias previous-join-alias}))
                        (when-some [original-name (:lib/original-name col)]
                          {:name original-name}))
