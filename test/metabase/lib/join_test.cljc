--- conflicted
+++ resolved
@@ -1136,20 +1136,6 @@
         (let [[rhs-column] (filter :selected? (lib/join-condition-rhs-columns query 0 join lhs rhs))]
           (is (= {:lib/type :option/temporal-bucketing, :unit :month} (lib/temporal-bucket rhs-column))))))))
 
-<<<<<<< HEAD
-(deftest ^:parallel join-source-card-with-in-previous-stage-with-joins-test
-  (testing "Make sure we generate correct join conditions when joining source cards with joins (#31769)"
-    (is (=? {:stages [{:source-card 1}
-                      {:joins [{:stages     [{:source-card 2}]
-                                :fields     :all
-                                :conditions [[:=
-                                              {}
-                                              [:field {:base-type :type/Text} "Products__CATEGORY"]
-                                              [:field {:join-alias "Question 2 - Category"} (meta/id :products :category)]]]
-                                :alias      "Question 2 - Category"}]
-                       :limit 2}]}
-            (lib.tu.mocks-31769/query)))))
-=======
 (deftest ^:parallel join-a-table-test
   (testing "As a convenience, we should support calling `join` with a Table metadata and do the right thing automatically"
     (is (=? {:stages [{:source-table (meta/id :orders)
@@ -1173,4 +1159,16 @@
                                                        [:field {:join-alias "Orders"} (meta/id :orders :product-id)]]]}]}]}
               (-> (lib/query meta/metadata-provider (meta/table-metadata :products))
                   (lib/join (meta/table-metadata :orders))))))))
->>>>>>> 167153ca
+
+(deftest ^:parallel join-source-card-with-in-previous-stage-with-joins-test
+  (testing "Make sure we generate correct join conditions when joining source cards with joins (#31769)"
+    (is (=? {:stages [{:source-card 1}
+                      {:joins [{:stages     [{:source-card 2}]
+                                :fields     :all
+                                :conditions [[:=
+                                              {}
+                                              [:field {:base-type :type/Text} "Products__CATEGORY"]
+                                              [:field {:join-alias "Question 2 - Category"} (meta/id :products :category)]]]
+                                :alias      "Question 2 - Category"}]
+                       :limit 2}]}
+            (lib.tu.mocks-31769/query)))))