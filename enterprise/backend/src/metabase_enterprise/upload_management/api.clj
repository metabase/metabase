(ns metabase-enterprise.upload-management.api
  (:require
   [metabase.api.common :as api]
   [metabase.api.macros :as api.macros]
   [metabase.api.routes.common :refer [+auth]]
   [metabase.models.interface :as mi]
   [metabase.premium-features.core :as premium-features]
   [metabase.upload :as upload]
   [metabase.util.i18n :refer [tru]]
   [metabase.util.malli.schema :as ms]
   [toucan2.core :as t2]))

<<<<<<< HEAD
(defn- attached-dwh-tables
  "Used for adding attached DWH tables to the list of tables visible to the user. In practice these are to manage
  google sheets uploads."
  []
  (when (premium-features/has-feature? :attached-dwh)
    (when-let [dw-db-id (t2/select-one-fn :id :model/Database :is_attached_dwh true)]
      (when-let [dw-tables (t2/select :model/Table :db_id dw-db-id :active true)]
        dw-tables))))

=======
>>>>>>> 77291ab8
(api.macros/defendpoint :get "/tables"
  "Get all `Tables` visible to the current user which were created by uploading a file."
  []
  (as-> (t2/select :model/Table, :active true, :is_upload true, {:order-by [[:name :asc]]}) tables
    ;; See https://github.com/metabase/metabase/issues/41023
    (concat tables (attached-dwh-tables))
    (map #(update % :schema str) tables)
    (filterv mi/can-read? tables)))

(api.macros/defendpoint :delete "/tables/:id"
  "Delete the uploaded table from the database, optionally archiving cards for which it is the primary source."
  [{:keys [id]} :- [:map
                    [:id ms/PositiveInt]]
<<<<<<< HEAD
   {:keys [archive-cards]} :- [:map [:archive-cards {:default false} ms/BooleanValue]]
   {}]
=======
   {:keys [archive-cards]} :- [:map
                               [:archive-cards {:optional true} [:maybe {:default false} ms/BooleanValue]]]]
>>>>>>> 77291ab8
  (try
    ;; To be idempotent, we do not check whether the table has already been deactivated.
    (let [table  (api/check-404 (t2/select-one :model/Table id))
          result (upload/delete-upload! table :archive-cards? archive-cards)]
      {:status 200
       :body   (= :done result)})
    (catch Throwable e
      {:status (or (-> e ex-data :status-code)
                   500)
       :body   {:message (or (ex-message e)
                             (tru "There was an error deleting the table"))}})))

(api/define-routes +auth)<|MERGE_RESOLUTION|>--- conflicted
+++ resolved
@@ -10,7 +10,6 @@
    [metabase.util.malli.schema :as ms]
    [toucan2.core :as t2]))
 
-<<<<<<< HEAD
 (defn- attached-dwh-tables
   "Used for adding attached DWH tables to the list of tables visible to the user. In practice these are to manage
   google sheets uploads."
@@ -20,8 +19,7 @@
       (when-let [dw-tables (t2/select :model/Table :db_id dw-db-id :active true)]
         dw-tables))))
 
-=======
->>>>>>> 77291ab8
+
 (api.macros/defendpoint :get "/tables"
   "Get all `Tables` visible to the current user which were created by uploading a file."
   []
@@ -35,13 +33,8 @@
   "Delete the uploaded table from the database, optionally archiving cards for which it is the primary source."
   [{:keys [id]} :- [:map
                     [:id ms/PositiveInt]]
-<<<<<<< HEAD
-   {:keys [archive-cards]} :- [:map [:archive-cards {:default false} ms/BooleanValue]]
-   {}]
-=======
    {:keys [archive-cards]} :- [:map
                                [:archive-cards {:optional true} [:maybe {:default false} ms/BooleanValue]]]]
->>>>>>> 77291ab8
   (try
     ;; To be idempotent, we do not check whether the table has already been deactivated.
     (let [table  (api/check-404 (t2/select-one :model/Table id))
