(ns metabase.lib.core
  "Currently this is mostly a convenience namespace for REPL and test usage. We'll probably have a slightly different
  version of this for namespace for QB and QP usage in the future -- TBD."
  (:refer-clojure :exclude [filter remove replace and or not = < <= > ->> >= not-empty case count distinct max min
                            + - * / time abs concat replace])
  (:require
   [metabase.lib.aggregation :as lib.aggregation]
   [metabase.lib.breakout :as lib.breakout]
   [metabase.lib.dev :as lib.dev]
   [metabase.lib.expression :as lib.expression]
   [metabase.lib.field :as lib.field]
   [metabase.lib.filter :as lib.filter]
   [metabase.lib.join :as lib.join]
   [metabase.lib.limit :as lib.limit]
   [metabase.lib.metadata.calculation :as lib.metadata.calculation]
   [metabase.lib.metric :as lib.metric]
   [metabase.lib.order-by :as lib.order-by]
   [metabase.lib.query :as lib.query]
   [metabase.lib.stage :as lib.stage]
   [metabase.lib.table :as lib.table]
   [metabase.lib.temporal-bucket :as lib.temporal-bucket]
   [metabase.shared.util.namespaces :as shared.ns]))

(comment lib.aggregation/keep-me
         lib.breakout/keep-me
         lib.dev/keep-me
         lib.expression/keep-me
         lib.field/keep-me
         lib.filter/keep-me
         lib.join/keep-me
         lib.limit/keep-me
         lib.metadata.calculation/keep-me
         lib.metric/keep-me
         lib.order-by/keep-me
         lib.query/keep-me
         lib.stage/keep-me
         lib.table/keep-me
         lib.temporal-bucket/keep-me)

(shared.ns/import-fns
  [lib.aggregation
   aggregate
   count
   avg
   count-where
   distinct
   max
   median
   min
   percentile
   share
   stddev
   sum
   sum-where]
  [lib.breakout
   breakout]
  [lib.dev
   field
   query-for-table-name]
  [lib.expression
   expression
   +
   -
   *
   /
   case
   coalesce
   abs
   log
   exp
   sqrt
   ceil
   floor
   round
   power
   interval
   relative-datetime
   time
   absolute-datetime
   now
   convert-timezone
   get-week
   get-year
   get-month
   get-day
   get-hour
   get-minute
   get-second
   get-quarter
   datetime-add
   datetime-subtract
   concat
   substring
   replace
   regexextract
   length
   trim
   ltrim
   rtrim
   upper
   lower]
  [lib.field
   with-join-alias]
  [lib.filter
   filter
<<<<<<< HEAD
   add-filter
   current-filter
   current-filters
=======
>>>>>>> 9ae66ab7
   and
   or
   not
   = !=
   < <=
   > >=
   between
   inside
   is-null not-null
   is-empty not-empty
   starts-with ends-with
   contains does-not-contain
   time-interval
   segment
   ->and
   ->or
   ->not
   ->= ->!=
   ->< -><=
   ->> ->>=
   ->between
   ->inside
   ->is-null ->not-null
   ->is-empty ->not-empty
   ->starts-with ->ends-with
   ->contains ->does-not-contain
   ->time-interval
   ->segment]
  [lib.join
   join
   join-clause
   joins]
  [lib.limit
   current-limit
   limit]
  [lib.metadata.calculation
   column-name
   describe-query
   display-name
   suggested-name]
  [lib.order-by
   order-by
   order-by-clause
   order-bys]
  [lib.query
   native-query
   query
   saved-question-query]
  [lib.temporal-bucket
   temporal-bucket])<|MERGE_RESOLUTION|>--- conflicted
+++ resolved
@@ -103,12 +103,9 @@
    with-join-alias]
   [lib.filter
    filter
-<<<<<<< HEAD
    add-filter
    current-filter
    current-filters
-=======
->>>>>>> 9ae66ab7
    and
    or
    not
