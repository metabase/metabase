import * as ML from "cljs/metabase.lib.js";
import type { DatasetColumn, RowValue } from "metabase-types/api";
import type {
  ColumnFilterDrillDetails,
  ColumnMetadata,
  DataRow,
  Dimension,
  DrillThru,
  PivotDrillDetails,
  Query,
} from "./types";

// NOTE: value might be null or undefined, and they mean different things!
// null means a value of SQL NULL; undefined means no value, i.e. a column header was clicked.
export function availableDrillThrus(
  query: Query,
  stageIndex: number,
  column: ColumnMetadata | DatasetColumn | undefined,
  value: RowValue | undefined,
  row: DataRow | undefined,
  dimensions: Dimension[] | undefined,
): DrillThru[] {
  return ML.available_drill_thrus(
    query,
    stageIndex,
    column,
    value,
    row,
    dimensions,
  );
}

// TODO: Precise types for each of the various extra args?
export function drillThru(
  query: Query,
  stageIndex: number,
  drillThru: DrillThru,
  ...args: any[]
): Query {
  return ML.drill_thru(query, stageIndex, drillThru, ...args);
}

<<<<<<< HEAD
export function columnFilterDrillDetails(
  drillThru: DrillThru,
): ColumnFilterDrillDetails {
  return ML.column_filter_drill_details(drillThru);
=======
export function pivotDrillDetails(drillThru: DrillThru): PivotDrillDetails {
  return ML.pivot_drill_details(drillThru);
>>>>>>> 1f0be6dc
}<|MERGE_RESOLUTION|>--- conflicted
+++ resolved
@@ -40,13 +40,12 @@
   return ML.drill_thru(query, stageIndex, drillThru, ...args);
 }
 
-<<<<<<< HEAD
 export function columnFilterDrillDetails(
   drillThru: DrillThru,
 ): ColumnFilterDrillDetails {
   return ML.column_filter_drill_details(drillThru);
-=======
+}
+
 export function pivotDrillDetails(drillThru: DrillThru): PivotDrillDetails {
   return ML.pivot_drill_details(drillThru);
->>>>>>> 1f0be6dc
 }