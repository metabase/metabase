import type { EditorState } from "@codemirror/state";
import { useDisclosure } from "@mantine/hooks";
import CodeMirror, {
  EditorSelection,
  type ReactCodeMirrorRef,
} from "@uiw/react-codemirror";
import cx from "classnames";
import { useCallback, useMemo, useRef, useState } from "react";
import { useMount } from "react-use";
import { t } from "ttag";
import _ from "underscore";

import { useSelector } from "metabase/lib/redux";
import { getMetadata } from "metabase/selectors/metadata";
import { Button, Tooltip as ButtonTooltip, Flex, Icon } from "metabase/ui";
import * as Lib from "metabase-lib";
import { format } from "metabase-lib/v1/expressions";
import { tokenAtPos } from "metabase-lib/v1/expressions/complete/util";
import { TOKEN } from "metabase-lib/v1/expressions/tokenizer";
import type { ErrorWithMessage } from "metabase-lib/v1/expressions/types";
import type Metadata from "metabase-lib/v1/metadata/Metadata";

import { FunctionBrowser } from "../FunctionBrowser";
import { LayoutMain, LayoutSidebar } from "../Layout";
import type { ClauseType, StartRule } from "../types";

import { CloseModal, useCloseModal } from "./CloseModal";
import S from "./Editor.module.css";
import { Errors } from "./Errors";
import type { Shortcut } from "./Shortcuts";
import { Shortcuts } from "./Shortcuts";
import { Tooltip } from "./Tooltip";
import { DEBOUNCE_VALIDATION_MS } from "./constants";
import { useCustomTooltip } from "./custom-tooltip";
import { useExtensions } from "./extensions";
import { diagnoseAndCompileExpression } from "./utils";

type EditorProps<S extends StartRule> = {
  id?: string;
  clause?: ClauseType<S> | null;
  name: string;
  query: Lib.Query;
  stageIndex: number;
  startRule: S;
  expressionIndex?: number;
  reportTimezone?: string;
  readOnly?: boolean;
  error?: ErrorWithMessage | Error | null;
  hasHeader?: boolean;

  onChange: (
    clause: ClauseType<S> | null,
    error: ErrorWithMessage | null,
  ) => void;
  shortcuts?: Shortcut[];
};

const EDITOR_WIDGET_HEIGHT = 220;
const FB_HEIGHT = EDITOR_WIDGET_HEIGHT + 46;
const FB_HEIGHT_WITH_HEADER = FB_HEIGHT + 48;

export function Editor<S extends StartRule = "expression">(
  props: EditorProps<S>,
) {
  const {
    id,
    name,
    startRule = "expression",
    stageIndex,
    query,
    expressionIndex,
    readOnly,
    error,
    reportTimezone,
    shortcuts,
<<<<<<< HEAD
    hasHeader,
=======
    onCloseEditor,
>>>>>>> c7a03ed0
  } = props;

  const ref = useRef<ReactCodeMirrorRef>(null);
  const metadata = useSelector(getMetadata);
  const [isFunctionBrowserOpen, { toggle: toggleFunctionBrowser }] =
    useDisclosure();

  const {
    source,
    hasSourceChanged,
    onSourceChange,
    onBlur,
    formatExpression,
    isFormatting,
    isValidated,
  } = useExpression({
    ...props,
    metadata,
    error,
  });

  const { showModal, closeModal } = useCloseModal({
    allowPopoverExit: source === "" || !hasSourceChanged,
  });

  const [customTooltip, portal] = useCustomTooltip({
    getPosition: getTooltipPosition,
    render: props => (
      <Tooltip
        query={query}
        stageIndex={stageIndex}
        metadata={metadata}
        reportTimezone={reportTimezone}
        {...props}
      />
    ),
  });

  const extensions = useExtensions({
    startRule,
    query,
    stageIndex,
    name,
    expressionIndex,
    reportTimezone,
    metadata,
    extensions: [customTooltip],
  });

  const handleFunctionBrowserClauseClick = useCallback(
    (displayName: string) => {
      const view = ref.current?.view;
      if (!view) {
        return;
      }
      view?.focus();
      view?.dispatch(
        view.state.changeByRange(range => ({
          range: EditorSelection.range(
            range.to + displayName.length + 1,
            range.to + displayName.length + 1,
          ),
          changes: [{ from: range.from, insert: `${displayName}()` }],
        })),
      );
    },
    [],
  );

  return (
    <>
      <LayoutMain className={cx(S.wrapper, { [S.formatting]: isFormatting })}>
        <CodeMirror
          id={id}
          ref={ref}
          data-testid="custom-expression-query-editor"
          className={S.editor}
          extensions={extensions}
          readOnly={readOnly || isFormatting}
          value={source}
          onChange={onSourceChange}
          onBlur={onBlur}
          height="100%"
          width="100%"
          indentWithTab={false}
          autoFocus
        />
        <Errors error={error} />

        {source.trim() === "" && !isFormatting && error == null && (
          <Shortcuts shortcuts={shortcuts} className={S.shortcuts} />
        )}

        <Flex className={S.toolbar} pt="sm" pr="sm" direction="column">
          <ButtonTooltip label={t`Function browser`}>
            <Button
              aria-label={t`Function browser`}
              onClick={toggleFunctionBrowser}
              variant={isFunctionBrowserOpen ? "filled" : "subtle"}
              className={S.toolbarButton}
              size="xs"
              p="x"
              leftSection={<Icon name="function" />}
            />
          </ButtonTooltip>
          {source.trim() !== "" && error == null && isValidated && (
            <ButtonTooltip label={t`Auto-format`}>
              <Button
                aria-label={t`Auto-format`}
                onClick={formatExpression}
                variant="subtle"
                size="xs"
                p="xs"
                disabled={isFormatting || error != null}
                leftSection={<Icon name="format_code" />}
              />
            </ButtonTooltip>
          )}
        </Flex>

        {portal}
      </LayoutMain>

<<<<<<< HEAD
      {isFunctionBrowserOpen && (
        <LayoutSidebar h={hasHeader ? FB_HEIGHT_WITH_HEADER : FB_HEIGHT}>
          <FunctionBrowser
            startRule={startRule}
            reportTimezone={reportTimezone}
            query={query}
            onClauseClick={handleFunctionBrowserClauseClick}
          />
        </LayoutSidebar>
      )}
    </>
=======
      {portal}
      {showModal && (
        <CloseModal
          onKeepEditing={closeModal}
          onDiscardChanges={onCloseEditor}
        />
      )}
    </Flex>
>>>>>>> c7a03ed0
  );
}

function useExpression<S extends StartRule = "expression">({
  name,
  clause,
  startRule,
  stageIndex,
  query,
  expressionIndex,
  metadata,
  onChange,
}: EditorProps<S> & {
  metadata: Metadata;
}) {
  const [source, setSource] = useState("");
  const [initialSource, setInitialSource] = useState("");
  const [isFormatting, setIsFormatting] = useState(true);
  const [isValidated, setIsValidated] = useState(false);
  const errorRef = useRef<ErrorWithMessage | null>(null);

  const formatExpression = useCallback(
    ({ initial = false }: { initial?: boolean }) => {
      const expression =
        clause &&
        Lib.legacyExpressionForExpressionClause(query, stageIndex, clause);

      if (!expression) {
        setIsFormatting(false);
        setSource("");
        if (initial) {
          setInitialSource("");
        }
        return;
      }

      format(expression, {
        query,
        stageIndex,
        expressionIndex,
        printWidth: 55, // 60 is the width of the editor
      })
        .catch(() => "")
        .then(source => {
          setIsFormatting(false);
          setSource(source);
          if (initial) {
            setInitialSource(source);
          }
        });
    },
    [clause, query, stageIndex, expressionIndex],
  );

  const handleChange = useCallback<typeof onChange>(
    (clause, error) => {
      setIsValidated(true);
      errorRef.current = error;
      onChange(clause, error);
    },
    [onChange],
  );

  const debouncedOnChange = useMemo(
    () => _.debounce(handleChange, DEBOUNCE_VALIDATION_MS, false),
    [handleChange],
  );

  const handleUpdate = useCallback(
    (source: string, immediate: boolean = false) => {
      setSource(source);
      setIsValidated(false);

      if (source.trim() === "") {
        debouncedOnChange.cancel();
        handleChange(null, null);
        return;
      }

      const { clause, error } = diagnoseAndCompileExpression(source, {
        startRule,
        query,
        stageIndex,
        expressionIndex,
        metadata,
        name,
      });
      if (immediate || errorRef.current) {
        debouncedOnChange.cancel();
        handleChange(clause, error);
      } else {
        debouncedOnChange(clause, error);
      }
    },
    [
      name,
      query,
      stageIndex,
      startRule,
      metadata,
      expressionIndex,
      handleChange,
      debouncedOnChange,
      // prevError,
    ],
  );

  useMount(() => {
    // format the source when the component mounts
    formatExpression({
      initial: true,
    });
  });

  const handleSourceChange = useCallback(
    (source: string) => {
      handleUpdate(source, false);
    },
    [handleUpdate],
  );

  const handleBlur = useCallback(() => {
    handleUpdate(source, true);
  }, [handleUpdate, source]);

  const handleFormatExpression = useCallback(() => {
    formatExpression({ initial: false });
  }, [formatExpression]);

  return {
    source,
    initialSource,
    hasSourceChanged: source !== initialSource,
    onSourceChange: handleSourceChange,
    onBlur: handleBlur,
    formatExpression: handleFormatExpression,
    isFormatting,
    isValidated,
  };
}

function getTooltipPosition(state: EditorState) {
  const pos = state.selection.main.head;
  const source = state.doc.toString();
  let token = tokenAtPos(source, pos);
  if (
    pos > 0 &&
    token &&
    token.type === TOKEN.Operator &&
    (token.op === "," || token.op === "(")
  ) {
    // when we're `,` or `(`, return the previous token instead
    token = tokenAtPos(source, pos - 1);
  }

  return token?.start ?? pos;
}<|MERGE_RESOLUTION|>--- conflicted
+++ resolved
@@ -47,6 +47,7 @@
   readOnly?: boolean;
   error?: ErrorWithMessage | Error | null;
   hasHeader?: boolean;
+  onCloseEditor?: () => void;
 
   onChange: (
     clause: ClauseType<S> | null,
@@ -73,11 +74,8 @@
     error,
     reportTimezone,
     shortcuts,
-<<<<<<< HEAD
     hasHeader,
-=======
     onCloseEditor,
->>>>>>> c7a03ed0
   } = props;
 
   const ref = useRef<ReactCodeMirrorRef>(null);
@@ -201,7 +199,6 @@
         {portal}
       </LayoutMain>
 
-<<<<<<< HEAD
       {isFunctionBrowserOpen && (
         <LayoutSidebar h={hasHeader ? FB_HEIGHT_WITH_HEADER : FB_HEIGHT}>
           <FunctionBrowser
@@ -212,17 +209,14 @@
           />
         </LayoutSidebar>
       )}
-    </>
-=======
-      {portal}
+
       {showModal && (
         <CloseModal
           onKeepEditing={closeModal}
           onDiscardChanges={onCloseEditor}
         />
       )}
-    </Flex>
->>>>>>> c7a03ed0
+    </>
   );
 }
 
