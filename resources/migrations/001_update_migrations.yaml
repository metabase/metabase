--- conflicted
+++ resolved
@@ -4187,7 +4187,31 @@
                   remarks: 'Hash of normalized query, calculated in middleware.cache'
 
   - changeSet:
-<<<<<<< HEAD
+      id: v49.00-000
+      author: qnkhuat
+      comment: Remove leagcy pulses
+      changes:
+        - sql: DELETE FROM pulse where dashboard_id is null and alert_condition is null;
+      # pulse has been deprecated in v38(~2.5 years ago), even the UI to view it is broken
+      # so we don't need to worry about recovering it on rollback
+      rollback:
+
+  - changeSet:
+      id: v49.00-003
+      author: qnkhuat
+      comment: Add metabase_field.database_indexed
+      changes:
+        - addColumn:
+            tableName: metabase_field
+            columns:
+              - column:
+                  name: database_indexed
+                  type: boolean
+                  constraints:
+                    nullable: true
+                  remarks: 'If the database supports indexing, this column indicate whether or not a field is indexed, or is the 1st column in a composite index'
+
+  - changeSet:
       id: v49.00-009
       author: adam-james
       comment: Migrate pulse_card.include_csv to 'true' when the joined card.display is 'table'
@@ -4208,31 +4232,6 @@
               WHERE pulse_card.card_id = report_card.id
               AND report_card.display = 'table';
       rollback: # no change
-=======
-      id: v49.00-000
-      author: qnkhuat
-      comment: Remove leagcy pulses
-      changes:
-        - sql: DELETE FROM pulse where dashboard_id is null and alert_condition is null;
-      # pulse has been deprecated in v38(~2.5 years ago), even the UI to view it is broken
-      # so we don't need to worry about recovering it on rollback
-      rollback:
-
-  - changeSet:
-      id: v49.00-003
-      author: qnkhuat
-      comment: Add metabase_field.database_indexed
-      changes:
-        - addColumn:
-            tableName: metabase_field
-            columns:
-              - column:
-                  name: database_indexed
-                  type: boolean
-                  constraints:
-                    nullable: true
-                  remarks: 'If the database supports indexing, this column indicate whether or not a field is indexed, or is the 1st column in a composite index'
->>>>>>> 4218535a
 
   # >>>>>>>>>> DO NOT ADD NEW MIGRATIONS BELOW THIS LINE! ADD THEM ABOVE <<<<<<<<<<
 
