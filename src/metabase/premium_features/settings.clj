(ns metabase.premium-features.settings
  "Impls for settings that need to fetch token status live in [[metabase.premium-features.token-check]]."
  (:require
   [metabase.config.core :as config]
   [metabase.settings.core :as setting :refer [defsetting]]
   [metabase.util.i18n :refer [deferred-tru]]))

(defsetting site-uuid-for-premium-features-token-checks
  "In the interest of respecting everyone's privacy and keeping things as anonymous as possible we have a *different*
  site-wide UUID that we use for the EE/premium features token feature check API calls. It works in fundamentally the
  same way as [[site-uuid]] but should only be used by the token check logic
  in [[metabase.premium-features.core/fetch-token-status]]. (`site-uuid` is used for anonymous
  analytics aka stats and if we sent it along with the premium features token check API request it would no longer be
  anonymous.)"
  :encryption :when-encryption-key-set
  :visibility :internal
  :base       setting/uuid-nonce-base
  :doc        false)

(defsetting active-users-count
  (deferred-tru "Number of active users")
  :visibility :admin
  :type       :integer
  :audit      :never
  :setter     :none
  :default    0
  :export?    false
  :getter     (fn []
                ((requiring-resolve 'metabase.premium-features.token-check/-active-users-count))))

(defsetting token-status
  (deferred-tru "Cached token status for premium features. This is to avoid an API request on the the first page load.")
  :visibility :admin
  :type       :json
  :audit      :never
  :setter     :none
  :getter     (fn []
                ((requiring-resolve 'metabase.premium-features.token-check/-token-status))))

;;; TODO - rename this to premium-features-token?
(defsetting premium-embedding-token
  (deferred-tru "Token for premium features. Go to the MetaStore to get yours!")
  :audit :never
  :sensitive? true
  :setter (fn [new-value]
            ((requiring-resolve 'metabase.premium-features.token-check/-set-premium-embedding-token!) new-value)))

(defsetting airgap-enabled
  "Returns true if the current instance is airgapped."
  :type       :boolean
  :visibility :public
  :setter     :none
  :audit      :never
  :export?    false
  :getter     (fn []
                ((requiring-resolve 'metabase.premium-features.token-check/-airgap-enabled))))

(defn- has-feature? [feature]
  ((requiring-resolve 'metabase.premium-features.token-check/has-feature?) feature))

(defsetting is-hosted?
  "Is the Metabase instance running in the cloud?"
  :type       :boolean
  :visibility :public
  :setter     :none
  :audit      :never
  :getter     (fn [] (boolean
                      (and
                       (has-feature? :hosting)
                       (not (airgap-enabled)))))
  :doc        false)

(def ^:private premium-features
  "Set of defined premium feature keywords."
  (atom #{}))

(defn- default-premium-feature-getter [feature]
  (fn []
    (and config/ee-available?
         (has-feature? feature))))

(defmacro define-premium-feature
  "Convenience for generating a [[metabase.settings.models.setting/defsetting]] form for a premium token feature. (The Settings
  definitions for Premium token features all look more or less the same, so this prevents a lot of code duplication.)"
  [setting-name docstring feature & {:as options}]
  (let [options (merge {:type       :boolean
                        :visibility :public
                        :setter     :none
                        :audit      :never
                        :getter     `(default-premium-feature-getter ~(some-> feature name))}
                       options)]
    `(do
       (swap! premium-features conj ~feature)
       (defsetting ~setting-name
         ~docstring
         ~@(mapcat identity options)))))

(define-premium-feature hide-embed-branding?
  "Logo Removal and Full App Embedding. Should we hide the 'Powered by Metabase' attribution on the embedding pages?
   `true` if we have a valid premium embedding token."
  :embedding
  :export? true
  ;; This specific feature DOES NOT require the EE code to be present in order for it to return truthy, unlike
  ;; everything else.
  :getter #(has-feature? :embedding))

(define-premium-feature enable-embedding-sdk-origins?
  "Should we allow users embed the SDK in sites other than localhost?"
  :embedding-sdk)

(define-premium-feature enable-whitelabeling?
  "Should we allow full whitelabel embedding (reskinning the entire interface?)"
  :whitelabel
  :export? true)

(define-premium-feature enable-audit-app?
  "Should we enable the Audit Logs interface in the Admin UI?"
  :audit-app)

(define-premium-feature ^{:added "0.41.0"} enable-email-allow-list?
  "Should we enable restrict email domains for subscription recipients?"
  :email-allow-list)

(define-premium-feature ^{:added "0.41.0"} enable-cache-granular-controls?
  "Should we enable granular controls for cache TTL at the database, dashboard, and card level?"
  :cache-granular-controls)

(define-premium-feature ^{:added "1.53.0"} enable-preemptive-caching?
  "Should we enable preemptive caching; i.e., auto-refresh of cached results?"
  :cache-preemptive)

(define-premium-feature ^{:added "0.41.0"} enable-config-text-file?
  "Should we enable initialization on launch from a config file?"
  :config-text-file)

(define-premium-feature enable-sandboxes?
  "Should we enable data sandboxes (row-level permissions)?"
  :sandboxes
  :export? true)

(define-premium-feature enable-sso-jwt?
  "Should we enable JWT-based authentication?"
  :sso-jwt)

(define-premium-feature enable-sso-saml?
  "Should we enable SAML-based authentication?"
  :sso-saml)

(define-premium-feature enable-sso-ldap?
  "Should we enable advanced configuration for LDAP authentication?"
  :sso-ldap)

(define-premium-feature enable-sso-google?
  "Should we enable advanced configuration for Google Sign-In authentication?"
  :sso-google)

(define-premium-feature enable-scim?
  "Should we enable user/group provisioning via SCIM?"
  :scim)

(defn enable-any-sso?
  "Should we enable any SSO-based authentication?"
  []
  (or (enable-sso-jwt?)
      (enable-sso-saml?)
      (enable-sso-ldap?)
      (enable-sso-google?)))

(define-premium-feature enable-session-timeout-config?
  "Should we enable configuring session timeouts?"
  :session-timeout-config)

(define-premium-feature can-disable-password-login?
  "Can we disable login by password?"
  :disable-password-login)

(define-premium-feature ^{:added "0.41.0"} enable-dashboard-subscription-filters?
  "Should we enable filters for dashboard subscriptions?"
  :dashboard-subscription-filters)

(define-premium-feature ^{:added "0.41.0"} enable-advanced-permissions?
  "Should we enable extra knobs around permissions (block access, connection impersonation, etc.)?"
  :advanced-permissions)

(define-premium-feature ^{:added "0.56.0"} enable-content-translation?
  "Should we enable translation of user-generated content, like question names?"
  :content-translation)

(define-premium-feature ^{:added "0.41.0"} enable-content-verification?
  "Should we enable verified content, like verified questions and models (and more in the future, like actions)?"
  :content-verification)

(define-premium-feature ^{:added "0.41.0"} enable-official-collections?
  "Should we enable Official Collections?"
  :official-collections)

(define-premium-feature ^{:added "0.41.0"} enable-snippet-collections?
  "Should we enable SQL snippet folders?"
  :snippet-collections)

(define-premium-feature ^{:added "0.45.0"} enable-serialization?
  "Enable the v2 SerDes functionality"
  :serialization)

(define-premium-feature ^{:added "0.47.0"} enable-email-restrict-recipients?
  "Enable restrict email recipients?"
  :email-restrict-recipients)

(define-premium-feature ^{:added "0.50.0"} enable-llm-autodescription?
  "Enable automatic descriptions of questions and dashboards by LLMs?"
  :llm-autodescription)

(define-premium-feature ^{:added "0.51.0"} enable-query-reference-validation?
  "Enable the Query Validator Tool?"
  :query-reference-validation)

(define-premium-feature enable-upload-management?
  "Should we allow admins to clean up tables created from uploads?"
  :upload-management)

(define-premium-feature has-attached-dwh?
  "Does the Metabase Cloud instance have an internal data warehouse attached?"
  :attached-dwh)

(define-premium-feature ^{:added "0.51.0"} enable-collection-cleanup?
  "Should we enable Collection Cleanup?"
  :collection-cleanup)

(define-premium-feature ^{:added "0.51.0"} enable-database-auth-providers?
  "Should we enable database auth-providers?"
  :database-auth-providers)

(define-premium-feature ^{:added "0.54.0"} enable-database-routing?
  "Should we enable database routing?"
  :database-routing)

(define-premium-feature ^{:added "0.55.0"} development-mode?
  "Is this a development instance that should have watermarks?"
  :development-mode)

(define-premium-feature ^{:added "0.52.0"} enable-metabot-v3?
  "Enable the newest LLM-based MetaBot? (The one that lives in [[metabase-enterprise.metabot-v3.core]].)"
  :metabot-v3)

(define-premium-feature ^{:added "0.54.0"} enable-ai-sql-fixer?
  "Should Metabase suggest SQL fixes?"
  :ai-sql-fixer)

(define-premium-feature ^{:added "0.54.0"} enable-ai-sql-generation?
  "Should Metabase generate SQL queries?"
  :ai-sql-generation)

; the "-feature" suffix avoids name collision with the setting getter
(define-premium-feature ^{:added "0.55.0"} enable-embedding-simple-feature?
  "Should we enable Embedded Analytics JS?"
  :embedding-simple)

(define-premium-feature ^{:added "0.55.0"} enable-ai-entity-analysis?
  "Should Metabase do AI analysis on entities?"
  :ai-entity-analysis)

(define-premium-feature ^{:added "0.56.0"} cloud-custom-smtp?
  "Can Metabase have a custom smtp details separate from the default Cloud details."
  :cloud-custom-smtp)

(define-premium-feature ^{:added "0.56.0"} enable-etl-connections?
  "Does the Metabase Cloud instance have ETL connections?"
  :etl-connections)

(define-premium-feature ^{:added "0.56.0"} enable-etl-connections-pg?
  "Does the Metabase Cloud instance have ETL connections with PG?"
  :etl-connections-pg)

(define-premium-feature ^{:added "0.57.0"} table-data-editing?
  "Should we allow users to edit the data within tables?"
  :table-data-editing)

(define-premium-feature ^{:added "0.57.0"} enable-transforms?
  "Should we allow users to use transforms?"
  :transforms)

<<<<<<< HEAD
=======
(define-premium-feature ^{:added "0.58.0"} enable-workspaces?
  "Should we allow users to use workspaces?"
  :workspaces)

>>>>>>> 605778eb
(defn- -token-features []
  {:advanced_permissions           (enable-advanced-permissions?)
   :ai_sql_fixer                   (enable-ai-sql-fixer?)
   :ai_sql_generation              (enable-ai-sql-generation?)
   :ai_entity_analysis             (enable-ai-entity-analysis?)
   :attached_dwh                   (has-attached-dwh?)
   :audit_app                      (enable-audit-app?)
   :cache_granular_controls        (enable-cache-granular-controls?)
   :cache_preemptive               (enable-preemptive-caching?)
   :cloud_custom_smtp              (cloud-custom-smtp?)
   :collection_cleanup             (enable-collection-cleanup?)
   :config_text_file               (enable-config-text-file?)
   :content_translation            (enable-content-translation?)
   :content_verification           (enable-content-verification?)
   :dashboard_subscription_filters (enable-dashboard-subscription-filters?)
   :database_auth_providers        (enable-database-auth-providers?)
   :database_routing               (enable-database-routing?)
   :development_mode               (development-mode?)
   :disable_password_login         (can-disable-password-login?)
   :email_allow_list               (enable-email-allow-list?)
   :email_restrict_recipients      (enable-email-restrict-recipients?)
   :embedding                      (hide-embed-branding?)
   :embedding_sdk                  (enable-embedding-sdk-origins?)
   :embedding_simple               (enable-embedding-simple-feature?)
   :etl_connections                (enable-etl-connections?)
   :etl_connections_pg             (enable-etl-connections-pg?)
   :hosting                        (is-hosted?)
   :llm_autodescription            (enable-llm-autodescription?)
   :metabot_v3                     (enable-metabot-v3?)
   :official_collections           (enable-official-collections?)
   :query_reference_validation     (enable-query-reference-validation?)
   :sandboxes                      (enable-sandboxes?)
   :scim                           (enable-scim?)
   :serialization                  (enable-serialization?)
   :session_timeout_config         (enable-session-timeout-config?)
   :snippet_collections            (enable-snippet-collections?)
   :sso_google                     (enable-sso-google?)
   :sso_jwt                        (enable-sso-jwt?)
   :sso_ldap                       (enable-sso-ldap?)
   :sso_saml                       (enable-sso-saml?)
   :table_data_editing             (table-data-editing?)
   :transforms                     (enable-transforms?)
   :upload_management              (enable-upload-management?)
   :whitelabel (enable-whitelabeling?)
   :workspaces true #_(enable-workspaces?) ;;FIXME workspaces prereq
   })

(defsetting token-features
  "Features registered for this instance's token"
  :visibility :public
  :setter     :none
  :getter     -token-features
  :doc        false)<|MERGE_RESOLUTION|>--- conflicted
+++ resolved
@@ -279,13 +279,10 @@
   "Should we allow users to use transforms?"
   :transforms)
 
-<<<<<<< HEAD
-=======
 (define-premium-feature ^{:added "0.58.0"} enable-workspaces?
   "Should we allow users to use workspaces?"
   :workspaces)
 
->>>>>>> 605778eb
 (defn- -token-features []
   {:advanced_permissions           (enable-advanced-permissions?)
    :ai_sql_fixer                   (enable-ai-sql-fixer?)
