import { restore, questionInfoButton, visitModel } from "e2e/support/helpers";
<<<<<<< HEAD
import { ORDERS_BY_YEAR_QUESTION_ID } from "e2e/support/cypress_data";
=======
import { ORDERS_BY_YEAR_QUESTION_ID } from "e2e/support/cypress_sample_instance_data";
>>>>>>> 5f6f1d23

describe("scenarios > models > revision history", () => {
  beforeEach(() => {
    restore();
    cy.signInAsAdmin();
  });

  beforeEach(() => {
    cy.request("PUT", "/api/card/3", {
      name: "Orders Model",
      dataset: true,
    });
  });

  it("should allow reverting to a saved question state and back into a model again", () => {
    visitModel(ORDERS_BY_YEAR_QUESTION_ID);

    openRevisionHistory();
    revertTo("You created this");
    cy.wait("@modelQuery3");

    cy.location("pathname").should("match", /^\/question\/3/);
    cy.get(".LineAreaBarChart");

    revertTo("You edited this");
    cy.wait("@modelQuery3");

    cy.location("pathname").should("match", /^\/model\/3/);
    cy.get(".cellData");
  });
});

function openRevisionHistory() {
  cy.intercept("GET", "/api/user").as("user");
  questionInfoButton().click();
  cy.wait("@user");

  cy.findByText("History");
}

function revertTo(history) {
  const r = new RegExp(history);
  cy.findByText(r).closest("li").findByTestId("question-revert-button").click();
}<|MERGE_RESOLUTION|>--- conflicted
+++ resolved
@@ -1,9 +1,5 @@
 import { restore, questionInfoButton, visitModel } from "e2e/support/helpers";
-<<<<<<< HEAD
-import { ORDERS_BY_YEAR_QUESTION_ID } from "e2e/support/cypress_data";
-=======
 import { ORDERS_BY_YEAR_QUESTION_ID } from "e2e/support/cypress_sample_instance_data";
->>>>>>> 5f6f1d23
 
 describe("scenarios > models > revision history", () => {
   beforeEach(() => {
