--- conflicted
+++ resolved
@@ -185,13 +185,8 @@
     return (
       <FieldListGroupingTrigger
         className={cx(
-<<<<<<< HEAD
-          QueryBuilderS.FieldListGroupingTrigger,
+          ListS.FieldListGroupingTrigger,
           CS.textWhiteHover,
-=======
-          ListS.FieldListGroupingTrigger,
-          "text-white-hover",
->>>>>>> 30f3acd4
           CS.flex,
           CS.alignCenter,
           CS.p1,
