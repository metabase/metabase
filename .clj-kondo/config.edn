--- conflicted
+++ resolved
@@ -129,51 +129,6 @@
     schema.core/either                                                           {:namespaces ["metabase.*"]}}}
 
   :discouraged-var
-<<<<<<< HEAD
-  {clojure.core/print             {:message "Use clojure.tools.logging instead of clojure.core/print"}
-   clojure.core/println           {:message "Use clojure.tools.logging instead of clojure.core/println"}
-   clojure.core/printf            {:message "Use clojure.tools.logging instead of clojure.core/printf"}
-   clojure.core/prn               {:message "Use clojure.tools.logging instead of clojure.core/prn"}
-   clojure.core/pr                {:message "Use clojure.tools.logging instead of clojure.core/pr"}
-   clojure.pprint/pprint          {:message "Use clojure.tools.logging instead of clojure.pprint/pprint"}
-   clojure.string/lower-case      {:message "Use metabase.util/lower-case-en instead of clojure.string/lower-case"}
-   clojure.string/upper-case      {:message "Use metabase.util/upper-case-en instead of clojure.string/upper-case"}
-   honeysql.core/call             {:message "Use hx/call instead because it is Honey SQL 2 friendly"}
-   honeysql.core/raw              {:message "Use hx/raw instead because it is Honey SQL 2 friendly"}
-   java-time/with-clock           {:message "Use mt/with-clock"}
-   metabase.test/with-temp        {:message "Use t2.with-temp/with-temp instead of metabase.test/with-temp"}
-   ;; metabase.test/with-temp*       {:message "Use t2.with-temp/with-temp instead of metabase.test/with-temp*"}
-   toucan.db/select               {:message "Use t2/select instead of toucan.db/select"}
-   toucan.db/select-one           {:message "Use t2/select-one instead of toucan.db/select-one"}
-   toucan.db/select-one-id        {:message "Use t2/select-one-pk instead of toucan.db/select-one-id"}
-   toucan.db/select-one-field     {:message "Use t2/select-one-fn instead of toucan.db/select-one-field"}
-   toucan.db/select-ids           {:message "Use t2/select-pks-set instead of toucan.db/select-ids"}
-   toucan.db/select-field         {:message "Use t2/select-fn instead of toucan.db/select-field"}
-   toucan.db/select-field->field  {:message "Use t2/select-fn->fn instead of toucan.db/select-field->field"}
-   toucan.db/select-field->id     {:message "Use t2/select-fn->pk instead of toucan.db/select-field->id"}
-   toucan.db/select-id->field     {:message "Use t2/select-pk->field instead of toucan.db/select-id->field"}
-   toucan.db/simple-insert!       {:message "Use t2/insert-returning-pks! with table name instead of toucan.db/simple-insert!"}
-   toucan.db/simple-insert-many!  {:message "Use t2/insert-returning-pks! with table name instead of toucan.db/simple-insert-many!"}
-   toucan.db/simple-delete!       {:message "Use t2/delete! with table name instead of toucan.db/simple-delete!"}
-   toucan.db/delete!              {:message "Use t2/delete! instead of toucan.db/delete!"}
-   toucan.db/insert!              {:message "Use t2/insert-returning-instances! instead of toucan.db/insert!"}
-   toucan.db/update!              {:message "Use t2/update! instead of toucan.db/update!"}
-   toucan.db/update-where!        {:message "Use t2/update! instead of toucan.db/update-where!"}
-   toucan.db/update-non-nil-keys! {:message "Use t2/update! and manually filter keys with nil value instead of toucan.db/update-non-nil-keys!"}
-   toucan.db/query                {:message "Use mdb.query/query instead of toucan.db/query"}
-   toucan.db/count                {:message "Use t2/count instead of toucan.db/count"}
-   toucan.db/exists?              {:message "Use t2/exists? instead of toucan.db/exists?"}
-   toucan.db/transaction          {:message "Use t2/with-transaction instead of toucan.db/transaction"}
-   toucan.db/with-call-counting   {:message "Use t2/with-call-count instead of toucan.db/with-call-counting"}
-   toucan.db/execute!             {:message "Use t2/query-one instead of toucan.db/execute!"}
-   toucan.db/reducible-query      {:message "Use mdb.query/reducible-query instead of toucan.db/reducible-query"}
-   toucan.db/resolve-model        {:message "Use metabase.db.util/resolve-model instead of toucan.db/resolve-model"}
-   toucan.db/qualify              {:message "Use toucan.db/qualify instead of mdb.u/qualify"}
-   toucan.models/primary-key      {:message "Use metabase.db.util/primary-key instead of toucan.models/primary-key"}
-   toucan.models/model?           {:message "Use mdb.u/toucan-model? instead of toucan.models/model?"}
-   toucan.util.test/with-temp     {:message "Use t2.with-temp/with-temp instead of toucan.util.test/with-temp"}
-   toucan.util.test/with-temp*    {:message "Use t2.with-temp/with-temp instead of toucan.util.test/with-temp*"}}
-=======
   {clojure.core/print                                 {:message "Use metabase.util.log instead of clojure.core/print"}
    clojure.core/println                               {:message "Use metabase.util.log instead of clojure.core/println"}
    clojure.core/printf                                {:message "Use metabase.util.log instead of clojure.core/printf"}
@@ -195,39 +150,7 @@
    medley.core/random-uuid                            {:message "Use clojure.core/random-uuid instead of medley.core/random-uuid"}
    metabase.lib.equality/find-column-indexes-for-refs {:message "Use lib.equality/closest-matches-in-metadata or lib.equality/find-closest-matches-for-refs instead of lib.equality/find-column-indexes-for-refs"}
    metabase.test/with-temp*                           {:message "Use mt/with-temp instead of mt/with-temp*"}
-   toucan2.tools.with-temp                            {:message "Use mt/with-temp instead of t2.with-temp/with-temp"}
-   toucan.db/select                                   {:message "Use t2/select instead of toucan.db/select"}
-   toucan.db/select-one                               {:message "Use t2/select-one instead of toucan.db/select-one"}
-   toucan.db/select-one-id                            {:message "Use t2/select-one-pk instead of toucan.db/select-one-id"}
-   toucan.db/select-one-field                         {:message "Use t2/select-one-fn instead of toucan.db/select-one-field"}
-   toucan.db/select-ids                               {:message "Use t2/select-pks-set instead of toucan.db/select-ids"}
-   toucan.db/select-field                             {:message "Use t2/select-fn instead of toucan.db/select-field"}
-   toucan.db/select-field->field                      {:message "Use t2/select-fn->fn instead of toucan.db/select-field->field"}
-   toucan.db/select-field->id                         {:message "Use t2/select-fn->pk instead of toucan.db/select-field->id"}
-   toucan.db/select-id->field                         {:message "Use t2/select-pk->field instead of toucan.db/select-id->field"}
-   toucan.db/simple-insert!                           {:message "Use t2/insert-returning-pks! with table name instead of toucan.db/simple-insert!"}
-   toucan.db/simple-insert-many!                      {:message "Use t2/insert-returning-pks! with table name instead of toucan.db/simple-insert-many!"}
-   toucan.db/simple-delete!                           {:message "Use t2/delete! with table name instead of toucan.db/simple-delete!"}
-   toucan.db/delete!                                  {:message "Use t2/delete! instead of toucan.db/delete!"}
-   toucan.db/insert!                                  {:message "Use t2/insert-returning-instances! instead of toucan.db/insert!"}
-   toucan.db/update!                                  {:message "Use t2/update! instead of toucan.db/update!"}
-   toucan.db/update-where!                            {:message "Use t2/update! instead of toucan.db/update-where!"}
-   toucan.db/query                                    {:message "Use mdb.query/query instead of toucan.db/query"}
-   toucan.db/count                                    {:message "Use t2/count instead of toucan.db/count"}
-   toucan.db/exists?                                  {:message "Use t2/exists? instead of toucan.db/exists?"}
-   toucan.db/transaction                              {:message "Use t2/with-transaction instead of toucan.db/transaction"}
-   toucan.db/with-call-counting                       {:message "Use t2/with-call-count instead of toucan.db/with-call-counting"}
-   toucan.db/execute!                                 {:message "Use t2/query-one instead of toucan.db/execute!"}
-   toucan.db/reducible-query                          {:message "Use mdb.query/reducible-query instead of toucan.db/reducible-query"}
-   toucan.db/resolve-model                            {:message "Use metabase.db.util/resolve-model instead of toucan.db/resolve-model"}
-   toucan.models/defmodel                             {:message "Define a method for t2/table-name instead of toucan.models/defmodel"}
-   toucan.models/primary-key                          {:message "Use metabase.db.util/primary-key instead of toucan.models/primary-key"}
-   toucan.models/model?                               {:message "Use mdb.u/toucan-model? instead of toucan.models/model?"}
-   toucan.hydrate/hydrate                             {:message "Use t2/hydrate instead of toucan.hydrate/hydrate"}
-   toucan.util.test/with-temp-defaults                {:message "Use t2.with-temp/with-temp-defaults instead of toucan.util.test/with-temp-defaults"}
-   toucan.util.test/with-temp                         {:message "Use t2.with-temp/with-temp instead of toucan.util.test/with-temp"}
-   toucan.util.test/with-temp*                        {:message "Use t2.with-temp/with-temp instead of toucan.util.test/with-temp*"}}
->>>>>>> 6bcdd301
+   toucan2.tools.with-temp                            {:message "Use mt/with-temp instead of t2.with-temp/with-temp"}}
 
   :discouraged-namespace
   {camel-snake-kebab.core {:message "CSK is not Turkish-safe, use the versions in metabase.util instead."}
