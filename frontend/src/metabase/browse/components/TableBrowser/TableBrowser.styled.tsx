--- conflicted
+++ resolved
@@ -10,10 +10,6 @@
 
 export const TableGrid = styled(Grid)`
   width: 100%;
-<<<<<<< HEAD
-  flex: 1;
-=======
->>>>>>> ea58331c
 `;
 
 export const TableGridItem = styled(GridItem)`
