import cx from "classnames";
import { t } from "ttag";

import {
  SdkError,
  SdkLoader,
  withPublicComponentWrapper,
} from "embedding-sdk/components/private/PublicComponentWrapper";
import { useLoadStaticQuestion } from "embedding-sdk/hooks/private/use-load-static-question";
import { getDefaultVizHeight } from "embedding-sdk/lib/default-height";
import CS from "metabase/css/core/index.css";
import { useValidatedEntityId } from "metabase/lib/entity-id/hooks/use-validated-entity-id";
import { getResponseErrorMessage } from "metabase/lib/errors";
import { useSelector } from "metabase/lib/redux";
import QueryVisualization from "metabase/query_builder/components/QueryVisualization";
import {
  ChartTypeSettings,
  useChartTypeVisualizations,
} from "metabase/query_builder/components/chart-type-selector";
import { getMetadata } from "metabase/selectors/metadata";
import { Box, Group } from "metabase/ui";
import { PublicMode } from "metabase/visualizations/click-actions/modes/PublicMode";
import Question from "metabase-lib/v1/Question";
import type { CardId, Dataset } from "metabase-types/api";

export type StaticQuestionProps = {
<<<<<<< HEAD
  questionId: CardId | CardEntityId;
  withChartTypeSelector?: boolean;
=======
  questionId: CardId | string;
  showVisualizationSelector?: boolean;
>>>>>>> 87b60ba5
  height?: string | number;
  initialSqlParameters?: Record<string, string | number>;
};

type StaticQuestionVisualizationSelectorProps = {
  question: Question;
  result: Dataset | null;
  onUpdateQuestion: (question: Question) => void;
};

const StaticQuestionVisualizationSelector = ({
  question,
  result,
  onUpdateQuestion,
}: StaticQuestionVisualizationSelectorProps) => {
  const {
    selectedVisualization,
    updateQuestionVisualization,
    sensibleVisualizations,
    nonSensibleVisualizations,
  } = useChartTypeVisualizations({
    question,
    result,
    onUpdateQuestion,
  });

  return (
    <Box w="355px">
      <ChartTypeSettings
        selectedVisualization={selectedVisualization}
        onSelectVisualization={updateQuestionVisualization}
        sensibleVisualizations={sensibleVisualizations}
        nonSensibleVisualizations={nonSensibleVisualizations}
      />
    </Box>
  );
};

const StaticQuestionInner = ({
  questionId: initId,
  withChartTypeSelector,
  height,
  initialSqlParameters,
}: StaticQuestionProps): JSX.Element | null => {
  const { isLoading: isValidatingEntityId, id: questionId } =
    useValidatedEntityId({
      type: "card",
      id: initId,
    });

  const metadata = useSelector(getMetadata);

  const { card, loading, result, error, updateQuestion } =
    useLoadStaticQuestion(questionId, initialSqlParameters);

  const isLoading = loading || (!result && !error) || isValidatingEntityId;

  if (error) {
    return (
      <SdkError
        message={getResponseErrorMessage(error) ?? t`Invalid question ID`}
      />
    );
  }

  if (isLoading) {
    return <SdkLoader />;
  }

  const question = new Question(card, metadata);
  const defaultHeight = card ? getDefaultVizHeight(card.display) : undefined;

  return (
    <Box
      className={cx(CS.flexFull, CS.fullWidth)}
      h={height ?? defaultHeight}
      bg="var(--mb-color-bg-question)"
    >
      <Group h="100%" pos="relative" align="flex-start">
        {withChartTypeSelector && (
          <StaticQuestionVisualizationSelector
            question={question}
            result={result}
            onUpdateQuestion={updateQuestion}
          />
        )}
        <QueryVisualization
          className={cx(CS.flexFull, CS.fullWidth, CS.fullHeight)}
          question={question}
          rawSeries={[{ card, data: result?.data }]}
          isRunning={isLoading}
          isObjectDetail={false}
          isResultDirty={false}
          isNativeEditorOpen={false}
          result={result}
          noHeader
          mode={PublicMode}
        />
      </Group>
    </Box>
  );
};

export const StaticQuestion = withPublicComponentWrapper(StaticQuestionInner);<|MERGE_RESOLUTION|>--- conflicted
+++ resolved
@@ -24,13 +24,8 @@
 import type { CardId, Dataset } from "metabase-types/api";
 
 export type StaticQuestionProps = {
-<<<<<<< HEAD
-  questionId: CardId | CardEntityId;
+  questionId: CardId | string;
   withChartTypeSelector?: boolean;
-=======
-  questionId: CardId | string;
-  showVisualizationSelector?: boolean;
->>>>>>> 87b60ba5
   height?: string | number;
   initialSqlParameters?: Record<string, string | number>;
 };
