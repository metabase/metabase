(ns metabase.api.public
  "Metabase API endpoints for viewing publicly-accessible Cards and Dashboards."
  (:require
   [cheshire.core :as json]
   [clojure.core.async :as a]
   [compojure.core :refer [GET]]
   [medley.core :as m]
<<<<<<< HEAD
   [metabase.api.card :as api.card]
=======
   [metabase.actions.execution :as actions.execution]
>>>>>>> d03cc876
   [metabase.api.common :as api]
   [metabase.api.common.validation :as validation]
   [metabase.api.dashboard :as api.dashboard]
   [metabase.api.dataset :as api.dataset]
   [metabase.api.field :as api.field]
   [metabase.async.util :as async.u]
   [metabase.db.util :as mdb.u]
   [metabase.mbql.util :as mbql.u]
   [metabase.models.card :as card :refer [Card]]
   [metabase.models.dashboard :refer [Dashboard]]
   [metabase.models.dimension :refer [Dimension]]
   [metabase.models.field :refer [Field]]
   [metabase.models.interface :as mi]
   [metabase.models.params :as params]
   [metabase.query-processor :as qp]
   [metabase.query-processor.card :as qp.card]
   [metabase.query-processor.dashboard :as qp.dashboard]
   [metabase.query-processor.error-type :as qp.error-type]
   [metabase.query-processor.middleware.constraints :as qp.constraints]
   [metabase.query-processor.pivot :as qp.pivot]
   [metabase.query-processor.streaming :as qp.streaming]
   [metabase.util :as u]
   [metabase.util.embed :as embed]
   [metabase.util.i18n :refer [tru]]
   [metabase.util.schema :as su]
   [schema.core :as s]
   [throttle.core :as throttle]
   [toucan.db :as db]
   [toucan.hydrate :refer [hydrate]])
  (:import
   (clojure.lang ExceptionInfo)))

(def ^:private ^:const ^Integer default-embed-max-height 800)
(def ^:private ^:const ^Integer default-embed-max-width 1024)


;;; -------------------------------------------------- Public Cards --------------------------------------------------

(defn- remove-card-non-public-columns
  "Remove everyting from public `card` that shouldn't be visible to the general public."
  [card]
  (mi/instance
   Card
   (u/select-nested-keys card [:id :name :description :display :visualization_settings
                               [:dataset_query :type [:native :template-tags]]])))

(defn public-card
  "Return a public Card matching key-value `conditions`, removing all columns that should not be visible to the general
   public. Throws a 404 if the Card doesn't exist."
  [& conditions]
  (-> (api/check-404 (apply db/select-one [Card :id :dataset_query :description :display :name :visualization_settings]
                            :archived false, conditions))
      remove-card-non-public-columns
      (hydrate :param_fields)))

(defn- card-with-uuid [uuid] (public-card :public_uuid uuid))

(api/defendpoint-schema GET "/card/:uuid"
  "Fetch a publicly-accessible Card an return query results as well as `:card` information. Does not require auth
   credentials. Public sharing must be enabled."
  [uuid]
  (validation/check-public-sharing-enabled)
  (card-with-uuid uuid))

(defmulti ^:private transform-results
  "Transform results to be suitable for a public endpoint"
  {:arglists '([results])}
  :status)

(defmethod transform-results :default
  [x]
  x)

(defmethod transform-results :completed
  [results]
  (u/select-nested-keys
   results
   [[:data :cols :rows :rows_truncated :insights :requested_timezone :results_timezone]
    [:json_query :parameters]
    :status]))

(defmethod transform-results :failed
  [{error-type :error_type, :as results}]
  ;; if the query failed instead, unless the error type is specified and is EXPLICITLY allowed to be shown for embeds,
  ;; instead of returning anything about the query just return a generic error message
  (merge
   (select-keys results [:status :error :error_type])
   (when-not (qp.error-type/show-in-embeds? error-type)
     {:error (tru "An error occurred while running the query.")})))

(defn public-reducedf
  "Reducer function for public data"
  [orig-reducedf]
  (fn [final-metadata context]
    (orig-reducedf (transform-results final-metadata) context)))

(defn- run-query-for-card-with-id-async-run-fn
  "Create the `:run` function used for [[run-query-for-card-with-id-async]] and [[public-dashcard-results-async]]."
  [qp-runner export-format]
  (fn [query info]
    (qp.streaming/streaming-response
        [{:keys [reducedf], :as context} export-format (u/slugify (:card-name info))]
        (let [context  (assoc context :reducedf (public-reducedf reducedf))
              in-chan  (binding [api/*current-user-permissions-set* (atom #{"/"})]
                         (qp-runner query info context))
              out-chan (a/promise-chan (map transform-results))]
          (async.u/promise-pipe in-chan out-chan)
          out-chan))))

(defn run-query-for-card-with-id-async
  "Run the query belonging to Card with `card-id` with `parameters` and other query options (e.g. `:constraints`).
  Returns a `StreamingResponse` object that should be returned as the result of an API endpoint."
  [card-id export-format parameters & {:keys [qp-runner]
                                       :or   {qp-runner qp/process-query-and-save-execution!}
                                       :as   options}]
  {:pre [(integer? card-id)]}
  ;; run this query with full superuser perms
  ;;
  ;; we actually need to bind the current user perms here twice, once so `card-api` will have the full perms when it
  ;; tries to do the `read-check`, and a second time for when the query is ran (async) so the QP middleware will have
  ;; the correct perms
  (binding [api/*current-user-permissions-set* (atom #{"/"})]
    (m/mapply qp.card/run-query-for-card-async card-id export-format
              :parameters parameters
              :context    :public-question
              :run        (run-query-for-card-with-id-async-run-fn qp-runner export-format)
              options)))

(s/defn ^:private run-query-for-card-with-public-uuid-async
  "Run query for a *public* Card with UUID. If public sharing is not enabled, this throws an exception. Returns a
  `StreamingResponse` object that should be returned as the result of an API endpoint."
  [uuid export-format parameters & options]
  (validation/check-public-sharing-enabled)
  (let [card-id (api/check-404 (db/select-one-id Card :public_uuid uuid, :archived false))]
    (apply run-query-for-card-with-id-async card-id export-format parameters options)))

(api/defendpoint-schema ^:streaming GET "/card/:uuid/query"
  "Fetch a publicly-accessible Card an return query results as well as `:card` information. Does not require auth
   credentials. Public sharing must be enabled."
  [uuid parameters]
  {parameters (s/maybe su/JSONString)}
  (run-query-for-card-with-public-uuid-async uuid :api (json/parse-string parameters keyword)))

(api/defendpoint-schema ^:streaming GET "/card/:uuid/query/:export-format"
  "Fetch a publicly-accessible Card and return query results in the specified format. Does not require auth
   credentials. Public sharing must be enabled."
  [uuid export-format :as {{:keys [parameters]} :params}]
  {parameters    (s/maybe su/JSONString)
   export-format api.dataset/ExportFormat}
  (run-query-for-card-with-public-uuid-async
   uuid
   export-format
   (json/parse-string parameters keyword)
   :constraints nil
   :middleware {:process-viz-settings? true
                :js-int-to-string?     false
                :format-rows?          false}))


;;; ----------------------------------------------- Public Dashboards ------------------------------------------------

(defn public-dashboard
  "Return a public Dashboard matching key-value `conditions`, removing all columns that should not be visible to the
   general public. Throws a 404 if the Dashboard doesn't exist."
  [& conditions]
  (-> (api/check-404 (apply db/select-one [Dashboard :name :description :id :parameters], :archived false, conditions))
      (hydrate [:ordered_cards :card :series :dashcard/action] :param_fields)
      api.dashboard/add-query-average-durations
      (update :ordered_cards (fn [dashcards]
                               (for [dashcard dashcards]
                                 (-> (select-keys dashcard [:id :card :card_id :dashboard_id :series :col :row :size_x
                                                            :size_y :parameter_mappings :visualization_settings :action])
                                     (update :card remove-card-non-public-columns)
                                     (update :series (fn [series]
                                                       (for [series series]
                                                         (remove-card-non-public-columns series))))))))))

(defn- dashboard-with-uuid [uuid] (public-dashboard :public_uuid uuid))

(api/defendpoint-schema GET "/dashboard/:uuid"
  "Fetch a publicly-accessible Dashboard. Does not require auth credentials. Public sharing must be enabled."
  [uuid]
  (validation/check-public-sharing-enabled)
  (dashboard-with-uuid uuid))

;; TODO -- this should probably have a name like `run-query-for-dashcard...` so it matches up with
;; [[run-query-for-card-with-id-async]]
(defn public-dashcard-results-async
  "Return the results of running a query for Card with `card-id` belonging to Dashboard with `dashboard-id` via
  `dashcard-id`. `card-id`, `dashboard-id`, and `dashcard-id` are all required; other parameters are optional:

  * `parameters`    - MBQL query parameters, either already parsed or as a serialized JSON string
  * `export-format` - `:api` (default format with metadata), `:json` (results only), `:csv`, or `:xslx`. Default: `:api`
  * `qp-runner`     - QP function to run the query with. Default [[qp/process-query-and-save-execution!]]

  Throws a 404 immediately if the Card isn't part of the Dashboard. Returns a `StreamingResponse`."
  {:arglists '([& {:keys [dashboard-id card-id dashcard-id export-format parameters] :as options}])}
  [& {:keys [export-format parameters qp-runner]
      :or   {qp-runner     qp/process-query-and-save-execution!
             export-format :api}
      :as   options}]
  (let [options (merge
                 {:context     :public-dashboard
                  :constraints (qp.constraints/default-query-constraints)}
                 options
                 {:parameters    (cond-> parameters
                                   (string? parameters) (json/parse-string keyword))
                  :export-format export-format
                  :qp-runner     qp-runner
                  :run           (run-query-for-card-with-id-async-run-fn qp-runner export-format)})]
    ;; Run this query with full superuser perms. We don't want the various perms checks failing because there are no
    ;; current user perms; if this Dashcard is public you're by definition allowed to run it without a perms check
    ;; anyway
    (binding [api/*current-user-permissions-set* (atom #{"/"})]
      (m/mapply qp.dashboard/run-query-for-dashcard-async options))))

(api/defendpoint-schema ^:streaming GET "/dashboard/:uuid/dashcard/:dashcard-id/card/:card-id"
  "Fetch the results for a Card in a publicly-accessible Dashboard. Does not require auth credentials. Public
   sharing must be enabled."
  [uuid card-id dashcard-id parameters]
  {parameters (s/maybe su/JSONString)}
  (validation/check-public-sharing-enabled)
  (let [dashboard-id (api/check-404 (db/select-one-id Dashboard :public_uuid uuid, :archived false))]
    (public-dashcard-results-async
     :dashboard-id  dashboard-id
     :card-id       card-id
     :dashcard-id   dashcard-id
     :export-format :api
     :parameters    parameters)))

(api/defendpoint-schema GET "/dashboard/:uuid/dashcard/:dashcard-id/execute"
  "Fetches the values for filling in execution parameters. Pass PK parameters and values to select."
  [uuid dashcard-id parameters]
  {dashcard-id su/IntGreaterThanZero
   parameters su/JSONString}
  (validation/check-public-sharing-enabled)
  (let [dashboard-id (api/check-404 (db/select-one-id Dashboard :public_uuid uuid, :archived false))]
    (actions.execution/fetch-values dashboard-id dashcard-id (json/parse-string parameters))))

(def ^:private dashcard-execution-throttle (throttle/make-throttler :dashcard-id :attempts-threshold 5000))

(api/defendpoint-schema POST "/dashboard/:uuid/dashcard/:dashcard-id/execute"
  "Execute the associated Action in the context of a `Dashboard` and `DashboardCard` that includes it.

   `parameters` should be the mapped dashboard parameters with values.
   `extra_parameters` should be the extra, user entered parameter values."
  [uuid dashcard-id :as {{:keys [parameters], :as _body} :body}]
  {dashcard-id su/IntGreaterThanZero
   parameters (s/maybe {s/Keyword s/Any})}
  (let [throttle-message (try
                           (throttle/check dashcard-execution-throttle dashcard-id)
                           nil
                           (catch ExceptionInfo e
                             (get-in (ex-data e) [:errors :dashcard-id])))
        throttle-time (when throttle-message
                        (second (re-find #"You must wait ([0-9]+) seconds" throttle-message)))]
    (if throttle-message
      (cond-> {:status 429
               :body throttle-message}
        throttle-time (assoc :headers {"Retry-After" throttle-time}))
      (do
        (validation/check-public-sharing-enabled)
        (let [dashboard-id (api/check-404 (db/select-one-id Dashboard :public_uuid uuid, :archived false))]
          ;; Run this query with full superuser perms. We don't want the various perms checks
          ;; failing because there are no current user perms; if this Dashcard is public
          ;; you're by definition allowed to run it without a perms check anyway
          (binding [api/*current-user-permissions-set* (delay #{"/"})]
            ;; Undo middleware string->keyword coercion
            (actions.execution/execute-dashcard! dashboard-id dashcard-id (update-keys parameters name))))))))

(api/defendpoint-schema GET "/oembed"
  "oEmbed endpoint used to retreive embed code and metadata for a (public) Metabase URL."
  [url format maxheight maxwidth]
  ;; the format param is not used by the API, but is required as part of the oEmbed spec: http://oembed.com/#section2
  ;; just return an error if `format` is specified and it's anything other than `json`.
  {url       su/NonBlankString
   format    (s/maybe (s/enum "json"))
   maxheight (s/maybe su/IntString)
   maxwidth  (s/maybe su/IntString)}
  (let [height (if maxheight (Integer/parseInt maxheight) default-embed-max-height)
        width  (if maxwidth  (Integer/parseInt maxwidth)  default-embed-max-width)]
    {:version "1.0"
     :type    "rich"
     :width   width
     :height  height
     :html    (embed/iframe url width height)}))


;;; +----------------------------------------------------------------------------------------------------------------+
;;; |                                        FieldValues, Search, Remappings                                         |
;;; +----------------------------------------------------------------------------------------------------------------+

;;; -------------------------------------------------- Field Values --------------------------------------------------

(defn- query->referenced-field-ids
  "Get the IDs of all Fields referenced by an MBQL `query` (not including any parameters)."
  [query]
  (mbql.u/match (:query query) [:field id _] id))

(defn- card->referenced-field-ids
  "Return a set of all Field IDs referenced by `card`, in both the MBQL query itself and in its parameters ('template
  tags')."
  [card]
  (set (concat (query->referenced-field-ids (:dataset_query card))
               (params/card->template-tag-field-ids card))))

(defn- check-field-is-referenced-by-card
  "Check to make sure the query for Card with `card-id` references Field with `field-id`. Otherwise, or if the Card
  cannot be found, throw an Exception."
  [field-id card-id]
  (let [card                 (api/check-404 (db/select-one [Card :dataset_query] :id card-id))
        referenced-field-ids (card->referenced-field-ids card)]
    (api/check-404 (contains? referenced-field-ids field-id))))

(defn- check-search-field-is-allowed
  "Check whether a search Field is allowed to be used in conjunction with another Field. A search Field is allowed if
  *any* of the following conditions is true:

  *  `search-field-id` and `field-id` are both the same Field
  *  `search-field-id` is equal to the other Field's Dimension's `human-readable-field-id`
  *  field is a `:type/PK` Field and search field is a `:type/Name` Field belonging to the same Table.

  If none of these conditions are met, you are not allowed to use the search field in combination with the other
  field, and an 400 exception will be thrown."
  [field-id search-field-id]
  {:pre [(integer? field-id) (integer? search-field-id)]}
  (api/check-400
   (or (= field-id search-field-id)
       (db/exists? Dimension :field_id field-id, :human_readable_field_id search-field-id)
       ;; just do a couple small queries to figure this out, we could write a fancy query to join Field against itself
       ;; and do this in one but the extra code complexity isn't worth it IMO
       (when-let [table-id (db/select-one-field :table_id Field :id field-id, :semantic_type (mdb.u/isa :type/PK))]
         (db/exists? Field :id search-field-id, :table_id table-id, :semantic_type (mdb.u/isa :type/Name))))))


(defn- check-field-is-referenced-by-dashboard
  "Check that `field-id` belongs to a Field that is used as a parameter in a Dashboard with `dashboard-id`, or throw a
  404 Exception."
  [field-id dashboard-id]
  (let [param-field-ids (params/dashboard->param-field-ids (api/check-404 (db/select-one Dashboard :id dashboard-id)))]
    (api/check-404 (contains? param-field-ids field-id))))

(defn card-and-field-id->values
  "Return the FieldValues for a Field with `field-id` that is referenced by Card with `card-id`."
  [card-id field-id]
  (check-field-is-referenced-by-card field-id card-id)
  (api.field/field->values (db/select-one Field :id field-id)))

(api/defendpoint-schema GET "/card/:uuid/field/:field-id/values"
  "Fetch FieldValues for a Field that is referenced by a public Card."
  [uuid field-id]
  (validation/check-public-sharing-enabled)
  (let [card-id (db/select-one-id Card :public_uuid uuid, :archived false)]
    (card-and-field-id->values card-id field-id)))

(defn dashboard-and-field-id->values
  "Return the FieldValues for a Field with `field-id` that is referenced by Card with `card-id` which itself is present
  in Dashboard with `dashboard-id`."
  [dashboard-id field-id]
  (check-field-is-referenced-by-dashboard field-id dashboard-id)
  (api.field/field->values (db/select-one Field :id field-id)))

(api/defendpoint-schema GET "/dashboard/:uuid/field/:field-id/values"
  "Fetch FieldValues for a Field that is referenced by a Card in a public Dashboard."
  [uuid field-id]
  (validation/check-public-sharing-enabled)
  (let [dashboard-id (api/check-404 (db/select-one-id Dashboard :public_uuid uuid, :archived false))]
    (dashboard-and-field-id->values dashboard-id field-id)))


;;; --------------------------------------------------- Searching ----------------------------------------------------

(defn search-card-fields
  "Wrapper for `metabase.api.field/search-values` for use with public/embedded Cards. See that functions
  documentation for a more detailed explanation of exactly what this does."
  [card-id field-id search-id value limit]
  (check-field-is-referenced-by-card field-id card-id)
  (check-search-field-is-allowed field-id search-id)
  (api.field/search-values (db/select-one Field :id field-id) (db/select-one Field :id search-id) value limit))

(defn search-dashboard-fields
  "Wrapper for `metabase.api.field/search-values` for use with public/embedded Dashboards. See that functions
  documentation for a more detailed explanation of exactly what this does."
  [dashboard-id field-id search-id value limit]
  (check-field-is-referenced-by-dashboard field-id dashboard-id)
  (check-search-field-is-allowed field-id search-id)
  (api.field/search-values (db/select-one Field :id field-id) (db/select-one Field :id search-id) value limit))

(api/defendpoint-schema GET "/card/:uuid/field/:field-id/search/:search-field-id"
  "Search for values of a Field that is referenced by a public Card."
  [uuid field-id search-field-id value limit]
  {value su/NonBlankString
   limit (s/maybe su/IntStringGreaterThanZero)}
  (validation/check-public-sharing-enabled)
  (let [card-id (db/select-one-id Card :public_uuid uuid, :archived false)]
    (search-card-fields card-id field-id search-field-id value (when limit (Integer/parseInt limit)))))

(api/defendpoint-schema GET "/dashboard/:uuid/field/:field-id/search/:search-field-id"
  "Search for values of a Field that is referenced by a Card in a public Dashboard."
  [uuid field-id search-field-id value limit]
  {value su/NonBlankString
   limit (s/maybe su/IntStringGreaterThanZero)}
  (validation/check-public-sharing-enabled)
  (let [dashboard-id (api/check-404 (db/select-one-id Dashboard :public_uuid uuid, :archived false))]
    (search-dashboard-fields dashboard-id field-id search-field-id value (when limit (Integer/parseInt limit)))))


;;; --------------------------------------------------- Remappings ---------------------------------------------------

(defn- field-remapped-values [field-id remapped-field-id, ^String value-str]
  (let [field          (api/check-404 (db/select-one Field :id field-id))
        remapped-field (api/check-404 (db/select-one Field :id remapped-field-id))]
    (check-search-field-is-allowed field-id remapped-field-id)
    (api.field/remapped-value field remapped-field (api.field/parse-query-param-value-for-field field value-str))))

(defn card-field-remapped-values
  "Return the reampped Field values for a Field referenced by a *Card*. This explanation is almost useless, so see the
  one in `metabase.api.field/remapped-value` if you would actually like to understand what is going on here."
  [card-id field-id remapped-field-id, ^String value-str]
  (check-field-is-referenced-by-card field-id card-id)
  (field-remapped-values field-id remapped-field-id value-str))

(defn dashboard-field-remapped-values
  "Return the reampped Field values for a Field referenced by a *Dashboard*. This explanation is almost useless, so see
  the one in `metabase.api.field/remapped-value` if you would actually like to understand what is going on here."
  [dashboard-id field-id remapped-field-id, ^String value-str]
  (check-field-is-referenced-by-dashboard field-id dashboard-id)
  (field-remapped-values field-id remapped-field-id value-str))

(api/defendpoint-schema GET "/card/:uuid/field/:field-id/remapping/:remapped-id"
  "Fetch remapped Field values. This is the same as `GET /api/field/:id/remapping/:remapped-id`, but for use with public
  Cards."
  [uuid field-id remapped-id value]
  {value su/NonBlankString}
  (validation/check-public-sharing-enabled)
  (let [card-id (api/check-404 (db/select-one-id Card :public_uuid uuid, :archived false))]
    (card-field-remapped-values card-id field-id remapped-id value)))

(api/defendpoint-schema GET "/dashboard/:uuid/field/:field-id/remapping/:remapped-id"
  "Fetch remapped Field values. This is the same as `GET /api/field/:id/remapping/:remapped-id`, but for use with public
  Dashboards."
  [uuid field-id remapped-id value]
  {value su/NonBlankString}
  (validation/check-public-sharing-enabled)
  (let [dashboard-id (db/select-one-id Dashboard :public_uuid uuid, :archived false)]
    (dashboard-field-remapped-values dashboard-id field-id remapped-id value)))

;;; ------------------------------------------------ Param Values -------------------------------------------------

(api/defendpoint-schema GET "/card/:uuid/params/:param-key/values"
  "Fetch values for a parameter on a public card."
  [uuid param-key]
  (validation/check-public-sharing-enabled)
  (let [card (db/select-one Card :public_uuid uuid, :archived false)]
    (api.card/param-values card param-key)))

(api/defendpoint-schema GET "/card/:uuid/params/:param-key/search/:query"
  "Fetch values for a parameter on a public card containing `query`."
  [uuid param-key query]
  (validation/check-public-sharing-enabled)
  (let [card (db/select-one Card :public_uuid uuid, :archived false)]
    (api.card/param-values card param-key query)))

(api/defendpoint-schema GET "/dashboard/:uuid/params/:param-key/values"
  "Fetch filter values for dashboard parameter `param-key`."
  [uuid param-key :as {:keys [query-params]}]
  (let [dashboard (dashboard-with-uuid uuid)]
    (binding [api/*current-user-permissions-set* (atom #{"/"})]
      (api.dashboard/param-values dashboard param-key query-params))))

(api/defendpoint-schema GET "/dashboard/:uuid/params/:param-key/search/:query"
  "Fetch filter values for dashboard parameter `param-key`, containing specified `query`."
  [uuid param-key query :as {:keys [query-params]}]
  (let [dashboard (dashboard-with-uuid uuid)]
    (binding [api/*current-user-permissions-set* (atom #{"/"})]
      (api.dashboard/param-values dashboard param-key query-params query))))

;;; ----------------------------------------------------- Pivot Tables -----------------------------------------------

;; TODO -- why do these endpoints START with `/pivot/` whereas the version in Dash
(api/defendpoint-schema ^:streaming GET "/pivot/card/:uuid/query"
  "Fetch a publicly-accessible Card an return query results as well as `:card` information. Does not require auth
   credentials. Public sharing must be enabled."
  [uuid parameters]
  {parameters (s/maybe su/JSONString)}
  (run-query-for-card-with-public-uuid-async uuid :api (json/parse-string parameters keyword) :qp-runner qp.pivot/run-pivot-query))

(api/defendpoint-schema ^:streaming GET "/pivot/dashboard/:uuid/dashcard/:dashcard-id/card/:card-id"
  "Fetch the results for a Card in a publicly-accessible Dashboard. Does not require auth credentials. Public
   sharing must be enabled."
  [uuid card-id dashcard-id parameters]
  {parameters (s/maybe su/JSONString)}
  (validation/check-public-sharing-enabled)
  (let [dashboard-id (api/check-404 (db/select-one-id Dashboard :public_uuid uuid, :archived false))]
    (public-dashcard-results-async
     :dashboard-id  dashboard-id
     :card-id       card-id
     :dashcard-id   dashcard-id
     :export-format :api
     :parameters    parameters :qp-runner qp.pivot/run-pivot-query)))

;;; ----------------------------------------- Route Definitions & Complaints -----------------------------------------

;; TODO - why don't we just make these routes have a bit of middleware that includes the
;; `validation/check-public-sharing-enabled` check in each of them? That way we don't need to remember to include the line in
;; every single endpoint definition here? Wouldn't that be 100x better?!
;;
;; TODO - also a smart person would probably just parse the UUIDs automatically in middleware as appropriate for
;;`/dashboard` vs `/card`
(api/define-routes)<|MERGE_RESOLUTION|>--- conflicted
+++ resolved
@@ -5,11 +5,8 @@
    [clojure.core.async :as a]
    [compojure.core :refer [GET]]
    [medley.core :as m]
-<<<<<<< HEAD
+   [metabase.actions.execution :as actions.execution]
    [metabase.api.card :as api.card]
-=======
-   [metabase.actions.execution :as actions.execution]
->>>>>>> d03cc876
    [metabase.api.common :as api]
    [metabase.api.common.validation :as validation]
    [metabase.api.dashboard :as api.dashboard]
