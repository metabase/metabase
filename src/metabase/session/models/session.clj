--- conflicted
+++ resolved
@@ -2,11 +2,6 @@
   (:require
    [buddy.core.codecs :as codecs]
    [buddy.core.nonce :as nonce]
-<<<<<<< HEAD
-   [metabase.analytics.core :as analytics]
-   [metabase.channel.email.messages :as messages]
-=======
->>>>>>> 56131a0f
    [metabase.config :as config]
    [metabase.db :as mdb]
    [metabase.driver.sql.query-processor :as sql.qp]
@@ -75,17 +70,8 @@
       (events/publish-event! :event/user-login event)
       (when (nil? (:last_login user))
         (events/publish-event! :event/user-joined event)))
-<<<<<<< HEAD
-    (let [history-entry (login-history/record-login-history! session-id (u/the-id user) device-info)]
-      (when-not (:embedded device-info)
-        (maybe-send-login-from-new-device-email history-entry))
-      (when-not (:last_login user)
-        (analytics/track-event! :snowplow/account {:event :new-user-created} (u/the-id user)))
-      (assoc session :id session-id))))
-=======
     (login-history/record-login-history! session-id user device-info)
     (assoc session :id session-id)))
->>>>>>> 56131a0f
 
 (mu/defmethod create-session! :password :- SessionSchema
   [session-type
