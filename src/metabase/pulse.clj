(ns metabase.pulse
  "Public API for sending Pulses."
  (:require
   [clojure.string :as str]
   [metabase.api.common :as api]
   [metabase.email :as email]
   [metabase.email.messages :as messages]
   [metabase.events :as events]
   [metabase.integrations.slack :as slack]
   [metabase.models.dashboard :as dashboard :refer [Dashboard]]
   [metabase.models.dashboard-card :as dashboard-card]
   [metabase.models.database :refer [Database]]
   [metabase.models.interface :as mi]
   [metabase.models.pulse :as pulse :refer [Pulse]]
   [metabase.models.serialization :as serdes]
<<<<<<< HEAD
=======
   [metabase.models.setting :refer [defsetting]]
>>>>>>> 3ef4d5df
   [metabase.public-settings :as public-settings]
   [metabase.pulse.markdown :as markdown]
   [metabase.pulse.parameters :as pulse-params]
   [metabase.pulse.render :as render]
   [metabase.pulse.util :as pu]
   [metabase.query-processor :as qp]
   [metabase.query-processor.dashboard :as qp.dashboard]
   [metabase.query-processor.timezone :as qp.timezone]
   [metabase.server.middleware.session :as mw.session]
   [metabase.shared.parameters.parameters :as shared.params]
   [metabase.util :as u]
   [metabase.util.i18n :refer [trs tru]]
   [metabase.util.log :as log]
   [metabase.util.malli :as mu]
   [metabase.util.retry :as retry]
   [metabase.util.ui-logic :as ui-logic]
   [metabase.util.urls :as urls]
   [toucan2.core :as t2])
  (:import
   (clojure.lang ExceptionInfo)))

;;; ------------------------------------------------- PULSE SENDING --------------------------------------------------

(defn- is-card-empty?
  "Check if the card is empty"
  [card]
  (if-let [result (:result card)]
    (or (zero? (-> result :row_count))
        ;; Many aggregations result in [[nil]] if there are no rows to aggregate after filters
        (= [[nil]]
           (-> result :data :rows)))
    ;; Text cards have no result; treat as empty
    true))

(defn- merge-default-values
  "For the specific case of Dashboard Subscriptions we should use `:default` parameter values as the actual `:value` for
  the parameter if none is specified. Normally the FE client will take `:default` and pass it in as `:value` if it
  wants to use it (see #20503 for more details) but this obviously isn't an option for Dashboard Subscriptions... so
  go thru `parameters` and change `:default` to `:value` unless a `:value` is explicitly specified."
  [parameters]
  (for [{default-value :default, :as parameter} parameters]
    (merge
     (when default-value
       {:value default-value})
     (dissoc parameter :default))))

(defn- execute-dashboard-subscription-card
  "Returns subscription result for a card.

  This function should be executed under pulse's creator permissions."
  [dashboard dashcard card-or-id parameters]
  (assert api/*current-user-id* "Makes sure you wrapped this with a `with-current-user`.")
  (try
    (let [card-id (u/the-id card-or-id)
          card    (t2/select-one :model/Card :id card-id)
          result  (qp.dashboard/run-query-for-dashcard-async
                   :dashboard-id  (u/the-id dashboard)
                   :card-id       card-id
                   :dashcard-id   (u/the-id dashcard)
                   :context       :pulse ; TODO - we should support for `:dashboard-subscription` and use that to differentiate the two
                   :export-format :api
                   :parameters    parameters
                   :middleware    {:process-viz-settings? true
                                   :js-int-to-string?     false}
                   :run           (fn [query info]
                                    (qp/process-query-and-save-with-max-results-constraints!
                                     (assoc query :async? false)
                                     info)))]
      (when-not (and (get-in dashcard [:visualization_settings :card.hide_empty]) (is-card-empty? result))
        {:card     card
         :dashcard dashcard
         :result   result
         :type     :card}))
    (catch Throwable e
      (log/warn e (trs "Error running query for Card {0}" card-or-id)))))

(defn virtual-card-of-type?
  "Check if dashcard is a virtual with type `ttype`, if `true` returns the dashcard, else returns `nil`.

  There are currently 3 types of virtual card: \"text\", \"action\", \"link\"."
  [dashcard ttype]
  (when (= ttype (get-in dashcard [:visualization_settings :virtual_card :display]))
    dashcard))

(defn- link-card-entity->url
  [{:keys [db_id id model] :as _entity}]
  (case model
    "card"       (urls/card-url id)
    "dataset"    (urls/card-url id)
    "collection" (urls/collection-url id)
    "dashboard"  (urls/dashboard-url id)
    "database"   (urls/database-url id)
    "table"      (urls/table-url db_id id)))

(defn- link-card->text-part
  [{:keys [entity url] :as _link-card}]
  (let [url-link-card? (some? url)]
    {:text (str (format
                  "### [%s](%s)"
                  (if url-link-card? url (:name entity))
                  (if url-link-card? url (link-card-entity->url entity)))
                (when-let [description (if url-link-card? nil (:description entity))]
                  (format "\n%s" description)))
     :type :text}))

(defn- dashcard-link-card->part
  "Convert a dashcard that is a link card to pulse part.

  This function should be executed under pulse's creator permissions."
  [dashcard]
  (assert api/*current-user-id* "Makes sure you wrapped this with a `with-current-user`.")
  (let [link-card (get-in dashcard [:visualization_settings :link])]
    (cond
      (some? (:url link-card))
      (link-card->text-part link-card)

      ;; if link card link to an entity, update the setting because
      ;; the info in viz-settings might be out-of-date
      (some? (:entity link-card))
      (let [{:keys [model id]} (:entity link-card)
            instance           (t2/select-one
                                 (serdes/link-card-model->toucan-model model)
                                 (dashboard-card/link-card-info-query-for-model model id))]
        (when (mi/can-read? instance)
          (link-card->text-part (assoc link-card :entity instance)))))))

(defn- escape-heading-markdown
  [dashcard]
  (if (= "heading" (get-in dashcard [:visualization_settings :virtual_card :display]))
    (update-in dashcard [:visualization_settings :text] #(str "## " (shared.params/escape-chars % shared.params/escaped-chars-regex)))
    dashcard))

(defn- dashcard->part
  "Given a dashcard returns its part based on its type.

  The result will follow the pulse's creator permissions."
  [dashcard pulse dashboard]
  (assert api/*current-user-id* "Makes sure you wrapped this with a `with-current-user`.")
  (cond
    (:card_id dashcard)
    (let [parameters (merge-default-values (pulse-params/parameters pulse dashboard))]
      (execute-dashboard-subscription-card dashboard dashcard (:card_id dashcard) parameters))

    ;; actions
    (virtual-card-of-type? dashcard "action")
    nil

    ;; link cards
    (virtual-card-of-type? dashcard "link")
    (dashcard-link-card->part dashcard)

    ;; text cards have existed for a while and I'm not sure if all existing text cards
    ;; will have virtual_card.display = "text", so assume everything else is a text card
    :else
    (let [parameters (merge-default-values (pulse-params/parameters pulse dashboard))]
      (-> dashcard
          (pulse-params/process-virtual-dashcard parameters)
          escape-heading-markdown
          :visualization_settings
          (assoc :type :text)))))

(defn- dashcards->part
  [dashcards pulse dashboard]
  (let [ordered-dashcards (sort dashboard-card/dashcard-comparator dashcards)]
    (doall (for [dashcard ordered-dashcards
                 :let     [part (dashcard->part dashcard pulse dashboard)]
                 :when    (some? part)]
             part))))

(defn- tab->part
  [{:keys [name]}]
  {:text name
   :type :tab-title})

(defn- execute-dashboard
  "Fetch all the dashcards in a dashboard for a Pulse, and execute non-text cards.

  The generated parts will follow the pulse's creator permissions."
  [{:keys [skip_if_empty] pulse-creator-id :creator_id :as pulse} dashboard & {:as _options}]
  (let [dashboard-id (u/the-id dashboard)]
    (mw.session/with-current-user pulse-creator-id
      (let [parts (if (dashboard/has-tabs? dashboard)
                    (let [tabs-with-cards (t2/hydrate (t2/select :model/DashboardTab :dashboard_id dashboard-id) :tab-cards)]
                      (doall (flatten (for [{:keys [cards] :as tab} tabs-with-cards]
                                        (concat [(tab->part tab)] (dashcards->part cards pulse dashboard))))))
                    (dashcards->part (t2/select :model/DashboardCard :dashboard_id dashboard-id) pulse dashboard))]
        (if skip_if_empty
          ;; Remove any component of the parts that have no results when empty results aren't wanted
          (remove (fn [part] (zero? (get-in part [:result :row_count] 0))) parts)
          parts)))))

(defn- database-id [card]
  (or (:database_id card)
      (get-in card [:dataset_query :database])))

(mu/defn defaulted-timezone :- :string
  "Returns the timezone ID for the given `card`. Either the report timezone (if applicable) or the JVM timezone."
  [card :- (mi/InstanceOf :model/Card)]
  (or (some->> card database-id (t2/select-one Database :id) qp.timezone/results-timezone-id)
      (qp.timezone/system-timezone-id)))

(defn- first-question-name [pulse]
  (-> pulse :cards first :name))

(defn- alert-condition-type->description [condition-type]
  (case (keyword condition-type)
    :meets (trs "reached its goal")
    :below (trs "gone below its goal")
    :rows  (trs "results")))

(def ^:private block-text-length-limit 3000)
(def ^:private attachment-text-length-limit 2000)

(defn- truncate-mrkdwn
  "If a mrkdwn string is greater than Slack's length limit, truncates it to fit the limit and
  adds an ellipsis character to the end."
  [mrkdwn limit]
  (if (> (count mrkdwn) limit)
    (-> mrkdwn
        (subs 0 (dec limit))
        (str "…"))
    mrkdwn))

(defn- text->markdown-block
  [text]
  (let [mrkdwn (markdown/process-markdown text :slack)]
    (when (not (str/blank? mrkdwn))
      {:blocks [{:type "section"
                 :text {:type "mrkdwn"
                        :text (truncate-mrkdwn mrkdwn block-text-length-limit)}}]})))

(defn- part->attachment-data
  [part channel-id]
  (case (:type part)
    :card
    (let [{:keys [card dashcard result]}          part
          {card-id :id card-name :name :as card} card]
      {:title           (or (-> dashcard :visualization_settings :card.title)
                            card-name)
       :rendered-info   (render/render-pulse-card :inline (defaulted-timezone card) card dashcard result)
       :title_link      (urls/card-url card-id)
       :attachment-name "image.png"
       :channel-id      channel-id
       :fallback        card-name})

    :text
    (text->markdown-block (:text part))

    :tab-title
    (text->markdown-block (format "# %s" (:text part)))))

(defn- create-slack-attachment-data
  "Returns a seq of slack attachment data structures, used in `create-and-upload-slack-attachments!`"
  [parts]
  (let [channel-id (slack/files-channel)]
    (for [part  parts
          :let  [attachment (part->attachment-data part channel-id)]
          :when attachment]
      attachment)))

(defn- subject
  [{:keys [name cards dashboard_id]}]
  (if (or dashboard_id
          (some :dashboard_id cards))
    name
    (trs "Pulse: {0}" name)))

(defn- filter-text
  [filter]
  (truncate-mrkdwn
   (format "*%s*\n%s" (:name filter) (pulse-params/value-string filter))
   attachment-text-length-limit))

(defn- slack-dashboard-header
  "Returns a block element that includes a dashboard's name, creator, and filters, for inclusion in a
  Slack dashboard subscription"
  [pulse dashboard]
  (let [header-section  {:type "header"
                         :text {:type "plain_text"
                                :text (subject pulse)
                                :emoji true}}
        creator-section {:type   "section"
                         :fields [{:type "mrkdwn"
                                   :text (str "Sent by " (-> pulse :creator :common_name))}]}
        filters         (pulse-params/parameters pulse dashboard)
        filter-fields   (for [filter filters]
                          {:type "mrkdwn"
                           :text (filter-text filter)})
        filter-section  (when (seq filter-fields)
                          {:type   "section"
                           :fields filter-fields})]
    (if filter-section
      {:blocks [header-section filter-section creator-section]}
      {:blocks [header-section creator-section]})))

(defn- slack-dashboard-footer
  "Returns a block element with the footer text and link which should be at the end of a Slack dashboard subscription."
  [pulse dashboard]
  {:blocks
   [{:type "divider"}
    {:type "context"
     :elements [{:type "mrkdwn"
                 :text (str "<" (pulse-params/dashboard-url (u/the-id dashboard) (pulse-params/parameters pulse dashboard)) "|"
                            "*Sent from " (public-settings/site-name) "*>")}]}]})

(def slack-width
  "Maximum width of the rendered PNG of HTML to be sent to Slack. Content that exceeds this width (e.g. a table with
  many columns) is truncated."
  1200)

(defn create-and-upload-slack-attachments!
  "Create an attachment in Slack for a given Card by rendering its content into an image and uploading
  it. Slack-attachment-uploader is a function which takes image-bytes and an attachment name, uploads the file, and
  returns an image url, defaulting to slack/upload-file!.

  Nested `blocks` lists containing text cards are passed through unmodified."
  ([attachments] (create-and-upload-slack-attachments! attachments slack/upload-file!))
  ([attachments slack-attachment-uploader]
   (letfn [(f [a] (select-keys a [:title :title_link :fallback]))]
     (reduce (fn [processed {:keys [rendered-info attachment-name channel-id] :as attachment-data}]
               (conj processed (if (:blocks attachment-data)
                                 attachment-data
                                 (if (:render/text rendered-info)
                                   (-> (f attachment-data)
                                       (assoc :text (:render/text rendered-info)))
                                   (let [image-bytes (render/png-from-render-info rendered-info slack-width)
                                         image-url   (slack-attachment-uploader image-bytes attachment-name channel-id)]
                                     (-> (f attachment-data)
                                         (assoc :image_url image-url)))))))
             []
             attachments))))

(defn- are-all-parts-empty?
  "Do none of the cards have any results?"
  [results]
  (every? is-card-empty? results))

(defn- goal-met? [{:keys [alert_above_goal], :as pulse} [first-result]]
  (let [goal-comparison      (if alert_above_goal >= <)
        goal-val             (ui-logic/find-goal-value first-result)
        comparison-col-rowfn (ui-logic/make-goal-comparison-rowfn (:card first-result)
                                                            (get-in first-result [:result :data]))]

    (when-not (and goal-val comparison-col-rowfn)
      (throw (ex-info (tru "Unable to compare results to goal for alert.")
                      {:pulse  pulse
                       :result first-result})))
    (boolean
     (some (fn [row]
             (goal-comparison (comparison-col-rowfn row) goal-val))
           (get-in first-result [:result :data :rows])))))


;;; +----------------------------------------------------------------------------------------------------------------+
;;; |                                         Creating Notifications To Send                                         |
;;; +----------------------------------------------------------------------------------------------------------------+

(defn- alert-or-pulse [pulse]
  (if (:alert_condition pulse)
    :alert
    :pulse))

(defmulti ^:private should-send-notification?
  "Returns true if given the pulse type and resultset a new notification (pulse or alert) should be sent"
  (fn [pulse _parts] (alert-or-pulse pulse)))

(defmethod should-send-notification? :alert
  [{:keys [alert_condition] :as alert} parts]
  (cond
    (= "rows" alert_condition)
    (not (are-all-parts-empty? parts))

    (= "goal" alert_condition)
    (goal-met? alert parts)

    :else
    (let [^String error-text (tru "Unrecognized alert with condition ''{0}''" alert_condition)]
      (throw (IllegalArgumentException. error-text)))))

(defmethod should-send-notification? :pulse
  [pulse parts]
  (if (:skip_if_empty pulse)
    (not (are-all-parts-empty? parts))
    true))

(defn- parts->cards-count
  [parts]
  (count (filter #(some? (#{:text :card} (:type %))) parts)))

;; 'notification' used below means a map that has information needed to send a Pulse/Alert, including results of
;; running the underlying query
(defmulti ^:private notification
  "Polymorphic function for creating notifications. This logic is different for pulse type (i.e. alert vs. pulse) and
  channel_type (i.e. email vs. slack)"
  {:arglists '([alert-or-pulse parts channel])}
  (fn [pulse _ {:keys [channel_type]}]
    [(alert-or-pulse pulse) (keyword channel_type)]))

(defn- construct-pulse-email [subject recipients message]
  {:subject      subject
   :recipients   recipients
   :message-type :attachments
   :message      message})

(defmethod notification [:pulse :email]
  [{pulse-id :id, pulse-name :name, dashboard-id :dashboard_id, :as pulse} parts {:keys [recipients]}]
  (log/debug (u/format-color 'cyan (trs "Sending Pulse ({0}: {1}) with {2} Cards via email"
                                        pulse-id (pr-str pulse-name) (parts->cards-count parts))))
  (let [user-recipients     (filter (fn [recipient] (and (u/email? (:email recipient))
                                                         (some? (:id recipient)))) recipients)
        non-user-recipients (filter (fn [recipient] (and (u/email? (:email recipient))
                                                         (nil? (:id recipient)))) recipients)
        timezone            (->> parts (some :card) defaulted-timezone)
        dashboard           (update (t2/select-one Dashboard :id dashboard-id) :description markdown/process-markdown :html)
        email-to-users      (when (> (count user-recipients) 0)
                              (construct-pulse-email (subject pulse) (mapv :email user-recipients) (messages/render-pulse-email timezone pulse dashboard parts nil)))
        email-to-nonusers   (for [non-user (map :email non-user-recipients)]
                              (construct-pulse-email (subject pulse) [non-user] (messages/render-pulse-email timezone pulse dashboard parts non-user)))]
    (if email-to-users
      (conj email-to-nonusers email-to-users)
      email-to-nonusers)))

(defmethod notification [:pulse :slack]
  [{pulse-id :id, pulse-name :name, dashboard-id :dashboard_id, :as pulse}
   parts
   {{channel-id :channel} :details}]
  (log/debug (u/format-color 'cyan (trs "Sending Pulse ({0}: {1}) with {2} Cards via Slack"
                                        pulse-id (pr-str pulse-name) (parts->cards-count parts))))
  (let [dashboard (t2/select-one Dashboard :id dashboard-id)]
    {:channel-id  channel-id
     :attachments (remove nil?
                          (flatten [(slack-dashboard-header pulse dashboard)
                                    (create-slack-attachment-data parts)
                                    (when dashboard (slack-dashboard-footer pulse dashboard))]))}))

(defmethod notification [:alert :email]
  [{:keys [id] :as pulse} parts channel]
  (log/debug (trs "Sending Alert ({0}: {1}) via email" id name))
  (let [condition-kwd       (messages/pulse->alert-condition-kwd pulse)
        email-subject       (trs "Alert: {0} has {1}"
                                 (first-question-name pulse)
                                 (alert-condition-type->description condition-kwd))
        user-recipients     (filter (fn [recipient] (and (u/email? (:email recipient))
                                                         (some? (:id recipient)))) (:recipients channel))
        non-user-recipients (filter (fn [recipient] (and (u/email? (:email recipient))
                                                         (nil? (:id recipient)))) (:recipients channel))
        first-part          (some :card parts)
        timezone            (defaulted-timezone first-part)
        email-to-users      (when (> (count user-recipients) 0)
                              (construct-pulse-email email-subject (mapv :email user-recipients) (messages/render-alert-email timezone pulse channel parts (ui-logic/find-goal-value first-part) nil)))
        email-to-nonusers   (for [non-user (map :email non-user-recipients)]
                              (construct-pulse-email email-subject [non-user] (messages/render-alert-email timezone pulse channel parts (ui-logic/find-goal-value first-part) non-user)))]
       (if email-to-users
         (conj email-to-nonusers email-to-users)
         email-to-nonusers)))

(defmethod notification [:alert :slack]
  [pulse parts {{channel-id :channel} :details}]
  (log/debug (u/format-color 'cyan (trs "Sending Alert ({0}: {1}) via Slack" (:id pulse) (:name pulse))))
  {:channel-id  channel-id
   :attachments (cons {:blocks [{:type "header"
                                 :text {:type "plain_text"
                                        :text (str "🔔 " (first-question-name pulse))
                                        :emoji true}}]}
                      (create-slack-attachment-data parts))})

(defmethod notification :default
  [_ _ {:keys [channel_type]}]
  (throw (UnsupportedOperationException. (tru "Unrecognized channel type {0}" (pr-str channel_type)))))

(defn- parts->notifications [{:keys [channels channel-ids] pulse-id :id :as pulse} parts]
  (let [channel-ids (or channel-ids (mapv :id channels))]
    (when (should-send-notification? pulse parts)
      (let [event-type (if (= :pulse (alert-or-pulse pulse))
                         :event/subscription-send
                         :event/alert-send)]
        (events/publish-event! event-type {:id      (:id pulse)
                                           :user-id (:creator_id pulse)
                                           :object  {:recipients (map :recipients (:channels pulse))
                                                     :filters    (:parameters pulse)}}))

      (when (:alert_first_only pulse)
        (t2/delete! Pulse :id pulse-id))
      ;; `channel-ids` is the set of channels to send to now, so only send to those. Note the whole set of channels
      (for [channel channels
            :when   (contains? (set channel-ids) (:id channel))]
        (notification pulse parts channel)))))

(defn- pulse->notifications
  "Execute the underlying queries for a sequence of Pulses and return the parts as 'notification' maps."
  [{:keys [cards] pulse-id :id :as pulse} dashboard]
  (parts->notifications
    pulse
    (if dashboard
      ;; send the dashboard
      (execute-dashboard pulse dashboard)
      ;; send the cards instead
      (for [card cards
            ;; Pulse ID may be `nil` if the Pulse isn't saved yet
            :let [part (assoc (pu/execute-card pulse (u/the-id card) :pulse-id pulse-id) :type :card)]
            ;; some cards may return empty part, e.g. if the card has been archived
            :when part]
        part))))

;;; +----------------------------------------------------------------------------------------------------------------+
;;; |                                             Sending Notifications                                              |
;;; +----------------------------------------------------------------------------------------------------------------+

(defmulti ^:private send-notification!
  "Invokes the side-effecty function for sending emails/slacks depending on the notification type"
  {:arglists '([pulse-or-alert])}
  (fn [{:keys [channel-id]}]
    (if channel-id :slack :email)))

(defmethod send-notification! :slack
  [{:keys [channel-id message attachments]}]
  (let [attachments (create-and-upload-slack-attachments! attachments)]
    (try
      (slack/post-chat-message! channel-id message attachments)
      (catch ExceptionInfo e
        ;; Token errors have already been logged and we should not retry.
        (when-not (contains? (:errors (ex-data e)) :slack-token)
          (throw e))))))

(defmethod send-notification! :email
  [emails]
  (doseq [{:keys [subject recipients message-type message]} emails]
    (email/send-message-or-throw! {:subject      subject
                                   :recipients   recipients
                                   :message-type message-type
                                   :message      message
                                   :bcc?         (email/bcc-enabled?)})))

(defn- send-notification-retrying!
  "Like [[send-notification!]] but retries sending on errors according to the retry settings."
  [& args]
  (apply (retry/decorate send-notification!) args))

(defn- send-notifications! [notifications]
  (doseq [notification notifications]
    ;; do a try-catch around each notification so if one fails, we'll still send the other ones for example, an Alert
    ;; set up to send over both Slack & email: if Slack fails, we still want to send the email (#7409)
    (try
      (send-notification-retrying! notification)
      (catch Throwable e
        (log/error e (trs "Error sending notification!"))))))

(defn send-pulse!
  "Execute and Send a `Pulse`, optionally specifying the specific `PulseChannels`.  This includes running each
   `PulseCard`, formatting the content, and sending the content to any specified destination.

  `channel-ids` is the set of channel IDs to send to *now* -- this may be a subset of the full set of channels for
  the Pulse.

   Example:
       (send-pulse! pulse)                       Send to all Channels
       (send-pulse! pulse :channel-ids [312])    Send only to Channel with :id = 312"
  [{:keys [dashboard_id], :as pulse} & {:keys [channel-ids]}]
  {:pre [(map? pulse) (integer? (:creator_id pulse))]}
  (let [dashboard (t2/select-one Dashboard :id dashboard_id)
        pulse     (-> (mi/instance Pulse pulse)
                      ;; This is usually already done by this step, in the `send-pulses` task which uses `retrieve-pulse`
                      ;; to fetch the Pulse.
                      pulse/hydrate-notification
                      (merge (when channel-ids {:channel-ids channel-ids})))]
    (when (not (:archived dashboard))
      (send-notifications! (pulse->notifications pulse dashboard)))))<|MERGE_RESOLUTION|>--- conflicted
+++ resolved
@@ -13,10 +13,6 @@
    [metabase.models.interface :as mi]
    [metabase.models.pulse :as pulse :refer [Pulse]]
    [metabase.models.serialization :as serdes]
-<<<<<<< HEAD
-=======
-   [metabase.models.setting :refer [defsetting]]
->>>>>>> 3ef4d5df
    [metabase.public-settings :as public-settings]
    [metabase.pulse.markdown :as markdown]
    [metabase.pulse.parameters :as pulse-params]
