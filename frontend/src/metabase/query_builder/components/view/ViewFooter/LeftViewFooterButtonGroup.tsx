--- conflicted
+++ resolved
@@ -10,13 +10,7 @@
   getIsVisualized,
   getUiControls,
 } from "metabase/query_builder/selectors";
-<<<<<<< HEAD
-import { Button, Flex, Icon, Loader, Tooltip } from "metabase/ui";
-import { getIconForVisualizationType } from "metabase/visualizations";
-import * as Lib from "metabase-lib";
-=======
 import { Button, Flex, rem } from "metabase/ui";
->>>>>>> 2d1ee705
 import type Question from "metabase-lib/v1/Question";
 import type { QueryBuilderUIControls } from "metabase-types/store";
 
@@ -25,21 +19,15 @@
 interface LeftViewFooterButtonGroupProps {
   question: Question;
   hideChartSettings?: boolean;
-<<<<<<< HEAD
   isResultLoaded: boolean;
-=======
   isNotebook: boolean;
->>>>>>> 2d1ee705
 }
 
 export const LeftViewFooterButtonGroup = ({
   question,
   hideChartSettings = false,
-<<<<<<< HEAD
   isResultLoaded,
-=======
   isNotebook,
->>>>>>> 2d1ee705
 }: LeftViewFooterButtonGroupProps) => {
   const { isShowingChartSettingsSidebar }: QueryBuilderUIControls =
     useSelector(getUiControls);
@@ -49,82 +37,17 @@
 
   const isVisualized = useSelector(getIsVisualized);
   const shouldShowChartSettingsButton =
-<<<<<<< HEAD
     !hideChartSettings &&
     (!isShowingRawTable || isVisualized) &&
     isResultLoaded;
 
-  const data = useMemo(
-    () =>
-      [
-        shouldShowEditorButton
-          ? {
-              value: "editor",
-              label: (
-                <Tooltip label={t`Editor`}>
-                  <Icon
-                    aria-label={t`Switch to editor`}
-                    name="notebook"
-                    onClick={() => {
-                      dispatch(setQueryBuilderMode("notebook"));
-                    }}
-                  />
-                </Tooltip>
-              ),
-            }
-          : null,
-        {
-          value: "table",
-          disabled: !isResultLoaded,
-          label: isResultLoaded ? (
-            <Tooltip label={t`Results`}>
-              <Icon
-                aria-label={t`Switch to data`}
-                name="table2"
-                onClick={() => {
-                  dispatch(setUIControls({ isShowingRawTable: true }));
-                }}
-              />
-            </Tooltip>
-          ) : (
-            <Loader size="xs" />
-          ),
-        },
-        {
-          value: "visualization",
-          disabled: !isResultLoaded,
-          label: isResultLoaded ? (
-            <Tooltip label={t`Visualization`}>
-              <Icon
-                aria-label={t`Switch to visualization`}
-                name={vizIcon}
-                onClick={() => {
-                  dispatch(setUIControls({ isShowingRawTable: false }));
-                }}
-              />
-            </Tooltip>
-          ) : (
-            <Loader size="xs" />
-          ),
-        },
-      ].filter(isNotNull),
-    [dispatch, isResultLoaded, shouldShowEditorButton, vizIcon],
-  );
-
-  function getSelectedControlValue() {
-    if (data.length === 1) {
-      return "editor";
-    }
-
-    return isShowingRawTable ? "table" : "visualization";
-  }
-=======
-    !isNotebook && !hideChartSettings && (!isShowingRawTable || isVisualized);
->>>>>>> 2d1ee705
-
   return (
     <Flex gap="0.75rem">
-      <ViewFooterControl question={question} isNotebook={isNotebook} />
+      <ViewFooterControl
+        question={question}
+        isNotebook={isNotebook}
+        isResultLoaded={isResultLoaded}
+      />
       {shouldShowChartSettingsButton && (
         <Button
           variant={isShowingChartSettingsSidebar ? "filled" : "default"}
