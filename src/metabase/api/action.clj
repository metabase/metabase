(ns metabase.api.action
  "`/api/action/` endpoints."
  (:require
   [compojure.core :as compojure :refer [POST]]
   [metabase.actions :as actions]
   [metabase.actions.http-action :as http-action]
   [metabase.api.common :as api]
   [metabase.api.common.validation :as validation]
   [metabase.models :refer [Action Card Database HTTPAction ImplicitAction
                            QueryAction]]
   [metabase.models.action :as action]
<<<<<<< HEAD
   [metabase.util.i18n :refer [tru deferred-tru]]
=======
   [metabase.util :as u]
   [metabase.util.i18n :refer [tru]]
>>>>>>> edd0faad
   [metabase.util.malli :as mu]
   [toucan.db :as db]
   [toucan.hydrate :refer [hydrate]])
  (:import
   (java.util UUID)))

(def ^:private json-query-schema
  [:and
   string?
   (mu/with-api-error-message
     [:fn #(http-action/apply-json-query {} %)]
     (deferred-tru "must be a valid json-query, something like ''.item.title''"))])

(def ^:private supported-action-type
  (mu/with-api-error-message
    [:enum "http" "query" "implicit"]
    (deferred-tru "Unsupported action type")))

(def ^:private implicit-action-kind
  (mu/with-api-error-message
    (into [:enum]
          (for [ns ["row" "bulk"]
                action ["create" "update" "delete"]]
            (str ns "/" action)))
    (deferred-tru "Unsupported implicit action kind")))

(def ^:private http-action-template
  [:map {:closed true}
   [:method                              [:enum "GET" "POST" "PUT" "DELETE" "PATCH"]]
   [:url                                 [string? {:min 1}]]
   [:body               {:optional true} [:maybe string?]]
   [:headers            {:optional true} [:maybe string?]]
   [:parameters         {:optional true} [:maybe [:sequential map?]]]
   [:parameter_mappings {:optional true} [:maybe map?]]])

(api/defendpoint GET "/"
  "Returns cards that can be used for QueryActions"
  [model-id]
  {model-id pos-int?}
  (let [model (api/read-check Card model-id)]
    ;; We don't check the permissions on the actions, we assume they are
    ;; readable if the model is readable.
    (hydrate
     (action/actions-with-implicit-params [model] :model_id model-id)
     :creator)))

(api/defendpoint GET "/:action-id"
  [action-id]
  (-> (action/actions-with-implicit-params nil :id action-id)
      first
      (hydrate :creator)
      api/read-check))

(defn- type->model [existing-action-type]
  (case existing-action-type
    :http     HTTPAction
    :implicit ImplicitAction
    :query    QueryAction))

#_{:clj-kondo/ignore [:deprecated-var]}
(api/defendpoint-schema DELETE "/:action-id"
  [action-id]
  (let [{existing-action-type :type} (api/write-check Action action-id)]
    (db/delete! (type->model existing-action-type) :action_id action-id))
  api/generic-204-no-content)

(api/defendpoint POST "/"
  "Create a new action."
  [:as {{:keys [type name description model_id parameters parameter_mappings visualization_settings
                kind
                database_id dataset_query
                template response_handle error_handle] :as action} :body}]
  {name                   :string
   model_id               pos-int?
   type                   [:maybe supported-action-type]
   description            [:maybe :string]
   parameters             [:maybe [:sequential map?]]
   parameter_mappings     [:maybe map?]
   visualization_settings [:maybe map?]
   kind                   [:maybe implicit-action-kind]
   database_id            [:maybe pos-int?]
   dataset_query          [:maybe map?]
   template               [:maybe http-action-template]
   response_handle        [:maybe json-query-schema]
   error_handle           [:maybe json-query-schema]}

  (api/write-check Card model_id)
  (when (and (nil? database_id)
             (= "query" type))
    (throw (ex-info (tru "Must provide a database_id for query actions")
                    {:type        type
                     :status-code 400})))
  (when database_id
    (actions/check-actions-enabled! (db/select-one Database :id database_id)))
  (let [action-id (action/insert! (assoc action :creator_id api/*current-user-id*))]
    (if action-id
      (first (action/actions-with-implicit-params nil :id action-id))
      ;; db/insert! does not return a value when used with h2
      ;; so we return the most recently updated http action.
      (last (action/actions-with-implicit-params nil :type type)))))

(api/defendpoint PUT "/:id"
  [id :as
   {{:keys [type name description model_id parameters parameter_mappings visualization_settings
            kind database_id dataset_query template response_handle error_handle] :as action} :body}]
  {id                     pos-int?
   database_id            [:maybe pos-int?]
   dataset_query          [:maybe map?]
   description            [:maybe :string]
   error_handle           [:maybe json-query-schema]
   kind                   [:maybe implicit-action-kind]
   model_id               [:maybe pos-int?]
   name                   [:maybe :string]
   parameter_mappings     [:maybe map?]
   parameters             [:maybe [:sequential map?]]
   response_handle        [:maybe json-query-schema]
   template               [:maybe http-action-template]
   type                   [:maybe supported-action-type]
   visualization_settings [:maybe map?]}
  (let [action-columns       [:type :name :description :parameters :parameter_mappings :visualization_settings]
        existing-action      (api/write-check Action id)
        existing-action-type (:type existing-action)
        existing-model       (type->model existing-action-type)]
    (when-let [action-row (not-empty (select-keys action action-columns))]
      (db/update! Action id action-row))
    (when-let [type-row (not-empty (apply dissoc action action-columns))]
      (if (and (:type action) (not= (:type action) existing-action-type))
        (let [new-model (type->model (:type action))]
          (db/delete! existing-model id)
          (db/insert! new-model (assoc type-row :action_id id)))
        (db/update! existing-model id type-row))))
  (first (action/actions-with-implicit-params nil :id id)))

(api/defendpoint POST "/:id/public_link"
  "Generate publicly-accessible links for this Action. Returns UUID to be used in public links. (If this
  Action has already been shared, it will return the existing public link rather than creating a new one.) Public
  sharing must be enabled."
  [id]
  {id pos-int?}
  (api/check-superuser)
  (validation/check-public-sharing-enabled)
  (api/read-check Action id)
  {:uuid (or (db/select-one-field :public_uuid Action :id id)
             (u/prog1 (str (UUID/randomUUID))
                      (db/update! Action id
                                  :public_uuid <>
                                  :made_public_by_id api/*current-user-id*)))})

(api/defendpoint DELETE "/:id/public_link"
  "Delete the publicly-accessible link to this Dashboard."
  [id]
  {id pos-int?}
  ;; check the /application/setting permission, not superuser because removing a public link is possible from /admin/settings
  (validation/check-has-application-permission :setting)
  (validation/check-public-sharing-enabled)
  (api/check-exists? Action :id id, :public_uuid [:not= nil])
  (db/update! Action id :public_uuid nil, :made_public_by_id nil)
  {:status 204, :body nil})

(api/define-routes)<|MERGE_RESOLUTION|>--- conflicted
+++ resolved
@@ -9,12 +9,8 @@
    [metabase.models :refer [Action Card Database HTTPAction ImplicitAction
                             QueryAction]]
    [metabase.models.action :as action]
-<<<<<<< HEAD
+   [metabase.util :as u]
    [metabase.util.i18n :refer [tru deferred-tru]]
-=======
-   [metabase.util :as u]
-   [metabase.util.i18n :refer [tru]]
->>>>>>> edd0faad
    [metabase.util.malli :as mu]
    [toucan.db :as db]
    [toucan.hydrate :refer [hydrate]])
