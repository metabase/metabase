--- conflicted
+++ resolved
@@ -495,7 +495,6 @@
                   (is (= ["((floor(((convert(json_extract(json.json_bit, ?), UNSIGNED) - 0.75) / 0.75)) * 0.75) + 0.75)" "$.\"1234\""]
                          (hsql/format (sql.qp/->honeysql :mysql field-clause)))))))))))))
 
-<<<<<<< HEAD
 (tx/defdataset json-unwrap-bigint-and-boolean
   "Used for testing mysql json value unwrapping"
   [["bigint-and-bool-table"
@@ -522,7 +521,7 @@
                   :mysql
                   (mt/db)
                   (db/select-one Table :db_id (mt/id) :name "bigint-and-bool-table")))))))))
-=======
+
 (deftest can-shut-off-json-unwrapping
   (mt/test-driver :mysql
     ;; in here we fiddle with the mysql db details
@@ -536,7 +535,6 @@
         (is (= true (driver/database-supports? :mysql :nested-field-columns (mt/db))))
         ;; un fiddle with the mysql db details.
         (finally (db/update! Database (mt/id) :details (:details db)))))))
->>>>>>> ce238f7f
 
 (deftest ddl.execute-with-timeout-test
   (mt/test-driver :mysql
