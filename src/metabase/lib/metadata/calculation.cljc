--- conflicted
+++ resolved
@@ -254,14 +254,7 @@
 
 (mr/register! ::display-info
   [:map
-<<<<<<< HEAD
    [:display-name :string]
-   ;; For Columns. `base-type` not included here, FE doesn't need to know about that.
-   [:effective-type {:optional true} [:maybe [:ref ::lib.schema.common/base-type]]]
-   [:semantic-type  {:optional true} [:maybe [:ref ::lib.schema.common/semantic-type]]]
-=======
-   [:display_name :string]
->>>>>>> df8278c2
    ;; for things that have a Table, e.g. a Field
    [:table {:optional true} [:maybe [:ref ::display-info]]]
    ;; these are derived from the `:lib/source`/`:metabase.lib.metadata/column-source`, but instead of using that value
