import { useDisclosure } from "@mantine/hooks";
import { c, t } from "ttag";

import { useUserSetting } from "metabase/common/hooks";
import CS from "metabase/css/core/index.css";
import { useSelector } from "metabase/lib/redux";
import { getIsEmbeddingIframe } from "metabase/selectors/embed";
import { getEntityTypes } from "metabase/selectors/embedding-data-picker";
import { Collapse, Group, Icon, UnstyledButton } from "metabase/ui";

import { PaddedSidebarLink, SidebarHeading } from "../MainNavbar.styled";
import type { SelectedItem } from "../types";

export const BrowseNavSection = ({
  nonEntityItem,
  onItemSelect,
  hasDataAccess,
}: {
  nonEntityItem: SelectedItem;
  onItemSelect: () => void;
  hasDataAccess: boolean;
}) => {
  const BROWSE_MODELS_URL = "/browse/models";
  const BROWSE_DATA_URL = "/browse/databases";
  const BROWSE_METRICS_URL = "/browse/metrics";

  const [expandBrowse = true, setExpandBrowse] = useUserSetting(
    "expand-browse-in-nav",
  );

  const [opened, { toggle }] = useDisclosure(expandBrowse);

  const entityTypes = useSelector(getEntityTypes);
  const isEmbeddingIframe = useSelector(getIsEmbeddingIframe);

  const handleToggle = () => {
    toggle();
    setExpandBrowse(!opened);
  };

  return (
    <div aria-selected={opened} role="tab">
      <Group
        align="center"
        gap="sm"
        onClick={handleToggle}
        component={UnstyledButton}
        c="text-medium"
        mb="sm"
        className={CS.cursorPointer}
      >
<<<<<<< HEAD
=======
        <SidebarHeading>{c("A verb, shown in the sidebar")
          .t`Browse`}</SidebarHeading>
        <Icon name={opened ? "chevrondown" : "chevronright"} size={8} />
      </Group>

      <Collapse in={opened} transitionDuration={0} role="tabpanel">
>>>>>>> 1b75ad7c
        {hasDataAccess &&
          (!isEmbeddingIframe || entityTypes.includes("table")) && (
            <PaddedSidebarLink
              icon="database"
              url={BROWSE_DATA_URL}
              isSelected={nonEntityItem?.url?.startsWith(BROWSE_DATA_URL)}
              onClick={onItemSelect}
              aria-label={t`Browse databases`}
            >
              {t`Databases`}
            </PaddedSidebarLink>
          )}

        {(!isEmbeddingIframe || entityTypes.includes("model")) && (
          <PaddedSidebarLink
            icon="model"
            url={BROWSE_MODELS_URL}
            isSelected={nonEntityItem?.url?.startsWith(BROWSE_MODELS_URL)}
            onClick={onItemSelect}
            aria-label={t`Browse models`}
          >
            {t`Models`}
          </PaddedSidebarLink>
        )}

        {!isEmbeddingIframe && (
          <PaddedSidebarLink
            icon="metric"
            url={BROWSE_METRICS_URL}
            isSelected={nonEntityItem?.url?.startsWith(BROWSE_METRICS_URL)}
            onClick={onItemSelect}
            aria-label={t`Browse metrics`}
          >
            {t`Metrics`}
          </PaddedSidebarLink>
        )}
      </Collapse>
    </div>
  );
};<|MERGE_RESOLUTION|>--- conflicted
+++ resolved
@@ -49,15 +49,12 @@
         mb="sm"
         className={CS.cursorPointer}
       >
-<<<<<<< HEAD
-=======
         <SidebarHeading>{c("A verb, shown in the sidebar")
           .t`Browse`}</SidebarHeading>
         <Icon name={opened ? "chevrondown" : "chevronright"} size={8} />
       </Group>
 
       <Collapse in={opened} transitionDuration={0} role="tabpanel">
->>>>>>> 1b75ad7c
         {hasDataAccess &&
           (!isEmbeddingIframe || entityTypes.includes("table")) && (
             <PaddedSidebarLink
