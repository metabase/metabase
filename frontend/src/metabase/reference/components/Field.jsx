--- conflicted
+++ resolved
@@ -11,12 +11,8 @@
 import * as MetabaseCore from "metabase/lib/core";
 import { Icon } from "metabase/ui";
 import { isTypeFK } from "metabase-lib/types/utils/isa";
-<<<<<<< HEAD
+
 import F from "./Field.module.css";
-=======
-
-import F from "./Field.css";
->>>>>>> e8133575
 
 const Field = ({ field, foreignKeys, url, icon, isEditing, formField }) => (
   <div className={cx(S.item, "pt1", "border-top")}>
