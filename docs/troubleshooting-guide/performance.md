--- conflicted
+++ resolved
@@ -50,11 +50,7 @@
 
 Additionally, since cached values are stored in the application database they will still be there if Metabase restarts, but will only be used if the questions are re-run before the cache's time limit.
 
-<<<<<<< HEAD
-**How to detect this:** If you are sure that caching is enabled (discussed above), then look at Metabase's logs or in the server's logs to see when it was last restarted. You can also check the logs to see what proportion of questions are sandboxed.
-=======
 **How to detect this:** If you are sure that caching is enabled (discussed above), then look at Metabase's logs or in the server's logs to see why it might not use cache for the specific question.
->>>>>>> da27c4f5
 
 **How to fix this:** If cached values have timed out because the restart took too long, re-running questions will refresh the cache and bring performance back up. If the problem appears to be caused by a high proportion of sandboxed queries, check that the cache is large enough to store all of their results.
 
