--- conflicted
+++ resolved
@@ -358,35 +358,33 @@
                                $times.dt
                                [:convert-timezone [:field (mt/id :times :dt) nil] "Asia/Tokyo"]))))))
 
-<<<<<<< HEAD
           (when (driver/supports? driver/*driver* :set-timezone)
             (mt/with-report-timezone-id "Europe/Rome"
               (testing "from_tz should default to report_tz"
                 (is (= ["2004-03-19T09:19:09+01:00" "2004-03-19T17:19:09+09:00"]
                        (mt/$ids (test-convert-tz
                                   $times.dt
-                                  [:convert-timezone [:field (mt/id :times :dt) nil] "Asia/Tokyo"])))))
-
-              (testing "if from_tz is provided, ignore report_tz"
-                (is (= ["2004-03-19T09:19:09+01:00" "2004-03-19T18:19:09+09:00"]
-                       (mt/$ids (test-convert-tz
-                                  $times.dt
-                                  [:convert-timezone [:field (mt/id :times :dt) nil] "Asia/Tokyo" "UTC"]))))))))
-=======
-          (mt/with-report-timezone-id "Europe/Rome"
-            (testing "convert from UTC to Asia/Tokyo(+09:00)"
-              (is (= ["2004-03-19T09:19:09+01:00" "2004-03-19T18:19:09+09:00"]
-                     (mt/$ids (test-convert-tz
-                                $times.dt
-                                [:convert-timezone [:field (mt/id :times :dt) nil] "Asia/Tokyo" "UTC"])))))
-            (testing "source-timezone is required"
-             (is (thrown-with-msg?
-                   clojure.lang.ExceptionInfo
-                   #"input column doesnt have a set timezone. Please set the source parameter in convertTimezone to convert it."
+                                  [:convert-timezone [:field (mt/id :times :dt) nil] "Asia/Tokyo"])))))))
+
+          (testing "if from_tz is provided, ignore report_tz"
+            (is (= ["2004-03-19T09:19:09+01:00" "2004-03-19T18:19:09+09:00"]
                    (mt/$ids (test-convert-tz
-                               $times.dt
-                               [:convert-timezone [:field (mt/id :times :dt) nil] "Asia/Tokyo"])))))))
->>>>>>> c6e41b75
+                              $times.dt
+                              [:convert-timezone [:field (mt/id :times :dt) nil] "Asia/Tokyo" "UTC"]))))))
+
+        (mt/with-report-timezone-id "Europe/Rome"
+          (testing "convert from UTC to Asia/Tokyo(+09:00)"
+            (is (= ["2004-03-19T09:19:09+01:00" "2004-03-19T18:19:09+09:00"]
+                   (mt/$ids (test-convert-tz
+                              $times.dt
+                              [:convert-timezone [:field (mt/id :times :dt) nil] "Asia/Tokyo" "UTC"])))))
+          (testing "source-timezone is required"
+           (is (thrown-with-msg?
+                 clojure.lang.ExceptionInfo
+                 #"input column doesnt have a set timezone. Please set the source parameter in convertTimezone to convert it."
+                 (mt/$ids (test-convert-tz
+                             $times.dt
+                             [:convert-timezone [:field (mt/id :times :dt) nil] "Asia/Tokyo"]))))))
 
         (testing "timestamp with time zone columns"
           (mt/with-report-timezone-id "UTC"
@@ -395,18 +393,11 @@
                      (mt/$ids (test-convert-tz
                                 $times.dt_tz
                                 [:convert-timezone [:field (mt/id :times :dt_tz) nil] "Asia/Tokyo"])))))
-<<<<<<< HEAD
-
-            (testing "timestamp with time zone columns shouldn't have `from_tz`"
-              (is (thrown-with-msg?
-                    clojure.lang.ExceptionInfo
-                    #".* columns shouldn't have a `source timezone`"
-=======
+
             (testing "timestamp with time zone columns shouldn't have `source-timezone`"
               (is (thrown-with-msg?
                     clojure.lang.ExceptionInfo
                     #"input column already has a set timezone. Please remove the source parameter in convertTimezone."
->>>>>>> c6e41b75
                     (mt/$ids (test-convert-tz
                                $times.dt_tz
                                [:convert-timezone [:field (mt/id :times :dt_tz) nil]
@@ -480,11 +471,7 @@
                   "2004-03-19T18:19:09+09:00"];; at +09
                  (->> (mt/run-mbql-query
                         times
-<<<<<<< HEAD
-                        {:expressions {"to-07"       [:convert-timezone $times.dt "Asia/Saigon"]
-=======
-                        {:expressions {"to-07"       [:convert-timezone $times.dt "Asia/Ho_Chi_Minh" "UTC"]
->>>>>>> c6e41b75
+                        {:expressions {"to-07"       [:convert-timezone $times.dt "Asia/Saigon" "UTC"]
                                        "to-07-to-09" [:convert-timezone [:expression "to-07"] "Asia/Tokyo"
                                                       "Asia/Saigon"]}
                          :filter      [:= $times.index 1]
@@ -520,11 +507,7 @@
                               {:dataset_query
                                (mt/mbql-query
                                  times
-<<<<<<< HEAD
-                                 {:expressions {"to-07"       [:convert-timezone $times.dt "Asia/Saigon"]
-=======
-                                 {:expressions {"to-07"       [:convert-timezone $times.dt "Asia/Ho_Chi_Minh" "UTC"]
->>>>>>> c6e41b75
+                                 {:expressions {"to-07"       [:convert-timezone $times.dt "Asia/Saigon" "UTC"]
                                                 "to-07-to-09" [:convert-timezone [:expression "to-07"] "Asia/Tokyo"
                                                                "Asia/Saigon"]}
                                   :filter      [:= $times.index 1]
