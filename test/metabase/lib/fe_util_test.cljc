(ns metabase.lib.fe-util-test
  (:require
   #?@(:cljs ([metabase.test-runner.assert-exprs.approximately-equal]))
   [clojure.test :refer [are deftest is testing]]
   [medley.core :as m]
   [metabase.lib.core :as lib]
   [metabase.lib.expression :as lib.expression]
   [metabase.lib.fe-util :as lib.fe-util]
   [metabase.lib.field :as lib.field]
   [metabase.lib.filter :as lib.filter]
   [metabase.lib.metadata :as lib.metadata]
   [metabase.lib.query :as lib.query]
   [metabase.lib.ref :as lib.ref]
   [metabase.lib.test-metadata :as meta]
   [metabase.lib.test-util :as lib.tu]
   [metabase.util.malli :as mu]
   [metabase.util.number :as u.number]
   [metabase.util.time :as u.time]))

(deftest ^:parallel basic-filter-parts-test
  (let [query (-> (lib/query meta/metadata-provider (meta/table-metadata :users))
                  (lib/join (-> (lib/join-clause (meta/table-metadata :checkins)
                                                 [(lib/=
                                                   (meta/field-metadata :checkins :user-id)
                                                   (meta/field-metadata :users :id))])
                                (lib/with-join-fields :all)))
                  (lib/join (-> (lib/join-clause (meta/table-metadata :venues)
                                                 [(lib/=
                                                   (meta/field-metadata :checkins :venue-id)
                                                   (meta/field-metadata :venues :id))])
                                (lib/with-join-fields :all))))]
    (doseq [col (lib/filterable-columns query)
            op (lib/filterable-column-operators col)
            :let [short-op (:short op)
                  expression-clause (case short-op
                                      :between (lib/expression-clause short-op [col col col] {})
                                      (:contains :does-not-contain :starts-with :ends-with) (lib/expression-clause short-op [col "123"] {})
                                      (:is-null :not-null :is-empty :not-empty) (lib/expression-clause short-op [col] {})
                                      :inside (lib/expression-clause short-op [col 12 34 56 78 90] {})
                                      (:< :>) (lib/expression-clause short-op [col col] {})
                                      (lib/expression-clause short-op [col 123] {}))]]
      (testing (str short-op " with " (:name col))
        (is (=? {:lib/type :mbql/expression-parts
                 :operator short-op
                 :args vector?}
                (lib/expression-parts query expression-clause)))))))

(deftest ^:parallel literals-expression-parts-test
  (let [query (lib/query meta/metadata-provider (meta/table-metadata :users))]
    (doseq [literal ["foo"
                     ""
                     "42"
                     42
                     0
                     -1
                     true
                     false]]
      (testing (str "literal " literal)
        (is (=? literal (lib/expression-parts query literal)))))))

(deftest ^:parallel bigint-value-expression-parts-test
  (let [query (lib/query meta/metadata-provider (meta/table-metadata :users))
        uid  (str (random-uuid))]
    (is (=? {:lib/type :mbql/expression-parts
             :operator :value
             :options {:base-type :type/BigInteger
                       :effective-type :type/BigInteger
                       :lib/uuid uid}
             :args ["12345"]}
            (lib/expression-parts query [:value {:base-type :type/BigInteger
                                                 :effective-type :type/BigInteger
                                                 :lib/uuid uid} "12345"])))))

(deftest ^:parallel filter-parts-field-properties-test
  (let [query (-> (lib/query meta/metadata-provider (meta/table-metadata :users))
                  (lib/join (-> (lib/join-clause (meta/table-metadata :checkins)
                                                 [(lib/=
                                                   (meta/field-metadata :checkins :user-id)
                                                   (meta/field-metadata :users :id))])
                                (lib/with-join-fields :all)))
                  (lib/join (-> (lib/join-clause (meta/table-metadata :venues)
                                                 [(lib/=
                                                   (meta/field-metadata :checkins :venue-id)
                                                   (meta/field-metadata :venues :id))])
                                (lib/with-join-fields :all))))
        cols (->> (lib/filterable-columns query)
                  (map #(m/filter-vals some? %))
                  (m/index-by :id))
        user-id-col (cols (meta/id :users :id))
        checkins-user-id-col (cols (meta/id :checkins :user-id))
        user-last-login-col (cols (meta/id :users :last-login))
        checkins-date-col (cols (meta/id :checkins :date))]
    (testing "binning"
      (is (=? {:lib/type :mbql/expression-parts
               :operator :=
               :args
               [{:lib/type :metadata/column
                 :lib/source-uuid string?
                 :effective-type :type/Integer
                 :metabase.lib.field/binning {:strategy :default}
                 :operators (comp vector? not-empty)
                 :active true
                 :id (:id checkins-user-id-col)
                 :display-name "User ID: Auto binned"
                 :metabase.lib.join/join-alias "Checkins"}
                (assoc (m/filter-vals some? (meta/field-metadata :users :id)) :display-name "ID: Auto binned")]}
              (lib/expression-parts query (lib/= (lib/with-binning checkins-user-id-col {:strategy :default})
                                                 (lib/with-binning user-id-col {:strategy :default}))))))
    (testing "bucketing"
      (is (=? {:lib/type :mbql/expression-parts
               :operator :=
               :args
               [{:lib/type :metadata/column
                 :lib/source-uuid string?
                 :effective-type :type/Date
                 :operators (comp vector? not-empty)
                 :id (:id checkins-date-col)
                 :metabase.lib.field/temporal-unit :day
                 :display-name "Date: Day"
                 :metabase.lib.join/join-alias "Checkins"}
                (assoc (m/filter-vals some? (meta/field-metadata :users :last-login)) :display-name "Last Login: Day")]}
              (lib/expression-parts query (lib/= (lib/with-temporal-bucket checkins-date-col :day)
                                                 (lib/with-temporal-bucket user-last-login-col :day))))))))

(deftest ^:parallel nested-parts-test
  (is (=? {:lib/type :mbql/expression-parts
           :operator :=
           :args [{:lib/type :metadata/column}
                  {:lib/type :mbql/expression-parts
                   :operator :+
                   :args [{:lib/type :metadata/column}
                          {:lib/type :metadata/column}
                          1]}]}
          (lib/expression-parts (lib/query meta/metadata-provider (meta/table-metadata :products))
                                (lib/= (lib/with-temporal-bucket (meta/field-metadata :products :created-at) :day)
                                       (lib/+ (meta/field-metadata :products :id)
                                              (meta/field-metadata :products :id)
                                              1))))))

(deftest ^:parallel expression-parts-column-reference-test
  (let [query (lib/query meta/metadata-provider (meta/table-metadata :users))
        stage-number -1]
    (testing "column references"
      (doseq [col (lib/filterable-columns query)]
        (is (=? {:lib/type :metadata/column
                 :id (:id col)
                 :name (:name col)
                 :display-name (:display-name col)}
                (lib/expression-parts query stage-number (lib.ref/ref col))))))
    (testing "unknown column reference"
      (let [unknown-ref [:field {:lib/uuid (str (random-uuid))} 12345678]]
        (mu/disable-enforcement
          (is (=? {:lib/type :metadata/column
                   :display-name "Unknown Field"}
                  (lib/expression-parts query stage-number unknown-ref))))))))

(deftest ^:parallel expression-parts-segment-reference-test
  (let [segment-id 100
        segment-name "FooBar"
        segment-description "This is a segment"
        segments-db  {:segments [{:id          segment-id
                                  :name        segment-name
                                  :table-id    (meta/id :venues)
                                  :definition  {}
                                  :description segment-description}]}
        metadata-provider (lib.tu/mock-metadata-provider meta/metadata-provider segments-db)
        query (lib/query metadata-provider (meta/table-metadata :venues))
        stage-number -1]
    (testing "segment references"
      (doseq [segment (lib/available-segments query)]
        (is (=? {:lib/type :metadata/segment
                 :id segment-id
                 :name segment-name
                 :description segment-description}
                (lib/expression-parts query stage-number (lib.ref/ref segment))))))
    (testing "unknown segment reference"
      (let [unknown-ref [:segment {:lib/uuid (str (random-uuid))} 101]]
        (mu/disable-enforcement
          (is (=? {:lib/type :metadata/segment
                   :display-name "Unknown Segment"}
                  (lib/expression-parts query stage-number unknown-ref))))))))

(deftest ^:parallel expression-parts-metric-reference-test
  (let [metric-id 100
        metric-name "FooBar"
        metric-description "This is a metric"
        metrics-db  {:segments [{:id          metric-id
                                 :name        metric-name
                                 :table-id    (meta/id :venues)
                                 :definition  {}
                                 :description metric-description}]}
        metadata-provider (lib.tu/mock-metadata-provider meta/metadata-provider metrics-db)
        query (lib/query metadata-provider (meta/table-metadata :venues))
        stage-number -1]
    (testing "metric references"
      (doseq [metric (lib/available-metrics query)]
        (is (=? {:lib/type :metadata/segment
                 :id metric-id
                 :name metric-name
                 :description metric-description}
                (lib/expression-parts query stage-number (lib.ref/ref metric))))))
    (testing "unknown metric reference"
      (let [unknown-ref [:metric {:lib/uuid (str (random-uuid))} 101]]
        (mu/disable-enforcement
          (is (=? {:lib/type :metadata/metric
                   :id 101
                   :display-name "Unknown Metric"}
                  (lib/expression-parts query stage-number unknown-ref))))))))

(deftest ^:parallel expression-parts-expression-reference-test
  (let [expression-name "Foo"
        other-expression-name "Bar"
        query (-> (lib.tu/venues-query)
                  (lib/expression expression-name
                                  (lib/* (lib.tu/field-clause :venues :price {:base-type :type/Integer}) 2))
                  (lib/expression other-expression-name
                                  [:expression {:base-type :type/Integer} expression-name]))
        ;;

        stage-number -1]
    (testing "expression references"
      (mu/disable-enforcement
        (is (=? {:lib/type :metadata/column
                 :name expression-name
                 :lib/expression-name expression-name
                 :lib/source :source/expressions}
                (lib/expression-parts query stage-number [:expression {:base-type :type/Integer} expression-name])))))

    (testing "nested expression references"
      (mu/disable-enforcement
        (is (=? {:lib/type :metadata/column
                 :name other-expression-name
                 :lib/expression-name other-expression-name
                 :lib/source :source/expressions}
                (lib/expression-parts query stage-number [:expression {} other-expression-name])))))))

(deftest ^:parallel expression-clause-test
  (is (=? [:= {:lib/uuid string?} [:field {:lib/uuid string?} (meta/id :products :id)] 1]
          (lib/expression-clause := [(meta/field-metadata :products :id) 1] {})))
  (is (=? [:= {:lib/uuid string?} [:field {:lib/uuid string?} (meta/id :products :id)] 1]
          (lib/expression-clause := [(meta/field-metadata :products :id) 1] {}))))

(deftest ^:parallel invisible-expression-parts-test
  (is (=? {:lib/type :mbql/expression-parts
           :operator :=
           :args [{:lib/type :metadata/column
                   :name "ID"
                   :display-name "ID"}
                  1]}
          (lib/expression-parts (lib.tu/venues-query) -1 (lib/= (lib/ref (meta/field-metadata :products :id))
                                                                1)))))

(deftest ^:parallel normalize-expression-clause-test
  (let [column (m/filter-vals some? (meta/field-metadata :checkins :date))]
    (testing "normalizes week-mode correctly"
      (doseq [[expected strings] {:us ["US" "us" "Us"], :iso ["ISO" "iso" "Iso"]}
              week-mode strings]
        (is (= expected
               (last (lib/expression-clause {:lib/type :mbql/expression-parts
                                             :operator :get-week
                                             :options {}
                                             :args [column week-mode]}))))))))

(deftest ^:parallel case-or-if-parts-test
  (let [query         (lib/query meta/metadata-provider (meta/table-metadata :venues))
        int-field     (m/filter-vals some? (meta/field-metadata :venues :category-id))
<<<<<<< HEAD
        string-field  (m/filter-vals some? (meta/field-metadata :venues :name))
        dt-field      (m/filter-vals some? (meta/field-metadata :users :last-login))
=======
        other-int-field     (m/filter-vals some? (meta/field-metadata :venues :price))
>>>>>>> f1c7740a
        boolean-field (m/filter-vals some? (meta/field-metadata :venues :category-id))
        test-cases {(lib/case [[boolean-field int-field]])
                    {:operator :case
                     :options {}
                     :args [boolean-field int-field]}

                    (lib/case [[boolean-field int-field]] nil)
                    {:operator :case
                     :options {}
                     :args [boolean-field int-field]}

                    (lib/case [[boolean-field int-field]] other-int-field)
                    {:operator :case
                     :options {}
                     :args [boolean-field int-field other-int-field]}

                    (lib/case [[boolean-field int-field] [boolean-field other-int-field]])
                    {:operator :case
                     :options {}
                     :args [boolean-field int-field boolean-field other-int-field]}

                    (lib/case [[boolean-field int-field] [boolean-field other-int-field]] nil)
                    {:operator :case
                     :options {}
                     :args [boolean-field int-field boolean-field other-int-field]}

                    (lib/case [[boolean-field int-field] [boolean-field other-int-field]] other-int-field)
                    {:operator :case
                     :options {}
                     :args [boolean-field int-field boolean-field other-int-field other-int-field]}}]
    (testing "case pairs should be flattened in expression parts"
      (doseq [[clause parts] test-cases]
        (let [{:keys [operator options args]} parts
              res (lib.fe-util/expression-parts query -1 clause)]
          (is (=? operator (:operator res)))
          (is (=? options  (:options res)))
          (is (=? (map :id args) (map :id (:args res)))))))

    (testing "case pairs should be unflattened in expression clause"
      (doseq [[expected-expression parts] test-cases]
        (let [{:keys [operator options args]} parts
              actual-expression (lib.fe-util/expression-clause operator args options)
              [expected-op _ expected-args] expected-expression
              [actual-op _ actual-args] actual-expression]
          (is (=? expected-op actual-op))
          (is (=? (map :id expected-args) (map :id actual-args))))))

    (testing "case/if should round-trip through expression-parts and expression-clause"
      (doseq [[clause] test-cases]
        (let [parts                     (lib.fe-util/expression-parts query clause)
              round-tripped-expression  (lib.fe-util/expression-clause
                                         (:operator parts)
                                         (:args parts)
                                         nil)
              round-tripped-parts       (lib.fe-util/expression-parts query round-tripped-expression)]

          (is (=? (:operator parts) (:operator round-tripped-parts)))
          (is (=? (map :id (:args parts)) (map :id (:args round-tripped-parts)))))))))

(deftest ^:parallel nested-case-or-if-parts-test
  (let [query        (lib/query meta/metadata-provider (meta/table-metadata :venues))
<<<<<<< HEAD
        int-field     (m/filter-vals some? (meta/field-metadata :venues :category-id))
=======
>>>>>>> f1c7740a
        string-field  (m/filter-vals some? (meta/field-metadata :venues :name))
        boolean-field (m/filter-vals some? (meta/field-metadata :venues :category-id))]
    (testing "deeply nested case/if should round-trip through expression-parts and expression-clause"
      (doseq [parts [{:lib/type :mbql/expression-parts
                      :operator :case
                      :options {}
                      :args [boolean-field
                             string-field
                             "default"]}

                     {:lib/type :mbql/expression-parts
                      :operator :upper
                      :options {}
                      :args [{:lib/type :mbql/expression-parts
                              :operator :case
                              :options {}
                              :args [boolean-field
                                     string-field
                                     {:lib/type :mbql/expression-parts
                                      :operator :case
                                      :options {}
                                      :args [boolean-field
                                             string-field
                                             "default"]}]}]}

                     {:lib/type :mbql/expression-parts
                      :operator :upper
                      :options {}
                      :args [{:lib/type :mbql/expression-parts
                              :operator :lower
                              :options {}
                              :args [{:lib/type :mbql/expression-parts
                                      :operator :case
                                      :options {}
                                      :args [boolean-field string-field]}]}]}]]

        (let [expression (lib.fe-util/expression-clause
                          (:operator parts)
                          (:args parts)
                          (:options parts))
              round-tripped-parts (lib.fe-util/expression-parts query expression)]
          (is (=? parts round-tripped-parts)))))))

(deftest ^:parallel string-filter-parts-test
  (let [query  (lib.tu/venues-query)
        column (m/filter-vals some? (meta/field-metadata :venues :name))]
    (testing "clause to parts roundtrip"
      (doseq [[clause parts] {(lib.filter/is-empty column)
                              {:operator :is-empty, :column column}

                              (lib.filter/not-empty column)
                              {:operator :not-empty, :column column}

                              (lib.filter/= column "A")
                              {:operator :=, :column column, :values ["A"]}

                              (lib.filter/= column "A" "B")
                              {:operator :=, :column column, :values ["A" "B"]}

                              (lib.filter/in column "A" "B")
                              {:operator :=, :column column, :values ["A" "B"]}

                              (lib.filter/!= column "A")
                              {:operator :!=, :column column, :values ["A"]}

                              (lib.filter/!= column "A" "B")
                              {:operator :!=, :column column, :values ["A" "B"]}

                              (lib.filter/not-in column "A" "B")
                              {:operator :!=, :column column, :values ["A" "B"]}

                              (lib.filter/contains column "A")
                              {:operator :contains, :column column, :values ["A"], :options {:case-sensitive true}}

                              (lib.filter/contains column "A" "B")
                              {:operator :contains, :column column, :values ["A" "B"]}

                              (lib.filter/does-not-contain column "A" "B")
                              {:operator :does-not-contain, :column column, :values ["A" "B"]}

                              (lib.filter/starts-with column "A" "B")
                              {:operator :starts-with, :column column, :values ["A" "B"]}

                              (lib.filter/ends-with column "A" "B")
                              {:operator :ends-with, :column column, :values ["A" "B"]}

                              (lib.fe-util/expression-clause :contains [column "A"] {:case-sensitive false})
                              {:operator :contains, :column column, :values ["A"], :options {:case-sensitive false}}

                              (lib.fe-util/expression-clause :contains [column "A" "B"] {:case-sensitive false})
                              {:operator :contains, :column column, :values ["A" "B"], :options {:case-sensitive false}}}]
        (let [{:keys [operator column values options]} parts]
          (is (=? parts (lib.fe-util/string-filter-parts query -1 clause)))
          (is (=? parts (lib.fe-util/string-filter-parts query -1 (lib.fe-util/string-filter-clause operator
                                                                                                    column
                                                                                                    values
                                                                                                    options)))))))
    (testing "unsupported clauses"
      (are [clause] (nil? (lib.fe-util/string-filter-parts query -1 clause))
        (lib.filter/= "A" column)
        (lib.filter/is-null column)
        (lib.expression/concat column "A")
        (lib.filter/and (lib.filter/= column "A") true)))
    (testing "should correctly propagate `:id` when destructuring a filter clause in a nested query"
      (let [query         (lib.tu/venues-query)
            query         (-> query
                              (lib/aggregate (lib/count))
                              (lib/breakout (m/find-first #(= (:name %) "NAME") (lib/breakoutable-columns query)))
                              (lib/append-stage))
            filter-clause (lib/= (m/find-first #(= (:name %) "NAME") (lib/filterable-columns query)) "test")
            filter-parts  (lib.fe-util/string-filter-parts query -1 filter-clause)]
        (is (=? {:field-id (meta/id :venues :name)}
                (lib.field/field-values-search-info query (:column filter-parts))))))))

(deftest ^:parallel number-filter-parts-test
  (let [query         (lib.tu/venues-query)
        column        (m/filter-vals some? (meta/field-metadata :venues :price))
        bigint-value  (u.number/bigint "9007199254740993")
        bigint-clause (lib.expression/value bigint-value)]
    (testing "clause to parts roundtrip"
      (doseq [[clause parts] {(lib.filter/is-null column)       {:operator :is-null, :column column}
                              (lib.filter/not-null column)      {:operator :not-null, :column column}
                              (lib.filter/= column 10)          {:operator :=, :column column, :values [10]}
                              (lib.filter/= column 10 20)       {:operator :=, :column column, :values [10 20]}
                              (lib.filter/in column 10 20)      {:operator :=, :column column, :values [10 20]}
                              (lib.filter/!= column 10)         {:operator :!=, :column column, :values [10]}
                              (lib.filter/!= column 10 20)      {:operator :!=, :column column, :values [10 20]}
                              (lib.filter/not-in column 10 20)  {:operator :!=, :column column, :values [10 20]}
                              (lib.filter/> column 10)          {:operator :>, :column column, :values [10]}
                              (lib.filter/>= column 10)         {:operator :>=, :column column, :values [10]}
                              (lib.filter/< column 10)          {:operator :<, :column column, :values [10]}
                              (lib.filter/<= column 10)         {:operator :<=, :column column, :values [10]}
                              (lib.filter/between column 10 20) {:operator :between, :column column, :values [10 20]}

                              ;; bigint
                              (lib.filter/= column bigint-clause) {:operator :=, :column column, :values [bigint-value]}
                              (lib.filter/!= column bigint-clause) {:operator :!=, :column column, :values [bigint-value]}
                              (lib.filter/> column bigint-clause) {:operator :>, :column column, :values [bigint-value]}}]
        (let [{:keys [operator column values]} parts]
          (is (=? parts (lib.fe-util/number-filter-parts query -1 clause)))
          (is (=? parts (lib.fe-util/number-filter-parts query -1 (lib.fe-util/number-filter-clause operator
                                                                                                    column
                                                                                                    values)))))))
    (testing "unsupported clauses"
      (are [clause] (nil? (lib.fe-util/number-filter-parts query -1 clause))
        (lib.filter/= 10 column)
        (lib.filter/is-null (meta/field-metadata :venues :name))
        (lib.expression/+ column 10)
        (lib.filter/and (lib.filter/= column 10) true)))))

(deftest ^:parallel coordinate-filter-parts-test
  (let [query         (lib.query/query meta/metadata-provider (meta/table-metadata :orders))
        lat-column    (m/filter-vals some? (meta/field-metadata :people :latitude))
        lon-column    (m/filter-vals some? (meta/field-metadata :people :longitude))
        bigint-value  (u.number/bigint "9007199254740993")
        bigint-clause (lib.expression/value bigint-value)]
    (testing "clause to parts roundtrip"
      (doseq [[clause parts] {(lib.filter/= lat-column 10)
                              {:operator :=, :column lat-column, :values [10]}

                              (lib.filter/= lat-column 10 20)
                              {:operator :=, :column lat-column, :values [10 20]}

                              (lib.filter/in lat-column 10 20)
                              {:operator :=, :column lat-column, :values [10 20]}

                              (lib.filter/!= lon-column 10)
                              {:operator :!=, :column lon-column, :values [10]}

                              (lib.filter/!= lon-column 10 20)
                              {:operator :!=, :column lon-column, :values [10 20]}

                              (lib.filter/not-in lon-column 10 20)
                              {:operator :!=, :column lon-column, :values [10 20]}

                              (lib.filter/> lat-column 10)
                              {:operator :>, :column lat-column, :values [10]}

                              (lib.filter/>= lat-column 10)
                              {:operator :>=, :column lat-column, :values [10]}

                              (lib.filter/< lat-column 10)
                              {:operator :<, :column lat-column, :values [10]}

                              (lib.filter/<= lat-column 10)
                              {:operator :<=, :column lat-column, :values [10]}

                              (lib.filter/between lat-column 10 20)
                              {:operator :between, :column lat-column, :values [10 20]}

                              (lib.filter/inside lat-column lon-column 10 20 30 40)
                              {:operator         :inside
                               :column           lat-column
                               :longitude-column lon-column
                               :values           [10 20 30 40]}

                              ;; bigint

                              (lib.filter/= lat-column bigint-clause)
                              {:operator :=, :column lat-column, :values [bigint-value]}

                              (lib.filter/!= lat-column bigint-clause)
                              {:operator :!=, :column lat-column, :values [bigint-value]}

                              (lib.filter/> lat-column bigint-clause)
                              {:operator :>, :column lat-column, :values [bigint-value]}

                              (lib.filter/between lat-column bigint-clause bigint-clause)
                              {:operator :between, :column lat-column, :values [bigint-value bigint-value]}}]
        (let [{:keys [operator column longitude-column values]} parts]
          (is (=? parts (lib.fe-util/coordinate-filter-parts query -1 clause)))
          (is (=? parts (lib.fe-util/coordinate-filter-parts query -1 (lib.fe-util/coordinate-filter-clause operator
                                                                                                            column
                                                                                                            longitude-column
                                                                                                            values)))))))
    (testing "unsupported clauses"
      (are [clause] (nil? (lib.fe-util/coordinate-filter-parts query -1 clause))
        (lib.filter/= 10 lat-column)
        (lib.filter/is-null lat-column)
        (lib.filter/= (meta/field-metadata :orders :total) 10)
        (lib.expression/+ lat-column 10)
        (lib.filter/and (lib.filter/= lat-column 10) true)))))

(deftest ^:parallel boolean-filter-parts-test
  (let [query  (-> (lib.tu/venues-query)
                   (lib.expression/expression "Boolean"
                                              (lib.filter/is-empty (meta/field-metadata :venues :name))))
        column (m/find-first #(= (:name %) "Boolean") (lib.filter/filterable-columns query))]
    (testing "clause to parts roundtrip"
      (doseq [[clause parts] {(lib.filter/is-null column)  {:operator :is-null, :column column}
                              (lib.filter/not-null column) {:operator :not-null, :column column}
                              (lib.filter/= column true)   {:operator :=, :column column, :values [true]}
                              (lib.filter/= column false)  {:operator :=, :column column, :values [false]}}]
        (let [{:keys [operator column values]} parts
              expected (merge parts {:column (select-keys column [:name])})]
          (is (=? expected (lib.fe-util/boolean-filter-parts query -1 clause)))
          (is (=? expected (lib.fe-util/boolean-filter-parts query -1 (lib.fe-util/boolean-filter-clause operator
                                                                                                         column
                                                                                                         values)))))))
    (testing "unsupported clauses"
      (are [clause] (nil? (lib.fe-util/boolean-filter-parts query -1 clause))
        (lib.filter/= true column)
        (lib.filter/!= column true)
        (lib.filter/is-null (meta/field-metadata :venues :name))
        (lib.filter/and (lib.filter/= column true) true)))))

(defn- format-date-filter-parts
  [{:keys [with-time?], :as parts}]
  (update parts :values
          (fn [values] (mapv #(u.time/format-for-base-type % (if with-time? :type/DateTime :type/Date)) values))))

(deftest ^:parallel specific-date-filter-parts-test
  (let [query  (lib.tu/venues-query)
        column (m/filter-vals some? (meta/field-metadata :checkins :date))]
    (testing "clause to parts roundtrip"
      (doseq [[clause parts] {(lib.filter/= column "2024-11-28")
                              {:operator   :=
                               :column     column
                               :values     [(u.time/local-date 2024 11 28)]
                               :with-time? false}

                              (lib.filter/= column "2024-11-28T00:00:00")
                              {:operator   :=
                               :column     column
                               :values     [(u.time/local-date-time 2024 11 28 0 0 0)]
                               :with-time? true}

                              (lib.filter/= column "2024-11-28T10:20:30")
                              {:operator   :=
                               :column     column
                               :values     [(u.time/local-date-time 2024 11 28 10 20 30)]
                               :with-time? true}

                              (lib.filter/> column "2024-11-28")
                              {:operator   :>
                               :column     column
                               :values     [(u.time/local-date 2024 11 28)]
                               :with-time? false}

                              (lib.filter/< column "2024-11-28")
                              {:operator   :<
                               :column     column
                               :values     [(u.time/local-date 2024 11 28)]
                               :with-time? false}

                              (lib.filter/between column "2024-11-28" "2024-12-04")
                              {:operator   :between
                               :column     column
                               :values     [(u.time/local-date 2024 11 28) (u.time/local-date 2024 12 4)]
                               :with-time? false}

                              (lib.filter/between column "2024-11-28T00:00:00" "2024-12-04T00:00:00")
                              {:operator   :between
                               :column     column
                               :values     [(u.time/local-date-time 2024 11 28 0 0 0) (u.time/local-date-time 2024 12 4 0 0 0)]
                               :with-time? true}

                              (lib.filter/between column "2024-11-28T10:20:30" "2024-12-04T11:21:31")
                              {:operator   :between
                               :column     column
                               :values     [(u.time/local-date-time 2024 11 28 10 20 30) (u.time/local-date-time 2024 12 4 11 21 31)]
                               :with-time? true}}]
        (let [{:keys [operator column values with-time?]} parts]
          (is (=? (format-date-filter-parts parts)
                  (format-date-filter-parts (lib.fe-util/specific-date-filter-parts query -1 clause))))
          (is (=? (format-date-filter-parts parts)
                  (format-date-filter-parts
                   (lib.fe-util/specific-date-filter-parts
                    query -1 (lib.fe-util/specific-date-filter-clause operator column values with-time?))))))))
    (testing "unsupported clauses"
      (are [clause] (nil? (lib.fe-util/specific-date-filter-parts query -1 clause))
        (lib.filter/is-null column)
        (lib.filter/< "2024-11-28" column)
        (lib.filter/> (meta/field-metadata :venues :price) 10)
        (lib.filter/and (lib.filter/< column "2024-11-28") true)))))

(deftest ^:parallel relative-date-filter-parts-test
  (let [query  (lib.tu/venues-query)
        column (m/filter-vals some? (meta/field-metadata :checkins :date))]
    (testing "clause to parts roundtrip"
      (doseq [[clause parts] {(lib.filter/time-interval column 0 :day)
                              {:column column
                               :value  0
                               :unit   :day}

                              (lib.filter/time-interval column -10 :month)
                              {:column column
                               :value  -10
                               :unit   :month}

                              (lib.filter/time-interval column 10 :year)
                              {:column column
                               :value  10
                               :unit   :year}

                              (lib.fe-util/expression-clause :time-interval [column -10 :month] {:include-current true})
                              {:column  column
                               :value   -10
                               :unit    :month
                               :options {:include-current true}}

                              (lib.filter/relative-time-interval column -10 :month -20 :year)
                              {:column       column
                               :value        -10
                               :unit         :month
                               :offset-value -20
                               :offset-unit  :year}

                              (lib.filter/relative-time-interval column 10 :day 20 :quarter)
                              {:column       column
                               :value        10
                               :unit         :day
                               :offset-value 20
                               :offset-unit  :quarter}}]
        (let [{:keys [column value unit offset-value offset-unit options]} parts]
          (is (=? parts (lib.fe-util/relative-date-filter-parts query -1 clause)))
          (is (=? parts (lib.fe-util/relative-date-filter-parts
                         query -1 (lib.fe-util/relative-date-filter-clause column
                                                                           value
                                                                           unit
                                                                           offset-value
                                                                           offset-unit
                                                                           options)))))))
    (testing "should convert `:current` to `0` for backward compatibility"
      (let [clause (lib.filter/time-interval column :current :day)
            parts  {:column column, :value  0, :unit :day}]
        (is (=? parts (lib.fe-util/relative-date-filter-parts query -1 clause)))))
    (testing "unsupported clauses"
      (are [clause] (nil? (lib.fe-util/relative-date-filter-parts query -1 clause))
        (lib.filter/is-null column)
        (lib.filter/and (lib.filter/time-interval column -10 :month) true)))))

(deftest ^:parallel exclude-date-filter-parts-test
  (let [query  (lib.tu/venues-query)
        column (m/filter-vals some? (meta/field-metadata :checkins :date))]
    (testing "clause to parts roundtrip"
      (doseq [[clause parts] {(lib.filter/is-null column)
                              {:operator :is-null
                               :column   column}

                              (lib.filter/not-null column)
                              {:operator :not-null
                               :column   column}

                              (lib.filter/!= (lib.expression/get-hour column) 0)
                              {:operator :!=
                               :column   column
                               :unit     :hour-of-day
                               :values   [0]}

                              (lib.filter/!= (lib.expression/get-hour column) 0 23)
                              {:operator :!=
                               :column   column
                               :unit     :hour-of-day
                               :values   [0 23]}

                              (lib.filter/not-in (lib.expression/get-hour column) 0 23)
                              {:operator :!=
                               :column   column
                               :unit     :hour-of-day
                               :values   [0 23]}

                              (lib.filter/!= (lib.expression/get-day-of-week column :iso) 1)
                              {:operator :!=
                               :column   column
                               :unit     :day-of-week
                               :values   [1]}

                              (lib.filter/!= (lib.expression/get-day-of-week column :iso) 1 7)
                              {:operator :!=
                               :column   column
                               :unit     :day-of-week
                               :values   [1 7]}

                              (lib.filter/not-in (lib.expression/get-day-of-week column :iso) 1 7)
                              {:operator :!=
                               :column   column
                               :unit     :day-of-week
                               :values   [1 7]}

                              (lib.filter/!= (lib.expression/get-month column) 1 12)
                              {:operator :!=
                               :column   column
                               :unit     :month-of-year
                               :values   [1 12]}

                              (lib.filter/not-in (lib.expression/get-month column) 1 12)
                              {:operator :!=
                               :column   column
                               :unit     :month-of-year
                               :values   [1 12]}

                              (lib.filter/!= (lib.expression/get-quarter column) 1 4)
                              {:operator :!=
                               :column   column
                               :unit     :quarter-of-year
                               :values   [1 4]}

                              (lib.filter/not-in (lib.expression/get-quarter column) 1 4)
                              {:operator :!=
                               :column   column
                               :unit     :quarter-of-year
                               :values   [1 4]}}]
        (let [{:keys [operator column unit values]} parts]
          (is (=? parts (lib.fe-util/exclude-date-filter-parts query -1 clause)))
          (is (=? parts (lib.fe-util/exclude-date-filter-parts
                         query -1 (lib.fe-util/exclude-date-filter-clause operator column unit values)))))))
    (testing "unsupported clauses"
      (are [clause] (nil? (lib.fe-util/exclude-date-filter-parts query -1 clause))
        (lib.filter/between column "2020-01-01" "2021-01-01")
        (lib.filter/!= (lib.expression/get-day-of-week column) 1)
        (lib.filter/!= (lib.expression/get-year column) 2024)
        (lib.filter/and (lib.filter/!= (lib.expression/get-hour column) 0) true)))))

(defn- format-time-filter-parts
  [parts]
  (update parts :values (fn [values] (mapv #(u.time/format-for-base-type % :type/Time) values))))

(deftest ^:parallel time-filter-parts-test
  (let [query  (lib.tu/venues-query)
        column (assoc (m/filter-vals some? (meta/field-metadata :checkins :date))
                      :base-type      :type/Time
                      :effective-type :type/Time)]
    (testing "clause to parts roundtrip"
      (doseq [[clause parts] {(lib.filter/is-null column)
                              {:operator :is-null, :column column}

                              (lib.filter/not-null column)
                              {:operator :not-null, :column column}

                              (lib.filter/> column "10:20")
                              {:operator :>, :column column, :values [(u.time/local-time 10 20)]}

                              (lib.filter/> column "10:20:30")
                              {:operator :>, :column column, :values [(u.time/local-time 10 20 30)]}

                              (lib.filter/> column "10:20:30.123")
                              {:operator :>, :column column, :values [(u.time/local-time 10 20 30 123)]}

                              ;; timezone should be ignored
                              (lib.filter/> column "10:20:30.123Z")
                              {:operator :>, :column column, :values [(u.time/local-time 10 20 30 123)]}

                              (lib.filter/< column "15:40")
                              {:operator :<, :column column, :values [(u.time/local-time 15 40)]}

                              (lib.filter/between column "10:20" "15:40")
                              {:operator :between
                               :column column
                               :values [(u.time/local-time 10 20) (u.time/local-time 15 40)]}}]
        (let [{:keys [operator column values]} parts]
          (is (=? (format-time-filter-parts parts)
                  (format-time-filter-parts (lib.fe-util/time-filter-parts query -1 clause))))
          (is (=? (format-time-filter-parts parts)
                  (format-time-filter-parts (lib.fe-util/time-filter-parts query -1
                                                                           (lib.fe-util/time-filter-clause operator
                                                                                                           column
                                                                                                           values))))))))
    (testing "unsupported clauses"
      (are [clause] (nil? (lib.fe-util/time-filter-parts query -1 clause))
        (lib.filter/= column "10:20")
        (lib.filter/> "10:20" column)
        (lib.filter/is-null (meta/field-metadata :venues :name))
        (lib.filter/and (lib.filter/> column "10:20") true)))))

(deftest ^:parallel default-filter-parts-test
  (let [query  (lib.tu/venues-query)
        column (m/filter-vals some? (meta/field-metadata :venues :price))]
    (testing "clause to parts roundtrip"
      (doseq [[clause parts] {(lib.filter/is-null column)       {:operator :is-null, :column column}
                              (lib.filter/not-null column)      {:operator :not-null, :column column}}]
        (let [{:keys [operator column]} parts]
          (is (=? parts (lib.fe-util/default-filter-parts query -1 clause)))
          (is (=? parts (lib.fe-util/default-filter-parts query -1 (lib.fe-util/default-filter-clause operator
                                                                                                      column)))))))
    (testing "unsupported clauses"
      (are [clause] (nil? (lib.fe-util/default-filter-parts query -1 clause))
        (lib.filter/is-null (meta/field-metadata :venues :name))
        (lib.filter/not-null (meta/field-metadata :venues :name))
        (lib.filter/> column 10)
        (lib.filter/and (lib.filter/is-null column) true)))))

(deftest ^:parallel aggregation-ref-parts-test
  (let [query (-> (lib/query meta/metadata-provider (meta/table-metadata :orders))
                  (lib/aggregate (lib/sum (meta/field-metadata :orders :total))))
        sum   (->> (lib/aggregable-columns query nil)
                   (m/find-first (comp #{"sum"} :name)))
        query (lib/aggregate query (lib/with-expression-name (lib/* 2 sum) "2*sum"))]
    (is (=? {:lib/type :mbql/expression-parts,
             :operator :*,
             :options  {:name "2*sum", :display-name "2*sum"},
             :args     [2
                        {:lib/type :metadata/column
                         :base-type :type/Float
                         :name "sum"
                         :display-name "Sum of Total"
                         :effective-type :type/Float
                         :lib/source :source/aggregations
                         :lib/source-uuid string?}]}
            (lib.fe-util/expression-parts query (second (lib/aggregations query)))))))

(deftest ^:parallel join-condition-clause-test
  (let [lhs (lib/ref (meta/field-metadata :orders :product-id))
        rhs (lib/ref (meta/field-metadata :products :id))]
    (is (=? [:= {} lhs rhs]
            (lib.fe-util/join-condition-clause := lhs rhs)))))

(deftest ^:parallel join-condition-parts-test
  (let [lhs (lib/ref (meta/field-metadata :orders :product-id))
        rhs (lib/ref (meta/field-metadata :products :id))]
    (is (= {:operator :=, :lhs-expression lhs, :rhs-expression rhs}
           (lib.fe-util/join-condition-parts (lib/= lhs rhs))))))

(deftest ^:parallel join-condition-lhs-or-rhs-literal?-test
  (let [query             (lib/query meta/metadata-provider (meta/table-metadata :orders))
        products          (meta/table-metadata :products)
        lhs-columns       (lib/join-condition-lhs-columns query products nil nil)
        lhs-order-tax     (m/find-first (comp #{"TAX"} :name) lhs-columns)
        rhs-columns       (lib/join-condition-rhs-columns query products nil nil)
        rhs-product-price (m/find-first (comp #{"PRICE"} :name) rhs-columns)]
    (are [lhs-or-rhs] (true? (lib.fe-util/join-condition-lhs-or-rhs-literal? lhs-or-rhs))
      (lib.expression/value 10)
      (lib.expression/value "abc")
      (lib.expression/value true)
      (lib.expression/value false))
    (are [lhs-or-rhs] (false? (lib.fe-util/join-condition-lhs-or-rhs-literal? lhs-or-rhs))
      (lib/ref lhs-order-tax)
      (lib/ref rhs-product-price)
      (lib/+ lhs-order-tax 1)
      (lib/+ lhs-order-tax lhs-order-tax)
      (lib/+ 1 rhs-product-price)
      (lib/+ rhs-product-price rhs-product-price))))

(deftest ^:parallel join-condition-lhs-or-rhs-column?-test
  (let [query             (lib/query meta/metadata-provider (meta/table-metadata :orders))
        products          (meta/table-metadata :products)
        lhs-columns       (lib/join-condition-lhs-columns query products nil nil)
        lhs-order-tax     (m/find-first (comp #{"TAX"} :name) lhs-columns)
        rhs-columns       (lib/join-condition-rhs-columns query products nil nil)
        rhs-product-price (m/find-first (comp #{"PRICE"} :name) rhs-columns)]
    (are [lhs-or-rhs] (true? (lib.fe-util/join-condition-lhs-or-rhs-column? lhs-or-rhs))
      (lib/ref lhs-order-tax)
      (lib/ref rhs-product-price))
    (are [lhs-or-rhs] (false? (lib.fe-util/join-condition-lhs-or-rhs-column? lhs-or-rhs))
      (lib.expression/value 1)
      (lib/+ lhs-order-tax 1)
      (lib/+ lhs-order-tax lhs-order-tax)
      (lib/+ 1 rhs-product-price)
      (lib/+ rhs-product-price rhs-product-price))))

(deftest ^:parallel date-parts-display-name-test
  (let [created-at (m/filter-vals some? (meta/field-metadata :products :created-at))
        date-arg-1 "2023-11-02"
        date-arg-2 "2024-01-03"
        datetime-arg "2024-12-05T22:50:27"]
    (are [expected clause] (=? expected (lib/filter-args-display-name (lib.tu/venues-query) -1 clause))
      "4 AM" (lib/= (lib/get-hour created-at) 4)
      "Excludes 12 PM" (lib/!= (lib/get-hour created-at) 12)
      "Mondays" (lib/= (lib.expression/get-day-of-week created-at :iso) 1)
      "Excludes Wednesdays" (lib/!= (lib.expression/get-day-of-week created-at :iso) 3)
      "Jan" (lib/= (lib/get-month created-at) 1)
      "Excludes Mar" (lib/!= (lib/get-month created-at) 3)
      "Nov 2, 2023" (lib/= created-at date-arg-1)
      "Excludes Nov 2, 2023" (lib/!= created-at date-arg-1)
      "Q1" (lib/= (lib/get-quarter created-at) 1)
      "Excludes Q4" (lib/!= (lib/get-quarter created-at) 4)
      "Excludes Q4" (lib/!= (lib/with-temporal-bucket created-at :quarter-of-year) date-arg-1)
      "Excludes Q4" (lib/not-in (lib/get-quarter created-at) 4)
      "Nov 2, 2023 – Jan 3, 2024" (lib/between created-at date-arg-1 date-arg-2)
      "After Nov 2, 2023" (lib/> created-at date-arg-1)
      "Before Nov 2, 2023" (lib/< created-at date-arg-1)
      "Yesterday" (lib/time-interval created-at -1 :day)
      "Tomorrow" (lib/time-interval created-at 1 :day)
      "Previous 10 days" (lib/time-interval created-at -10 :day)
      "Next 10 days" (lib/time-interval created-at 10 :day)
      "Today" (lib/time-interval created-at :current :day)
      "This month" (lib/time-interval created-at :current :month)
      "Previous 64 months, starting 7 months ago" (lib/relative-time-interval created-at -64 :month -7 :month)
      "Dec 5, 2024, 10:50 PM" (lib.filter/during created-at datetime-arg :minute)
      "Dec 5, 2024, 10:00 PM – 10:59 PM" (lib.filter/during created-at datetime-arg :hour)
      "Dec 5, 2024" (lib.filter/during created-at datetime-arg :day)
      "Nov 1–30, 2023" (lib.filter/during created-at date-arg-1 :month)
      "Jan 1 – Dec 31, 2024" (lib.filter/during created-at date-arg-2 :year))))

(deftest ^:parallel dependent-metadata-test
  (testing "native query"
    (is (= [{:type :database, :id (meta/id)}
            {:type :schema,   :id (meta/id)}
            {:type :field,    :id 1}]
           (-> (lib/native-query meta/metadata-provider "select * {{foo}}")
               (lib/with-template-tags {"foo" {:type :dimension
                                               :id "1"
                                               :name "foo"
                                               :widget-type :text
                                               :display-name "foo"
                                               :dimension [:field {:lib/uuid (str (random-uuid))} 1]}})
               (lib/dependent-metadata nil :question)))))
  (testing "simple query"
    (are [query] (=? [{:type :database, :id (meta/id)}
                      {:type :schema,   :id (meta/id)}
                      {:type :table,    :id (meta/id :venues)}
                      {:type :table,    :id (meta/id :categories)}]
                     (lib/dependent-metadata query nil :question))
      (lib.tu/venues-query)
      (lib/append-stage (lib.tu/venues-query))))
  (testing "join query"
    (are [query] (=? [{:type :database, :id (meta/id)}
                      {:type :schema,   :id (meta/id)}
                      {:type :table,    :id (meta/id :venues)}
                      {:type :table,    :id (meta/id :categories)}]
                     (lib/dependent-metadata query nil :question))
      (lib.tu/query-with-join)
      (lib/append-stage (lib.tu/query-with-join))))
  (testing "source card based query"
    (are [query] (=? [{:type :database, :id (meta/id)}
                      {:type :schema,   :id (meta/id)}
                      {:type :table,    :id "card__1"}
                      {:type :table,    :id (meta/id :users)}]
                     (lib/dependent-metadata query nil :question))
      (lib.tu/query-with-source-card)
      (lib/append-stage (lib.tu/query-with-source-card))))
  (testing "source card based query with result metadata"
    (are [query] (=? [{:type :database, :id (meta/id)}
                      {:type :schema,   :id (meta/id)}
                      {:type :table,    :id "card__1"}
                      {:type :table,    :id (meta/id :users)}]
                     (lib/dependent-metadata query nil :question))
      (lib.tu/query-with-source-card-with-result-metadata)
      (lib/append-stage (lib.tu/query-with-source-card-with-result-metadata))))
  (testing "model based query"
    (let [query (assoc (lib.tu/query-with-source-card) :lib/metadata lib.tu/metadata-provider-with-model)]
      (are [query] (=? [{:type :database, :id (meta/id)}
                        {:type :schema,   :id (meta/id)}
                        {:type :table,    :id "card__1"}
                        {:type :table,    :id (meta/id :users)}]
                       (lib/dependent-metadata query nil :question))
        query
        (lib/append-stage query))))
  (testing "metric based query"
    (let [query (assoc (lib.tu/query-with-source-card) :lib/metadata lib.tu/metadata-provider-with-metric)]
      (are [query] (=? [{:type :database, :id (meta/id)}
                        {:type :schema,   :id (meta/id)}
                        {:type :table,    :id "card__1"}
                        {:type :table,    :id (meta/id :users)}
                        {:type :table,    :id (meta/id :checkins)}
                        {:type :table,    :id (meta/id :venues)}]
                       (lib/dependent-metadata query nil :question))
        query
        (lib/append-stage query))))
  (testing "editing a model"
    (let [metadata-provider lib.tu/metadata-provider-with-model
          query (->> (lib.metadata/card metadata-provider 1)
                     :dataset-query
                     (lib/query metadata-provider))]
      (are [query] (=? [{:type :database, :id (meta/id)}
                        {:type :schema,   :id (meta/id)}
                        {:type :table,    :id (meta/id :checkins)}
                        {:type :table,    :id (meta/id :users)}
                        {:type :table,    :id (meta/id :venues)}
                        {:type :table,    :id "card__1"}]
                       (lib/dependent-metadata query 1 :model))
        query
        (lib/append-stage query))))
  (testing "editing a metric"
    (let [metadata-provider lib.tu/metadata-provider-with-metric
          query (->> (lib.metadata/card metadata-provider 1)
                     :dataset-query
                     (lib/query metadata-provider))]
      (are [query] (=? [{:type :database, :id (meta/id)}
                        {:type :schema,   :id (meta/id)}
                        {:type :table,    :id (meta/id :checkins)}
                        {:type :table,    :id (meta/id :users)}
                        {:type :table,    :id (meta/id :venues)}
                        {:type :table,    :id "card__1"}]
                       (lib/dependent-metadata query 1 :metric))
        query
        (lib/append-stage query)))))

(deftest ^:parallel table-or-card-dependent-metadata-test
  (testing "start from table"
    (is (= [{:type :table, :id (meta/id :checkins)}]
           (lib/table-or-card-dependent-metadata meta/metadata-provider (meta/id :checkins)))))
  (testing "start from card"
    (is (= [{:type :table, :id "card__1"}]
           (lib/table-or-card-dependent-metadata lib.tu/metadata-provider-with-card "card__1")))))

(deftest ^:parallel expand-temporal-expression-test
  (let [update-temporal-unit (fn [expr temporal-type] (update-in expr [2 1] assoc :temporal-unit temporal-type))
        expr [:=
              {:lib/uuid "4fcaefe5-5c20-4cbc-98ed-6007b67843a4"}
              [:field {:lib/uuid "3fcaefe5-5c20-4cbc-98ed-6007b67843a3"} 111]
              "2024-05-13T16:35"]]
    (testing "Expandable temporal units"
      (are [unit start end] (=? [:between map? [:field {:temporal-unit unit} int?] start end]
                                (#'lib.fe-util/expand-temporal-expression (update-temporal-unit expr unit)))
        :hour "2024-05-13T16:00:00" "2024-05-13T16:59:59"
        :week "2024-05-12" "2024-05-18"
        :month "2024-05-01" "2024-05-31"
        :quarter "2024-04-01" "2024-06-30"
        :year  "2024-01-01" "2024-12-31")
      (testing "Non-expandable temporal units"
        (are [unit] (let [expr (update-temporal-unit expr unit)]
                      (= false
                         (#'lib.fe-util/expandable-temporal-expression? expr)))
          :minute :day)))))<|MERGE_RESOLUTION|>--- conflicted
+++ resolved
@@ -264,12 +264,7 @@
 (deftest ^:parallel case-or-if-parts-test
   (let [query         (lib/query meta/metadata-provider (meta/table-metadata :venues))
         int-field     (m/filter-vals some? (meta/field-metadata :venues :category-id))
-<<<<<<< HEAD
-        string-field  (m/filter-vals some? (meta/field-metadata :venues :name))
-        dt-field      (m/filter-vals some? (meta/field-metadata :users :last-login))
-=======
         other-int-field     (m/filter-vals some? (meta/field-metadata :venues :price))
->>>>>>> f1c7740a
         boolean-field (m/filter-vals some? (meta/field-metadata :venues :category-id))
         test-cases {(lib/case [[boolean-field int-field]])
                     {:operator :case
@@ -331,10 +326,6 @@
 
 (deftest ^:parallel nested-case-or-if-parts-test
   (let [query        (lib/query meta/metadata-provider (meta/table-metadata :venues))
-<<<<<<< HEAD
-        int-field     (m/filter-vals some? (meta/field-metadata :venues :category-id))
-=======
->>>>>>> f1c7740a
         string-field  (m/filter-vals some? (meta/field-metadata :venues :name))
         boolean-field (m/filter-vals some? (meta/field-metadata :venues :category-id))]
     (testing "deeply nested case/if should round-trip through expression-parts and expression-clause"
