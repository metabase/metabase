/* eslint-disable react/prop-types */
import cx from "classnames";
import PropTypes from "prop-types";
import { Component } from "react";

import { Ellipsified } from "metabase/core/components/Ellipsified";
import Tooltip from "metabase/core/components/Tooltip";
import CS from "metabase/css/core/index.css";
import { Icon } from "metabase/ui";

import { IconContainer } from "./LegendItem.styled";

const propTypes = {
  icon: PropTypes.object,
};

export default class LegendItem extends Component {
  constructor(props, context) {
    super(props, context);
    this.state = {};
  }

  static defaultProps = {
    showDot: true,
    showTitle: true,
    isMuted: false,
    showTooltip: true,
    showDotTooltip: true,
  };

  render() {
    const {
      title,
      color,
      icon,
      showDot,
      showTitle,
      isMuted,
      showTooltip,
      showDotTooltip,
      onMouseEnter,
      onMouseLeave,
      className,
      description,
      onClick,
      infoClassName,
    } = this.props;

    return (
      <span
        className={cx(
          className,
          "LegendItem",
<<<<<<< HEAD
          "fullscreen-normal-text fullscreen-night-text",
          CS.noDecoration,
=======
          CS.noDecoration,
          "fullscreen-normal-text fullscreen-night-text",
>>>>>>> f73b40c5
          CS.flex,
          CS.alignCenter,
          {
            [CS.mr1]: showTitle,
            [CS.cursorPointer]: onClick,
          },
        )}
        style={{
          overflowX: "hidden",
          flex: "0 1 auto",
          opacity: isMuted ? 0.4 : 1,
        }}
        onMouseEnter={onMouseEnter}
        onMouseLeave={onMouseLeave}
        onClick={onClick}
      >
        {icon && (
          <IconContainer>
            <Icon {...icon} />
          </IconContainer>
        )}
        {showDot && (
          <Tooltip tooltip={title} isEnabled={showTooltip && showDotTooltip}>
            <div
              className={cx("flex-no-shrink", "inline-block circular")}
              style={{
                width: 13,
                height: 13,
                margin: 4,
                marginRight: 8,
                backgroundColor: color,
              }}
            />
          </Tooltip>
        )}
        {showTitle && (
          <div className="flex align-center overflow-hidden">
            <Ellipsified showTooltip={showTooltip}>{title}</Ellipsified>
            {description && (
              <div className="hover-child ml1 flex align-center text-medium">
                <Tooltip tooltip={description} maxWidth="22em">
                  <Icon className={infoClassName} name="info" />
                </Tooltip>
              </div>
            )}
          </div>
        )}
      </span>
    );
  }
}

LegendItem.propTypes = propTypes;<|MERGE_RESOLUTION|>--- conflicted
+++ resolved
@@ -51,13 +51,8 @@
         className={cx(
           className,
           "LegendItem",
-<<<<<<< HEAD
-          "fullscreen-normal-text fullscreen-night-text",
-          CS.noDecoration,
-=======
           CS.noDecoration,
           "fullscreen-normal-text fullscreen-night-text",
->>>>>>> f73b40c5
           CS.flex,
           CS.alignCenter,
           {
