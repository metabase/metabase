(ns metabase-enterprise.transforms.ordering
  (:require
   [clojure.core.match]
   [clojure.set :as set]
   [clojure.string :as str]
   [flatland.ordered.set :refer [ordered-set]]
   [metabase-enterprise.transforms.util :as transforms.util]
   [metabase.driver :as driver]
   [metabase.lib.core :as lib]
   [metabase.lib.metadata :as lib.metadata]
   [metabase.query-processor.preprocess :as qp.preprocess]
   ;; legacy usage -- don't do things like this going forward
   ^{:clj-kondo/ignore [:discouraged-namespace]} [metabase.query-processor.store :as qp.store]
   [toucan2.core :as t2]))

(set! *warn-on-reflection* true)

(defn- transform-deps [transform]
  (if (transforms.util/python-transform? transform)
    ;; Python transforms have dependencies via source-tables mapping
    (into #{}
          (map #(hash-map :table %))
          (vals (get-in transform [:source :source-tables])))
    ;; Query transforms have dependencies via SQL query analysis
    (let [query (-> (get-in transform [:source :query])
                    transforms.util/massage-sql-query
                    qp.preprocess/preprocess
                    ;; legacy usage -- don't do things like this going forward
                    #_{:clj-kondo/ignore [:discouraged-var]}
                    lib/->legacy-MBQL)]
      (case (:type query)
        :native (driver/native-query-deps (-> (qp.store/metadata-provider)
                                              lib.metadata/database
                                              :engine)
                                          (get-in query [:native :query]))
        :query (into #{}
                     (keep #(clojure.core.match/match %
                              [:source-table source] (when (int? source)
                                                       {:table source})
                              _ nil))
                     (tree-seq coll? seq query))))))

(defn- dependency-map [transforms]
  (into {}
        (map (juxt :id transform-deps))
        transforms))

(defn- output-table-map [transforms]
  (let [table-map (into {}
                        (map (fn [{:keys [schema name id]}]
                               [[schema name] id]))
                        (lib.metadata/tables (qp.store/metadata-provider)))]
    (into {}
          (keep (fn [transform]
                  (when-let [output-table (table-map [(get-in transform [:target :schema])
                                                      (get-in transform [:target :name])])]
                    [output-table (:id transform)])))
          transforms)))

(defn transform-ordering
  "Computes an 'ordering' of a given list of transforms.

  The result is a map of transform id -> #{transform ids the transform depends on}. Dependencies are limited to just
  the transforms in the original list -- if a transform depends on some transform not in the list, the 'extra'
  dependency is ignored. Both query and Python transforms can have dependencies on tables produced by other transforms."
  [transforms]
<<<<<<< HEAD

  (let [;; Group all transforms by their database
        transforms-by-db (->> transforms
                              (map (fn [transform]
                                     (let [db-id (if (transforms.util/python-transform? transform)
                                                   (get-in transform [:target :database])
                                                   (get-in transform [:source :query :database]))]
=======
  (let [;; Group all transforms by their database
        transforms-by-db (->> transforms
                              (map (fn [transform]
                                     (let [db-id (transforms.util/target-database-id transform)]
>>>>>>> 473e0780
                                       {db-id [transform]})))
                              (apply merge-with into))

        transform-ids (into #{} (map :id) transforms)
        {:keys [output-tables dependencies]} (->> transforms-by-db
                                                  (map (fn [[db-id db-transforms]]
                                                         (qp.store/with-metadata-provider db-id
                                                           {:output-tables (output-table-map db-transforms)
                                                            :dependencies (dependency-map db-transforms)})))
                                                  (apply merge-with merge))

        all-deps (update-vals dependencies #(into #{}
                                                  (keep (fn [{:keys [table transform]}]
                                                          (or (output-tables table)
                                                              (transform-ids transform))))
                                                  %))]
    all-deps))

(defn find-cycle
  "Finds a path containing a cycle in the directed graph `node->children`.

  Optionally takes a set of starting nodes.  If starting nodes are specified, `node->children` can be any
  function-equivalent.  Without starting nodes, `node->children` must specifically be a map."
  ([node->children]
   (find-cycle node->children (keys node->children)))
  ([node->children starting-nodes]
   (loop [stack (into [] (map #(vector % (ordered-set))) starting-nodes)
          visited #{}]
     (when-let [[node path] (peek stack)]
       (cond
         (contains? path node)
         (into [] (drop-while (complement #{node})) (conj path node))

         (contains? visited node)
         (recur (pop stack) visited)

         :else
         (let [path' (conj path node)
               stack' (into (pop stack)
                            (map #(vector % path'))
                            (node->children node))]
           (recur stack' (conj visited node))))))))

(defn get-transform-cycle
  "Get a cycle if it exists (otherwise `nil`). Cycle consists of:

  ```
  {:cycle-str \"transform-1 => tranform-2\"
   :cycle [1 2]}
  ```
"
  [{transform-id :id :as to-check}]
  (let [transforms (map (fn [{:keys [id] :as transform}]
                          (if (= id transform-id)
                            to-check
                            transform))
                        (t2/select :model/Transform))
        transforms-by-id (into {}
                               (map (juxt :id identity))
                               transforms)
        db-id (get-in to-check [:source :query :database])]
    (qp.store/with-metadata-provider db-id
      (let [db-transforms (filter #(= (get-in % [:source :query :database]) db-id) transforms)
            output-tables (output-table-map db-transforms)
            transform-ids (into #{} (map :id) db-transforms)
            node->children #(->> % transforms-by-id transform-deps (keep (fn [{:keys [table transform]}]
                                                                           (or (output-tables table)
                                                                               (transform-ids transform)))))
            id->name (comp :name transforms-by-id)
            cycle (find-cycle node->children [transform-id])]
        (when cycle
          {:cycle-str (str/join " -> " (map id->name cycle))
           :cycle cycle})))))

(defn available-transforms
  "Given an ordering (see transform-ordering), a set of running transform ids, and a set of completed transform ids,
  computes which transforms are currently able to be run.  Returns transform ids in the order that they appear in the
  ordering map.  If you want them returned in a specific order, use a map with ordered keys, e.g., a sorted-map."
  [ordering running complete]
  (for [[transform-id deps] ordering
        :when (and (not (or (running transform-id)
                            (complete transform-id)))
                   (empty? (set/difference deps complete)))]
    transform-id))<|MERGE_RESOLUTION|>--- conflicted
+++ resolved
@@ -64,20 +64,10 @@
   the transforms in the original list -- if a transform depends on some transform not in the list, the 'extra'
   dependency is ignored. Both query and Python transforms can have dependencies on tables produced by other transforms."
   [transforms]
-<<<<<<< HEAD
-
-  (let [;; Group all transforms by their database
-        transforms-by-db (->> transforms
-                              (map (fn [transform]
-                                     (let [db-id (if (transforms.util/python-transform? transform)
-                                                   (get-in transform [:target :database])
-                                                   (get-in transform [:source :query :database]))]
-=======
   (let [;; Group all transforms by their database
         transforms-by-db (->> transforms
                               (map (fn [transform]
                                      (let [db-id (transforms.util/target-database-id transform)]
->>>>>>> 473e0780
                                        {db-id [transform]})))
                               (apply merge-with into))
 
@@ -87,14 +77,12 @@
                                                          (qp.store/with-metadata-provider db-id
                                                            {:output-tables (output-table-map db-transforms)
                                                             :dependencies (dependency-map db-transforms)})))
-                                                  (apply merge-with merge))
-
-        all-deps (update-vals dependencies #(into #{}
-                                                  (keep (fn [{:keys [table transform]}]
-                                                          (or (output-tables table)
-                                                              (transform-ids transform))))
-                                                  %))]
-    all-deps))
+                                                  (apply merge-with merge))]
+    (update-vals dependencies #(into #{}
+                                     (keep (fn [{:keys [table transform]}]
+                                             (or (output-tables table)
+                                                 (transform-ids transform))))
+                                     %))))
 
 (defn find-cycle
   "Finds a path containing a cycle in the directed graph `node->children`.
