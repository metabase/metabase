--- conflicted
+++ resolved
@@ -459,11 +459,7 @@
 
 const RemappingNamingTip = () => (
   <div className="bordered rounded p1 mt1 mb2 border-brand">
-<<<<<<< HEAD
     <span className={cx(CS.textBrand, CS.textBold)}>{t`Tip: `}</span>
-=======
-    <span className={cx("text-brand", CS.textBold)}>{t`Tip: `}</span>
->>>>>>> 3fbfeddf
     {t`You might want to update the field name to make sure it still makes sense based on your remapping choices.`}
   </div>
 );
