--- conflicted
+++ resolved
@@ -22,11 +22,7 @@
    [medley.core :as m]
    [metabase.config :as config]
    [metabase.db.connection :as mdb.connection]
-<<<<<<< HEAD
    [metabase.db.custom-migrations.metrics-v2 :as metrics-v2]
-   [metabase.models.interface :as mi]
-=======
->>>>>>> b6741a31
    [metabase.plugins.classloader :as classloader]
    [metabase.util.date-2 :as u.date]
    [metabase.util.encryption :as encryption]
@@ -1301,15 +1297,6 @@
   (set-jdbc-backend-properties!)
   (let [scheduler (qs/initialize)]
     (qs/start scheduler)
-<<<<<<< HEAD
-    (qs/delete-trigger scheduler (triggers/key "metabase.task.send-pulses.job"))
-    (qs/delete-job scheduler (jobs/key "metabase.task.send-pulses.trigger"))
-    (qs/shutdown scheduler)))
-
-(define-reversible-migration MigrateMetricsToV2
-  (metrics-v2/migrate-up!)
-  (metrics-v2/migrate-down!))
-=======
     (qs/delete-trigger scheduler (triggers/key "metabase.task.send-pulses.trigger"))
     (qs/delete-job scheduler (jobs/key "metabase.task.send-pulses.job"))
     (qs/shutdown scheduler)))
@@ -1405,4 +1392,7 @@
                             (t2/reducible-query {:select [:id :display :visualization_settings]
                                                  :from   [:report_card]
                                                  :where  [:like :visualization_settings "%stackable%"]})))))
->>>>>>> b6741a31
+
+(define-reversible-migration MigrateMetricsToV2
+  (metrics-v2/migrate-up!)
+  (metrics-v2/migrate-down!))