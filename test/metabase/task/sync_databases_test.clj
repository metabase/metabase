(ns metabase.task.sync-databases-test
  "Tests for the logic behind scheduling the various sync operations of Databases. Most of the actual logic we're
  testing is part of `metabase.models.database`, so there's an argument to be made that these sorts of tests could
  just as easily belong to a `database-test` namespace."
  (:require [clojure.string :as str]
            [clojure.test :refer :all]
            [java-time :as t]
            [metabase.models.database :refer [Database]]
<<<<<<< HEAD
            [metabase.sync
             [analyze :as sync.analyze]
             [field-values :as sync.field-values]
             [schedules :as sync.schedules]
             [sync-metadata :as sync.metadata]]
=======
            [metabase.sync.analyze :as sync.analyze]
            [metabase.sync.field-values :as sync.field-values]
            [metabase.sync.sync-metadata :as sync.metadata]
>>>>>>> 9019c431
            [metabase.task.sync-databases :as sync-db]
            [metabase.test :as mt]
            [metabase.test.util :as tu]
<<<<<<< HEAD
            [metabase.util
             [cron :as cron-util]
             [date-2 :as u.date]]
=======
            [metabase.util :as u]
            [metabase.util.date-2 :as u.date]
>>>>>>> 9019c431
            [toucan.db :as db])
  (:import [metabase.task.sync_databases SyncAndAnalyzeDatabase UpdateFieldValues]))

(deftest annotations-test
  (testing "make sure our annotations are present"
    (is (.isAnnotationPresent SyncAndAnalyzeDatabase org.quartz.DisallowConcurrentExecution))
    (is (.isAnnotationPresent UpdateFieldValues org.quartz.DisallowConcurrentExecution))))

(defn- replace-trailing-id-with-<id> [s]
  (some-> s (str/replace #"\d+$" "<id>")))

(defn- replace-ids-with-<id> [current-tasks]
  (vec (for [task current-tasks]
         (-> task
             (update :description replace-trailing-id-with-<id>)
             (update :key replace-trailing-id-with-<id>)
             (update :triggers (fn [triggers]
                                 (vec (for [trigger triggers]
                                        (-> trigger
                                            (update    :key  replace-trailing-id-with-<id>)
                                            (update-in [:data "db-id"] replace-trailing-id-with-<id>))))))))))

(defn- current-tasks-for-db [db-or-id]
  (replace-ids-with-<id>
   (for [job   (tu/scheduler-current-tasks)
         :when (#{"metabase.task.sync-and-analyze.job" "metabase.task.update-field-values.job"} (:key job))]
     (-> job
         (update :triggers (partial filter #(str/ends-with? (:key %) (str \. (u/get-id db-or-id)))))
         (dissoc :class)))))

(defmacro ^:private with-scheduler-setup [& body]
  `(tu/with-temp-scheduler
     (#'sync-db/job-init)
     ~@body))

(def ^:private sync-job
  {:description "sync-and-analyze for all databases"
   :key         "metabase.task.sync-and-analyze.job"
   :data        {}
   :triggers    [{:key           "metabase.task.sync-and-analyze.trigger.<id>"
                  :cron-schedule "0 50 * * * ? *"
                  :data          {"db-id" "<id>"}}]})

(def ^:private fv-job
  {:description "update-field-values for all databases"
   :key         "metabase.task.update-field-values.job"
   :data        {}
   :triggers    [{:key           "metabase.task.update-field-values.trigger.<id>"
                  :cron-schedule "0 50 0 * * ? *"
                  :data          {"db-id" "<id>"}}]})

;; Check that a newly created database automatically gets scheduled
(deftest new-db-jobs-scheduled-test
  (is (= [sync-job fv-job]
         (with-scheduler-setup
           (mt/with-temp Database [database {:engine :postgres}]
             (current-tasks-for-db database))))))

;; Check that a custom schedule is respected when creating a new Database
(deftest custom-schedule-test
  (is (= [(assoc-in sync-job [:triggers 0 :cron-schedule] "0 30 4,16 * * ? *")
          (assoc-in fv-job   [:triggers 0 :cron-schedule] "0 15 10 ? * 6#3")]
         (with-scheduler-setup
           (mt/with-temp Database [database {:engine                      :postgres
                                             :metadata_sync_schedule      "0 30 4,16 * * ? *" ; 4:30 AM and PM daily
                                             :cache_field_values_schedule "0 15 10 ? * 6#3"}] ; 10:15 on the 3rd Friday of the Month
             (current-tasks-for-db database))))))

;; Check that a deleted database gets unscheduled
(deftest unschedule-deleted-database-test
  (is (= [(update sync-job :triggers empty)
          (update fv-job   :triggers empty)]
        (with-scheduler-setup
          (mt/with-temp Database [database {:engine :postgres}]
            (db/delete! Database :id (u/get-id database))
            (current-tasks-for-db database))))))

;; Check that changing the schedule column(s) for a DB properly updates the scheduled tasks
(deftest schedule-change-test
  (is (= [(assoc-in sync-job [:triggers 0 :cron-schedule] "0 15 10 ? * MON-FRI")
          (assoc-in fv-job   [:triggers 0 :cron-schedule] "0 11 11 11 11 ?")]
         (with-scheduler-setup
           (mt/with-temp Database [database {:engine :postgres}]
             (db/update! Database (u/get-id database)
               :metadata_sync_schedule      "0 15 10 ? * MON-FRI" ; 10:15 AM every weekday
               :cache_field_values_schedule "0 11 11 11 11 ?")    ; Every November 11th at 11:11 AM
             (current-tasks-for-db database))))))

;; Check that changing one schedule doesn't affect the other
(deftest schedule-changes-only-expected-test
  (is (= [sync-job
          (assoc-in fv-job [:triggers 0 :cron-schedule] "0 15 10 ? * MON-FRI")]
        (with-scheduler-setup
          (mt/with-temp Database [database {:engine :postgres}]
            (db/update! Database (u/get-id database)
              :cache_field_values_schedule "0 15 10 ? * MON-FRI")
            (current-tasks-for-db database)))))

  (is (= [(assoc-in sync-job [:triggers 0 :cron-schedule] "0 15 10 ? * MON-FRI")
          fv-job]
         (with-scheduler-setup
           (mt/with-temp Database [database {:engine :postgres}]
             (db/update! Database (u/get-id database)
               :metadata_sync_schedule "0 15 10 ? * MON-FRI")
             (current-tasks-for-db database))))))

(deftest validate-schedules-test
  (testing "Check that you can't INSERT a DB with an invalid schedule"
    (doseq [k [:metadata_sync_schedule :cache_field_values_schedule]]
      (testing (format "Insert DB with invalid %s" k)
        (is (thrown?
             Exception
             (db/insert! Database {:engine :postgres, k "0 * ABCD"}))))))

  (testing "Check that you can't UPDATE a DB's schedule to something invalid"
    (mt/with-temp Database [database {:engine :postgres}]
      (doseq [k [:metadata_sync_schedule :cache_field_values_schedule]]
        (testing (format "Update %s" k)
          (is (thrown?
               Exception
               (db/update! Database (u/get-id database)
                 k "2 CANS PER DAY"))))))))

;; this is a deftype due to an issue with Clojure. The `org.quartz.JobExecutionContext` interface has a put method and
;; defrecord emits a put method and things get
;; funky. https://ask.clojure.org/index.php/9943/defrecord-can-emit-invalid-bytecode
;; https://www.quartz-scheduler.org/api/2.1.7/org/quartz/JobExecutionContext.html#put(java.lang.Object,%20java.lang.Object)
(deftype MockJobExecutionContext [job-data-map]
  org.quartz.JobExecutionContext
  (getMergedJobDataMap [this] (org.quartz.JobDataMap. job-data-map))

  clojurewerkz.quartzite.conversion/JobDataMapConversion
  (from-job-data [this]
    (.getMergedJobDataMap this)))

(deftest check-orphaned-jobs-removed-test
  (testing "jobs for orphaned databases are removed during sync run"
    (with-scheduler-setup
      (doseq [sync-fn [#'sync-db/update-field-values! #'sync-db/sync-and-analyze-database!]]
        (testing (str sync-fn)
          (mt/with-temp Database [database {:engine :postgres}]
            (let [db-id (:id database)]
              (is (= [sync-job fv-job]
                     (current-tasks-for-db database)))

              (db/delete! Database :id db-id)
              (let [ctx (MockJobExecutionContext. {"db-id" db-id})]
                (sync-fn ctx))

              (is (= [(update sync-job :triggers empty)
                      (update fv-job :triggers empty)]
                     (current-tasks-for-db database))))))))))

;;; +----------------------------------------------------------------------------------------------------------------+
;;; |                                    CHECKING THAT SYNC TASKS RUN CORRECT FNS                                    |
;;; +----------------------------------------------------------------------------------------------------------------+

(defn- check-if-sync-processes-ran-for-db {:style/indent 0} [waits db-info]
  (let [sync-db-metadata-ran?    (promise)
        analyze-db-ran?          (promise)
        update-field-values-ran? (promise)]
    (with-redefs [metabase.sync.sync-metadata/sync-db-metadata!   (fn [& _] (deliver sync-db-metadata-ran? true))
                  metabase.sync.analyze/analyze-db!               (fn [& _] (deliver analyze-db-ran? true))
                  metabase.sync.field-values/update-field-values! (fn [& _] (deliver update-field-values-ran? true))]
      (with-scheduler-setup
        (mt/with-temp Database [database db-info]
          ;; deref the promises in parallel so they all get sufficient time to run.
          (into {} (pmap (fn [[k promis]]
                           (let [wait-time-ms (or (get waits k)
                                                  (throw (ex-info (str "Don't know how long to wait for " k) {})))]
                             [k (deref promis wait-time-ms false)]))
                         {:ran-sync?                sync-db-metadata-ran?
                          :ran-analyze?             analyze-db-ran?
                          :ran-update-field-values? update-field-values-ran?})))))))

(defn- cron-schedule-for-next-year []
  (format "0 15 10 * * ? %d" (inc (u.date/extract :year))))

;; this test fails all the time -- disabled for now until I figure out how to fix it - Cam
#_(deftest check-sync-tasks-run-test
    (testing "Make sure that a database that *is* marked full sync *will* get analyzed"
      (is (=  {:ran-sync? true, :ran-analyze? true, :ran-update-field-values? false}
              (check-if-sync-processes-ran-for-db
               {:ran-sync? 3000, :ran-analyze? 3000, :ran-update-field-values? 500}
               {:engine                      :postgres
                :metadata_sync_schedule      "* * * * * ? *"
                :cache_field_values_schedule (cron-schedule-for-next-year)}))))

    (testing "Make sure that a database that *isn't* marked full sync won't get analyzed"
      (is (= {:ran-sync? true, :ran-analyze? false, :ran-update-field-values? false}
             (check-if-sync-processes-ran-for-db
              {:ran-sync? 3000, :ran-analyze? 500, :ran-update-field-values? 500}
              {:engine                      :postgres
               :is_full_sync                false
               :metadata_sync_schedule      "* * * * * ? *"
               :cache_field_values_schedule (cron-schedule-for-next-year)}))))

    (testing "Make sure the update field values task calls `update-field-values!`"
      (is (= {:ran-sync? false, :ran-analyze? false, :ran-update-field-values? true}
             (check-if-sync-processes-ran-for-db
              {:ran-sync? 500, :ran-analyze? 500, :ran-update-field-values? 3000}
              {:engine                      :postgres
               :is_full_sync                true
               :metadata_sync_schedule      (cron-schedule-for-next-year)
               :cache_field_values_schedule "* * * * * ? *"}))))

    (testing "...but if DB is not \"full sync\" it should not get updated FieldValues"
      (is (= {:ran-sync? false, :ran-analyze? false, :ran-update-field-values? false}
             (check-if-sync-processes-ran-for-db
              {:ran-sync? 500, :ran-analyze? 500, :ran-update-field-values? 500}
              {:engine                      :postgres
               :is_full_sync                false
               :metadata_sync_schedule      (cron-schedule-for-next-year)
               :cache_field_values_schedule "* * * * * ? *"})))))

(def should-refingerprint #'sync-db/should-refingerprint-fields?)
(def threshold @#'sync-db/analyze-duration-threshold-for-refingerprinting)

(defn results [minutes-duration fingerprints-attempted]
  (let [now (t/instant)
        end (t/plus now (t/minutes minutes-duration))]
    {:start-time now
     :end-time end
     :steps
     [["fingerprint-fields"
       {:no-data-fingerprints 0,
        :failed-fingerprints 0,
        :updated-fingerprints fingerprints-attempted,
        :fingerprints-attempted fingerprints-attempted,
        :start-time #t "2020-11-03T18:02:10.826813Z[UTC]",
        :end-time #t "2020-11-03T18:02:10.864099Z[UTC]"}]]
     :name "analyze"}))

(deftest should-refingeprint-fields?-test
  (testing "If it took too long it doesn't fingerprint"
    (is (not (should-refingerprint (results (inc threshold) 1)))))
  (testing "If it fingerprinted other fields it doesn't fingerprint"
    (is (not (should-refingerprint (results (dec threshold) 10)))))
  (testing "It will fingerprint if under time and no other fingerprints"
    (is (should-refingerprint (results (dec threshold) 0)))))

(deftest randomized-schedules-test
  (testing "when user schedules it does not return new schedules"
    (is (nil? (sync-db/randomized-schedules {:details {:let-user-control-scheduling true}}))))
  (testing "when schedules are already 'randomized' it returns nil"
    (is (nil? (sync-db/randomized-schedules
                {:cache_field_values_schedule (cron-util/schedule-map->cron-string
                                                {:schedule_hour 17 :schedule_type "daily"})
                 :metadata_sync_schedule      (cron-util/schedule-map->cron-string
                                                {:schedule_minute 17 :schedule_type "hourly"})}))))
  (testing "returns appropriate randomized schedules"
    (doseq [default-metadata sync.schedules/default-metadata-sync-schedule-cron-strings]
      (is (contains? (sync-db/randomized-schedules
                       {:metadata_sync_schedule      default-metadata
                        :cache_field_values_schedule (cron-util/schedule-map->cron-string
                                                       {:schedule_hour 17 :schedule_type "daily"})})
                     :metadata_sync_schedule)))
    (doseq [default-cache sync.schedules/default-cache-field-values-schedule-cron-strings]
      (is (contains? (sync-db/randomized-schedules
                       {:metadata_sync_schedule      (cron-util/schedule-map->cron-string
                                                       {:schedule_hour 17 :schedule_type "hourly"})
                        :cache_field_values_schedule default-cache})
                     :cache_field_values_schedule)))
    (is (schema= {:metadata_sync_schedule      String
                  :cache_field_values_schedule String}
                 (sync-db/randomized-schedules
                   {:metadata_sync_schedule      (first sync.schedules/default-metadata-sync-schedule-cron-strings)
                    :cache_field_values_schedule (first sync.schedules/default-cache-field-values-schedule-cron-strings)})))))<|MERGE_RESOLUTION|>--- conflicted
+++ resolved
@@ -6,28 +6,16 @@
             [clojure.test :refer :all]
             [java-time :as t]
             [metabase.models.database :refer [Database]]
-<<<<<<< HEAD
-            [metabase.sync
-             [analyze :as sync.analyze]
-             [field-values :as sync.field-values]
-             [schedules :as sync.schedules]
-             [sync-metadata :as sync.metadata]]
-=======
             [metabase.sync.analyze :as sync.analyze]
             [metabase.sync.field-values :as sync.field-values]
+            [metabase.sync.schedules :as sync.schedules]
             [metabase.sync.sync-metadata :as sync.metadata]
->>>>>>> 9019c431
             [metabase.task.sync-databases :as sync-db]
             [metabase.test :as mt]
             [metabase.test.util :as tu]
-<<<<<<< HEAD
-            [metabase.util
-             [cron :as cron-util]
-             [date-2 :as u.date]]
-=======
             [metabase.util :as u]
+            [metabase.util.cron :as cron-util]
             [metabase.util.date-2 :as u.date]
->>>>>>> 9019c431
             [toucan.db :as db])
   (:import [metabase.task.sync_databases SyncAndAnalyzeDatabase UpdateFieldValues]))
 
