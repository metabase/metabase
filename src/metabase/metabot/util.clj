--- conflicted
+++ resolved
@@ -70,18 +70,10 @@
   "Produce a SELECT * over the parameterized model with columns aliased to normalized display names.
   This can be used in a CTE such that an outer query can be called on this query."
   [{:keys [id] :as model}]
-<<<<<<< HEAD
   (let [column-aliases (aliases model)]
     (->> (format "SELECT %s FROM {{#%s}} AS INNER_QUERY" column-aliases id)
          mdb.query/format-sql
          fix-model-reference)))
-=======
-  (let [column-aliases (->> (aliases model)
-                            (map (partial apply format "\"%s\" AS %s"))
-                            (str/join ","))]
-    (mdb.query/format-sql
-     (format "SELECT %s FROM {{#%s}} AS INNER_QUERY" column-aliases id))))
->>>>>>> 01a0f3d8
 
 (defn denormalize-field
   "Create a 'denormalized' version of the field which is optimized for querying
