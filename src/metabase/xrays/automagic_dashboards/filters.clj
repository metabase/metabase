--- conflicted
+++ resolved
@@ -1,13 +1,7 @@
 (ns metabase.xrays.automagic-dashboards.filters
   (:require
-<<<<<<< HEAD
    [metabase.lib.core :as lib]
    [metabase.lib.schema.expression :as lib.schema.expression]
-=======
-   ;; legacy usage, do not use this in new code
-   ^{:clj-kondo/ignore [:discouraged-namespace]} [metabase.legacy-mbql.normalize :as mbql.normalize]
-   ^{:clj-kondo/ignore [:deprecated-namespace :discouraged-namespace]} [metabase.legacy-mbql.util :as mbql.u]
->>>>>>> 837584bd
    [metabase.util :as u]
    [metabase.util.date-2 :as u.date]
    [metabase.util.malli :as mu]
@@ -18,14 +12,9 @@
 
 (defn- temporal?
   "Does `field` represent a temporal value, i.e. a date, time, or datetime?"
-<<<<<<< HEAD
   [{base-type :base-type, effective-type :effective-type, unit :unit}]
-  ;; TODO -- not sure why we're excluding year here? Is it because we normally returned it as an integer in the past?
-=======
-  [{base-type :base_type, effective-type :effective_type, unit :unit}]
   ;; Excluding :year because it's (currently) both an extraction and truncation unit.
   ;; For the purposes of this check, :year is an interesting :unit which yields a time interval, not just a number.
->>>>>>> 837584bd
   (and (not ((disj u.date/extract-units :year) unit))
        (isa? (or effective-type base-type) :type/Temporal)))
 
