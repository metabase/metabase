import { t } from "ttag";

import {
  SettingsPageWrapper,
  SettingsSection,
} from "metabase/admin/components/SettingsSection";
import { AdminSettingInput } from "metabase/admin/settings/components/widgets/AdminSettingInput";
import ActionButton from "metabase/common/components/ActionButton";
import { useSetting } from "metabase/common/hooks";
import { Box, Flex, Group, Icon, Stack, Text } from "metabase/ui";
import {
  useExportGitMutation,
  useImportGitMutation,
} from "metabase-enterprise/api";

export const GitSyncSettings = () => {
  const [importGit, { isLoading: isImporting }] = useImportGitMutation();
  const [exportGit, { isLoading: isExporting }] = useExportGitMutation();

  const isLoading = isImporting || isExporting;

  return (
    <SettingsPageWrapper title={t`Git sync settings`}>
      <SettingsSection
        title={t`Configure git`}
        description={
          <Stack gap="xs">
            <Text>
              {/* eslint-disable-next-line */}
              {t`Enable Git sync to back up and version control your Metabase library.`}
            </Text>
            <GitSyncStatus />
          </Stack>
        }
      >
        <AdminSettingInput
          name="git-sync-url"
          title={t`Git Url`}
          inputType="text"
        />
        <AdminSettingInput
          name="git-sync-token"
          title={t`Github PAT`}
          inputType="password"
        />
      </SettingsSection>
      <SettingsSection
        title={t`Sync control`}
        description={t`Manually trigger a git sync to push any local changes to the remote repository and pull down any changes from the remote repository.`}
      >
        <AdminSettingInput
          name="git-sync-read-only"
          // eslint-disable-next-line
          description={t`Make this instance read only, preventing any changes except when pulled from git.`}
          title={t`Read only mode`}
          inputType="boolean"
        />
<<<<<<< HEAD
        <AdminSettingInput
          name="git-sync-default-branch"
          title={t`Default branch`}
          inputType="text"
        />
=======
        <Flex gap="md" align="end">
          <AdminSettingInput
            name="git-sync-import-branch"
            // eslint-disable-next-line
            description={t`Metabase will pull in all content from this branch`}
            title={t`Import branch`}
            inputType="text"
            w="20rem"
          />
          <ActionButton
            primary
            actionFn={() => importGit({}).unwrap()}
            variant="filled"
            failedText={t`Sync failed`}
            activeText={t`Syncing...`}
            successText={t`Synced`}
            useLoadingSpinner
            disabled={isLoading}
          >
            <Group align="center" gap="sm">
              <Icon name="download" />
              {t`Import`}
            </Group>
          </ActionButton>
        </Flex>
        <Flex gap="md" align="end">
          <AdminSettingInput
            name="git-sync-export-branch"
            // eslint-disable-next-line
            description={t`Metabase will save all content to this branch`}
            title={t`Export branch`}
            inputType="text"
            w="20rem"
          />
          <ActionButton
            primary
            actionFn={() => exportGit({}).unwrap()}
            variant="filled"
            failedText={t`Sync failed`}
            activeText={t`Syncing...`}
            successText={t`Synced`}
            useLoadingSpinner
            disabled={isLoading}
          >
            <Group align="center" gap="sm">
              <Icon name="upload" />
              {t`Export`}
            </Group>
          </ActionButton>
        </Flex>
>>>>>>> c2e95e90
      </SettingsSection>
    </SettingsPageWrapper>
  );
};

const GitSyncStatus = () => {
  const syncStatus = useSetting("git-sync-configured");

  const color = syncStatus ? "success" : "error";
  const message = syncStatus
    ? t`Git sync is configured.`
    : t`Git sync is not configured.`;

  return (
    <Flex align={"center"}>
      <Box bdrs="50%" h="14" w="14" mr="sm" bg={color} />
      <Text c="text-medium">{message}</Text>
    </Flex>
  );
};<|MERGE_RESOLUTION|>--- conflicted
+++ resolved
@@ -43,6 +43,11 @@
           title={t`Github PAT`}
           inputType="password"
         />
+        <AdminSettingInput
+          name="git-sync-default-branch"
+          title={t`Default branch`}
+          inputType="text"
+        />
       </SettingsSection>
       <SettingsSection
         title={t`Sync control`}
@@ -55,13 +60,6 @@
           title={t`Read only mode`}
           inputType="boolean"
         />
-<<<<<<< HEAD
-        <AdminSettingInput
-          name="git-sync-default-branch"
-          title={t`Default branch`}
-          inputType="text"
-        />
-=======
         <Flex gap="md" align="end">
           <AdminSettingInput
             name="git-sync-import-branch"
@@ -112,7 +110,6 @@
             </Group>
           </ActionButton>
         </Flex>
->>>>>>> c2e95e90
       </SettingsSection>
     </SettingsPageWrapper>
   );
