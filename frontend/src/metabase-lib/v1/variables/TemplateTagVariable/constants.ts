// TODO: migrate icons away from metabase-lib
// eslint-disable-next-line no-restricted-imports
import type { IconName } from "metabase/ui";
import type { TemplateTagType } from "metabase-types/api";

export const VARIABLE_ICONS: Record<TemplateTagType, IconName | null> = {
  text: "string",
  number: "int",
  date: "calendar",
  dimension: null,
<<<<<<< HEAD
  "temporal-unit": "string", // ?
=======
  "temporal-unit": "clock",
>>>>>>> c3fad469
  card: null,
  snippet: null,
};<|MERGE_RESOLUTION|>--- conflicted
+++ resolved
@@ -8,11 +8,7 @@
   number: "int",
   date: "calendar",
   dimension: null,
-<<<<<<< HEAD
-  "temporal-unit": "string", // ?
-=======
   "temporal-unit": "clock",
->>>>>>> c3fad469
   card: null,
   snippet: null,
 };