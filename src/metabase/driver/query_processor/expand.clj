(ns metabase.driver.query-processor.expand
  "Converts a Query Dict as recieved by the API into an *expanded* one that contains extra information that will be needed to
   construct the appropriate native Query, and perform various post-processing steps such as Field ordering."
  (:require [clojure.core.match :refer [match]]
            (clojure [set :as set]
                     [string :as s]
                     [walk :as walk])
            [medley.core :as m]
            [korma.core :as k]
            [swiss.arrows :refer [-<>]]
            [metabase.db :refer [sel]]
            [metabase.driver.interface :as i]
            [metabase.driver.query-processor.interface :refer :all]
            (metabase.models [database :refer [Database]]
                             [field :as field]
                             [foreign-key :refer [ForeignKey]]
                             [table :refer [Table]])
            [metabase.util :as u])
  (:import clojure.lang.Keyword
           (metabase.driver.query_processor.interface DateTimeFieldPlaceholder
                                                      Field
                                                      FieldPlaceholder
                                                      Value)))

(declare parse-aggregation parse-breakout parse-fields parse-filter parse-order-by ph)

;; ## -------------------- Expansion - Impl --------------------

(def ^:private ^:dynamic *field-ids*
  "Bound to an atom containing a set of `Field` IDs referenced in the query being expanded."
  nil)

(def ^:private ^:dynamic *original-query-dict*
  "The entire original Query dict being expanded."
  nil)

(def ^:private ^:dynamic *fk-field-ids*
  "Bound to an atom containing a set of Foreign Key `Field` IDs (on the `source-table`) that we should use for joining to additional `Tables`."
  nil)

(def ^:private ^:dynamic *table-ids*
  "Bound to an atom containing a set of `Table` IDs referenced by `Fields` in the query being expanded."
  nil)


(defn- assert-driver-supports [^Keyword feature]
  {:pre [(:driver *original-query-dict*)]}
  (i/assert-driver-supports (:driver *original-query-dict*) feature))

(defn- non-empty-clause? [clause]
  (and clause
       (or (not (sequential? clause))
           (and (seq clause)
                (not (every? nil? clause))))))

(defn- parse [query-dict]
  ;; TODO - we should parse the Page clause so we can validate it
  ;; And convert to a limit / offset clauses
  (update query-dict :query #(-<> (assoc %
                                         :aggregation (parse-aggregation (:aggregation %))
                                         :breakout    (parse-breakout    (:breakout %))
                                         :fields      (parse-fields      (:fields %))
                                         :filter      (parse-filter      (:filter %))
                                         :order_by    (parse-order-by    (:order_by %)))
                                  (set/rename-keys <> {:order_by     :order-by
                                                       :source_table :source-table})
                                  (m/filter-vals non-empty-clause? <>))))

(defn rename-mb-field-keys
  "Rename the keys in a Metabase `Field` to match the format of those in Query Expander `Fields`."
  [field]
  (set/rename-keys field {:id              :field-id
                          :name            :field-name
                          :display_name    :field-display-name
                          :special_type    :special-type
                          :base_type       :base-type
                          :preview_display :preview-display
                          :table_id        :table-id
                          :parent_id       :parent-id}))

(defn- resolve-fields
  "Resolve the `Fields` in an EXPANDED-QUERY-DICT."
  [expanded-query-dict field-ids]
  (if-not (seq field-ids)
    ;; Base case: if there's no field-ids to expand we're done
    expanded-query-dict

    ;; Re-bind *field-ids* in case we need to do recursive Field resolution
    (binding [*field-ids* (atom #{})]
      (let [fields (into {} (for [[id field] (sel :many :id->fields [field/Field :name :display_name :base_type :special_type :preview_display :table_id :parent_id :description], :id [in field-ids])]
                              [id (let [{:keys [parent-id], :as field} (rename-mb-field-keys field)]
                                    (map->Field (merge field (when parent-id {:parent (ph parent-id)}))))]))]

        (swap! *table-ids* set/union (set (map :table-id (vals fields))))
        ;; Recurse in case any new [nested] Field placeholders were emitted and we need to do recursive Field resolution
        ;; We can't use recur here because binding wraps body in try/catch
        (resolve-fields (walk/prewalk #(resolve-field % fields) expanded-query-dict) @*field-ids*)))))

(defn- resolve-database
  "Resolve the `Database` in question for an EXPANDED-QUERY-DICT."
  [{database-id :database, :as expanded-query-dict}]
  (assoc expanded-query-dict :database (sel :one :fields [Database :name :id :engine :details] :id database-id)))

(defn- join-tables-fetch-field-info
  "Fetch info for PK/FK `Fields` for the JOIN-TABLES referenced in a Query."
  [source-table-id join-tables]
  (let [ ;; Build a map of source table FK field IDs -> field names
        fk-field-id->field-name      (sel :many :id->field [field/Field :name], :id [in @*fk-field-ids*], :table_id source-table-id, :special_type "fk")

        ;; Build a map of join table PK field IDs -> source table FK field IDs
        pk-field-id->fk-field-id     (sel :many :field->field [ForeignKey :destination_id :origin_id],
                                          :origin_id [in (set (keys fk-field-id->field-name))])

        ;; Build a map of join table ID -> PK field info
        join-table-id->pk-field      (let [pk-fields (sel :many :fields [field/Field :id :table_id :name], :id [in (set (keys pk-field-id->fk-field-id))])]
                                       (zipmap (map :table_id pk-fields) pk-fields))]

    ;; Now build the :join-tables clause
    (vec (for [{table-id :id, table-name :name} join-tables]
           (let [{pk-field-id :id, pk-field-name :name} (join-table-id->pk-field table-id)]
             (map->JoinTable {:table-id     table-id
                              :table-name   table-name
                              :pk-field     (map->JoinTableField {:field-id   pk-field-id
                                                                  :field-name pk-field-name})
                              :source-field (let [fk-field-id (pk-field-id->fk-field-id pk-field-id)]
                                              (map->JoinTableField {:field-id   fk-field-id
                                                                    :field-name (fk-field-id->field-name fk-field-id)}))}))))))

(defn- resolve-tables
  "Resolve the `Tables` in an EXPANDED-QUERY-DICT."
  [{{source-table-id :source-table} :query, database-id :database, :as expanded-query-dict} table-ids]
  {:pre [(integer? source-table-id)]}
  (let [table-ids       (conj table-ids source-table-id)
        table-id->table (sel :many :id->fields [Table :name :id] :id [in table-ids])
        join-tables     (vals (dissoc table-id->table source-table-id))]
    (->> (assoc-in expanded-query-dict [:query :source-table] (or (table-id->table source-table-id)
                                                                  (throw (Exception. (format "Query expansion failed: could not find source table %d." source-table-id)))))
         (#(if-not join-tables %
                   (assoc-in % [:query :join-tables] (join-tables-fetch-field-info source-table-id join-tables))))
         (walk/postwalk #(resolve-table % table-id->table)))))


;; ## -------------------- Public Interface --------------------

(defn expand
  "Expand a QUERY-DICT."
  [query-dict]
  (binding [*original-query-dict* query-dict
            *field-ids*           (atom #{})
            *fk-field-ids*        (atom #{})
            *table-ids*           (atom #{})]
    (some-> query-dict
            parse
            (resolve-fields @*field-ids*)
            resolve-database
            (resolve-tables @*table-ids*))))


;; ## -------------------- Field + Value --------------------

<<<<<<< HEAD
(defn- field-id?
=======
(defprotocol IField
  "Methods specific to the Query Expander `Field` record type."
  (qualified-name-components [this]
    "Return a vector of name components of the form `[table-name parent-names... field-name]`"))

;; Field is the expansion of a Field ID in the standard QL
(defrecord Field [^Integer field-id
                  ^String  field-name
                  ^String  field-display-name
                  ^Keyword base-type
                  ^Keyword special-type
                  ^Integer table-id
                  ^String  table-name
                  ^Integer position
                  ^String  description
                  ^Integer parent-id
                  parent] ; Field once its resolved; FieldPlaceholder before that
  IResolve
  (resolve-field [this field-id->fields]
    (cond
      parent          (if (= (type parent) Field)
                        this
                        (resolve-field parent field-id->fields))
      parent-id       (assoc this :parent (or (field-id->fields parent-id)
                                              (ph parent-id)))
      :else           this))

  (resolve-table [this table-id->table]
    (assoc this :table-name (:name (or (table-id->table table-id)
                                       (throw (Exception. (format "Query expansion failed: could not find table %d." table-id)))))))

  IField
  (qualified-name-components [this]
    (conj (if parent
            (qualified-name-components parent)
            [table-name])
          field-name)))

(defn- unexpanded-Field?
>>>>>>> 561ee67e
  "Is this a valid value for a `Field` ID in an unexpanded query? (i.e. an integer or `fk->` form)."
  ;; ["aggregation" 0] "back-reference" form not included here since its specific to the order_by clause
  [field]
  (match field
<<<<<<< HEAD
    (_ :guard integer?)                              true
    ["fk->" (_ :guard integer?) (_ :guard integer?)] true
    _                                                false))
=======
    (field-id :guard integer?)                                             true
    ["fk->" (fk-field-id :guard integer?) (dest-field-id :guard integer?)] true
    _                                                                      false))

;; Value is the expansion of a value within a QL clause
;; Information about the associated Field is included for convenience
(defrecord Value [value              ; e.g. parsed Date / timestamp
                  original-value     ; e.g. original YYYY-MM-DD string
                  ^Keyword base-type
                  ^Keyword special-type
                  ^Integer field-id
                  ^String  field-name])


;; ## -------------------- Placeholders --------------------

;; Replace Field IDs with these during first pass
(defrecord FieldPlaceholder [^Integer field-id]
  IResolve
  (resolve-field [this field-id->fields]
    (or
     ;; try to resolve the Field with the ones available in field-id->fields
     (some->> (field-id->fields field-id)
              (merge this)
              map->Field)
     ;; If that fails just return ourselves as-is
     this)))

(defn- parse-value
  "Convert the `value` of a `Value` to a date or timestamp if needed.
   The original `YYYY-MM-DD` string date is retained under the key `:original-value`."
  [{:keys [value base-type special-type] :as qp-value}]
  (assoc qp-value
         :original-value value
         ;; Since Value *doesn't* revert to YYYY-MM-DD when collapsing make sure we're not parsing it twice
         :value (or (when (and (string? value)
                               (or (contains? #{:DateField :DateTimeField} base-type)
                                   (contains? #{:timestamp_seconds :timestamp_milliseconds} special-type)))
                      (u/parse-iso8601 value))
                    value)))

;; Replace values with these during first pass over Query.
;; Include associated Field ID so appropriate the info can be found during Field resolution
(defrecord ValuePlaceholder [field-id value]
  IResolve
  (resolve-field [this field-id->fields]
    (-> (:field-id this)
        field-id->fields
        (assoc :value (:value this))
        parse-value
        map->Value)))
>>>>>>> 561ee67e

(defn- unexpanded-DateTimeField?
  "Is this a valid value for a `DateTimeField` in an unexpanded query? (e.g. `[\"datetime_field\" ...]`)"
  [field]
  (match field
    ["datetime_field" (_ :guard field-id?) "as" (_ :guard datetime-field-unit?)] true
    _                                                                           false))

(defn- unexpanded-Field?
  "Is this a valid field reference? (i.e. a Field ID or a `datetime_field`)."
  [field]
  (or (field-id? field)
      (unexpanded-DateTimeField? field)))

(defn- legacy-date-literal?
  "Is this a literal legacy date literal?"
  [v]
  (and (string? v)
       (re-matches #"^\d{4}-[01]\d-[0-3]\d$" v)))

(defn- datetime-value?
  "Is VALUE a datetime literal or relative value?"
  [value]
  (match value
    (_ :guard legacy-date-literal?)                                  true ; DEPRECATED
    ["datetime" (_ :guard u/date-string?)]                           true
    ["datetime" "now"]                                               true
    ["datetime" (_ :guard integer?) (_ :guard datetime-value-unit?)] true
    _                                                                false))

(defn- field-placeholder [field-id]
   {:post [(or (instance? FieldPlaceholder %)
               (instance? DateTimeFieldPlaceholder %))]}
   (match field-id
     (id :guard integer?)
     (do (swap! *field-ids* conj id)
         (->FieldPlaceholder id))

     ["fk->" (fk-field-id :guard integer?) (dest-field-id :guard integer?)]
     (do (assert-driver-supports :foreign-keys)
         (swap! *field-ids* conj dest-field-id)
         (swap! *fk-field-ids* conj fk-field-id)
         (->FieldPlaceholder dest-field-id))

     ["datetime_field" (field :guard field-id?) "as" (unit :guard datetime-field-unit?)]
     (->DateTimeFieldPlaceholder (:field-id (ph field)) (keyword unit))

     _ (throw (Exception. (str "Invalid field: " field-id)))))

(defn- value-placeholder [field value]
  {:pre [(or (instance? FieldPlaceholder field)
             (instance? DateTimeFieldPlaceholder field))
         (integer? (:field-id field))]}
  (match value
    ;; DEPRECATED - YYYY-MM-DD date strings should now be passed as ["datetime" ...]. Allowed here for backwards-compatibility.
    (literal :guard legacy-date-literal?)
    (->DateTimeLiteralPlaceholder field (u/parse-rfc-3339 literal))

    (_ :guard number?) (->ValuePlaceholder field value)
    (_ :guard string?) (->ValuePlaceholder field value)
    true               (->ValuePlaceholder field true)
    false              (->ValuePlaceholder field false)

    ["datetime" (literal :guard u/date-string?)]
    (->DateTimeLiteralPlaceholder field (u/parse-rfc-3339 literal))

    ["datetime" "now"]
    (->DateTimeValuePlaceholder field :day 0)

    ["datetime" (relative-amount :guard integer?) (unit :guard datetime-value-unit?)]
    (->DateTimeValuePlaceholder field (keyword unit) relative-amount)

    _ (throw (Exception. (format "Invalid value: '%s'" value)))))

(defn- ph
  "Create a new placeholder object for a Field ID or value."
  ([field-id]       (field-placeholder field-id))
  ([field-id value] (value-placeholder (ph field-id) value)))


;; # ======================================== CLAUSE DEFINITIONS ========================================

(defmacro defparser
  "Convenience for writing a parser function, i.e. one that pattern-matches against a lone argument."
  [fn-name & match-forms]
  `(defn ~(vary-meta fn-name assoc :private true) [form#]
     (when (non-empty-clause? form#)
       (match form#
         ~@match-forms
         ~'_ (throw (Exception. (format ~(format "%s failed: invalid clause: %%s" fn-name) form#)))))))

;; ## -------------------- Aggregation --------------------

(defrecord Aggregation [^Keyword aggregation-type
                        ^Field field])

(defparser parse-aggregation
  ["rows"]                                         (->Aggregation :rows nil)
  ["count"]                                        (->Aggregation :count nil)
  ["avg" (field-id :guard unexpanded-Field?)]      (->Aggregation :avg (ph field-id))
  ["count" (field-id :guard unexpanded-Field?)]    (->Aggregation :count (ph field-id))
  ["distinct" (field-id :guard unexpanded-Field?)] (->Aggregation :distinct (ph field-id))
  ["stddev" (field-id :guard unexpanded-Field?)]   (do (assert-driver-supports :standard-deviation-aggregations)
                                                       (->Aggregation :stddev (ph field-id)))
  ["sum" (field-id :guard unexpanded-Field?)]      (->Aggregation :sum (ph field-id))
  ["cum_sum" (field-id :guard unexpanded-Field?)]  (->Aggregation :cumulative-sum (ph field-id)))


;; ## -------------------- Breakout --------------------

;; Breakout + Fields clauses are just regular vectors of Fields

(defparser parse-breakout
  field-ids (mapv ph field-ids))


;; ## -------------------- Fields --------------------

(defparser parse-fields
  field-ids (mapv ph field-ids))

;; ## -------------------- Filter --------------------

;; ### Top-Level Type

(defrecord Filter [^Keyword compound-type ; :and :or :simple
                   subclauses])


;; ### Subclause Types

(defrecord Filter:Inside [^Keyword filter-type ; :inside :not-null :is-null :between := :!= :< :> :<= :>=
                          ^Float lat
                          ^Float lon])

(defrecord Filter:Between [^Keyword filter-type
                           ^Field   field
                           ^Value   min-val
                           ^Value   max-val])

(defrecord Filter:Field+Value [^Keyword filter-type
                               ^Field   field
                               ^Value   value])

(defrecord Filter:Field [^Keyword filter-type
                         ^Field   field])


;; ### Parsers

(defn- orderable-Value?
  "Is V an unexpanded value that can be compared with operators such as `<` and `>`?
   i.e. This is true of numbers and dates, but not of other strings or booleans."
  [v]
  (match v
    (_ :guard number?)         true
    (_ :guard u/date-string?)  true
    _                          false))

(defn- Value?
  "Is V a valid unexpanded `Value`?"
  [v]
  (or (string? v)
      (= v true)
      (= v false)
      (orderable-Value? v)))

;; [TIME_INTERVAL ...] filters are just syntactic sugar for more complicated datetime filter subclauses.
;; This function parses the args to the TIME_INTERVAL and returns the appropriate subclause.
;; This clause is then recursively parsed below by parse-filter-subclause.
;;
;; A valid input looks like [TIME_INTERVAL <field> (current|last|next|<int>) <unit>] .
;;
;; "current", "last", and "next" are the same as supplying the integers 0, -1, and 1, respectively.
;; For these values, we want to generate a clause like [= [datetime_field <field> as <unit>] [datetime <int> <unit>]].
;;
;; For ints > 1 or < -1, we want to generate a range (i.e., a BETWEEN filter clause). These should *exclude* the current moment in time.
;;
;; e.g. [TIME_INTERVAL <field> -30 "day"] refers to the past 30 days, excluding today; i.e. the range of -31 days ago to -1 day ago.
;; Thus values of n < -1 translate to clauses like [BETWEEN [datetime_field <field> as day] [datetime -31 day] [datetime -1 day]].
(defparser parse-time-interval-filter-subclause
  ;; For "current"/"last"/"next" replace with the appropriate int and recurse
  [field "current" unit] (parse-time-interval-filter-subclause [field  0 unit])
  [field "last"    unit] (parse-time-interval-filter-subclause [field -1 unit])
  [field "next"    unit] (parse-time-interval-filter-subclause [field  1 unit])

  ;; For values of -1 <= n <= 1, generate the appropriate [= ...] clause
  [field  0 unit] ["=" ["datetime_field" field "as" unit] ["datetime" "now"]]
  [field -1 unit] ["=" ["datetime_field" field "as" unit] ["datetime" -1 unit]]
  [field  1 unit] ["=" ["datetime_field" field "as" unit] ["datetime"  1 unit]]

  ;; For other int values of n generate the appropriate [BETWEEN ...] clause
  [field (n :guard #(< % -1)) unit] ["BETWEEN" ["datetime_field" field "as" unit] ["datetime" (dec n) unit] ["datetime"      -1 unit]]
  [field (n :guard #(> %  1)) unit] ["BETWEEN" ["datetime_field" field "as" unit] ["datetime"       1 unit] ["datetime" (inc n) unit]])

(defparser parse-filter-subclause
<<<<<<< HEAD
  ["TIME_INTERVAL" (field-id :guard field-id?) (n :guard #(or (integer? %) (contains? #{"current" "last" "next"} %))) (unit :guard datetime-value-unit?)]
  (parse-filter-subclause (parse-time-interval-filter-subclause [field-id n (name unit)]))

  ["TIME_INTERVAL" & args]
  (throw (Exception. (format "Invalid TIME_INTERVAL clause: %s" args)))

  ["INSIDE" (lat-field :guard unexpanded-Field?) (lon-field :guard unexpanded-Field?) (lat-max :guard number?) (lon-min :guard number?) (lat-min :guard number?) (lon-max :guard number?)]
=======
   ["INSIDE" (lat-field :guard unexpanded-Field?) (lon-field :guard unexpanded-Field?) (lat-max :guard number?) (lon-min :guard number?) (lat-min :guard number?) (lon-max :guard number?)]
>>>>>>> 561ee67e
  (map->Filter:Inside {:filter-type :inside
                       :lat         {:field (ph lat-field)
                                     :min   (ph lat-field lat-min)
                                     :max   (ph lat-field lat-max)}
                       :lon         {:field (ph lon-field)
                                     :min   (ph lon-field lon-min)
                                     :max   (ph lon-field lon-max)}})

  ["BETWEEN" (field-id :guard unexpanded-Field?) (min :guard orderable-Value?) (max :guard orderable-Value?)]
  (map->Filter:Between {:filter-type :between
                        :field       (ph field-id)
                        :min-val     (ph field-id min)
                        :max-val     (ph field-id max)})

  ;; Single-value != and =
  [(filter-type :guard (partial contains? #{"!=" "="})) (field-id :guard unexpanded-Field?) (val :guard Value?)]
  (map->Filter:Field+Value {:filter-type (keyword filter-type)
                            :field       (ph field-id)
                            :value       (ph field-id val)})

  ;; <, >, <=, >= - like single-value != and =, but value must be orderable
  [(filter-type :guard (partial contains? #{"<" ">" "<=" ">="})) (field-id :guard unexpanded-Field?) (val :guard orderable-Value?)]
  (map->Filter:Field+Value {:filter-type (keyword filter-type)
                            :field       (ph field-id)
                            :value       (ph field-id val)})

  ;; = with more than one value -- Convert to OR and series of = clauses
  ["=" (field-id :guard unexpanded-Field?) & (values :guard #(and (seq %) (every? Value? %)))]
  (map->Filter {:compound-type :or
                :subclauses    (vec (for [value values]
                                      (map->Filter:Field+Value {:filter-type :=
                                                                :field       (ph field-id)
                                                                :value       (ph field-id value)})))})

  ;; != with more than one value -- Convert to AND and series of != clauses
  ["!=" (field-id :guard unexpanded-Field?) & (values :guard #(and (seq %) (every? Value? %)))]
  (map->Filter {:compound-type :and
                :subclauses    (vec (for [value values]
                                      (map->Filter:Field+Value {:filter-type :!=
                                                                :field       (ph field-id)
                                                                :value       (ph field-id value)})))})

  [(filter-type :guard (partial contains? #{"STARTS_WITH" "CONTAINS" "ENDS_WITH"})) (field-id :guard unexpanded-Field?) (val :guard string?)]
  (map->Filter:Field+Value {:filter-type (case filter-type
                                           "STARTS_WITH" :starts-with
                                           "CONTAINS"    :contains
                                           "ENDS_WITH"   :ends-with)
                            :field       (ph field-id)
                            :value       (ph field-id val)})

  [(filter-type :guard string?) (field-id :guard unexpanded-Field?)]
  (map->Filter:Field {:filter-type (case filter-type
                                     "NOT_NULL" :not-null
                                     "IS_NULL"  :is-null)
                      :field       (ph field-id)}))

(defparser parse-filter
  ["AND" & subclauses] (map->Filter {:compound-type :and
                                     :subclauses    (mapv parse-filter subclauses)})
  ["OR" & subclauses]  (map->Filter {:compound-type :or
                                     :subclauses    (mapv parse-filter subclauses)})
  subclause            (parse-filter-subclause subclause))


;; ## -------------------- Order-By --------------------

(defrecord OrderBySubclause [^Field   field       ; or aggregate unexpanded-Field?
                             ^Keyword direction]) ; either :ascending or :descending

(defn- parse-order-by-direction [direction]
  (case direction
    "ascending"  :ascending
    "descending" :descending))

(defparser parse-order-by-subclause
  [["aggregation" index] direction]               (let [{{:keys [aggregation]} :query} *original-query-dict*]
                                                    (assert aggregation "Query does not contain an aggregation clause.")
                                                    (->OrderBySubclause (->OrderByAggregateField :aggregation index (parse-aggregation aggregation))
                                                                        (parse-order-by-direction direction)))
  [(field-id :guard unexpanded-Field?) direction] (->OrderBySubclause (ph field-id)
                                                                      (parse-order-by-direction direction)))
(defparser parse-order-by
  subclauses (mapv parse-order-by-subclause subclauses))<|MERGE_RESOLUTION|>--- conflicted
+++ resolved
@@ -158,110 +158,14 @@
 
 ;; ## -------------------- Field + Value --------------------
 
-<<<<<<< HEAD
-(defn- field-id?
-=======
-(defprotocol IField
-  "Methods specific to the Query Expander `Field` record type."
-  (qualified-name-components [this]
-    "Return a vector of name components of the form `[table-name parent-names... field-name]`"))
-
-;; Field is the expansion of a Field ID in the standard QL
-(defrecord Field [^Integer field-id
-                  ^String  field-name
-                  ^String  field-display-name
-                  ^Keyword base-type
-                  ^Keyword special-type
-                  ^Integer table-id
-                  ^String  table-name
-                  ^Integer position
-                  ^String  description
-                  ^Integer parent-id
-                  parent] ; Field once its resolved; FieldPlaceholder before that
-  IResolve
-  (resolve-field [this field-id->fields]
-    (cond
-      parent          (if (= (type parent) Field)
-                        this
-                        (resolve-field parent field-id->fields))
-      parent-id       (assoc this :parent (or (field-id->fields parent-id)
-                                              (ph parent-id)))
-      :else           this))
-
-  (resolve-table [this table-id->table]
-    (assoc this :table-name (:name (or (table-id->table table-id)
-                                       (throw (Exception. (format "Query expansion failed: could not find table %d." table-id)))))))
-
-  IField
-  (qualified-name-components [this]
-    (conj (if parent
-            (qualified-name-components parent)
-            [table-name])
-          field-name)))
-
 (defn- unexpanded-Field?
->>>>>>> 561ee67e
   "Is this a valid value for a `Field` ID in an unexpanded query? (i.e. an integer or `fk->` form)."
   ;; ["aggregation" 0] "back-reference" form not included here since its specific to the order_by clause
   [field]
   (match field
-<<<<<<< HEAD
-    (_ :guard integer?)                              true
-    ["fk->" (_ :guard integer?) (_ :guard integer?)] true
-    _                                                false))
-=======
     (field-id :guard integer?)                                             true
     ["fk->" (fk-field-id :guard integer?) (dest-field-id :guard integer?)] true
     _                                                                      false))
-
-;; Value is the expansion of a value within a QL clause
-;; Information about the associated Field is included for convenience
-(defrecord Value [value              ; e.g. parsed Date / timestamp
-                  original-value     ; e.g. original YYYY-MM-DD string
-                  ^Keyword base-type
-                  ^Keyword special-type
-                  ^Integer field-id
-                  ^String  field-name])
-
-
-;; ## -------------------- Placeholders --------------------
-
-;; Replace Field IDs with these during first pass
-(defrecord FieldPlaceholder [^Integer field-id]
-  IResolve
-  (resolve-field [this field-id->fields]
-    (or
-     ;; try to resolve the Field with the ones available in field-id->fields
-     (some->> (field-id->fields field-id)
-              (merge this)
-              map->Field)
-     ;; If that fails just return ourselves as-is
-     this)))
-
-(defn- parse-value
-  "Convert the `value` of a `Value` to a date or timestamp if needed.
-   The original `YYYY-MM-DD` string date is retained under the key `:original-value`."
-  [{:keys [value base-type special-type] :as qp-value}]
-  (assoc qp-value
-         :original-value value
-         ;; Since Value *doesn't* revert to YYYY-MM-DD when collapsing make sure we're not parsing it twice
-         :value (or (when (and (string? value)
-                               (or (contains? #{:DateField :DateTimeField} base-type)
-                                   (contains? #{:timestamp_seconds :timestamp_milliseconds} special-type)))
-                      (u/parse-iso8601 value))
-                    value)))
-
-;; Replace values with these during first pass over Query.
-;; Include associated Field ID so appropriate the info can be found during Field resolution
-(defrecord ValuePlaceholder [field-id value]
-  IResolve
-  (resolve-field [this field-id->fields]
-    (-> (:field-id this)
-        field-id->fields
-        (assoc :value (:value this))
-        parse-value
-        map->Value)))
->>>>>>> 561ee67e
 
 (defn- unexpanded-DateTimeField?
   "Is this a valid value for a `DateTimeField` in an unexpanded query? (e.g. `[\"datetime_field\" ...]`)"
@@ -458,7 +362,6 @@
   [field (n :guard #(> %  1)) unit] ["BETWEEN" ["datetime_field" field "as" unit] ["datetime"       1 unit] ["datetime" (inc n) unit]])
 
 (defparser parse-filter-subclause
-<<<<<<< HEAD
   ["TIME_INTERVAL" (field-id :guard field-id?) (n :guard #(or (integer? %) (contains? #{"current" "last" "next"} %))) (unit :guard datetime-value-unit?)]
   (parse-filter-subclause (parse-time-interval-filter-subclause [field-id n (name unit)]))
 
@@ -466,9 +369,6 @@
   (throw (Exception. (format "Invalid TIME_INTERVAL clause: %s" args)))
 
   ["INSIDE" (lat-field :guard unexpanded-Field?) (lon-field :guard unexpanded-Field?) (lat-max :guard number?) (lon-min :guard number?) (lat-min :guard number?) (lon-max :guard number?)]
-=======
-   ["INSIDE" (lat-field :guard unexpanded-Field?) (lon-field :guard unexpanded-Field?) (lat-max :guard number?) (lon-min :guard number?) (lat-min :guard number?) (lon-max :guard number?)]
->>>>>>> 561ee67e
   (map->Filter:Inside {:filter-type :inside
                        :lat         {:field (ph lat-field)
                                      :min   (ph lat-field lat-min)
