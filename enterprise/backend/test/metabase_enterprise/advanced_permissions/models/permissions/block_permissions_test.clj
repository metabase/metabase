--- conflicted
+++ resolved
@@ -4,22 +4,10 @@
    [metabase-enterprise.sandbox.models.group-table-access-policy
     :refer [GroupTableAccessPolicy]]
    [metabase.api.common :as api]
-<<<<<<< HEAD
    [metabase.models :refer [Card Collection Database Permissions
                             PermissionsGroup PermissionsGroupMembership User]]
    [metabase.models.data-permissions :as data-perms]
    [metabase.models.data-permissions.graph :as data-perms.graph]
-=======
-   [metabase.models
-    :refer [Card
-            Collection
-            Database
-            Permissions
-            PermissionsGroup
-            PermissionsGroupMembership
-            User]]
-   [metabase.models.data-permissions :as data-perms]
->>>>>>> 19e068cf
    [metabase.models.permissions :as perms]
    [metabase.models.permissions-group :as perms-group]
    [metabase.query-processor :as qp]
